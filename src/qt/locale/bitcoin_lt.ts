<TS version="2.1" language="lt">
<context>
    <name>AddressBookPage</name>
    <message>
        <source>Right-click to edit address or label</source>
        <translation type="unfinished">Spustelėkite dešinįjį klavišą norint keisti adresą arba etiketę</translation>
    </message>
    <message>
        <source>Create a new address</source>
        <translation>Sukurti naują adresą</translation>
    </message>
    <message>
        <source>&amp;New</source>
        <translation type="unfinished">&amp;Naujas</translation>
    </message>
    <message>
        <source>Copy the currently selected address to the system clipboard</source>
        <translation>Kopijuoti esamą adresą į mainų atmintį</translation>
    </message>
    <message>
        <source>&amp;Copy</source>
        <translation type="unfinished">&amp;Kopijuoti</translation>
    </message>
    <message>
        <source>C&amp;lose</source>
        <translation type="unfinished">&amp;Užverti</translation>
    </message>
    <message>
        <source>Delete the currently selected address from the list</source>
        <translation>Ištrinti pasirinktą adresą iš sąrašo</translation>
    </message>
    <message>
        <source>Enter address or label to search</source>
        <translation type="unfinished">Įveskite adresą ar žymę į paiešką</translation>
    </message>
    <message>
        <source>Export the data in the current tab to a file</source>
        <translation>Eksportuokite duomenis iš dabartinio skirtuko į failą</translation>
    </message>
    <message>
        <source>&amp;Export</source>
        <translation>&amp;Eksportuoti</translation>
    </message>
    <message>
        <source>&amp;Delete</source>
        <translation>&amp;Trinti</translation>
    </message>
    <message>
        <source>Choose the address to send coins to</source>
        <translation type="unfinished">Pasirinkite adresą, kuriam siūsite monetas</translation>
    </message>
    <message>
        <source>Choose the address to receive coins with</source>
        <translation type="unfinished">Pasirinkite adresą su kuriuo gauti monetas</translation>
    </message>
    <message>
        <source>C&amp;hoose</source>
        <translation type="unfinished">P&amp;asirinkti</translation>
    </message>
    <message>
        <source>Sending addresses</source>
        <translation type="unfinished">Išsiuntimo adresai</translation>
    </message>
    <message>
        <source>Receiving addresses</source>
        <translation type="unfinished">Gavimo adresai</translation>
    </message>
    <message>
        <source>These are your Qtum addresses for sending payments. Always check the amount and the receiving address before sending coins.</source>
<<<<<<< HEAD
        <translation>Tai yra jūsų Qtum adresai išeinantiems mokėjimams. Visada pasitikrinkite sumą ir gavėjo adresą prieš siunčiant lėšas.</translation>
=======
        <translation type="unfinished">Tai yra jūsų Qtum adresai išeinantiems mokėjimams. Visada pasitikrinkite sumą ir gavėjo adresą prieš siunčiant lėšas.</translation>
>>>>>>> 5ed36332
    </message>
    <message>
        <source>&amp;Copy Address</source>
        <translation type="unfinished">&amp;Kopijuoti adresą</translation>
    </message>
    <message>
        <source>Copy &amp;Label</source>
        <translation type="unfinished">Kopijuoti &amp;Žymę</translation>
    </message>
    <message>
        <source>&amp;Edit</source>
        <translation type="unfinished">&amp;Keisti</translation>
    </message>
    <message>
        <source>Export Address List</source>
        <translation type="unfinished">Eksportuoti adresų sąrašą</translation>
    </message>
    <message>
        <source>There was an error trying to save the address list to %1. Please try again.</source>
        <extracomment>An error message. %1 is a stand-in argument for the name of the file we attempted to save to.</extracomment>
        <translation type="unfinished">Bandant išsaugoti adresų sąrašą - įvyko klaida keliant į %1. Prašome bandyti dar kartą.</translation>
    </message>
    <message>
        <source>Exporting Failed</source>
        <translation type="unfinished">Eksportavimas nepavyko</translation>
    </message>
</context>
<context>
    <name>AddressTableModel</name>
    <message>
        <source>Label</source>
        <translation type="unfinished">Žymė</translation>
    </message>
    <message>
        <source>Address</source>
        <translation type="unfinished">Adresas</translation>
    </message>
    <message>
        <source>(no label)</source>
        <translation type="unfinished">(nėra žymės)</translation>
    </message>
</context>
<context>
    <name>AskPassphraseDialog</name>
    <message>
        <source>Passphrase Dialog</source>
        <translation>Slaptafrazės dialogas</translation>
    </message>
    <message>
        <source>Enter passphrase</source>
        <translation>Įvesti slaptafrazę</translation>
    </message>
    <message>
        <source>New passphrase</source>
        <translation>Nauja slaptafrazė</translation>
    </message>
    <message>
        <source>Repeat new passphrase</source>
        <translation>Pakartokite naują slaptafrazę</translation>
    </message>
    <message>
        <source>Show passphrase</source>
        <translation type="unfinished">Rodyti slaptafrazę</translation>
    </message>
    <message>
        <source>Encrypt wallet</source>
        <translation type="unfinished">Užšifruoti piniginę</translation>
    </message>
    <message>
        <source>This operation needs your wallet passphrase to unlock the wallet.</source>
        <translation type="unfinished">Ši operacija reikalauja jūsų piniginės slaptafrazės jai atrakinti.</translation>
    </message>
    <message>
        <source>Unlock wallet</source>
        <translation type="unfinished">Atrakinti piniginę</translation>
    </message>
    <message>
        <source>Change passphrase</source>
        <translation type="unfinished">Pakeisti slaptafrazę</translation>
    </message>
    <message>
        <source>Confirm wallet encryption</source>
        <translation type="unfinished">Patvirtinkite piniginės užšifravimą</translation>
    </message>
    <message>
        <source>Warning: If you encrypt your wallet and lose your passphrase, you will &lt;b&gt;LOSE ALL OF YOUR QTUMS&lt;/b&gt;!</source>
<<<<<<< HEAD
        <translation>Dėmesio: jei užšifruosite savo piniginę ir pamesite slaptafrazę, jūs&lt;b&gt;PRARASITE VISUS SAVO QTUMUS&lt;/b&gt;!</translation>
=======
        <translation type="unfinished">Dėmesio: jei užšifruosite savo piniginę ir pamesite slaptafrazę, jūs&lt;b&gt;PRARASITE VISUS SAVO QTUMUS&lt;/b&gt;!</translation>
>>>>>>> 5ed36332
    </message>
    <message>
        <source>Are you sure you wish to encrypt your wallet?</source>
        <translation type="unfinished">Ar tikrai norite šifruoti savo piniginę?</translation>
    </message>
    <message>
        <source>Wallet encrypted</source>
        <translation type="unfinished">Piniginė užšifruota</translation>
    </message>
    <message>
        <source>Enter the old passphrase and new passphrase for the wallet.</source>
        <translation type="unfinished">Įveskite seną ir naują slaptažodį.</translation>
    </message>
    <message>
        <source>IMPORTANT: Any previous backups you have made of your wallet file should be replaced with the newly generated, encrypted wallet file. For security reasons, previous backups of the unencrypted wallet file will become useless as soon as you start using the new, encrypted wallet.</source>
        <translation type="unfinished">SVARBU: Betkokios ankstesnės jūsų piniginės atsarginės kopijos turėtų būti pakeistos naujai sugeneruotu, užšifruotu piniginės failu. Dėl saugumo sumetimų, anstesnės neužšifruotos piniginės kopijos failas taps nenaudingu nuo momento, kai nauja ir užšifruota piniginė bus pradėta naudoti.</translation>
    </message>
    <message>
        <source>Wallet encryption failed</source>
        <translation type="unfinished">Nepavyko užšifruoti piniginę</translation>
    </message>
    <message>
        <source>Wallet encryption failed due to an internal error. Your wallet was not encrypted.</source>
        <translation type="unfinished">Dėl vidinės klaidos nepavyko užšifruoti piniginę.Piniginė neužšifruota.</translation>
    </message>
    <message>
        <source>The supplied passphrases do not match.</source>
        <translation type="unfinished">Įvestos slaptafrazės nesutampa.</translation>
    </message>
    <message>
        <source>Wallet unlock failed</source>
        <translation type="unfinished">Nepavyko atrakinti piniginę</translation>
    </message>
    <message>
        <source>The passphrase entered for the wallet decryption was incorrect.</source>
        <translation type="unfinished">Neteisingai įvestas slaptažodis piniginės iššifravimui.</translation>
    </message>
    <message>
        <source>Wallet passphrase was successfully changed.</source>
        <translation type="unfinished">Piniginės slaptažodis sėkmingai pakeistas.</translation>
    </message>
    <message>
        <source>Warning: The Caps Lock key is on!</source>
        <translation type="unfinished">Įspėjimas: įjungtas Caps Lock klavišas!</translation>
    </message>
</context>
<context>
    <name>BanTableModel</name>
    <message>
        <source>IP/Netmask</source>
        <translation type="unfinished">IP/Tinklas</translation>
    </message>
    <message>
        <source>Banned Until</source>
        <translation type="unfinished">Užblokuotas iki</translation>
    </message>
</context>
<context>
<<<<<<< HEAD
    <name>QtumGUI</name>
=======
    <name>QtumApplication</name>
    <message>
        <source>Internal error</source>
        <translation type="unfinished">Vidinė klaida</translation>
    </message>
    </context>
<context>
    <name>QObject</name>
    <message>
        <source>Error: Specified data directory "%1" does not exist.</source>
        <translation type="unfinished">Klaida: nurodytas duomenų katalogas „%1“ neegzistuoja.</translation>
    </message>
    <message>
        <source>Error: Cannot parse configuration file: %1.</source>
        <translation type="unfinished">Klaida: Negalima analizuoti konfigūracijos failo: %1.</translation>
    </message>
    <message>
        <source>Error: %1</source>
        <translation type="unfinished">Klaida: %1</translation>
    </message>
    <message>
        <source>unknown</source>
        <translation type="unfinished">nežinomas</translation>
    </message>
    <message>
        <source>Amount</source>
        <translation type="unfinished">Suma</translation>
    </message>
    <message>
        <source>Enter a Qtum address (e.g. %1)</source>
        <translation type="unfinished">Įveskite Qtum adresą (pvz., %1)</translation>
    </message>
    <message>
        <source>Internal</source>
        <translation type="unfinished">Vidinis</translation>
    </message>
    <message>
        <source>Inbound</source>
        <translation type="unfinished">Gaunamas</translation>
    </message>
    <message>
        <source>Outbound</source>
        <translation type="unfinished">Išsiunčiamas</translation>
    </message>
    <message>
        <source>Manual</source>
        <translation type="unfinished">Rankinis</translation>
    </message>
    <message>
        <source>None</source>
        <translation type="unfinished">Nė vienas</translation>
    </message>
>>>>>>> 5ed36332
    <message>
        <source>N/A</source>
        <translation type="unfinished">nėra</translation>
    </message>
    <message numerus="yes">
        <source>%n second(s)</source>
        <translation>
            <numerusform />
            <numerusform />
            <numerusform />
        </translation>
    </message>
    <message numerus="yes">
        <source>%n minute(s)</source>
        <translation>
            <numerusform />
            <numerusform />
            <numerusform />
        </translation>
    </message>
    <message numerus="yes">
        <source>%n hour(s)</source>
        <translation type="unfinished">
            <numerusform />
            <numerusform />
            <numerusform />
        </translation>
    </message>
    <message numerus="yes">
        <source>%n day(s)</source>
        <translation type="unfinished">
            <numerusform />
            <numerusform />
            <numerusform />
        </translation>
    </message>
    <message numerus="yes">
        <source>%n week(s)</source>
        <translation type="unfinished">
            <numerusform />
            <numerusform />
            <numerusform />
        </translation>
    </message>
    <message>
        <source>%1 and %2</source>
        <translation type="unfinished">%1 ir %2</translation>
    </message>
    <message numerus="yes">
        <source>%n year(s)</source>
        <translation type="unfinished">
            <numerusform />
            <numerusform />
            <numerusform />
        </translation>
    </message>
    </context>
<context>
    <name>QtumGUI</name>
    <message>
        <source>&amp;Overview</source>
        <translation>&amp;Apžvalga</translation>
    </message>
    <message>
        <source>Show general overview of wallet</source>
        <translation>Rodyti piniginės bendrą apžvalgą</translation>
    </message>
    <message>
        <source>&amp;Transactions</source>
        <translation>&amp;Sandoriai</translation>
    </message>
    <message>
        <source>Browse transaction history</source>
        <translation>Apžvelgti sandorių istoriją</translation>
    </message>
    <message>
        <source>E&amp;xit</source>
        <translation>&amp;Išeiti</translation>
    </message>
    <message>
        <source>Quit application</source>
        <translation>Išjungti programą</translation>
    </message>
    <message>
        <source>&amp;About %1</source>
        <translation type="unfinished">&amp;Apie %1</translation>
    </message>
    <message>
        <source>Show information about %1</source>
        <translation type="unfinished">Rodyti informaciją apie %1</translation>
    </message>
    <message>
        <source>About &amp;Qt</source>
        <translation>Apie &amp;Qt</translation>
    </message>
    <message>
        <source>Show information about Qt</source>
        <translation>Rodyti informaciją apie Qt</translation>
    </message>
    <message>
        <source>Modify configuration options for %1</source>
        <translation type="unfinished">Keisti %1 konfigūracijos galimybes</translation>
    </message>
    <message>
        <source>Create a new wallet</source>
        <translation type="unfinished">Sukurti naują piniginę</translation>
    </message>
    <message>
        <source>Wallet:</source>
        <translation type="unfinished">Piniginė</translation>
    </message>
    <message>
        <source>Network activity disabled.</source>
        <extracomment>A substring of the tooltip.</extracomment>
        <translation type="unfinished">Tinklo veikla išjungta.</translation>
    </message>
    <message>
        <source>Proxy is &lt;b&gt;enabled&lt;/b&gt;: %1</source>
        <translation type="unfinished">Tarpinis serveris yra &lt;b&gt;įgalintas&lt;/b&gt;: %1</translation>
    </message>
    <message>
        <source>Send coins to a Qtum address</source>
        <translation>Siųsti monetas Qtum adresui</translation>
    </message>
    <message>
        <source>Backup wallet to another location</source>
        <translation>Daryti piniginės atsarginę kopiją</translation>
    </message>
    <message>
        <source>Change the passphrase used for wallet encryption</source>
        <translation>Pakeisti slaptafrazę naudojamą piniginės užšifravimui</translation>
    </message>
    <message>
        <source>&amp;Send</source>
        <translation>&amp;Siųsti</translation>
    </message>
    <message>
        <source>&amp;Receive</source>
        <translation>&amp;Gauti</translation>
    </message>
    <message>
        <source>&amp;Show / Hide</source>
        <translation>&amp;Rodyti / Slėpti</translation>
    </message>
    <message>
        <source>Show or hide the main Window</source>
        <translation>Rodyti arba slėpti pagrindinį langą</translation>
    </message>
    <message>
        <source>Encrypt the private keys that belong to your wallet</source>
        <translation>Užšifruoti privačius raktus, kurie priklauso jūsų piniginei</translation>
    </message>
    <message>
        <source>Sign messages with your Qtum addresses to prove you own them</source>
        <translation>Pasirašydami žinutes su savo Qtum adresais įrodysite jog esate jų savininkas</translation>
    </message>
    <message>
        <source>Verify messages to ensure they were signed with specified Qtum addresses</source>
        <translation>Patikrinkite žinutę, jog įsitikintumėte, kad ją pasirašė nurodytas Qtum adresas</translation>
    </message>
    <message>
        <source>&amp;File</source>
        <translation>&amp;Failas</translation>
    </message>
    <message>
        <source>&amp;Settings</source>
        <translation>&amp;Nustatymai</translation>
    </message>
    <message>
        <source>&amp;Help</source>
        <translation>&amp;Pagalba</translation>
    </message>
    <message>
        <source>Tabs toolbar</source>
        <translation>Kortelių įrankinė</translation>
    </message>
    <message>
        <source>Request payments (generates QR codes and qtum: URIs)</source>
<<<<<<< HEAD
        <translation>Reikalauti mokėjimų (sukuria QR kodus ir qtum: URI)</translation>
=======
        <translation type="unfinished">Reikalauti mokėjimų (sukuria QR kodus ir qtum: URI)</translation>
>>>>>>> 5ed36332
    </message>
    <message>
        <source>Show the list of used sending addresses and labels</source>
        <translation type="unfinished">Rodyti sąrašą panaudotų siuntimo adresų ir žymių</translation>
    </message>
    <message>
        <source>Show the list of used receiving addresses and labels</source>
        <translation type="unfinished">Rodyti sąrašą panaudotų gavimo adresų ir žymių</translation>
    </message>
    <message>
        <source>&amp;Command-line options</source>
<<<<<<< HEAD
        <translation>Komandinės eilutės parametrai</translation>
    </message>
    <message numerus="yes">
        <source>%n active connection(s) to Qtum network</source>
        <translation><numerusform>%n Qtum tinklo aktyvus ryšys</numerusform><numerusform>%n Qtum tinklo aktyvūs ryšiai</numerusform><numerusform>%n Qtum tinklo aktyvūs ryšiai</numerusform><numerusform>%n Qtum tinklo aktyvūs ryšiai</numerusform></translation>
    </message>
    <message>
        <source>Indexing blocks on disk...</source>
        <translation>Blokai iš naujo indeksuojami...</translation>
    </message>
    <message>
        <source>Processing blocks on disk...</source>
        <translation>Blokai apdirbami diske...</translation>
=======
        <translation type="unfinished">Komandinės eilutės parametrai</translation>
>>>>>>> 5ed36332
    </message>
    <message numerus="yes">
        <source>Processed %n block(s) of transaction history.</source>
        <translation>
            <numerusform />
            <numerusform />
            <numerusform />
        </translation>
    </message>
    <message>
        <source>%1 behind</source>
        <translation>%1 atsilieka</translation>
    </message>
    <message>
        <source>Last received block was generated %1 ago.</source>
        <translation>Paskutinis gautas blokas buvo sukurtas prieš %1.</translation>
    </message>
    <message>
        <source>Transactions after this will not yet be visible.</source>
        <translation>Sekančios operacijos dar nebus matomos.</translation>
    </message>
    <message>
        <source>Error</source>
        <translation>Klaida</translation>
    </message>
    <message>
        <source>Warning</source>
        <translation>Įspėjimas</translation>
    </message>
    <message>
        <source>Information</source>
        <translation>Informacija</translation>
    </message>
    <message>
        <source>Up to date</source>
        <translation>Atnaujinta</translation>
    </message>
    <message>
        <source>&amp;Sending addresses</source>
        <translation type="unfinished">&amp;Siunčiami adresai</translation>
    </message>
    <message>
        <source>&amp;Receiving addresses</source>
        <translation type="unfinished">&amp;Gaunami adresai</translation>
    </message>
    <message>
        <source>Open Wallet</source>
        <translation type="unfinished">Atidaryti Piniginę</translation>
    </message>
    <message>
        <source>Open a wallet</source>
        <translation type="unfinished">Atidaryti Piniginę</translation>
    </message>
    <message>
        <source>Close wallet</source>
        <translation type="unfinished">Uždaryti Piniginę</translation>
    </message>
    <message>
        <source>Close all wallets</source>
        <translation type="unfinished">Uždaryti visas pinigines</translation>
    </message>
    <message>
        <source>Show the %1 help message to get a list with possible Qtum command-line options</source>
<<<<<<< HEAD
        <translation>Rodyti %1 pagalbos žinutę su Qtum pasirinkimo komandomis</translation>
=======
        <translation type="unfinished">Rodyti %1 pagalbos žinutę su Qtum pasirinkimo komandomis</translation>
>>>>>>> 5ed36332
    </message>
    <message>
        <source>default wallet</source>
        <translation type="unfinished">numatyta piniginė</translation>
    </message>
    <message>
        <source>No wallets available</source>
        <translation type="unfinished">Piniginių nėra</translation>
    </message>
    <message>
        <source>&amp;Window</source>
        <translation type="unfinished">&amp;Langas</translation>
    </message>
    <message>
        <source>Minimize</source>
        <translation type="unfinished">Sumažinti</translation>
    </message>
    <message>
        <source>Zoom</source>
        <translation type="unfinished">Priartinti</translation>
    </message>
    <message>
        <source>Main Window</source>
        <translation type="unfinished">Pagrindinis langas</translation>
    </message>
    <message>
        <source>%1 client</source>
        <translation type="unfinished">%1 klientas</translation>
    </message>
    <message numerus="yes">
        <source>%n active connection(s) to Qtum network.</source>
        <extracomment>A substring of the tooltip.</extracomment>
        <translation type="unfinished">
            <numerusform />
            <numerusform />
            <numerusform />
        </translation>
    </message>
    <message>
        <source>Disable network activity</source>
        <extracomment>A context menu item.</extracomment>
        <translation type="unfinished">Išjungti tinklo veiklą</translation>
    </message>
    <message>
        <source>Enable network activity</source>
        <extracomment>A context menu item. The network activity was disabled previously.</extracomment>
        <translation type="unfinished">Įjungti tinklo veiklą</translation>
    </message>
    <message>
        <source>Error: %1</source>
        <translation type="unfinished">Klaida: %1</translation>
    </message>
    <message>
        <source>Warning: %1</source>
        <translation type="unfinished">Įspėjimas: %1</translation>
    </message>
    <message>
        <source>Date: %1
</source>
        <translation type="unfinished">Data: %1
</translation>
    </message>
    <message>
        <source>Amount: %1
</source>
        <translation type="unfinished">Suma: %1
</translation>
    </message>
    <message>
        <source>Wallet: %1
</source>
        <translation type="unfinished">Piniginė: %1
</translation>
    </message>
    <message>
        <source>Type: %1
</source>
        <translation type="unfinished">Spausti: %1
</translation>
    </message>
    <message>
        <source>Label: %1
</source>
        <translation type="unfinished">Antraštė: %1
</translation>
    </message>
    <message>
        <source>Address: %1
</source>
        <translation type="unfinished">Adresas: %1
</translation>
    </message>
    <message>
        <source>Sent transaction</source>
        <translation>Sandoris nusiųstas</translation>
    </message>
    <message>
        <source>Incoming transaction</source>
        <translation>Ateinantis sandoris</translation>
    </message>
    <message>
        <source>HD key generation is &lt;b&gt;enabled&lt;/b&gt;</source>
        <translation type="unfinished">HD rakto generacija &lt;b&gt;įgalinta&lt;/b&gt;</translation>
    </message>
    <message>
        <source>HD key generation is &lt;b&gt;disabled&lt;/b&gt;</source>
        <translation type="unfinished">HD rakto generacija &lt;b&gt;išjungta&lt;/b&gt;</translation>
    </message>
    <message>
        <source>Private key &lt;b&gt;disabled&lt;/b&gt;</source>
        <translation type="unfinished">Privatus raktas &lt;b&gt;išjungtas&lt;/b&gt;</translation>
    </message>
    <message>
        <source>Wallet is &lt;b&gt;encrypted&lt;/b&gt; and currently &lt;b&gt;unlocked&lt;/b&gt;</source>
        <translation>Piniginė &lt;b&gt;užšifruota&lt;/b&gt; ir šiuo metu &lt;b&gt;atrakinta&lt;/b&gt;</translation>
    </message>
    <message>
        <source>Wallet is &lt;b&gt;encrypted&lt;/b&gt; and currently &lt;b&gt;locked&lt;/b&gt;</source>
        <translation>Piniginė &lt;b&gt;užšifruota&lt;/b&gt; ir šiuo metu &lt;b&gt;užrakinta&lt;/b&gt;</translation>
    </message>
    <message>
        <source>Original message:</source>
        <translation type="unfinished">Orginali žinutė:</translation>
    </message>
</context>
<context>
    <name>UnitDisplayStatusBarControl</name>
    <message>
        <source>Unit to show amounts in. Click to select another unit.</source>
        <translation type="unfinished">Vienetas rodo sumas. Spustelėkite, jei norite pasirinkti kitą vienetą.</translation>
    </message>
</context>
<context>
    <name>CoinControlDialog</name>
    <message>
        <source>Coin Selection</source>
        <translation type="unfinished">Monetų pasirinkimas</translation>
    </message>
    <message>
        <source>Quantity:</source>
        <translation type="unfinished">Kiekis:</translation>
    </message>
    <message>
        <source>Bytes:</source>
        <translation type="unfinished">Baitai:</translation>
    </message>
    <message>
        <source>Amount:</source>
        <translation type="unfinished">Suma:</translation>
    </message>
    <message>
        <source>Fee:</source>
        <translation type="unfinished">Mokestis:</translation>
    </message>
    <message>
        <source>Dust:</source>
        <translation type="unfinished">Dulkės:</translation>
    </message>
    <message>
        <source>After Fee:</source>
        <translation type="unfinished">Po mokesčio:</translation>
    </message>
    <message>
        <source>Change:</source>
        <translation type="unfinished">Graža:</translation>
    </message>
    <message>
        <source>(un)select all</source>
        <translation type="unfinished">(ne)pasirinkti viską</translation>
    </message>
    <message>
        <source>Tree mode</source>
        <translation type="unfinished">Medžio režimas</translation>
    </message>
    <message>
        <source>List mode</source>
        <translation type="unfinished">Sąrašo režimas</translation>
    </message>
    <message>
        <source>Amount</source>
        <translation type="unfinished">Suma</translation>
    </message>
    <message>
        <source>Received with label</source>
        <translation type="unfinished">Gauta su žyme</translation>
    </message>
    <message>
        <source>Received with address</source>
        <translation type="unfinished">Gauta su adresu</translation>
    </message>
    <message>
        <source>Date</source>
        <translation type="unfinished">Data</translation>
    </message>
    <message>
        <source>Confirmations</source>
        <translation type="unfinished">Patvirtinimai</translation>
    </message>
    <message>
        <source>Confirmed</source>
        <translation type="unfinished">Patvirtinta</translation>
    </message>
    <message>
        <source>Copy amount</source>
        <translation type="unfinished">Kopijuoti sumą</translation>
    </message>
    <message>
        <source>Copy quantity</source>
        <translation type="unfinished">Kopijuoti kiekį</translation>
    </message>
    <message>
        <source>Copy fee</source>
        <translation type="unfinished">Kopijuoti mokestį</translation>
    </message>
    <message>
        <source>Copy after fee</source>
        <translation type="unfinished">Kopijuoti po mokesčio</translation>
    </message>
    <message>
        <source>Copy bytes</source>
        <translation type="unfinished">Kopijuoti baitus</translation>
    </message>
    <message>
        <source>Copy dust</source>
        <translation type="unfinished">Kopijuoti dulkę</translation>
    </message>
    <message>
        <source>Copy change</source>
        <translation type="unfinished">Kopijuoti keisti</translation>
    </message>
    <message>
        <source>(%1 locked)</source>
        <translation type="unfinished">(%1 užrakinta)</translation>
    </message>
    <message>
        <source>yes</source>
        <translation type="unfinished">taip</translation>
    </message>
    <message>
        <source>no</source>
        <translation type="unfinished">ne</translation>
    </message>
    <message>
        <source>This label turns red if any recipient receives an amount smaller than the current dust threshold.</source>
        <translation type="unfinished">Ši etiketė tampa raudona, jei bet kuris gavėjas gauna mažesnę sumą nei dabartinė dulkių slenkstis.</translation>
    </message>
    <message>
        <source>Can vary +/- %1 satoshi(s) per input.</source>
        <translation type="unfinished">Gali svyruoti nuo +/-%1 satoshi(-ų) vienam įvedimui.</translation>
    </message>
    <message>
        <source>(no label)</source>
        <translation type="unfinished">(nėra žymės)</translation>
    </message>
    <message>
        <source>change from %1 (%2)</source>
        <translation type="unfinished">pakeisti nuo %1 (%2)</translation>
    </message>
    <message>
        <source>(change)</source>
        <translation type="unfinished">(graža)</translation>
    </message>
</context>
<context>
    <name>CreateWalletActivity</name>
    <message>
        <source>Creating Wallet &lt;b&gt;%1&lt;/b&gt;…</source>
        <translation type="unfinished">Kuriama Piniginė &lt;b&gt;%1&lt;/b&gt;...</translation>
    </message>
    <message>
        <source>Create wallet failed</source>
        <translation type="unfinished">Piniginės sukurimas nepavyko</translation>
    </message>
    <message>
        <source>Create wallet warning</source>
        <translation type="unfinished">Piniginės sukurimo įspėjimas</translation>
    </message>
    </context>
<context>
    <name>OpenWalletActivity</name>
    <message>
        <source>Open wallet failed</source>
        <translation type="unfinished">Piniginės atidarymas nepavyko</translation>
    </message>
    <message>
        <source>Open wallet warning</source>
        <translation type="unfinished">Piniginės atidarymo įspėjimas</translation>
    </message>
    <message>
        <source>default wallet</source>
        <translation type="unfinished">numatyta piniginė</translation>
    </message>
    <message>
        <source>Opening Wallet &lt;b&gt;%1&lt;/b&gt;…</source>
        <translation type="unfinished">Atidaroma Piniginė &lt;b&gt;%1&lt;/b&gt;...</translation>
    </message>
</context>
<context>
    <name>WalletController</name>
    <message>
        <source>Close wallet</source>
        <translation type="unfinished">Uždaryti Piniginę</translation>
    </message>
    <message>
        <source>Are you sure you wish to close the wallet &lt;i&gt;%1&lt;/i&gt;?</source>
        <translation type="unfinished">Ar tikrai norite uždaryti piniginę &lt;i&gt;%1&lt;/i&gt;?</translation>
    </message>
    <message>
        <source>Close all wallets</source>
        <translation type="unfinished">Uždaryti visas pinigines</translation>
    </message>
    </context>
<context>
    <name>CreateWalletDialog</name>
    <message>
        <source>Create Wallet</source>
        <translation type="unfinished">Sukurti Piniginę</translation>
    </message>
    <message>
        <source>Wallet Name</source>
        <translation type="unfinished">Piniginės Pavadinimas</translation>
    </message>
    <message>
        <source>Wallet</source>
        <translation type="unfinished">Piniginė</translation>
    </message>
    <message>
        <source>Encrypt the wallet. The wallet will be encrypted with a passphrase of your choice.</source>
        <translation type="unfinished">Užkoduoti piniginę. Piniginė bus užkoduota jūsų pasirinkta slapta fraze.</translation>
    </message>
    <message>
        <source>Encrypt Wallet</source>
        <translation type="unfinished">Užkoduoti Piniginę</translation>
    </message>
    <message>
        <source>Advanced Options</source>
        <translation type="unfinished">Išplėstiniai nustatymai</translation>
    </message>
    <message>
        <source>Disable Private Keys</source>
        <translation type="unfinished">Atjungti Privačius Raktus</translation>
    </message>
    <message>
        <source>Make Blank Wallet</source>
        <translation type="unfinished">Sukurti Tuščia Piniginę</translation>
    </message>
    <message>
        <source>Create</source>
        <translation type="unfinished">Sukurti</translation>
    </message>
    </context>
<context>
    <name>EditAddressDialog</name>
    <message>
        <source>Edit Address</source>
        <translation>Keisti adresą</translation>
    </message>
    <message>
        <source>&amp;Label</source>
        <translation>Ž&amp;ymė</translation>
    </message>
    <message>
        <source>The label associated with this address list entry</source>
        <translation type="unfinished">Etiketė, susijusi su šiuo adresų sąrašo įrašu</translation>
    </message>
    <message>
        <source>The address associated with this address list entry. This can only be modified for sending addresses.</source>
        <translation type="unfinished">Adresas, susijęs su šiuo adresų sąrašo įrašu. Tai galima keisti tik siuntimo adresams.</translation>
    </message>
    <message>
        <source>&amp;Address</source>
        <translation>&amp;Adresas</translation>
    </message>
    <message>
        <source>New sending address</source>
        <translation type="unfinished">Naujas siuntimo adresas</translation>
    </message>
    <message>
        <source>Edit receiving address</source>
        <translation type="unfinished">Keisti gavimo adresą</translation>
    </message>
    <message>
        <source>Edit sending address</source>
        <translation type="unfinished">Keisti siuntimo adresą</translation>
    </message>
    <message>
        <source>The entered address "%1" is not a valid Qtum address.</source>
<<<<<<< HEAD
        <translation>Įvestas adresas „%1“ nėra galiojantis Qtum adresas.</translation>
=======
        <translation type="unfinished">Įvestas adresas „%1“ nėra galiojantis Qtum adresas.</translation>
>>>>>>> 5ed36332
    </message>
    <message>
        <source>Address "%1" already exists as a receiving address with label "%2" and so cannot be added as a sending address.</source>
        <translation type="unfinished">Adresas „%1“  jau yra kaip gavėjo adresas su etikete „%2“, todėl jo negalima pridėti kaip siuntimo adresą.</translation>
    </message>
    <message>
        <source>The entered address "%1" is already in the address book with label "%2".</source>
        <translation type="unfinished">Įvestas adresas „%1“ jau yra adresų knygoje su etikete „%2“.</translation>
    </message>
    <message>
        <source>Could not unlock wallet.</source>
        <translation type="unfinished">Nepavyko atrakinti piniginės.</translation>
    </message>
    <message>
        <source>New key generation failed.</source>
        <translation type="unfinished">Naujo rakto generavimas nepavyko.</translation>
    </message>
</context>
<context>
    <name>FreespaceChecker</name>
    <message>
        <source>A new data directory will be created.</source>
        <translation>Naujas duomenų katalogas bus sukurtas.</translation>
    </message>
    <message>
        <source>name</source>
        <translation>pavadinimas</translation>
    </message>
    <message>
        <source>Directory already exists. Add %1 if you intend to create a new directory here.</source>
        <translation>Katalogas jau egzistuoja. Pridėkite %1 jei planuojate sukurti naują katalogą čia.</translation>
    </message>
    <message>
        <source>Path already exists, and is not a directory.</source>
        <translation>Takas jau egzistuoja, ir tai nėra katalogas.</translation>
    </message>
    <message>
        <source>Cannot create data directory here.</source>
        <translation>Negalima sukurti duomenų katalogo.</translation>
    </message>
</context>
<context>
    <name>Intro</name>
    <message>
        <source>%1 GB of free space available</source>
        <translation type="unfinished">%1 GB Laisvos vietos</translation>
    </message>
    <message>
        <source>At least %1 GB of data will be stored in this directory, and it will grow over time.</source>
        <translation type="unfinished">Šiame kataloge bus saugomi bent %1 GB duomenų, kurie laikui bėgant didės.</translation>
    </message>
    <message>
        <source>Approximately %1 GB of data will be stored in this directory.</source>
        <translation type="unfinished">Šiame kataloge bus saugoma maždaug apie %1 GB duomenų.</translation>
    </message>
    <message numerus="yes">
        <source>(sufficient to restore backups %n day(s) old)</source>
        <extracomment>Explanatory text on the capability of the current prune target.</extracomment>
        <translation type="unfinished">
            <numerusform />
            <numerusform />
            <numerusform />
        </translation>
    </message>
    <message>
        <source>%1 will download and store a copy of the Qtum block chain.</source>
        <translation type="unfinished">%1 bus atsisiųsta ir išsaugota Qtum blokų grandinės kopiją.</translation>
    </message>
    <message>
        <source>The wallet will also be stored in this directory.</source>
        <translation type="unfinished">Piniginė taip pat bus saugojama šiame direktyve.</translation>
    </message>
    <message>
        <source>Error: Specified data directory "%1" cannot be created.</source>
        <translation type="unfinished">Klaida: negali būti sukurtas nurodytas duomenų katalogas „%1“.</translation>
    </message>
    <message>
        <source>Error</source>
        <translation>Klaida</translation>
    </message>
    <message>
        <source>Welcome</source>
        <translation>Sveiki</translation>
    </message>
    <message>
        <source>Welcome to %1.</source>
        <translation type="unfinished">Sveiki atvykę į %1.</translation>
    </message>
    <message>
        <source>As this is the first time the program is launched, you can choose where %1 will store its data.</source>
        <translation type="unfinished">Kadangi tai yra pirmas kartas, kai programa paleidžiama, galite pasirinkti, kur %1 išsaugos savo duomenis.</translation>
    </message>
    <message>
        <source>When you click OK, %1 will begin to download and process the full %4 block chain (%2GB) starting with the earliest transactions in %3 when %4 initially launched.</source>
        <translation type="unfinished">Spustelėjus Gerai, %1 pradės atsisiųsti ir apdoroti visą %4 blokų grandinę (%2GB), pradedant nuo ankstesnių operacijų %3, kai iš pradžių buvo paleista %4.</translation>
    </message>
    <message>
        <source> GB</source>
        <translation type="unfinished">GB</translation>
    </message>
    <message>
        <source>This initial synchronisation is very demanding, and may expose hardware problems with your computer that had previously gone unnoticed. Each time you run %1, it will continue downloading where it left off.</source>
        <translation type="unfinished">Ši pradinė sinchronizacija yra labai sudėtinga ir gali sukelti kompiuterio techninės įrangos problemas, kurios anksčiau buvo nepastebėtos. Kiekvieną kartą, kai paleidžiate %1, jis tęs parsisiuntimą ten, kur jis buvo išjungtas.</translation>
    </message>
    <message>
        <source>If you have chosen to limit block chain storage (pruning), the historical data must still be downloaded and processed, but will be deleted afterward to keep your disk usage low.</source>
        <translation type="unfinished">Jei pasirinkote apriboti blokavimo grandinės saugojimą (genėjimas), istoriniai duomenys vis tiek turi būti atsisiunčiami ir apdorojami, bet vėliau bus ištrinti, kad diskų naudojimas būtų mažas.</translation>
    </message>
    <message>
        <source>Use the default data directory</source>
        <translation>Naudoti numatytajį duomenų katalogą</translation>
    </message>
    <message>
        <source>Use a custom data directory:</source>
        <translation>Naudoti kitą duomenų katalogą:</translation>
    </message>
</context>
<context>
    <name>HelpMessageDialog</name>
    <message>
<<<<<<< HEAD
        <source>Qtum</source>
        <translation>Qtum</translation>
    </message>
    <message>
        <source>Discard blocks after verification, except most recent %1 GB (prune)</source>
        <translation>Ištrinti blokus po patikrinimo, išskyrus paskutinius %1 GB (nukarpimas)</translation>
    </message>
    <message>
        <source>At least %1 GB of data will be stored in this directory, and it will grow over time.</source>
        <translation>Šiame kataloge bus saugomi bent %1 GB duomenų, kurie laikui bėgant didės.</translation>
    </message>
    <message>
        <source>Approximately %1 GB of data will be stored in this directory.</source>
        <translation>Šiame kataloge bus saugoma maždaug apie %1 GB duomenų.</translation>
    </message>
    <message>
        <source>%1 will download and store a copy of the Qtum block chain.</source>
        <translation>%1 bus atsisiųsta ir išsaugota Qtum blokų grandinės kopiją.</translation>
=======
        <source>version</source>
        <translation type="unfinished">versija</translation>
>>>>>>> 5ed36332
    </message>
    <message>
        <source>About %1</source>
        <translation type="unfinished">&amp;Apie %1</translation>
    </message>
    <message>
        <source>Command-line options</source>
        <translation type="unfinished">Komandinės eilutės parametrai</translation>
    </message>
</context>
<context>
    <name>ShutdownWindow</name>
    <message>
        <source>Do not shut down the computer until this window disappears.</source>
        <translation type="unfinished">Neišjunkite kompiuterio tol, kol šis langas neišnyks.</translation>
    </message>
</context>
<context>
    <name>ModalOverlay</name>
    <message>
        <source>Form</source>
        <translation type="unfinished">Forma</translation>
    </message>
    <message>
        <source>Recent transactions may not yet be visible, and therefore your wallet's balance might be incorrect. This information will be correct once your wallet has finished synchronizing with the qtum network, as detailed below.</source>
<<<<<<< HEAD
        <translation>Naujausi sandoriai gali būti dar nematomi, todėl jūsų piniginės likutis gali būti neteisingas. Ši informacija bus teisinga, kai jūsų piniginė bus baigta sinchronizuoti su qtum tinklu, kaip nurodyta žemiau.</translation>
    </message>
    <message>
        <source>Attempting to spend qtums that are affected by not-yet-displayed transactions will not be accepted by the network.</source>
        <translation>Tinklas nepriims bandymų išleisti qtumus, kurie yra vis dar nematomi.</translation>
=======
        <translation type="unfinished">Naujausi sandoriai gali būti dar nematomi, todėl jūsų piniginės likutis gali būti neteisingas. Ši informacija bus teisinga, kai jūsų piniginė bus baigta sinchronizuoti su qtum tinklu, kaip nurodyta žemiau.</translation>
    </message>
    <message>
        <source>Attempting to spend qtums that are affected by not-yet-displayed transactions will not be accepted by the network.</source>
        <translation type="unfinished">Tinklas nepriims bandymų išleisti qtumus, kurie yra vis dar nematomi.</translation>
>>>>>>> 5ed36332
    </message>
    <message>
        <source>Number of blocks left</source>
        <translation type="unfinished">Likusių blokų skaičius</translation>
    </message>
    <message>
        <source>Unknown…</source>
        <translation type="unfinished">Nežinoma ...</translation>
    </message>
    <message>
        <source>calculating…</source>
        <translation type="unfinished">Skaičiuojama...</translation>
    </message>
    <message>
        <source>Last block time</source>
        <translation type="unfinished">Paskutinio bloko laikas</translation>
    </message>
    <message>
        <source>Progress</source>
        <translation type="unfinished">Progresas</translation>
    </message>
    <message>
        <source>Progress increase per hour</source>
        <translation type="unfinished">Pažangos didėjimas per valandą</translation>
    </message>
    <message>
        <source>Estimated time left until synced</source>
        <translation type="unfinished">Numatomas laikas iki sinchronizavimo</translation>
    </message>
    <message>
        <source>Hide</source>
        <translation type="unfinished">Slėpti</translation>
    </message>
    </context>
<context>
    <name>OptionsDialog</name>
    <message>
        <source>Options</source>
        <translation>Parinktys</translation>
    </message>
    <message>
        <source>&amp;Main</source>
        <translation>&amp;Pagrindinės</translation>
    </message>
    <message>
        <source>Automatically start %1 after logging in to the system.</source>
        <translation type="unfinished">Automatiškai paleisti %1 po prisijungimo prie sistemos.</translation>
    </message>
    <message>
        <source>&amp;Start %1 on system login</source>
        <translation type="unfinished">&amp;Pradėti %1 sistemos prisijungimo metu</translation>
    </message>
    <message>
        <source>Size of &amp;database cache</source>
        <translation type="unfinished">&amp;Duomenų bazės talpyklos dydis</translation>
    </message>
    <message>
        <source>Number of script &amp;verification threads</source>
        <translation type="unfinished">Patvirtinimų skaičius</translation>
    </message>
    <message>
        <source>IP address of the proxy (e.g. IPv4: 127.0.0.1 / IPv6: ::1)</source>
        <translation type="unfinished">Proxy IP adresas (Pvz. IPv4: 127.0.0.1 / IPv6: ::1)</translation>
    </message>
    <message>
        <source>Shows if the supplied default SOCKS5 proxy is used to reach peers via this network type.</source>
        <translation type="unfinished">Rodo, ar pridedamas numatytasis SOCKS5 proxy naudojamas pasiekti Peers per šį tinklo tipą.</translation>
    </message>
    <message>
        <source>Minimize instead of exit the application when the window is closed. When this option is enabled, the application will be closed only after selecting Exit in the menu.</source>
        <translation type="unfinished">Uždarant langą neuždaryti programos. Kai ši parinktis įjungta, programa bus uždaryta tik pasirinkus  meniu komandą Baigti.</translation>
    </message>
    <message>
        <source>Third party URLs (e.g. a block explorer) that appear in the transactions tab as context menu items. %s in the URL is replaced by transaction hash. Multiple URLs are separated by vertical bar |.</source>
        <translation type="unfinished">Trečiųjų šalių URL (pvz., Blokų tyrėjas), kurie rodomi operacijų skirtuke kaip kontekstinio meniu elementai. %s URL yra pakeistas sandorio Hash. Keli URL yra atskirti vertikalia juosta |.</translation>
    </message>
    <message>
        <source>Open the %1 configuration file from the working directory.</source>
        <translation type="unfinished">Atidarykite %1 konfigūracijos failą iš veikiančio katalogo.</translation>
    </message>
    <message>
        <source>Open Configuration File</source>
        <translation type="unfinished">Atidarykite konfigūracijos failą</translation>
    </message>
    <message>
        <source>Reset all client options to default.</source>
        <translation>Atstatyti visus kliento pasirinkimus į numatytuosius.</translation>
    </message>
    <message>
        <source>&amp;Reset Options</source>
        <translation>&amp;Atstatyti Parinktis</translation>
    </message>
    <message>
        <source>&amp;Network</source>
        <translation>&amp;Tinklas</translation>
    </message>
    <message>
        <source>Prune &amp;block storage to</source>
        <translation type="unfinished">&amp;blokuokite saugyklą į</translation>
    </message>
    <message>
        <source>Reverting this setting requires re-downloading the entire blockchain.</source>
        <translation type="unfinished">Jei norite grąžinti šį nustatymą, reikia iš naujo atsisiųsti visą bloko grandinę.</translation>
    </message>
    <message>
        <source>(0 = auto, &lt;0 = leave that many cores free)</source>
        <translation type="unfinished">(0 = automatinis, &lt;0 = palikti tiek nenaudojamų branduolių)</translation>
    </message>
    <message>
        <source>W&amp;allet</source>
        <translation type="unfinished">Piniginė</translation>
    </message>
    <message>
        <source>Expert</source>
        <translation type="unfinished">Ekspertas</translation>
    </message>
    <message>
        <source>Enable coin &amp;control features</source>
        <translation type="unfinished">Įgalinti monetų ir &amp;valdymo funkcijas</translation>
    </message>
    <message>
        <source>If you disable the spending of unconfirmed change, the change from a transaction cannot be used until that transaction has at least one confirmation. This also affects how your balance is computed.</source>
        <translation type="unfinished">Jei išjungsite nepatvirtintą likučio išleidimą, likutį iš sandorio negalėsite naudoti tol, kol toks sandoris turės bent vieną patvirtinimą. Tai taip pat turi įtakos jūsų balansui.</translation>
    </message>
    <message>
        <source>&amp;Spend unconfirmed change</source>
        <translation type="unfinished">&amp;Išleiskite nepatvirtintus pakeitimus</translation>
    </message>
    <message>
        <source>Automatically open the Qtum client port on the router. This only works when your router supports UPnP and it is enabled.</source>
        <translation>Automatiškai atidaryti Qtum kliento prievadą maršrutizatoriuje. Tai veikia tik tada, kai jūsų maršrutizatorius palaiko UPnP ir ji įjungta.</translation>
    </message>
    <message>
        <source>Map port using &amp;UPnP</source>
        <translation>Persiųsti prievadą naudojant &amp;UPnP</translation>
    </message>
    <message>
        <source>Accept connections from outside.</source>
        <translation type="unfinished">Priimti ryšius iš išorės.</translation>
    </message>
    <message>
        <source>Allow incomin&amp;g connections</source>
        <translation type="unfinished">Leisti gaunamu&amp;s ryšius</translation>
    </message>
    <message>
        <source>Connect to the Qtum network through a SOCKS5 proxy.</source>
<<<<<<< HEAD
        <translation>Prisijunkite prie „Qtum“ tinklo per SOCKS5 proxy.</translation>
=======
        <translation type="unfinished">Prisijunkite prie „Qtum“ tinklo per SOCKS5 proxy.</translation>
>>>>>>> 5ed36332
    </message>
    <message>
        <source>&amp;Connect through SOCKS5 proxy (default proxy):</source>
        <translation type="unfinished">&amp; Prisijunkite per SOCKS5 proxy (numatytasis proxy):</translation>
    </message>
    <message>
        <source>Proxy &amp;IP:</source>
        <translation>Tarpinio serverio &amp;IP:</translation>
    </message>
    <message>
        <source>&amp;Port:</source>
        <translation>&amp;Prievadas:</translation>
    </message>
    <message>
        <source>Port of the proxy (e.g. 9050)</source>
        <translation>Tarpinio serverio preivadas (pvz, 9050)</translation>
    </message>
    <message>
        <source>Used for reaching peers via:</source>
        <translation type="unfinished">Naudojamas Peers pasiekti per:</translation>
    </message>
    <message>
        <source>&amp;Window</source>
        <translation>&amp;Langas</translation>
    </message>
    <message>
        <source>Show only a tray icon after minimizing the window.</source>
        <translation>Po programos lango sumažinimo rodyti tik programos ikoną.</translation>
    </message>
    <message>
        <source>&amp;Minimize to the tray instead of the taskbar</source>
        <translation>&amp;M sumažinti langą bet ne užduočių juostą</translation>
    </message>
    <message>
        <source>M&amp;inimize on close</source>
        <translation>&amp;Sumažinti uždarant</translation>
    </message>
    <message>
        <source>&amp;Display</source>
        <translation>&amp;Rodymas</translation>
    </message>
    <message>
        <source>User Interface &amp;language:</source>
        <translation>Naudotojo sąsajos &amp;kalba:</translation>
    </message>
    <message>
        <source>The user interface language can be set here. This setting will take effect after restarting %1.</source>
        <translation type="unfinished">Čia galite nustatyti vartotojo sąsajos kalbą. Šis nustatymas įsigalios iš naujo paleidus %1.</translation>
    </message>
    <message>
        <source>&amp;Unit to show amounts in:</source>
        <translation>&amp;Vienetai, kuriais rodyti sumas:</translation>
    </message>
    <message>
        <source>Choose the default subdivision unit to show in the interface and when sending coins.</source>
        <translation>Rodomų ir siunčiamų monetų kiekio matavimo vienetai</translation>
    </message>
    <message>
        <source>Whether to show coin control features or not.</source>
        <translation type="unfinished">Rodyti monetų valdymo funkcijas, ar ne.</translation>
    </message>
    <message>
        <source>&amp;Third party transaction URLs</source>
        <translation type="unfinished">&amp;Trečiųjų šalių sandorių URL</translation>
    </message>
    <message>
        <source>Options set in this dialog are overridden by the command line or in the configuration file:</source>
        <translation type="unfinished">Šiame dialogo lange nustatytos parinktys yra panaikintos komandų eilutėje arba konfigūracijos faile:</translation>
    </message>
    <message>
        <source>&amp;OK</source>
        <translation>&amp;Gerai</translation>
    </message>
    <message>
        <source>&amp;Cancel</source>
        <translation>&amp;Atšaukti</translation>
    </message>
    <message>
        <source>default</source>
        <translation>numatyta</translation>
    </message>
    <message>
        <source>none</source>
        <translation type="unfinished">niekas</translation>
    </message>
    <message>
        <source>Confirm options reset</source>
        <translation>Patvirtinti nustatymų atstatymą</translation>
    </message>
    <message>
        <source>Client restart required to activate changes.</source>
        <translation type="unfinished">Kliento perkrovimas reikalingas nustatymų aktyvavimui</translation>
    </message>
    <message>
        <source>Client will be shut down. Do you want to proceed?</source>
        <translation type="unfinished">Klientas bus uždarytas. Ar norite testi?</translation>
    </message>
    <message>
        <source>Configuration options</source>
        <translation type="unfinished">Konfigūravimo parinktys</translation>
    </message>
    <message>
        <source>The configuration file is used to specify advanced user options which override GUI settings. Additionally, any command-line options will override this configuration file.</source>
        <translation type="unfinished">Konfigūracijos failas naudojamas patobulintoms naudotojo parinktims, kurios ignoruoja GUI nustatymus. Be to, visos komandų eilutės parinktys nepaisys šio konfigūracijos failo.</translation>
    </message>
    <message>
        <source>Error</source>
        <translation type="unfinished">Klaida</translation>
    </message>
    <message>
        <source>The configuration file could not be opened.</source>
        <translation type="unfinished">Konfigūracijos failo negalima atidaryti.</translation>
    </message>
    <message>
        <source>This change would require a client restart.</source>
        <translation type="unfinished">Šis pakeitimas reikalautų kliento perkrovimo</translation>
    </message>
    <message>
        <source>The supplied proxy address is invalid.</source>
        <translation>Nurodytas tarpinio serverio adresas negalioja.</translation>
    </message>
</context>
<context>
    <name>OverviewPage</name>
    <message>
        <source>Form</source>
        <translation>Forma</translation>
    </message>
    <message>
        <source>The displayed information may be out of date. Your wallet automatically synchronizes with the Qtum network after a connection is established, but this process has not completed yet.</source>
        <translation>Rodoma informacija gali būti pasenusi. Piniginė automatiškai sinchronizuojasi su „Qtum“ tinklu po ryšio užmezgimo, tačiau šis procesas dar nebaigtas.</translation>
    </message>
    <message>
        <source>Watch-only:</source>
        <translation type="unfinished">Tik stebėti</translation>
    </message>
    <message>
        <source>Available:</source>
        <translation type="unfinished">Galimi:</translation>
    </message>
    <message>
        <source>Your current spendable balance</source>
        <translation>Jūsų dabartinis išleidžiamas balansas</translation>
    </message>
    <message>
        <source>Pending:</source>
        <translation type="unfinished">Laukiantys:</translation>
    </message>
    <message>
        <source>Total of transactions that have yet to be confirmed, and do not yet count toward the spendable balance</source>
        <translation>Iš viso sandorių, kurie dar turi būti patvirtinti ir kurie dar neįskaičiuojami į išleidžiamą balansą</translation>
    </message>
    <message>
        <source>Immature:</source>
        <translation>Nepribrendę:</translation>
    </message>
    <message>
        <source>Mined balance that has not yet matured</source>
        <translation>Kasyklų balansas, kuris dar nėra subrandintas</translation>
    </message>
    <message>
        <source>Balances</source>
        <translation type="unfinished">Balansai</translation>
    </message>
    <message>
        <source>Total:</source>
        <translation>Viso:</translation>
    </message>
    <message>
        <source>Your current total balance</source>
        <translation>Jūsų balansas</translation>
    </message>
    <message>
        <source>Your current balance in watch-only addresses</source>
        <translation type="unfinished">Jūsų dabartinis balansas tik stebimų adresų</translation>
    </message>
    <message>
        <source>Spendable:</source>
        <translation type="unfinished">Išleidžiamas:</translation>
    </message>
    <message>
        <source>Recent transactions</source>
        <translation type="unfinished">Naujausi sandoriai</translation>
    </message>
    <message>
        <source>Unconfirmed transactions to watch-only addresses</source>
        <translation type="unfinished">Nepatvirtinti sandoriai stebimų adresų</translation>
    </message>
    <message>
        <source>Mined balance in watch-only addresses that has not yet matured</source>
        <translation type="unfinished">Kasybos balansas skirtas tik stebimiems adresams, kurie dar nera subrendę</translation>
    </message>
    <message>
        <source>Current total balance in watch-only addresses</source>
        <translation type="unfinished">Dabartinis visas balansas tik stebimų adresų</translation>
    </message>
    </context>
<context>
    <name>PSBTOperationsDialog</name>
    <message>
        <source>Dialog</source>
<<<<<<< HEAD
        <translation>Dialogas</translation>
    </message>
    <message>
        <source>Total Amount</source>
        <translation>Visas kiekis</translation>
    </message>
    <message>
        <source>or</source>
        <translation>ar</translation>
    </message>
    </context>
<context>
    <name>PaymentServer</name>
    <message>
        <source>Payment request error</source>
        <translation>Mokėjimo užklausos klaida</translation>
    </message>
    <message>
        <source>Cannot start qtum: click-to-pay handler</source>
        <translation>Negalima paleisti qtum: paspauskite sumokėti tvarkytojui</translation>
    </message>
    <message>
        <source>URI handling</source>
        <translation>URI tvarkymas</translation>
    </message>
    <message>
        <source>'qtum://' is not a valid URI. Use 'qtum:' instead.</source>
        <translation>„qtum: //“ nėra galiojantis URI. Vietoj to naudokite „qtum:“.</translation>
    </message>
    <message>
        <source>Invalid payment address %1</source>
        <translation>Neteisingas mokėjimo adresas %1</translation>
    </message>
    <message>
        <source>URI cannot be parsed! This can be caused by an invalid Qtum address or malformed URI parameters.</source>
        <translation>URI negalima perskaityti! Tai gali sukelti negaliojantys „Qtum“ adresas arba netinkami URI parametrai.</translation>
    </message>
    <message>
        <source>Payment request file handling</source>
        <translation>Mokėjimo užklausos failų tvarkymas</translation>
    </message>
</context>
<context>
    <name>PeerTableModel</name>
    <message>
        <source>User Agent</source>
        <translation>Vartotojo atstovas</translation>
    </message>
    <message>
        <source>Node/Service</source>
        <translation>Mazgas/Paslaugos</translation>
    </message>
    <message>
        <source>NodeId</source>
        <translation>MazgoId</translation>
    </message>
    <message>
        <source>Ping</source>
        <translation>Ping</translation>
    </message>
    <message>
        <source>Sent</source>
        <translation>Išsiųsta</translation>
    </message>
    <message>
        <source>Received</source>
        <translation>Gauta</translation>
    </message>
</context>
<context>
    <name>QObject</name>
    <message>
        <source>Amount</source>
        <translation>Suma</translation>
    </message>
    <message>
        <source>Enter a Qtum address (e.g. %1)</source>
        <translation>Įveskite Qtum adresą (pvz., %1)</translation>
    </message>
    <message>
        <source>%1 d</source>
        <translation>%1 d</translation>
    </message>
    <message>
        <source>%1 h</source>
        <translation>%1 h</translation>
    </message>
    <message>
        <source>%1 m</source>
        <translation>%1 m</translation>
    </message>
    <message>
        <source>%1 s</source>
        <translation>%1 s</translation>
    </message>
    <message>
        <source>None</source>
        <translation>Nė vienas</translation>
    </message>
    <message>
        <source>N/A</source>
        <translation>nėra</translation>
=======
        <translation type="unfinished">Dialogas</translation>
>>>>>>> 5ed36332
    </message>
    <message>
        <source>Save…</source>
        <translation type="unfinished">Išsaugoti...</translation>
    </message>
    <message>
        <source>Close</source>
        <translation type="unfinished">Uždaryti</translation>
    </message>
    <message>
        <source>Total Amount</source>
        <translation type="unfinished">Visas kiekis</translation>
    </message>
    <message>
        <source>or</source>
        <translation type="unfinished">ar</translation>
    </message>
    </context>
<context>
    <name>PaymentServer</name>
    <message>
        <source>Payment request error</source>
        <translation type="unfinished">Mokėjimo užklausos klaida</translation>
    </message>
    <message>
        <source>Cannot start qtum: click-to-pay handler</source>
        <translation type="unfinished">Negalima paleisti qtum: paspauskite sumokėti tvarkytojui</translation>
    </message>
    <message>
        <source>URI handling</source>
        <translation type="unfinished">URI tvarkymas</translation>
    </message>
    <message>
        <source>'qtum://' is not a valid URI. Use 'qtum:' instead.</source>
        <translation type="unfinished">„qtum: //“ nėra galiojantis URI. Vietoj to naudokite „qtum:“.</translation>
    </message>
    <message>
        <source>URI cannot be parsed! This can be caused by an invalid Qtum address or malformed URI parameters.</source>
        <translation type="unfinished">URI negalima perskaityti! Tai gali sukelti negaliojantys „Qtum“ adresas arba netinkami URI parametrai.</translation>
    </message>
    <message>
        <source>Payment request file handling</source>
        <translation type="unfinished">Mokėjimo užklausos failų tvarkymas</translation>
    </message>
</context>
<context>
    <name>PeerTableModel</name>
    <message>
        <source>User Agent</source>
        <extracomment>Title of Peers Table column which contains the peer's User Agent string.</extracomment>
        <translation type="unfinished">Vartotojo atstovas</translation>
    </message>
    <message>
        <source>Sent</source>
        <extracomment>Title of Peers Table column which indicates the total amount of network information we have sent to the peer.</extracomment>
        <translation type="unfinished">Išsiųsta</translation>
    </message>
    <message>
        <source>Received</source>
        <extracomment>Title of Peers Table column which indicates the total amount of network information we have received from the peer.</extracomment>
        <translation type="unfinished">Gauta</translation>
    </message>
    <message>
        <source>Address</source>
        <extracomment>Title of Peers Table column which contains the IP/Onion/I2P address of the connected peer.</extracomment>
        <translation type="unfinished">Adresas</translation>
    </message>
    <message>
        <source>Type</source>
        <extracomment>Title of Peers Table column which describes the type of peer connection. The "type" describes why the connection exists.</extracomment>
        <translation type="unfinished">Tipas</translation>
    </message>
    <message>
        <source>Network</source>
        <extracomment>Title of Peers Table column which states the network the peer connected through.</extracomment>
        <translation type="unfinished">Tinklas</translation>
    </message>
</context>
<context>
    <name>QRImageWidget</name>
    <message>
        <source>&amp;Copy Image</source>
        <translation type="unfinished">Kopijuoti nuotrauką</translation>
    </message>
    <message>
        <source>Resulting URI too long, try to reduce the text for label / message.</source>
        <translation type="unfinished">Gautas URI per ilgas, pabandykite sumažinti etiketės / pranešimo tekstą.</translation>
    </message>
    <message>
        <source>Error encoding URI into QR Code.</source>
        <translation type="unfinished">Klaida koduojant URI į QR kodą.</translation>
    </message>
    <message>
        <source>QR code support not available.</source>
        <translation type="unfinished">QR kodas nepalaikomas</translation>
    </message>
    <message>
        <source>Save QR Code</source>
        <translation type="unfinished">Įrašyti QR kodą</translation>
    </message>
    <message>
        <source>PNG Image</source>
        <extracomment>Expanded name of the PNG file format. See https://en.wikipedia.org/wiki/Portable_Network_Graphics</extracomment>
        <translation type="unfinished">PNG paveikslėlis</translation>
    </message>
</context>
<context>
    <name>RPCConsole</name>
    <message>
        <source>N/A</source>
        <translation>nėra</translation>
    </message>
    <message>
        <source>Client version</source>
        <translation>Kliento versija</translation>
    </message>
    <message>
        <source>&amp;Information</source>
        <translation>&amp;Informacija</translation>
    </message>
    <message>
        <source>General</source>
        <translation type="unfinished">Bendras</translation>
    </message>
    <message>
        <source>To specify a non-default location of the data directory use the '%1' option.</source>
        <translation type="unfinished">Jei norite nurodyti duomenų katalogo vietą, naudokite parinktį „ %1“.</translation>
    </message>
    <message>
        <source>To specify a non-default location of the blocks directory use the '%1' option.</source>
        <translation type="unfinished">Jei norite nurodyti blokų katalogo vietą, naudokite parinktį "%1".</translation>
    </message>
    <message>
        <source>Startup time</source>
        <translation>Paleidimo laikas</translation>
    </message>
    <message>
        <source>Network</source>
        <translation>Tinklas</translation>
    </message>
    <message>
        <source>Name</source>
        <translation type="unfinished">Pavadinimas</translation>
    </message>
    <message>
        <source>Number of connections</source>
        <translation>Prisijungimų kiekis</translation>
    </message>
    <message>
        <source>Block chain</source>
        <translation>Blokų grandinė</translation>
    </message>
    <message>
        <source>Current number of transactions</source>
        <translation type="unfinished">Dabartinis sandorių skaičius</translation>
    </message>
    <message>
        <source>Wallet: </source>
        <translation type="unfinished">Piniginė:</translation>
    </message>
    <message>
        <source>(none)</source>
        <translation type="unfinished">(niekas)</translation>
    </message>
    <message>
        <source>&amp;Reset</source>
        <translation type="unfinished">&amp;Perkrauti</translation>
    </message>
    <message>
        <source>Received</source>
        <translation type="unfinished">Gauta</translation>
    </message>
    <message>
        <source>Sent</source>
        <translation type="unfinished">Išsiųsta</translation>
    </message>
    <message>
        <source>Banned peers</source>
        <translation type="unfinished">Uždrausti peers</translation>
    </message>
    <message>
        <source>Select a peer to view detailed information.</source>
        <translation type="unfinished">Pasirinkite peer, kad galėtumėte peržiūrėti išsamią informaciją.</translation>
    </message>
    <message>
        <source>Version</source>
        <translation type="unfinished">Versija</translation>
    </message>
    <message>
        <source>Starting Block</source>
        <translation type="unfinished">Pradinis blokas</translation>
    </message>
    <message>
        <source>Synced Headers</source>
        <translation type="unfinished">Sinchronizuotos antraštės</translation>
    </message>
    <message>
        <source>Synced Blocks</source>
        <translation type="unfinished">Sinchronizuoti blokai</translation>
    </message>
    <message>
        <source>User Agent</source>
        <translation type="unfinished">Vartotojo atstovas</translation>
    </message>
    <message>
        <source>Open the %1 debug log file from the current data directory. This can take a few seconds for large log files.</source>
        <translation type="unfinished">Atidarykite %1 derinimo žurnalo failą iš dabartinio duomenų katalogo. Tai gali užtrukti kelias sekundes dideliems žurnalo failams.</translation>
    </message>
    <message>
        <source>Decrease font size</source>
        <translation type="unfinished">Sumažinti šrifto dydį</translation>
    </message>
    <message>
        <source>Increase font size</source>
        <translation type="unfinished">Padidinti šrifto dydį</translation>
    </message>
    <message>
        <source>Permissions</source>
        <translation type="unfinished">Leidimai</translation>
    </message>
    <message>
        <source>Direction/Type</source>
        <translation type="unfinished">Kryptis/Tipas</translation>
    </message>
    <message>
        <source>Services</source>
        <translation type="unfinished">Paslaugos</translation>
    </message>
    <message>
        <source>High Bandwidth</source>
        <translation type="unfinished">Didelis pralaidumas</translation>
    </message>
    <message>
        <source>Connection Time</source>
        <translation type="unfinished">Ryšio laikas</translation>
    </message>
    <message>
        <source>Last Send</source>
        <translation type="unfinished">Paskutinis siuntimas</translation>
    </message>
    <message>
        <source>Last Receive</source>
        <translation type="unfinished">Paskutinis priėmimas</translation>
    </message>
    <message>
        <source>Ping Time</source>
        <translation type="unfinished">Ping Laikas</translation>
    </message>
    <message>
        <source>The duration of a currently outstanding ping.</source>
        <translation type="unfinished">Šiuo metu ping laiko trukmė.</translation>
    </message>
    <message>
        <source>Ping Wait</source>
        <translation type="unfinished">Ping Laukimas</translation>
    </message>
    <message>
        <source>Min Ping</source>
        <translation type="unfinished">Minimalus Ping</translation>
    </message>
    <message>
        <source>Time Offset</source>
        <translation type="unfinished">Laiko poslinkis</translation>
    </message>
    <message>
        <source>Last block time</source>
        <translation>Paskutinio bloko laikas</translation>
    </message>
    <message>
        <source>&amp;Open</source>
        <translation>&amp;Atverti</translation>
    </message>
    <message>
        <source>&amp;Console</source>
        <translation>&amp;Konsolė</translation>
    </message>
    <message>
        <source>&amp;Network Traffic</source>
        <translation type="unfinished">&amp;Tinklo eismas</translation>
    </message>
    <message>
        <source>Totals</source>
        <translation type="unfinished">Viso:</translation>
    </message>
    <message>
        <source>Debug log file</source>
        <translation>Derinimo žurnalo failas</translation>
    </message>
    <message>
        <source>Clear console</source>
        <translation>Išvalyti konsolę</translation>
    </message>
    <message>
        <source>In:</source>
        <translation type="unfinished">Į:</translation>
    </message>
    <message>
        <source>Out:</source>
        <translation type="unfinished">Iš:</translation>
    </message>
    <message>
        <source>&amp;Disconnect</source>
        <translation type="unfinished">&amp;Atsijungti</translation>
    </message>
    <message>
        <source>1 &amp;hour</source>
        <translation type="unfinished">1 &amp;valanda</translation>
    </message>
    <message>
        <source>1 &amp;week</source>
        <translation type="unfinished">1 &amp;savaitė</translation>
    </message>
    <message>
        <source>1 &amp;year</source>
        <translation type="unfinished">1 &amp;metai</translation>
    </message>
    <message>
        <source>&amp;Unban</source>
        <translation type="unfinished">&amp;Atblokuoti</translation>
    </message>
    <message>
        <source>Network activity disabled</source>
        <translation type="unfinished">Tinklo veikla išjungta</translation>
    </message>
    <message>
        <source>Executing command without any wallet</source>
        <translation type="unfinished">Vykdyti komandą be jokios piniginės</translation>
    </message>
    <message>
        <source>Executing command using "%1" wallet</source>
        <translation type="unfinished">Vykdant komandą naudojant „%1“ piniginę</translation>
    </message>
    <message>
        <source>via %1</source>
        <translation type="unfinished">per %1</translation>
    </message>
    <message>
        <source>Yes</source>
        <translation type="unfinished">Taip</translation>
    </message>
    <message>
        <source>No</source>
        <translation type="unfinished">Ne</translation>
    </message>
    <message>
        <source>To</source>
        <translation type="unfinished">Kam</translation>
    </message>
    <message>
        <source>From</source>
        <translation type="unfinished">Nuo</translation>
    </message>
    <message>
        <source>Ban for</source>
        <translation type="unfinished">Užblokuota dėl</translation>
    </message>
    <message>
        <source>Unknown</source>
        <translation type="unfinished">Nežinomas</translation>
    </message>
</context>
<context>
    <name>ReceiveCoinsDialog</name>
    <message>
        <source>&amp;Amount:</source>
        <translation type="unfinished">Suma:</translation>
    </message>
    <message>
        <source>&amp;Label:</source>
        <translation type="unfinished">Ž&amp;ymė:</translation>
    </message>
    <message>
        <source>&amp;Message:</source>
        <translation type="unfinished">Žinutė:</translation>
    </message>
    <message>
        <source>An optional message to attach to the payment request, which will be displayed when the request is opened. Note: The message will not be sent with the payment over the Qtum network.</source>
<<<<<<< HEAD
        <translation>Neprivalomas pranešimas, pridedamas prie mokėjimo prašymo, kuris bus rodomas atidarius užklausą. Pastaba: pranešimas nebus išsiųstas su mokėjimu per „Qtum“ tinklą.</translation>
=======
        <translation type="unfinished">Neprivalomas pranešimas, pridedamas prie mokėjimo prašymo, kuris bus rodomas atidarius užklausą. Pastaba: pranešimas nebus išsiųstas su mokėjimu per „Qtum“ tinklą.</translation>
>>>>>>> 5ed36332
    </message>
    <message>
        <source>An optional label to associate with the new receiving address.</source>
        <translation type="unfinished">Nebūtina etiketė, skirta susieti su nauju priimančiu adresu.</translation>
    </message>
    <message>
        <source>Use this form to request payments. All fields are &lt;b&gt;optional&lt;/b&gt;.</source>
        <translation type="unfinished">Naudokite šią formą, kad galėtumėte prašyti mokėjimų. Visi laukai yra &lt;b&gt;neprivalomi&lt;/b&gt;.</translation>
    </message>
    <message>
        <source>An optional amount to request. Leave this empty or zero to not request a specific amount.</source>
        <translation type="unfinished">Neprivaloma suma, kurios prašote. Palikite šį lauką tuščią, kad neprašytumėte konkrečios sumos.</translation>
    </message>
    <message>
        <source>Clear all fields of the form.</source>
        <translation type="unfinished">Išvalykite visus formos laukus.</translation>
    </message>
    <message>
        <source>Clear</source>
        <translation type="unfinished">Išvalyti</translation>
    </message>
    <message>
        <source>Native segwit addresses (aka Bech32 or BIP-173) reduce your transaction fees later on and offer better protection against typos, but old wallets don't support them. When unchecked, an address compatible with older wallets will be created instead.</source>
        <translation type="unfinished">Vietiniai segwit adresai (dar žinomi kaip Bech32 arba BIP-173) vėliau sumažina jūsų sandorių mokesčius ir siūlo geresnę apsaugą nuo klaidų, tačiau senosios piniginės jų nepalaiko. Jei nebus pažymėti, vietoj to bus sukurtas adresas, suderinamas su senesnėmis piniginėmis.</translation>
    </message>
    <message>
        <source>Generate native segwit (Bech32) address</source>
        <translation type="unfinished">Generuoti vietinį segwit (Bech32) adresą</translation>
    </message>
    <message>
        <source>Requested payments history</source>
        <translation type="unfinished">Prašyta mokėjimų istorija</translation>
    </message>
    <message>
        <source>Show the selected request (does the same as double clicking an entry)</source>
        <translation type="unfinished">Rodyti pasirinktą užklausą (atlieką tą pačią funkciją, kaip dukart spustelėjus įrašą)</translation>
    </message>
    <message>
        <source>Show</source>
        <translation type="unfinished">Rodyti</translation>
    </message>
    <message>
        <source>Remove the selected entries from the list</source>
        <translation type="unfinished">Iš sąrašo pašalinkite pasirinktus įrašus</translation>
    </message>
    <message>
        <source>Remove</source>
        <translation type="unfinished">Panaikinti</translation>
    </message>
    <message>
        <source>Copy &amp;URI</source>
        <translation type="unfinished">Kopijuoti &amp;URI</translation>
    </message>
    <message>
        <source>Could not unlock wallet.</source>
        <translation type="unfinished">Nepavyko atrakinti piniginės.</translation>
    </message>
    </context>
<context>
    <name>ReceiveRequestDialog</name>
    <message>
        <source>Amount:</source>
        <translation type="unfinished">Suma:</translation>
    </message>
    <message>
        <source>Label:</source>
        <translation type="unfinished">Žymė:</translation>
    </message>
    <message>
        <source>Message:</source>
        <translation type="unfinished">Žinutė:</translation>
    </message>
    <message>
        <source>Wallet:</source>
        <translation type="unfinished">Piniginė</translation>
    </message>
    <message>
        <source>Copy &amp;URI</source>
        <translation type="unfinished">Kopijuoti &amp;URI</translation>
    </message>
    <message>
        <source>Copy &amp;Address</source>
        <translation type="unfinished">&amp;Kopijuoti adresą</translation>
    </message>
    <message>
        <source>Payment information</source>
        <translation type="unfinished">Mokėjimo informacija</translation>
    </message>
    <message>
        <source>Request payment to %1</source>
        <translation type="unfinished">Reikalauti mokėjimo į %1</translation>
    </message>
</context>
<context>
    <name>RecentRequestsTableModel</name>
    <message>
        <source>Date</source>
        <translation type="unfinished">Data</translation>
    </message>
    <message>
        <source>Label</source>
        <translation type="unfinished">Žymė</translation>
    </message>
    <message>
        <source>Message</source>
        <translation type="unfinished">Žinutė</translation>
    </message>
    <message>
        <source>(no label)</source>
        <translation type="unfinished">(nėra žymės)</translation>
    </message>
    <message>
        <source>(no message)</source>
        <translation type="unfinished">(Jokios žinutės)</translation>
    </message>
    <message>
        <source>(no amount requested)</source>
        <translation type="unfinished">(nėra prašomos sumos)</translation>
    </message>
    <message>
        <source>Requested</source>
        <translation type="unfinished">Reikalaujama</translation>
    </message>
</context>
<context>
    <name>SendCoinsDialog</name>
    <message>
        <source>Send Coins</source>
        <translation>Siųsti monetas</translation>
    </message>
    <message>
        <source>Coin Control Features</source>
        <translation type="unfinished">Monetų valdymo funkcijos</translation>
    </message>
    <message>
        <source>automatically selected</source>
        <translation type="unfinished">Automatiškai pasirinkta</translation>
    </message>
    <message>
        <source>Insufficient funds!</source>
        <translation type="unfinished">Nepakanka lėšų</translation>
    </message>
    <message>
        <source>Quantity:</source>
        <translation type="unfinished">Kiekis:</translation>
    </message>
    <message>
        <source>Bytes:</source>
        <translation type="unfinished">Baitai:</translation>
    </message>
    <message>
        <source>Amount:</source>
        <translation type="unfinished">Suma:</translation>
    </message>
    <message>
        <source>Fee:</source>
        <translation type="unfinished">Mokestis:</translation>
    </message>
    <message>
        <source>After Fee:</source>
        <translation type="unfinished">Po mokesčio:</translation>
    </message>
    <message>
        <source>Change:</source>
        <translation type="unfinished">Graža:</translation>
    </message>
    <message>
        <source>If this is activated, but the change address is empty or invalid, change will be sent to a newly generated address.</source>
        <translation type="unfinished">Jei tai yra įjungta, bet pakeitimo adresas yra tuščias arba netinkamas, pakeitimai bus išsiųsti į naujai sukurtą adresą.</translation>
    </message>
    <message>
        <source>Custom change address</source>
        <translation type="unfinished">Pakeisti adresą</translation>
    </message>
    <message>
        <source>Transaction Fee:</source>
        <translation type="unfinished">Sandorio mokestis:</translation>
    </message>
    <message>
        <source>Using the fallbackfee can result in sending a transaction that will take several hours or days (or never) to confirm. Consider choosing your fee manually or wait until you have validated the complete chain.</source>
        <translation type="unfinished">Naudojant backbackfee gali būti siunčiamas sandoris, kuris užtruks kelias valandas ar dienas (arba niekada), kad patvirtintų. Apsvarstykite galimybę pasirinkti mokestį rankiniu būdu arba palaukite, kol patvirtinsite visą grandinę.</translation>
    </message>
    <message>
        <source>Warning: Fee estimation is currently not possible.</source>
        <translation type="unfinished">Įspėjimas: šiuo metu neįmanoma apskaičiuoti mokesčio.</translation>
    </message>
    <message>
        <source>per kilobyte</source>
        <translation type="unfinished">per kilobaitą</translation>
    </message>
    <message>
        <source>Hide</source>
        <translation type="unfinished">Slėpti</translation>
    </message>
    <message>
        <source>Recommended:</source>
        <translation type="unfinished">Rekuomenduojamas:</translation>
    </message>
    <message>
        <source>Custom:</source>
        <translation type="unfinished">Kitas:</translation>
    </message>
    <message>
        <source>Send to multiple recipients at once</source>
        <translation>Siųsti keliems gavėjams vienu metu</translation>
    </message>
    <message>
        <source>Add &amp;Recipient</source>
        <translation>&amp;A Pridėti gavėją</translation>
    </message>
    <message>
        <source>Clear all fields of the form.</source>
        <translation type="unfinished">Išvalykite visus formos laukus.</translation>
    </message>
    <message>
        <source>Dust:</source>
        <translation type="unfinished">Dulkės:</translation>
    </message>
    <message>
        <source>When there is less transaction volume than space in the blocks, miners as well as relaying nodes may enforce a minimum fee. Paying only this minimum fee is just fine, but be aware that this can result in a never confirming transaction once there is more demand for qtum transactions than the network can process.</source>
<<<<<<< HEAD
        <translation>Kai sandorių apimtis yra mažesnė nei erdvės blokuose, kasėjai ir perduodantys mazgai gali užtikrinti minimalų mokestį. Mokėti tik šį minimalų mokestį yra galima, tačiau atkreipkite dėmesį, kad dėl to gali atsirasti niekada nepatvirtinamas sandoris, kai bus daugiau paklausos qtum operacijoms, nei tinklas gali apdoroti.</translation>
=======
        <translation type="unfinished">Kai sandorių apimtis yra mažesnė nei erdvės blokuose, kasėjai ir perduodantys mazgai gali užtikrinti minimalų mokestį. Mokėti tik šį minimalų mokestį yra galima, tačiau atkreipkite dėmesį, kad dėl to gali atsirasti niekada nepatvirtinamas sandoris, kai bus daugiau paklausos qtum operacijoms, nei tinklas gali apdoroti.</translation>
>>>>>>> 5ed36332
    </message>
    <message>
        <source>A too low fee might result in a never confirming transaction (read the tooltip)</source>
        <translation type="unfinished">Per mažas mokestis gali lemti niekada nepatvirtinamą sandorį (skaitykite tooltip)</translation>
    </message>
    <message>
        <source>Confirmation time target:</source>
        <translation type="unfinished">Patvirtinimo laiko tikslas:</translation>
    </message>
    <message>
        <source>Enable Replace-By-Fee</source>
        <translation type="unfinished">Įgalinti keitimąsi mokesčiu</translation>
    </message>
    <message>
        <source>With Replace-By-Fee (BIP-125) you can increase a transaction's fee after it is sent. Without this, a higher fee may be recommended to compensate for increased transaction delay risk.</source>
        <translation type="unfinished">Naudojant Replace-by-Fend (BIP-125) galite išsiųsti sandorio mokestį vėliau. Be jo, gali būti rekomenduojamas didesnis mokestis, kad būtų kompensuota padidėjusi sandorio vėlavimo rizika.</translation>
    </message>
    <message>
        <source>Clear &amp;All</source>
        <translation>Išvalyti &amp;viską</translation>
    </message>
    <message>
        <source>Balance:</source>
        <translation>Balansas:</translation>
    </message>
    <message>
        <source>Confirm the send action</source>
        <translation>Patvirtinti siuntimo veiksmą</translation>
    </message>
    <message>
        <source>S&amp;end</source>
        <translation>&amp;Siųsti</translation>
    </message>
    <message>
        <source>Copy quantity</source>
        <translation type="unfinished">Kopijuoti kiekį</translation>
    </message>
    <message>
        <source>Copy amount</source>
        <translation type="unfinished">Kopijuoti sumą</translation>
    </message>
    <message>
        <source>Copy fee</source>
        <translation type="unfinished">Kopijuoti mokestį</translation>
    </message>
    <message>
        <source>Copy after fee</source>
        <translation type="unfinished">Kopijuoti po mokesčio</translation>
    </message>
    <message>
        <source>Copy bytes</source>
        <translation type="unfinished">Kopijuoti baitus</translation>
    </message>
    <message>
        <source>Copy dust</source>
        <translation type="unfinished">Kopijuoti dulkę</translation>
    </message>
    <message>
        <source>Copy change</source>
        <translation type="unfinished">Kopijuoti keisti</translation>
    </message>
    <message>
        <source>%1 (%2 blocks)</source>
        <translation type="unfinished">%1 (%2 blokai)</translation>
    </message>
    <message>
        <source> from wallet '%1'</source>
        <translation type="unfinished">iš piniginės '%1'</translation>
    </message>
    <message>
        <source>%1 to '%2'</source>
        <translation type="unfinished">'%1' į '%2'</translation>
    </message>
    <message>
        <source>%1 to %2</source>
        <translation type="unfinished">%1 iki %2</translation>
    </message>
    <message>
        <source>Are you sure you want to send?</source>
        <translation type="unfinished">Ar tikrai norite siųsti?</translation>
    </message>
    <message>
        <source>Create Unsigned</source>
        <translation type="unfinished">Sukurti nepasirašytą</translation>
    </message>
    <message>
        <source>Sign failed</source>
        <translation type="unfinished">Registravimas nepavyko</translation>
    </message>
    <message>
        <source>or</source>
        <translation type="unfinished">ar</translation>
    </message>
    <message>
        <source>You can increase the fee later (signals Replace-By-Fee, BIP-125).</source>
        <translation type="unfinished">Vėliau galite padidinti mokestį (signalai Pakeisti mokesčius, BIP-125).</translation>
    </message>
    <message>
        <source>Please, review your transaction.</source>
        <translation type="unfinished">Prašome peržiūrėti savo sandorį.</translation>
    </message>
    <message>
        <source>Transaction fee</source>
        <translation type="unfinished">Sandorio mokestis</translation>
    </message>
    <message>
        <source>Total Amount</source>
        <translation type="unfinished">Visas kiekis</translation>
    </message>
    <message>
        <source>Confirm send coins</source>
        <translation type="unfinished">Patvirtinti monetų siuntimą</translation>
    </message>
    <message>
        <source>The recipient address is not valid. Please recheck.</source>
        <translation type="unfinished">Gavėjo adresas negalioja. Patikrinkite dar kartą.</translation>
    </message>
    <message>
        <source>The amount to pay must be larger than 0.</source>
        <translation type="unfinished">Mokėtina suma turi būti didesnė nei 0.</translation>
    </message>
    <message>
        <source>The amount exceeds your balance.</source>
        <translation type="unfinished">Ši suma viršija jūsų balansą.</translation>
    </message>
    <message>
        <source>The total exceeds your balance when the %1 transaction fee is included.</source>
        <translation type="unfinished">Bendra suma viršija jūsų balansą, kai įtraukiamas %1 sandorio mokestis.</translation>
    </message>
    <message>
        <source>Duplicate address found: addresses should only be used once each.</source>
        <translation type="unfinished">Rastas dublikatas: adresai turėtų būti naudojami tik vieną kartą.</translation>
    </message>
    <message>
        <source>Transaction creation failed!</source>
        <translation type="unfinished">Sandorio sudarymas nepavyko!</translation>
    </message>
    <message>
        <source>A fee higher than %1 is considered an absurdly high fee.</source>
        <translation type="unfinished">Mokestis, didesnis nei %1, laikomas absurdiškai aukštu mokesčiu.</translation>
    </message>
    <message>
        <source>Payment request expired.</source>
        <translation type="unfinished">Mokėjimo prašymas pasibaigė</translation>
    </message>
    <message numerus="yes">
        <source>Estimated to begin confirmation within %n block(s).</source>
        <translation>
            <numerusform />
            <numerusform />
            <numerusform />
        </translation>
    </message>
    <message>
        <source>Warning: Invalid Qtum address</source>
<<<<<<< HEAD
        <translation>Įspėjimas: neteisingas Qtum adresas</translation>
=======
        <translation type="unfinished">Įspėjimas: neteisingas Qtum adresas</translation>
>>>>>>> 5ed36332
    </message>
    <message>
        <source>Warning: Unknown change address</source>
        <translation type="unfinished">Įspėjimas: nežinomas keitimo adresas</translation>
    </message>
    <message>
        <source>Confirm custom change address</source>
        <translation type="unfinished">Patvirtinkite pasirinktinio pakeitimo adresą</translation>
    </message>
    <message>
        <source>The address you selected for change is not part of this wallet. Any or all funds in your wallet may be sent to this address. Are you sure?</source>
        <translation type="unfinished">Pakeitimui pasirinktas adresas nėra šio piniginės dalis. Bet kuri arba visos piniginės lėšos gali būti siunčiamos į šį adresą. Ar jūs įsitikinęs?</translation>
    </message>
    <message>
        <source>(no label)</source>
        <translation type="unfinished">(nėra žymės)</translation>
    </message>
</context>
<context>
    <name>SendCoinsEntry</name>
    <message>
        <source>A&amp;mount:</source>
        <translation>Su&amp;ma:</translation>
    </message>
    <message>
        <source>Pay &amp;To:</source>
        <translation>Mokėti &amp;gavėjui:</translation>
    </message>
    <message>
        <source>&amp;Label:</source>
        <translation>Ž&amp;ymė:</translation>
    </message>
    <message>
        <source>Choose previously used address</source>
        <translation type="unfinished">Pasirinkite anksčiau naudojamą adresą</translation>
    </message>
    <message>
        <source>The Qtum address to send the payment to</source>
<<<<<<< HEAD
        <translation>Qtum adresas, į kurį siunčiamas mokėjimas</translation>
    </message>
    <message>
        <source>Alt+A</source>
        <translation>Alt+A</translation>
=======
        <translation type="unfinished">Qtum adresas, į kurį siunčiamas mokėjimas</translation>
>>>>>>> 5ed36332
    </message>
    <message>
        <source>Paste address from clipboard</source>
        <translation>Įvesti adresą iš mainų atminties</translation>
    </message>
    <message>
        <source>Remove this entry</source>
        <translation type="unfinished">Pašalinti šį įrašą</translation>
    </message>
    <message>
        <source>The fee will be deducted from the amount being sent. The recipient will receive less qtums than you enter in the amount field. If multiple recipients are selected, the fee is split equally.</source>
<<<<<<< HEAD
        <translation>Mokestis bus atimamas iš siunčiamos sumos. Gavėjas gaus mažiau qtumų nei įvesite sumos lauke. Jei pasirenkami keli gavėjai, mokestis padalijamas lygiai.</translation>
=======
        <translation type="unfinished">Mokestis bus atimamas iš siunčiamos sumos. Gavėjas gaus mažiau qtumų nei įvesite sumos lauke. Jei pasirenkami keli gavėjai, mokestis padalijamas lygiai.</translation>
>>>>>>> 5ed36332
    </message>
    <message>
        <source>S&amp;ubtract fee from amount</source>
        <translation type="unfinished">A&amp;timkite mokestį iš sumos</translation>
    </message>
    <message>
        <source>Use available balance</source>
        <translation type="unfinished">Naudokite galimą balansą:</translation>
    </message>
    <message>
        <source>Message:</source>
        <translation type="unfinished">Žinutė:</translation>
    </message>
    <message>
        <source>This is an unauthenticated payment request.</source>
        <translation type="unfinished">Tai yra nepatvirtinta mokėjimo užklausos suma</translation>
    </message>
    <message>
        <source>This is an authenticated payment request.</source>
        <translation type="unfinished">Tai yra patvirtintas mokėjimo prašymas.</translation>
    </message>
    <message>
        <source>Enter a label for this address to add it to the list of used addresses</source>
        <translation type="unfinished">Įveskite šio adreso etiketę, kad ją pridėtumėte prie naudojamų adresų sąrašo</translation>
    </message>
    <message>
        <source>A message that was attached to the qtum: URI which will be stored with the transaction for your reference. Note: This message will not be sent over the Qtum network.</source>
<<<<<<< HEAD
        <translation>Pranešimas, kuris buvo pridėtas prie qtum: URI, kuris bus saugomas kartu su sandoriu jūsų nuoroda. Pastaba: šis pranešimas nebus išsiųstas per „Qtum“ tinklą.</translation>
=======
        <translation type="unfinished">Pranešimas, kuris buvo pridėtas prie qtum: URI, kuris bus saugomas kartu su sandoriu jūsų nuoroda. Pastaba: šis pranešimas nebus išsiųstas per „Qtum“ tinklą.</translation>
>>>>>>> 5ed36332
    </message>
    <message>
        <source>Pay To:</source>
        <translation type="unfinished">Mokėti gavėjui:</translation>
    </message>
    <message>
        <source>Memo:</source>
        <translation type="unfinished">Atmintinė:</translation>
    </message>
</context>
<context>
    <name>SignVerifyMessageDialog</name>
    <message>
        <source>Signatures - Sign / Verify a Message</source>
        <translation>Parašai - Pasirašyti / Patvirtinti pranešimą</translation>
    </message>
    <message>
        <source>&amp;Sign Message</source>
        <translation>&amp;Pasirašyti žinutę</translation>
    </message>
    <message>
        <source>The Qtum address to sign the message with</source>
<<<<<<< HEAD
        <translation>Qtum adresas, kuriuo bus pasirašytas pranešimas su</translation>
=======
        <translation type="unfinished">Qtum adresas, kuriuo bus pasirašytas pranešimas su</translation>
>>>>>>> 5ed36332
    </message>
    <message>
        <source>Choose previously used address</source>
        <translation type="unfinished">Pasirinkite anksčiau naudojamą adresą</translation>
    </message>
    <message>
        <source>Paste address from clipboard</source>
        <translation>Įvesti adresą iš mainų atminties</translation>
    </message>
    <message>
        <source>Enter the message you want to sign here</source>
        <translation>Įveskite pranešimą, kurį norite pasirašyti čia</translation>
    </message>
    <message>
        <source>Signature</source>
        <translation>Parašas</translation>
    </message>
    <message>
        <source>Copy the current signature to the system clipboard</source>
        <translation>Nukopijuokite dabartinį parašą į sistemos iškarpinę</translation>
    </message>
    <message>
        <source>Sign the message to prove you own this Qtum address</source>
        <translation>Registruotis žinute įrodymuii, kad turite šį adresą</translation>
    </message>
    <message>
        <source>Sign &amp;Message</source>
        <translation>Registruoti praneši&amp;mą</translation>
    </message>
    <message>
        <source>Reset all sign message fields</source>
        <translation>Atstatyti visus ženklų pranešimų laukus</translation>
    </message>
    <message>
        <source>Clear &amp;All</source>
        <translation>Išvalyti &amp;viską</translation>
    </message>
    <message>
        <source>&amp;Verify Message</source>
        <translation>&amp;Patikrinti žinutę</translation>
    </message>
    <message>
        <source>The Qtum address the message was signed with</source>
<<<<<<< HEAD
        <translation>Qtum adresas, kuriuo buvo pasirašytas pranešimas</translation>
=======
        <translation type="unfinished">Qtum adresas, kuriuo buvo pasirašytas pranešimas</translation>
>>>>>>> 5ed36332
    </message>
    <message>
        <source>Verify the message to ensure it was signed with the specified Qtum address</source>
        <translation>Patikrinkite žinutę, jog įsitikintumėte, kad ją pasirašė nurodytas Qtum adresas</translation>
    </message>
    <message>
        <source>Verify &amp;Message</source>
        <translation>&amp;Patikrinti žinutę</translation>
    </message>
    <message>
        <source>Reset all verify message fields</source>
        <translation>Atstatyti visus patvirtinimo pranešimų laukus</translation>
    </message>
    <message>
        <source>Click "Sign Message" to generate signature</source>
        <translation type="unfinished">Jei norite generuoti parašą, spustelėkite „Sign Message“</translation>
    </message>
    <message>
        <source>The entered address is invalid.</source>
        <translation type="unfinished">Įvestas adresas neteisingas.</translation>
    </message>
    <message>
        <source>Please check the address and try again.</source>
        <translation type="unfinished">Patikrinkite adresą ir bandykite dar kartą.</translation>
    </message>
    <message>
        <source>The entered address does not refer to a key.</source>
        <translation type="unfinished">Įvestas adresas nėra susijęs su raktu.</translation>
    </message>
    <message>
        <source>Wallet unlock was cancelled.</source>
        <translation type="unfinished">Piniginės atrakinimas buvo atšauktas.</translation>
    </message>
    <message>
        <source>Private key for the entered address is not available.</source>
        <translation type="unfinished">Privataus rakto įvestam adresu nėra.</translation>
    </message>
    <message>
        <source>Message signing failed.</source>
        <translation type="unfinished">Žinutės pasirašymas nepavyko.</translation>
    </message>
    <message>
        <source>Message signed.</source>
        <translation type="unfinished">Žinutė pasirašyta.</translation>
    </message>
    <message>
        <source>The signature could not be decoded.</source>
        <translation type="unfinished">Nepavyko iškoduoti parašo.</translation>
    </message>
    <message>
        <source>Please check the signature and try again.</source>
        <translation type="unfinished">Prašom patikrinti parašą ir bandyti iš naujo.</translation>
    </message>
    <message>
        <source>The signature did not match the message digest.</source>
        <translation type="unfinished">Parašas neatitinka žinutės.</translation>
    </message>
    <message>
        <source>Message verification failed.</source>
        <translation type="unfinished">Žinutės tikrinimas nepavyko.</translation>
    </message>
    <message>
        <source>Message verified.</source>
        <translation type="unfinished">Žinutė patikrinta.</translation>
    </message>
</context>
<context>
    <name>TransactionDesc</name>
    <message numerus="yes">
        <source>Open for %n more block(s)</source>
        <translation>
            <numerusform />
            <numerusform />
            <numerusform />
        </translation>
    </message>
    <message>
        <source>Open until %1</source>
        <translation type="unfinished">Atidaryta iki %1</translation>
    </message>
    <message>
        <source>conflicted with a transaction with %1 confirmations</source>
        <translation type="unfinished">prieštaravo sandoriui su %1 patvirtinimais</translation>
    </message>
    <message>
        <source>0/unconfirmed, %1</source>
        <translation type="unfinished">0/nepatvirtintas, %1</translation>
    </message>
    <message>
        <source>in memory pool</source>
        <translation type="unfinished">atminties talpykloje</translation>
    </message>
    <message>
        <source>not in memory pool</source>
        <translation type="unfinished">ne atminties talpykloje</translation>
    </message>
    <message>
        <source>abandoned</source>
        <translation type="unfinished">paliktas</translation>
    </message>
    <message>
        <source>%1/unconfirmed</source>
        <translation type="unfinished">%1/nepatvirtintas</translation>
    </message>
    <message>
        <source>%1 confirmations</source>
        <translation type="unfinished">%1 patvirtinimų</translation>
    </message>
    <message>
        <source>Status</source>
        <translation type="unfinished">Būsena</translation>
    </message>
    <message>
        <source>Date</source>
        <translation type="unfinished">Data</translation>
    </message>
    <message>
        <source>Source</source>
        <translation type="unfinished">Šaltinis</translation>
    </message>
    <message>
        <source>Generated</source>
        <translation type="unfinished">Sugeneruotas</translation>
    </message>
    <message>
        <source>From</source>
        <translation type="unfinished">Nuo</translation>
    </message>
    <message>
        <source>unknown</source>
        <translation type="unfinished">nežinomas</translation>
    </message>
    <message>
        <source>To</source>
        <translation type="unfinished">Kam</translation>
    </message>
    <message>
        <source>own address</source>
        <translation type="unfinished">savo adresas</translation>
    </message>
    <message>
        <source>watch-only</source>
        <translation type="unfinished">Tik stebėti</translation>
    </message>
    <message>
        <source>label</source>
        <translation type="unfinished">žymė</translation>
    </message>
    <message>
        <source>Credit</source>
        <translation type="unfinished">Kreditas</translation>
    </message>
    <message numerus="yes">
        <source>matures in %n more block(s)</source>
        <translation>
            <numerusform />
            <numerusform />
            <numerusform />
        </translation>
    </message>
    <message>
        <source>not accepted</source>
        <translation type="unfinished">nepriimta</translation>
    </message>
    <message>
        <source>Debit</source>
        <translation type="unfinished">Debitas</translation>
    </message>
    <message>
        <source>Total debit</source>
        <translation type="unfinished">Visas debetas</translation>
    </message>
    <message>
        <source>Total credit</source>
        <translation type="unfinished">Visas kreditas</translation>
    </message>
    <message>
        <source>Transaction fee</source>
        <translation type="unfinished">Sandorio mokestis</translation>
    </message>
    <message>
        <source>Net amount</source>
        <translation type="unfinished">Neto suma</translation>
    </message>
    <message>
        <source>Message</source>
        <translation type="unfinished">Žinutė</translation>
    </message>
    <message>
        <source>Comment</source>
        <translation type="unfinished">Komentaras</translation>
    </message>
    <message>
        <source>Transaction ID</source>
        <translation type="unfinished">Sandorio ID</translation>
    </message>
    <message>
        <source>Merchant</source>
        <translation type="unfinished">Prekybininkas</translation>
    </message>
    <message>
        <source>Debug information</source>
        <translation type="unfinished">Debug informacija</translation>
    </message>
    <message>
        <source>Transaction</source>
        <translation type="unfinished">Sandoris</translation>
    </message>
    <message>
        <source>Inputs</source>
        <translation type="unfinished">Duomenys</translation>
    </message>
    <message>
        <source>Amount</source>
        <translation type="unfinished">Suma</translation>
    </message>
    <message>
        <source>true</source>
        <translation type="unfinished">tiesa</translation>
    </message>
    <message>
        <source>false</source>
        <translation type="unfinished">netiesa</translation>
    </message>
</context>
<context>
    <name>TransactionDescDialog</name>
    <message>
        <source>This pane shows a detailed description of the transaction</source>
        <translation>Šis langas sandorio detalų aprašymą</translation>
    </message>
    <message>
        <source>Details for %1</source>
        <translation type="unfinished">Informacija apie %1</translation>
    </message>
</context>
<context>
    <name>TransactionTableModel</name>
    <message>
        <source>Date</source>
        <translation type="unfinished">Data</translation>
    </message>
    <message>
        <source>Type</source>
        <translation type="unfinished">Tipas</translation>
    </message>
    <message>
        <source>Label</source>
        <translation type="unfinished">Žymė</translation>
    </message>
    <message numerus="yes">
        <source>Open for %n more block(s)</source>
        <translation>
            <numerusform />
            <numerusform />
            <numerusform />
        </translation>
    </message>
    <message>
        <source>Open until %1</source>
        <translation type="unfinished">Atidaryta iki %1</translation>
    </message>
    <message>
        <source>Unconfirmed</source>
        <translation type="unfinished">Nepatvirtintas</translation>
    </message>
    <message>
        <source>Abandoned</source>
        <translation type="unfinished">Apleistas</translation>
    </message>
    <message>
        <source>Confirming (%1 of %2 recommended confirmations)</source>
        <translation type="unfinished">Patvirtinima (%1 iš rekomenduojamų patvirtinimų %2)</translation>
    </message>
    <message>
        <source>Confirmed (%1 confirmations)</source>
        <translation type="unfinished">Patvirtinta (%1 patvirtinimas)</translation>
    </message>
    <message>
        <source>Conflicted</source>
        <translation type="unfinished">Prieštaraujama</translation>
    </message>
    <message>
        <source>Immature (%1 confirmations, will be available after %2)</source>
        <translation type="unfinished">Nesubrendę (%1 patvirtinimai bus prieinami po %2)</translation>
    </message>
    <message>
        <source>Generated but not accepted</source>
        <translation type="unfinished">Sukurtas, bet nepriimtas</translation>
    </message>
    <message>
        <source>Received with</source>
        <translation type="unfinished">Gauta su</translation>
    </message>
    <message>
        <source>Received from</source>
        <translation type="unfinished">Gauta iš</translation>
    </message>
    <message>
        <source>Sent to</source>
        <translation type="unfinished">Išsiųsta</translation>
    </message>
    <message>
        <source>Payment to yourself</source>
        <translation type="unfinished">Mokėjimas sau</translation>
    </message>
    <message>
        <source>Mined</source>
        <translation type="unfinished">Išgauta</translation>
    </message>
    <message>
        <source>watch-only</source>
        <translation type="unfinished">Tik stebėti</translation>
    </message>
    <message>
        <source>(n/a)</source>
        <translation type="unfinished">nepasiekiama</translation>
    </message>
    <message>
        <source>(no label)</source>
        <translation type="unfinished">(nėra žymės)</translation>
    </message>
    <message>
        <source>Transaction status. Hover over this field to show number of confirmations.</source>
        <translation type="unfinished">Sandorio būklė. Užvedus pelės žymeklį ant šios srities matysite patvirtinimų skaičių.</translation>
    </message>
    <message>
        <source>Date and time that the transaction was received.</source>
        <translation type="unfinished">Sandorio gavimo data ir laikas</translation>
    </message>
    <message>
        <source>Type of transaction.</source>
        <translation type="unfinished">Sandorio tipas.</translation>
    </message>
    <message>
        <source>User-defined intent/purpose of the transaction.</source>
        <translation type="unfinished">Vartotojo apibrėžtas sandorio tikslas.</translation>
    </message>
    <message>
        <source>Amount removed from or added to balance.</source>
        <translation type="unfinished">Suma pridėta ar išskaičiuota iš balanso</translation>
    </message>
</context>
<context>
    <name>TransactionView</name>
    <message>
        <source>All</source>
        <translation type="unfinished">Visi</translation>
    </message>
    <message>
        <source>Today</source>
        <translation type="unfinished">Šiandien</translation>
    </message>
    <message>
        <source>This week</source>
        <translation type="unfinished">Šią savaitę</translation>
    </message>
    <message>
        <source>This month</source>
        <translation type="unfinished">Šį mėnesį</translation>
    </message>
    <message>
        <source>Last month</source>
        <translation type="unfinished">Paskutinį mėnesį</translation>
    </message>
    <message>
        <source>This year</source>
        <translation type="unfinished">Šiais metais</translation>
    </message>
    <message>
        <source>Received with</source>
        <translation type="unfinished">Gauta su</translation>
    </message>
    <message>
        <source>Sent to</source>
        <translation type="unfinished">Išsiųsta</translation>
    </message>
    <message>
        <source>To yourself</source>
        <translation type="unfinished">Skirta sau</translation>
    </message>
    <message>
        <source>Mined</source>
        <translation type="unfinished">Išgauta</translation>
    </message>
    <message>
        <source>Other</source>
        <translation type="unfinished">Kita</translation>
    </message>
    <message>
        <source>Enter address, transaction id, or label to search</source>
        <translation type="unfinished">Įveskite adresą ar žymę į paiešką</translation>
    </message>
    <message>
        <source>Min amount</source>
        <translation type="unfinished">Minimali suma</translation>
    </message>
    <message>
        <source>Export Transaction History</source>
        <translation type="unfinished">Eksportuoti sandorių istoriją</translation>
    </message>
    <message>
        <source>Confirmed</source>
        <translation type="unfinished">Patvirtinta</translation>
    </message>
    <message>
        <source>Watch-only</source>
        <translation type="unfinished">Tik stebėti</translation>
    </message>
    <message>
        <source>Date</source>
        <translation type="unfinished">Data</translation>
    </message>
    <message>
        <source>Type</source>
        <translation type="unfinished">Tipas</translation>
    </message>
    <message>
        <source>Label</source>
        <translation type="unfinished">Žymė</translation>
    </message>
    <message>
        <source>Address</source>
        <translation type="unfinished">Adresas</translation>
    </message>
    <message>
        <source>Exporting Failed</source>
        <translation type="unfinished">Eksportavimas nepavyko</translation>
    </message>
    <message>
        <source>There was an error trying to save the transaction history to %1.</source>
        <translation type="unfinished">Bandant išsaugoti sandorio istoriją %1 įvyko klaida.</translation>
    </message>
    <message>
        <source>Exporting Successful</source>
        <translation type="unfinished">Eksportavimas sėkmingas</translation>
    </message>
    <message>
        <source>The transaction history was successfully saved to %1.</source>
        <translation type="unfinished">Sandorio istorija buvo sėkmingai išsaugota %1.</translation>
    </message>
    <message>
        <source>Range:</source>
        <translation type="unfinished">Diapazonas:</translation>
    </message>
    <message>
        <source>to</source>
        <translation type="unfinished">skirta</translation>
    </message>
</context>
<context>
    <name>WalletFrame</name>
    <message>
        <source>Create a new wallet</source>
        <translation type="unfinished">Sukurti naują piniginę</translation>
    </message>
</context>
<context>
    <name>WalletModel</name>
    <message>
        <source>Send Coins</source>
        <translation type="unfinished">Siųsti monetas</translation>
    </message>
    <message>
        <source>Fee bump error</source>
        <translation type="unfinished">Mokesčių pakilimo klaida</translation>
    </message>
    <message>
        <source>Increasing transaction fee failed</source>
        <translation type="unfinished">Nepavyko padidinti sandorio mokesčio</translation>
    </message>
    <message>
        <source>Do you want to increase the fee?</source>
        <translation type="unfinished">Ar norite padidinti mokestį?</translation>
    </message>
    <message>
        <source>Current fee:</source>
        <translation type="unfinished">Dabartinis mokestis:</translation>
    </message>
    <message>
        <source>Increase:</source>
        <translation type="unfinished">Padidinti:</translation>
    </message>
    <message>
        <source>New fee:</source>
        <translation type="unfinished">Naujas mokestis:</translation>
    </message>
    <message>
        <source>Confirm fee bump</source>
        <translation type="unfinished">Patvirtinkite mokesčio pakilimą</translation>
    </message>
    <message>
        <source>Can't sign transaction.</source>
        <translation type="unfinished">Nepavyko pasirašyti sandorio.</translation>
    </message>
    <message>
        <source>Could not commit transaction</source>
        <translation type="unfinished">Nepavyko įvykdyti sandorio</translation>
    </message>
    <message>
        <source>default wallet</source>
        <translation type="unfinished">numatyta piniginė</translation>
    </message>
</context>
<context>
    <name>WalletView</name>
    <message>
        <source>&amp;Export</source>
        <translation type="unfinished">&amp;Eksportuoti</translation>
    </message>
    <message>
        <source>Export the data in the current tab to a file</source>
        <translation type="unfinished">Eksportuokite duomenis iš dabartinio skirtuko į failą</translation>
    </message>
    <message>
        <source>Error</source>
        <translation type="unfinished">Klaida</translation>
    </message>
    <message>
        <source>Backup Wallet</source>
        <translation type="unfinished">Sukurti Piniginės atsarginę kopiją</translation>
    </message>
    <message>
        <source>Backup Failed</source>
        <translation type="unfinished">Nepavyko sukurti atsarginės kopijos</translation>
    </message>
    <message>
        <source>There was an error trying to save the wallet data to %1.</source>
        <translation type="unfinished">Bandant išsaugoti „Piniginės“ duomenis, įvyko klaida %1.</translation>
    </message>
    <message>
        <source>Backup Successful</source>
        <translation type="unfinished">Atsarginė kopija sėkminga</translation>
    </message>
    <message>
        <source>The wallet data was successfully saved to %1.</source>
        <translation type="unfinished">Piniginės duomenys sėkmingai išsaugoti %1.</translation>
    </message>
    <message>
        <source>Cancel</source>
        <translation type="unfinished">Atšaukti</translation>
    </message>
</context>
<context>
    <name>qtum-core</name>
    <message>
        <source>The %s developers</source>
        <translation type="unfinished">%s kūrėjai</translation>
    </message>
    <message>
        <source>%s is set very high!</source>
        <translation type="unfinished">%s labai aukštas!</translation>
    </message>
    <message>
        <source>-maxmempool must be at least %d MB</source>
        <translation type="unfinished">-maxmempool turi būti bent %d MB</translation>
    </message>
    <message>
        <source>Cannot resolve -%s address: '%s'</source>
        <translation type="unfinished">Negalima išspręsti -%s adreso: „%s“</translation>
    </message>
    <message>
        <source>Change index out of range</source>
        <translation type="unfinished">Pakeiskite indeksą iš diapazono</translation>
    </message>
    <message>
        <source>Config setting for %s only applied on %s network when in [%s] section.</source>
        <translation type="unfinished">%s konfigūravimo nustatymas taikomas tik %s tinkle, kai yra [%s] skiltyje.</translation>
    </message>
    <message>
        <source>Copyright (C) %i-%i</source>
        <translation type="unfinished">Autorių teisės (C) %i-%i</translation>
    </message>
    <message>
        <source>Corrupted block database detected</source>
        <translation type="unfinished">Nustatyta sugadinta blokų duomenų bazė</translation>
    </message>
    <message>
        <source>Do you want to rebuild the block database now?</source>
        <translation type="unfinished">Ar norite dabar atstatyti blokų duomenų bazę?</translation>
    </message>
    <message>
        <source>Done loading</source>
        <translation type="unfinished">Įkėlimas baigtas</translation>
    </message>
    <message>
        <source>Error initializing block database</source>
        <translation type="unfinished">Klaida inicijuojant blokų duomenų bazę</translation>
    </message>
    <message>
        <source>Error initializing wallet database environment %s!</source>
        <translation type="unfinished">Klaida inicijuojant piniginės duomenų bazės aplinką %s!</translation>
    </message>
    <message>
        <source>Error loading %s</source>
        <translation type="unfinished">Klaida įkeliant %s</translation>
    </message>
    <message>
        <source>Error loading %s: Private keys can only be disabled during creation</source>
        <translation type="unfinished">Klaida įkeliant %s: Privatūs raktai gali būti išjungti tik kūrimo metu</translation>
    </message>
    <message>
        <source>Error loading %s: Wallet corrupted</source>
        <translation type="unfinished">Klaida įkeliant %s: Piniginės failas pažeistas</translation>
    </message>
    <message>
        <source>Error loading %s: Wallet requires newer version of %s</source>
        <translation type="unfinished">Klaida įkeliant %s: Piniginei reikia naujesnės%s versijos</translation>
    </message>
    <message>
        <source>Error loading block database</source>
        <translation type="unfinished">Klaida įkeliant blokų duombazę</translation>
    </message>
    <message>
        <source>Error opening block database</source>
        <translation type="unfinished">Klaida atveriant blokų duombazę</translation>
    </message>
    <message>
        <source>Insufficient funds</source>
        <translation type="unfinished">Nepakanka lėšų</translation>
    </message>
    <message>
        <source>Not enough file descriptors available.</source>
        <translation type="unfinished">Nėra pakankamai failų aprašų.</translation>
    </message>
    <message>
        <source>The source code is available from %s.</source>
        <translation type="unfinished">Šaltinio kodas pasiekiamas iš %s.</translation>
    </message>
    <message>
        <source>The wallet will avoid paying less than the minimum relay fee.</source>
        <translation type="unfinished">Piniginė vengs mokėti mažiau nei minimalus perdavimo mokestį.</translation>
    </message>
    <message>
        <source>This is experimental software.</source>
        <translation type="unfinished">Tai eksperimentinė programinė įranga.</translation>
    </message>
    <message>
        <source>This is the minimum transaction fee you pay on every transaction.</source>
        <translation type="unfinished">Tai yra minimalus transakcijos mokestis, kurį jūs mokate kiekvieną transakciją.</translation>
    </message>
    <message>
<<<<<<< HEAD
        <source>Starting network threads...</source>
        <translation>Pradėti tinklo temas...</translation>
=======
        <source>This is the transaction fee you will pay if you send a transaction.</source>
        <translation type="unfinished">Tai yra sandorio mokestis, kurį mokėsite, jei siunčiate sandorį.</translation>
    </message>
    <message>
        <source>Transaction amount too small</source>
        <translation type="unfinished">Transakcijos suma per maža</translation>
>>>>>>> 5ed36332
    </message>
    <message>
        <source>Transaction amounts must not be negative</source>
        <translation type="unfinished">Transakcijos suma negali buti neigiama</translation>
    </message>
    <message>
        <source>Transaction has too long of a mempool chain</source>
        <translation type="unfinished">Sandoris turi per ilgą mempool grandinę</translation>
    </message>
    <message>
        <source>Transaction must have at least one recipient</source>
        <translation type="unfinished">Transakcija privalo turėti bent vieną gavėją</translation>
    </message>
    <message>
        <source>Transaction too large</source>
        <translation type="unfinished">Sandoris yra per didelis</translation>
    </message>
    <message>
        <source>Unable to generate initial keys</source>
        <translation type="unfinished">Nepavyko generuoti pradinių raktų</translation>
    </message>
    <message>
        <source>Unable to generate keys</source>
        <translation type="unfinished">Nepavyko generuoti raktų</translation>
    </message>
    <message>
        <source>Unable to open %s for writing</source>
        <translation type="unfinished">Nepavyko atidaryti %s rašymui</translation>
    </message>
    <message>
        <source>Unknown address type '%s'</source>
        <translation type="unfinished">Nežinomas adreso tipas '%s'</translation>
    </message>
    <message>
        <source>Upgrading UTXO database</source>
        <translation type="unfinished">UTXO duomenų bazės atnaujinimas</translation>
    </message>
    <message>
        <source>Upgrading txindex database</source>
        <translation type="unfinished">Txindex duomenų bazės atnaujinimas</translation>
    </message>
    <message>
        <source>Verifying blocks…</source>
        <translation type="unfinished">Tikrinami blokai...</translation>
    </message>
    <message>
        <source>Verifying wallet(s)…</source>
        <translation type="unfinished">Tikrinama piniginė(s)...</translation>
    </message>
    </context>
</TS><|MERGE_RESOLUTION|>--- conflicted
+++ resolved
@@ -67,11 +67,7 @@
     </message>
     <message>
         <source>These are your Qtum addresses for sending payments. Always check the amount and the receiving address before sending coins.</source>
-<<<<<<< HEAD
-        <translation>Tai yra jūsų Qtum adresai išeinantiems mokėjimams. Visada pasitikrinkite sumą ir gavėjo adresą prieš siunčiant lėšas.</translation>
-=======
         <translation type="unfinished">Tai yra jūsų Qtum adresai išeinantiems mokėjimams. Visada pasitikrinkite sumą ir gavėjo adresą prieš siunčiant lėšas.</translation>
->>>>>>> 5ed36332
     </message>
     <message>
         <source>&amp;Copy Address</source>
@@ -158,11 +154,7 @@
     </message>
     <message>
         <source>Warning: If you encrypt your wallet and lose your passphrase, you will &lt;b&gt;LOSE ALL OF YOUR QTUMS&lt;/b&gt;!</source>
-<<<<<<< HEAD
-        <translation>Dėmesio: jei užšifruosite savo piniginę ir pamesite slaptafrazę, jūs&lt;b&gt;PRARASITE VISUS SAVO QTUMUS&lt;/b&gt;!</translation>
-=======
         <translation type="unfinished">Dėmesio: jei užšifruosite savo piniginę ir pamesite slaptafrazę, jūs&lt;b&gt;PRARASITE VISUS SAVO QTUMUS&lt;/b&gt;!</translation>
->>>>>>> 5ed36332
     </message>
     <message>
         <source>Are you sure you wish to encrypt your wallet?</source>
@@ -221,9 +213,6 @@
     </message>
 </context>
 <context>
-<<<<<<< HEAD
-    <name>QtumGUI</name>
-=======
     <name>QtumApplication</name>
     <message>
         <source>Internal error</source>
@@ -276,7 +265,6 @@
         <source>None</source>
         <translation type="unfinished">Nė vienas</translation>
     </message>
->>>>>>> 5ed36332
     <message>
         <source>N/A</source>
         <translation type="unfinished">nėra</translation>
@@ -455,11 +443,7 @@
     </message>
     <message>
         <source>Request payments (generates QR codes and qtum: URIs)</source>
-<<<<<<< HEAD
-        <translation>Reikalauti mokėjimų (sukuria QR kodus ir qtum: URI)</translation>
-=======
         <translation type="unfinished">Reikalauti mokėjimų (sukuria QR kodus ir qtum: URI)</translation>
->>>>>>> 5ed36332
     </message>
     <message>
         <source>Show the list of used sending addresses and labels</source>
@@ -471,23 +455,7 @@
     </message>
     <message>
         <source>&amp;Command-line options</source>
-<<<<<<< HEAD
-        <translation>Komandinės eilutės parametrai</translation>
-    </message>
-    <message numerus="yes">
-        <source>%n active connection(s) to Qtum network</source>
-        <translation><numerusform>%n Qtum tinklo aktyvus ryšys</numerusform><numerusform>%n Qtum tinklo aktyvūs ryšiai</numerusform><numerusform>%n Qtum tinklo aktyvūs ryšiai</numerusform><numerusform>%n Qtum tinklo aktyvūs ryšiai</numerusform></translation>
-    </message>
-    <message>
-        <source>Indexing blocks on disk...</source>
-        <translation>Blokai iš naujo indeksuojami...</translation>
-    </message>
-    <message>
-        <source>Processing blocks on disk...</source>
-        <translation>Blokai apdirbami diske...</translation>
-=======
         <translation type="unfinished">Komandinės eilutės parametrai</translation>
->>>>>>> 5ed36332
     </message>
     <message numerus="yes">
         <source>Processed %n block(s) of transaction history.</source>
@@ -551,11 +519,7 @@
     </message>
     <message>
         <source>Show the %1 help message to get a list with possible Qtum command-line options</source>
-<<<<<<< HEAD
-        <translation>Rodyti %1 pagalbos žinutę su Qtum pasirinkimo komandomis</translation>
-=======
         <translation type="unfinished">Rodyti %1 pagalbos žinutę su Qtum pasirinkimo komandomis</translation>
->>>>>>> 5ed36332
     </message>
     <message>
         <source>default wallet</source>
@@ -943,11 +907,7 @@
     </message>
     <message>
         <source>The entered address "%1" is not a valid Qtum address.</source>
-<<<<<<< HEAD
-        <translation>Įvestas adresas „%1“ nėra galiojantis Qtum adresas.</translation>
-=======
         <translation type="unfinished">Įvestas adresas „%1“ nėra galiojantis Qtum adresas.</translation>
->>>>>>> 5ed36332
     </message>
     <message>
         <source>Address "%1" already exists as a receiving address with label "%2" and so cannot be added as a sending address.</source>
@@ -1068,29 +1028,8 @@
 <context>
     <name>HelpMessageDialog</name>
     <message>
-<<<<<<< HEAD
-        <source>Qtum</source>
-        <translation>Qtum</translation>
-    </message>
-    <message>
-        <source>Discard blocks after verification, except most recent %1 GB (prune)</source>
-        <translation>Ištrinti blokus po patikrinimo, išskyrus paskutinius %1 GB (nukarpimas)</translation>
-    </message>
-    <message>
-        <source>At least %1 GB of data will be stored in this directory, and it will grow over time.</source>
-        <translation>Šiame kataloge bus saugomi bent %1 GB duomenų, kurie laikui bėgant didės.</translation>
-    </message>
-    <message>
-        <source>Approximately %1 GB of data will be stored in this directory.</source>
-        <translation>Šiame kataloge bus saugoma maždaug apie %1 GB duomenų.</translation>
-    </message>
-    <message>
-        <source>%1 will download and store a copy of the Qtum block chain.</source>
-        <translation>%1 bus atsisiųsta ir išsaugota Qtum blokų grandinės kopiją.</translation>
-=======
         <source>version</source>
         <translation type="unfinished">versija</translation>
->>>>>>> 5ed36332
     </message>
     <message>
         <source>About %1</source>
@@ -1116,19 +1055,11 @@
     </message>
     <message>
         <source>Recent transactions may not yet be visible, and therefore your wallet's balance might be incorrect. This information will be correct once your wallet has finished synchronizing with the qtum network, as detailed below.</source>
-<<<<<<< HEAD
-        <translation>Naujausi sandoriai gali būti dar nematomi, todėl jūsų piniginės likutis gali būti neteisingas. Ši informacija bus teisinga, kai jūsų piniginė bus baigta sinchronizuoti su qtum tinklu, kaip nurodyta žemiau.</translation>
-    </message>
-    <message>
-        <source>Attempting to spend qtums that are affected by not-yet-displayed transactions will not be accepted by the network.</source>
-        <translation>Tinklas nepriims bandymų išleisti qtumus, kurie yra vis dar nematomi.</translation>
-=======
         <translation type="unfinished">Naujausi sandoriai gali būti dar nematomi, todėl jūsų piniginės likutis gali būti neteisingas. Ši informacija bus teisinga, kai jūsų piniginė bus baigta sinchronizuoti su qtum tinklu, kaip nurodyta žemiau.</translation>
     </message>
     <message>
         <source>Attempting to spend qtums that are affected by not-yet-displayed transactions will not be accepted by the network.</source>
         <translation type="unfinished">Tinklas nepriims bandymų išleisti qtumus, kurie yra vis dar nematomi.</translation>
->>>>>>> 5ed36332
     </message>
     <message>
         <source>Number of blocks left</source>
@@ -1275,11 +1206,7 @@
     </message>
     <message>
         <source>Connect to the Qtum network through a SOCKS5 proxy.</source>
-<<<<<<< HEAD
-        <translation>Prisijunkite prie „Qtum“ tinklo per SOCKS5 proxy.</translation>
-=======
         <translation type="unfinished">Prisijunkite prie „Qtum“ tinklo per SOCKS5 proxy.</translation>
->>>>>>> 5ed36332
     </message>
     <message>
         <source>&amp;Connect through SOCKS5 proxy (default proxy):</source>
@@ -1481,112 +1408,7 @@
     <name>PSBTOperationsDialog</name>
     <message>
         <source>Dialog</source>
-<<<<<<< HEAD
-        <translation>Dialogas</translation>
-    </message>
-    <message>
-        <source>Total Amount</source>
-        <translation>Visas kiekis</translation>
-    </message>
-    <message>
-        <source>or</source>
-        <translation>ar</translation>
-    </message>
-    </context>
-<context>
-    <name>PaymentServer</name>
-    <message>
-        <source>Payment request error</source>
-        <translation>Mokėjimo užklausos klaida</translation>
-    </message>
-    <message>
-        <source>Cannot start qtum: click-to-pay handler</source>
-        <translation>Negalima paleisti qtum: paspauskite sumokėti tvarkytojui</translation>
-    </message>
-    <message>
-        <source>URI handling</source>
-        <translation>URI tvarkymas</translation>
-    </message>
-    <message>
-        <source>'qtum://' is not a valid URI. Use 'qtum:' instead.</source>
-        <translation>„qtum: //“ nėra galiojantis URI. Vietoj to naudokite „qtum:“.</translation>
-    </message>
-    <message>
-        <source>Invalid payment address %1</source>
-        <translation>Neteisingas mokėjimo adresas %1</translation>
-    </message>
-    <message>
-        <source>URI cannot be parsed! This can be caused by an invalid Qtum address or malformed URI parameters.</source>
-        <translation>URI negalima perskaityti! Tai gali sukelti negaliojantys „Qtum“ adresas arba netinkami URI parametrai.</translation>
-    </message>
-    <message>
-        <source>Payment request file handling</source>
-        <translation>Mokėjimo užklausos failų tvarkymas</translation>
-    </message>
-</context>
-<context>
-    <name>PeerTableModel</name>
-    <message>
-        <source>User Agent</source>
-        <translation>Vartotojo atstovas</translation>
-    </message>
-    <message>
-        <source>Node/Service</source>
-        <translation>Mazgas/Paslaugos</translation>
-    </message>
-    <message>
-        <source>NodeId</source>
-        <translation>MazgoId</translation>
-    </message>
-    <message>
-        <source>Ping</source>
-        <translation>Ping</translation>
-    </message>
-    <message>
-        <source>Sent</source>
-        <translation>Išsiųsta</translation>
-    </message>
-    <message>
-        <source>Received</source>
-        <translation>Gauta</translation>
-    </message>
-</context>
-<context>
-    <name>QObject</name>
-    <message>
-        <source>Amount</source>
-        <translation>Suma</translation>
-    </message>
-    <message>
-        <source>Enter a Qtum address (e.g. %1)</source>
-        <translation>Įveskite Qtum adresą (pvz., %1)</translation>
-    </message>
-    <message>
-        <source>%1 d</source>
-        <translation>%1 d</translation>
-    </message>
-    <message>
-        <source>%1 h</source>
-        <translation>%1 h</translation>
-    </message>
-    <message>
-        <source>%1 m</source>
-        <translation>%1 m</translation>
-    </message>
-    <message>
-        <source>%1 s</source>
-        <translation>%1 s</translation>
-    </message>
-    <message>
-        <source>None</source>
-        <translation>Nė vienas</translation>
-    </message>
-    <message>
-        <source>N/A</source>
-        <translation>nėra</translation>
-=======
         <translation type="unfinished">Dialogas</translation>
->>>>>>> 5ed36332
     </message>
     <message>
         <source>Save…</source>
@@ -1964,11 +1786,7 @@
     </message>
     <message>
         <source>An optional message to attach to the payment request, which will be displayed when the request is opened. Note: The message will not be sent with the payment over the Qtum network.</source>
-<<<<<<< HEAD
-        <translation>Neprivalomas pranešimas, pridedamas prie mokėjimo prašymo, kuris bus rodomas atidarius užklausą. Pastaba: pranešimas nebus išsiųstas su mokėjimu per „Qtum“ tinklą.</translation>
-=======
         <translation type="unfinished">Neprivalomas pranešimas, pridedamas prie mokėjimo prašymo, kuris bus rodomas atidarius užklausą. Pastaba: pranešimas nebus išsiųstas su mokėjimu per „Qtum“ tinklą.</translation>
->>>>>>> 5ed36332
     </message>
     <message>
         <source>An optional label to associate with the new receiving address.</source>
@@ -2189,11 +2007,7 @@
     </message>
     <message>
         <source>When there is less transaction volume than space in the blocks, miners as well as relaying nodes may enforce a minimum fee. Paying only this minimum fee is just fine, but be aware that this can result in a never confirming transaction once there is more demand for qtum transactions than the network can process.</source>
-<<<<<<< HEAD
-        <translation>Kai sandorių apimtis yra mažesnė nei erdvės blokuose, kasėjai ir perduodantys mazgai gali užtikrinti minimalų mokestį. Mokėti tik šį minimalų mokestį yra galima, tačiau atkreipkite dėmesį, kad dėl to gali atsirasti niekada nepatvirtinamas sandoris, kai bus daugiau paklausos qtum operacijoms, nei tinklas gali apdoroti.</translation>
-=======
         <translation type="unfinished">Kai sandorių apimtis yra mažesnė nei erdvės blokuose, kasėjai ir perduodantys mazgai gali užtikrinti minimalų mokestį. Mokėti tik šį minimalų mokestį yra galima, tačiau atkreipkite dėmesį, kad dėl to gali atsirasti niekada nepatvirtinamas sandoris, kai bus daugiau paklausos qtum operacijoms, nei tinklas gali apdoroti.</translation>
->>>>>>> 5ed36332
     </message>
     <message>
         <source>A too low fee might result in a never confirming transaction (read the tooltip)</source>
@@ -2349,11 +2163,7 @@
     </message>
     <message>
         <source>Warning: Invalid Qtum address</source>
-<<<<<<< HEAD
-        <translation>Įspėjimas: neteisingas Qtum adresas</translation>
-=======
         <translation type="unfinished">Įspėjimas: neteisingas Qtum adresas</translation>
->>>>>>> 5ed36332
     </message>
     <message>
         <source>Warning: Unknown change address</source>
@@ -2392,15 +2202,7 @@
     </message>
     <message>
         <source>The Qtum address to send the payment to</source>
-<<<<<<< HEAD
-        <translation>Qtum adresas, į kurį siunčiamas mokėjimas</translation>
-    </message>
-    <message>
-        <source>Alt+A</source>
-        <translation>Alt+A</translation>
-=======
         <translation type="unfinished">Qtum adresas, į kurį siunčiamas mokėjimas</translation>
->>>>>>> 5ed36332
     </message>
     <message>
         <source>Paste address from clipboard</source>
@@ -2412,11 +2214,7 @@
     </message>
     <message>
         <source>The fee will be deducted from the amount being sent. The recipient will receive less qtums than you enter in the amount field. If multiple recipients are selected, the fee is split equally.</source>
-<<<<<<< HEAD
-        <translation>Mokestis bus atimamas iš siunčiamos sumos. Gavėjas gaus mažiau qtumų nei įvesite sumos lauke. Jei pasirenkami keli gavėjai, mokestis padalijamas lygiai.</translation>
-=======
         <translation type="unfinished">Mokestis bus atimamas iš siunčiamos sumos. Gavėjas gaus mažiau qtumų nei įvesite sumos lauke. Jei pasirenkami keli gavėjai, mokestis padalijamas lygiai.</translation>
->>>>>>> 5ed36332
     </message>
     <message>
         <source>S&amp;ubtract fee from amount</source>
@@ -2444,11 +2242,7 @@
     </message>
     <message>
         <source>A message that was attached to the qtum: URI which will be stored with the transaction for your reference. Note: This message will not be sent over the Qtum network.</source>
-<<<<<<< HEAD
-        <translation>Pranešimas, kuris buvo pridėtas prie qtum: URI, kuris bus saugomas kartu su sandoriu jūsų nuoroda. Pastaba: šis pranešimas nebus išsiųstas per „Qtum“ tinklą.</translation>
-=======
         <translation type="unfinished">Pranešimas, kuris buvo pridėtas prie qtum: URI, kuris bus saugomas kartu su sandoriu jūsų nuoroda. Pastaba: šis pranešimas nebus išsiųstas per „Qtum“ tinklą.</translation>
->>>>>>> 5ed36332
     </message>
     <message>
         <source>Pay To:</source>
@@ -2471,11 +2265,7 @@
     </message>
     <message>
         <source>The Qtum address to sign the message with</source>
-<<<<<<< HEAD
-        <translation>Qtum adresas, kuriuo bus pasirašytas pranešimas su</translation>
-=======
         <translation type="unfinished">Qtum adresas, kuriuo bus pasirašytas pranešimas su</translation>
->>>>>>> 5ed36332
     </message>
     <message>
         <source>Choose previously used address</source>
@@ -2519,11 +2309,7 @@
     </message>
     <message>
         <source>The Qtum address the message was signed with</source>
-<<<<<<< HEAD
-        <translation>Qtum adresas, kuriuo buvo pasirašytas pranešimas</translation>
-=======
         <translation type="unfinished">Qtum adresas, kuriuo buvo pasirašytas pranešimas</translation>
->>>>>>> 5ed36332
     </message>
     <message>
         <source>Verify the message to ensure it was signed with the specified Qtum address</source>
@@ -3166,17 +2952,12 @@
         <translation type="unfinished">Tai yra minimalus transakcijos mokestis, kurį jūs mokate kiekvieną transakciją.</translation>
     </message>
     <message>
-<<<<<<< HEAD
-        <source>Starting network threads...</source>
-        <translation>Pradėti tinklo temas...</translation>
-=======
         <source>This is the transaction fee you will pay if you send a transaction.</source>
         <translation type="unfinished">Tai yra sandorio mokestis, kurį mokėsite, jei siunčiate sandorį.</translation>
     </message>
     <message>
         <source>Transaction amount too small</source>
         <translation type="unfinished">Transakcijos suma per maža</translation>
->>>>>>> 5ed36332
     </message>
     <message>
         <source>Transaction amounts must not be negative</source>
