<TS version="2.1" language="lt">
<context>
    <name>AddressBookPage</name>
    <message>
        <source>Right-click to edit address or label</source>
        <translation type="unfinished">Spustelėkite dešinįjį pelės klavišą norint keisti adresą arba etiketę </translation>
    </message>
    <message>
        <source>Create a new address</source>
        <translation type="unfinished">Sukurti naują adresą</translation>
    </message>
    <message>
        <source>&amp;New</source>
        <translation type="unfinished">&amp;Naujas</translation>
    </message>
    <message>
        <source>Copy the currently selected address to the system clipboard</source>
        <translation type="unfinished">Kopijuoti esamą adresą į mainų atmintį</translation>
    </message>
    <message>
        <source>&amp;Copy</source>
        <translation type="unfinished">&amp;Kopijuoti</translation>
    </message>
    <message>
        <source>C&amp;lose</source>
        <translation type="unfinished">&amp;Užverti</translation>
    </message>
    <message>
        <source>Delete the currently selected address from the list</source>
        <translation type="unfinished">Ištrinti pasirinktą adresą iš sąrašo</translation>
    </message>
    <message>
        <source>Enter address or label to search</source>
        <translation type="unfinished">Įveskite adresą ar žymę į paiešką</translation>
    </message>
    <message>
        <source>Export the data in the current tab to a file</source>
        <translation type="unfinished">Eksportuokite duomenis iš dabartinio skirtuko į failą</translation>
    </message>
    <message>
        <source>&amp;Export</source>
        <translation type="unfinished">&amp;Eksportuoti</translation>
    </message>
    <message>
        <source>&amp;Delete</source>
        <translation type="unfinished">&amp;Trinti</translation>
    </message>
    <message>
        <source>Choose the address to send coins to</source>
        <translation type="unfinished">Pasirinkite adresą, kuriam siūsite monetas</translation>
    </message>
    <message>
        <source>Choose the address to receive coins with</source>
        <translation type="unfinished">Pasirinkite adresą su kuriuo gauti monetas</translation>
    </message>
    <message>
        <source>C&amp;hoose</source>
        <translation type="unfinished">P&amp;asirinkti</translation>
    </message>
    <message>
        <source>Sending addresses</source>
        <translation type="unfinished">Išsiuntimo adresai</translation>
    </message>
    <message>
        <source>Receiving addresses</source>
        <translation type="unfinished">Gavimo adresai</translation>
    </message>
    <message>
        <source>These are your Qtum addresses for sending payments. Always check the amount and the receiving address before sending coins.</source>
        <translation type="unfinished">Tai yra jūsų Qtum adresai išeinantiems mokėjimams. Visada pasitikrinkite sumą ir gavėjo adresą prieš siunčiant lėšas.</translation>
<<<<<<< HEAD
=======
    </message>
    <message>
        <source>These are your Qtum addresses for receiving payments. Use the 'Create new receiving address' button in the receive tab to create new addresses.
Signing is only possible with addresses of the type 'legacy'.</source>
        <translation type="unfinished">Tai jūsų Qtum mokėjimų gavimo adresai. Naudokite 'Sukurti naują gavimo adresą' mygtuką gavimų skirtuke kad sukurtumėte naujus adresus.
Pasirašymas galimas tik su 'legacy' tipo adresais.</translation>
>>>>>>> d82fec21
    </message>
    <message>
        <source>&amp;Copy Address</source>
        <translation type="unfinished">&amp;Kopijuoti adresą</translation>
    </message>
    <message>
        <source>Copy &amp;Label</source>
        <translation type="unfinished">Kopijuoti &amp;Žymę</translation>
    </message>
    <message>
        <source>&amp;Edit</source>
        <translation type="unfinished">&amp;Keisti</translation>
    </message>
    <message>
        <source>Export Address List</source>
        <translation type="unfinished">Eksportuoti adresų sąrašą</translation>
    </message>
    <message>
        <source>Comma separated file</source>
        <extracomment>Expanded name of the CSV file format. See: https://en.wikipedia.org/wiki/Comma-separated_values.</extracomment>
        <translation type="unfinished">Kableliais atskirtas failas</translation>
    </message>
    <message>
        <source>There was an error trying to save the address list to %1. Please try again.</source>
        <extracomment>An error message. %1 is a stand-in argument for the name of the file we attempted to save to.</extracomment>
        <translation type="unfinished">Bandant išsaugoti adresų sąrašą - įvyko klaida keliant į %1. Prašome bandyti dar kartą.</translation>
    </message>
    <message>
        <source>Exporting Failed</source>
        <translation type="unfinished">Eksportavimas nepavyko</translation>
    </message>
</context>
<context>
    <name>AddressTableModel</name>
    <message>
        <source>Label</source>
        <translation type="unfinished">Žymė</translation>
    </message>
    <message>
        <source>Address</source>
        <translation type="unfinished">Adresas</translation>
    </message>
    <message>
        <source>(no label)</source>
        <translation type="unfinished">(nėra žymės)</translation>
    </message>
</context>
<context>
    <name>AskPassphraseDialog</name>
    <message>
        <source>Passphrase Dialog</source>
        <translation type="unfinished">Slaptafrazės dialogas</translation>
    </message>
    <message>
        <source>Enter passphrase</source>
        <translation type="unfinished">Įvesti slaptafrazę</translation>
    </message>
    <message>
        <source>New passphrase</source>
        <translation type="unfinished">Nauja slaptafrazė</translation>
    </message>
    <message>
        <source>Repeat new passphrase</source>
        <translation type="unfinished">Pakartokite naują slaptafrazę</translation>
    </message>
    <message>
        <source>Show passphrase</source>
        <translation type="unfinished">Rodyti slaptafrazę</translation>
    </message>
    <message>
        <source>Encrypt wallet</source>
        <translation type="unfinished">Užšifruoti piniginę</translation>
    </message>
    <message>
        <source>This operation needs your wallet passphrase to unlock the wallet.</source>
        <translation type="unfinished">Ši operacija reikalauja jūsų piniginės slaptafrazės jai atrakinti.</translation>
    </message>
    <message>
        <source>Unlock wallet</source>
        <translation type="unfinished">Atrakinti piniginę</translation>
    </message>
    <message>
        <source>Change passphrase</source>
        <translation type="unfinished">Pakeisti slaptafrazę</translation>
    </message>
    <message>
        <source>Confirm wallet encryption</source>
        <translation type="unfinished">Patvirtinkite piniginės užšifravimą</translation>
    </message>
    <message>
        <source>Warning: If you encrypt your wallet and lose your passphrase, you will &lt;b&gt;LOSE ALL OF YOUR QTUMS&lt;/b&gt;!</source>
        <translation type="unfinished">Dėmesio: jei užšifruosite savo piniginę ir pamesite slaptafrazę, jūs&lt;b&gt;PRARASITE VISUS SAVO QTUMUS&lt;/b&gt;!</translation>
    </message>
    <message>
        <source>Are you sure you wish to encrypt your wallet?</source>
        <translation type="unfinished">Ar tikrai norite šifruoti savo piniginę?</translation>
    </message>
    <message>
        <source>Wallet encrypted</source>
        <translation type="unfinished">Piniginė užšifruota</translation>
    </message>
    <message>
        <source>Enter the old passphrase and new passphrase for the wallet.</source>
        <translation type="unfinished">Įveskite seną ir naują slaptažodį.</translation>
    </message>
    <message>
        <source>Wallet to be encrypted</source>
        <translation type="unfinished">Piniginė kurią užšifruosite</translation>
    </message>
    <message>
        <source>Your wallet is about to be encrypted. </source>
        <translation type="unfinished">Jūsų piniginė netrukus bus užšifruota</translation>
    </message>
    <message>
        <source>Your wallet is now encrypted. </source>
        <translation type="unfinished">Jūsų piniginė užšifruota.</translation>
    </message>
    <message>
        <source>IMPORTANT: Any previous backups you have made of your wallet file should be replaced with the newly generated, encrypted wallet file. For security reasons, previous backups of the unencrypted wallet file will become useless as soon as you start using the new, encrypted wallet.</source>
        <translation type="unfinished">SVARBU: Betkokios ankstesnės jūsų piniginės atsarginės kopijos turėtų būti pakeistos naujai sugeneruotu, užšifruotu piniginės failu. Dėl saugumo sumetimų, anstesnės neužšifruotos piniginės kopijos failas taps nenaudingu nuo momento, kai nauja ir užšifruota piniginė bus pradėta naudoti.</translation>
    </message>
    <message>
        <source>Wallet encryption failed</source>
        <translation type="unfinished">Nepavyko užšifruoti piniginę</translation>
    </message>
    <message>
        <source>Wallet encryption failed due to an internal error. Your wallet was not encrypted.</source>
        <translation type="unfinished">Dėl vidinės klaidos nepavyko užšifruoti piniginę. Piniginė neužšifruota.</translation>
    </message>
    <message>
        <source>The supplied passphrases do not match.</source>
        <translation type="unfinished">Įvestos slaptafrazės nesutampa.</translation>
    </message>
    <message>
        <source>Wallet unlock failed</source>
        <translation type="unfinished">Nepavyko atrakinti piniginę</translation>
    </message>
    <message>
        <source>The passphrase entered for the wallet decryption was incorrect.</source>
        <translation type="unfinished">Neteisingai įvestas slaptažodis piniginės iššifravimui.</translation>
    </message>
    <message>
        <source>Wallet passphrase was successfully changed.</source>
        <translation type="unfinished">Piniginės slaptažodis sėkmingai pakeistas.</translation>
    </message>
    <message>
        <source>Warning: The Caps Lock key is on!</source>
        <translation type="unfinished">Įspėjimas: įjungtas Caps Lock klavišas!</translation>
    </message>
</context>
<context>
    <name>BanTableModel</name>
    <message>
        <source>IP/Netmask</source>
        <translation type="unfinished">IP/Tinklas</translation>
    </message>
    <message>
        <source>Banned Until</source>
        <translation type="unfinished">Užblokuotas iki</translation>
    </message>
</context>
<context>
    <name>BitcoinApplication</name>
    <message>
        <source>Settings file %1 might be corrupt or invalid.</source>
        <translation type="unfinished">Nustatymų failas %1 galimai sugadintas arba klaidingas</translation>
    </message>
    <message>
        <source>Internal error</source>
        <translation type="unfinished">Vidinė klaida</translation>
    </message>
    </context>
<context>
    <name>QObject</name>
    <message>
        <source>Error: Specified data directory "%1" does not exist.</source>
        <translation type="unfinished">Klaida: nurodytas duomenų katalogas „%1“ neegzistuoja.</translation>
    </message>
    <message>
        <source>Error: Cannot parse configuration file: %1.</source>
        <translation type="unfinished">Klaida: Negalima analizuoti konfigūracijos failo: %1.</translation>
    </message>
    <message>
        <source>Error: %1</source>
        <translation type="unfinished">Klaida: %1</translation>
    </message>
    <message>
        <source>%1 didn't yet exit safely…</source>
        <translation type="unfinished">%1 dar saugiai neužbaigė darbo...</translation>
    </message>
    <message>
        <source>unknown</source>
        <translation type="unfinished">nežinomas</translation>
    </message>
    <message>
        <source>Amount</source>
        <translation type="unfinished">Suma</translation>
    </message>
    <message>
        <source>Enter a Qtum address (e.g. %1)</source>
        <translation type="unfinished">Įveskite Qtum adresą (pvz., %1)</translation>
    </message>
    <message>
        <source>Internal</source>
        <translation type="unfinished">Vidinis</translation>
    </message>
    <message>
        <source>Inbound</source>
        <extracomment>An inbound connection from a peer. An inbound connection is a connection initiated by a peer.</extracomment>
        <translation type="unfinished">Gaunamas</translation>
    </message>
    <message>
        <source>Outbound</source>
        <extracomment>An outbound connection to a peer. An outbound connection is a connection initiated by us.</extracomment>
        <translation type="unfinished">Išsiunčiamas</translation>
    </message>
    <message>
        <source>Manual</source>
        <extracomment>Peer connection type established manually through one of several methods.</extracomment>
        <translation type="unfinished">Rankinis</translation>
    </message>
    <message>
        <source>None</source>
        <translation type="unfinished">Nė vienas</translation>
    </message>
    <message>
        <source>N/A</source>
        <translation type="unfinished">nėra</translation>
    </message>
    <message numerus="yes">
        <source>%n second(s)</source>
        <translation type="unfinished">
            <numerusform />
            <numerusform />
            <numerusform />
        </translation>
    </message>
    <message numerus="yes">
        <source>%n minute(s)</source>
        <translation type="unfinished">
            <numerusform />
            <numerusform />
            <numerusform />
        </translation>
    </message>
    <message numerus="yes">
        <source>%n hour(s)</source>
        <translation type="unfinished">
            <numerusform />
            <numerusform />
            <numerusform />
        </translation>
    </message>
    <message numerus="yes">
        <source>%n day(s)</source>
        <translation type="unfinished">
            <numerusform />
            <numerusform />
            <numerusform />
        </translation>
    </message>
    <message numerus="yes">
        <source>%n week(s)</source>
        <translation type="unfinished">
            <numerusform />
            <numerusform />
            <numerusform />
        </translation>
    </message>
    <message>
        <source>%1 and %2</source>
        <translation type="unfinished">%1 ir %2</translation>
    </message>
    <message numerus="yes">
        <source>%n year(s)</source>
        <translation type="unfinished">
            <numerusform />
            <numerusform />
            <numerusform />
        </translation>
    </message>
    </context>
<context>
    <name>bitcoin-core</name>
    <message>
        <source>Settings file could not be read</source>
        <translation type="unfinished">Nustatymų failas negalėjo būti perskaitytas</translation>
    </message>
    <message>
        <source>Settings file could not be written</source>
        <translation type="unfinished">Nustatymų failas negalėjo būti parašytas</translation>
    </message>
    <message>
        <source>The %s developers</source>
        <translation type="unfinished">%s kūrėjai</translation>
    </message>
    <message>
        <source>%s is set very high!</source>
        <translation type="unfinished">%s labai aukštas!</translation>
    </message>
    <message>
        <source>-maxmempool must be at least %d MB</source>
        <translation type="unfinished">-maxmempool turi būti bent %d MB</translation>
    </message>
    <message>
        <source>Cannot resolve -%s address: '%s'</source>
        <translation type="unfinished">Negalima išspręsti -%s adreso: „%s“</translation>
    </message>
    <message>
        <source>Config setting for %s only applied on %s network when in [%s] section.</source>
        <translation type="unfinished">%s konfigūravimo nustatymas taikomas tik %s tinkle, kai yra [%s] skiltyje.</translation>
    </message>
    <message>
        <source>Copyright (C) %i-%i</source>
        <translation type="unfinished">Autorių teisės (C) %i-%i</translation>
    </message>
    <message>
        <source>Corrupted block database detected</source>
        <translation type="unfinished">Nustatyta sugadinta blokų duomenų bazė</translation>
    </message>
    <message>
        <source>Do you want to rebuild the block database now?</source>
        <translation type="unfinished">Ar norite dabar atstatyti blokų duomenų bazę?</translation>
    </message>
    <message>
        <source>Done loading</source>
        <translation type="unfinished">Įkėlimas baigtas</translation>
    </message>
    <message>
        <source>Error initializing block database</source>
        <translation type="unfinished">Klaida inicijuojant blokų duomenų bazę</translation>
    </message>
    <message>
        <source>Error initializing wallet database environment %s!</source>
        <translation type="unfinished">Klaida inicijuojant piniginės duomenų bazės aplinką %s!</translation>
    </message>
    <message>
        <source>Error loading %s</source>
        <translation type="unfinished">Klaida įkeliant %s</translation>
    </message>
    <message>
        <source>Error loading %s: Private keys can only be disabled during creation</source>
        <translation type="unfinished">Klaida įkeliant %s: Privatūs raktai gali būti išjungti tik kūrimo metu</translation>
    </message>
    <message>
        <source>Error loading %s: Wallet corrupted</source>
        <translation type="unfinished">Klaida įkeliant %s: Piniginės failas pažeistas</translation>
    </message>
    <message>
        <source>Error loading %s: Wallet requires newer version of %s</source>
        <translation type="unfinished">Klaida įkeliant %s: Piniginei reikia naujesnės%s versijos</translation>
    </message>
    <message>
        <source>Error loading block database</source>
        <translation type="unfinished">Klaida įkeliant blokų duombazę</translation>
    </message>
    <message>
        <source>Error opening block database</source>
        <translation type="unfinished">Klaida atveriant blokų duombazę</translation>
    </message>
    <message>
        <source>Insufficient funds</source>
        <translation type="unfinished">Nepakanka lėšų</translation>
    </message>
    <message>
        <source>Not enough file descriptors available.</source>
        <translation type="unfinished">Nėra pakankamai failų aprašų.</translation>
    </message>
    <message>
        <source>Signing transaction failed</source>
        <translation type="unfinished">Transakcijos pasirašymas nepavyko</translation>
    </message>
    <message>
        <source>The source code is available from %s.</source>
        <translation type="unfinished">Šaltinio kodas pasiekiamas iš %s.</translation>
    </message>
    <message>
        <source>The wallet will avoid paying less than the minimum relay fee.</source>
        <translation type="unfinished">Piniginė vengs mokėti mažiau nei minimalus perdavimo mokestį.</translation>
    </message>
    <message>
        <source>This is experimental software.</source>
        <translation type="unfinished">Tai eksperimentinė programinė įranga.</translation>
    </message>
    <message>
        <source>This is the minimum transaction fee you pay on every transaction.</source>
        <translation type="unfinished">Tai yra minimalus transakcijos mokestis, kurį jūs mokate kiekvieną transakciją.</translation>
    </message>
    <message>
        <source>This is the transaction fee you will pay if you send a transaction.</source>
        <translation type="unfinished">Tai yra sandorio mokestis, kurį mokėsite, jei siunčiate sandorį.</translation>
    </message>
    <message>
        <source>Transaction amount too small</source>
        <translation type="unfinished">Transakcijos suma per maža</translation>
    </message>
    <message>
        <source>Transaction amounts must not be negative</source>
        <translation type="unfinished">Transakcijos suma negali buti neigiama</translation>
    </message>
    <message>
        <source>Transaction has too long of a mempool chain</source>
        <translation type="unfinished">Sandoris turi per ilgą mempool grandinę</translation>
    </message>
    <message>
        <source>Transaction must have at least one recipient</source>
        <translation type="unfinished">Transakcija privalo turėti bent vieną gavėją</translation>
    </message>
    <message>
        <source>Transaction too large</source>
        <translation type="unfinished">Sandoris yra per didelis</translation>
    </message>
    <message>
        <source>Unable to generate initial keys</source>
        <translation type="unfinished">Nepavyko generuoti pradinių raktų</translation>
    </message>
    <message>
        <source>Unable to generate keys</source>
        <translation type="unfinished">Nepavyko generuoti raktų</translation>
    </message>
    <message>
        <source>Unable to open %s for writing</source>
        <translation type="unfinished">Nepavyko atidaryti %s rašymui</translation>
    </message>
    <message>
        <source>Unknown address type '%s'</source>
        <translation type="unfinished">Nežinomas adreso tipas '%s'</translation>
    </message>
    <message>
        <source>Verifying blocks…</source>
        <translation type="unfinished">Tikrinami blokai...</translation>
    </message>
    <message>
        <source>Verifying wallet(s)…</source>
        <translation type="unfinished">Tikrinama piniginė(s)...</translation>
    </message>
    </context>
<context>
    <name>BitcoinGUI</name>
    <message>
        <source>&amp;Overview</source>
        <translation type="unfinished">&amp;Apžvalga</translation>
    </message>
    <message>
        <source>Show general overview of wallet</source>
        <translation type="unfinished">Rodyti piniginės bendrą apžvalgą</translation>
    </message>
    <message>
        <source>&amp;Transactions</source>
        <translation type="unfinished">&amp;Sandoriai</translation>
    </message>
    <message>
        <source>Browse transaction history</source>
        <translation type="unfinished">Apžvelgti sandorių istoriją</translation>
    </message>
    <message>
        <source>E&amp;xit</source>
        <translation type="unfinished">&amp;Išeiti</translation>
    </message>
    <message>
        <source>Quit application</source>
        <translation type="unfinished">Išjungti programą</translation>
    </message>
    <message>
        <source>&amp;About %1</source>
        <translation type="unfinished">&amp;Apie %1</translation>
    </message>
    <message>
        <source>Show information about %1</source>
        <translation type="unfinished">Rodyti informaciją apie %1</translation>
    </message>
    <message>
        <source>About &amp;Qt</source>
        <translation type="unfinished">Apie &amp;Qt</translation>
    </message>
    <message>
        <source>Show information about Qt</source>
        <translation type="unfinished">Rodyti informaciją apie Qt</translation>
    </message>
    <message>
        <source>Modify configuration options for %1</source>
        <translation type="unfinished">Keisti %1 konfigūracijos galimybes</translation>
    </message>
    <message>
        <source>Create a new wallet</source>
        <translation type="unfinished">Sukurti naują piniginę</translation>
    </message>
    <message>
        <source>&amp;Minimize</source>
        <translation type="unfinished">&amp;Sumažinti</translation>
    </message>
    <message>
        <source>Wallet:</source>
        <translation type="unfinished">Piniginė</translation>
    </message>
    <message>
        <source>Network activity disabled.</source>
        <extracomment>A substring of the tooltip.</extracomment>
        <translation type="unfinished">Tinklo veikla išjungta.</translation>
    </message>
    <message>
        <source>Proxy is &lt;b&gt;enabled&lt;/b&gt;: %1</source>
        <translation type="unfinished">Tarpinis serveris yra &lt;b&gt;įgalintas&lt;/b&gt;: %1</translation>
    </message>
    <message>
        <source>Send coins to a Qtum address</source>
        <translation type="unfinished">Siųsti monetas Qtum adresui</translation>
<<<<<<< HEAD
    </message>
=======
   </message>
>>>>>>> d82fec21
    <message>
        <source>Backup wallet to another location</source>
        <translation type="unfinished">Daryti piniginės atsarginę kopiją</translation>
    </message>
    <message>
        <source>Change the passphrase used for wallet encryption</source>
        <translation type="unfinished">Pakeisti slaptafrazę naudojamą piniginės užšifravimui</translation>
    </message>
    <message>
        <source>&amp;Send</source>
        <translation type="unfinished">&amp;Siųsti</translation>
    </message>
    <message>
        <source>&amp;Receive</source>
        <translation type="unfinished">&amp;Gauti</translation>
    </message>
    <message>
        <source>&amp;Options…</source>
        <translation type="unfinished">&amp;Nustatymai</translation>
    </message>
    <message>
        <source>Encrypt the private keys that belong to your wallet</source>
        <translation type="unfinished">Užšifruoti privačius raktus, kurie priklauso jūsų piniginei</translation>
    </message>
    <message>
        <source>Sign messages with your Qtum addresses to prove you own them</source>
        <translation type="unfinished">Pasirašydami žinutes su savo Qtum adresais įrodysite jog esate jų savininkas</translation>
    </message>
    <message>
        <source>Verify messages to ensure they were signed with specified Qtum addresses</source>
        <translation type="unfinished">Patikrinkite žinutę, jog įsitikintumėte, kad ją pasirašė nurodytas Qtum adresas</translation>
    </message>
    <message>
        <source>&amp;File</source>
        <translation type="unfinished">&amp;Failas</translation>
    </message>
    <message>
        <source>&amp;Settings</source>
        <translation type="unfinished">&amp;Nustatymai</translation>
    </message>
    <message>
        <source>&amp;Help</source>
        <translation type="unfinished">&amp;Pagalba</translation>
    </message>
    <message>
        <source>Tabs toolbar</source>
        <translation type="unfinished">Kortelių įrankinė</translation>
    </message>
    <message>
        <source>Request payments (generates QR codes and qtum: URIs)</source>
        <translation type="unfinished">Reikalauti mokėjimų (sukuria QR kodus ir qtum: URI)</translation>
<<<<<<< HEAD
    </message>
=======
   </message>
>>>>>>> d82fec21
    <message>
        <source>Show the list of used sending addresses and labels</source>
        <translation type="unfinished">Rodyti sąrašą panaudotų siuntimo adresų ir žymių</translation>
    </message>
    <message>
        <source>Show the list of used receiving addresses and labels</source>
        <translation type="unfinished">Rodyti sąrašą panaudotų gavimo adresų ir žymių</translation>
    </message>
    <message>
        <source>&amp;Command-line options</source>
        <translation type="unfinished">Komandinės eilutės parametrai</translation>
    </message>
    <message numerus="yes">
        <source>Processed %n block(s) of transaction history.</source>
        <translation type="unfinished">
            <numerusform />
            <numerusform />
            <numerusform />
        </translation>
    </message>
    <message>
        <source>%1 behind</source>
        <translation type="unfinished">%1 atsilieka</translation>
    </message>
    <message>
        <source>Last received block was generated %1 ago.</source>
        <translation type="unfinished">Paskutinis gautas blokas buvo sukurtas prieš %1.</translation>
    </message>
    <message>
        <source>Transactions after this will not yet be visible.</source>
        <translation type="unfinished">Sekančios operacijos dar nebus matomos.</translation>
    </message>
    <message>
        <source>Error</source>
        <translation type="unfinished">Klaida</translation>
    </message>
    <message>
        <source>Warning</source>
        <translation type="unfinished">Įspėjimas</translation>
    </message>
    <message>
        <source>Information</source>
        <translation type="unfinished">Informacija</translation>
    </message>
    <message>
        <source>Up to date</source>
        <translation type="unfinished">Atnaujinta</translation>
    </message>
    <message>
        <source>Load Partially Signed Qtum Transaction</source>
        <translation type="unfinished">Užkraukite dalinai pasirašytą Qtum transakciją</translation>
    </message>
    <message>
        <source>Load Partially Signed Qtum Transaction from clipboard</source>
<<<<<<< HEAD
        <translation type="unfinished">Užkraukite dalinai pasirašytas Qtum transakcijas iš iškarpinės...</translation>
    </message>
=======
        <translation type="unfinished">Užkraukite dalinai pasirašytas Qtum transakcijas iš iškarpinės...</translation> 
   </message>
>>>>>>> d82fec21
    <message>
        <source>Node window</source>
        <translation type="unfinished">Mazgo langas</translation>
    </message>
    <message>
        <source>&amp;Sending addresses</source>
        <translation type="unfinished">&amp;Siunčiami adresai</translation>
    </message>
    <message>
        <source>&amp;Receiving addresses</source>
        <translation type="unfinished">&amp;Gaunami adresai</translation>
    </message>
    <message>
        <source>Open Wallet</source>
        <translation type="unfinished">Atidaryti Piniginę</translation>
    </message>
    <message>
        <source>Open a wallet</source>
        <translation type="unfinished">Atidaryti Piniginę</translation>
    </message>
    <message>
        <source>Close wallet</source>
        <translation type="unfinished">Uždaryti Piniginę</translation>
    </message>
    <message>
        <source>Close all wallets</source>
        <translation type="unfinished">Uždaryti visas pinigines</translation>
    </message>
    <message>
        <source>Show the %1 help message to get a list with possible Qtum command-line options</source>
        <translation type="unfinished">Rodyti %1 pagalbos žinutę su Qtum pasirinkimo komandomis</translation>
<<<<<<< HEAD
    </message>
=======
   </message>
>>>>>>> d82fec21
    <message>
        <source>default wallet</source>
        <translation type="unfinished">numatyta piniginė</translation>
    </message>
    <message>
        <source>No wallets available</source>
        <translation type="unfinished">Piniginių nėra</translation>
    </message>
    <message>
        <source>Wallet Name</source>
        <extracomment>Label of the input field where the name of the wallet is entered.</extracomment>
        <translation type="unfinished">Piniginės Pavadinimas</translation>
    </message>
    <message>
        <source>&amp;Window</source>
        <translation type="unfinished">&amp;Langas</translation>
    </message>
    <message>
        <source>Zoom</source>
        <translation type="unfinished">Priartinti</translation>
    </message>
    <message>
        <source>Main Window</source>
        <translation type="unfinished">Pagrindinis langas</translation>
    </message>
    <message>
        <source>%1 client</source>
        <translation type="unfinished">%1 klientas</translation>
    </message>
    <message numerus="yes">
<<<<<<< HEAD
        <source>%n active connection(s) to Qtum network.</source>
=======
        <source>%n active connection(s) to Qtum network.</source> 
>>>>>>> d82fec21
        <extracomment>A substring of the tooltip.</extracomment>
        <translation type="unfinished">
            <numerusform />
            <numerusform />
            <numerusform />
        </translation>
    </message>
    <message>
        <source>Disable network activity</source>
        <extracomment>A context menu item.</extracomment>
        <translation type="unfinished">Išjungti tinklo veiklą</translation>
    </message>
    <message>
        <source>Enable network activity</source>
        <extracomment>A context menu item. The network activity was disabled previously.</extracomment>
        <translation type="unfinished">Įjungti tinklo veiklą</translation>
    </message>
    <message>
        <source>Error: %1</source>
        <translation type="unfinished">Klaida: %1</translation>
    </message>
    <message>
        <source>Warning: %1</source>
        <translation type="unfinished">Įspėjimas: %1</translation>
    </message>
    <message>
        <source>Date: %1
</source>
        <translation type="unfinished">Data: %1
</translation>
    </message>
    <message>
        <source>Amount: %1
</source>
        <translation type="unfinished">Suma: %1
</translation>
    </message>
    <message>
        <source>Wallet: %1
</source>
        <translation type="unfinished">Piniginė: %1
</translation>
    </message>
    <message>
        <source>Type: %1
</source>
        <translation type="unfinished">Spausti: %1
</translation>
    </message>
    <message>
        <source>Label: %1
</source>
        <translation type="unfinished">Antraštė: %1
</translation>
    </message>
    <message>
        <source>Address: %1
</source>
        <translation type="unfinished">Adresas: %1
</translation>
    </message>
    <message>
        <source>Sent transaction</source>
        <translation type="unfinished">Sandoris nusiųstas</translation>
    </message>
    <message>
        <source>Incoming transaction</source>
        <translation type="unfinished">Ateinantis sandoris</translation>
    </message>
    <message>
        <source>HD key generation is &lt;b&gt;enabled&lt;/b&gt;</source>
        <translation type="unfinished">HD rakto generacija &lt;b&gt;įgalinta&lt;/b&gt;</translation>
    </message>
    <message>
        <source>HD key generation is &lt;b&gt;disabled&lt;/b&gt;</source>
        <translation type="unfinished">HD rakto generacija &lt;b&gt;išjungta&lt;/b&gt;</translation>
    </message>
    <message>
        <source>Private key &lt;b&gt;disabled&lt;/b&gt;</source>
        <translation type="unfinished">Privatus raktas &lt;b&gt;išjungtas&lt;/b&gt;</translation>
    </message>
    <message>
        <source>Wallet is &lt;b&gt;encrypted&lt;/b&gt; and currently &lt;b&gt;unlocked&lt;/b&gt;</source>
        <translation type="unfinished">Piniginė &lt;b&gt;užšifruota&lt;/b&gt; ir šiuo metu &lt;b&gt;atrakinta&lt;/b&gt;</translation>
    </message>
    <message>
        <source>Wallet is &lt;b&gt;encrypted&lt;/b&gt; and currently &lt;b&gt;locked&lt;/b&gt;</source>
        <translation type="unfinished">Piniginė &lt;b&gt;užšifruota&lt;/b&gt; ir šiuo metu &lt;b&gt;užrakinta&lt;/b&gt;</translation>
    </message>
    <message>
        <source>Original message:</source>
        <translation type="unfinished">Orginali žinutė:</translation>
    </message>
</context>
<context>
    <name>UnitDisplayStatusBarControl</name>
    <message>
        <source>Unit to show amounts in. Click to select another unit.</source>
        <translation type="unfinished">Vienetas rodo sumas. Spustelėkite, jei norite pasirinkti kitą vienetą.</translation>
    </message>
</context>
<context>
    <name>CoinControlDialog</name>
    <message>
        <source>Coin Selection</source>
        <translation type="unfinished">Monetų pasirinkimas</translation>
    </message>
    <message>
        <source>Quantity:</source>
        <translation type="unfinished">Kiekis:</translation>
    </message>
    <message>
        <source>Bytes:</source>
        <translation type="unfinished">Baitai:</translation>
    </message>
    <message>
        <source>Amount:</source>
        <translation type="unfinished">Suma:</translation>
    </message>
    <message>
        <source>Fee:</source>
        <translation type="unfinished">Mokestis:</translation>
    </message>
    <message>
        <source>Dust:</source>
        <translation type="unfinished">Dulkės:</translation>
    </message>
    <message>
        <source>After Fee:</source>
        <translation type="unfinished">Po mokesčio:</translation>
    </message>
    <message>
        <source>Change:</source>
        <translation type="unfinished">Graža:</translation>
    </message>
    <message>
        <source>(un)select all</source>
        <translation type="unfinished">(ne)pasirinkti viską</translation>
    </message>
    <message>
        <source>Tree mode</source>
        <translation type="unfinished">Medžio režimas</translation>
    </message>
    <message>
        <source>List mode</source>
        <translation type="unfinished">Sąrašo režimas</translation>
    </message>
    <message>
        <source>Amount</source>
        <translation type="unfinished">Suma</translation>
    </message>
    <message>
        <source>Received with label</source>
        <translation type="unfinished">Gauta su žyme</translation>
    </message>
    <message>
        <source>Received with address</source>
        <translation type="unfinished">Gauta su adresu</translation>
    </message>
    <message>
        <source>Date</source>
        <translation type="unfinished">Data</translation>
    </message>
    <message>
        <source>Confirmations</source>
        <translation type="unfinished">Patvirtinimai</translation>
    </message>
    <message>
        <source>Confirmed</source>
        <translation type="unfinished">Patvirtinta</translation>
    </message>
    <message>
        <source>Copy amount</source>
        <translation type="unfinished">Kopijuoti sumą</translation>
    </message>
    <message>
        <source>Copy quantity</source>
        <translation type="unfinished">Kopijuoti kiekį</translation>
    </message>
    <message>
        <source>Copy fee</source>
        <translation type="unfinished">Kopijuoti mokestį</translation>
    </message>
    <message>
        <source>Copy after fee</source>
        <translation type="unfinished">Kopijuoti po mokesčio</translation>
    </message>
    <message>
        <source>Copy bytes</source>
        <translation type="unfinished">Kopijuoti baitus</translation>
    </message>
    <message>
        <source>Copy dust</source>
        <translation type="unfinished">Kopijuoti dulkę</translation>
    </message>
    <message>
        <source>Copy change</source>
        <translation type="unfinished">Kopijuoti keisti</translation>
    </message>
    <message>
        <source>(%1 locked)</source>
        <translation type="unfinished">(%1 užrakinta)</translation>
    </message>
    <message>
        <source>yes</source>
        <translation type="unfinished">taip</translation>
    </message>
    <message>
        <source>no</source>
        <translation type="unfinished">ne</translation>
    </message>
    <message>
        <source>This label turns red if any recipient receives an amount smaller than the current dust threshold.</source>
        <translation type="unfinished">Ši etiketė tampa raudona, jei bet kuris gavėjas gauna mažesnę sumą nei dabartinė dulkių slenkstis.</translation>
    </message>
    <message>
        <source>Can vary +/- %1 satoshi(s) per input.</source>
        <translation type="unfinished">Gali svyruoti nuo +/-%1 satoshi(-ų) vienam įvedimui.</translation>
    </message>
    <message>
        <source>(no label)</source>
        <translation type="unfinished">(nėra žymės)</translation>
    </message>
    <message>
        <source>change from %1 (%2)</source>
        <translation type="unfinished">pakeisti nuo %1 (%2)</translation>
    </message>
    <message>
        <source>(change)</source>
        <translation type="unfinished">(graža)</translation>
    </message>
</context>
<context>
    <name>CreateWalletActivity</name>
    <message>
        <source>Create Wallet</source>
        <extracomment>Title of window indicating the progress of creation of a new wallet.</extracomment>
        <translation type="unfinished">Sukurti Piniginę</translation>
    </message>
    <message>
        <source>Creating Wallet &lt;b&gt;%1&lt;/b&gt;…</source>
        <extracomment>Descriptive text of the create wallet progress window which indicates to the user which wallet is currently being created.</extracomment>
        <translation type="unfinished">Kuriama Piniginė &lt;b&gt;%1&lt;/b&gt;...</translation>
    </message>
    <message>
        <source>Create wallet failed</source>
        <translation type="unfinished">Piniginės sukurimas nepavyko</translation>
    </message>
    <message>
        <source>Create wallet warning</source>
        <translation type="unfinished">Piniginės sukurimo įspėjimas</translation>
    </message>
    </context>
<context>
    <name>OpenWalletActivity</name>
    <message>
        <source>Open wallet failed</source>
        <translation type="unfinished">Piniginės atidarymas nepavyko</translation>
    </message>
    <message>
        <source>Open wallet warning</source>
        <translation type="unfinished">Piniginės atidarymo įspėjimas</translation>
    </message>
    <message>
        <source>default wallet</source>
        <translation type="unfinished">numatyta piniginė</translation>
    </message>
    <message>
        <source>Open Wallet</source>
        <extracomment>Title of window indicating the progress of opening of a wallet.</extracomment>
        <translation type="unfinished">Atidaryti Piniginę</translation>
    </message>
    <message>
        <source>Opening Wallet &lt;b&gt;%1&lt;/b&gt;…</source>
        <extracomment>Descriptive text of the open wallet progress window which indicates to the user which wallet is currently being opened.</extracomment>
        <translation type="unfinished">Atidaroma Piniginė &lt;b&gt;%1&lt;/b&gt;...</translation>
    </message>
</context>
<context>
    <name>WalletController</name>
    <message>
        <source>Close wallet</source>
        <translation type="unfinished">Uždaryti Piniginę</translation>
    </message>
    <message>
        <source>Are you sure you wish to close the wallet &lt;i&gt;%1&lt;/i&gt;?</source>
        <translation type="unfinished">Ar tikrai norite uždaryti piniginę &lt;i&gt;%1&lt;/i&gt;?</translation>
    </message>
    <message>
        <source>Close all wallets</source>
        <translation type="unfinished">Uždaryti visas pinigines</translation>
    </message>
    </context>
<context>
    <name>CreateWalletDialog</name>
    <message>
        <source>Create Wallet</source>
        <translation type="unfinished">Sukurti Piniginę</translation>
    </message>
    <message>
        <source>Wallet Name</source>
        <translation type="unfinished">Piniginės Pavadinimas</translation>
    </message>
    <message>
        <source>Wallet</source>
        <translation type="unfinished">Piniginė</translation>
    </message>
    <message>
        <source>Encrypt the wallet. The wallet will be encrypted with a passphrase of your choice.</source>
        <translation type="unfinished">Užkoduoti piniginę. Piniginė bus užkoduota jūsų pasirinkta slapta fraze.</translation>
    </message>
    <message>
        <source>Encrypt Wallet</source>
        <translation type="unfinished">Užkoduoti Piniginę</translation>
    </message>
    <message>
        <source>Advanced Options</source>
        <translation type="unfinished">Išplėstiniai nustatymai</translation>
    </message>
    <message>
        <source>Disable Private Keys</source>
        <translation type="unfinished">Atjungti Privačius Raktus</translation>
    </message>
    <message>
        <source>Make Blank Wallet</source>
        <translation type="unfinished">Sukurti Tuščia Piniginę</translation>
    </message>
    <message>
        <source>Create</source>
        <translation type="unfinished">Sukurti</translation>
    </message>
    </context>
<context>
    <name>EditAddressDialog</name>
    <message>
        <source>Edit Address</source>
        <translation type="unfinished">Keisti adresą</translation>
    </message>
    <message>
        <source>&amp;Label</source>
        <translation type="unfinished">Ž&amp;ymė</translation>
    </message>
    <message>
        <source>The label associated with this address list entry</source>
        <translation type="unfinished">Etiketė, susijusi su šiuo adresų sąrašo įrašu</translation>
    </message>
    <message>
        <source>The address associated with this address list entry. This can only be modified for sending addresses.</source>
        <translation type="unfinished">Adresas, susijęs su šiuo adresų sąrašo įrašu. Tai galima keisti tik siuntimo adresams.</translation>
    </message>
    <message>
        <source>&amp;Address</source>
        <translation type="unfinished">&amp;Adresas</translation>
    </message>
    <message>
        <source>New sending address</source>
        <translation type="unfinished">Naujas siuntimo adresas</translation>
    </message>
    <message>
        <source>Edit receiving address</source>
        <translation type="unfinished">Keisti gavimo adresą</translation>
    </message>
    <message>
        <source>Edit sending address</source>
        <translation type="unfinished">Keisti siuntimo adresą</translation>
    </message>
    <message>
        <source>The entered address "%1" is not a valid Qtum address.</source>
        <translation type="unfinished">Įvestas adresas „%1“ nėra galiojantis Qtum adresas.</translation>
    </message>
    <message>
        <source>Address "%1" already exists as a receiving address with label "%2" and so cannot be added as a sending address.</source>
        <translation type="unfinished">Adresas „%1“  jau yra kaip gavėjo adresas su etikete „%2“, todėl jo negalima pridėti kaip siuntimo adresą.</translation>
    </message>
    <message>
        <source>The entered address "%1" is already in the address book with label "%2".</source>
        <translation type="unfinished">Įvestas adresas „%1“ jau yra adresų knygoje su etikete „%2“.</translation>
    </message>
    <message>
        <source>Could not unlock wallet.</source>
        <translation type="unfinished">Nepavyko atrakinti piniginės.</translation>
    </message>
    <message>
        <source>New key generation failed.</source>
        <translation type="unfinished">Naujo rakto generavimas nepavyko.</translation>
    </message>
</context>
<context>
    <name>FreespaceChecker</name>
    <message>
        <source>A new data directory will be created.</source>
        <translation type="unfinished">Naujas duomenų katalogas bus sukurtas.</translation>
    </message>
    <message>
        <source>name</source>
        <translation type="unfinished">pavadinimas</translation>
    </message>
    <message>
        <source>Directory already exists. Add %1 if you intend to create a new directory here.</source>
        <translation type="unfinished">Katalogas jau egzistuoja. Pridėkite %1 jei planuojate sukurti naują katalogą čia.</translation>
    </message>
    <message>
        <source>Path already exists, and is not a directory.</source>
        <translation type="unfinished">Takas jau egzistuoja, ir tai nėra katalogas.</translation>
    </message>
    <message>
        <source>Cannot create data directory here.</source>
        <translation type="unfinished">Negalima sukurti duomenų katalogo.</translation>
    </message>
</context>
<context>
    <name>Intro</name>
    <message numerus="yes">
        <source>%n GB of space available</source>
        <translation type="unfinished">
            <numerusform />
            <numerusform />
            <numerusform />
        </translation>
    </message>
    <message numerus="yes">
        <source>(of %n GB needed)</source>
        <translation type="unfinished">
            <numerusform />
            <numerusform />
            <numerusform />
        </translation>
    </message>
    <message numerus="yes">
        <source>(%n GB needed for full chain)</source>
        <translation type="unfinished">
            <numerusform />
            <numerusform />
            <numerusform />
        </translation>
    </message>
    <message>
        <source>At least %1 GB of data will be stored in this directory, and it will grow over time.</source>
        <translation type="unfinished">Šiame kataloge bus saugomi bent %1 GB duomenų, kurie laikui bėgant didės.</translation>
    </message>
    <message>
        <source>Approximately %1 GB of data will be stored in this directory.</source>
        <translation type="unfinished">Šiame kataloge bus saugoma maždaug apie %1 GB duomenų.</translation>
    </message>
    <message numerus="yes">
        <source>(sufficient to restore backups %n day(s) old)</source>
        <extracomment>Explanatory text on the capability of the current prune target.</extracomment>
        <translation type="unfinished">
            <numerusform />
            <numerusform />
            <numerusform />
        </translation>
    </message>
    <message>
        <source>%1 will download and store a copy of the Qtum block chain.</source>
        <translation type="unfinished">%1 bus atsisiųsta ir išsaugota Qtum blokų grandinės kopiją.</translation>
<<<<<<< HEAD
    </message>
=======
   </message>
>>>>>>> d82fec21
    <message>
        <source>The wallet will also be stored in this directory.</source>
        <translation type="unfinished">Piniginė taip pat bus saugojama šiame direktyve.</translation>
    </message>
    <message>
        <source>Error: Specified data directory "%1" cannot be created.</source>
        <translation type="unfinished">Klaida: negali būti sukurtas nurodytas duomenų katalogas „%1“.</translation>
    </message>
    <message>
        <source>Error</source>
        <translation type="unfinished">Klaida</translation>
    </message>
    <message>
        <source>Welcome</source>
        <translation type="unfinished">Sveiki</translation>
    </message>
    <message>
        <source>Welcome to %1.</source>
        <translation type="unfinished">Sveiki atvykę į %1.</translation>
    </message>
    <message>
        <source>As this is the first time the program is launched, you can choose where %1 will store its data.</source>
        <translation type="unfinished">Kadangi tai yra pirmas kartas, kai programa paleidžiama, galite pasirinkti, kur %1 išsaugos savo duomenis.</translation>
    </message>
    <message>
        <source> GB</source>
        <translation type="unfinished">GB</translation>
    </message>
    <message>
        <source>This initial synchronisation is very demanding, and may expose hardware problems with your computer that had previously gone unnoticed. Each time you run %1, it will continue downloading where it left off.</source>
        <translation type="unfinished">Ši pradinė sinchronizacija yra labai sudėtinga ir gali sukelti kompiuterio techninės įrangos problemas, kurios anksčiau buvo nepastebėtos. Kiekvieną kartą, kai paleidžiate %1, jis tęs parsisiuntimą ten, kur jis buvo išjungtas.</translation>
    </message>
    <message>
        <source>If you have chosen to limit block chain storage (pruning), the historical data must still be downloaded and processed, but will be deleted afterward to keep your disk usage low.</source>
        <translation type="unfinished">Jei pasirinkote apriboti blokavimo grandinės saugojimą (genėjimas), istoriniai duomenys vis tiek turi būti atsisiunčiami ir apdorojami, bet vėliau bus ištrinti, kad diskų naudojimas būtų mažas.</translation>
    </message>
    <message>
        <source>Use the default data directory</source>
        <translation type="unfinished">Naudoti numatytajį duomenų katalogą</translation>
    </message>
    <message>
        <source>Use a custom data directory:</source>
        <translation type="unfinished">Naudoti kitą duomenų katalogą:</translation>
    </message>
</context>
<context>
    <name>HelpMessageDialog</name>
    <message>
        <source>version</source>
        <translation type="unfinished">versija</translation>
    </message>
    <message>
        <source>About %1</source>
        <translation type="unfinished">&amp;Apie %1</translation>
    </message>
    <message>
        <source>Command-line options</source>
        <translation type="unfinished">Komandinės eilutės parametrai</translation>
    </message>
</context>
<context>
    <name>ShutdownWindow</name>
    <message>
        <source>Do not shut down the computer until this window disappears.</source>
        <translation type="unfinished">Neišjunkite kompiuterio tol, kol šis langas neišnyks.</translation>
    </message>
</context>
<context>
    <name>ModalOverlay</name>
    <message>
        <source>Form</source>
        <translation type="unfinished">Forma</translation>
    </message>
    <message>
        <source>Recent transactions may not yet be visible, and therefore your wallet's balance might be incorrect. This information will be correct once your wallet has finished synchronizing with the qtum network, as detailed below.</source>
        <translation type="unfinished">Naujausi sandoriai gali būti dar nematomi, todėl jūsų piniginės likutis gali būti neteisingas. Ši informacija bus teisinga, kai jūsų piniginė bus baigta sinchronizuoti su qtum tinklu, kaip nurodyta žemiau.</translation>
    </message>
    <message>
        <source>Attempting to spend qtums that are affected by not-yet-displayed transactions will not be accepted by the network.</source>
        <translation type="unfinished">Tinklas nepriims bandymų išleisti qtumus, kurie yra vis dar nematomi.</translation>
    </message>
    <message>
        <source>Number of blocks left</source>
        <translation type="unfinished">Likusių blokų skaičius</translation>
    </message>
    <message>
        <source>Unknown…</source>
        <translation type="unfinished">Nežinoma ...</translation>
    </message>
    <message>
        <source>calculating…</source>
        <translation type="unfinished">Skaičiuojama...</translation>
    </message>
    <message>
        <source>Last block time</source>
        <translation type="unfinished">Paskutinio bloko laikas</translation>
    </message>
    <message>
        <source>Progress</source>
        <translation type="unfinished">Progresas</translation>
    </message>
    <message>
        <source>Progress increase per hour</source>
        <translation type="unfinished">Pažangos didėjimas per valandą</translation>
    </message>
    <message>
        <source>Estimated time left until synced</source>
        <translation type="unfinished">Numatomas laikas iki sinchronizavimo</translation>
    </message>
    <message>
        <source>Hide</source>
        <translation type="unfinished">Slėpti</translation>
    </message>
    </context>
<context>
    <name>OpenURIDialog</name>
    <message>
        <source>Paste address from clipboard</source>
        <extracomment>Tooltip text for button that allows you to paste an address that is in your clipboard.</extracomment>
        <translation type="unfinished">Įvesti adresą iš mainų atminties</translation>
    </message>
</context>
<context>
    <name>OptionsDialog</name>
    <message>
        <source>Options</source>
        <translation type="unfinished">Parinktys</translation>
    </message>
    <message>
        <source>&amp;Main</source>
        <translation type="unfinished">&amp;Pagrindinės</translation>
    </message>
    <message>
        <source>Automatically start %1 after logging in to the system.</source>
        <translation type="unfinished">Automatiškai paleisti %1 po prisijungimo prie sistemos.</translation>
    </message>
    <message>
        <source>&amp;Start %1 on system login</source>
        <translation type="unfinished">&amp;Pradėti %1 sistemos prisijungimo metu</translation>
    </message>
    <message>
        <source>Size of &amp;database cache</source>
        <translation type="unfinished">&amp;Duomenų bazės talpyklos dydis</translation>
    </message>
    <message>
        <source>Number of script &amp;verification threads</source>
        <translation type="unfinished">Patvirtinimų skaičius</translation>
    </message>
    <message>
        <source>IP address of the proxy (e.g. IPv4: 127.0.0.1 / IPv6: ::1)</source>
        <translation type="unfinished">Proxy IP adresas (Pvz. IPv4: 127.0.0.1 / IPv6: ::1)</translation>
    </message>
    <message>
        <source>Shows if the supplied default SOCKS5 proxy is used to reach peers via this network type.</source>
        <translation type="unfinished">Rodo, ar pridedamas numatytasis SOCKS5 proxy naudojamas pasiekti Peers per šį tinklo tipą.</translation>
    </message>
    <message>
        <source>Minimize instead of exit the application when the window is closed. When this option is enabled, the application will be closed only after selecting Exit in the menu.</source>
        <translation type="unfinished">Uždarant langą neuždaryti programos. Kai ši parinktis įjungta, programa bus uždaryta tik pasirinkus  meniu komandą Baigti.</translation>
    </message>
    <message>
        <source>Open the %1 configuration file from the working directory.</source>
        <translation type="unfinished">Atidarykite %1 konfigūracijos failą iš veikiančio katalogo.</translation>
    </message>
    <message>
        <source>Open Configuration File</source>
        <translation type="unfinished">Atidarykite konfigūracijos failą</translation>
    </message>
    <message>
        <source>Reset all client options to default.</source>
        <translation type="unfinished">Atstatyti visus kliento pasirinkimus į numatytuosius.</translation>
    </message>
    <message>
        <source>&amp;Reset Options</source>
        <translation type="unfinished">&amp;Atstatyti Parinktis</translation>
    </message>
    <message>
        <source>&amp;Network</source>
        <translation type="unfinished">&amp;Tinklas</translation>
    </message>
    <message>
        <source>Prune &amp;block storage to</source>
        <translation type="unfinished">&amp;blokuokite saugyklą į</translation>
    </message>
    <message>
        <source>Reverting this setting requires re-downloading the entire blockchain.</source>
        <translation type="unfinished">Jei norite grąžinti šį nustatymą, reikia iš naujo atsisiųsti visą bloko grandinę.</translation>
    </message>
    <message>
        <source>(0 = auto, &lt;0 = leave that many cores free)</source>
        <translation type="unfinished">(0 = automatinis, &lt;0 = palikti tiek nenaudojamų branduolių)</translation>
    </message>
    <message>
        <source>W&amp;allet</source>
        <translation type="unfinished">Piniginė</translation>
    </message>
    <message>
        <source>Expert</source>
        <translation type="unfinished">Ekspertas</translation>
    </message>
    <message>
        <source>Enable coin &amp;control features</source>
        <translation type="unfinished">Įgalinti monetų ir &amp;valdymo funkcijas</translation>
    </message>
    <message>
        <source>If you disable the spending of unconfirmed change, the change from a transaction cannot be used until that transaction has at least one confirmation. This also affects how your balance is computed.</source>
        <translation type="unfinished">Jei išjungsite nepatvirtintą likučio išleidimą, likutį iš sandorio negalėsite naudoti tol, kol toks sandoris turės bent vieną patvirtinimą. Tai taip pat turi įtakos jūsų balansui.</translation>
    </message>
    <message>
        <source>&amp;Spend unconfirmed change</source>
        <translation type="unfinished">&amp;Išleiskite nepatvirtintus pakeitimus</translation>
    </message>
    <message>
        <source>Automatically open the Qtum client port on the router. This only works when your router supports UPnP and it is enabled.</source>
        <translation type="unfinished">Automatiškai atidaryti Qtum kliento prievadą maršrutizatoriuje. Tai veikia tik tada, kai jūsų maršrutizatorius palaiko UPnP ir ji įjungta.</translation>
    </message>
    <message>
        <source>Map port using &amp;UPnP</source>
        <translation type="unfinished">Persiųsti prievadą naudojant &amp;UPnP</translation>
    </message>
    <message>
        <source>Accept connections from outside.</source>
        <translation type="unfinished">Priimti ryšius iš išorės.</translation>
    </message>
    <message>
        <source>Allow incomin&amp;g connections</source>
        <translation type="unfinished">Leisti gaunamu&amp;s ryšius</translation>
    </message>
    <message>
        <source>Connect to the Qtum network through a SOCKS5 proxy.</source>
        <translation type="unfinished">Prisijunkite prie „Qtum“ tinklo per SOCKS5 proxy.</translation>
<<<<<<< HEAD
    </message>
=======
   </message>
>>>>>>> d82fec21
    <message>
        <source>&amp;Connect through SOCKS5 proxy (default proxy):</source>
        <translation type="unfinished">&amp; Prisijunkite per SOCKS5 proxy (numatytasis proxy):</translation>
    </message>
    <message>
        <source>Proxy &amp;IP:</source>
        <translation type="unfinished">Tarpinio serverio &amp;IP:</translation>
    </message>
    <message>
        <source>&amp;Port:</source>
        <translation type="unfinished">&amp;Prievadas:</translation>
    </message>
    <message>
        <source>Port of the proxy (e.g. 9050)</source>
        <translation type="unfinished">Tarpinio serverio preivadas (pvz, 9050)</translation>
    </message>
    <message>
        <source>Used for reaching peers via:</source>
        <translation type="unfinished">Naudojamas Peers pasiekti per:</translation>
    </message>
    <message>
        <source>&amp;Window</source>
        <translation type="unfinished">&amp;Langas</translation>
    </message>
    <message>
        <source>Show only a tray icon after minimizing the window.</source>
        <translation type="unfinished">Po programos lango sumažinimo rodyti tik programos ikoną.</translation>
    </message>
    <message>
        <source>&amp;Minimize to the tray instead of the taskbar</source>
        <translation type="unfinished">&amp;M sumažinti langą bet ne užduočių juostą</translation>
    </message>
    <message>
        <source>M&amp;inimize on close</source>
        <translation type="unfinished">&amp;Sumažinti uždarant</translation>
    </message>
    <message>
        <source>&amp;Display</source>
        <translation type="unfinished">&amp;Rodymas</translation>
    </message>
    <message>
        <source>User Interface &amp;language:</source>
        <translation type="unfinished">Naudotojo sąsajos &amp;kalba:</translation>
    </message>
    <message>
        <source>The user interface language can be set here. This setting will take effect after restarting %1.</source>
        <translation type="unfinished">Čia galite nustatyti vartotojo sąsajos kalbą. Šis nustatymas įsigalios iš naujo paleidus %1.</translation>
    </message>
    <message>
        <source>&amp;Unit to show amounts in:</source>
        <translation type="unfinished">&amp;Vienetai, kuriais rodyti sumas:</translation>
    </message>
    <message>
        <source>Choose the default subdivision unit to show in the interface and when sending coins.</source>
        <translation type="unfinished">Rodomų ir siunčiamų monetų kiekio matavimo vienetai</translation>
    </message>
    <message>
        <source>Whether to show coin control features or not.</source>
        <translation type="unfinished">Rodyti monetų valdymo funkcijas, ar ne.</translation>
    </message>
    <message>
        <source>&amp;OK</source>
        <translation type="unfinished">&amp;Gerai</translation>
    </message>
    <message>
        <source>&amp;Cancel</source>
        <translation type="unfinished">&amp;Atšaukti</translation>
    </message>
    <message>
        <source>default</source>
        <translation type="unfinished">numatyta</translation>
    </message>
    <message>
        <source>none</source>
        <translation type="unfinished">niekas</translation>
    </message>
    <message>
        <source>Confirm options reset</source>
        <extracomment>Window title text of pop-up window shown when the user has chosen to reset options.</extracomment>
        <translation type="unfinished">Patvirtinti nustatymų atstatymą</translation>
    </message>
    <message>
        <source>Client restart required to activate changes.</source>
        <extracomment>Text explaining that the settings changed will not come into effect until the client is restarted.</extracomment>
        <translation type="unfinished">Kliento perkrovimas reikalingas nustatymų aktyvavimui</translation>
    </message>
    <message>
        <source>Client will be shut down. Do you want to proceed?</source>
        <extracomment>Text asking the user to confirm if they would like to proceed with a client shutdown.</extracomment>
        <translation type="unfinished">Klientas bus uždarytas. Ar norite testi?</translation>
    </message>
    <message>
        <source>Configuration options</source>
        <extracomment>Window title text of pop-up box that allows opening up of configuration file.</extracomment>
        <translation type="unfinished">Konfigūravimo parinktys</translation>
    </message>
    <message>
        <source>The configuration file is used to specify advanced user options which override GUI settings. Additionally, any command-line options will override this configuration file.</source>
        <extracomment>Explanatory text about the priority order of instructions considered by client. The order from high to low being: command-line, configuration file, GUI settings.</extracomment>
        <translation type="unfinished">Konfigūracijos failas naudojamas patobulintoms naudotojo parinktims, kurios ignoruoja GUI nustatymus. Be to, visos komandų eilutės parinktys nepaisys šio konfigūracijos failo.</translation>
    </message>
    <message>
        <source>Cancel</source>
        <translation type="unfinished">Atšaukti</translation>
    </message>
    <message>
        <source>Error</source>
        <translation type="unfinished">Klaida</translation>
    </message>
    <message>
        <source>The configuration file could not be opened.</source>
        <translation type="unfinished">Konfigūracijos failo negalima atidaryti.</translation>
    </message>
    <message>
        <source>This change would require a client restart.</source>
        <translation type="unfinished">Šis pakeitimas reikalautų kliento perkrovimo</translation>
    </message>
    <message>
        <source>The supplied proxy address is invalid.</source>
        <translation type="unfinished">Nurodytas tarpinio serverio adresas negalioja.</translation>
    </message>
</context>
<context>
    <name>OverviewPage</name>
    <message>
        <source>Form</source>
        <translation type="unfinished">Forma</translation>
    </message>
    <message>
        <source>The displayed information may be out of date. Your wallet automatically synchronizes with the Qtum network after a connection is established, but this process has not completed yet.</source>
        <translation type="unfinished">Rodoma informacija gali būti pasenusi. Piniginė automatiškai sinchronizuojasi su „Qtum“ tinklu po ryšio užmezgimo, tačiau šis procesas dar nebaigtas.</translation>
<<<<<<< HEAD
    </message>
=======
   </message>
>>>>>>> d82fec21
    <message>
        <source>Watch-only:</source>
        <translation type="unfinished">Tik stebėti</translation>
    </message>
    <message>
        <source>Available:</source>
        <translation type="unfinished">Galimi:</translation>
    </message>
    <message>
        <source>Your current spendable balance</source>
        <translation type="unfinished">Jūsų dabartinis išleidžiamas balansas</translation>
    </message>
    <message>
        <source>Pending:</source>
        <translation type="unfinished">Laukiantys:</translation>
    </message>
    <message>
        <source>Total of transactions that have yet to be confirmed, and do not yet count toward the spendable balance</source>
        <translation type="unfinished">Iš viso sandorių, kurie dar turi būti patvirtinti ir kurie dar neįskaičiuojami į išleidžiamą balansą</translation>
    </message>
    <message>
        <source>Immature:</source>
        <translation type="unfinished">Nepribrendę:</translation>
    </message>
    <message>
        <source>Mined balance that has not yet matured</source>
        <translation type="unfinished">Kasyklų balansas, kuris dar nėra subrandintas</translation>
    </message>
    <message>
        <source>Balances</source>
        <translation type="unfinished">Balansai</translation>
    </message>
    <message>
        <source>Total:</source>
        <translation type="unfinished">Viso:</translation>
    </message>
    <message>
        <source>Your current total balance</source>
        <translation type="unfinished">Jūsų balansas</translation>
    </message>
    <message>
        <source>Your current balance in watch-only addresses</source>
        <translation type="unfinished">Jūsų dabartinis balansas tik stebimų adresų</translation>
    </message>
    <message>
        <source>Spendable:</source>
        <translation type="unfinished">Išleidžiamas:</translation>
    </message>
    <message>
        <source>Recent transactions</source>
        <translation type="unfinished">Naujausi sandoriai</translation>
    </message>
    <message>
        <source>Unconfirmed transactions to watch-only addresses</source>
        <translation type="unfinished">Nepatvirtinti sandoriai stebimų adresų</translation>
    </message>
    <message>
        <source>Mined balance in watch-only addresses that has not yet matured</source>
        <translation type="unfinished">Kasybos balansas skirtas tik stebimiems adresams, kurie dar nera subrendę</translation>
    </message>
    <message>
        <source>Current total balance in watch-only addresses</source>
        <translation type="unfinished">Dabartinis visas balansas tik stebimų adresų</translation>
    </message>
    </context>
<context>
    <name>PSBTOperationsDialog</name>
    <message>
        <source>Dialog</source>
        <translation type="unfinished">Dialogas</translation>
    </message>
    <message>
        <source>Save…</source>
        <translation type="unfinished">Išsaugoti...</translation>
    </message>
    <message>
        <source>Close</source>
        <translation type="unfinished">Uždaryti</translation>
    </message>
    <message>
        <source>Total Amount</source>
        <translation type="unfinished">Visas kiekis</translation>
    </message>
    <message>
        <source>or</source>
        <translation type="unfinished">ar</translation>
    </message>
    </context>
<context>
    <name>PaymentServer</name>
    <message>
        <source>Payment request error</source>
        <translation type="unfinished">Mokėjimo užklausos klaida</translation>
    </message>
    <message>
        <source>Cannot start qtum: click-to-pay handler</source>
        <translation type="unfinished">Negalima paleisti qtum: paspauskite sumokėti tvarkytojui</translation>
    </message>
    <message>
        <source>URI handling</source>
        <translation type="unfinished">URI tvarkymas</translation>
    </message>
    <message>
        <source>'qtum://' is not a valid URI. Use 'qtum:' instead.</source>
        <translation type="unfinished">„qtum: //“ nėra galiojantis URI. Vietoj to naudokite „qtum:“.</translation>
<<<<<<< HEAD
    </message>
    <message>
        <source>URI cannot be parsed! This can be caused by an invalid Qtum address or malformed URI parameters.</source>
        <translation type="unfinished">URI negalima perskaityti! Tai gali sukelti negaliojantys „Qtum“ adresas arba netinkami URI parametrai.</translation>
    </message>
=======
   </message>
    <message>
        <source>URI cannot be parsed! This can be caused by an invalid Qtum address or malformed URI parameters.</source>
        <translation type="unfinished">URI negalima perskaityti! Tai gali sukelti negaliojantys „Qtum“ adresas arba netinkami URI parametrai.</translation>
   </message>
>>>>>>> d82fec21
    <message>
        <source>Payment request file handling</source>
        <translation type="unfinished">Mokėjimo užklausos failų tvarkymas</translation>
    </message>
</context>
<context>
    <name>PeerTableModel</name>
    <message>
        <source>User Agent</source>
        <extracomment>Title of Peers Table column which contains the peer's User Agent string.</extracomment>
        <translation type="unfinished">Vartotojo atstovas</translation>
    </message>
    <message>
        <source>Direction</source>
        <extracomment>Title of Peers Table column which indicates the direction the peer connection was initiated from.</extracomment>
        <translation type="unfinished">Kryptis</translation>
    </message>
    <message>
        <source>Sent</source>
        <extracomment>Title of Peers Table column which indicates the total amount of network information we have sent to the peer.</extracomment>
        <translation type="unfinished">Išsiųsta</translation>
    </message>
    <message>
        <source>Received</source>
        <extracomment>Title of Peers Table column which indicates the total amount of network information we have received from the peer.</extracomment>
        <translation type="unfinished">Gauta</translation>
    </message>
    <message>
        <source>Address</source>
        <extracomment>Title of Peers Table column which contains the IP/Onion/I2P address of the connected peer.</extracomment>
        <translation type="unfinished">Adresas</translation>
    </message>
    <message>
        <source>Type</source>
        <extracomment>Title of Peers Table column which describes the type of peer connection. The "type" describes why the connection exists.</extracomment>
        <translation type="unfinished">Tipas</translation>
    </message>
    <message>
        <source>Network</source>
        <extracomment>Title of Peers Table column which states the network the peer connected through.</extracomment>
        <translation type="unfinished">Tinklas</translation>
    </message>
    <message>
        <source>Inbound</source>
        <extracomment>An Inbound Connection from a Peer.</extracomment>
        <translation type="unfinished">Gaunamas</translation>
    </message>
    <message>
        <source>Outbound</source>
        <extracomment>An Outbound Connection to a Peer.</extracomment>
        <translation type="unfinished">Išsiunčiamas</translation>
    </message>
</context>
<context>
    <name>QRImageWidget</name>
    <message>
        <source>&amp;Copy Image</source>
        <translation type="unfinished">Kopijuoti nuotrauką</translation>
    </message>
    <message>
        <source>Resulting URI too long, try to reduce the text for label / message.</source>
        <translation type="unfinished">Gautas URI per ilgas, pabandykite sumažinti etiketės / pranešimo tekstą.</translation>
    </message>
    <message>
        <source>Error encoding URI into QR Code.</source>
        <translation type="unfinished">Klaida koduojant URI į QR kodą.</translation>
    </message>
    <message>
        <source>QR code support not available.</source>
        <translation type="unfinished">QR kodas nepalaikomas</translation>
    </message>
    <message>
        <source>Save QR Code</source>
        <translation type="unfinished">Įrašyti QR kodą</translation>
    </message>
    <message>
        <source>PNG Image</source>
        <extracomment>Expanded name of the PNG file format. See: https://en.wikipedia.org/wiki/Portable_Network_Graphics.</extracomment>
        <translation type="unfinished">PNG paveikslėlis</translation>
    </message>
</context>
<context>
    <name>RPCConsole</name>
    <message>
        <source>N/A</source>
        <translation type="unfinished">nėra</translation>
    </message>
    <message>
        <source>Client version</source>
        <translation type="unfinished">Kliento versija</translation>
    </message>
    <message>
        <source>&amp;Information</source>
        <translation type="unfinished">&amp;Informacija</translation>
    </message>
    <message>
        <source>General</source>
        <translation type="unfinished">Bendras</translation>
    </message>
    <message>
        <source>To specify a non-default location of the data directory use the '%1' option.</source>
        <translation type="unfinished">Jei norite nurodyti duomenų katalogo vietą, naudokite parinktį „ %1“.</translation>
    </message>
    <message>
        <source>To specify a non-default location of the blocks directory use the '%1' option.</source>
        <translation type="unfinished">Jei norite nurodyti blokų katalogo vietą, naudokite parinktį "%1".</translation>
    </message>
    <message>
        <source>Startup time</source>
        <translation type="unfinished">Paleidimo laikas</translation>
    </message>
    <message>
        <source>Network</source>
        <translation type="unfinished">Tinklas</translation>
    </message>
    <message>
        <source>Name</source>
        <translation type="unfinished">Pavadinimas</translation>
    </message>
    <message>
        <source>Number of connections</source>
        <translation type="unfinished">Prisijungimų kiekis</translation>
    </message>
    <message>
        <source>Block chain</source>
        <translation type="unfinished">Blokų grandinė</translation>
    </message>
    <message>
        <source>Current number of transactions</source>
        <translation type="unfinished">Dabartinis sandorių skaičius</translation>
    </message>
    <message>
        <source>Wallet: </source>
        <translation type="unfinished">Piniginė:</translation>
    </message>
    <message>
        <source>(none)</source>
        <translation type="unfinished">(niekas)</translation>
    </message>
    <message>
        <source>&amp;Reset</source>
        <translation type="unfinished">&amp;Perkrauti</translation>
    </message>
    <message>
        <source>Received</source>
        <translation type="unfinished">Gauta</translation>
    </message>
    <message>
        <source>Sent</source>
        <translation type="unfinished">Išsiųsta</translation>
    </message>
    <message>
        <source>Banned peers</source>
        <translation type="unfinished">Uždrausti peers</translation>
    </message>
    <message>
        <source>Select a peer to view detailed information.</source>
        <translation type="unfinished">Pasirinkite peer, kad galėtumėte peržiūrėti išsamią informaciją.</translation>
    </message>
    <message>
        <source>Version</source>
        <translation type="unfinished">Versija</translation>
    </message>
    <message>
        <source>Starting Block</source>
        <translation type="unfinished">Pradinis blokas</translation>
    </message>
    <message>
        <source>Synced Headers</source>
        <translation type="unfinished">Sinchronizuotos antraštės</translation>
    </message>
    <message>
        <source>Synced Blocks</source>
        <translation type="unfinished">Sinchronizuoti blokai</translation>
    </message>
    <message>
        <source>User Agent</source>
        <translation type="unfinished">Vartotojo atstovas</translation>
    </message>
    <message>
        <source>Node window</source>
        <translation type="unfinished">Mazgo langas</translation>
    </message>
    <message>
        <source>Open the %1 debug log file from the current data directory. This can take a few seconds for large log files.</source>
        <translation type="unfinished">Atidarykite %1 derinimo žurnalo failą iš dabartinio duomenų katalogo. Tai gali užtrukti kelias sekundes dideliems žurnalo failams.</translation>
    </message>
    <message>
        <source>Decrease font size</source>
        <translation type="unfinished">Sumažinti šrifto dydį</translation>
    </message>
    <message>
        <source>Increase font size</source>
        <translation type="unfinished">Padidinti šrifto dydį</translation>
    </message>
    <message>
        <source>Permissions</source>
        <translation type="unfinished">Leidimai</translation>
    </message>
    <message>
        <source>Direction/Type</source>
        <translation type="unfinished">Kryptis/Tipas</translation>
    </message>
    <message>
        <source>Services</source>
        <translation type="unfinished">Paslaugos</translation>
    </message>
    <message>
        <source>High Bandwidth</source>
        <translation type="unfinished">Didelis pralaidumas</translation>
    </message>
    <message>
        <source>Connection Time</source>
        <translation type="unfinished">Ryšio laikas</translation>
    </message>
    <message>
        <source>Last Send</source>
        <translation type="unfinished">Paskutinis siuntimas</translation>
    </message>
    <message>
        <source>Last Receive</source>
        <translation type="unfinished">Paskutinis priėmimas</translation>
    </message>
    <message>
        <source>Ping Time</source>
        <translation type="unfinished">Ping Laikas</translation>
    </message>
    <message>
        <source>The duration of a currently outstanding ping.</source>
        <translation type="unfinished">Šiuo metu ping laiko trukmė.</translation>
    </message>
    <message>
        <source>Ping Wait</source>
        <translation type="unfinished">Ping Laukimas</translation>
    </message>
    <message>
        <source>Min Ping</source>
        <translation type="unfinished">Minimalus Ping</translation>
    </message>
    <message>
        <source>Time Offset</source>
        <translation type="unfinished">Laiko poslinkis</translation>
    </message>
    <message>
        <source>Last block time</source>
        <translation type="unfinished">Paskutinio bloko laikas</translation>
    </message>
    <message>
        <source>&amp;Open</source>
        <translation type="unfinished">&amp;Atverti</translation>
    </message>
    <message>
        <source>&amp;Console</source>
        <translation type="unfinished">&amp;Konsolė</translation>
    </message>
    <message>
        <source>&amp;Network Traffic</source>
        <translation type="unfinished">&amp;Tinklo eismas</translation>
    </message>
    <message>
        <source>Totals</source>
        <translation type="unfinished">Viso:</translation>
    </message>
    <message>
        <source>Debug log file</source>
        <translation type="unfinished">Derinimo žurnalo failas</translation>
    </message>
    <message>
        <source>Clear console</source>
        <translation type="unfinished">Išvalyti konsolę</translation>
    </message>
    <message>
        <source>In:</source>
        <translation type="unfinished">Į:</translation>
    </message>
    <message>
        <source>Out:</source>
        <translation type="unfinished">Iš:</translation>
    </message>
    <message>
        <source>&amp;Disconnect</source>
        <translation type="unfinished">&amp;Atsijungti</translation>
    </message>
    <message>
        <source>1 &amp;hour</source>
        <translation type="unfinished">1 &amp;valanda</translation>
    </message>
    <message>
        <source>1 &amp;week</source>
        <translation type="unfinished">1 &amp;savaitė</translation>
    </message>
    <message>
        <source>1 &amp;year</source>
        <translation type="unfinished">1 &amp;metai</translation>
    </message>
    <message>
        <source>&amp;Unban</source>
        <translation type="unfinished">&amp;Atblokuoti</translation>
    </message>
    <message>
        <source>Network activity disabled</source>
        <translation type="unfinished">Tinklo veikla išjungta</translation>
    </message>
    <message>
        <source>Executing command without any wallet</source>
        <translation type="unfinished">Vykdyti komandą be jokios piniginės</translation>
    </message>
    <message>
        <source>Executing command using "%1" wallet</source>
        <translation type="unfinished">Vykdant komandą naudojant „%1“ piniginę</translation>
    </message>
    <message>
        <source>via %1</source>
        <translation type="unfinished">per %1</translation>
    </message>
    <message>
        <source>Yes</source>
        <translation type="unfinished">Taip</translation>
    </message>
    <message>
        <source>No</source>
        <translation type="unfinished">Ne</translation>
    </message>
    <message>
        <source>To</source>
        <translation type="unfinished">Kam</translation>
    </message>
    <message>
        <source>From</source>
        <translation type="unfinished">Nuo</translation>
    </message>
    <message>
        <source>Ban for</source>
        <translation type="unfinished">Užblokuota dėl</translation>
    </message>
    <message>
        <source>Unknown</source>
        <translation type="unfinished">Nežinomas</translation>
    </message>
</context>
<context>
    <name>ReceiveCoinsDialog</name>
    <message>
        <source>&amp;Amount:</source>
        <translation type="unfinished">Suma:</translation>
    </message>
    <message>
        <source>&amp;Label:</source>
        <translation type="unfinished">Ž&amp;ymė:</translation>
    </message>
    <message>
        <source>&amp;Message:</source>
        <translation type="unfinished">Žinutė:</translation>
    </message>
    <message>
        <source>An optional message to attach to the payment request, which will be displayed when the request is opened. Note: The message will not be sent with the payment over the Qtum network.</source>
        <translation type="unfinished">Neprivalomas pranešimas, pridedamas prie mokėjimo prašymo, kuris bus rodomas atidarius užklausą. Pastaba: pranešimas nebus išsiųstas su mokėjimu per „Qtum“ tinklą.</translation>
    </message>
    <message>
        <source>An optional label to associate with the new receiving address.</source>
        <translation type="unfinished">Nebūtina etiketė, skirta susieti su nauju priimančiu adresu.</translation>
    </message>
    <message>
        <source>Use this form to request payments. All fields are &lt;b&gt;optional&lt;/b&gt;.</source>
        <translation type="unfinished">Naudokite šią formą, kad galėtumėte prašyti mokėjimų. Visi laukai yra &lt;b&gt;neprivalomi&lt;/b&gt;.</translation>
    </message>
    <message>
        <source>An optional amount to request. Leave this empty or zero to not request a specific amount.</source>
        <translation type="unfinished">Neprivaloma suma, kurios prašote. Palikite šį lauką tuščią, kad neprašytumėte konkrečios sumos.</translation>
    </message>
    <message>
        <source>Clear all fields of the form.</source>
        <translation type="unfinished">Išvalykite visus formos laukus.</translation>
    </message>
    <message>
        <source>Clear</source>
        <translation type="unfinished">Išvalyti</translation>
    </message>
    <message>
        <source>Requested payments history</source>
        <translation type="unfinished">Prašyta mokėjimų istorija</translation>
    </message>
    <message>
        <source>Show the selected request (does the same as double clicking an entry)</source>
        <translation type="unfinished">Rodyti pasirinktą užklausą (atlieką tą pačią funkciją, kaip dukart spustelėjus įrašą)</translation>
    </message>
    <message>
        <source>Show</source>
        <translation type="unfinished">Rodyti</translation>
    </message>
    <message>
        <source>Remove the selected entries from the list</source>
        <translation type="unfinished">Iš sąrašo pašalinkite pasirinktus įrašus</translation>
    </message>
    <message>
        <source>Remove</source>
        <translation type="unfinished">Panaikinti</translation>
    </message>
    <message>
        <source>Copy &amp;URI</source>
        <translation type="unfinished">Kopijuoti &amp;URI</translation>
    </message>
    <message>
        <source>Could not unlock wallet.</source>
        <translation type="unfinished">Nepavyko atrakinti piniginės.</translation>
    </message>
    </context>
<context>
    <name>ReceiveRequestDialog</name>
    <message>
        <source>Amount:</source>
        <translation type="unfinished">Suma:</translation>
    </message>
    <message>
        <source>Label:</source>
        <translation type="unfinished">Žymė:</translation>
    </message>
    <message>
        <source>Message:</source>
        <translation type="unfinished">Žinutė:</translation>
    </message>
    <message>
        <source>Wallet:</source>
        <translation type="unfinished">Piniginė</translation>
    </message>
    <message>
        <source>Copy &amp;URI</source>
        <translation type="unfinished">Kopijuoti &amp;URI</translation>
    </message>
    <message>
        <source>Copy &amp;Address</source>
        <translation type="unfinished">&amp;Kopijuoti adresą</translation>
    </message>
    <message>
        <source>Payment information</source>
        <translation type="unfinished">Mokėjimo informacija</translation>
    </message>
    <message>
        <source>Request payment to %1</source>
        <translation type="unfinished">Reikalauti mokėjimo į %1</translation>
    </message>
</context>
<context>
    <name>RecentRequestsTableModel</name>
    <message>
        <source>Date</source>
        <translation type="unfinished">Data</translation>
    </message>
    <message>
        <source>Label</source>
        <translation type="unfinished">Žymė</translation>
    </message>
    <message>
        <source>Message</source>
        <translation type="unfinished">Žinutė</translation>
    </message>
    <message>
        <source>(no label)</source>
        <translation type="unfinished">(nėra žymės)</translation>
    </message>
    <message>
        <source>(no message)</source>
        <translation type="unfinished">(Jokios žinutės)</translation>
    </message>
    <message>
        <source>(no amount requested)</source>
        <translation type="unfinished">(nėra prašomos sumos)</translation>
    </message>
    <message>
        <source>Requested</source>
        <translation type="unfinished">Reikalaujama</translation>
    </message>
</context>
<context>
    <name>SendCoinsDialog</name>
    <message>
        <source>Send Coins</source>
        <translation type="unfinished">Siųsti monetas</translation>
    </message>
    <message>
        <source>Coin Control Features</source>
        <translation type="unfinished">Monetų valdymo funkcijos</translation>
    </message>
    <message>
        <source>automatically selected</source>
        <translation type="unfinished">Automatiškai pasirinkta</translation>
    </message>
    <message>
        <source>Insufficient funds!</source>
        <translation type="unfinished">Nepakanka lėšų</translation>
    </message>
    <message>
        <source>Quantity:</source>
        <translation type="unfinished">Kiekis:</translation>
    </message>
    <message>
        <source>Bytes:</source>
        <translation type="unfinished">Baitai:</translation>
    </message>
    <message>
        <source>Amount:</source>
        <translation type="unfinished">Suma:</translation>
    </message>
    <message>
        <source>Fee:</source>
        <translation type="unfinished">Mokestis:</translation>
    </message>
    <message>
        <source>After Fee:</source>
        <translation type="unfinished">Po mokesčio:</translation>
    </message>
    <message>
        <source>Change:</source>
        <translation type="unfinished">Graža:</translation>
    </message>
    <message>
        <source>If this is activated, but the change address is empty or invalid, change will be sent to a newly generated address.</source>
        <translation type="unfinished">Jei tai yra įjungta, bet pakeitimo adresas yra tuščias arba netinkamas, pakeitimai bus išsiųsti į naujai sukurtą adresą.</translation>
    </message>
    <message>
        <source>Custom change address</source>
        <translation type="unfinished">Pakeisti adresą</translation>
    </message>
    <message>
        <source>Transaction Fee:</source>
        <translation type="unfinished">Sandorio mokestis:</translation>
    </message>
    <message>
        <source>Using the fallbackfee can result in sending a transaction that will take several hours or days (or never) to confirm. Consider choosing your fee manually or wait until you have validated the complete chain.</source>
        <translation type="unfinished">Naudojant backbackfee gali būti siunčiamas sandoris, kuris užtruks kelias valandas ar dienas (arba niekada), kad patvirtintų. Apsvarstykite galimybę pasirinkti mokestį rankiniu būdu arba palaukite, kol patvirtinsite visą grandinę.</translation>
    </message>
    <message>
        <source>Warning: Fee estimation is currently not possible.</source>
        <translation type="unfinished">Įspėjimas: šiuo metu neįmanoma apskaičiuoti mokesčio.</translation>
    </message>
    <message>
        <source>per kilobyte</source>
        <translation type="unfinished">per kilobaitą</translation>
    </message>
    <message>
        <source>Hide</source>
        <translation type="unfinished">Slėpti</translation>
    </message>
    <message>
        <source>Recommended:</source>
        <translation type="unfinished">Rekuomenduojamas:</translation>
    </message>
    <message>
        <source>Custom:</source>
        <translation type="unfinished">Kitas:</translation>
    </message>
    <message>
        <source>Send to multiple recipients at once</source>
        <translation type="unfinished">Siųsti keliems gavėjams vienu metu</translation>
    </message>
    <message>
        <source>Add &amp;Recipient</source>
        <translation type="unfinished">&amp;A Pridėti gavėją</translation>
    </message>
    <message>
        <source>Clear all fields of the form.</source>
        <translation type="unfinished">Išvalykite visus formos laukus.</translation>
    </message>
    <message>
        <source>Dust:</source>
        <translation type="unfinished">Dulkės:</translation>
    </message>
    <message>
        <source>When there is less transaction volume than space in the blocks, miners as well as relaying nodes may enforce a minimum fee. Paying only this minimum fee is just fine, but be aware that this can result in a never confirming transaction once there is more demand for qtum transactions than the network can process.</source>
        <translation type="unfinished">Kai sandorių apimtis yra mažesnė nei erdvės blokuose, kasėjai ir perduodantys mazgai gali užtikrinti minimalų mokestį. Mokėti tik šį minimalų mokestį yra galima, tačiau atkreipkite dėmesį, kad dėl to gali atsirasti niekada nepatvirtinamas sandoris, kai bus daugiau paklausos qtum operacijoms, nei tinklas gali apdoroti.</translation>
<<<<<<< HEAD
    </message>
=======
   </message>
>>>>>>> d82fec21
    <message>
        <source>A too low fee might result in a never confirming transaction (read the tooltip)</source>
        <translation type="unfinished">Per mažas mokestis gali lemti niekada nepatvirtinamą sandorį (skaitykite tooltip)</translation>
    </message>
    <message>
        <source>Confirmation time target:</source>
        <translation type="unfinished">Patvirtinimo laiko tikslas:</translation>
    </message>
    <message>
        <source>Enable Replace-By-Fee</source>
        <translation type="unfinished">Įgalinti keitimąsi mokesčiu</translation>
    </message>
    <message>
        <source>With Replace-By-Fee (BIP-125) you can increase a transaction's fee after it is sent. Without this, a higher fee may be recommended to compensate for increased transaction delay risk.</source>
        <translation type="unfinished">Naudojant Replace-by-Fend (BIP-125) galite išsiųsti sandorio mokestį vėliau. Be jo, gali būti rekomenduojamas didesnis mokestis, kad būtų kompensuota padidėjusi sandorio vėlavimo rizika.</translation>
    </message>
    <message>
        <source>Clear &amp;All</source>
        <translation type="unfinished">Išvalyti &amp;viską</translation>
    </message>
    <message>
        <source>Balance:</source>
        <translation type="unfinished">Balansas:</translation>
    </message>
    <message>
        <source>Confirm the send action</source>
        <translation type="unfinished">Patvirtinti siuntimo veiksmą</translation>
    </message>
    <message>
        <source>S&amp;end</source>
        <translation type="unfinished">&amp;Siųsti</translation>
    </message>
    <message>
        <source>Copy quantity</source>
        <translation type="unfinished">Kopijuoti kiekį</translation>
    </message>
    <message>
        <source>Copy amount</source>
        <translation type="unfinished">Kopijuoti sumą</translation>
    </message>
    <message>
        <source>Copy fee</source>
        <translation type="unfinished">Kopijuoti mokestį</translation>
    </message>
    <message>
        <source>Copy after fee</source>
        <translation type="unfinished">Kopijuoti po mokesčio</translation>
    </message>
    <message>
        <source>Copy bytes</source>
        <translation type="unfinished">Kopijuoti baitus</translation>
    </message>
    <message>
        <source>Copy dust</source>
        <translation type="unfinished">Kopijuoti dulkę</translation>
    </message>
    <message>
        <source>Copy change</source>
        <translation type="unfinished">Kopijuoti keisti</translation>
    </message>
    <message>
        <source>%1 (%2 blocks)</source>
        <translation type="unfinished">%1 (%2 blokai)</translation>
    </message>
    <message>
        <source> from wallet '%1'</source>
        <translation type="unfinished">iš piniginės '%1'</translation>
    </message>
    <message>
        <source>%1 to '%2'</source>
        <translation type="unfinished">'%1' į '%2'</translation>
    </message>
    <message>
        <source>%1 to %2</source>
        <translation type="unfinished">%1 iki %2</translation>
    </message>
    <message>
        <source>Sign failed</source>
        <translation type="unfinished">Registravimas nepavyko</translation>
    </message>
    <message>
        <source>or</source>
        <translation type="unfinished">ar</translation>
    </message>
    <message>
        <source>You can increase the fee later (signals Replace-By-Fee, BIP-125).</source>
        <translation type="unfinished">Vėliau galite padidinti mokestį (signalai Pakeisti mokesčius, BIP-125).</translation>
    </message>
    <message>
        <source>Please, review your transaction.</source>
        <extracomment>Text to prompt a user to review the details of the transaction they are attempting to send.</extracomment>
        <translation type="unfinished">Prašome peržiūrėti savo sandorį.</translation>
    </message>
    <message>
        <source>Transaction fee</source>
        <translation type="unfinished">Sandorio mokestis</translation>
    </message>
    <message>
        <source>Total Amount</source>
        <translation type="unfinished">Visas kiekis</translation>
    </message>
    <message>
        <source>Confirm send coins</source>
        <translation type="unfinished">Patvirtinti monetų siuntimą</translation>
    </message>
    <message>
        <source>The recipient address is not valid. Please recheck.</source>
        <translation type="unfinished">Gavėjo adresas negalioja. Patikrinkite dar kartą.</translation>
    </message>
    <message>
        <source>The amount to pay must be larger than 0.</source>
        <translation type="unfinished">Mokėtina suma turi būti didesnė nei 0.</translation>
    </message>
    <message>
        <source>The amount exceeds your balance.</source>
        <translation type="unfinished">Ši suma viršija jūsų balansą.</translation>
    </message>
    <message>
        <source>The total exceeds your balance when the %1 transaction fee is included.</source>
        <translation type="unfinished">Bendra suma viršija jūsų balansą, kai įtraukiamas %1 sandorio mokestis.</translation>
    </message>
    <message>
        <source>Duplicate address found: addresses should only be used once each.</source>
        <translation type="unfinished">Rastas dublikatas: adresai turėtų būti naudojami tik vieną kartą.</translation>
    </message>
    <message>
        <source>Transaction creation failed!</source>
        <translation type="unfinished">Sandorio sudarymas nepavyko!</translation>
    </message>
    <message>
        <source>A fee higher than %1 is considered an absurdly high fee.</source>
        <translation type="unfinished">Mokestis, didesnis nei %1, laikomas absurdiškai aukštu mokesčiu.</translation>
    </message>
    <message numerus="yes">
        <source>Estimated to begin confirmation within %n block(s).</source>
        <translation type="unfinished">
            <numerusform />
            <numerusform />
            <numerusform />
        </translation>
    </message>
    <message>
        <source>Warning: Invalid Qtum address</source>
        <translation type="unfinished">Įspėjimas: neteisingas Qtum adresas</translation>
<<<<<<< HEAD
    </message>
=======
   </message>
>>>>>>> d82fec21
    <message>
        <source>Warning: Unknown change address</source>
        <translation type="unfinished">Įspėjimas: nežinomas keitimo adresas</translation>
    </message>
    <message>
        <source>Confirm custom change address</source>
        <translation type="unfinished">Patvirtinkite pasirinktinio pakeitimo adresą</translation>
    </message>
    <message>
        <source>The address you selected for change is not part of this wallet. Any or all funds in your wallet may be sent to this address. Are you sure?</source>
        <translation type="unfinished">Pakeitimui pasirinktas adresas nėra šio piniginės dalis. Bet kuri arba visos piniginės lėšos gali būti siunčiamos į šį adresą. Ar jūs įsitikinęs?</translation>
    </message>
    <message>
        <source>(no label)</source>
        <translation type="unfinished">(nėra žymės)</translation>
    </message>
</context>
<context>
    <name>SendCoinsEntry</name>
    <message>
        <source>A&amp;mount:</source>
        <translation type="unfinished">Su&amp;ma:</translation>
    </message>
    <message>
        <source>Pay &amp;To:</source>
        <translation type="unfinished">Mokėti &amp;gavėjui:</translation>
    </message>
    <message>
        <source>&amp;Label:</source>
        <translation type="unfinished">Ž&amp;ymė:</translation>
    </message>
    <message>
        <source>Choose previously used address</source>
        <translation type="unfinished">Pasirinkite anksčiau naudojamą adresą</translation>
    </message>
    <message>
        <source>The Qtum address to send the payment to</source>
        <translation type="unfinished">Qtum adresas, į kurį siunčiamas mokėjimas</translation>
<<<<<<< HEAD
    </message>
=======
   </message>
>>>>>>> d82fec21
    <message>
        <source>Paste address from clipboard</source>
        <translation type="unfinished">Įvesti adresą iš mainų atminties</translation>
    </message>
    <message>
        <source>Remove this entry</source>
        <translation type="unfinished">Pašalinti šį įrašą</translation>
    </message>
    <message>
        <source>The fee will be deducted from the amount being sent. The recipient will receive less qtums than you enter in the amount field. If multiple recipients are selected, the fee is split equally.</source>
        <translation type="unfinished">Mokestis bus atimamas iš siunčiamos sumos. Gavėjas gaus mažiau qtumų nei įvesite sumos lauke. Jei pasirenkami keli gavėjai, mokestis padalijamas lygiai.</translation>
    </message>
    <message>
        <source>S&amp;ubtract fee from amount</source>
        <translation type="unfinished">A&amp;timkite mokestį iš sumos</translation>
    </message>
    <message>
        <source>Use available balance</source>
        <translation type="unfinished">Naudokite galimą balansą:</translation>
    </message>
    <message>
        <source>Message:</source>
        <translation type="unfinished">Žinutė:</translation>
    </message>
    <message>
        <source>Enter a label for this address to add it to the list of used addresses</source>
        <translation type="unfinished">Įveskite šio adreso etiketę, kad ją pridėtumėte prie naudojamų adresų sąrašo</translation>
    </message>
    <message>
        <source>A message that was attached to the qtum: URI which will be stored with the transaction for your reference. Note: This message will not be sent over the Qtum network.</source>
        <translation type="unfinished">Pranešimas, kuris buvo pridėtas prie qtum: URI, kuris bus saugomas kartu su sandoriu jūsų nuoroda. Pastaba: šis pranešimas nebus išsiųstas per „Qtum“ tinklą.</translation>
<<<<<<< HEAD
    </message>
    <message>
        <source>Pay To:</source>
        <translation type="unfinished">Mokėti gavėjui:</translation>
    </message>
    <message>
        <source>Memo:</source>
        <translation type="unfinished">Atmintinė:</translation>
=======
>>>>>>> d82fec21
    </message>
</context>
<context>
    <name>SendConfirmationDialog</name>
    <message>
        <source>Create Unsigned</source>
        <translation type="unfinished">Sukurti nepasirašytą</translation>
    </message>
</context>
<context>
    <name>SignVerifyMessageDialog</name>
    <message>
        <source>Signatures - Sign / Verify a Message</source>
        <translation type="unfinished">Parašai - Pasirašyti / Patvirtinti pranešimą</translation>
    </message>
    <message>
        <source>&amp;Sign Message</source>
        <translation type="unfinished">&amp;Pasirašyti žinutę</translation>
    </message>
    <message>
        <source>The Qtum address to sign the message with</source>
        <translation type="unfinished">Qtum adresas, kuriuo bus pasirašytas pranešimas su</translation>
    </message>
    <message>
        <source>Choose previously used address</source>
        <translation type="unfinished">Pasirinkite anksčiau naudojamą adresą</translation>
    </message>
    <message>
        <source>Paste address from clipboard</source>
        <translation type="unfinished">Įvesti adresą iš mainų atminties</translation>
    </message>
    <message>
        <source>Enter the message you want to sign here</source>
        <translation type="unfinished">Įveskite pranešimą, kurį norite pasirašyti čia</translation>
    </message>
    <message>
        <source>Signature</source>
        <translation type="unfinished">Parašas</translation>
    </message>
    <message>
        <source>Copy the current signature to the system clipboard</source>
        <translation type="unfinished">Nukopijuokite dabartinį parašą į sistemos iškarpinę</translation>
    </message>
    <message>
        <source>Sign the message to prove you own this Qtum address</source>
        <translation type="unfinished">Registruotis žinute įrodymuii, kad turite šį adresą</translation>
    </message>
    <message>
        <source>Sign &amp;Message</source>
        <translation type="unfinished">Registruoti praneši&amp;mą</translation>
    </message>
    <message>
        <source>Reset all sign message fields</source>
        <translation type="unfinished">Atstatyti visus ženklų pranešimų laukus</translation>
    </message>
    <message>
        <source>Clear &amp;All</source>
        <translation type="unfinished">Išvalyti &amp;viską</translation>
    </message>
    <message>
        <source>&amp;Verify Message</source>
        <translation type="unfinished">&amp;Patikrinti žinutę</translation>
    </message>
    <message>
        <source>The Qtum address the message was signed with</source>
        <translation type="unfinished">Qtum adresas, kuriuo buvo pasirašytas pranešimas</translation>
<<<<<<< HEAD
    </message>
=======
   </message>
>>>>>>> d82fec21
    <message>
        <source>Verify the message to ensure it was signed with the specified Qtum address</source>
        <translation type="unfinished">Patikrinkite žinutę, jog įsitikintumėte, kad ją pasirašė nurodytas Qtum adresas</translation>
    </message>
    <message>
        <source>Verify &amp;Message</source>
        <translation type="unfinished">&amp;Patikrinti žinutę</translation>
    </message>
    <message>
        <source>Reset all verify message fields</source>
        <translation type="unfinished">Atstatyti visus patvirtinimo pranešimų laukus</translation>
    </message>
    <message>
        <source>Click "Sign Message" to generate signature</source>
        <translation type="unfinished">Jei norite generuoti parašą, spustelėkite „Sign Message“</translation>
    </message>
    <message>
        <source>The entered address is invalid.</source>
        <translation type="unfinished">Įvestas adresas neteisingas.</translation>
    </message>
    <message>
        <source>Please check the address and try again.</source>
        <translation type="unfinished">Patikrinkite adresą ir bandykite dar kartą.</translation>
    </message>
    <message>
        <source>The entered address does not refer to a key.</source>
        <translation type="unfinished">Įvestas adresas nėra susijęs su raktu.</translation>
    </message>
    <message>
        <source>Wallet unlock was cancelled.</source>
        <translation type="unfinished">Piniginės atrakinimas buvo atšauktas.</translation>
    </message>
    <message>
        <source>Private key for the entered address is not available.</source>
        <translation type="unfinished">Privataus rakto įvestam adresu nėra.</translation>
    </message>
    <message>
        <source>Message signing failed.</source>
        <translation type="unfinished">Žinutės pasirašymas nepavyko.</translation>
    </message>
    <message>
        <source>Message signed.</source>
        <translation type="unfinished">Žinutė pasirašyta.</translation>
    </message>
    <message>
        <source>The signature could not be decoded.</source>
        <translation type="unfinished">Nepavyko iškoduoti parašo.</translation>
    </message>
    <message>
        <source>Please check the signature and try again.</source>
        <translation type="unfinished">Prašom patikrinti parašą ir bandyti iš naujo.</translation>
    </message>
    <message>
        <source>The signature did not match the message digest.</source>
        <translation type="unfinished">Parašas neatitinka žinutės.</translation>
    </message>
    <message>
        <source>Message verification failed.</source>
        <translation type="unfinished">Žinutės tikrinimas nepavyko.</translation>
    </message>
    <message>
        <source>Message verified.</source>
        <translation type="unfinished">Žinutė patikrinta.</translation>
    </message>
</context>
<context>
    <name>TransactionDesc</name>
    <message>
        <source>conflicted with a transaction with %1 confirmations</source>
        <extracomment>Text explaining the current status of a transaction, shown in the status field of the details window for this transaction. This status represents an unconfirmed transaction that conflicts with a confirmed transaction.</extracomment>
        <translation type="unfinished">prieštaravo sandoriui su %1 patvirtinimais</translation>
    </message>
    <message>
        <source>abandoned</source>
        <extracomment>Text explaining the current status of a transaction, shown in the status field of the details window for this transaction. This status represents an abandoned transaction.</extracomment>
        <translation type="unfinished">paliktas</translation>
    </message>
    <message>
        <source>%1/unconfirmed</source>
        <extracomment>Text explaining the current status of a transaction, shown in the status field of the details window for this transaction. This status represents a transaction confirmed in at least one block, but less than 6 blocks.</extracomment>
        <translation type="unfinished">%1/nepatvirtintas</translation>
    </message>
    <message>
        <source>%1 confirmations</source>
        <extracomment>Text explaining the current status of a transaction, shown in the status field of the details window for this transaction. This status represents a transaction confirmed in 6 or more blocks.</extracomment>
        <translation type="unfinished">%1 patvirtinimų</translation>
    </message>
    <message>
        <source>Status</source>
        <translation type="unfinished">Būsena</translation>
    </message>
    <message>
        <source>Date</source>
        <translation type="unfinished">Data</translation>
    </message>
    <message>
        <source>Source</source>
        <translation type="unfinished">Šaltinis</translation>
    </message>
    <message>
        <source>Generated</source>
        <translation type="unfinished">Sugeneruotas</translation>
    </message>
    <message>
        <source>From</source>
        <translation type="unfinished">Nuo</translation>
    </message>
    <message>
        <source>unknown</source>
        <translation type="unfinished">nežinomas</translation>
    </message>
    <message>
        <source>To</source>
        <translation type="unfinished">Kam</translation>
    </message>
    <message>
        <source>own address</source>
        <translation type="unfinished">savo adresas</translation>
    </message>
    <message>
        <source>watch-only</source>
        <translation type="unfinished">Tik stebėti</translation>
    </message>
    <message>
        <source>label</source>
        <translation type="unfinished">žymė</translation>
    </message>
    <message>
        <source>Credit</source>
        <translation type="unfinished">Kreditas</translation>
    </message>
    <message numerus="yes">
        <source>matures in %n more block(s)</source>
        <translation type="unfinished">
            <numerusform />
            <numerusform />
            <numerusform />
        </translation>
    </message>
    <message>
        <source>not accepted</source>
        <translation type="unfinished">nepriimta</translation>
    </message>
    <message>
        <source>Debit</source>
        <translation type="unfinished">Debitas</translation>
    </message>
    <message>
        <source>Total debit</source>
        <translation type="unfinished">Visas debetas</translation>
    </message>
    <message>
        <source>Total credit</source>
        <translation type="unfinished">Visas kreditas</translation>
    </message>
    <message>
        <source>Transaction fee</source>
        <translation type="unfinished">Sandorio mokestis</translation>
    </message>
    <message>
        <source>Net amount</source>
        <translation type="unfinished">Neto suma</translation>
    </message>
    <message>
        <source>Message</source>
        <translation type="unfinished">Žinutė</translation>
    </message>
    <message>
        <source>Comment</source>
        <translation type="unfinished">Komentaras</translation>
    </message>
    <message>
        <source>Transaction ID</source>
        <translation type="unfinished">Sandorio ID</translation>
    </message>
    <message>
        <source>Transaction total size</source>
        <translation type="unfinished">Bendras transakcijos dydis</translation>
    </message>
    <message>
        <source>Merchant</source>
        <translation type="unfinished">Prekybininkas</translation>
    </message>
    <message>
        <source>Debug information</source>
        <translation type="unfinished">Debug informacija</translation>
    </message>
    <message>
        <source>Transaction</source>
        <translation type="unfinished">Sandoris</translation>
    </message>
    <message>
        <source>Inputs</source>
        <translation type="unfinished">Duomenys</translation>
    </message>
    <message>
        <source>Amount</source>
        <translation type="unfinished">Suma</translation>
    </message>
    <message>
        <source>true</source>
        <translation type="unfinished">tiesa</translation>
    </message>
    <message>
        <source>false</source>
        <translation type="unfinished">netiesa</translation>
    </message>
</context>
<context>
    <name>TransactionDescDialog</name>
    <message>
        <source>This pane shows a detailed description of the transaction</source>
        <translation type="unfinished">Šis langas sandorio detalų aprašymą</translation>
    </message>
    <message>
        <source>Details for %1</source>
        <translation type="unfinished">Informacija apie %1</translation>
    </message>
</context>
<context>
    <name>TransactionTableModel</name>
    <message>
        <source>Date</source>
        <translation type="unfinished">Data</translation>
    </message>
    <message>
        <source>Type</source>
        <translation type="unfinished">Tipas</translation>
    </message>
    <message>
        <source>Label</source>
        <translation type="unfinished">Žymė</translation>
    </message>
    <message>
        <source>Unconfirmed</source>
        <translation type="unfinished">Nepatvirtintas</translation>
    </message>
    <message>
        <source>Abandoned</source>
        <translation type="unfinished">Apleistas</translation>
    </message>
    <message>
        <source>Confirming (%1 of %2 recommended confirmations)</source>
        <translation type="unfinished">Patvirtinima (%1 iš rekomenduojamų patvirtinimų %2)</translation>
    </message>
    <message>
        <source>Confirmed (%1 confirmations)</source>
        <translation type="unfinished">Patvirtinta (%1 patvirtinimas)</translation>
    </message>
    <message>
        <source>Conflicted</source>
        <translation type="unfinished">Prieštaraujama</translation>
    </message>
    <message>
        <source>Immature (%1 confirmations, will be available after %2)</source>
        <translation type="unfinished">Nesubrendę (%1 patvirtinimai bus prieinami po %2)</translation>
    </message>
    <message>
        <source>Generated but not accepted</source>
        <translation type="unfinished">Sukurtas, bet nepriimtas</translation>
    </message>
    <message>
        <source>Received with</source>
        <translation type="unfinished">Gauta su</translation>
    </message>
    <message>
        <source>Received from</source>
        <translation type="unfinished">Gauta iš</translation>
    </message>
    <message>
        <source>Sent to</source>
        <translation type="unfinished">Išsiųsta</translation>
    </message>
    <message>
        <source>Payment to yourself</source>
        <translation type="unfinished">Mokėjimas sau</translation>
    </message>
    <message>
        <source>Mined</source>
        <translation type="unfinished">Išgauta</translation>
    </message>
    <message>
        <source>watch-only</source>
        <translation type="unfinished">Tik stebėti</translation>
    </message>
    <message>
        <source>(n/a)</source>
        <translation type="unfinished">nepasiekiama</translation>
    </message>
    <message>
        <source>(no label)</source>
        <translation type="unfinished">(nėra žymės)</translation>
    </message>
    <message>
        <source>Transaction status. Hover over this field to show number of confirmations.</source>
        <translation type="unfinished">Sandorio būklė. Užvedus pelės žymeklį ant šios srities matysite patvirtinimų skaičių.</translation>
    </message>
    <message>
        <source>Date and time that the transaction was received.</source>
        <translation type="unfinished">Sandorio gavimo data ir laikas</translation>
    </message>
    <message>
        <source>Type of transaction.</source>
        <translation type="unfinished">Sandorio tipas.</translation>
    </message>
    <message>
        <source>User-defined intent/purpose of the transaction.</source>
        <translation type="unfinished">Vartotojo apibrėžtas sandorio tikslas.</translation>
    </message>
    <message>
        <source>Amount removed from or added to balance.</source>
        <translation type="unfinished">Suma pridėta ar išskaičiuota iš balanso</translation>
    </message>
</context>
<context>
    <name>TransactionView</name>
    <message>
        <source>All</source>
        <translation type="unfinished">Visi</translation>
    </message>
    <message>
        <source>Today</source>
        <translation type="unfinished">Šiandien</translation>
    </message>
    <message>
        <source>This week</source>
        <translation type="unfinished">Šią savaitę</translation>
    </message>
    <message>
        <source>This month</source>
        <translation type="unfinished">Šį mėnesį</translation>
    </message>
    <message>
        <source>Last month</source>
        <translation type="unfinished">Paskutinį mėnesį</translation>
    </message>
    <message>
        <source>This year</source>
        <translation type="unfinished">Šiais metais</translation>
    </message>
    <message>
        <source>Received with</source>
        <translation type="unfinished">Gauta su</translation>
    </message>
    <message>
        <source>Sent to</source>
        <translation type="unfinished">Išsiųsta</translation>
    </message>
    <message>
        <source>To yourself</source>
        <translation type="unfinished">Skirta sau</translation>
    </message>
    <message>
        <source>Mined</source>
        <translation type="unfinished">Išgauta</translation>
    </message>
    <message>
        <source>Other</source>
        <translation type="unfinished">Kita</translation>
    </message>
    <message>
        <source>Enter address, transaction id, or label to search</source>
        <translation type="unfinished">Įveskite adresą ar žymę į paiešką</translation>
    </message>
    <message>
        <source>Min amount</source>
        <translation type="unfinished">Minimali suma</translation>
    </message>
    <message>
        <source>Export Transaction History</source>
        <translation type="unfinished">Eksportuoti sandorių istoriją</translation>
    </message>
    <message>
        <source>Comma separated file</source>
        <extracomment>Expanded name of the CSV file format. See: https://en.wikipedia.org/wiki/Comma-separated_values.</extracomment>
        <translation type="unfinished">Kableliais atskirtas failas</translation>
    </message>
    <message>
        <source>Confirmed</source>
        <translation type="unfinished">Patvirtinta</translation>
    </message>
    <message>
        <source>Watch-only</source>
        <translation type="unfinished">Tik stebėti</translation>
    </message>
    <message>
        <source>Date</source>
        <translation type="unfinished">Data</translation>
    </message>
    <message>
        <source>Type</source>
        <translation type="unfinished">Tipas</translation>
    </message>
    <message>
        <source>Label</source>
        <translation type="unfinished">Žymė</translation>
    </message>
    <message>
        <source>Address</source>
        <translation type="unfinished">Adresas</translation>
    </message>
    <message>
        <source>Exporting Failed</source>
        <translation type="unfinished">Eksportavimas nepavyko</translation>
    </message>
    <message>
        <source>There was an error trying to save the transaction history to %1.</source>
        <translation type="unfinished">Bandant išsaugoti sandorio istoriją %1 įvyko klaida.</translation>
    </message>
    <message>
        <source>Exporting Successful</source>
        <translation type="unfinished">Eksportavimas sėkmingas</translation>
    </message>
    <message>
        <source>The transaction history was successfully saved to %1.</source>
        <translation type="unfinished">Sandorio istorija buvo sėkmingai išsaugota %1.</translation>
    </message>
    <message>
        <source>Range:</source>
        <translation type="unfinished">Diapazonas:</translation>
    </message>
    <message>
        <source>to</source>
        <translation type="unfinished">skirta</translation>
    </message>
</context>
<context>
    <name>WalletFrame</name>
    <message>
        <source>Create a new wallet</source>
        <translation type="unfinished">Sukurti naują piniginę</translation>
    </message>
    <message>
        <source>Error</source>
        <translation type="unfinished">Klaida</translation>
    </message>
    </context>
<context>
    <name>WalletModel</name>
    <message>
        <source>Send Coins</source>
        <translation type="unfinished">Siųsti monetas</translation>
    </message>
    <message>
        <source>Fee bump error</source>
        <translation type="unfinished">Mokesčių pakilimo klaida</translation>
    </message>
    <message>
        <source>Increasing transaction fee failed</source>
        <translation type="unfinished">Nepavyko padidinti sandorio mokesčio</translation>
    </message>
    <message>
        <source>Do you want to increase the fee?</source>
        <extracomment>Asks a user if they would like to manually increase the fee of a transaction that has already been created.</extracomment>
        <translation type="unfinished">Ar norite padidinti mokestį?</translation>
    </message>
    <message>
        <source>Current fee:</source>
        <translation type="unfinished">Dabartinis mokestis:</translation>
    </message>
    <message>
        <source>Increase:</source>
        <translation type="unfinished">Padidinti:</translation>
    </message>
    <message>
        <source>New fee:</source>
        <translation type="unfinished">Naujas mokestis:</translation>
    </message>
    <message>
        <source>Confirm fee bump</source>
        <translation type="unfinished">Patvirtinkite mokesčio pakilimą</translation>
    </message>
    <message>
        <source>Can't sign transaction.</source>
        <translation type="unfinished">Nepavyko pasirašyti sandorio.</translation>
    </message>
    <message>
        <source>Could not commit transaction</source>
        <translation type="unfinished">Nepavyko įvykdyti sandorio</translation>
    </message>
    <message>
        <source>default wallet</source>
        <translation type="unfinished">numatyta piniginė</translation>
    </message>
</context>
<context>
    <name>WalletView</name>
    <message>
        <source>&amp;Export</source>
        <translation type="unfinished">&amp;Eksportuoti</translation>
    </message>
    <message>
        <source>Export the data in the current tab to a file</source>
        <translation type="unfinished">Eksportuokite duomenis iš dabartinio skirtuko į failą</translation>
    </message>
    <message>
        <source>Backup Wallet</source>
        <translation type="unfinished">Sukurti Piniginės atsarginę kopiją</translation>
    </message>
    <message>
        <source>Backup Failed</source>
        <translation type="unfinished">Nepavyko sukurti atsarginės kopijos</translation>
    </message>
    <message>
        <source>There was an error trying to save the wallet data to %1.</source>
        <translation type="unfinished">Bandant išsaugoti „Piniginės“ duomenis, įvyko klaida %1.</translation>
    </message>
    <message>
        <source>Backup Successful</source>
        <translation type="unfinished">Atsarginė kopija sėkminga</translation>
    </message>
    <message>
        <source>The wallet data was successfully saved to %1.</source>
        <translation type="unfinished">Piniginės duomenys sėkmingai išsaugoti %1.</translation>
    </message>
    <message>
        <source>Cancel</source>
        <translation type="unfinished">Atšaukti</translation>
    </message>
</context>
</TS><|MERGE_RESOLUTION|>--- conflicted
+++ resolved
@@ -68,15 +68,12 @@
     <message>
         <source>These are your Qtum addresses for sending payments. Always check the amount and the receiving address before sending coins.</source>
         <translation type="unfinished">Tai yra jūsų Qtum adresai išeinantiems mokėjimams. Visada pasitikrinkite sumą ir gavėjo adresą prieš siunčiant lėšas.</translation>
-<<<<<<< HEAD
-=======
     </message>
     <message>
         <source>These are your Qtum addresses for receiving payments. Use the 'Create new receiving address' button in the receive tab to create new addresses.
 Signing is only possible with addresses of the type 'legacy'.</source>
         <translation type="unfinished">Tai jūsų Qtum mokėjimų gavimo adresai. Naudokite 'Sukurti naują gavimo adresą' mygtuką gavimų skirtuke kad sukurtumėte naujus adresus.
 Pasirašymas galimas tik su 'legacy' tipo adresais.</translation>
->>>>>>> d82fec21
     </message>
     <message>
         <source>&amp;Copy Address</source>
@@ -584,11 +581,7 @@
     <message>
         <source>Send coins to a Qtum address</source>
         <translation type="unfinished">Siųsti monetas Qtum adresui</translation>
-<<<<<<< HEAD
-    </message>
-=======
    </message>
->>>>>>> d82fec21
     <message>
         <source>Backup wallet to another location</source>
         <translation type="unfinished">Daryti piniginės atsarginę kopiją</translation>
@@ -640,11 +633,7 @@
     <message>
         <source>Request payments (generates QR codes and qtum: URIs)</source>
         <translation type="unfinished">Reikalauti mokėjimų (sukuria QR kodus ir qtum: URI)</translation>
-<<<<<<< HEAD
-    </message>
-=======
    </message>
->>>>>>> d82fec21
     <message>
         <source>Show the list of used sending addresses and labels</source>
         <translation type="unfinished">Rodyti sąrašą panaudotų siuntimo adresų ir žymių</translation>
@@ -699,13 +688,8 @@
     </message>
     <message>
         <source>Load Partially Signed Qtum Transaction from clipboard</source>
-<<<<<<< HEAD
-        <translation type="unfinished">Užkraukite dalinai pasirašytas Qtum transakcijas iš iškarpinės...</translation>
-    </message>
-=======
         <translation type="unfinished">Užkraukite dalinai pasirašytas Qtum transakcijas iš iškarpinės...</translation> 
    </message>
->>>>>>> d82fec21
     <message>
         <source>Node window</source>
         <translation type="unfinished">Mazgo langas</translation>
@@ -737,11 +721,7 @@
     <message>
         <source>Show the %1 help message to get a list with possible Qtum command-line options</source>
         <translation type="unfinished">Rodyti %1 pagalbos žinutę su Qtum pasirinkimo komandomis</translation>
-<<<<<<< HEAD
-    </message>
-=======
    </message>
->>>>>>> d82fec21
     <message>
         <source>default wallet</source>
         <translation type="unfinished">numatyta piniginė</translation>
@@ -772,11 +752,7 @@
         <translation type="unfinished">%1 klientas</translation>
     </message>
     <message numerus="yes">
-<<<<<<< HEAD
-        <source>%n active connection(s) to Qtum network.</source>
-=======
         <source>%n active connection(s) to Qtum network.</source> 
->>>>>>> d82fec21
         <extracomment>A substring of the tooltip.</extracomment>
         <translation type="unfinished">
             <numerusform />
@@ -1233,11 +1209,7 @@
     <message>
         <source>%1 will download and store a copy of the Qtum block chain.</source>
         <translation type="unfinished">%1 bus atsisiųsta ir išsaugota Qtum blokų grandinės kopiją.</translation>
-<<<<<<< HEAD
-    </message>
-=======
    </message>
->>>>>>> d82fec21
     <message>
         <source>The wallet will also be stored in this directory.</source>
         <translation type="unfinished">Piniginė taip pat bus saugojama šiame direktyve.</translation>
@@ -1469,11 +1441,7 @@
     <message>
         <source>Connect to the Qtum network through a SOCKS5 proxy.</source>
         <translation type="unfinished">Prisijunkite prie „Qtum“ tinklo per SOCKS5 proxy.</translation>
-<<<<<<< HEAD
-    </message>
-=======
    </message>
->>>>>>> d82fec21
     <message>
         <source>&amp;Connect through SOCKS5 proxy (default proxy):</source>
         <translation type="unfinished">&amp; Prisijunkite per SOCKS5 proxy (numatytasis proxy):</translation>
@@ -1605,11 +1573,7 @@
     <message>
         <source>The displayed information may be out of date. Your wallet automatically synchronizes with the Qtum network after a connection is established, but this process has not completed yet.</source>
         <translation type="unfinished">Rodoma informacija gali būti pasenusi. Piniginė automatiškai sinchronizuojasi su „Qtum“ tinklu po ryšio užmezgimo, tačiau šis procesas dar nebaigtas.</translation>
-<<<<<<< HEAD
-    </message>
-=======
    </message>
->>>>>>> d82fec21
     <message>
         <source>Watch-only:</source>
         <translation type="unfinished">Tik stebėti</translation>
@@ -1715,19 +1679,11 @@
     <message>
         <source>'qtum://' is not a valid URI. Use 'qtum:' instead.</source>
         <translation type="unfinished">„qtum: //“ nėra galiojantis URI. Vietoj to naudokite „qtum:“.</translation>
-<<<<<<< HEAD
-    </message>
-    <message>
-        <source>URI cannot be parsed! This can be caused by an invalid Qtum address or malformed URI parameters.</source>
-        <translation type="unfinished">URI negalima perskaityti! Tai gali sukelti negaliojantys „Qtum“ adresas arba netinkami URI parametrai.</translation>
-    </message>
-=======
    </message>
     <message>
         <source>URI cannot be parsed! This can be caused by an invalid Qtum address or malformed URI parameters.</source>
         <translation type="unfinished">URI negalima perskaityti! Tai gali sukelti negaliojantys „Qtum“ adresas arba netinkami URI parametrai.</translation>
    </message>
->>>>>>> d82fec21
     <message>
         <source>Payment request file handling</source>
         <translation type="unfinished">Mokėjimo užklausos failų tvarkymas</translation>
@@ -2298,11 +2254,7 @@
     <message>
         <source>When there is less transaction volume than space in the blocks, miners as well as relaying nodes may enforce a minimum fee. Paying only this minimum fee is just fine, but be aware that this can result in a never confirming transaction once there is more demand for qtum transactions than the network can process.</source>
         <translation type="unfinished">Kai sandorių apimtis yra mažesnė nei erdvės blokuose, kasėjai ir perduodantys mazgai gali užtikrinti minimalų mokestį. Mokėti tik šį minimalų mokestį yra galima, tačiau atkreipkite dėmesį, kad dėl to gali atsirasti niekada nepatvirtinamas sandoris, kai bus daugiau paklausos qtum operacijoms, nei tinklas gali apdoroti.</translation>
-<<<<<<< HEAD
-    </message>
-=======
    </message>
->>>>>>> d82fec21
     <message>
         <source>A too low fee might result in a never confirming transaction (read the tooltip)</source>
         <translation type="unfinished">Per mažas mokestis gali lemti niekada nepatvirtinamą sandorį (skaitykite tooltip)</translation>
@@ -2447,11 +2399,7 @@
     <message>
         <source>Warning: Invalid Qtum address</source>
         <translation type="unfinished">Įspėjimas: neteisingas Qtum adresas</translation>
-<<<<<<< HEAD
-    </message>
-=======
    </message>
->>>>>>> d82fec21
     <message>
         <source>Warning: Unknown change address</source>
         <translation type="unfinished">Įspėjimas: nežinomas keitimo adresas</translation>
@@ -2490,11 +2438,7 @@
     <message>
         <source>The Qtum address to send the payment to</source>
         <translation type="unfinished">Qtum adresas, į kurį siunčiamas mokėjimas</translation>
-<<<<<<< HEAD
-    </message>
-=======
    </message>
->>>>>>> d82fec21
     <message>
         <source>Paste address from clipboard</source>
         <translation type="unfinished">Įvesti adresą iš mainų atminties</translation>
@@ -2526,17 +2470,6 @@
     <message>
         <source>A message that was attached to the qtum: URI which will be stored with the transaction for your reference. Note: This message will not be sent over the Qtum network.</source>
         <translation type="unfinished">Pranešimas, kuris buvo pridėtas prie qtum: URI, kuris bus saugomas kartu su sandoriu jūsų nuoroda. Pastaba: šis pranešimas nebus išsiųstas per „Qtum“ tinklą.</translation>
-<<<<<<< HEAD
-    </message>
-    <message>
-        <source>Pay To:</source>
-        <translation type="unfinished">Mokėti gavėjui:</translation>
-    </message>
-    <message>
-        <source>Memo:</source>
-        <translation type="unfinished">Atmintinė:</translation>
-=======
->>>>>>> d82fec21
     </message>
 </context>
 <context>
@@ -2603,11 +2536,7 @@
     <message>
         <source>The Qtum address the message was signed with</source>
         <translation type="unfinished">Qtum adresas, kuriuo buvo pasirašytas pranešimas</translation>
-<<<<<<< HEAD
-    </message>
-=======
    </message>
->>>>>>> d82fec21
     <message>
         <source>Verify the message to ensure it was signed with the specified Qtum address</source>
         <translation type="unfinished">Patikrinkite žinutę, jog įsitikintumėte, kad ją pasirašė nurodytas Qtum adresas</translation>
