<TS language="lt" version="2.1">
<context>
    <name>AddressBookPage</name>
    <message>
        <source>Right-click to edit address or label</source>
        <translation>Spustelėkite dešinįjį klavišą norint keisti adresą arba etiketę</translation>
    </message>
    <message>
        <source>Create a new address</source>
        <translation>Sukurti naują adresą</translation>
    </message>
    <message>
        <source>&amp;New</source>
        <translation>&amp;Naujas</translation>
    </message>
    <message>
        <source>Copy the currently selected address to the system clipboard</source>
        <translation>Kopijuoti esamą adresą į mainų atmintį</translation>
    </message>
    <message>
        <source>&amp;Copy</source>
        <translation>&amp;Kopijuoti</translation>
    </message>
    <message>
        <source>C&amp;lose</source>
        <translation>&amp;Užverti</translation>
    </message>
    <message>
        <source>Delete the currently selected address from the list</source>
        <translation>Ištrinti pasirinktą adresą iš sąrašo</translation>
    </message>
    <message>
        <source>Enter address or label to search</source>
        <translation>Įveskite adresą ar žymę į paiešką</translation>
    </message>
    <message>
        <source>Export the data in the current tab to a file</source>
        <translation>Eksportuoti informaciją iš dabartinės lentelės į failą</translation>
    </message>
    <message>
        <source>&amp;Export</source>
        <translation>&amp;Eksportuoti</translation>
    </message>
    <message>
        <source>&amp;Delete</source>
        <translation>&amp;Trinti</translation>
    </message>
    <message>
        <source>Choose the address to send coins to</source>
        <translation>Pasirinkite adresą, kuriam siūsite monetas</translation>
    </message>
    </context>
<context>
    <name>AddressTableModel</name>
    <message>
        <source>Address</source>
        <translation>Adresas</translation>
    </message>
    </context>
<context>
    <name>AskPassphraseDialog</name>
    <message>
        <source>Passphrase Dialog</source>
        <translation>Slaptafrazės dialogas</translation>
    </message>
    <message>
        <source>Enter passphrase</source>
        <translation>Įvesti slaptafrazę</translation>
    </message>
    <message>
        <source>New passphrase</source>
        <translation>Nauja slaptafrazė</translation>
    </message>
    <message>
        <source>Repeat new passphrase</source>
        <translation>Pakartokite naują slaptafrazę</translation>
    </message>
    </context>
<context>
    <name>BanTableModel</name>
    <message>
        <source>Banned Until</source>
        <translation>Užblokuotas iki</translation>
    </message>
</context>
<context>
    <name>QtumGUI</name>
    <message>
        <source>Sign &amp;message...</source>
        <translation>Pasirašyti ži&amp;nutę...</translation>
    </message>
    <message>
        <source>Synchronizing with network...</source>
        <translation>Sinchronizavimas su tinklu ...</translation>
    </message>
    <message>
        <source>&amp;Overview</source>
        <translation>&amp;Apžvalga</translation>
    </message>
    <message>
        <source>Node</source>
        <translation>Taškas</translation>
    </message>
    <message>
        <source>Show general overview of wallet</source>
        <translation>Rodyti piniginės bendrą apžvalgą</translation>
    </message>
    <message>
        <source>&amp;Transactions</source>
        <translation>&amp;Sandoriai</translation>
    </message>
    <message>
        <source>Browse transaction history</source>
        <translation>Apžvelgti sandorių istoriją</translation>
    </message>
    <message>
        <source>E&amp;xit</source>
        <translation>&amp;Išeiti</translation>
    </message>
    <message>
        <source>Quit application</source>
        <translation>Išjungti programą</translation>
    </message>
    <message>
        <source>&amp;About %1</source>
        <translation>&amp;Apie %1</translation>
    </message>
    <message>
        <source>Show information about %1</source>
        <translation>Rodyti informaciją apie %1</translation>
    </message>
    <message>
        <source>About &amp;Qt</source>
        <translation>Apie &amp;Qt</translation>
    </message>
    <message>
        <source>Show information about Qt</source>
        <translation>Rodyti informaciją apie Qt</translation>
    </message>
    <message>
        <source>&amp;Options...</source>
        <translation>&amp;Parinktys...</translation>
    </message>
    <message>
        <source>&amp;Encrypt Wallet...</source>
        <translation>&amp;Užšifruoti piniginę...</translation>
    </message>
    <message>
        <source>&amp;Backup Wallet...</source>
        <translation>&amp;Backup piniginę...</translation>
    </message>
    <message>
        <source>&amp;Change Passphrase...</source>
        <translation>&amp;Keisti slaptafrazę...</translation>
    </message>
    <message>
        <source>&amp;Sending addresses...</source>
        <translation>&amp;Siunčiami adresai...</translation>
    </message>
    <message>
        <source>&amp;Receiving addresses...</source>
        <translation>&amp;Gaunami adresai...</translation>
    </message>
    <message>
        <source>Open &amp;URI...</source>
        <translation>Atidaryti &amp;URI...</translation>
    </message>
    <message>
        <source>Reindexing blocks on disk...</source>
        <translation>Blokai iš naujo indeksuojami...</translation>
    </message>
    <message>
        <source>Send coins to a Qtum address</source>
        <translation>Siųsti monetas Qtum adresui</translation>
    </message>
    <message>
        <source>Backup wallet to another location</source>
        <translation>Daryti piniginės atsarginę kopiją</translation>
    </message>
    <message>
        <source>Change the passphrase used for wallet encryption</source>
        <translation>Pakeisti slaptafrazę naudojamą piniginės užšifravimui</translation>
    </message>
    <message>
        <source>&amp;Debug window</source>
        <translation>&amp;Derinimo langas</translation>
    </message>
    <message>
        <source>Open debugging and diagnostic console</source>
        <translation>Atverti derinimo ir diagnostikos konsolę</translation>
    </message>
    <message>
        <source>&amp;Verify message...</source>
        <translation>&amp;Tikrinti žinutę...</translation>
    </message>
    <message>
        <source>Qtum</source>
        <translation>Qtum</translation>
    </message>
    <message>
        <source>Wallet</source>
        <translation>Piniginė</translation>
    </message>
    <message>
        <source>&amp;Send</source>
        <translation>&amp;Siųsti</translation>
    </message>
    <message>
        <source>&amp;Receive</source>
        <translation>&amp;Gauti</translation>
    </message>
    <message>
        <source>&amp;Show / Hide</source>
        <translation>&amp;Rodyti / Slėpti</translation>
    </message>
    <message>
        <source>Show or hide the main Window</source>
        <translation>Rodyti arba slėpti pagrindinį langą</translation>
    </message>
    <message>
        <source>Encrypt the private keys that belong to your wallet</source>
        <translation>Užšifruoti privačius raktus, kurie priklauso jūsų piniginei</translation>
    </message>
    <message>
        <source>&amp;File</source>
        <translation>&amp;Failas</translation>
    </message>
    <message>
        <source>&amp;Settings</source>
        <translation>&amp;Nustatymai</translation>
    </message>
    <message>
        <source>&amp;Help</source>
        <translation>&amp;Pagalba</translation>
    </message>
    <message>
        <source>Tabs toolbar</source>
        <translation>Kortelių įrankinė</translation>
    </message>
    <message>
        <source>&amp;Command-line options</source>
        <translation>Komandinės eilutės parametrai</translation>
    </message>
    <message>
        <source>Error</source>
        <translation>Klaida</translation>
    </message>
    <message>
        <source>Warning</source>
        <translation>Įspėjimas</translation>
    </message>
    <message>
        <source>Information</source>
        <translation>Informacija</translation>
    </message>
    <message>
        <source>Up to date</source>
        <translation>Atnaujinta</translation>
    </message>
    <message>
        <source>Catching up...</source>
        <translation>Vejamasi...</translation>
    </message>
    <message>
        <source>Date: %1
</source>
        <translation>Data: %1
</translation>
    </message>
    <message>
        <source>Sent transaction</source>
        <translation>Sandoris nusiųstas</translation>
    </message>
    <message>
        <source>Incoming transaction</source>
        <translation>Ateinantis sandoris</translation>
    </message>
    <message>
        <source>Wallet is &lt;b&gt;encrypted&lt;/b&gt; and currently &lt;b&gt;unlocked&lt;/b&gt;</source>
        <translation>Piniginė &lt;b&gt;užšifruota&lt;/b&gt; ir šiuo metu &lt;b&gt;atrakinta&lt;/b&gt;</translation>
    </message>
    <message>
        <source>Wallet is &lt;b&gt;encrypted&lt;/b&gt; and currently &lt;b&gt;locked&lt;/b&gt;</source>
        <translation>Piniginė &lt;b&gt;užšifruota&lt;/b&gt; ir šiuo metu &lt;b&gt;užrakinta&lt;/b&gt;</translation>
    </message>
    </context>
<context>
    <name>CoinControlDialog</name>
    <message>
        <source>Coin Selection</source>
        <translation>Monetų pasirinkimas</translation>
    </message>
    <message>
        <source>Quantity:</source>
        <translation>Kiekis:</translation>
    </message>
    <message>
        <source>Bytes:</source>
        <translation>Baitai:</translation>
    </message>
    <message>
        <source>Amount:</source>
        <translation>Suma:</translation>
    </message>
    <message>
        <source>Fee:</source>
        <translation>Mokestis:</translation>
    </message>
    <message>
        <source>After Fee:</source>
        <translation>Po mokesčio:</translation>
    </message>
    <message>
        <source>Change:</source>
        <translation>Graža:</translation>
    </message>
    <message>
        <source>(un)select all</source>
        <translation>(ne)pasirinkti viską</translation>
    </message>
    <message>
        <source>Tree mode</source>
        <translation>Medžio režimas</translation>
    </message>
    <message>
        <source>List mode</source>
        <translation>Sąrašo režimas</translation>
    </message>
    <message>
        <source>Amount</source>
        <translation>Suma</translation>
    </message>
    <message>
        <source>Date</source>
        <translation>Data</translation>
    </message>
    <message>
        <source>Confirmations</source>
        <translation>Patvirtinimai</translation>
    </message>
    <message>
        <source>Confirmed</source>
        <translation>Patvirtintas</translation>
    </message>
    </context>
<context>
    <name>EditAddressDialog</name>
    <message>
        <source>Edit Address</source>
        <translation>Keisti adresą</translation>
    </message>
    <message>
        <source>&amp;Label</source>
        <translation>Ž&amp;ymė</translation>
    </message>
    <message>
        <source>&amp;Address</source>
        <translation>&amp;Adresas</translation>
    </message>
    </context>
<context>
    <name>FreespaceChecker</name>
    <message>
        <source>name</source>
        <translation>pavadinimas</translation>
    </message>
    </context>
<context>
    <name>HelpMessageDialog</name>
    <message>
        <source>version</source>
        <translation>versija</translation>
    </message>
    <message>
        <source>Command-line options</source>
        <translation>Komandinės eilutės parametrai</translation>
    </message>
</context>
<context>
    <name>Intro</name>
    <message>
        <source>Welcome</source>
        <translation>Sveiki</translation>
    </message>
    <message>
        <source>Qtum</source>
        <translation>Qtum</translation>
    </message>
    <message>
        <source>Error</source>
        <translation>Klaida</translation>
    </message>
    </context>
<context>
    <name>ModalOverlay</name>
    <message>
        <source>Form</source>
        <translation>Forma</translation>
    </message>
    <message>
        <source>Last block time</source>
        <translation>Paskutinio bloko laikas</translation>
    </message>
    </context>
<context>
    <name>OpenURIDialog</name>
    </context>
<context>
    <name>OptionsDialog</name>
    <message>
        <source>Options</source>
        <translation>Parinktys</translation>
    </message>
    <message>
        <source>&amp;Main</source>
        <translation>&amp;Pagrindinės</translation>
    </message>
    <message>
        <source>MB</source>
        <translation>MB</translation>
    </message>
    <message>
        <source>IP address of the proxy (e.g. IPv4: 127.0.0.1 / IPv6: ::1)</source>
        <translation>Proxy IP adresas (Pvz. IPv4: 127.0.0.1 / IPv6: ::1)</translation>
    </message>
    <message>
        <source>&amp;Reset Options</source>
        <translation>&amp;Atstatyti Parinktis</translation>
    </message>
    <message>
        <source>&amp;Network</source>
        <translation>&amp;Tinklas</translation>
    </message>
    <message>
        <source>W&amp;allet</source>
        <translation>Piniginė</translation>
    </message>
    <message>
        <source>Automatically open the Qtum client port on the router. This only works when your router supports UPnP and it is enabled.</source>
        <translation>Automatiškai atidaryti Qtum kliento prievadą maršrutizatoriuje. Tai veikia tik tada, kai jūsų maršrutizatorius palaiko UPnP ir ji įjungta.</translation>
    </message>
    <message>
        <source>Map port using &amp;UPnP</source>
        <translation>Persiųsti prievadą naudojant &amp;UPnP</translation>
    </message>
    <message>
        <source>Proxy &amp;IP:</source>
        <translation>Tarpinio serverio &amp;IP:</translation>
    </message>
    <message>
        <source>&amp;Port:</source>
        <translation>&amp;Prievadas:</translation>
    </message>
    <message>
        <source>Port of the proxy (e.g. 9050)</source>
        <translation>Tarpinio serverio preivadas (pvz, 9050)</translation>
    </message>
    <message>
        <source>IPv4</source>
        <translation>IPv4</translation>
    </message>
    <message>
        <source>IPv6</source>
        <translation>IPv6</translation>
    </message>
    <message>
        <source>Tor</source>
        <translation>Tor</translation>
    </message>
    <message>
        <source>&amp;Window</source>
        <translation>&amp;Langas</translation>
    </message>
    <message>
        <source>Show only a tray icon after minimizing the window.</source>
        <translation>Po programos lango sumažinimo rodyti tik programos ikoną.</translation>
    </message>
    <message>
        <source>&amp;Minimize to the tray instead of the taskbar</source>
        <translation>&amp;M sumažinti langą bet ne užduočių juostą</translation>
    </message>
    <message>
        <source>M&amp;inimize on close</source>
        <translation>&amp;Sumažinti uždarant</translation>
    </message>
    <message>
        <source>&amp;Display</source>
        <translation>&amp;Rodymas</translation>
    </message>
    <message>
        <source>User Interface &amp;language:</source>
        <translation>Naudotojo sąsajos &amp;kalba:</translation>
    </message>
    <message>
        <source>&amp;Unit to show amounts in:</source>
        <translation>&amp;Vienetai, kuriais rodyti sumas:</translation>
    </message>
    <message>
        <source>Choose the default subdivision unit to show in the interface and when sending coins.</source>
        <translation>Rodomų ir siunčiamų monetų kiekio matavimo vienetai</translation>
    </message>
    <message>
        <source>&amp;OK</source>
        <translation>&amp;Gerai</translation>
    </message>
    <message>
        <source>&amp;Cancel</source>
        <translation>&amp;Atšaukti</translation>
    </message>
    <message>
        <source>default</source>
        <translation>numatyta</translation>
    </message>
    <message>
        <source>none</source>
        <translation>niekas</translation>
    </message>
    <message>
        <source>Confirm options reset</source>
        <translation>Patvirtinti nustatymų atstatymą</translation>
    </message>
    <message>
        <source>Client restart required to activate changes.</source>
        <translation>Kliento perkrovimas reikalingas nustatymų aktyvavimui</translation>
    </message>
    <message>
        <source>Error</source>
        <translation>Klaida</translation>
    </message>
    <message>
        <source>This change would require a client restart.</source>
        <translation>Šis pakeitimas reikalautų kliento perkrovimo</translation>
    </message>
    <message>
        <source>The supplied proxy address is invalid.</source>
        <translation>Nurodytas tarpinio serverio adresas negalioja.</translation>
    </message>
</context>
<context>
    <name>OverviewPage</name>
    <message>
        <source>Form</source>
        <translation>Forma</translation>
    </message>
    <message>
        <source>Available:</source>
        <translation>Galimi:</translation>
    </message>
    <message>
        <source>Your current spendable balance</source>
        <translation>Jūsų dabartinis išleidžiamas balansas</translation>
    </message>
    <message>
        <source>Pending:</source>
        <translation>Laukiantys:</translation>
    </message>
    <message>
        <source>Immature:</source>
        <translation>Nepribrendę:</translation>
    </message>
    <message>
        <source>Total:</source>
        <translation>Viso:</translation>
    </message>
    <message>
        <source>Your current total balance</source>
        <translation>Jūsų balansas</translation>
    </message>
    </context>
<context>
    <name>PaymentServer</name>
    </context>
<context>
    <name>PeerTableModel</name>
    <message>
        <source>Received</source>
        <translation>Gauta</translation>
    </message>
</context>
<context>
    <name>QObject</name>
    <message>
        <source>Amount</source>
        <translation>Suma</translation>
    </message>
    <message>
        <source>%1 h</source>
        <translation>%1 h</translation>
    </message>
    <message>
        <source>%1 m</source>
        <translation>%1 m</translation>
    </message>
    <message>
        <source>N/A</source>
        <translation>nėra</translation>
    </message>
    <message>
        <source>%1 B</source>
        <translation>%1 B</translation>
    </message>
    <message>
        <source>%1 KB</source>
        <translation>%1 KB</translation>
    </message>
    <message>
        <source>%1 MB</source>
        <translation>%1 MB</translation>
    </message>
    <message>
        <source>%1 GB</source>
        <translation>%1 GB</translation>
    </message>
    <message>
        <source>unknown</source>
        <translation>nežinomas</translation>
    </message>
</context>
<context>
    <name>QObject::QObject</name>
    </context>
<context>
    <name>QRImageWidget</name>
    </context>
<context>
    <name>RPCConsole</name>
    <message>
        <source>N/A</source>
        <translation>nėra</translation>
    </message>
    <message>
        <source>Client version</source>
        <translation>Kliento versija</translation>
    </message>
    <message>
        <source>&amp;Information</source>
        <translation>&amp;Informacija</translation>
    </message>
    <message>
        <source>Debug window</source>
        <translation>Derinimo langas</translation>
    </message>
    <message>
        <source>Startup time</source>
        <translation>Paleidimo laikas</translation>
    </message>
    <message>
        <source>Network</source>
        <translation>Tinklas</translation>
    </message>
    <message>
        <source>Name</source>
        <translation>Pavadinimas</translation>
    </message>
    <message>
        <source>Number of connections</source>
        <translation>Prisijungimų kiekis</translation>
    </message>
    <message>
        <source>Block chain</source>
        <translation>Blokų grandinė</translation>
    </message>
    <message>
        <source>Current number of blocks</source>
        <translation>Dabartinis blokų skaičius</translation>
    </message>
    <message>
        <source>Received</source>
        <translation>Gauta</translation>
    </message>
    <message>
        <source>Direction</source>
        <translation>Kryptis</translation>
    </message>
    <message>
        <source>Version</source>
        <translation>Versija</translation>
    </message>
    <message>
        <source>Last block time</source>
        <translation>Paskutinio bloko laikas</translation>
    </message>
    <message>
        <source>&amp;Open</source>
        <translation>&amp;Atverti</translation>
    </message>
    <message>
        <source>&amp;Console</source>
        <translation>&amp;Konsolė</translation>
    </message>
    <message>
        <source>Totals</source>
        <translation>Viso:</translation>
    </message>
    <message>
        <source>Debug log file</source>
        <translation>Derinimo žurnalo failas</translation>
    </message>
    <message>
        <source>Clear console</source>
        <translation>Išvalyti konsolę</translation>
    </message>
    <message>
        <source>never</source>
        <translation>Niekada</translation>
    </message>
    <message>
        <source>Yes</source>
        <translation>Taip</translation>
    </message>
    <message>
        <source>No</source>
        <translation>Ne</translation>
    </message>
    </context>
<context>
    <name>ReceiveCoinsDialog</name>
    <message>
        <source>&amp;Amount:</source>
        <translation>Suma:</translation>
    </message>
    <message>
        <source>&amp;Label:</source>
        <translation>Ž&amp;ymė:</translation>
    </message>
    <message>
        <source>&amp;Message:</source>
        <translation>Žinutė:</translation>
    </message>
    <message>
        <source>Clear</source>
        <translation>Išvalyti</translation>
    </message>
    </context>
<context>
    <name>ReceiveRequestDialog</name>
    <message>
        <source>QR Code</source>
        <translation>QR kodas</translation>
    </message>
    <message>
        <source>Copy &amp;Address</source>
        <translation>&amp;Kopijuoti adresą</translation>
    </message>
    <message>
        <source>Address</source>
        <translation>Adresas</translation>
    </message>
<<<<<<< HEAD
=======
    <message>
        <source>Wallet</source>
        <translation>Piniginė</translation>
    </message>
>>>>>>> 228c1378
    </context>
<context>
    <name>RecentRequestsTableModel</name>
    </context>
<context>
    <name>SendCoinsDialog</name>
    <message>
        <source>Send Coins</source>
        <translation>Siųsti monetas</translation>
    </message>
    <message>
        <source>Insufficient funds!</source>
        <translation>Nepakanka lėšų</translation>
    </message>
    <message>
        <source>Quantity:</source>
        <translation>Kiekis:</translation>
    </message>
    <message>
        <source>Bytes:</source>
        <translation>Baitai:</translation>
    </message>
    <message>
        <source>Amount:</source>
        <translation>Suma:</translation>
    </message>
    <message>
        <source>Fee:</source>
        <translation>Mokestis:</translation>
    </message>
    <message>
        <source>After Fee:</source>
        <translation>Po mokesčio:</translation>
    </message>
    <message>
        <source>Change:</source>
        <translation>Graža:</translation>
    </message>
    <message>
        <source>Transaction Fee:</source>
        <translation>Sandorio mokestis:</translation>
    </message>
    <message>
        <source>Send to multiple recipients at once</source>
        <translation>Siųsti keliems gavėjams vienu metu</translation>
    </message>
    <message>
        <source>Add &amp;Recipient</source>
        <translation>&amp;A Pridėti gavėją</translation>
    </message>
    <message>
        <source>Clear &amp;All</source>
        <translation>Išvalyti &amp;viską</translation>
    </message>
    <message>
        <source>Balance:</source>
        <translation>Balansas:</translation>
    </message>
    <message>
        <source>Confirm the send action</source>
        <translation>Patvirtinti siuntimo veiksmą</translation>
    </message>
    <message>
        <source>S&amp;end</source>
        <translation>&amp;Siųsti</translation>
    </message>
    <message>
        <source>Transaction fee</source>
        <translation>Sandorio mokestis</translation>
    </message>
    </context>
<context>
    <name>SendCoinsEntry</name>
    <message>
        <source>A&amp;mount:</source>
        <translation>Su&amp;ma:</translation>
    </message>
    <message>
        <source>Pay &amp;To:</source>
        <translation>Mokėti &amp;gavėjui:</translation>
    </message>
    <message>
        <source>&amp;Label:</source>
        <translation>Ž&amp;ymė:</translation>
    </message>
    <message>
        <source>Alt+A</source>
        <translation>Alt+A</translation>
    </message>
    <message>
        <source>Paste address from clipboard</source>
        <translation>Įvesti adresą iš mainų atminties</translation>
    </message>
    <message>
        <source>Alt+P</source>
        <translation>Alt+P</translation>
    </message>
    <message>
        <source>Message:</source>
        <translation>Žinutė:</translation>
    </message>
    <message>
        <source>Pay To:</source>
        <translation>Mokėti gavėjui:</translation>
    </message>
    </context>
<context>
    <name>SendConfirmationDialog</name>
    </context>
<context>
    <name>ShutdownWindow</name>
    </context>
<context>
    <name>SignVerifyMessageDialog</name>
    <message>
        <source>&amp;Sign Message</source>
        <translation>&amp;Pasirašyti žinutę</translation>
    </message>
    <message>
        <source>Alt+A</source>
        <translation>Alt+A</translation>
    </message>
    <message>
        <source>Paste address from clipboard</source>
        <translation>Įvesti adresą iš mainų atminties</translation>
    </message>
    <message>
        <source>Alt+P</source>
        <translation>Alt+P</translation>
    </message>
    <message>
        <source>Enter the message you want to sign here</source>
        <translation>Įveskite pranešimą, kurį norite pasirašyti čia</translation>
    </message>
    <message>
        <source>Sign the message to prove you own this Qtum address</source>
        <translation>Registruotis žinute įrodymuii, kad turite šį adresą</translation>
    </message>
    <message>
        <source>Sign &amp;Message</source>
        <translation>Registruoti praneši&amp;mą</translation>
    </message>
    <message>
        <source>Clear &amp;All</source>
        <translation>Išvalyti &amp;viską</translation>
    </message>
    <message>
        <source>&amp;Verify Message</source>
        <translation>&amp;Patikrinti žinutę</translation>
    </message>
    <message>
        <source>Verify the message to ensure it was signed with the specified Qtum address</source>
        <translation>Patikrinkite žinutę, jog įsitikintumėte, kad ją pasirašė nurodytas Qtum adresas</translation>
    </message>
    <message>
        <source>Verify &amp;Message</source>
        <translation>&amp;Patikrinti žinutę</translation>
    </message>
    </context>
<context>
    <name>SplashScreen</name>
    <message>
        <source>[testnet]</source>
        <translation>[testavimotinklas]</translation>
    </message>
</context>
<context>
    <name>TrafficGraphWidget</name>
    <message>
        <source>KB/s</source>
        <translation>KB/s</translation>
    </message>
</context>
<context>
    <name>TransactionDesc</name>
    </context>
<context>
    <name>TransactionDescDialog</name>
    <message>
        <source>This pane shows a detailed description of the transaction</source>
        <translation>Šis langas sandorio detalų aprašymą</translation>
    </message>
    </context>
<context>
    <name>TransactionTableModel</name>
    </context>
<context>
    <name>TransactionView</name>
    <message>
        <source>Address</source>
        <translation>Adresas</translation>
    </message>
    </context>
<context>
    <name>UnitDisplayStatusBarControl</name>
    </context>
<context>
    <name>WalletFrame</name>
    </context>
<context>
    <name>WalletModel</name>
    </context>
<context>
    <name>WalletView</name>
    </context>
<context>
    <name>qtum-core</name>
<<<<<<< HEAD
    <message>
        <source>Options:</source>
        <translation>Parinktys:</translation>
    </message>
    <message>
        <source>Specify data directory</source>
        <translation>Nustatyti duomenų aplanką</translation>
    </message>
    <message>
        <source>Specify your own public address</source>
        <translation>Nurodykite savo nuosavą viešą adresą</translation>
    </message>
    <message>
        <source>Accept command line and JSON-RPC commands</source>
        <translation>Priimti komandinę eilutę ir JSON-RPC komandas</translation>
    </message>
    <message>
        <source>Run in the background as a daemon and accept commands</source>
        <translation>Dirbti fone kaip šešėlyje ir priimti komandas</translation>
    </message>
    <message>
=======
    <message>
>>>>>>> 228c1378
        <source>Qtum Core</source>
        <translation>Qtum branduolys</translation>
    </message>
    <message>
        <source>Error opening block database</source>
        <translation>Klaida atveriant blokų duombazę</translation>
    </message>
    <message>
        <source>Verifying blocks...</source>
        <translation>Tikrinami blokai...</translation>
    </message>
    <message>
        <source>Information</source>
        <translation>Informacija</translation>
    </message>
    <message>
        <source>Warning</source>
        <translation>Įspėjimas</translation>
    </message>
    <message>
<<<<<<< HEAD
        <source>Password for JSON-RPC connections</source>
        <translation>Slaptažodis JSON-RPC sujungimams</translation>
    </message>
    <message>
        <source>Allow DNS lookups for -addnode, -seednode and -connect</source>
        <translation>Leisti DNS paiešką sujungimui ir mazgo pridėjimui</translation>
    </message>
    <message>
=======
>>>>>>> 228c1378
        <source>Insufficient funds</source>
        <translation>Nepakanka lėšų</translation>
    </message>
    <message>
        <source>Loading block index...</source>
        <translation>Įkeliamas blokų indeksas...</translation>
    </message>
    <message>
        <source>Loading wallet...</source>
        <translation>Užkraunama piniginė...</translation>
    </message>
    <message>
        <source>Rescanning...</source>
        <translation>Peržiūra</translation>
    </message>
    <message>
        <source>Done loading</source>
        <translation>Įkėlimas baigtas</translation>
    </message>
    <message>
        <source>Error</source>
        <translation>Klaida</translation>
    </message>
</context>
</TS><|MERGE_RESOLUTION|>--- conflicted
+++ resolved
@@ -746,13 +746,10 @@
         <source>Address</source>
         <translation>Adresas</translation>
     </message>
-<<<<<<< HEAD
-=======
     <message>
         <source>Wallet</source>
         <translation>Piniginė</translation>
     </message>
->>>>>>> 228c1378
     </context>
 <context>
     <name>RecentRequestsTableModel</name>
@@ -960,31 +957,7 @@
     </context>
 <context>
     <name>qtum-core</name>
-<<<<<<< HEAD
-    <message>
-        <source>Options:</source>
-        <translation>Parinktys:</translation>
-    </message>
-    <message>
-        <source>Specify data directory</source>
-        <translation>Nustatyti duomenų aplanką</translation>
-    </message>
-    <message>
-        <source>Specify your own public address</source>
-        <translation>Nurodykite savo nuosavą viešą adresą</translation>
-    </message>
-    <message>
-        <source>Accept command line and JSON-RPC commands</source>
-        <translation>Priimti komandinę eilutę ir JSON-RPC komandas</translation>
-    </message>
-    <message>
-        <source>Run in the background as a daemon and accept commands</source>
-        <translation>Dirbti fone kaip šešėlyje ir priimti komandas</translation>
-    </message>
-    <message>
-=======
-    <message>
->>>>>>> 228c1378
+    <message>
         <source>Qtum Core</source>
         <translation>Qtum branduolys</translation>
     </message>
@@ -1005,17 +978,6 @@
         <translation>Įspėjimas</translation>
     </message>
     <message>
-<<<<<<< HEAD
-        <source>Password for JSON-RPC connections</source>
-        <translation>Slaptažodis JSON-RPC sujungimams</translation>
-    </message>
-    <message>
-        <source>Allow DNS lookups for -addnode, -seednode and -connect</source>
-        <translation>Leisti DNS paiešką sujungimui ir mazgo pridėjimui</translation>
-    </message>
-    <message>
-=======
->>>>>>> 228c1378
         <source>Insufficient funds</source>
         <translation>Nepakanka lėšų</translation>
     </message>
