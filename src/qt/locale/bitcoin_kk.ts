--- conflicted
+++ resolved
@@ -213,9 +213,6 @@
     <name>Intro</name>
     <message>
         <source>Qtum</source>
-<<<<<<< HEAD
-        <translation>Биткоин</translation>
-=======
         <translation type="unfinished">Биткоин</translation>
     </message>
     <message numerus="yes">
@@ -225,7 +222,6 @@
             <numerusform />
             <numerusform />
         </translation>
->>>>>>> 5ed36332
     </message>
     <message>
         <source>Error</source>
