<TS version="2.1" language="gl_ES">
<context>
    <name>AddressBookPage</name>
    <message>
        <source>Right-click to edit address or label</source>
        <translation type="unfinished">Fai Click co botón dereito para editar o enderezo ou etiqueta</translation>
    </message>
    <message>
        <source>Create a new address</source>
        <translation type="unfinished">Crea un novo enderezo</translation>
    </message>
    <message>
        <source>&amp;New</source>
        <translation type="unfinished">&amp;Novo</translation>
    </message>
    <message>
        <source>Copy the currently selected address to the system clipboard</source>
        <translation type="unfinished">Copia o enderezo seleccionado ao portapapeis do sistema</translation>
    </message>
    <message>
        <source>&amp;Copy</source>
        <translation type="unfinished">&amp;Copiar</translation>
    </message>
    <message>
        <source>C&amp;lose</source>
        <translation type="unfinished">Pechar</translation>
    </message>
    <message>
        <source>Delete the currently selected address from the list</source>
        <translation type="unfinished">Borra o enderezo seleccionado actualmente da lista</translation>
    </message>
    <message>
        <source>Enter address or label to search</source>
        <translation type="unfinished">Introduce un enderezo ou etiqueta para buscar</translation>
    </message>
    <message>
        <source>Export the data in the current tab to a file</source>
        <translation type="unfinished">Exporta os datos na pestana actual a un ficheiro</translation>
    </message>
    <message>
        <source>&amp;Export</source>
        <translation type="unfinished">Exportar</translation>
    </message>
    <message>
        <source>&amp;Delete</source>
        <translation type="unfinished">Borrar</translation>
    </message>
    <message>
        <source>Choose the address to send coins to</source>
        <translation type="unfinished">Selecciona o enderezo ó que enviar moedas</translation>
    </message>
    <message>
        <source>Choose the address to receive coins with</source>
        <translation type="unfinished">Selecciona o enderezo do que recibir moedas</translation>
    </message>
    <message>
        <source>C&amp;hoose</source>
        <translation type="unfinished">Selecciona</translation>
    </message>
    <message>
        <source>Sending addresses</source>
        <translation type="unfinished">Enderezos de envío</translation>
    </message>
    <message>
        <source>Receiving addresses</source>
        <translation type="unfinished">Enderezos de recepción</translation>
    </message>
    <message>
        <source>These are your Qtum addresses for sending payments. Always check the amount and the receiving address before sending coins.</source>
        <translation type="unfinished">Estes son os teus enderezos de Qtum para enviar pagamentos. Asegurate sempre de comprobar a cantidade e maila dirección antes de enviar moedas.</translation>
    </message>
    <message>
        <source>&amp;Copy Address</source>
        <translation type="unfinished">Copiar Enderezo</translation>
    </message>
    <message>
        <source>Copy &amp;Label</source>
        <translation type="unfinished">Copia Etiqueta</translation>
    </message>
    <message>
        <source>&amp;Edit</source>
        <translation type="unfinished">Edita</translation>
    </message>
    <message>
        <source>Export Address List</source>
        <translation type="unfinished">Exporta a Lista de Enderezos</translation>
    </message>
    <message>
        <source>There was an error trying to save the address list to %1. Please try again.</source>
        <extracomment>An error message. %1 is a stand-in argument for the name of the file we attempted to save to.</extracomment>
        <translation type="unfinished">Houbo un erro tentando gardar a lista de enderezos en %1. Por favor proba de novo.</translation>
    </message>
    <message>
        <source>Exporting Failed</source>
        <translation type="unfinished">Exportación Fallida</translation>
    </message>
</context>
<context>
    <name>AddressTableModel</name>
    <message>
        <source>Label</source>
        <translation type="unfinished">Etiqueta</translation>
    </message>
    <message>
        <source>Address</source>
        <translation type="unfinished">Enderezo</translation>
    </message>
    <message>
        <source>(no label)</source>
        <translation type="unfinished">(sin etiqueta)</translation>
    </message>
</context>
<context>
    <name>AskPassphraseDialog</name>
    <message>
        <source>Passphrase Dialog</source>
        <translation type="unfinished">Diálogo de Frase Contrasinal</translation>
    </message>
    <message>
        <source>Enter passphrase</source>
        <translation type="unfinished">Introduce a frase contrasinal</translation>
    </message>
    <message>
        <source>New passphrase</source>
        <translation type="unfinished">Nova frase contrasinal</translation>
    </message>
    <message>
        <source>Repeat new passphrase</source>
        <translation type="unfinished">Repite a frase contrasinal</translation>
    </message>
    <message>
        <source>Show passphrase</source>
        <translation type="unfinished">Mostra frase contrasinal</translation>
    </message>
    <message>
        <source>Encrypt wallet</source>
        <translation type="unfinished">Encriptar carteira</translation>
    </message>
    <message>
        <source>This operation needs your wallet passphrase to unlock the wallet.</source>
        <translation type="unfinished">Esta operación necesita da túa frase contrasinal para desbloqueares a carteira.</translation>
    </message>
    <message>
        <source>Unlock wallet</source>
        <translation type="unfinished">Desbloquear carteira</translation>
    </message>
    <message>
        <source>Change passphrase</source>
        <translation type="unfinished">Cambiar frase contrasinal</translation>
    </message>
    <message>
        <source>Confirm wallet encryption</source>
        <translation type="unfinished">Confirmar encriptación da carteira</translation>
    </message>
    <message>
        <source>Warning: If you encrypt your wallet and lose your passphrase, you will &lt;b&gt;LOSE ALL OF YOUR QTUMS&lt;/b&gt;!</source>
        <translation type="unfinished">Aviso: Si encriptas a túa carteira e perdes a túa frase contrasinal, &lt;b&gt;PERDERÁS TODOS OS TEUS QTUMS&lt;/b&gt;!</translation>
    </message>
    <message>
        <source>Are you sure you wish to encrypt your wallet?</source>
        <translation type="unfinished">¿Seguro que queres encriptar a túa carteira?</translation>
    </message>
    <message>
        <source>Wallet encrypted</source>
        <translation type="unfinished">Carteira encriptada</translation>
    </message>
    <message>
        <source>Enter the new passphrase for the wallet.&lt;br/&gt;Please use a passphrase of &lt;b&gt;ten or more random characters&lt;/b&gt;, or &lt;b&gt;eight or more words&lt;/b&gt;.</source>
        <translation type="unfinished">Introduce unha nova frase contrasinal para a carteira.&lt;br/&gt;Por favor utiliza una frase contrasinal que &lt;b&gt;teña dez ou máis caracteres aleatorios&lt;/b&gt;, ou &lt;b&gt;oito ou máis palabras&lt;/b&gt;.</translation>
    </message>
    <message>
        <source>Enter the old passphrase and new passphrase for the wallet.</source>
        <translation type="unfinished">Introduce a frase contrasinal anterior mais a nova frase contrasinal para a carteira.</translation>
    </message>
    <message>
        <source>Remember that encrypting your wallet cannot fully protect your qtums from being stolen by malware infecting your computer.</source>
        <translation type="unfinished">Recorda que encriptar a tua carteira non protexe completamente que os teus qtums poidan ser roubados por malware que afecte ó teu computador.</translation>
    </message>
    <message>
        <source>Wallet to be encrypted</source>
        <translation type="unfinished">Carteira para ser encriptada</translation>
    </message>
    <message>
        <source>Your wallet is about to be encrypted. </source>
        <translation type="unfinished">A túa carteira vai a ser encriptada.</translation>
    </message>
    <message>
        <source>Your wallet is now encrypted. </source>
        <translation type="unfinished">A túa carteira está agora encriptada.</translation>
    </message>
    <message>
        <source>IMPORTANT: Any previous backups you have made of your wallet file should be replaced with the newly generated, encrypted wallet file. For security reasons, previous backups of the unencrypted wallet file will become useless as soon as you start using the new, encrypted wallet.</source>
        <translation type="unfinished">IMPORTANTE: Calquera copia de respaldo que tiveras feita da túa carteira debería ser sustituída por unha nova copia xerada a partires da túa nova carteira encriptada. Por razóns de seguridade, as copias de respaldo da túa carteira sin encriptar non se poderán usar unha vez que empeces a utilizar a túa nova carteira encriptada.</translation>
    </message>
    <message>
        <source>Wallet encryption failed</source>
        <translation type="unfinished">Error na Encriptación da carteira </translation>
    </message>
    <message>
        <source>Wallet encryption failed due to an internal error. Your wallet was not encrypted.</source>
        <translation type="unfinished">A encriptación da carteira fallou debido a un erro interno. A túa carteira no foi encriptada.</translation>
    </message>
    <message>
        <source>The supplied passphrases do not match.</source>
        <translation type="unfinished">As frases contrasinal introducidas non coinciden.</translation>
    </message>
    <message>
        <source>Wallet unlock failed</source>
        <translation type="unfinished">Desbloqueo de carteira fallido</translation>
    </message>
    <message>
        <source>The passphrase entered for the wallet decryption was incorrect.</source>
        <translation type="unfinished">A frase contrasinal introducida para o desencriptamento da carteira é incorrecto.</translation>
    </message>
    <message>
        <source>Wallet passphrase was successfully changed.</source>
        <translation type="unfinished">A frase contrasinal da carteira mudouse correctamente.</translation>
    </message>
    <message>
        <source>Warning: The Caps Lock key is on!</source>
        <translation type="unfinished">Aviso: ¡A tecla Bloq. Mayús está activada!</translation>
    </message>
</context>
<context>
    <name>BanTableModel</name>
    <message>
        <source>IP/Netmask</source>
        <translation type="unfinished">IP/Máscara de rede</translation>
    </message>
    <message>
        <source>Banned Until</source>
        <translation type="unfinished">Vedado ata</translation>
    </message>
</context>
<context>
    <name>QObject</name>
    <message>
        <source>Amount</source>
        <translation type="unfinished">Cantidade</translation>
    </message>
    <message numerus="yes">
        <source>%n second(s)</source>
<<<<<<< HEAD
        <translation>
            <numerusform />
            <numerusform />
        </translation>
    </message>
    <message numerus="yes">
        <source>%n minute(s)</source>
        <translation>
            <numerusform />
            <numerusform />
        </translation>
    </message>
    <message numerus="yes">
        <source>%n hour(s)</source>
        <translation type="unfinished">
            <numerusform />
            <numerusform />
        </translation>
    </message>
    <message numerus="yes">
        <source>%n day(s)</source>
=======
>>>>>>> ec86f1e9
        <translation type="unfinished">
            <numerusform />
            <numerusform />
        </translation>
    </message>
    <message numerus="yes">
<<<<<<< HEAD
=======
        <source>%n minute(s)</source>
        <translation type="unfinished">
            <numerusform />
            <numerusform />
        </translation>
    </message>
    <message numerus="yes">
        <source>%n hour(s)</source>
        <translation type="unfinished">
            <numerusform />
            <numerusform />
        </translation>
    </message>
    <message numerus="yes">
        <source>%n day(s)</source>
        <translation type="unfinished">
            <numerusform />
            <numerusform />
        </translation>
    </message>
    <message numerus="yes">
>>>>>>> ec86f1e9
        <source>%n week(s)</source>
        <translation type="unfinished">
            <numerusform />
            <numerusform />
        </translation>
    </message>
    <message numerus="yes">
        <source>%n year(s)</source>
        <translation type="unfinished">
            <numerusform />
            <numerusform />
        </translation>
    </message>
    </context>
<context>
<<<<<<< HEAD
    <name>QtumGUI</name>
=======
    <name>BitcoinGUI</name>
>>>>>>> ec86f1e9
    <message>
        <source>&amp;Overview</source>
        <translation type="unfinished">&amp;visión xeral</translation>
    </message>
    <message>
        <source>Show general overview of wallet</source>
        <translation type="unfinished">Mostra una visión xeral da carteira</translation>
    </message>
    <message>
        <source>&amp;Transactions</source>
        <translation type="unfinished">&amp;Transaccións</translation>
    </message>
    <message>
        <source>Browse transaction history</source>
        <translation type="unfinished">Busca no historial de transaccións</translation>
    </message>
    <message>
        <source>E&amp;xit</source>
        <translation type="unfinished">S&amp;aír</translation>
    </message>
    <message>
        <source>Quit application</source>
        <translation type="unfinished">Saír da aplicación</translation>
    </message>
    <message>
        <source>&amp;About %1</source>
        <translation type="unfinished">&amp;A cerca de %1</translation>
    </message>
    <message>
        <source>Show information about %1</source>
        <translation type="unfinished">Mostra información acerca de %1</translation>
    </message>
    <message>
        <source>About &amp;Qt</source>
        <translation type="unfinished">Acerca de &amp;Qt</translation>
    </message>
    <message>
        <source>Show information about Qt</source>
<<<<<<< HEAD
        <translation>Mostra información acerca de Qt</translation>
=======
        <translation type="unfinished">Mostra información acerca de Qt</translation>
>>>>>>> ec86f1e9
    </message>
    <message>
        <source>Modify configuration options for %1</source>
        <translation type="unfinished">Modifica as opcións de configuración de %1</translation>
    </message>
    <message>
        <source>Create a new wallet</source>
        <translation type="unfinished">Crear unha nova carteira</translation>
    </message>
    <message>
        <source>Wallet:</source>
        <translation type="unfinished">Carteira:</translation>
    </message>
    <message>
        <source>Network activity disabled.</source>
        <extracomment>A substring of the tooltip.</extracomment>
        <translation type="unfinished">Actividade da rede desactivada.</translation>
    </message>
    <message>
        <source>Proxy is &lt;b&gt;enabled&lt;/b&gt;: %1</source>
        <translation type="unfinished">Proxy &lt;b&gt;activado&lt;/b&gt;: %1</translation>
    </message>
    <message>
        <source>Send coins to a Qtum address</source>
<<<<<<< HEAD
        <translation>Envía moedas a un enderezo de Qtum</translation>
=======
        <translation type="unfinished">Envía moedas a un enderezo de Qtum</translation>
>>>>>>> ec86f1e9
    </message>
    <message>
        <source>Backup wallet to another location</source>
        <translation type="unfinished">Respalda a carteira noutro destino</translation>
    </message>
    <message>
        <source>Change the passphrase used for wallet encryption</source>
<<<<<<< HEAD
        <translation>Cambia a frase contrasinal usada para a encriptación da carteira</translation>
=======
        <translation type="unfinished">Cambia a frase contrasinal usada para a encriptación da carteira</translation>
>>>>>>> ec86f1e9
    </message>
    <message>
        <source>&amp;Send</source>
        <translation type="unfinished">&amp;Envía</translation>
    </message>
    <message>
        <source>&amp;Receive</source>
        <translation type="unfinished">&amp;Recibir</translation>
    </message>
    <message>
        <source>Encrypt the private keys that belong to your wallet</source>
        <translation type="unfinished">Encripta as claves privadas que pertencen á túa carteira</translation>
    </message>
    <message>
        <source>Sign messages with your Qtum addresses to prove you own them</source>
<<<<<<< HEAD
        <translation>Asina mensaxes cos teus enderezos de Qtum para probar que che pertencen</translation>
    </message>
    <message>
        <source>Verify messages to ensure they were signed with specified Qtum addresses</source>
        <translation>Verifica mensaxes para asegurar que foron asinados cos enderezos de Qtum especificados</translation>
=======
        <translation type="unfinished">Asina mensaxes cos teus enderezos de Qtum para probar que che pertencen</translation>
    </message>
    <message>
        <source>Verify messages to ensure they were signed with specified Qtum addresses</source>
        <translation type="unfinished">Verifica mensaxes para asegurar que foron asinados cos enderezos de Qtum especificados</translation>
>>>>>>> ec86f1e9
    </message>
    <message>
        <source>&amp;File</source>
        <translation type="unfinished">&amp;Arquivo</translation>
    </message>
    <message>
        <source>&amp;Settings</source>
        <translation type="unfinished">&amp;Opcións</translation>
    </message>
    <message>
        <source>&amp;Help</source>
        <translation type="unfinished">&amp;Axuda</translation>
    </message>
    <message>
        <source>Tabs toolbar</source>
        <translation type="unfinished">Barra de ferramentas das pestanas</translation>
    </message>
    <message>
        <source>Request payments (generates QR codes and qtum: URIs)</source>
        <translation type="unfinished">Solicita pagamentos (xera un código QR e qtum : URIs)</translation>
    </message>
    <message>
        <source>Show the list of used sending addresses and labels</source>
        <translation type="unfinished">Mostra a lista de enderezos de envío e etiquetas usadas</translation>
    </message>
    <message>
        <source>Show the list of used receiving addresses and labels</source>
        <translation type="unfinished">Mostra a lista de enderezos de recepción e etiquetas usadas</translation>
    </message>
    <message>
        <source>&amp;Command-line options</source>
        <translation type="unfinished">&amp;Opcións de comando</translation>
    </message>
    <message numerus="yes">
        <source>Processed %n block(s) of transaction history.</source>
<<<<<<< HEAD
        <translation>
=======
        <translation type="unfinished">
>>>>>>> ec86f1e9
            <numerusform />
            <numerusform />
        </translation>
    </message>
    <message>
        <source>%1 behind</source>
        <translation type="unfinished">%1 tras</translation>
    </message>
    <message>
        <source>Last received block was generated %1 ago.</source>
        <translation type="unfinished">O último bloque recibido foi xerado fai %1.</translation>
    </message>
    <message>
        <source>Transactions after this will not yet be visible.</source>
<<<<<<< HEAD
        <translation>Transaccións despois desta non serán aínda visibles.</translation>
=======
        <translation type="unfinished">Transaccións despois desta non serán aínda visibles.</translation>
>>>>>>> ec86f1e9
    </message>
    <message>
        <source>Warning</source>
        <translation type="unfinished">Aviso</translation>
    </message>
    <message>
        <source>Information</source>
        <translation type="unfinished">Información</translation>
    </message>
    <message>
        <source>Up to date</source>
        <translation type="unfinished">Actualizado</translation>
    </message>
    <message>
        <source>Node window</source>
        <translation type="unfinished">Xanela de Nodo</translation>
    </message>
    <message>
        <source>Open node debugging and diagnostic console</source>
        <translation type="unfinished">Abre a consola de depuración e diagnostico do nodo</translation>
    </message>
    <message>
        <source>&amp;Sending addresses</source>
        <translation type="unfinished">&amp;Enderezos de envío</translation>
    </message>
    <message>
        <source>&amp;Receiving addresses</source>
        <translation type="unfinished">&amp;Enderezos de recepción</translation>
    </message>
    <message>
        <source>Open a qtum: URI</source>
        <translation type="unfinished">Abre una URI de Qtum</translation>
    </message>
    <message>
        <source>Open Wallet</source>
        <translation type="unfinished">Abrir carteira</translation>
    </message>
    <message>
        <source>Open a wallet</source>
        <translation type="unfinished">Abrir unha carteira</translation>
    </message>
    <message>
        <source>Close wallet</source>
        <translation type="unfinished">Pechar carteira</translation>
    </message>
    <message>
        <source>Show the %1 help message to get a list with possible Qtum command-line options</source>
        <translation type="unfinished">Mostra a %1 mensaxe de axuda para obter unha lista cas posibles opcións de línea de comando de Qtum </translation>
    </message>
    <message>
        <source>default wallet</source>
        <translation type="unfinished">Carteira por defecto</translation>
    </message>
    <message>
        <source>No wallets available</source>
        <translation type="unfinished">Non hai carteiras dispoñibles</translation>
    </message>
    <message>
        <source>&amp;Window</source>
        <translation type="unfinished">&amp;Xanela</translation>
<<<<<<< HEAD
    </message>
    <message>
        <source>Minimize</source>
        <translation type="unfinished">Minimizar</translation>
=======
>>>>>>> ec86f1e9
    </message>
    <message>
        <source>Main Window</source>
        <translation type="unfinished">Xanela Principal</translation>
    </message>
    <message>
        <source>%1 client</source>
        <translation type="unfinished">%1 cliente</translation>
    </message>
    <message numerus="yes">
        <source>%n active connection(s) to Qtum network.</source>
        <extracomment>A substring of the tooltip.</extracomment>
        <translation type="unfinished">
            <numerusform />
            <numerusform />
        </translation>
    </message>
    <message>
        <source>Warning: %1</source>
        <translation type="unfinished">Aviso: %1</translation>
    </message>
    <message>
        <source>Date: %1
</source>
        <translation type="unfinished">Data: %1
</translation>
    </message>
    <message>
        <source>Amount: %1
</source>
        <translation type="unfinished">Cantidade: %1
</translation>
    </message>
    <message>
        <source>Wallet: %1
</source>
        <translation type="unfinished">Carteira: %1
</translation>
    </message>
    <message>
        <source>Type: %1
</source>
        <translation type="unfinished">Escribe: %1
</translation>
    </message>
    <message>
        <source>Label: %1
</source>
        <translation type="unfinished">Etiqueta: %1
</translation>
    </message>
    <message>
        <source>Address: %1
</source>
        <translation type="unfinished">Enderezo: %1
</translation>
    </message>
    <message>
        <source>Sent transaction</source>
        <translation type="unfinished">Transacción enviada</translation>
    </message>
    <message>
        <source>Incoming transaction</source>
        <translation type="unfinished">Transacción entrante</translation>
    </message>
    <message>
        <source>HD key generation is &lt;b&gt;enabled&lt;/b&gt;</source>
        <translation type="unfinished">A xeración de clave HD está &lt;b&gt;activada&lt;/b&gt;</translation>
    </message>
    <message>
        <source>HD key generation is &lt;b&gt;disabled&lt;/b&gt;</source>
        <translation type="unfinished">A xeración de clave HD está &lt;b&gt;desactivada&lt;/b&gt;</translation>
    </message>
    <message>
        <source>Private key &lt;b&gt;disabled&lt;/b&gt;</source>
        <translation type="unfinished">Clave privada &lt;b&gt;desactivada&lt;/b&gt;</translation>
    </message>
    <message>
        <source>Wallet is &lt;b&gt;encrypted&lt;/b&gt; and currently &lt;b&gt;unlocked&lt;/b&gt;</source>
        <translation type="unfinished">A carteira está &lt;b&gt;encrypted&lt;/b&gt; e actualmente &lt;b&gt;desbloqueada&lt;/b&gt;</translation>
    </message>
    <message>
        <source>Wallet is &lt;b&gt;encrypted&lt;/b&gt; and currently &lt;b&gt;locked&lt;/b&gt;</source>
        <translation type="unfinished">A carteira está &lt;b&gt;encriptada&lt;/b&gt; e actualmente &lt;b&gt;bloqueada&lt;/b&gt;</translation>
    </message>
    </context>
<context>
    <name>CoinControlDialog</name>
    <message>
        <source>Coin Selection</source>
        <translation type="unfinished">Selección de moeda</translation>
    </message>
    <message>
        <source>Quantity:</source>
        <translation type="unfinished">Cantidade:</translation>
    </message>
    <message>
        <source>Amount:</source>
        <translation type="unfinished">Cantidade:</translation>
    </message>
    <message>
        <source>Fee:</source>
        <translation type="unfinished">taxa:</translation>
    </message>
    <message>
        <source>Dust:</source>
        <translation type="unfinished">po:</translation>
    </message>
    <message>
        <source>After Fee:</source>
        <translation type="unfinished">Despois de taxas:</translation>
    </message>
    <message>
        <source>Change:</source>
        <translation type="unfinished">Cambio:</translation>
    </message>
    <message>
        <source>(un)select all</source>
        <translation type="unfinished">(de)seleccionar todo</translation>
    </message>
    <message>
        <source>Tree mode</source>
        <translation type="unfinished">Modo en árbore</translation>
    </message>
    <message>
        <source>List mode</source>
        <translation type="unfinished">Modo en Lista</translation>
    </message>
    <message>
        <source>Amount</source>
        <translation type="unfinished">Cantidade</translation>
    </message>
    <message>
        <source>Received with label</source>
        <translation type="unfinished">Recibida con etiqueta</translation>
    </message>
    <message>
        <source>Received with address</source>
        <translation type="unfinished">Recibida con enderezo</translation>
    </message>
    <message>
        <source>Date</source>
        <translation type="unfinished">Data</translation>
    </message>
    <message>
        <source>Confirmations</source>
        <translation type="unfinished">Confirmacións</translation>
    </message>
    <message>
        <source>Confirmed</source>
        <translation type="unfinished">Confirmada</translation>
    </message>
    <message>
        <source>Copy amount</source>
        <translation type="unfinished">Copiar cantidade</translation>
    </message>
    <message>
        <source>Copy quantity</source>
        <translation type="unfinished">Copiar cantidade</translation>
    </message>
    <message>
        <source>Copy fee</source>
        <translation type="unfinished">Copiar taxa</translation>
    </message>
    <message>
        <source>Copy after fee</source>
        <translation type="unfinished">Copiar despois de taxa</translation>
    </message>
    <message>
        <source>Copy bytes</source>
        <translation type="unfinished">Copiar bytes</translation>
    </message>
    <message>
        <source>Copy dust</source>
        <translation type="unfinished">Copiar po</translation>
    </message>
    <message>
        <source>Copy change</source>
        <translation type="unfinished">Copiar cambio</translation>
    </message>
    <message>
        <source>(%1 locked)</source>
        <translation type="unfinished">(%1 bloqueado)</translation>
    </message>
    <message>
        <source>yes</source>
        <translation type="unfinished">sí</translation>
    </message>
    <message>
        <source>This label turns red if any recipient receives an amount smaller than the current dust threshold.</source>
        <translation type="unfinished">Esta etiqueta tórnase vermella se algún receptor recibe unha cantidade máis pequena que o actual límite de po.</translation>
    </message>
    <message>
        <source>Can vary +/- %1 satoshi(s) per input.</source>
        <translation type="unfinished">Pode variar +/- %1 satoshi(s) por entrada.</translation>
    </message>
    <message>
        <source>(no label)</source>
        <translation type="unfinished">(sin etiqueta)</translation>
    </message>
    <message>
        <source>change from %1 (%2)</source>
        <translation type="unfinished">Cambia de %1 a (%2)</translation>
    </message>
    <message>
        <source>(change)</source>
        <translation type="unfinished">(Cambia)</translation>
    </message>
</context>
<context>
    <name>CreateWalletActivity</name>
    <message>
<<<<<<< HEAD
=======
        <source>Create Wallet</source>
        <extracomment>Title of window indicating the progress of creation of a new wallet.</extracomment>
        <translation type="unfinished">Crea unha Carteira</translation>
    </message>
    <message>
>>>>>>> ec86f1e9
        <source>Create wallet failed</source>
        <translation type="unfinished">Creación de carteira fallida</translation>
    </message>
    <message>
        <source>Create wallet warning</source>
        <translation type="unfinished">Creación de carteira con aviso</translation>
    </message>
    </context>
<context>
    <name>OpenWalletActivity</name>
    <message>
        <source>default wallet</source>
        <translation type="unfinished">Carteira por defecto</translation>
    </message>
<<<<<<< HEAD
=======
    <message>
        <source>Open Wallet</source>
        <extracomment>Title of window indicating the progress of opening of a wallet.</extracomment>
        <translation type="unfinished">Abrir carteira</translation>
    </message>
>>>>>>> ec86f1e9
    </context>
<context>
    <name>WalletController</name>
    <message>
        <source>Close wallet</source>
        <translation type="unfinished">Pechar carteira</translation>
    </message>
    </context>
<context>
    <name>CreateWalletDialog</name>
    <message>
        <source>Create Wallet</source>
        <translation type="unfinished">Crea unha Carteira</translation>
    </message>
    <message>
        <source>Wallet Name</source>
        <translation type="unfinished">Nome da Carteira</translation>
    </message>
    <message>
        <source>Encrypt the wallet. The wallet will be encrypted with a passphrase of your choice.</source>
        <translation type="unfinished">Encripta a carteira. A carteira sera encriptada cunha frase contrasinal que tú elixas.</translation>
    </message>
    <message>
        <source>Encrypt Wallet</source>
        <translation type="unfinished">Encriptar Carteira</translation>
    </message>
    <message>
        <source>Disable private keys for this wallet. Wallets with private keys disabled will have no private keys and cannot have an HD seed or imported private keys. This is ideal for watch-only wallets.</source>
        <translation type="unfinished">Desactiva as claves privadas para esta carteira. Carteiras con claves privadas desactivadas non terán claves privadas e polo tanto non poderan ter unha semente HD ou claves privadas importadas. Esto é ideal para carteiras de solo visualización.</translation>
    </message>
    <message>
        <source>Disable Private Keys</source>
        <translation type="unfinished">Desactivar Claves Privadas</translation>
    </message>
    <message>
        <source>Make a blank wallet. Blank wallets do not initially have private keys or scripts. Private keys and addresses can be imported, or an HD seed can be set, at a later time.</source>
        <translation type="unfinished">Crear unha Carteira en blanco. As carteiras en blanco non teñen inicialmente claves privadas ou scripts. As claves privadas poden ser importadas ou unha semente HD poder ser configurada, máis adiante.</translation>
    </message>
    <message>
        <source>Make Blank Wallet</source>
        <translation type="unfinished">Crea unha Carteira en Blanco</translation>
    </message>
    <message>
        <source>Create</source>
        <translation type="unfinished">Crea</translation>
    </message>
    </context>
<context>
    <name>EditAddressDialog</name>
    <message>
        <source>Edit Address</source>
        <translation type="unfinished">Editar Enderezo</translation>
    </message>
    <message>
        <source>&amp;Label</source>
        <translation type="unfinished">&amp;Etiqueta</translation>
    </message>
    <message>
        <source>The label associated with this address list entry</source>
        <translation type="unfinished">A etiqueta asociada con esta entrada na lista de enderezos</translation>
    </message>
    <message>
        <source>The address associated with this address list entry. This can only be modified for sending addresses.</source>
        <translation type="unfinished">O enderezo asociado con esta entrada na lista de enderezos. Solo pode ser modificado por enderezos de envío.</translation>
    </message>
    <message>
        <source>&amp;Address</source>
        <translation type="unfinished">&amp;Enderezo</translation>
    </message>
    <message>
        <source>New sending address</source>
        <translation type="unfinished">Novo enderezo de envío</translation>
    </message>
    <message>
        <source>Edit receiving address</source>
        <translation type="unfinished">Editar enderezo de recepción</translation>
    </message>
    <message>
        <source>Edit sending address</source>
        <translation type="unfinished">Editar enderezo de envío</translation>
    </message>
    <message>
        <source>The entered address "%1" is not a valid Qtum address.</source>
        <translation type="unfinished">O enderezo introducido "%1" non é un enderezo de Qtum válido.</translation>
    </message>
    <message>
        <source>Address "%1" already exists as a receiving address with label "%2" and so cannot be added as a sending address.</source>
        <translation type="unfinished">O enderezo "%1" xa existe como un enderezo de recepción ca etiqueta "%2" polo que non pode ser añadido como un enderezo de envío.</translation>
    </message>
    <message>
        <source>The entered address "%1" is already in the address book with label "%2".</source>
        <translation type="unfinished">O enderezo introducido "%1" xa existe na axenda de enderezos ca etiqueta "%2".</translation>
    </message>
    <message>
        <source>Could not unlock wallet.</source>
        <translation type="unfinished">Non se puido desbloquear a carteira.</translation>
    </message>
    </context>
<context>
    <name>Intro</name>
    <message numerus="yes">
        <source>(sufficient to restore backups %n day(s) old)</source>
        <extracomment>Explanatory text on the capability of the current prune target.</extracomment>
        <translation type="unfinished">
            <numerusform />
            <numerusform />
        </translation>
    </message>
    </context>
<context>
    <name>OptionsDialog</name>
    <message>
        <source>&amp;Window</source>
<<<<<<< HEAD
        <translation>&amp;Xanela</translation>
=======
        <translation type="unfinished">&amp;Xanela</translation>
>>>>>>> ec86f1e9
    </message>
    </context>
<context>
    <name>PSBTOperationsDialog</name>
    <message>
        <source>Close</source>
        <translation type="unfinished">Pechar</translation>
    </message>
    </context>
<context>
    <name>PeerTableModel</name>
    <message>
        <source>Address</source>
        <extracomment>Title of Peers Table column which contains the IP/Onion/I2P address of the connected peer.</extracomment>
        <translation type="unfinished">Enderezo</translation>
    </message>
    </context>
<context>
    <name>RPCConsole</name>
    <message>
        <source>Node window</source>
        <translation type="unfinished">Xanela de Nodo</translation>
    </message>
    </context>
<context>
    <name>ReceiveCoinsDialog</name>
    <message>
        <source>Could not unlock wallet.</source>
        <translation type="unfinished">Non se puido desbloquear a carteira.</translation>
    </message>
    </context>
<context>
    <name>ReceiveRequestDialog</name>
    <message>
        <source>Amount:</source>
        <translation type="unfinished">Cantidade:</translation>
    </message>
    <message>
        <source>Wallet:</source>
        <translation type="unfinished">Carteira:</translation>
    </message>
    </context>
<context>
    <name>RecentRequestsTableModel</name>
    <message>
        <source>Date</source>
        <translation type="unfinished">Data</translation>
    </message>
    <message>
        <source>Label</source>
        <translation type="unfinished">Etiqueta</translation>
    </message>
    <message>
        <source>(no label)</source>
        <translation type="unfinished">(sin etiqueta)</translation>
    </message>
    </context>
<context>
    <name>SendCoinsDialog</name>
    <message>
        <source>Quantity:</source>
        <translation type="unfinished">Cantidade:</translation>
    </message>
    <message>
        <source>Amount:</source>
        <translation type="unfinished">Cantidade:</translation>
    </message>
    <message>
        <source>Fee:</source>
        <translation type="unfinished">taxa:</translation>
    </message>
    <message>
        <source>After Fee:</source>
        <translation type="unfinished">Despois de taxas:</translation>
    </message>
    <message>
        <source>Change:</source>
        <translation type="unfinished">Cambio:</translation>
    </message>
    <message>
        <source>Dust:</source>
        <translation type="unfinished">po:</translation>
    </message>
    <message>
        <source>Copy quantity</source>
        <translation type="unfinished">Copiar cantidade</translation>
    </message>
    <message>
        <source>Copy amount</source>
        <translation type="unfinished">Copiar cantidade</translation>
    </message>
    <message>
        <source>Copy fee</source>
        <translation type="unfinished">Copiar taxa</translation>
    </message>
    <message>
        <source>Copy after fee</source>
        <translation type="unfinished">Copiar despois de taxa</translation>
    </message>
    <message>
        <source>Copy bytes</source>
        <translation type="unfinished">Copiar bytes</translation>
    </message>
    <message>
        <source>Copy dust</source>
        <translation type="unfinished">Copiar po</translation>
    </message>
    <message>
        <source>Copy change</source>
        <translation type="unfinished">Copiar cambio</translation>
    </message>
    <message numerus="yes">
        <source>Estimated to begin confirmation within %n block(s).</source>
<<<<<<< HEAD
        <translation>
=======
        <translation type="unfinished">
>>>>>>> ec86f1e9
            <numerusform />
            <numerusform />
        </translation>
    </message>
    <message>
        <source>(no label)</source>
        <translation type="unfinished">(sin etiqueta)</translation>
    </message>
</context>
<context>
    <name>TransactionDesc</name>
<<<<<<< HEAD
    <message numerus="yes">
        <source>Open for %n more block(s)</source>
        <translation>
            <numerusform />
            <numerusform />
        </translation>
    </message>
    <message>
        <source>Date</source>
        <translation type="unfinished">Data</translation>
    </message>
    <message numerus="yes">
        <source>matures in %n more block(s)</source>
        <translation>
            <numerusform />
            <numerusform />
        </translation>
    </message>
    <message>
        <source>Amount</source>
        <translation type="unfinished">Cantidade</translation>
=======
    <message>
        <source>Date</source>
        <translation type="unfinished">Data</translation>
    </message>
    <message numerus="yes">
        <source>matures in %n more block(s)</source>
        <translation type="unfinished">
            <numerusform />
            <numerusform />
        </translation>
>>>>>>> ec86f1e9
    </message>
    </context>
<context>
    <name>TransactionTableModel</name>
    <message>
<<<<<<< HEAD
        <source>Date</source>
        <translation type="unfinished">Data</translation>
=======
        <source>Amount</source>
        <translation type="unfinished">Cantidade</translation>
>>>>>>> ec86f1e9
    </message>
    </context>
<context>
    <name>TransactionTableModel</name>
    <message>
<<<<<<< HEAD
        <source>Label</source>
        <translation type="unfinished">Etiqueta</translation>
    </message>
    <message numerus="yes">
        <source>Open for %n more block(s)</source>
        <translation>
            <numerusform />
            <numerusform />
        </translation>
=======
        <source>Date</source>
        <translation type="unfinished">Data</translation>
    </message>
    <message>
        <source>Label</source>
        <translation type="unfinished">Etiqueta</translation>
>>>>>>> ec86f1e9
    </message>
    <message>
        <source>(no label)</source>
        <translation type="unfinished">(sin etiqueta)</translation>
    </message>
    </context>
<context>
    <name>TransactionView</name>
    <message>
        <source>Confirmed</source>
        <translation type="unfinished">Confirmada</translation>
    </message>
    <message>
        <source>Date</source>
        <translation type="unfinished">Data</translation>
    </message>
    <message>
        <source>Label</source>
        <translation type="unfinished">Etiqueta</translation>
    </message>
    <message>
        <source>Address</source>
        <translation type="unfinished">Enderezo</translation>
    </message>
    <message>
        <source>Exporting Failed</source>
        <translation type="unfinished">Exportación Fallida</translation>
    </message>
    </context>
<context>
    <name>WalletFrame</name>
    <message>
        <source>Create a new wallet</source>
        <translation type="unfinished">Crear unha nova carteira</translation>
    </message>
    </context>
<context>
    <name>WalletModel</name>
    <message>
        <source>default wallet</source>
        <translation type="unfinished">Carteira por defecto</translation>
    </message>
</context>
<context>
    <name>WalletView</name>
    <message>
        <source>&amp;Export</source>
        <translation type="unfinished">Exportar</translation>
    </message>
    <message>
        <source>Export the data in the current tab to a file</source>
        <translation type="unfinished">Exporta os datos na pestana actual a un ficheiro</translation>
    </message>
    </context>
</TS><|MERGE_RESOLUTION|>--- conflicted
+++ resolved
@@ -240,15 +240,14 @@
     </message>
     <message numerus="yes">
         <source>%n second(s)</source>
-<<<<<<< HEAD
-        <translation>
+        <translation type="unfinished">
             <numerusform />
             <numerusform />
         </translation>
     </message>
     <message numerus="yes">
         <source>%n minute(s)</source>
-        <translation>
+        <translation type="unfinished">
             <numerusform />
             <numerusform />
         </translation>
@@ -262,38 +261,12 @@
     </message>
     <message numerus="yes">
         <source>%n day(s)</source>
-=======
->>>>>>> ec86f1e9
         <translation type="unfinished">
             <numerusform />
             <numerusform />
         </translation>
     </message>
     <message numerus="yes">
-<<<<<<< HEAD
-=======
-        <source>%n minute(s)</source>
-        <translation type="unfinished">
-            <numerusform />
-            <numerusform />
-        </translation>
-    </message>
-    <message numerus="yes">
-        <source>%n hour(s)</source>
-        <translation type="unfinished">
-            <numerusform />
-            <numerusform />
-        </translation>
-    </message>
-    <message numerus="yes">
-        <source>%n day(s)</source>
-        <translation type="unfinished">
-            <numerusform />
-            <numerusform />
-        </translation>
-    </message>
-    <message numerus="yes">
->>>>>>> ec86f1e9
         <source>%n week(s)</source>
         <translation type="unfinished">
             <numerusform />
@@ -309,11 +282,7 @@
     </message>
     </context>
 <context>
-<<<<<<< HEAD
-    <name>QtumGUI</name>
-=======
     <name>BitcoinGUI</name>
->>>>>>> ec86f1e9
     <message>
         <source>&amp;Overview</source>
         <translation type="unfinished">&amp;visión xeral</translation>
@@ -352,11 +321,7 @@
     </message>
     <message>
         <source>Show information about Qt</source>
-<<<<<<< HEAD
-        <translation>Mostra información acerca de Qt</translation>
-=======
         <translation type="unfinished">Mostra información acerca de Qt</translation>
->>>>>>> ec86f1e9
     </message>
     <message>
         <source>Modify configuration options for %1</source>
@@ -381,11 +346,7 @@
     </message>
     <message>
         <source>Send coins to a Qtum address</source>
-<<<<<<< HEAD
-        <translation>Envía moedas a un enderezo de Qtum</translation>
-=======
         <translation type="unfinished">Envía moedas a un enderezo de Qtum</translation>
->>>>>>> ec86f1e9
     </message>
     <message>
         <source>Backup wallet to another location</source>
@@ -393,11 +354,7 @@
     </message>
     <message>
         <source>Change the passphrase used for wallet encryption</source>
-<<<<<<< HEAD
-        <translation>Cambia a frase contrasinal usada para a encriptación da carteira</translation>
-=======
         <translation type="unfinished">Cambia a frase contrasinal usada para a encriptación da carteira</translation>
->>>>>>> ec86f1e9
     </message>
     <message>
         <source>&amp;Send</source>
@@ -413,19 +370,11 @@
     </message>
     <message>
         <source>Sign messages with your Qtum addresses to prove you own them</source>
-<<<<<<< HEAD
-        <translation>Asina mensaxes cos teus enderezos de Qtum para probar que che pertencen</translation>
-    </message>
-    <message>
-        <source>Verify messages to ensure they were signed with specified Qtum addresses</source>
-        <translation>Verifica mensaxes para asegurar que foron asinados cos enderezos de Qtum especificados</translation>
-=======
         <translation type="unfinished">Asina mensaxes cos teus enderezos de Qtum para probar que che pertencen</translation>
     </message>
     <message>
         <source>Verify messages to ensure they were signed with specified Qtum addresses</source>
         <translation type="unfinished">Verifica mensaxes para asegurar que foron asinados cos enderezos de Qtum especificados</translation>
->>>>>>> ec86f1e9
     </message>
     <message>
         <source>&amp;File</source>
@@ -461,11 +410,7 @@
     </message>
     <message numerus="yes">
         <source>Processed %n block(s) of transaction history.</source>
-<<<<<<< HEAD
-        <translation>
-=======
         <translation type="unfinished">
->>>>>>> ec86f1e9
             <numerusform />
             <numerusform />
         </translation>
@@ -480,11 +425,7 @@
     </message>
     <message>
         <source>Transactions after this will not yet be visible.</source>
-<<<<<<< HEAD
-        <translation>Transaccións despois desta non serán aínda visibles.</translation>
-=======
         <translation type="unfinished">Transaccións despois desta non serán aínda visibles.</translation>
->>>>>>> ec86f1e9
     </message>
     <message>
         <source>Warning</source>
@@ -545,13 +486,6 @@
     <message>
         <source>&amp;Window</source>
         <translation type="unfinished">&amp;Xanela</translation>
-<<<<<<< HEAD
-    </message>
-    <message>
-        <source>Minimize</source>
-        <translation type="unfinished">Minimizar</translation>
-=======
->>>>>>> ec86f1e9
     </message>
     <message>
         <source>Main Window</source>
@@ -764,14 +698,11 @@
 <context>
     <name>CreateWalletActivity</name>
     <message>
-<<<<<<< HEAD
-=======
         <source>Create Wallet</source>
         <extracomment>Title of window indicating the progress of creation of a new wallet.</extracomment>
         <translation type="unfinished">Crea unha Carteira</translation>
     </message>
     <message>
->>>>>>> ec86f1e9
         <source>Create wallet failed</source>
         <translation type="unfinished">Creación de carteira fallida</translation>
     </message>
@@ -786,14 +717,11 @@
         <source>default wallet</source>
         <translation type="unfinished">Carteira por defecto</translation>
     </message>
-<<<<<<< HEAD
-=======
     <message>
         <source>Open Wallet</source>
         <extracomment>Title of window indicating the progress of opening of a wallet.</extracomment>
         <translation type="unfinished">Abrir carteira</translation>
     </message>
->>>>>>> ec86f1e9
     </context>
 <context>
     <name>WalletController</name>
@@ -907,11 +835,7 @@
     <name>OptionsDialog</name>
     <message>
         <source>&amp;Window</source>
-<<<<<<< HEAD
-        <translation>&amp;Xanela</translation>
-=======
         <translation type="unfinished">&amp;Xanela</translation>
->>>>>>> ec86f1e9
     </message>
     </context>
 <context>
@@ -1025,11 +949,7 @@
     </message>
     <message numerus="yes">
         <source>Estimated to begin confirmation within %n block(s).</source>
-<<<<<<< HEAD
-        <translation>
-=======
         <translation type="unfinished">
->>>>>>> ec86f1e9
             <numerusform />
             <numerusform />
         </translation>
@@ -1041,29 +961,6 @@
 </context>
 <context>
     <name>TransactionDesc</name>
-<<<<<<< HEAD
-    <message numerus="yes">
-        <source>Open for %n more block(s)</source>
-        <translation>
-            <numerusform />
-            <numerusform />
-        </translation>
-    </message>
-    <message>
-        <source>Date</source>
-        <translation type="unfinished">Data</translation>
-    </message>
-    <message numerus="yes">
-        <source>matures in %n more block(s)</source>
-        <translation>
-            <numerusform />
-            <numerusform />
-        </translation>
-    </message>
-    <message>
-        <source>Amount</source>
-        <translation type="unfinished">Cantidade</translation>
-=======
     <message>
         <source>Date</source>
         <translation type="unfinished">Data</translation>
@@ -1074,61 +971,40 @@
             <numerusform />
             <numerusform />
         </translation>
->>>>>>> ec86f1e9
+    </message>
+    <message>
+        <source>Amount</source>
+        <translation type="unfinished">Cantidade</translation>
     </message>
     </context>
 <context>
     <name>TransactionTableModel</name>
     <message>
-<<<<<<< HEAD
         <source>Date</source>
         <translation type="unfinished">Data</translation>
-=======
-        <source>Amount</source>
-        <translation type="unfinished">Cantidade</translation>
->>>>>>> ec86f1e9
-    </message>
-    </context>
-<context>
-    <name>TransactionTableModel</name>
-    <message>
-<<<<<<< HEAD
+    </message>
+    <message>
         <source>Label</source>
         <translation type="unfinished">Etiqueta</translation>
     </message>
-    <message numerus="yes">
-        <source>Open for %n more block(s)</source>
-        <translation>
-            <numerusform />
-            <numerusform />
-        </translation>
-=======
+    <message>
+        <source>(no label)</source>
+        <translation type="unfinished">(sin etiqueta)</translation>
+    </message>
+    </context>
+<context>
+    <name>TransactionView</name>
+    <message>
+        <source>Confirmed</source>
+        <translation type="unfinished">Confirmada</translation>
+    </message>
+    <message>
         <source>Date</source>
         <translation type="unfinished">Data</translation>
     </message>
     <message>
         <source>Label</source>
         <translation type="unfinished">Etiqueta</translation>
->>>>>>> ec86f1e9
-    </message>
-    <message>
-        <source>(no label)</source>
-        <translation type="unfinished">(sin etiqueta)</translation>
-    </message>
-    </context>
-<context>
-    <name>TransactionView</name>
-    <message>
-        <source>Confirmed</source>
-        <translation type="unfinished">Confirmada</translation>
-    </message>
-    <message>
-        <source>Date</source>
-        <translation type="unfinished">Data</translation>
-    </message>
-    <message>
-        <source>Label</source>
-        <translation type="unfinished">Etiqueta</translation>
     </message>
     <message>
         <source>Address</source>
