--- conflicted
+++ resolved
@@ -226,13 +226,6 @@
     </context>
 <context>
     <name>Intro</name>
-<<<<<<< HEAD
-    <message>
-        <source>%1 will download and store a copy of the Qtum block chain. At least %2GB of data will be stored in this directory, and it will grow over time. The wallet will also be stored in this directory.</source>
-        <translation>%1 ले बिटकोइन ब्लक चेनको एउटा प्रतिलिपि डाउनलोड र भण्डारण गर्नेछ । यो निर्देशिकामा कम्तिमा पनि %2GB डाटा भण्डारण गरिनेछ, र यो समयसँगै बढ्नेछ । वालेटलाई पनि यो निर्देशिकामा भण्डारण गरिनेछ ।</translation>
-    </message>
-=======
->>>>>>> a68962c4
     </context>
 <context>
     <name>ModalOverlay</name>
