<TS version="2.1" language="ne">
<context>
    <name>AddressBookPage</name>
    <message>
        <source>Right-click to edit address or label</source>
        <translation type="unfinished">ठेगाना वा लेबल सम्पादन गर्न दायाँ-क्लिक गर्नुहोस्</translation>
    </message>
    <message>
        <source>Create a new address</source>
        <translation type="unfinished">नयाँ ठेगाना सिर्जना गर्नुहोस्</translation>
    </message>
    <message>
        <source>&amp;New</source>
        <translation type="unfinished">&amp;amp;नयाँ</translation>
    </message>
    <message>
        <source>Copy the currently selected address to the system clipboard</source>
        <translation type="unfinished">भर्खरै चयन गरेको ठेगाना प्रणाली क्लिपबोर्डमा कपी गर्नुहोस्</translation>
    </message>
    <message>
        <source>&amp;Copy</source>
        <translation type="unfinished">&amp;amp;कपी गर्नुहोस्</translation>
    </message>
    <message>
        <source>C&amp;lose</source>
        <translation type="unfinished">छनौट गर्नुहोस्</translation>
    </message>
    <message>
        <source>Delete the currently selected address from the list</source>
        <translation type="unfinished">भर्खरै चयन गरेको ठेगाना सूचीबाट मेटाउनुहोस्</translation>
    </message>
    <message>
        <source>Enter address or label to search</source>
        <translation type="unfinished">खोज्नको लागि ठेगाना वा लेबल दर्ता गर्नुहोस</translation>
    </message>
    <message>
        <source>Export the data in the current tab to a file</source>
        <translation type="unfinished">वर्तमान ट्याबको डाटालाई फाइलमा निर्यात गर्नुहोस्</translation>
    </message>
    <message>
        <source>&amp;Export</source>
        <translation type="unfinished">&amp;amp;निर्यात गर्नुहोस्</translation>
    </message>
    <message>
        <source>&amp;Delete</source>
        <translation type="unfinished">&amp;amp;मेटाउनुहोस्</translation>
    </message>
    <message>
        <source>Choose the address to send coins to</source>
        <translation type="unfinished">सिक्काहरु पठाउने ठेगाना छान्नुहोस् </translation>
    </message>
    <message>
        <source>Choose the address to receive coins with</source>
        <translation type="unfinished">सिक्काहरु प्राप्त गर्ने ठेगाना छान्नुहोस्</translation>
    </message>
    <message>
        <source>C&amp;hoose</source>
        <translation type="unfinished">छनौट गर्नुहोस्...</translation>
    </message>
    <message>
        <source>Sending addresses</source>
        <translation type="unfinished">पठाउने ठेगानाहरू</translation>
    </message>
    <message>
        <source>Receiving addresses</source>
        <translation type="unfinished">प्राप्त गर्ने ठेगानाहरू...</translation>
    </message>
    <message>
        <source>These are your Qtum addresses for sending payments. Always check the amount and the receiving address before sending coins.</source>
        <translation type="unfinished">यी भुक्तानी गर्नका लागि तपाइका क्तुम ठेगानाहरू हुन्। सिक्काहरू पठाउनुअघि रकम र प्राप्त गर्ने ठेगाना जाँच गर्नुहोस।</translation>
    </message>
    <message>
        <source>&amp;Copy Address</source>
        <translation type="unfinished">ठेगाना कपी गर्नुहोस्</translation>
    </message>
    <message>
        <source>Copy &amp;Label</source>
        <translation type="unfinished">लेबल कपी गर्नुहोस्</translation>
    </message>
    <message>
        <source>&amp;Edit</source>
        <translation type="unfinished">सम्पादन</translation>
    </message>
    <message>
        <source>Export Address List</source>
        <translation type="unfinished">ठेगाना सुची निर्यात</translation>
    </message>
    <message>
        <source>Comma separated file</source>
        <extracomment>Expanded name of the CSV file format. See: https://en.wikipedia.org/wiki/Comma-separated_values.</extracomment>
        <translation type="unfinished">अल्पविरामले छुट्टिएको फाइल</translation>
    </message>
    <message>
        <source>There was an error trying to save the address list to %1. Please try again.</source>
        <extracomment>An error message. %1 is a stand-in argument for the name of the file we attempted to save to.</extracomment>
        <translation type="unfinished">ठेगाना सुची %1मा बचत गर्ने प्रयासमा त्रुटि भएको छ। कृपया पुनः प्रयास गर्नुहोस।</translation>
    </message>
    <message>
        <source>Exporting Failed</source>
        <translation type="unfinished">निर्यात असफल</translation>
    </message>
</context>
<context>
    <name>AddressTableModel</name>
    <message>
        <source>Label</source>
        <translation type="unfinished">लेबल</translation>
    </message>
    <message>
        <source>Address</source>
        <translation type="unfinished">ठेगाना</translation>
    </message>
    </context>
<context>
    <name>AskPassphraseDialog</name>
    <message>
        <source>Passphrase Dialog</source>
        <translation type="unfinished">पासफ्रेज संवाद</translation>
    </message>
    <message>
        <source>Enter passphrase</source>
        <translation type="unfinished">पासफ्रेज प्रवेश गर्नुहोस्</translation>
    </message>
    <message>
        <source>New passphrase</source>
        <translation type="unfinished">नयाँ पासफ्रेज</translation>
    </message>
    <message>
        <source>Repeat new passphrase</source>
        <translation type="unfinished">नयाँ पासफ्रेज दोहोर्याउनुहोस्</translation>
    </message>
    <message>
        <source>Show passphrase</source>
        <translation type="unfinished">पासफ्रेज देखाउनुहोस्</translation>
    </message>
    <message>
        <source>Encrypt wallet</source>
        <translation type="unfinished">वालेट इन्क्रिप्ट गर्नुहोस् </translation>
    </message>
    <message>
        <source>Unlock wallet</source>
        <translation type="unfinished">वालेट अनलक गर्नुहोस्</translation>
    </message>
    <message>
        <source>Change passphrase</source>
        <translation type="unfinished">पासफ्रेज परिवर्तन गर्नुहोस्</translation>
    </message>
    <message>
        <source>Confirm wallet encryption</source>
        <translation type="unfinished">वालेट इन्क्रिप्सन सुनिश्चित गर्नुहोस</translation>
    </message>
    <message>
        <source>Are you sure you wish to encrypt your wallet?</source>
        <translation type="unfinished">के तपाइँ तपाइँको वालेट ईन्क्रिप्ट गर्न निश्चित हुनुहुन्छ?</translation>
    </message>
    <message>
        <source>Wallet encrypted</source>
        <translation type="unfinished">वालेट इन्क्रिप्ट भयो</translation>
    </message>
    <message>
        <source>Your wallet is now encrypted. </source>
        <translation type="unfinished">अब वालेट इन्क्रिप्ट भएको छ।</translation>
    </message>
    <message>
        <source>Wallet encryption failed</source>
        <translation type="unfinished">वालेट इन्क्रिप्सन असफल </translation>
    </message>
    <message>
        <source>Wallet unlock failed</source>
        <translation type="unfinished">वालेट अनलक असफल </translation>
    </message>
    <message>
        <source>Warning: The Caps Lock key is on!</source>
        <translation type="unfinished">चेतावनी: क्याप्स लक कीप्याड अन छ!</translation>
    </message>
</context>
<context>
    <name>BanTableModel</name>
    <message>
        <source>IP/Netmask</source>
        <translation type="unfinished">IP/नेटमास्क</translation>
    </message>
    <message>
        <source>Banned Until</source>
        <translation type="unfinished">प्रतिबन्धित समय</translation>
    </message>
</context>
<context>
    <name>BitcoinApplication</name>
    <message>
        <source>Runaway exception</source>
        <translation type="unfinished">रनअवे अपवाद</translation>
    </message>
    <message>
        <source>Internal error</source>
        <translation type="unfinished">आन्तरिक दोष</translation>
    </message>
    </context>
<context>
    <name>QObject</name>
    <message>
        <source>unknown</source>
        <translation type="unfinished">थाहा नभयेको</translation>
    </message>
    <message>
        <source>Amount</source>
        <translation type="unfinished">रकम</translation>
    </message>
    <message>
        <source>Enter a Qtum address (e.g. %1)</source>
        <translation type="unfinished">कृपया क्तुम ठेगाना प्रवेश गर्नुहोस् (उदाहरण %1)</translation>
    </message>
    <message>
        <source>Inbound</source>
        <extracomment>An inbound connection from a peer. An inbound connection is a connection initiated by a peer.</extracomment>
        <translation type="unfinished">भित्री</translation>
    </message>
    <message>
        <source>Outbound</source>
        <extracomment>An outbound connection to a peer. An outbound connection is a connection initiated by us.</extracomment>
        <translation type="unfinished">आउटबाउन्ड</translation>
    </message>
    <message numerus="yes">
        <source>%n second(s)</source>
        <translation type="unfinished">
            <numerusform />
            <numerusform />
        </translation>
    </message>
    <message numerus="yes">
        <source>%n minute(s)</source>
        <translation type="unfinished">
            <numerusform />
            <numerusform />
        </translation>
    </message>
    <message numerus="yes">
        <source>%n hour(s)</source>
        <translation type="unfinished">
            <numerusform />
            <numerusform />
        </translation>
    </message>
    <message numerus="yes">
        <source>%n day(s)</source>
        <translation type="unfinished">
            <numerusform />
            <numerusform />
        </translation>
    </message>
    <message numerus="yes">
        <source>%n week(s)</source>
        <translation type="unfinished">
            <numerusform />
            <numerusform />
        </translation>
    </message>
    <message numerus="yes">
        <source>%n year(s)</source>
        <translation type="unfinished">
            <numerusform />
            <numerusform />
        </translation>
    </message>
    </context>
<context>
    <name>BitcoinGUI</name>
    <message>
        <source>&amp;Overview</source>
        <translation type="unfinished">शारांश</translation>
    </message>
    <message>
        <source>Show general overview of wallet</source>
        <translation type="unfinished">वालेटको साधारण शारांश देखाउनुहोस्</translation>
    </message>
    <message>
        <source>&amp;Transactions</source>
        <translation type="unfinished">&amp;amp;कारोबार</translation>
    </message>
    <message>
        <source>Browse transaction history</source>
        <translation type="unfinished">कारोबारको इतिहास हेर्नुहोस्</translation>
    </message>
    <message>
        <source>E&amp;xit</source>
        <translation type="unfinished">बाहिर निस्कनुहोस्</translation>
    </message>
    <message>
        <source>Quit application</source>
        <translation type="unfinished">एप्लिकेसन बन्द गर्नुहोस्</translation>
    </message>
    <message>
        <source>&amp;About %1</source>
        <translation type="unfinished">&amp;amp;बारेमा %1</translation>
    </message>
    <message>
        <source>Show information about %1</source>
        <translation type="unfinished">%1 को बारेमा सूचना देखाउनुहोस्</translation>
    </message>
    <message>
        <source>About &amp;Qt</source>
        <translation type="unfinished">&amp;amp;Qt</translation>
    </message>
    <message>
        <source>Show information about Qt</source>
        <translation type="unfinished">Qt को बारेमा सूचना देखाउनुहोस्</translation>
    </message>
    <message>
        <source>Modify configuration options for %1</source>
        <translation type="unfinished">%1 का लागि कन्फिगुरेसनको विकल्प परिमार्जन गर्नुहोस</translation>
    </message>
    <message>
        <source>Create a new wallet</source>
        <translation type="unfinished">नयाँ वालेट सिर्जना गर्नुहोस्</translation>
    </message>
    <message>
        <source>&amp;Minimize</source>
        <translation type="unfinished">&amp;घटाउनु</translation>
    </message>
    <message>
        <source>Wallet:</source>
        <translation type="unfinished">वालेट:</translation>
    </message>
    <message>
        <source>Network activity disabled.</source>
        <extracomment>A substring of the tooltip.</extracomment>
        <translation type="unfinished">नेटवर्क गतिविधि अशक्त</translation>
    </message>
    <message>
        <source>Send coins to a Qtum address</source>
        <translation type="unfinished">बिटकोइन ठेगानामा सिक्का पठाउनुहोस्</translation>
    </message>
    <message>
        <source>Backup wallet to another location</source>
        <translation type="unfinished">वालेटलाई अर्को ठेगानामा ब्याकअप गर्नुहोस्</translation>
    </message>
    <message>
        <source>Change the passphrase used for wallet encryption</source>
        <translation type="unfinished">वालेट इन्क्रिप्सनमा प्रयोग हुने इन्क्रिप्सन पासफ्रेज परिवर्तन गर्नुहोस्</translation>
    </message>
    <message>
        <source>&amp;Send</source>
        <translation type="unfinished">&amp;पठाउनु</translation>
    </message>
    <message>
        <source>&amp;Receive</source>
        <translation type="unfinished">&amp;प्राप्त गर्नुहोस्</translation>
    </message>
    <message>
        <source>&amp;Options…</source>
        <translation type="unfinished">&amp;विकल्पहरू</translation>
    </message>
    <message>
        <source>&amp;Backup Wallet…</source>
        <translation type="unfinished">सहायता वालेट</translation>
    </message>
    <message>
        <source>&amp;Change Passphrase…</source>
        <translation type="unfinished">&amp;पासफ्रेज परिवर्तन गर्नुहोस्</translation>
    </message>
    <message>
        <source>Sign &amp;message…</source>
        <translation type="unfinished">हस्ताक्षर &amp;सन्देश...</translation>
    </message>
    <message>
        <source>&amp;Verify message…</source>
        <translation type="unfinished">&amp;प्रमाणित सन्देश...</translation>
    </message>
    <message>
        <source>Close Wallet…</source>
        <translation type="unfinished">वालेट बन्द गर्नुहोस्...</translation>
    </message>
    <message>
        <source>Create Wallet…</source>
        <translation type="unfinished">वालेट सिर्जना गर्नुहोस्</translation>
    </message>
    <message>
        <source>Close All Wallets…</source>
        <translation type="unfinished">सबै वालेट बन्द गर्नुहोस्...</translation>
    </message>
    <message>
        <source>&amp;File</source>
        <translation type="unfinished">&amp;फाइल</translation>
    </message>
    <message>
        <source>&amp;Settings</source>
        <translation type="unfinished">&amp;सेटिङ</translation>
    </message>
    <message>
        <source>&amp;Help</source>
        <translation type="unfinished">&amp;मद्दत</translation>
    </message>
    <message numerus="yes">
        <source>Processed %n block(s) of transaction history.</source>
        <translation type="unfinished">
            <numerusform />
            <numerusform />
        </translation>
    </message>
    <message>
        <source>%1 behind</source>
        <translation type="unfinished">%1 पछाडि</translation>
    </message>
    <message>
        <source>Warning</source>
        <translation type="unfinished">चेतावनी</translation>
    </message>
    <message>
        <source>Information</source>
        <translation type="unfinished">जानकारी</translation>
    </message>
    <message>
        <source>Wallet Name</source>
        <extracomment>Label of the input field where the name of the wallet is entered.</extracomment>
        <translation type="unfinished">वालेट को नाम</translation>
    </message>
    <message numerus="yes">
        <source>%n active connection(s) to Qtum network.</source>
        <extracomment>A substring of the tooltip.</extracomment>
        <translation type="unfinished">
            <numerusform />
            <numerusform />
        </translation>
    </message>
    </context>
<context>
    <name>CoinControlDialog</name>
    <message>
        <source>Amount</source>
        <translation type="unfinished">रकम</translation>
    </message>
    <message>
        <source>Date</source>
        <translation type="unfinished">मिति</translation>
    </message>
    <message>
        <source>Confirmations</source>
        <translation type="unfinished">पुष्टिकरणहरू</translation>
    </message>
    <message>
        <source>Confirmed</source>
        <translation type="unfinished">पुष्टि भयो</translation>
    </message>
    <message>
        <source>yes</source>
        <translation type="unfinished">हो</translation>
    </message>
    <message>
        <source>no</source>
        <translation type="unfinished">होइन</translation>
    </message>
    </context>
<context>
    <name>CreateWalletDialog</name>
    <message>
        <source>Wallet Name</source>
        <translation type="unfinished">वालेट को नाम</translation>
    </message>
    <message>
        <source>Create</source>
        <translation type="unfinished">सिर्जना गर्नुहोस्</translation>
    </message>
    </context>
<context>
    <name>EditAddressDialog</name>
    <message>
        <source>Edit Address</source>
        <translation type="unfinished">ठेगाना जाँच गर्नुहोस्</translation>
    </message>
    <message>
        <source>&amp;Address</source>
        <translation type="unfinished">&amp;ठेगाना </translation>
    </message>
    <message>
        <source>Could not unlock wallet.</source>
        <translation type="unfinished">वालेट अनलक गर्न सकेन</translation>
    </message>
    </context>
<context>
    <name>FreespaceChecker</name>
    <message>
        <source>name</source>
        <translation type="unfinished">नाम</translation>
    </message>
    </context>
<context>
    <name>Intro</name>
    <message>
        <source>Bitcoin</source>
        <translation type="unfinished">बिटकोइन</translation>
    </message>
    <message numerus="yes">
        <source>%n GB of space available</source>
        <translation type="unfinished">
            <numerusform />
            <numerusform />
        </translation>
    </message>
    <message numerus="yes">
        <source>(of %n GB needed)</source>
        <translation type="unfinished">
            <numerusform />
            <numerusform />
        </translation>
    </message>
    <message numerus="yes">
        <source>(%n GB needed for full chain)</source>
        <translation type="unfinished">
            <numerusform />
            <numerusform />
        </translation>
    </message>
    <message numerus="yes">
        <source>(sufficient to restore backups %n day(s) old)</source>
        <extracomment>Explanatory text on the capability of the current prune target.</extracomment>
        <translation type="unfinished">
            <numerusform />
            <numerusform />
        </translation>
    </message>
    <message>
        <source>Welcome</source>
        <translation type="unfinished">स्वागत छ</translation>
    </message>
    <message>
        <source>Welcome to %1.</source>
        <translation type="unfinished">स्वागत छ %1 .</translation>
    </message>
    </context>
<context>
    <name>ModalOverlay</name>
    <message>
        <source>Form</source>
        <translation type="unfinished">फारम</translation>
    </message>
    <message>
        <source>Number of blocks left</source>
        <translation type="unfinished">बाँकी ब्लकहरूको संख्या</translation>
    </message>
    <message>
        <source>Unknown…</source>
        <translation type="unfinished">थाहा नभाको</translation>
    </message>
    <message>
        <source>calculating…</source>
        <translation type="unfinished">हिसाब...</translation>
    </message>
    <message>
        <source>Progress</source>
        <translation type="unfinished">प्रगति</translation>
    </message>
    <message>
        <source>Progress increase per hour</source>
        <translation type="unfinished">प्रति घण्टा प्रगति वृद्धि</translation>
    </message>
    <message>
        <source>Hide</source>
        <translation type="unfinished">लुकाउनुहोस्</translation>
    </message>
    </context>
<context>
    <name>OptionsDialog</name>
    <message>
        <source>Options</source>
        <translation type="unfinished">विकल्प</translation>
    </message>
    <message>
        <source>&amp;Main</source>
        <translation type="unfinished">&amp;मुख्य</translation>
    </message>
    <message>
        <source>&amp;Network</source>
        <translation type="unfinished">&amp;नेटवर्क</translation>
    </message>
    <message>
        <source>Choose the default subdivision unit to show in the interface and when sending coins.</source>
        <translation type="unfinished">इन्टरफेसमा र सिक्का पठाउँदा देखिने डिफल्ट उपविभाजन एकाइ चयन गर्नुहोस् ।</translation>
    </message>
    <message>
        <source>&amp;OK</source>
        <translation type="unfinished">&amp;ठिक छ</translation>
    </message>
    </context>
<context>
    <name>OverviewPage</name>
    <message>
<<<<<<< HEAD
        <source>The displayed information may be out of date. Your wallet automatically synchronizes with the Qtum network after a connection is established, but this process has not completed yet.</source>
=======
        <source>Form</source>
        <translation type="unfinished">फारम</translation>
    </message>
    <message>
        <source>The displayed information may be out of date. Your wallet automatically synchronizes with the Bitcoin network after a connection is established, but this process has not completed yet.</source>
>>>>>>> 7da4ae1f
        <translation type="unfinished">देखाइएको सूचना पूरानो हुन सक्छ । कनेक्सन स्थापित भएपछि, तपाईंको वालेट बिटकोइन नेटवर्कमा स्वचालित रूपमा समिकरण हुन्छ , तर यो प्रक्रिया अहिले सम्म पूरा भएको छैन ।</translation>
    </message>
    <message>
        <source>Watch-only:</source>
        <translation type="unfinished">हेर्ने-मात्र:</translation>
    </message>
    <message>
        <source>Available:</source>
        <translation type="unfinished">उपलब्ध:</translation>
    </message>
    <message>
        <source>Your current spendable balance</source>
        <translation type="unfinished">तपाईंको खर्च गर्न मिल्ने ब्यालेन्स</translation>
    </message>
    <message>
        <source>Pending:</source>
        <translation type="unfinished">विचाराधिन:</translation>
    </message>
    <message>
        <source>Total of transactions that have yet to be confirmed, and do not yet count toward the spendable balance</source>
        <translation type="unfinished">अझै पुष्टि हुन बाँकी र खर्च गर्न मिल्ने ब्यालेन्समा गणना गर्न नमिल्ने जम्मा कारोबार</translation>
    </message>
    <message>
        <source>Immature:</source>
        <translation type="unfinished">अपरिपक्व:</translation>
    </message>
    <message>
        <source>Mined balance that has not yet matured</source>
        <translation type="unfinished">अझै परिपक्व नभएको खनन गरिएको ब्यालेन्स</translation>
    </message>
    <message>
        <source>Balances</source>
        <translation type="unfinished">ब्यालेन्सहरु</translation>
    </message>
    <message>
        <source>Total:</source>
        <translation type="unfinished">सम्पूर्ण:</translation>
    </message>
    <message>
        <source>Your current total balance</source>
        <translation type="unfinished">तपाईंको हालको सम्पूर्ण ब्यालेन्स</translation>
    </message>
    <message>
        <source>Spendable:</source>
        <translation type="unfinished">खर्च उपलब्ध:</translation>
    </message>
    <message>
        <source>Recent transactions</source>
        <translation type="unfinished">भर्खरको ट्राजेक्शनहरू</translation>
    </message>
    <message>
        <source>Mined balance in watch-only addresses that has not yet matured</source>
        <translation type="unfinished">अहिलेसम्म परिपक्व नभएको खनन गरिएको, हेर्ने-मात्र ठेगानामा रहेको ब्यालेन्स</translation>
    </message>
    <message>
        <source>Current total balance in watch-only addresses</source>
        <translation type="unfinished">हेर्ने-मात्र ठेगानामा रहेको हालको जम्मा ब्यालेन्स</translation>
    </message>
    </context>
<context>
    <name>PSBTOperationsDialog</name>
    <message>
        <source>Save…</source>
        <translation type="unfinished">राख्नुहोस्...</translation>
    </message>
    <message>
        <source>Close</source>
        <translation type="unfinished">बन्द गर्नुहोस् </translation>
    </message>
    </context>
<context>
    <name>PeerTableModel</name>
    <message>
        <source>User Agent</source>
        <extracomment>Title of Peers Table column which contains the peer's User Agent string.</extracomment>
        <translation type="unfinished">प्रयोगकर्ता एजेन्ट</translation>
    </message>
    <message>
        <source>Address</source>
        <extracomment>Title of Peers Table column which contains the IP/Onion/I2P address of the connected peer.</extracomment>
        <translation type="unfinished">ठेगाना</translation>
    </message>
    <message>
        <source>Type</source>
        <extracomment>Title of Peers Table column which describes the type of peer connection. The "type" describes why the connection exists.</extracomment>
        <translation type="unfinished">टाइप गर्नुहोस्</translation>
    </message>
    <message>
        <source>Network</source>
        <extracomment>Title of Peers Table column which states the network the peer connected through.</extracomment>
        <translation type="unfinished">नेटवर्क</translation>
    </message>
    <message>
        <source>Inbound</source>
        <extracomment>An Inbound Connection from a Peer.</extracomment>
        <translation type="unfinished">भित्री</translation>
    </message>
    <message>
        <source>Outbound</source>
        <extracomment>An Outbound Connection to a Peer.</extracomment>
        <translation type="unfinished">आउटबाउन्ड</translation>
    </message>
</context>
<context>
    <name>RPCConsole</name>
    <message>
        <source>Network</source>
        <translation type="unfinished">नेटवर्क</translation>
    </message>
    <message>
        <source>User Agent</source>
        <translation type="unfinished">प्रयोगकर्ता एजेन्ट</translation>
    </message>
    <message>
        <source>Ping Time</source>
        <translation type="unfinished">पिङ समय</translation>
    </message>
    </context>
<context>
    <name>ReceiveCoinsDialog</name>
    <message>
        <source>Could not unlock wallet.</source>
        <translation type="unfinished">वालेट अनलक गर्न सकेन</translation>
    </message>
    </context>
<context>
    <name>ReceiveRequestDialog</name>
    <message>
        <source>Wallet:</source>
        <translation type="unfinished">वालेट:</translation>
    </message>
    </context>
<context>
    <name>RecentRequestsTableModel</name>
    <message>
        <source>Date</source>
        <translation type="unfinished">मिति</translation>
    </message>
    <message>
        <source>Label</source>
        <translation type="unfinished">लेबल</translation>
    </message>
    </context>
<context>
    <name>SendCoinsDialog</name>
    <message>
        <source>Hide</source>
        <translation type="unfinished">लुकाउनुहोस्</translation>
    </message>
    <message numerus="yes">
        <source>Estimated to begin confirmation within %n block(s).</source>
        <translation type="unfinished">
            <numerusform />
            <numerusform />
        </translation>
    </message>
    </context>
<context>
    <name>SendCoinsEntry</name>
    <message>
        <source>Choose previously used address</source>
        <translation type="unfinished">पहिला प्रयोग गरिएको ठेगाना प्रयोग गर्नुहोस्</translation>
    </message>
    <message>
        <source>The fee will be deducted from the amount being sent. The recipient will receive less qtums than you enter in the amount field. If multiple recipients are selected, the fee is split equally.</source>
        <translation type="unfinished">पठाइँदै गरेको रकमबाट शुल्क कटौती गरिनेछ । प्राप्तकर्ताले तपाईंले रकम क्षेत्रमा प्रवेष गरेको भन्दा थोरै क्तुम प्राप्त गर्ने छन् । धेरै प्राप्तकर्ता चयन गरिएको छ भने समान रूपमा शुल्क विभाजित गरिनेछ ।</translation>
    </message>
    <message>
        <source>Enter a label for this address to add it to the list of used addresses</source>
        <translation type="unfinished">यो ठेगानालाई प्रयोग गरिएको ठेगानाको सूचीमा थप्न एउटा लेबल प्रविष्ट गर्नुहोस्</translation>
    </message>
    <message>
        <source>A message that was attached to the qtum: URI which will be stored with the transaction for your reference. Note: This message will not be sent over the Qtum network.</source>
        <translation type="unfinished">क्तुममा संलग्न गरिएको सन्देश: तपाईंको मध्यस्थको लागि कारोबारको साथमा भण्डारण गरिने URI । नोट: यो सन्देश क्तुम नेटवर्क मार्फत पठाइने छैन ।</translation>
    </message>
</context>
<context>
    <name>SignVerifyMessageDialog</name>
    <message>
        <source>You can sign messages/agreements with your addresses to prove you can receive qtums sent to them. Be careful not to sign anything vague or random, as phishing attacks may try to trick you into signing your identity over to them. Only sign fully-detailed statements you agree to.</source>
        <translation type="unfinished">आफ्नो ठेगानामा पठाइएको क्तुम प्राप्त गर्न सकिन्छ भनेर प्रमाणित गर्न तपाईंले ती ठेगानाले सन्देश/सम्झौताहरूमा हस्ताक्षर गर्न सक्नुहुन्छ । फिसिङ आक्रमणले तपाईंलाई छक्याएर अरूका लागि तपाईंको परिचयमा हस्ताक्षर गराउने प्रयास गर्न सक्ने भएकाले अस्पष्ट वा जथाभावीमा हस्ताक्षर गर्दा ध्यान दिनुहोस् । आफू सहमत भएको पूर्ण विस्तृत-कथनमा मात्र हस्ताक्षर गर्नुहोस् ।</translation>
    </message>
    <message>
        <source>Choose previously used address</source>
        <translation type="unfinished">पहिला प्रयोग गरिएको ठेगाना प्रयोग गर्नुहोस्</translation>
    </message>
    <message>
        <source>Copy the current signature to the system clipboard</source>
        <translation type="unfinished">वर्तमान हस्ताक्षरलाई प्रणाली क्लिपबोर्डमा कपी गर्नुहोस्</translation>
    </message>
    <message>
        <source>Enter the receiver's address, message (ensure you copy line breaks, spaces, tabs, etc. exactly) and signature below to verify the message. Be careful not to read more into the signature than what is in the signed message itself, to avoid being tricked by a man-in-the-middle attack. Note that this only proves the signing party receives with the address, it cannot prove sendership of any transaction!</source>
        <translation type="unfinished">सन्देश प्रमाणित गर्न, तल दिइएको स्थानमा प्राप्तकर्ता ठेगाना, सन्देश (लाइन ब्रेक, स्पेस, ट्याब, आदि उस्तै गरी कपी गर्ने कुरा सुनिश्चित गर्नुहोस्) र हस्ताक्षर &amp;apos;s प्रविष्ट गर्नुहोस् । बीचमा-मानिसको-आक्रमणबाट बच्न हस्ताक्षर पढ्दा हस्ताक्षर गरिएको सन्देशमा जे छ त्यो भन्दा धेरै कुरामा ध्यान नदिनुहोस् । यो कार्यले हस्ताक्षर गर्ने पक्षले मात्र यो ठेगानाले प्राप्त गर्छ भन्ने कुरा प्रमाणित गर्छ, यसले कुनै पनि कारोबारको प्रेषककर्तालाई प्रमाणित गर्न सक्दैन भन्ने कुरा याद गर्नुहोस्!</translation>
    </message>
    </context>
<context>
    <name>TransactionDesc</name>
    <message>
        <source>Date</source>
        <translation type="unfinished">मिति</translation>
    </message>
    <message>
        <source>unknown</source>
        <translation type="unfinished">थाहा नभयेको</translation>
    </message>
    <message numerus="yes">
        <source>matures in %n more block(s)</source>
        <translation type="unfinished">
            <numerusform />
            <numerusform />
        </translation>
    </message>
    <message>
        <source>Amount</source>
        <translation type="unfinished">रकम</translation>
    </message>
    </context>
<context>
    <name>TransactionTableModel</name>
    <message>
        <source>Date</source>
        <translation type="unfinished">मिति</translation>
    </message>
    <message>
        <source>Type</source>
        <translation type="unfinished">टाइप गर्नुहोस्</translation>
    </message>
    <message>
        <source>Label</source>
        <translation type="unfinished">लेबल</translation>
    </message>
    </context>
<context>
    <name>TransactionView</name>
    <message>
        <source>Comma separated file</source>
        <extracomment>Expanded name of the CSV file format. See: https://en.wikipedia.org/wiki/Comma-separated_values.</extracomment>
        <translation type="unfinished">अल्पविरामले छुट्टिएको फाइल</translation>
    </message>
    <message>
        <source>Confirmed</source>
        <translation type="unfinished">पुष्टि भयो</translation>
    </message>
    <message>
        <source>Date</source>
        <translation type="unfinished">मिति</translation>
    </message>
    <message>
        <source>Type</source>
        <translation type="unfinished">टाइप गर्नुहोस्</translation>
    </message>
    <message>
        <source>Label</source>
        <translation type="unfinished">लेबल</translation>
    </message>
    <message>
        <source>Address</source>
        <translation type="unfinished">ठेगाना</translation>
    </message>
    <message>
        <source>Exporting Failed</source>
        <translation type="unfinished">निर्यात असफल</translation>
    </message>
    </context>
<context>
    <name>WalletFrame</name>
    <message>
        <source>Create a new wallet</source>
        <translation type="unfinished">नयाँ वालेट सिर्जना गर्नुहोस्</translation>
    </message>
    </context>
<context>
    <name>WalletView</name>
    <message>
        <source>&amp;Export</source>
        <translation type="unfinished">&amp;amp;निर्यात गर्नुहोस्</translation>
    </message>
    <message>
        <source>Export the data in the current tab to a file</source>
        <translation type="unfinished">वर्तमान ट्याबको डाटालाई फाइलमा निर्यात गर्नुहोस्</translation>
    </message>
    </context>
<context>
    <name>bitcoin-core</name>
    <message>
        <source>The block database contains a block which appears to be from the future. This may be due to your computer's date and time being set incorrectly. Only rebuild the block database if you are sure that your computer's date and time are correct</source>
        <translation type="unfinished">ब्लक डाटाबेसमा भविष्यबाट आए जस्तो देखिने एउटा ब्लक हुन्छ । तपाईंको कम्प्युटरको मिति र समय गलत तरिकाले सेट गरिएकाले यस्तो हुन सक्छ । तपाईं आफ्नो कम्प्युटरको मिति र समय सही छ भनेर पक्का हुनुहुन्छ भने मात्र ब्लक डाटाबेस पुनर्निर्माण गर्नुहोस् ।</translation>
    </message>
    <message>
        <source>The transaction amount is too small to send after the fee has been deducted</source>
        <translation type="unfinished">कारोबार रकम शुल्क कटौती गरेपछि पठाउँदा धेरै नै सानो हुन्छ</translation>
    </message>
    <message>
        <source>This is a pre-release test build - use at your own risk - do not use for mining or merchant applications</source>
        <translation type="unfinished">यो जारी गर्नु पूर्वको परीक्षण संस्करण हो - आफ्नै जोखिममा प्रयोग गर्नुहोस् - खनन वा व्यापारीक प्रयोगको लागि प्रयोग नगर्नुहोस</translation>
    </message>
    <message>
        <source>Warning: We do not appear to fully agree with our peers! You may need to upgrade, or other nodes may need to upgrade.</source>
        <translation type="unfinished">चेतावनी: हामी हाम्रा सहकर्मीहरूसँग पूर्णतया सहमत छैनौं जस्तो देखिन्छ! तपाईंले अपग्रेड गर्नु पर्ने हुनसक्छ वा अरू नोडहरूले अपग्रेड गर्नु पर्ने हुनसक्छ ।</translation>
    </message>
    <message>
        <source>You need to rebuild the database using -reindex to go back to unpruned mode.  This will redownload the entire blockchain</source>
        <translation type="unfinished">तपाईंले काटछाँट नगरेको मोडमा जान पुनः सूचकांक प्रयोग गरेर डाटाबेस पुनर्निर्माण गर्नु पर्ने हुन्छ । यसले सम्पूर्ण ब्लकचेनलाई फेरि डाउनलोड गर्नेछ</translation>
    </message>
    <message>
        <source>-maxmempool must be at least %d MB</source>
        <translation type="unfinished">-maxmempool कम्तिमा %d MB को हुनुपर्छ ।</translation>
    </message>
    <message>
        <source>Cannot resolve -%s address: '%s'</source>
        <translation type="unfinished">-%s ठेगाना: &amp;apos;%s&amp;apos; निश्चय गर्न सकिँदैन</translation>
    </message>
    <message>
        <source>Copyright (C) %i-%i</source>
        <translation type="unfinished">सर्वाधिकार (C) %i-%i</translation>
    </message>
    <message>
        <source>Corrupted block database detected</source>
        <translation type="unfinished">क्षति पुगेको ब्लक डाटाबेस फेला पर</translation>
    </message>
    <message>
        <source>Do you want to rebuild the block database now?</source>
        <translation type="unfinished">तपाईं अहिले ब्लक डेटाबेस पुनर्निर्माण गर्न चाहनुहुन्छ ?</translation>
    </message>
    <message>
        <source>Unable to bind to %s on this computer. %s is probably already running.</source>
        <translation type="unfinished">यो कम्प्युटरको %s मा बाँध्न सकिएन । %s सम्भवित रूपमा पहिलैबाट चलिरहेको छ ।</translation>
    </message>
    <message>
        <source>User Agent comment (%s) contains unsafe characters.</source>
        <translation type="unfinished">प्रयोगकर्ता एजेन्टको टिप्पणी (%s) मा असुरक्षित अक्षरहरू छन् ।</translation>
    </message>
    <message>
        <source>Wallet needed to be rewritten: restart %s to complete</source>
        <translation type="unfinished">वालेट फेरि लेख्नु आवश्यक छ: पूरा गर्न %s लाई पुन: सुरु गर्नुहोस्</translation>
    </message>
    <message>
        <source>Settings file could not be read</source>
        <translation type="unfinished">सेटिङ फाइल पढ्न सकिएन</translation>
    </message>
    <message>
        <source>Settings file could not be written</source>
        <translation type="unfinished">सेटिङ फाइल लेख्न सकिएन</translation>
    </message>
</context>
</TS><|MERGE_RESOLUTION|>--- conflicted
+++ resolved
@@ -328,7 +328,7 @@
     </message>
     <message>
         <source>Send coins to a Qtum address</source>
-        <translation type="unfinished">बिटकोइन ठेगानामा सिक्का पठाउनुहोस्</translation>
+        <translation type="unfinished">क्तुम ठेगानामा सिक्का पठाउनुहोस्</translation>
     </message>
     <message>
         <source>Backup wallet to another location</source>
@@ -486,8 +486,8 @@
 <context>
     <name>Intro</name>
     <message>
-        <source>Bitcoin</source>
-        <translation type="unfinished">बिटकोइन</translation>
+        <source>Qtum</source>
+        <translation type="unfinished">क्तुम</translation>
     </message>
     <message numerus="yes">
         <source>%n GB of space available</source>
@@ -584,16 +584,12 @@
 <context>
     <name>OverviewPage</name>
     <message>
-<<<<<<< HEAD
-        <source>The displayed information may be out of date. Your wallet automatically synchronizes with the Qtum network after a connection is established, but this process has not completed yet.</source>
-=======
         <source>Form</source>
         <translation type="unfinished">फारम</translation>
     </message>
     <message>
-        <source>The displayed information may be out of date. Your wallet automatically synchronizes with the Bitcoin network after a connection is established, but this process has not completed yet.</source>
->>>>>>> 7da4ae1f
-        <translation type="unfinished">देखाइएको सूचना पूरानो हुन सक्छ । कनेक्सन स्थापित भएपछि, तपाईंको वालेट बिटकोइन नेटवर्कमा स्वचालित रूपमा समिकरण हुन्छ , तर यो प्रक्रिया अहिले सम्म पूरा भएको छैन ।</translation>
+        <source>The displayed information may be out of date. Your wallet automatically synchronizes with the Qtum network after a connection is established, but this process has not completed yet.</source>
+        <translation type="unfinished">देखाइएको सूचना पूरानो हुन सक्छ । कनेक्सन स्थापित भएपछि, तपाईंको वालेट क्तुम नेटवर्कमा स्वचालित रूपमा समिकरण हुन्छ , तर यो प्रक्रिया अहिले सम्म पूरा भएको छैन ।</translation>
     </message>
     <message>
         <source>Watch-only:</source>
