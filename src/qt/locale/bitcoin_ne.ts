<TS version="2.1" language="ne">
<context>
    <name>AddressBookPage</name>
    <message>
        <source>Right-click to edit address or label</source>
        <translation type="unfinished">ठेगाना वा लेबल सम्पादन गर्न दायाँ-क्लिक गर्नुहोस्</translation>
    </message>
    <message>
        <source>Create a new address</source>
        <translation type="unfinished">नयाँ ठेगाना सिर्जना गर्नुहोस्</translation>
    </message>
    <message>
        <source>&amp;New</source>
        <translation type="unfinished">&amp;amp;नयाँ</translation>
    </message>
    <message>
        <source>Copy the currently selected address to the system clipboard</source>
        <translation type="unfinished">भर्खरै चयन गरेको ठेगाना प्रणाली क्लिपबोर्डमा कपी गर्नुहोस्</translation>
    </message>
    <message>
        <source>&amp;Copy</source>
        <translation type="unfinished">&amp;amp;कपी गर्नुहोस्</translation>
    </message>
    <message>
        <source>C&amp;lose</source>
        <translation type="unfinished">छनौट गर्नुहोस्</translation>
    </message>
    <message>
        <source>Delete the currently selected address from the list</source>
        <translation type="unfinished">भर्खरै चयन गरेको ठेगाना सूचीबाट मेटाउनुहोस्</translation>
    </message>
    <message>
        <source>Enter address or label to search</source>
        <translation type="unfinished">खोज्नको लागि ठेगाना वा लेबल दर्ता गर्नुहोस</translation>
    </message>
    <message>
        <source>Export the data in the current tab to a file</source>
        <translation type="unfinished">वर्तमान ट्याबको डाटालाई फाइलमा निर्यात गर्नुहोस्</translation>
    </message>
    <message>
        <source>&amp;Export</source>
        <translation type="unfinished">&amp;amp;निर्यात गर्नुहोस्</translation>
    </message>
    <message>
        <source>&amp;Delete</source>
        <translation type="unfinished">&amp;amp;मेटाउनुहोस्</translation>
    </message>
    <message>
        <source>Choose the address to send coins to</source>
        <translation type="unfinished">सिक्काहरु पठाउने ठेगाना छान्नुहोस् </translation>
    </message>
    <message>
        <source>Choose the address to receive coins with</source>
        <translation type="unfinished">सिक्काहरु प्राप्त गर्ने ठेगाना छान्नुहोस्</translation>
    </message>
    <message>
        <source>C&amp;hoose</source>
        <translation type="unfinished">छनौट गर्नुहोस्...</translation>
    </message>
    <message>
        <source>Sending addresses</source>
        <translation type="unfinished">पठाउने ठेगानाहरू</translation>
    </message>
    <message>
        <source>Receiving addresses</source>
        <translation type="unfinished">प्राप्त गर्ने ठेगानाहरू...</translation>
    </message>
    <message>
        <source>These are your Qtum addresses for sending payments. Always check the amount and the receiving address before sending coins.</source>
        <translation type="unfinished">यी भुक्तानी गर्नका लागि तपाइका क्तुम ठेगानाहरू हुन्। सिक्काहरू पठाउनुअघि रकम र प्राप्त गर्ने ठेगाना जाँच गर्नुहोस।</translation>
    </message>
    <message>
        <source>&amp;Copy Address</source>
        <translation type="unfinished">ठेगाना कपी गर्नुहोस्</translation>
    </message>
    <message>
        <source>Copy &amp;Label</source>
        <translation type="unfinished">लेबल कपी गर्नुहोस्</translation>
    </message>
    <message>
        <source>&amp;Edit</source>
        <translation type="unfinished">सम्पादन</translation>
    </message>
    <message>
        <source>Export Address List</source>
        <translation type="unfinished">ठेगाना सुची निर्यात</translation>
    </message>
    <message>
        <source>Comma separated file</source>
        <extracomment>Expanded name of the CSV file format. See: https://en.wikipedia.org/wiki/Comma-separated_values.</extracomment>
        <translation type="unfinished">अल्पविरामले छुट्टिएको फाइल</translation>
    </message>
    <message>
        <source>There was an error trying to save the address list to %1. Please try again.</source>
        <extracomment>An error message. %1 is a stand-in argument for the name of the file we attempted to save to.</extracomment>
        <translation type="unfinished">ठेगाना सुची %1मा बचत गर्ने प्रयासमा त्रुटि भएको छ। कृपया पुनः प्रयास गर्नुहोस।</translation>
    </message>
    <message>
        <source>Exporting Failed</source>
        <translation type="unfinished">निर्यात असफल</translation>
    </message>
</context>
<context>
    <name>AddressTableModel</name>
    <message>
        <source>Label</source>
        <translation type="unfinished">लेबल</translation>
    </message>
    <message>
        <source>Address</source>
        <translation type="unfinished">ठेगाना</translation>
    </message>
    </context>
<context>
    <name>AskPassphraseDialog</name>
    <message>
        <source>Passphrase Dialog</source>
        <translation type="unfinished">पासफ्रेज संवाद</translation>
    </message>
    <message>
        <source>Enter passphrase</source>
        <translation type="unfinished">पासफ्रेज प्रवेश गर्नुहोस्</translation>
    </message>
    <message>
        <source>New passphrase</source>
        <translation type="unfinished">नयाँ पासफ्रेज</translation>
    </message>
    <message>
        <source>Repeat new passphrase</source>
        <translation type="unfinished">नयाँ पासफ्रेज दोहोर्याउनुहोस्</translation>
    </message>
    <message>
        <source>Show passphrase</source>
        <translation type="unfinished">पासफ्रेज देखाउनुहोस्</translation>
    </message>
    <message>
        <source>Encrypt wallet</source>
        <translation type="unfinished">वालेट इन्क्रिप्ट गर्नुहोस् </translation>
    </message>
    <message>
        <source>Unlock wallet</source>
        <translation type="unfinished">वालेट अनलक गर्नुहोस्</translation>
    </message>
    <message>
        <source>Change passphrase</source>
        <translation type="unfinished">पासफ्रेज परिवर्तन गर्नुहोस्</translation>
    </message>
    <message>
        <source>Confirm wallet encryption</source>
        <translation type="unfinished">वालेट इन्क्रिप्सन सुनिश्चित गर्नुहोस</translation>
    </message>
    <message>
        <source>Are you sure you wish to encrypt your wallet?</source>
        <translation type="unfinished">के तपाइँ तपाइँको वालेट ईन्क्रिप्ट गर्न निश्चित हुनुहुन्छ?</translation>
    </message>
    <message>
        <source>Wallet encrypted</source>
        <translation type="unfinished">वालेट इन्क्रिप्ट भयो</translation>
    </message>
    <message>
        <source>Your wallet is now encrypted. </source>
        <translation type="unfinished">अब वालेट इन्क्रिप्ट भएको छ।</translation>
    </message>
    <message>
        <source>Wallet encryption failed</source>
        <translation type="unfinished">वालेट इन्क्रिप्सन असफल </translation>
    </message>
    <message>
        <source>Wallet unlock failed</source>
        <translation type="unfinished">वालेट अनलक असफल </translation>
    </message>
    <message>
        <source>Warning: The Caps Lock key is on!</source>
        <translation type="unfinished">चेतावनी: क्याप्स लक कीप्याड अन छ!</translation>
    </message>
</context>
<context>
    <name>BanTableModel</name>
    <message>
        <source>IP/Netmask</source>
        <translation type="unfinished">IP/नेटमास्क</translation>
    </message>
    <message>
        <source>Banned Until</source>
        <translation type="unfinished">प्रतिबन्धित समय</translation>
    </message>
</context>
<context>
    <name>BitcoinApplication</name>
    <message>
        <source>Runaway exception</source>
        <translation type="unfinished">रनअवे अपवाद</translation>
    </message>
    <message>
        <source>Internal error</source>
        <translation type="unfinished">आन्तरिक दोष</translation>
    </message>
    </context>
<context>
    <name>QObject</name>
    <message>
        <source>unknown</source>
        <translation type="unfinished">थाहा नभयेको</translation>
    </message>
    <message>
        <source>Amount</source>
        <translation type="unfinished">रकम</translation>
    </message>
    <message>
        <source>Enter a Qtum address (e.g. %1)</source>
        <translation type="unfinished">कृपया क्तुम ठेगाना प्रवेश गर्नुहोस् (उदाहरण %1)</translation>
    </message>
    <message numerus="yes">
        <source>%n second(s)</source>
        <translation type="unfinished">
            <numerusform />
            <numerusform />
        </translation>
    </message>
    <message numerus="yes">
        <source>%n minute(s)</source>
        <translation type="unfinished">
            <numerusform />
            <numerusform />
        </translation>
    </message>
    <message numerus="yes">
        <source>%n hour(s)</source>
        <translation type="unfinished">
            <numerusform />
            <numerusform />
        </translation>
    </message>
    <message numerus="yes">
        <source>%n day(s)</source>
        <translation type="unfinished">
            <numerusform />
            <numerusform />
        </translation>
    </message>
    <message numerus="yes">
        <source>%n week(s)</source>
        <translation type="unfinished">
            <numerusform />
            <numerusform />
        </translation>
    </message>
    <message numerus="yes">
        <source>%n year(s)</source>
        <translation type="unfinished">
            <numerusform />
            <numerusform />
        </translation>
    </message>
    </context>
<context>
    <name>bitcoin-core</name>
    <message>
        <source>Settings file could not be read</source>
        <translation type="unfinished">सेटिङ फाइल पढ्न सकिएन</translation>
    </message>
    <message>
        <source>Settings file could not be written</source>
        <translation type="unfinished">सेटिङ फाइल लेख्न सकिएन</translation>
    </message>
    <message>
        <source>Invalid amount for -maxtxfee=&lt;amount&gt;: '%s' (must be at least the minrelay fee of %s to prevent stuck transactions)</source>
        <translation type="unfinished">maxtxfee=&amp;lt;रकम&amp;gt;: का लागि अमान्य रकम &amp;apos;%s&amp;apos; (कारोबारलाई अड्कन नदिन अनिवार्य रूपमा कम्तिमा %s को न्यूनतम रिले शुल्क हुनु पर्छ)</translation>
    </message>
    <message>
        <source>The block database contains a block which appears to be from the future. This may be due to your computer's date and time being set incorrectly. Only rebuild the block database if you are sure that your computer's date and time are correct</source>
        <translation type="unfinished">ब्लक डाटाबेसमा भविष्यबाट आए जस्तो देखिने एउटा ब्लक हुन्छ । तपाईंको कम्प्युटरको मिति र समय गलत तरिकाले सेट गरिएकाले यस्तो हुन सक्छ । तपाईं आफ्नो कम्प्युटरको मिति र समय सही छ भनेर पक्का हुनुहुन्छ भने मात्र ब्लक डाटाबेस पुनर्निर्माण गर्नुहोस् ।</translation>
    </message>
    <message>
        <source>The transaction amount is too small to send after the fee has been deducted</source>
        <translation type="unfinished">कारोबार रकम शुल्क कटौती गरेपछि पठाउँदा धेरै नै सानो हुन्छ</translation>
    </message>
    <message>
        <source>This is a pre-release test build - use at your own risk - do not use for mining or merchant applications</source>
        <translation type="unfinished">यो जारी गर्नु पूर्वको परीक्षण संस्करण हो - आफ्नै जोखिममा प्रयोग गर्नुहोस् - खनन वा व्यापारीक प्रयोगको लागि प्रयोग नगर्नुहोस</translation>
    </message>
    <message>
        <source>Warning: We do not appear to fully agree with our peers! You may need to upgrade, or other nodes may need to upgrade.</source>
        <translation type="unfinished">चेतावनी: हामी हाम्रा सहकर्मीहरूसँग पूर्णतया सहमत छैनौं जस्तो देखिन्छ! तपाईंले अपग्रेड गर्नु पर्ने हुनसक्छ वा अरू नोडहरूले अपग्रेड गर्नु पर्ने हुनसक्छ ।</translation>
    </message>
    <message>
        <source>You need to rebuild the database using -reindex to go back to unpruned mode.  This will redownload the entire blockchain</source>
        <translation type="unfinished">तपाईंले काटछाँट नगरेको मोडमा जान पुनः सूचकांक प्रयोग गरेर डाटाबेस पुनर्निर्माण गर्नु पर्ने हुन्छ । यसले सम्पूर्ण ब्लकचेनलाई फेरि डाउनलोड गर्नेछ</translation>
    </message>
    <message>
        <source>-maxmempool must be at least %d MB</source>
        <translation type="unfinished">-maxmempool कम्तिमा %d MB को हुनुपर्छ ।</translation>
    </message>
    <message>
        <source>Cannot resolve -%s address: '%s'</source>
        <translation type="unfinished">-%s ठेगाना: &amp;apos;%s&amp;apos; निश्चय गर्न सकिँदैन</translation>
    </message>
    <message>
        <source>Copyright (C) %i-%i</source>
        <translation type="unfinished">सर्वाधिकार (C) %i-%i</translation>
    </message>
    <message>
        <source>Corrupted block database detected</source>
        <translation type="unfinished">क्षति पुगेको ब्लक डाटाबेस फेला पर</translation>
    </message>
    <message>
        <source>Do you want to rebuild the block database now?</source>
        <translation type="unfinished">तपाईं अहिले ब्लक डेटाबेस पुनर्निर्माण गर्न चाहनुहुन्छ ?</translation>
    </message>
    <message>
        <source>Unable to bind to %s on this computer. %s is probably already running.</source>
        <translation type="unfinished">यो कम्प्युटरको %s मा बाँध्न सकिएन । %s सम्भवित रूपमा पहिलैबाट चलिरहेको छ ।</translation>
    </message>
    <message>
        <source>User Agent comment (%s) contains unsafe characters.</source>
        <translation type="unfinished">प्रयोगकर्ता एजेन्टको टिप्पणी (%s) मा असुरक्षित अक्षरहरू छन् ।</translation>
    </message>
    <message>
        <source>Wallet needed to be rewritten: restart %s to complete</source>
        <translation type="unfinished">वालेट फेरि लेख्नु आवश्यक छ: पूरा गर्न %s लाई पुन: सुरु गर्नुहोस्</translation>
    </message>
</context>
<context>
    <name>BitcoinGUI</name>
    <message>
        <source>&amp;Overview</source>
        <translation type="unfinished">शारांश</translation>
    </message>
    <message>
        <source>Show general overview of wallet</source>
        <translation type="unfinished">वालेटको साधारण शारांश देखाउनुहोस्</translation>
    </message>
    <message>
        <source>&amp;Transactions</source>
        <translation type="unfinished">&amp;amp;कारोबार</translation>
    </message>
    <message>
        <source>Browse transaction history</source>
        <translation type="unfinished">कारोबारको इतिहास हेर्नुहोस्</translation>
    </message>
    <message>
        <source>E&amp;xit</source>
        <translation type="unfinished">बाहिर निस्कनुहोस्</translation>
    </message>
    <message>
        <source>Quit application</source>
        <translation type="unfinished">एप्लिकेसन बन्द गर्नुहोस्</translation>
    </message>
    <message>
        <source>&amp;About %1</source>
        <translation type="unfinished">&amp;amp;बारेमा %1</translation>
    </message>
    <message>
        <source>Show information about %1</source>
        <translation type="unfinished">%1 को बारेमा सूचना देखाउनुहोस्</translation>
    </message>
    <message>
        <source>About &amp;Qt</source>
        <translation type="unfinished">&amp;amp;Qt</translation>
    </message>
    <message>
        <source>Show information about Qt</source>
        <translation type="unfinished">Qt को बारेमा सूचना देखाउनुहोस्</translation>
    </message>
    <message>
        <source>Modify configuration options for %1</source>
        <translation type="unfinished">%1 का लागि कन्फिगुरेसनको विकल्प परिमार्जन गर्नुहोस</translation>
    </message>
    <message>
<<<<<<< HEAD
        <source>Send coins to a Qtum address</source>
        <translation type="unfinished">क्तुम ठेगानामा सिक्का पठाउनुहोस्</translation>
   </message>
=======
        <source>Create a new wallet</source>
        <translation type="unfinished">नयाँ वालेट सिर्जना गर्नुहोस्</translation>
    </message>
    <message>
        <source>&amp;Minimize</source>
        <translation type="unfinished">&amp;घटाउनु</translation>
    </message>
    <message>
        <source>Wallet:</source>
        <translation type="unfinished">वालेट:</translation>
    </message>
    <message>
        <source>Network activity disabled.</source>
        <extracomment>A substring of the tooltip.</extracomment>
        <translation type="unfinished">नेटवर्क गतिविधि अशक्त</translation>
    </message>
    <message>
        <source>Send coins to a Bitcoin address</source>
        <translation type="unfinished">बिटकोइन ठेगानामा सिक्का पठाउनुहोस्</translation>
    </message>
>>>>>>> 3116ccd7
    <message>
        <source>Backup wallet to another location</source>
        <translation type="unfinished">वालेटलाई अर्को ठेगानामा ब्याकअप गर्नुहोस्</translation>
    </message>
    <message>
        <source>Change the passphrase used for wallet encryption</source>
        <translation type="unfinished">वालेट इन्क्रिप्सनमा प्रयोग हुने इन्क्रिप्सन पासफ्रेज परिवर्तन गर्नुहोस्</translation>
    </message>
    <message>
        <source>&amp;Send</source>
        <translation type="unfinished">&amp;पठाउनु</translation>
    </message>
    <message>
        <source>&amp;Receive</source>
        <translation type="unfinished">प्राप्त गर्नुहोस्</translation>
    </message>
    <message>
        <source>&amp;Options…</source>
        <translation type="unfinished">&amp;विकल्पहरू</translation>
    </message>
    <message>
        <source>&amp;Backup Wallet…</source>
        <translation type="unfinished">सहायता वालेट</translation>
    </message>
    <message>
        <source>&amp;Change Passphrase…</source>
        <translation type="unfinished">&amp;पासफ्रेज परिवर्तन गर्नुहोस्</translation>
    </message>
    <message>
        <source>Sign &amp;message…</source>
        <translation type="unfinished">हस्ताक्षर &amp;सन्देश...</translation>
    </message>
    <message>
        <source>&amp;Verify message…</source>
        <translation type="unfinished">&amp;प्रमाणित सन्देश...</translation>
    </message>
    <message>
        <source>Close Wallet…</source>
        <translation type="unfinished">वालेट बन्द गर्नुहोस्...</translation>
    </message>
    <message>
        <source>Create Wallet…</source>
        <translation type="unfinished">वालेट सिर्जना गर्नुहोस्</translation>
    </message>
    <message>
        <source>Close All Wallets…</source>
        <translation type="unfinished">सबै वालेट बन्द गर्नुहोस्...</translation>
    </message>
    <message>
        <source>&amp;File</source>
        <translation type="unfinished">&amp;फाइल</translation>
    </message>
    <message>
        <source>&amp;Settings</source>
        <translation type="unfinished">&amp;सेटिङ</translation>
    </message>
    <message>
        <source>&amp;Help</source>
        <translation type="unfinished">&amp;मद्दत</translation>
    </message>
    <message numerus="yes">
        <source>Processed %n block(s) of transaction history.</source>
        <translation type="unfinished">
            <numerusform />
            <numerusform />
        </translation>
    </message>
    <message>
        <source>%1 behind</source>
        <translation type="unfinished">%1 पछाडि</translation>
    </message>
    <message>
        <source>Warning</source>
        <translation type="unfinished">चेतावनी</translation>
    </message>
    <message>
        <source>Information</source>
        <translation type="unfinished">जानकारी</translation>
    </message>
    <message>
        <source>Wallet Name</source>
        <extracomment>Label of the input field where the name of the wallet is entered.</extracomment>
        <translation type="unfinished">वालेट को नाम</translation>
    </message>
    <message numerus="yes">
        <source>%n active connection(s) to Qtum network.</source>
        <extracomment>A substring of the tooltip.</extracomment>
        <translation type="unfinished">
            <numerusform />
            <numerusform />
        </translation>
    </message>
    </context>
<context>
    <name>CoinControlDialog</name>
    <message>
        <source>Amount</source>
        <translation type="unfinished">रकम</translation>
    </message>
    <message>
        <source>Date</source>
        <translation type="unfinished">मिति</translation>
    </message>
    <message>
        <source>Confirmations</source>
        <translation type="unfinished">पुष्टिकरणहरू</translation>
    </message>
    <message>
        <source>Confirmed</source>
        <translation type="unfinished">पुष्टि भयो</translation>
    </message>
    <message>
        <source>yes</source>
        <translation type="unfinished">हो</translation>
    </message>
    <message>
        <source>no</source>
        <translation type="unfinished">होइन</translation>
    </message>
    </context>
<context>
    <name>CreateWalletDialog</name>
    <message>
        <source>Wallet Name</source>
        <translation type="unfinished">वालेट को नाम</translation>
    </message>
    <message>
        <source>Create</source>
        <translation type="unfinished">सिर्जना गर्नुहोस्</translation>
    </message>
    </context>
<context>
    <name>EditAddressDialog</name>
    <message>
        <source>Edit Address</source>
        <translation type="unfinished">ठेगाना जाँच गर्नुहोस्</translation>
    </message>
    <message>
        <source>&amp;Address</source>
        <translation type="unfinished">&amp;ठेगाना</translation>
    </message>
    <message>
        <source>Could not unlock wallet.</source>
        <translation type="unfinished">वालेट अनलक गर्न सकेन</translation>
    </message>
    </context>
<context>
    <name>FreespaceChecker</name>
    <message>
        <source>name</source>
        <translation type="unfinished">नाम</translation>
    </message>
    </context>
<context>
    <name>Intro</name>
    <message>
        <source>Bitcoin</source>
        <translation type="unfinished">बिटकोइन</translation>
    </message>
    <message numerus="yes">
        <source>%n GB of space available</source>
        <translation type="unfinished">
            <numerusform />
            <numerusform />
        </translation>
    </message>
    <message numerus="yes">
        <source>(of %n GB needed)</source>
        <translation type="unfinished">
            <numerusform />
            <numerusform />
        </translation>
    </message>
    <message numerus="yes">
        <source>(%n GB needed for full chain)</source>
        <translation type="unfinished">
            <numerusform />
            <numerusform />
        </translation>
    </message>
    <message numerus="yes">
        <source>(sufficient to restore backups %n day(s) old)</source>
        <extracomment>Explanatory text on the capability of the current prune target.</extracomment>
        <translation type="unfinished">
            <numerusform />
            <numerusform />
        </translation>
    </message>
    <message>
        <source>Welcome</source>
        <translation type="unfinished">स्वागत छ</translation>
    </message>
    <message>
        <source>Welcome to %1.</source>
        <translation type="unfinished">स्वागत छ %1 .</translation>
    </message>
    </context>
<context>
    <name>ModalOverlay</name>
    <message>
        <source>Form</source>
        <translation type="unfinished">फारम</translation>
    </message>
    <message>
        <source>Number of blocks left</source>
        <translation type="unfinished">बाँकी ब्लकहरूको संख्या</translation>
    </message>
    <message>
        <source>Unknown…</source>
        <translation type="unfinished">थाहा नभाको...</translation>
    </message>
    <message>
        <source>calculating…</source>
        <translation type="unfinished">हिसाब...</translation>
    </message>
    <message>
        <source>Progress</source>
        <translation type="unfinished">प्रगति</translation>
    </message>
    <message>
        <source>Progress increase per hour</source>
        <translation type="unfinished">प्रति घण्टा प्रगति वृद्धि</translation>
    </message>
    <message>
        <source>Hide</source>
        <translation type="unfinished">लुकाउनुहोस्</translation>
    </message>
    </context>
<context>
    <name>OptionsDialog</name>
    <message>
        <source>Options</source>
        <translation type="unfinished">विकल्प</translation>
    </message>
    <message>
        <source>&amp;Main</source>
        <translation type="unfinished">&amp;मुख्य</translation>
    </message>
    <message>
        <source>&amp;Network</source>
        <translation type="unfinished">&amp;नेटवर्क</translation>
    </message>
    <message>
        <source>Choose the default subdivision unit to show in the interface and when sending coins.</source>
        <translation type="unfinished">इन्टरफेसमा र सिक्का पठाउँदा देखिने डिफल्ट उपविभाजन एकाइ चयन गर्नुहोस् ।</translation>
    </message>
    <message>
        <source>&amp;OK</source>
        <translation type="unfinished">&amp;ठिक छ</translation>
    </message>
    </context>
<context>
    <name>OverviewPage</name>
    <message>
<<<<<<< HEAD
        <source>The displayed information may be out of date. Your wallet automatically synchronizes with the Qtum network after a connection is established, but this process has not completed yet.</source>
        <translation type="unfinished">देखाइएको सूचना पूरानो हुन सक्छ । कनेक्सन स्थापित भएपछि, तपाईंको वालेट क्तुम नेटवर्कमा स्वचालित रूपमा समिकरण हुन्छ , तर यो प्रक्रिया अहिले सम्म पूरा भएको छैन ।</translation>
   </message>
=======
        <source>Form</source>
        <translation type="unfinished">फारम</translation>
    </message>
    <message>
        <source>The displayed information may be out of date. Your wallet automatically synchronizes with the Bitcoin network after a connection is established, but this process has not completed yet.</source>
        <translation type="unfinished">देखाइएको सूचना पूरानो हुन सक्छ । कनेक्सन स्थापित भएपछि, तपाईंको वालेट बिटकोइन नेटवर्कमा स्वचालित रूपमा समिकरण हुन्छ , तर यो प्रक्रिया अहिले सम्म पूरा भएको छैन ।</translation>
    </message>
>>>>>>> 3116ccd7
    <message>
        <source>Watch-only:</source>
        <translation type="unfinished">हेर्ने-मात्र:</translation>
    </message>
    <message>
        <source>Available:</source>
        <translation type="unfinished">उपलब्ध:</translation>
    </message>
    <message>
        <source>Your current spendable balance</source>
        <translation type="unfinished">तपाईंको खर्च गर्न मिल्ने ब्यालेन्स</translation>
    </message>
    <message>
        <source>Pending:</source>
        <translation type="unfinished">विचाराधिन:</translation>
    </message>
    <message>
        <source>Total of transactions that have yet to be confirmed, and do not yet count toward the spendable balance</source>
        <translation type="unfinished">अझै पुष्टि हुन बाँकी र खर्च गर्न मिल्ने ब्यालेन्समा गणना गर्न नमिल्ने जम्मा कारोबार</translation>
    </message>
    <message>
        <source>Immature:</source>
        <translation type="unfinished">अपरिपक्व:</translation>
    </message>
    <message>
        <source>Mined balance that has not yet matured</source>
        <translation type="unfinished">अझै परिपक्व नभएको खनन गरिएको ब्यालेन्स</translation>
    </message>
    <message>
        <source>Balances</source>
        <translation type="unfinished">ब्यालेन्सहरु</translation>
    </message>
    <message>
        <source>Total:</source>
        <translation type="unfinished">सम्पूर्ण:</translation>
    </message>
    <message>
        <source>Your current total balance</source>
        <translation type="unfinished">तपाईंको हालको सम्पूर्ण ब्यालेन्स</translation>
    </message>
    <message>
        <source>Spendable:</source>
        <translation type="unfinished">खर्च उपलब्ध:</translation>
    </message>
    <message>
        <source>Recent transactions</source>
        <translation type="unfinished">भर्खरको ट्राजेक्शनहरू</translation>
    </message>
    <message>
        <source>Mined balance in watch-only addresses that has not yet matured</source>
        <translation type="unfinished">अहिलेसम्म परिपक्व नभएको खनन गरिएको, हेर्ने-मात्र ठेगानामा रहेको ब्यालेन्स</translation>
    </message>
    <message>
        <source>Current total balance in watch-only addresses</source>
        <translation type="unfinished">हेर्ने-मात्र ठेगानामा रहेको हालको जम्मा ब्यालेन्स</translation>
    </message>
    </context>
<context>
    <name>PSBTOperationsDialog</name>
    <message>
        <source>Save…</source>
        <translation type="unfinished">राख्नुहोस्...</translation>
    </message>
    <message>
        <source>Close</source>
        <translation type="unfinished">बन्द गर्नुहोस्</translation>
    </message>
    </context>
<context>
    <name>PeerTableModel</name>
    <message>
        <source>User Agent</source>
        <extracomment>Title of Peers Table column which contains the peer's User Agent string.</extracomment>
        <translation type="unfinished">प्रयोगकर्ता एजेन्ट</translation>
    </message>
    <message>
        <source>Address</source>
        <extracomment>Title of Peers Table column which contains the IP/Onion/I2P address of the connected peer.</extracomment>
        <translation type="unfinished">ठेगाना</translation>
    </message>
    </context>
<context>
    <name>RPCConsole</name>
    <message>
        <source>User Agent</source>
        <translation type="unfinished">प्रयोगकर्ता एजेन्ट</translation>
    </message>
    <message>
        <source>Ping Time</source>
        <translation type="unfinished">पिङ समय</translation>
    </message>
    </context>
<context>
    <name>ReceiveCoinsDialog</name>
    <message>
        <source>Could not unlock wallet.</source>
        <translation type="unfinished">वालेट अनलक गर्न सकेन</translation>
    </message>
    </context>
<context>
    <name>ReceiveRequestDialog</name>
    <message>
        <source>Wallet:</source>
        <translation type="unfinished">वालेट:</translation>
    </message>
    </context>
<context>
    <name>RecentRequestsTableModel</name>
    <message>
        <source>Date</source>
        <translation type="unfinished">मिति</translation>
    </message>
    <message>
        <source>Label</source>
        <translation type="unfinished">लेबल</translation>
    </message>
    </context>
<context>
    <name>SendCoinsDialog</name>
    <message>
        <source>Hide</source>
        <translation type="unfinished">लुकाउनुहोस्</translation>
    </message>
    <message numerus="yes">
        <source>Estimated to begin confirmation within %n block(s).</source>
        <translation type="unfinished">
            <numerusform />
            <numerusform />
        </translation>
    </message>
    </context>
<context>
    <name>SendCoinsEntry</name>
    <message>
        <source>Choose previously used address</source>
        <translation type="unfinished">पहिला प्रयोग गरिएको ठेगाना प्रयोग गर्नुहोस्</translation>
    </message>
    <message>
        <source>The fee will be deducted from the amount being sent. The recipient will receive less qtums than you enter in the amount field. If multiple recipients are selected, the fee is split equally.</source>
        <translation type="unfinished">पठाइँदै गरेको रकमबाट शुल्क कटौती गरिनेछ । प्राप्तकर्ताले तपाईंले रकम क्षेत्रमा प्रवेष गरेको भन्दा थोरै क्तुम प्राप्त गर्ने छन् । धेरै प्राप्तकर्ता चयन गरिएको छ भने समान रूपमा शुल्क विभाजित गरिनेछ ।</translation>
    </message>
    <message>
        <source>Enter a label for this address to add it to the list of used addresses</source>
        <translation type="unfinished">यो ठेगानालाई प्रयोग गरिएको ठेगानाको सूचीमा थप्न एउटा लेबल प्रविष्ट गर्नुहोस्</translation>
    </message>
    <message>
        <source>A message that was attached to the qtum: URI which will be stored with the transaction for your reference. Note: This message will not be sent over the Qtum network.</source>
        <translation type="unfinished">क्तुममा संलग्न गरिएको सन्देश: तपाईंको मध्यस्थको लागि कारोबारको साथमा भण्डारण गरिने URI । नोट: यो सन्देश क्तुम नेटवर्क मार्फत पठाइने छैन ।</translation>
    </message>
</context>
<context>
    <name>SignVerifyMessageDialog</name>
    <message>
        <source>You can sign messages/agreements with your addresses to prove you can receive qtums sent to them. Be careful not to sign anything vague or random, as phishing attacks may try to trick you into signing your identity over to them. Only sign fully-detailed statements you agree to.</source>
        <translation type="unfinished">आफ्नो ठेगानामा पठाइएको क्तुम प्राप्त गर्न सकिन्छ भनेर प्रमाणित गर्न तपाईंले ती ठेगानाले सन्देश/सम्झौताहरूमा हस्ताक्षर गर्न सक्नुहुन्छ । फिसिङ आक्रमणले तपाईंलाई छक्याएर अरूका लागि तपाईंको परिचयमा हस्ताक्षर गराउने प्रयास गर्न सक्ने भएकाले अस्पष्ट वा जथाभावीमा हस्ताक्षर गर्दा ध्यान दिनुहोस् । आफू सहमत भएको पूर्ण विस्तृत-कथनमा मात्र हस्ताक्षर गर्नुहोस् ।</translation>
  </message>
    <message>
        <source>Choose previously used address</source>
        <translation type="unfinished">पहिला प्रयोग गरिएको ठेगाना प्रयोग गर्नुहोस्</translation>
    </message>
    <message>
        <source>Copy the current signature to the system clipboard</source>
        <translation type="unfinished">वर्तमान हस्ताक्षरलाई प्रणाली क्लिपबोर्डमा कपी गर्नुहोस्</translation>
    </message>
    <message>
        <source>Enter the receiver's address, message (ensure you copy line breaks, spaces, tabs, etc. exactly) and signature below to verify the message. Be careful not to read more into the signature than what is in the signed message itself, to avoid being tricked by a man-in-the-middle attack. Note that this only proves the signing party receives with the address, it cannot prove sendership of any transaction!</source>
        <translation type="unfinished">सन्देश प्रमाणित गर्न, तल दिइएको स्थानमा प्राप्तकर्ता ठेगाना, सन्देश (लाइन ब्रेक, स्पेस, ट्याब, आदि उस्तै गरी कपी गर्ने कुरा सुनिश्चित गर्नुहोस्) र हस्ताक्षर &amp;apos;s प्रविष्ट गर्नुहोस् । बीचमा-मानिसको-आक्रमणबाट बच्न हस्ताक्षर पढ्दा हस्ताक्षर गरिएको सन्देशमा जे छ त्यो भन्दा धेरै कुरामा ध्यान नदिनुहोस् । यो कार्यले हस्ताक्षर गर्ने पक्षले मात्र यो ठेगानाले प्राप्त गर्छ भन्ने कुरा प्रमाणित गर्छ, यसले कुनै पनि कारोबारको प्रेषककर्तालाई प्रमाणित गर्न सक्दैन भन्ने कुरा याद गर्नुहोस्!</translation>
    </message>
    </context>
<context>
    <name>TransactionDesc</name>
    <message>
        <source>Date</source>
        <translation type="unfinished">मिति</translation>
    </message>
    <message>
        <source>unknown</source>
        <translation type="unfinished">थाहा नभयेको</translation>
    </message>
    <message numerus="yes">
        <source>matures in %n more block(s)</source>
        <translation type="unfinished">
            <numerusform />
            <numerusform />
        </translation>
    </message>
    <message>
        <source>Amount</source>
        <translation type="unfinished">रकम</translation>
    </message>
    </context>
<context>
    <name>TransactionTableModel</name>
    <message>
        <source>Date</source>
        <translation type="unfinished">मिति</translation>
    </message>
    <message>
        <source>Label</source>
        <translation type="unfinished">लेबल</translation>
    </message>
    </context>
<context>
    <name>TransactionView</name>
    <message>
        <source>Comma separated file</source>
        <extracomment>Expanded name of the CSV file format. See: https://en.wikipedia.org/wiki/Comma-separated_values.</extracomment>
        <translation type="unfinished">अल्पविरामले छुट्टिएको फाइल</translation>
    </message>
    <message>
        <source>Confirmed</source>
        <translation type="unfinished">पुष्टि भयो</translation>
    </message>
    <message>
        <source>Date</source>
        <translation type="unfinished">मिति</translation>
    </message>
    <message>
        <source>Label</source>
        <translation type="unfinished">लेबल</translation>
    </message>
    <message>
        <source>Address</source>
        <translation type="unfinished">ठेगाना</translation>
    </message>
    <message>
        <source>Exporting Failed</source>
        <translation type="unfinished">निर्यात असफल</translation>
    </message>
    </context>
<context>
    <name>WalletFrame</name>
    <message>
        <source>Create a new wallet</source>
        <translation type="unfinished">नयाँ वालेट सिर्जना गर्नुहोस्</translation>
    </message>
    </context>
<context>
    <name>WalletView</name>
    <message>
        <source>&amp;Export</source>
        <translation type="unfinished">&amp;amp;निर्यात गर्नुहोस्</translation>
    </message>
    <message>
        <source>Export the data in the current tab to a file</source>
        <translation type="unfinished">वर्तमान ट्याबको डाटालाई फाइलमा निर्यात गर्नुहोस्</translation>
    </message>
    </context>
</TS><|MERGE_RESOLUTION|>--- conflicted
+++ resolved
@@ -367,11 +367,6 @@
         <translation type="unfinished">%1 का लागि कन्फिगुरेसनको विकल्प परिमार्जन गर्नुहोस</translation>
     </message>
     <message>
-<<<<<<< HEAD
-        <source>Send coins to a Qtum address</source>
-        <translation type="unfinished">क्तुम ठेगानामा सिक्का पठाउनुहोस्</translation>
-   </message>
-=======
         <source>Create a new wallet</source>
         <translation type="unfinished">नयाँ वालेट सिर्जना गर्नुहोस्</translation>
     </message>
@@ -389,10 +384,9 @@
         <translation type="unfinished">नेटवर्क गतिविधि अशक्त</translation>
     </message>
     <message>
-        <source>Send coins to a Bitcoin address</source>
+        <source>Send coins to a Qtum address</source>
         <translation type="unfinished">बिटकोइन ठेगानामा सिक्का पठाउनुहोस्</translation>
     </message>
->>>>>>> 3116ccd7
     <message>
         <source>Backup wallet to another location</source>
         <translation type="unfinished">वालेटलाई अर्को ठेगानामा ब्याकअप गर्नुहोस्</translation>
@@ -549,7 +543,7 @@
 <context>
     <name>Intro</name>
     <message>
-        <source>Bitcoin</source>
+        <source>Qtum</source>
         <translation type="unfinished">बिटकोइन</translation>
     </message>
     <message numerus="yes">
@@ -647,19 +641,13 @@
 <context>
     <name>OverviewPage</name>
     <message>
-<<<<<<< HEAD
-        <source>The displayed information may be out of date. Your wallet automatically synchronizes with the Qtum network after a connection is established, but this process has not completed yet.</source>
-        <translation type="unfinished">देखाइएको सूचना पूरानो हुन सक्छ । कनेक्सन स्थापित भएपछि, तपाईंको वालेट क्तुम नेटवर्कमा स्वचालित रूपमा समिकरण हुन्छ , तर यो प्रक्रिया अहिले सम्म पूरा भएको छैन ।</translation>
-   </message>
-=======
         <source>Form</source>
         <translation type="unfinished">फारम</translation>
     </message>
     <message>
-        <source>The displayed information may be out of date. Your wallet automatically synchronizes with the Bitcoin network after a connection is established, but this process has not completed yet.</source>
+        <source>The displayed information may be out of date. Your wallet automatically synchronizes with the Qtum network after a connection is established, but this process has not completed yet.</source>
         <translation type="unfinished">देखाइएको सूचना पूरानो हुन सक्छ । कनेक्सन स्थापित भएपछि, तपाईंको वालेट बिटकोइन नेटवर्कमा स्वचालित रूपमा समिकरण हुन्छ , तर यो प्रक्रिया अहिले सम्म पूरा भएको छैन ।</translation>
     </message>
->>>>>>> 3116ccd7
     <message>
         <source>Watch-only:</source>
         <translation type="unfinished">हेर्ने-मात्र:</translation>
