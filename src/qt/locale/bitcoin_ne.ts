<TS language="ne" version="2.1">
<context>
    <name>AddressBookPage</name>
    <message>
        <source>Right-click to edit address or label</source>
        <translation>ठेगाना वा लेबल सम्पादन गर्न दायाँ-क्लिक गर्नुहोस्</translation>
    </message>
    <message>
        <source>Create a new address</source>
        <translation>नयाँ ठेगाना सिर्जना गर्नुहोस्</translation>
    </message>
    <message>
        <source>&amp;New</source>
        <translation>&amp;amp;नयाँ</translation>
    </message>
    <message>
        <source>Copy the currently selected address to the system clipboard</source>
        <translation>भर्खरै चयन गरेको ठेगाना प्रणाली क्लिपबोर्डमा कपी गर्नुहोस्</translation>
    </message>
    <message>
        <source>&amp;Copy</source>
        <translation>&amp;amp;कपी गर्नुहोस्</translation>
    </message>
    <message>
        <source>C&amp;lose</source>
        <translation>बन्द गर्नुहोस्</translation>
    </message>
    <message>
        <source>Delete the currently selected address from the list</source>
        <translation>भर्खरै चयन गरेको ठेगाना सूचीबाट मेटाउनुहोस्</translation>
    </message>
    <message>
        <source>Export the data in the current tab to a file</source>
        <translation>वर्तमान ट्याबको डाटालाई फाइलमा निर्यात गर्नुहोस् </translation>
    </message>
    <message>
        <source>&amp;Export</source>
        <translation>&amp;amp;निर्यात गर्नुहोस्</translation>
    </message>
    <message>
        <source>&amp;Delete</source>
        <translation>&amp;amp;मेटाउनुहोस्</translation>
    </message>
    <message>
        <source>C&amp;hoose</source>
        <translation>छनौट गर्नुहोस्...</translation>
    </message>
    <message>
        <source>Sending addresses</source>
        <translation>पठाउने ठेगानाहरू...</translation>
    </message>
    <message>
        <source>Receiving addresses</source>
        <translation>प्राप्त गर्ने ठेगानाहरू...</translation>
    </message>
    <message>
        <source>&amp;Copy Address</source>
        <translation>ठेगाना कपी गर्नुहोस्
</translation>
    </message>
    </context>
<context>
    <name>AddressTableModel</name>
    </context>
<context>
    <name>AskPassphraseDialog</name>
    <message>
        <source>Passphrase Dialog</source>
        <translation>पासफ्रेज संवाद</translation>
    </message>
    <message>
        <source>Enter passphrase</source>
        <translation>पासफ्रेज प्रवेश गर्नुहोस्</translation>
    </message>
    <message>
        <source>New passphrase</source>
        <translation>नयाँ पासफ्रेज</translation>
    </message>
    <message>
        <source>Repeat new passphrase</source>
        <translation>नयाँ पासफ्रेज दोहोर्याउनुहोस्</translation>
    </message>
    </context>
<context>
    <name>BanTableModel</name>
    <message>
        <source>IP/Netmask</source>
        <translation>IP/नेटमास्क</translation>
    </message>
    <message>
        <source>Banned Until</source>
        <translation>प्रतिबन्धित समय</translation>
    </message>
</context>
<context>
    <name>QtumGUI</name>
    <message>
        <source>Sign &amp;message...</source>
        <translation>सन्देशमा &amp;amp;हस्ताक्षर  गर्नुहोस्...</translation>
    </message>
    <message>
        <source>Synchronizing with network...</source>
        <translation>नेटवर्कमा समिकरण हुँदै...</translation>
    </message>
    <message>
        <source>&amp;Overview</source>
        <translation>शारांश</translation>
    </message>
    <message>
        <source>Node</source>
        <translation>नोड</translation>
    </message>
    <message>
        <source>Show general overview of wallet</source>
        <translation>वालेटको साधारण शारांश देखाउनुहोस्</translation>
    </message>
    <message>
        <source>&amp;Transactions</source>
        <translation>&amp;amp;कारोबार</translation>
    </message>
    <message>
        <source>Browse transaction history</source>
        <translation>कारोबारको इतिहास हेर्नुहोस्</translation>
    </message>
    <message>
        <source>E&amp;xit</source>
        <translation>बाहिर निस्कनुहोस्</translation>
    </message>
    <message>
        <source>Quit application</source>
        <translation>एप्लिकेसन बन्द गर्नुहोस्</translation>
    </message>
    <message>
        <source>&amp;About %1</source>
        <translation>&amp;amp;बारेमा %1</translation>
    </message>
    <message>
        <source>Show information about %1</source>
        <translation>%1 को बारेमा सूचना देखाउनुहोस्</translation>
    </message>
    <message>
        <source>About &amp;Qt</source>
        <translation>&amp;amp;Qt</translation>
    </message>
    <message>
        <source>Show information about Qt</source>
        <translation>Qt को बारेमा सूचना देखाउनुहोस्</translation>
    </message>
    <message>
        <source>&amp;Options...</source>
        <translation>&amp;amp;विकल्प...</translation>
    </message>
    <message>
        <source>Modify configuration options for %1</source>
        <translation>%1 का लागि कन्फिगुरेसनको विकल्प परिमार्जन गर्नुहोस</translation>
    </message>
    <message>
        <source>&amp;Encrypt Wallet...</source>
        <translation>&amp;amp;वालेटलाई इन्क्रिप्ट गर्नुहोस्...</translation>
    </message>
    <message>
        <source>&amp;Backup Wallet...</source>
        <translation>&amp;amp;वालेटलाई ब्याकअप गर्नुहोस्...</translation>
    </message>
    <message>
        <source>&amp;Change Passphrase...</source>
        <translation>&amp;amp;पासफ्रेज परिवर्तन गर्नुहोस्...</translation>
    </message>
    <message>
        <source>&amp;Sending addresses...</source>
        <translation>&amp;amp;पठाउने ठेगानाहरू...</translation>
    </message>
    <message>
        <source>&amp;Receiving addresses...</source>
        <translation>&amp;amp;प्राप्त गर्ने ठेगानाहरू...</translation>
    </message>
    <message>
        <source>Open &amp;URI...</source>
        <translation>URI &amp;amp;खोल्नुहोस्...</translation>
    </message>
    <message>
        <source>Reindexing blocks on disk...</source>
        <translation>डिस्कमा ब्लकलाई पुनः सूचीकरण गरिँदै...</translation>
    </message>
    <message>
        <source>Send coins to a Qtum address</source>
        <translation>बिटकोइन ठेगानामा सिक्का पठाउनुहोस्</translation>
    </message>
    <message>
        <source>Backup wallet to another location</source>
        <translation>वालेटलाई अर्को ठेगानामा ब्याकअप गर्नुहोस्</translation>
    </message>
    <message>
        <source>Change the passphrase used for wallet encryption</source>
        <translation>वालेट इन्क्रिप्सनमा प्रयोग हुने इन्क्रिप्सन पासफ्रेज परिवर्तन गर्नुहोस्</translation>
    </message>
    <message>
        <source>&amp;Debug window</source>
        <translation>&amp;amp;डिबग विन्डो</translation>
    </message>
    <message>
        <source>Open debugging and diagnostic console</source>
        <translation>डिबगिङ र डायाग्नोस्टिक कन्सोल खोल्नुहोस्</translation>
    </message>
    </context>
<context>
    <name>CoinControlDialog</name>
    <message>
        <source>Amount</source>
        <translation>रकम</translation>
    </message>
    <message>
        <source>Copy address</source>
        <translation>ठेगाना कपी गर्नुहोस्
</translation>
    </message>
    </context>
<context>
    <name>EditAddressDialog</name>
    </context>
<context>
    <name>FreespaceChecker</name>
    </context>
<context>
    <name>HelpMessageDialog</name>
    </context>
<context>
    <name>Intro</name>
    </context>
<context>
    <name>ModalOverlay</name>
    </context>
<context>
    <name>OpenURIDialog</name>
    </context>
<context>
    <name>OptionsDialog</name>
    <message>
        <source>Choose the default subdivision unit to show in the interface and when sending coins.</source>
        <translation>इन्टरफेसमा र सिक्का पठाउँदा देखिने डिफल्ट उपविभाजन एकाइ चयन गर्नुहोस् ।</translation>
    </message>
    </context>
<context>
    <name>OverviewPage</name>
    <message>
        <source>The displayed information may be out of date. Your wallet automatically synchronizes with the Qtum network after a connection is established, but this process has not completed yet.</source>
        <translation>देखाइएको सूचना पूरानो हुन सक्छ । कनेक्सन स्थापित भएपछि, तपाईंको वालेट बिटकोइन नेटवर्कमा स्वचालित रूपमा समिकरण हुन्छ , तर यो प्रक्रिया अहिले सम्म पूरा भएको छैन ।</translation>
    </message>
    <message>
        <source>Watch-only:</source>
        <translation>हेर्ने-मात्र:</translation>
    </message>
    <message>
        <source>Available:</source>
        <translation>उपलब्ध:</translation>
    </message>
    <message>
        <source>Your current spendable balance</source>
        <translation>तपाईंको खर्च गर्न मिल्ने ब्यालेन्स</translation>
    </message>
    <message>
        <source>Pending:</source>
        <translation>विचाराधिन:</translation>
    </message>
    <message>
        <source>Total of transactions that have yet to be confirmed, and do not yet count toward the spendable balance</source>
        <translation>अझै पुष्टि हुन बाँकी र खर्च गर्न मिल्ने ब्यालेन्समा गणना गर्न नमिल्ने जम्मा कारोबार</translation>
    </message>
    <message>
        <source>Immature:</source>
        <translation>अपरिपक्व:</translation>
    </message>
    <message>
        <source>Mined balance that has not yet matured</source>
        <translation>अझै परिपक्व नभएको खनन गरिएको ब्यालेन्स</translation>
    </message>
    <message>
        <source>Balances</source>
        <translation>ब्यालेन्स</translation>
    </message>
    <message>
        <source>Mined balance in watch-only addresses that has not yet matured</source>
        <translation>अहिलेसम्म परिपक्व नभएको खनन गरिएको, हेर्ने-मात्र ठेगानामा रहेको ब्यालेन्स</translation>
    </message>
    <message>
        <source>Current total balance in watch-only addresses</source>
        <translation>हेर्ने-मात्र ठेगानामा रहेको हालको जम्मा ब्यालेन्स</translation>
    </message>
</context>
<context>
    <name>PaymentServer</name>
    </context>
<context>
    <name>PeerTableModel</name>
    <message>
        <source>User Agent</source>
        <translation>प्रयोगकर्ता एजेन्ट</translation>
    </message>
    <message>
        <source>Node/Service</source>
        <translation>नोड/सेव</translation>
    </message>
    </context>
<context>
    <name>QObject</name>
    <message>
        <source>Amount</source>
        <translation>रकम</translation>
    </message>
    <message>
        <source>Enter a Qtum address (e.g. %1)</source>
        <translation>कृपया बिटकोइन ठेगाना प्रवेश गर्नुहोस् (उदाहरण %1)</translation>
    </message>
    </context>
<context>
    <name>QObject::QObject</name>
    </context>
<context>
    <name>QRImageWidget</name>
    </context>
<context>
    <name>RPCConsole</name>
    <message>
        <source>User Agent</source>
        <translation>प्रयोगकर्ता एजेन्ट</translation>
    </message>
    <message>
        <source>Ping Time</source>
        <translation>पिङ समय</translation>
    </message>
    </context>
<context>
    <name>ReceiveCoinsDialog</name>
    </context>
<context>
    <name>ReceiveRequestDialog</name>
    </context>
<context>
    <name>RecentRequestsTableModel</name>
    </context>
<context>
    <name>SendCoinsDialog</name>
    <message>
        <source>Choose...</source>
        <translation>छनौट गर्नुहोस्...</translation>
    </message>
    </context>
<context>
    <name>SendCoinsEntry</name>
    <message>
        <source>Choose previously used address</source>
        <translation>पहिला प्रयोग गरिएको ठेगाना प्रयोग गर्नुहोस्</translation>
    </message>
    <message>
        <source>The fee will be deducted from the amount being sent. The recipient will receive less qtums than you enter in the amount field. If multiple recipients are selected, the fee is split equally.</source>
        <translation>पठाइँदै गरेको रकमबाट शुल्क कटौती गरिनेछ । प्राप्तकर्ताले तपाईंले रकम क्षेत्रमा प्रवेष गरेको भन्दा थोरै बिटकोइन प्राप्त गर्ने छन् । धेरै प्राप्तकर्ता चयन गरिएको छ भने समान रूपमा शुल्क विभाजित गरिनेछ ।</translation>
    </message>
    <message>
        <source>Enter a label for this address to add it to the list of used addresses</source>
        <translation>यो ठेगानालाई प्रयोग गरिएको ठेगानाको सूचीमा थप्न एउटा लेबल प्रविष्ट गर्नुहोस्</translation>
    </message>
    <message>
        <source>A message that was attached to the qtum: URI which will be stored with the transaction for your reference. Note: This message will not be sent over the Qtum network.</source>
        <translation>बिटकोइनमा संलग्न गरिएको सन्देश: तपाईंको मध्यस्थको लागि कारोबारको साथमा भण्डारण गरिने URI । नोट: यो सन्देश बिटकोइन नेटवर्क मार्फत पठाइने छैन ।</translation>
    </message>
    </context>
<context>
    <name>SendConfirmationDialog</name>
    </context>
<context>
    <name>ShutdownWindow</name>
    </context>
<context>
    <name>SignVerifyMessageDialog</name>
    <message>
        <source>You can sign messages/agreements with your addresses to prove you can receive qtums sent to them. Be careful not to sign anything vague or random, as phishing attacks may try to trick you into signing your identity over to them. Only sign fully-detailed statements you agree to.</source>
        <translation>आफ्नो ठेगानामा पठाइएको बिटकोइन प्राप्त गर्न सकिन्छ भनेर प्रमाणित गर्न तपाईंले ती ठेगानाले सन्देश/सम्झौताहरूमा हस्ताक्षर गर्न सक्नुहुन्छ । फिसिङ आक्रमणले तपाईंलाई छक्याएर अरूका लागि तपाईंको परिचयमा हस्ताक्षर गराउने प्रयास गर्न सक्ने भएकाले अस्पष्ट वा जथाभावीमा हस्ताक्षर गर्दा ध्यान दिनुहोस् । आफू सहमत भएको पूर्ण विस्तृत-कथनमा मात्र हस्ताक्षर गर्नुहोस् ।</translation>
    </message>
    <message>
        <source>Choose previously used address</source>
        <translation>पहिला प्रयोग गरिएको ठेगाना प्रयोग गर्नुहोस्</translation>
    </message>
    <message>
        <source>Copy the current signature to the system clipboard</source>
        <translation>वर्तमान हस्ताक्षरलाई प्रणाली क्लिपबोर्डमा कपी गर्नुहोस्</translation>
    </message>
    <message>
        <source>Enter the receiver's address, message (ensure you copy line breaks, spaces, tabs, etc. exactly) and signature below to verify the message. Be careful not to read more into the signature than what is in the signed message itself, to avoid being tricked by a man-in-the-middle attack. Note that this only proves the signing party receives with the address, it cannot prove sendership of any transaction!</source>
        <translation>सन्देश प्रमाणित गर्न, तल दिइएको स्थानमा प्राप्तकर्ता ठेगाना, सन्देश (लाइन ब्रेक, स्पेस, ट्याब, आदि उस्तै गरी कपी गर्ने कुरा सुनिश्चित गर्नुहोस्) र हस्ताक्षर &amp;apos;s प्रविष्ट गर्नुहोस् । बीचमा-मानिसको-आक्रमणबाट बच्न हस्ताक्षर पढ्दा हस्ताक्षर गरिएको सन्देशमा जे छ त्यो भन्दा धेरै कुरामा ध्यान नदिनुहोस् । यो कार्यले हस्ताक्षर गर्ने पक्षले मात्र यो ठेगानाले प्राप्त गर्छ भन्ने कुरा प्रमाणित गर्छ, यसले कुनै पनि कारोबारको प्रेषककर्तालाई प्रमाणित गर्न सक्दैन भन्ने कुरा याद गर्नुहोस्!</translation>
    </message>
    </context>
<context>
    <name>SplashScreen</name>
    </context>
<context>
    <name>TrafficGraphWidget</name>
    </context>
<context>
    <name>TransactionDesc</name>
    </context>
<context>
    <name>TransactionDescDialog</name>
    </context>
<context>
    <name>TransactionTableModel</name>
    </context>
<context>
    <name>TransactionView</name>
    <message>
        <source>Copy address</source>
        <translation>ठेगाना कपी गर्नुहोस्
</translation>
    </message>
    </context>
<context>
    <name>UnitDisplayStatusBarControl</name>
    </context>
<context>
    <name>WalletFrame</name>
    </context>
<context>
    <name>WalletModel</name>
    </context>
<context>
    <name>WalletView</name>
    <message>
        <source>&amp;Export</source>
        <translation>&amp;amp;निर्यात गर्नुहोस्
</translation>
    </message>
    <message>
        <source>Export the data in the current tab to a file</source>
        <translation>वर्तमान ट्याबको डाटालाई फाइलमा निर्यात गर्नुहोस्</translation>
    </message>
    </context>
<context>
    <name>qtum-core</name>
<<<<<<< HEAD
    <message>
        <source>Delete all wallet transactions and only recover those parts of the blockchain through -rescan on startup</source>
        <translation>वालेटको सबै कारोबार मेटाउनुहोस् र -स्टार्टअपको पुनः स्क्यान मार्फत ब्लकचेनका ती भागहरूलाई मात्र पुनः प्राप्त गर्नुहोस्</translation>
    </message>
=======
>>>>>>> 228c1378
    <message>
        <source>The block database contains a block which appears to be from the future. This may be due to your computer's date and time being set incorrectly. Only rebuild the block database if you are sure that your computer's date and time are correct</source>
        <translation>ब्लक डाटाबेसमा भविष्यबाट आए जस्तो देखिने एउटा ब्लक हुन्छ । तपाईंको कम्प्युटरको मिति र समय गलत तरिकाले सेट गरिएकाले यस्तो हुन सक्छ । तपाईं आफ्नो कम्प्युटरको मिति र समय सही छ भनेर पक्का हुनुहुन्छ भने मात्र ब्लक डाटाबेस पुनर्निर्माण गर्नुहोस् ।</translation>
    </message>
    <message>
        <source>Unable to rewind the database to a pre-fork state. You will need to redownload the blockchain</source>
        <translation>प्रि-फर्क अवस्थामा डाटाबेस रिवाइन्ड गर्न सकिएन । तपाईंले फेरि ब्लकचेन डाउनलोड गर्नु पर्ने हुन्छ</translation>
    </message>
    <message>
<<<<<<< HEAD
        <source>Use UPnP to map the listening port (default: 1 when listening and no -proxy)</source>
        <translation>UPnP प्रयोग गरेर सुन्ने पोर्टलाई म्याप गर्नुहोस् (सुन्दा र -प्रोक्सी नहुँदा डिफल्ट: 1)</translation>
    </message>
    <message>
=======
>>>>>>> 228c1378
        <source>%s corrupt, salvage failed</source>
        <translation>%s मा क्षति, बचाव विफल भयो</translation>
    </message>
    <message>
        <source>-maxmempool must be at least %d MB</source>
        <translation>-maxmempool कम्तिमा %d MB को हुनुपर्छ ।</translation>
    </message>
    <message>
        <source>Cannot resolve -%s address: '%s'</source>
        <translation>-%s ठेगाना: &amp;apos;%s&amp;apos; निश्चय गर्न सकिँदैन</translation>
    </message>
    <message>
        <source>Change index out of range</source>
        <translation>सूचकांक परिवर्तन सीमा भन्दा बाहर</translation>
    </message>
    <message>
        <source>Copyright (C) %i-%i</source>
        <translation>सर्वाधिकार (C) %i-%i</translation>
    </message>
    <message>
        <source>Corrupted block database detected</source>
        <translation>क्षति पुगेको ब्लक डाटाबेस फेला पर</translation>
    </message>
    <message>
        <source>Do you want to rebuild the block database now?</source>
        <translation>तपाईं अहिले ब्लक डेटाबेस पुनर्निर्माण गर्न चाहनुहुन्छ ?</translation>
    </message>
    <message>
        <source>Unable to bind to %s on this computer. %s is probably already running.</source>
        <translation>यो कम्प्युटरको %s मा बाँध्न सकिएन । %s सम्भवित रूपमा पहिलैबाट चलिरहेको छ ।</translation>
    </message>
    <message>
        <source>Unsupported argument -benchmark ignored, use -debug=bench.</source>
        <translation>असमर्थित तर्क -बेन्चमार्कलाई बेवास्ता गरियो, -डिबग=बेन्च प्रयोग गर्नुहोस् ।</translation>
    </message>
    <message>
        <source>Unsupported argument -debugnet ignored, use -debug=net.</source>
        <translation>असमर्थित तर्क -डिबगनेटलाई बेवास्ता गरियो, -डिबग=नेट प्रयोग गर्नुहोस् । </translation>
    </message>
    <message>
        <source>Unsupported argument -tor found, use -onion.</source>
        <translation>असमर्थित तर्क -टोर फेला पर्यो, -ओनियन प्रयोग गर्नुहोस् । </translation>
    </message>
    <message>
        <source>Verifying blocks...</source>
        <translation>ब्लक प्रमाणित गरिँदै...</translation>
    </message>
    <message>
<<<<<<< HEAD
        <source>Wallet debugging/testing options:</source>
        <translation>वालेट डिबगिङ/परीक्षणका विकल्पहरू:</translation>
    </message>
    <message>
=======
>>>>>>> 228c1378
        <source>Wallet needed to be rewritten: restart %s to complete</source>
        <translation>वालेट फेरि लेख्नु आवश्यक छ: पूरा गर्न %s लाई पुन: सुरु गर्नुहोस्</translation>
    </message>
    <message>
<<<<<<< HEAD
        <source>Wallet options:</source>
        <translation>वालेटका विकल्पहरू:</translation>
    </message>
    <message>
        <source>Allow JSON-RPC connections from specified source. Valid for &lt;ip&gt; are a single IP (e.g. 1.2.3.4), a network/netmask (e.g. 1.2.3.4/255.255.255.0) or a network/CIDR (e.g. 1.2.3.4/24). This option can be specified multiple times</source>
        <translation>निर्दिष्ट गरिएको स्रोतबाट आएको JSON-RPC कनेक्सनलाई अनुमति दिनुहोस् । एकल IP (e.g. 1.2.3.4), नेटवर्क/नेटमास्क (उदाहरण 1.2.3.4/255.255.255.0) वा नेटवर्क/CIDR (उदाहरण 1.2.3.4/24) &amp;lt;ip&amp;gt; का लागि मान्य छन् । यो विकल्पलाई धेरै पटक निर्दिष्ट गर्न सकिन्छ</translation>
    </message>
    <message>
        <source>Bind to given address and whitelist peers connecting to it. Use [host]:port notation for IPv6</source>
        <translation>दिइएको ठेगानामा बाँध्नुहोस् र यसमा कनेक्ट गर्ने सहकर्मीलाई श्वेतसूचीमा राख्नुहोस् । IPv6 लागि [होस्ट]:पोर्ट संकेतन प्रयोग गर्नुहोस्</translation>
    </message>
    <message>
        <source>Create new files with system default permissions, instead of umask 077 (only effective with disabled wallet functionality)</source>
        <translation>umask 077 को सट्टामा प्रणालीको डिफल्ट अनुमतिको साथमा नयाँ फाइलहरू सिर्जना गर्नुहोस् । (असक्षम गरिएको वालेट कार्यक्षमतामा मात्र प्रभावकारी हुने)</translation>
    </message>
    <message>
        <source>Discover own IP addresses (default: 1 when listening and no -externalip or -proxy)</source>
        <translation>आफ्नै IP ठेगाना पत्ता लगाउनुहोस् (सुन्दा र -बाहिरीआइपी वा -प्रोक्सी नहुँदा डिफल्ट: 1 )</translation>
    </message>
    <message>
=======
>>>>>>> 228c1378
        <source>Error: Listening for incoming connections failed (listen returned error %s)</source>
        <translation>त्रुटि: आगमन कनेक्सनमा सुन्ने कार्य असफल भयो (सुन्ने कार्यले त्रुटि %s फर्कायो)</translation>
    </message>
    <message>
        <source>Invalid amount for -maxtxfee=&lt;amount&gt;: '%s' (must be at least the minrelay fee of %s to prevent stuck transactions)</source>
        <translation>maxtxfee=&amp;lt;रकम&amp;gt;: का लागि अमान्य रकम &amp;apos;%s&amp;apos; (कारोबारलाई अड्कन नदिन अनिवार्य रूपमा कम्तिमा %s को न्यूनतम रिले शुल्क हुनु पर्छ)</translation>
    </message>
    <message>
<<<<<<< HEAD
        <source>Maximum size of data in data carrier transactions we relay and mine (default: %u)</source>
        <translation>हामीले रिले र खनन गर्ने डाटा वाहक कारोबारको डाटाको अधिकतम आकार (डिफल्ट: %u)</translation>
    </message>
    <message>
        <source>Randomize credentials for every proxy connection. This enables Tor stream isolation (default: %u)</source>
        <translation>हरेक प्रोक्सी कनेक्सनका लागि क्रेडिन्सियल अनियमित बनाउनुहोस् । यसले टोर स्ट्रिमको अलगावलाई सक्षम पार्छ (डिफल्ट: %u)</translation>
    </message>
    <message>
=======
>>>>>>> 228c1378
        <source>The transaction amount is too small to send after the fee has been deducted</source>
        <translation>कारोबार रकम शुल्क कटौती गरेपछि पठाउँदा धेरै नै सानो हुन्छ</translation>
    </message>
    <message>
<<<<<<< HEAD
        <source>Whitelisted peers cannot be DoS banned and their transactions are always relayed, even if they are already in the mempool, useful e.g. for a gateway</source>
        <translation>श्वेतसूचीका सहकर्मी पहिलैबाट मेमपूल, उपयोगीमा भए पनि उनीहरूलाई DoS banned गर्न सकिँदैन र उनीहरूको कारोबार सधैं रिले हुन्छ, उदाहरण, गेटवेको लाग</translation>
    </message>
    <message>
=======
>>>>>>> 228c1378
        <source>You need to rebuild the database using -reindex to go back to unpruned mode.  This will redownload the entire blockchain</source>
        <translation>तपाईंले काटछाँट नगरेको मोडमा जान पुनः सूचकांक प्रयोग गरेर डाटाबेस पुनर्निर्माण गर्नु पर्ने हुन्छ । यसले सम्पूर्ण ब्लकचेनलाई फेरि डाउनलोड गर्नेछ</translation>
    </message>
    </context>
</TS><|MERGE_RESOLUTION|>--- conflicted
+++ resolved
@@ -435,13 +435,6 @@
     </context>
 <context>
     <name>qtum-core</name>
-<<<<<<< HEAD
-    <message>
-        <source>Delete all wallet transactions and only recover those parts of the blockchain through -rescan on startup</source>
-        <translation>वालेटको सबै कारोबार मेटाउनुहोस् र -स्टार्टअपको पुनः स्क्यान मार्फत ब्लकचेनका ती भागहरूलाई मात्र पुनः प्राप्त गर्नुहोस्</translation>
-    </message>
-=======
->>>>>>> 228c1378
     <message>
         <source>The block database contains a block which appears to be from the future. This may be due to your computer's date and time being set incorrectly. Only rebuild the block database if you are sure that your computer's date and time are correct</source>
         <translation>ब्लक डाटाबेसमा भविष्यबाट आए जस्तो देखिने एउटा ब्लक हुन्छ । तपाईंको कम्प्युटरको मिति र समय गलत तरिकाले सेट गरिएकाले यस्तो हुन सक्छ । तपाईं आफ्नो कम्प्युटरको मिति र समय सही छ भनेर पक्का हुनुहुन्छ भने मात्र ब्लक डाटाबेस पुनर्निर्माण गर्नुहोस् ।</translation>
@@ -451,13 +444,6 @@
         <translation>प्रि-फर्क अवस्थामा डाटाबेस रिवाइन्ड गर्न सकिएन । तपाईंले फेरि ब्लकचेन डाउनलोड गर्नु पर्ने हुन्छ</translation>
     </message>
     <message>
-<<<<<<< HEAD
-        <source>Use UPnP to map the listening port (default: 1 when listening and no -proxy)</source>
-        <translation>UPnP प्रयोग गरेर सुन्ने पोर्टलाई म्याप गर्नुहोस् (सुन्दा र -प्रोक्सी नहुँदा डिफल्ट: 1)</translation>
-    </message>
-    <message>
-=======
->>>>>>> 228c1378
         <source>%s corrupt, salvage failed</source>
         <translation>%s मा क्षति, बचाव विफल भयो</translation>
     </message>
@@ -506,40 +492,10 @@
         <translation>ब्लक प्रमाणित गरिँदै...</translation>
     </message>
     <message>
-<<<<<<< HEAD
-        <source>Wallet debugging/testing options:</source>
-        <translation>वालेट डिबगिङ/परीक्षणका विकल्पहरू:</translation>
-    </message>
-    <message>
-=======
->>>>>>> 228c1378
         <source>Wallet needed to be rewritten: restart %s to complete</source>
         <translation>वालेट फेरि लेख्नु आवश्यक छ: पूरा गर्न %s लाई पुन: सुरु गर्नुहोस्</translation>
     </message>
     <message>
-<<<<<<< HEAD
-        <source>Wallet options:</source>
-        <translation>वालेटका विकल्पहरू:</translation>
-    </message>
-    <message>
-        <source>Allow JSON-RPC connections from specified source. Valid for &lt;ip&gt; are a single IP (e.g. 1.2.3.4), a network/netmask (e.g. 1.2.3.4/255.255.255.0) or a network/CIDR (e.g. 1.2.3.4/24). This option can be specified multiple times</source>
-        <translation>निर्दिष्ट गरिएको स्रोतबाट आएको JSON-RPC कनेक्सनलाई अनुमति दिनुहोस् । एकल IP (e.g. 1.2.3.4), नेटवर्क/नेटमास्क (उदाहरण 1.2.3.4/255.255.255.0) वा नेटवर्क/CIDR (उदाहरण 1.2.3.4/24) &amp;lt;ip&amp;gt; का लागि मान्य छन् । यो विकल्पलाई धेरै पटक निर्दिष्ट गर्न सकिन्छ</translation>
-    </message>
-    <message>
-        <source>Bind to given address and whitelist peers connecting to it. Use [host]:port notation for IPv6</source>
-        <translation>दिइएको ठेगानामा बाँध्नुहोस् र यसमा कनेक्ट गर्ने सहकर्मीलाई श्वेतसूचीमा राख्नुहोस् । IPv6 लागि [होस्ट]:पोर्ट संकेतन प्रयोग गर्नुहोस्</translation>
-    </message>
-    <message>
-        <source>Create new files with system default permissions, instead of umask 077 (only effective with disabled wallet functionality)</source>
-        <translation>umask 077 को सट्टामा प्रणालीको डिफल्ट अनुमतिको साथमा नयाँ फाइलहरू सिर्जना गर्नुहोस् । (असक्षम गरिएको वालेट कार्यक्षमतामा मात्र प्रभावकारी हुने)</translation>
-    </message>
-    <message>
-        <source>Discover own IP addresses (default: 1 when listening and no -externalip or -proxy)</source>
-        <translation>आफ्नै IP ठेगाना पत्ता लगाउनुहोस् (सुन्दा र -बाहिरीआइपी वा -प्रोक्सी नहुँदा डिफल्ट: 1 )</translation>
-    </message>
-    <message>
-=======
->>>>>>> 228c1378
         <source>Error: Listening for incoming connections failed (listen returned error %s)</source>
         <translation>त्रुटि: आगमन कनेक्सनमा सुन्ने कार्य असफल भयो (सुन्ने कार्यले त्रुटि %s फर्कायो)</translation>
     </message>
@@ -548,28 +504,10 @@
         <translation>maxtxfee=&amp;lt;रकम&amp;gt;: का लागि अमान्य रकम &amp;apos;%s&amp;apos; (कारोबारलाई अड्कन नदिन अनिवार्य रूपमा कम्तिमा %s को न्यूनतम रिले शुल्क हुनु पर्छ)</translation>
     </message>
     <message>
-<<<<<<< HEAD
-        <source>Maximum size of data in data carrier transactions we relay and mine (default: %u)</source>
-        <translation>हामीले रिले र खनन गर्ने डाटा वाहक कारोबारको डाटाको अधिकतम आकार (डिफल्ट: %u)</translation>
-    </message>
-    <message>
-        <source>Randomize credentials for every proxy connection. This enables Tor stream isolation (default: %u)</source>
-        <translation>हरेक प्रोक्सी कनेक्सनका लागि क्रेडिन्सियल अनियमित बनाउनुहोस् । यसले टोर स्ट्रिमको अलगावलाई सक्षम पार्छ (डिफल्ट: %u)</translation>
-    </message>
-    <message>
-=======
->>>>>>> 228c1378
         <source>The transaction amount is too small to send after the fee has been deducted</source>
         <translation>कारोबार रकम शुल्क कटौती गरेपछि पठाउँदा धेरै नै सानो हुन्छ</translation>
     </message>
     <message>
-<<<<<<< HEAD
-        <source>Whitelisted peers cannot be DoS banned and their transactions are always relayed, even if they are already in the mempool, useful e.g. for a gateway</source>
-        <translation>श्वेतसूचीका सहकर्मी पहिलैबाट मेमपूल, उपयोगीमा भए पनि उनीहरूलाई DoS banned गर्न सकिँदैन र उनीहरूको कारोबार सधैं रिले हुन्छ, उदाहरण, गेटवेको लाग</translation>
-    </message>
-    <message>
-=======
->>>>>>> 228c1378
         <source>You need to rebuild the database using -reindex to go back to unpruned mode.  This will redownload the entire blockchain</source>
         <translation>तपाईंले काटछाँट नगरेको मोडमा जान पुनः सूचकांक प्रयोग गरेर डाटाबेस पुनर्निर्माण गर्नु पर्ने हुन्छ । यसले सम्पूर्ण ब्लकचेनलाई फेरि डाउनलोड गर्नेछ</translation>
     </message>
