<TS language="ja" version="2.1">
<context>
    <name>AddressBookPage</name>
    <message>
        <source>Right-click to edit address or label</source>
        <translation>右クリックでアドレスまたはラベルを編集</translation>
    </message>
    <message>
        <source>Create a new address</source>
        <translation>新しいアドレスを作成</translation>
    </message>
    <message>
        <source>&amp;New</source>
        <translation>新規(&amp;N)</translation>
    </message>
    <message>
        <source>Copy the currently selected address to the system clipboard</source>
        <translation>現在選択されているアドレスをシステムのクリップボードにコピー</translation>
    </message>
    <message>
        <source>&amp;Copy</source>
        <translation>コピー(&amp;C)</translation>
    </message>
    <message>
        <source>C&amp;lose</source>
        <translation>閉じる(&amp;C)</translation>
    </message>
    <message>
        <source>Delete the currently selected address from the list</source>
        <translation>選択されたアドレスを一覧から削除</translation>
    </message>
    <message>
        <source>Enter address or label to search</source>
        <translation>検索したいアドレスまたはラベルを入力</translation>
    </message>
    <message>
        <source>Export the data in the current tab to a file</source>
        <translation>このタブのデータをファイルにエクスポート</translation>
    </message>
    <message>
        <source>&amp;Export</source>
        <translation>エクスポート (&amp;E)</translation>
    </message>
    <message>
        <source>&amp;Delete</source>
        <translation>削除(&amp;D)</translation>
    </message>
    <message>
        <source>Choose the address to send coins to</source>
        <translation>コインを送りたいアドレスを選択</translation>
    </message>
    <message>
        <source>Choose the address to receive coins with</source>
        <translation>コインを受け取りたいアドレスを選択</translation>
    </message>
    <message>
        <source>C&amp;hoose</source>
        <translation>選択(&amp;C)</translation>
    </message>
    <message>
        <source>Sending addresses</source>
        <translation>送金先アドレス</translation>
    </message>
    <message>
        <source>Receiving addresses</source>
        <translation>受取用アドレス</translation>
    </message>
    <message>
        <source>These are your Qtum addresses for sending payments. Always check the amount and the receiving address before sending coins.</source>
<<<<<<< HEAD
        <translation>これらは支払いを送信するためのあなたの Qtum アドレスです。コインを送信する前に、常に額と受信アドレスを確認してください。</translation>
    </message>
    <message>
        <source>These are your Qtum addresses for receiving payments. It is recommended to use a new receiving address for each transaction.</source>
        <translation>これらは支払いを受け取るためのビットコインアドレスです。トランザクションごとに新しい受け取り用アドレスを作成することが推奨されます。</translation>
=======
        <translation>これらは、あなたが知っている支払い送り先の Qtum アドレスです。コインを送る前に、必ず金額と送金先アドレスを確認してください。</translation>
    </message>
    <message>
        <source>These are your Qtum addresses for receiving payments. It is recommended to use a new receiving address for each transaction.</source>
        <translation>これらは支払いを受け取るための、あなたの Qtum アドレスです。トランザクションごとに新しい受け取り用アドレスを作成することが推奨されます。</translation>
>>>>>>> 9e306671
    </message>
    <message>
        <source>&amp;Copy Address</source>
        <translation>アドレスをコピー(&amp;C)</translation>
    </message>
    <message>
        <source>Copy &amp;Label</source>
        <translation>ラベルをコピー(&amp;L)</translation>
    </message>
    <message>
        <source>&amp;Edit</source>
        <translation>編集(&amp;E)</translation>
    </message>
    <message>
        <source>Export Address List</source>
        <translation>アドレス帳をエクスポート</translation>
    </message>
    <message>
        <source>Comma separated file (*.csv)</source>
        <translation>テキスト CSV (*.csv)</translation>
    </message>
    <message>
        <source>Exporting Failed</source>
        <translation>エクスポートに失敗しました</translation>
    </message>
    <message>
        <source>There was an error trying to save the address list to %1. Please try again.</source>
        <translation>トランザクション履歴を %1 へ保存する際にエラーが発生しました。再試行してください。</translation>
    </message>
</context>
<context>
    <name>AddressTableModel</name>
    <message>
        <source>Label</source>
        <translation>ラベル</translation>
    </message>
    <message>
        <source>Address</source>
        <translation>アドレス</translation>
    </message>
    <message>
        <source>(no label)</source>
        <translation>(ラベル無し)</translation>
    </message>
</context>
<context>
    <name>AskPassphraseDialog</name>
    <message>
        <source>Passphrase Dialog</source>
        <translation>パスフレーズ ダイアログ</translation>
    </message>
    <message>
        <source>Enter passphrase</source>
        <translation>パスフレーズを入力</translation>
    </message>
    <message>
        <source>New passphrase</source>
        <translation>新しいパスフレーズ</translation>
    </message>
    <message>
        <source>Repeat new passphrase</source>
        <translation>新しいパスフレーズをもう一度</translation>
    </message>
    <message>
        <source>Show password</source>
        <translation>パスワードを表示</translation>
    </message>
    <message>
        <source>Enter the new passphrase to the wallet.&lt;br/&gt;Please use a passphrase of &lt;b&gt;ten or more random characters&lt;/b&gt;, or &lt;b&gt;eight or more words&lt;/b&gt;.</source>
        <translation>ウォレットの新しいパスフレーズを入力してください。&lt;br/&gt;&lt;b&gt;10文字以上のランダムな文字&lt;/b&gt;で構成されたものか、&lt;b&gt;8単語以上の単語&lt;/b&gt;で構成されたパスフレーズを使用してください。</translation>
    </message>
    <message>
        <source>Encrypt wallet</source>
        <translation>ウォレットを暗号化</translation>
    </message>
    <message>
        <source>This operation needs your wallet passphrase to unlock the wallet.</source>
        <translation>この操作を続行するには、パスフレーズを入力してウォレットをアンロックする必要があります。</translation>
    </message>
    <message>
        <source>Unlock wallet</source>
        <translation>ウォレットをアンロック</translation>
    </message>
    <message>
        <source>This operation needs your wallet passphrase to decrypt the wallet.</source>
        <translation>この操作を続行するには、パスフレーズを入力してウォレットの暗号化を解除する必要があります。</translation>
    </message>
    <message>
        <source>Decrypt wallet</source>
        <translation>ウォレットの暗号化を解除</translation>
    </message>
    <message>
        <source>Change passphrase</source>
        <translation>パスフレーズの変更</translation>
    </message>
    <message>
        <source>Enter the old passphrase and new passphrase to the wallet.</source>
        <translation>ウォレットの古いパスフレーズおよび新しいパスフレーズを入力してください。</translation>
    </message>
    <message>
        <source>Confirm wallet encryption</source>
        <translation>ウォレットの暗号化の承諾</translation>
    </message>
    <message>
        <source>Warning: If you encrypt your wallet and lose your passphrase, you will &lt;b&gt;LOSE ALL OF YOUR QTUMS&lt;/b&gt;!</source>
<<<<<<< HEAD
        <translation>警告: もしもあなたのウォレットを暗号化してパスフレーズを失ってしまったなら、&lt;b&gt;あなたの Qtum はすべて失われます&lt;/b&gt;!</translation>
=======
        <translation>警告: もしもあなたのウォレットを暗号化してパスフレーズを忘れてしまったら、&lt;b&gt;あなたの Qtum はすべて失われます&lt;/b&gt;！</translation>
>>>>>>> 9e306671
    </message>
    <message>
        <source>Are you sure you wish to encrypt your wallet?</source>
        <translation>本当にウォレットを暗号化しますか?</translation>
    </message>
    <message>
        <source>Wallet encrypted</source>
        <translation>ウォレットの暗号化の完了</translation>
    </message>
    <message>
<<<<<<< HEAD
        <source>%1 will close now to finish the encryption process. Remember that encrypting your wallet cannot fully protect your qtums from being stolen by malware infecting your computer.</source>
        <translation>暗号化処理を完了させるため %1 をいますぐ終了します。ウォレットの暗号化では、コンピュータに感染したマルウェアなどによるビットコインの盗難から完全に守ることはできないことにご注意ください。</translation>
=======
        <source>Your wallet is now encrypted. Remember that encrypting your wallet cannot fully protect your qtums from being stolen by malware infecting your computer.</source>
        <translation>ウォレットの暗号化処理が完了しました。ウォレットを暗号化しても、コンピュータに感染したマルウェアなどによる Qtum の盗難を完全に防ぐことはできないことにご注意ください。</translation>
>>>>>>> 9e306671
    </message>
    <message>
        <source>IMPORTANT: Any previous backups you have made of your wallet file should be replaced with the newly generated, encrypted wallet file. For security reasons, previous backups of the unencrypted wallet file will become useless as soon as you start using the new, encrypted wallet.</source>
        <translation>重要: 今までに作成されたウォレット ファイルのバックアップは、暗号化された新しいウォレット ファイルに置き換える必要があります。セキュリティ上の理由により、暗号化された新しいウォレットを使い始めると、暗号化されていないウォレット ファイルのバックアップはすぐに使えなくなります。</translation>
    </message>
    <message>
        <source>Wallet encryption failed</source>
        <translation>ウォレットの暗号化に失敗</translation>
    </message>
    <message>
        <source>Wallet encryption failed due to an internal error. Your wallet was not encrypted.</source>
        <translation>内部エラーによりウォレットの暗号化に失敗しました。ウォレットは暗号化されませんでした。</translation>
    </message>
    <message>
        <source>The supplied passphrases do not match.</source>
        <translation>入力されたパスフレーズが一致しません。</translation>
    </message>
    <message>
        <source>Wallet unlock failed</source>
        <translation>ウォレットのアンロックに失敗</translation>
    </message>
    <message>
        <source>The passphrase entered for the wallet decryption was incorrect.</source>
        <translation>ウォレットの暗号化解除のパスフレーズが正しくありません。</translation>
    </message>
    <message>
        <source>Wallet decryption failed</source>
        <translation>ウォレットの暗号化解除に失敗</translation>
    </message>
    <message>
        <source>Wallet passphrase was successfully changed.</source>
        <translation>ウォレットのパスフレーズが正常に変更されました。</translation>
    </message>
    <message>
        <source>Warning: The Caps Lock key is on!</source>
        <translation>警告: Caps Lock キーがオンになっています！</translation>
    </message>
</context>
<context>
    <name>BanTableModel</name>
    <message>
        <source>IP/Netmask</source>
        <translation>IPアドレス/ネットマスク</translation>
    </message>
    <message>
        <source>Banned Until</source>
        <translation>Ban 解除予定時刻</translation>
    </message>
</context>
<context>
    <name>QtumGUI</name>
    <message>
        <source>Sign &amp;message...</source>
        <translation>メッセージの署名...(&amp;m)</translation>
    </message>
    <message>
        <source>Synchronizing with network...</source>
        <translation>ネットワークに同期中...</translation>
    </message>
    <message>
        <source>&amp;Overview</source>
        <translation>概要(&amp;O)</translation>
    </message>
    <message>
        <source>Show general overview of wallet</source>
        <translation>ウォレットの概要を見る</translation>
    </message>
    <message>
        <source>&amp;Transactions</source>
        <translation>取引(&amp;T)</translation>
    </message>
    <message>
        <source>Browse transaction history</source>
        <translation>取引履歴を見る</translation>
    </message>
    <message>
        <source>E&amp;xit</source>
        <translation>終了(&amp;E)</translation>
    </message>
    <message>
        <source>Quit application</source>
        <translation>アプリケーションを終了する</translation>
    </message>
    <message>
        <source>&amp;About %1</source>
        <translation>%1 について(&amp;A)</translation>
    </message>
    <message>
        <source>Show information about %1</source>
        <translation>%1 の情報を表示する</translation>
    </message>
    <message>
        <source>About &amp;Qt</source>
        <translation>Qt について(&amp;Q)</translation>
    </message>
    <message>
        <source>Show information about Qt</source>
        <translation>Qt の情報を表示する</translation>
    </message>
    <message>
        <source>&amp;Options...</source>
        <translation>オプション...(&amp;O)</translation>
    </message>
    <message>
        <source>Modify configuration options for %1</source>
        <translation>%1 の設定を変更する</translation>
    </message>
    <message>
        <source>&amp;Encrypt Wallet...</source>
        <translation>ウォレットの暗号化(&amp;E)...</translation>
    </message>
    <message>
        <source>&amp;Backup Wallet...</source>
        <translation>ウォレットのバックアップ(&amp;B)...</translation>
    </message>
    <message>
        <source>&amp;Change Passphrase...</source>
        <translation>パスフレーズの変更(&amp;C)...</translation>
    </message>
    <message>
        <source>Open &amp;URI...</source>
        <translation>URI を開く(&amp;U)...</translation>
    </message>
    <message>
        <source>Wallet:</source>
        <translation>ウォレット:</translation>
    </message>
    <message>
        <source>Click to disable network activity.</source>
        <translation>クリックするとネットワーク活動を無効化します。</translation>
    </message>
    <message>
        <source>Network activity disabled.</source>
        <translation>ネットワーク活動は無効化されました。</translation>
    </message>
    <message>
        <source>Click to enable network activity again.</source>
        <translation>クリックするとネットワーク活動を再び有効化します。</translation>
    </message>
    <message>
        <source>Syncing Headers (%1%)...</source>
        <translation>ヘッダを同期中 (%1%)...</translation>
    </message>
    <message>
        <source>Reindexing blocks on disk...</source>
        <translation>ディスク上のブロックを再インデックス中...</translation>
    </message>
    <message>
        <source>Proxy is &lt;b&gt;enabled&lt;/b&gt;: %1</source>
        <translation>プロキシは&lt;b&gt;有効&lt;/b&gt;: %1</translation>
    </message>
    <message>
        <source>Send coins to a Qtum address</source>
        <translation>Qtum アドレスにコインを送る</translation>
    </message>
    <message>
        <source>Backup wallet to another location</source>
        <translation>ウォレットを他の場所にバックアップする</translation>
    </message>
    <message>
        <source>Change the passphrase used for wallet encryption</source>
        <translation>ウォレット暗号化用パスフレーズを変更する</translation>
    </message>
    <message>
        <source>&amp;Debug window</source>
        <translation>デバッグ ウインドウ(&amp;D)</translation>
    </message>
    <message>
        <source>Open debugging and diagnostic console</source>
        <translation>デバッグ・診断コンソールを開く</translation>
    </message>
    <message>
        <source>&amp;Verify message...</source>
        <translation>メッセージの検証(&amp;V)...</translation>
    </message>
    <message>
        <source>Qtum</source>
        <translation>Qtum</translation>
<<<<<<< HEAD
    </message>
    <message>
        <source>Wallet</source>
        <translation>ウォレット</translation>
=======
>>>>>>> 9e306671
    </message>
    <message>
        <source>&amp;Send</source>
        <translation>送金(&amp;S)</translation>
    </message>
    <message>
        <source>&amp;Receive</source>
        <translation>受取(&amp;R)</translation>
    </message>
    <message>
        <source>&amp;Show / Hide</source>
        <translation>表示 / 非表示(&amp;S)</translation>
    </message>
    <message>
        <source>Show or hide the main Window</source>
        <translation>メイン ウインドウを表示または非表示する</translation>
    </message>
    <message>
        <source>Encrypt the private keys that belong to your wallet</source>
        <translation>ウォレットの秘密鍵を暗号化する</translation>
    </message>
    <message>
        <source>Sign messages with your Qtum addresses to prove you own them</source>
<<<<<<< HEAD
        <translation>あなたが所有していることを証明するために、あなたの Qtum アドレスでメッセージに署名してください</translation>
    </message>
    <message>
        <source>Verify messages to ensure they were signed with specified Qtum addresses</source>
        <translation>指定された Qtum アドレスで署名されたことを確認するためにメッセージを検証します</translation>
=======
        <translation>Qtum アドレスでメッセージに署名して、アドレスを所有していることを証明する</translation>
    </message>
    <message>
        <source>Verify messages to ensure they were signed with specified Qtum addresses</source>
        <translation>メッセージを検証して、指定された Qtum アドレスで署名されたことを確認する</translation>
>>>>>>> 9e306671
    </message>
    <message>
        <source>&amp;File</source>
        <translation>ファイル(&amp;F)</translation>
    </message>
    <message>
        <source>&amp;Settings</source>
        <translation>設定(&amp;S)</translation>
    </message>
    <message>
        <source>&amp;Help</source>
        <translation>ヘルプ(&amp;H)</translation>
    </message>
    <message>
        <source>Tabs toolbar</source>
        <translation>タブツールバー</translation>
    </message>
    <message>
        <source>Request payments (generates QR codes and qtum: URIs)</source>
<<<<<<< HEAD
        <translation>支払いを要求する (QRコードとqtum:ではじまるURIを生成する)</translation>
=======
        <translation>支払いをリクエストする (QRコードと qtum: URIを生成する)&lt;</translation>
>>>>>>> 9e306671
    </message>
    <message>
        <source>Show the list of used sending addresses and labels</source>
        <translation>送金したことがあるアドレスとラベルの一覧を表示する</translation>
    </message>
    <message>
        <source>Show the list of used receiving addresses and labels</source>
        <translation>受け取ったことがあるアドレスとラベルの一覧を表示する</translation>
    </message>
    <message>
        <source>Open a qtum: URI or payment request</source>
<<<<<<< HEAD
        <translation>qtum: URIまたは支払いリクエストを開く</translation>
=======
        <translation>qtum: URIや支払いリクエストを開く</translation>
>>>>>>> 9e306671
    </message>
    <message>
        <source>&amp;Command-line options</source>
        <translation>コマンドラインオプション(&amp;C)</translation>
    </message>
    <message numerus="yes">
        <source>%n active connection(s) to Qtum network</source>
<<<<<<< HEAD
        <translation><numerusform>%n の Qtum ネットワークへのアクティブな接続</numerusform></translation>
=======
        <translation><numerusform>Qtum ネットワークへのアクティブな接続は %n 個</numerusform></translation>
>>>>>>> 9e306671
    </message>
    <message>
        <source>Indexing blocks on disk...</source>
        <translation>ディスク上のブロックをインデックス中...</translation>
    </message>
    <message>
        <source>Processing blocks on disk...</source>
        <translation>ディスク上のブロックを処理中...</translation>
    </message>
    <message numerus="yes">
        <source>Processed %n block(s) of transaction history.</source>
        <translation><numerusform>%n ブロックの取引履歴を処理済み。</numerusform></translation>
    </message>
    <message>
        <source>%1 behind</source>
        <translation>%1 遅延</translation>
    </message>
    <message>
        <source>Last received block was generated %1 ago.</source>
        <translation>最後に受信したブロックは %1 前に生成。</translation>
    </message>
    <message>
        <source>Transactions after this will not yet be visible.</source>
        <translation>これより後の取引はまだ表示されていません。</translation>
    </message>
    <message>
        <source>Error</source>
        <translation>エラー</translation>
    </message>
    <message>
        <source>Warning</source>
        <translation>警告</translation>
    </message>
    <message>
        <source>Information</source>
        <translation>情報</translation>
    </message>
    <message>
        <source>Up to date</source>
        <translation>ブロックは最新</translation>
    </message>
    <message>
<<<<<<< HEAD
        <source>Show the %1 help message to get a list with possible Qtum command-line options</source>
        <translation>有効な Qtum のコマンドライン オプションを見るために %1 のヘルプメッセージを表示します。</translation>
=======
        <source>&amp;Sending addresses</source>
        <translation>送金先アドレス一覧(&amp;S)...</translation>
    </message>
    <message>
        <source>&amp;Receiving addresses</source>
        <translation>受取用アドレス一覧(&amp;R)...</translation>
    </message>
    <message>
        <source>Open Wallet</source>
        <translation>ウォレットを開く</translation>
    </message>
    <message>
        <source>Open a wallet</source>
        <translation>ウォレットを開く</translation>
    </message>
    <message>
        <source>Close Wallet...</source>
        <translation>ウォレットを閉じる</translation>
    </message>
    <message>
        <source>Close wallet</source>
        <translation>ウォレットを閉じる</translation>
    </message>
    <message>
        <source>Show the %1 help message to get a list with possible Qtum command-line options</source>
        <translation>%1 のヘルプ メッセージを表示して、使用可能な XPChain のコマンドライン オプションの一覧を見る。</translation>
    </message>
    <message>
        <source>default wallet</source>
        <translation>デフォルトウォレット</translation>
    </message>
    <message>
        <source>Opening Wallet &lt;b&gt;%1&lt;/b&gt;...</source>
        <translation>ウォレット &lt;b&gt;%1&lt;/b&gt;を開いています...</translation>
    </message>
    <message>
        <source>Open Wallet Failed</source>
        <translation>ウォレットを開くことに失敗しました</translation>
    </message>
    <message>
        <source>&amp;Window</source>
        <translation>ウインドウ (&amp;W)</translation>
    </message>
    <message>
        <source>Minimize</source>
        <translation>最小化</translation>
    </message>
    <message>
        <source>Zoom</source>
        <translation>拡大／縮小</translation>
    </message>
    <message>
        <source>Restore</source>
        <translation>元に戻す</translation>
    </message>
    <message>
        <source>Main Window</source>
        <translation>メインウィンドウ</translation>
>>>>>>> 9e306671
    </message>
    <message>
        <source>%1 client</source>
        <translation>%1 クライアント</translation>
    </message>
    <message>
        <source>Connecting to peers...</source>
        <translation>ピアに接続中...</translation>
    </message>
    <message>
        <source>Catching up...</source>
        <translation>遅延取戻し中...</translation>
    </message>
    <message>
        <source>Date: %1
</source>
        <translation>日付: %1
</translation>
    </message>
    <message>
        <source>Amount: %1
</source>
        <translation>金額: %1
</translation>
    </message>
    <message>
        <source>Wallet: %1
</source>
        <translation>ウォレット: %1
</translation>
    </message>
    <message>
        <source>Type: %1
</source>
        <translation>種別: %1
</translation>
    </message>
    <message>
        <source>Label: %1
</source>
        <translation>ラベル: %1
</translation>
    </message>
    <message>
        <source>Address: %1
</source>
        <translation>アドレス: %1
</translation>
    </message>
    <message>
        <source>Sent transaction</source>
        <translation>送金取引</translation>
    </message>
    <message>
        <source>Incoming transaction</source>
        <translation>入金取引</translation>
    </message>
    <message>
        <source>HD key generation is &lt;b&gt;enabled&lt;/b&gt;</source>
        <translation>HD鍵生成は&lt;b&gt;有効&lt;/b&gt;</translation>
    </message>
    <message>
        <source>HD key generation is &lt;b&gt;disabled&lt;/b&gt;</source>
        <translation>HD鍵生成は&lt;b&gt;無効&lt;/b&gt;</translation>
    </message>
    <message>
        <source>Private key &lt;b&gt;disabled&lt;/b&gt;</source>
        <translation>秘密鍵は&lt;b&gt;無効&lt;/b&gt;</translation>
    </message>
    <message>
        <source>Wallet is &lt;b&gt;encrypted&lt;/b&gt; and currently &lt;b&gt;unlocked&lt;/b&gt;</source>
        <translation>ウォレットは&lt;b&gt;暗号化済み&lt;/b&gt;・&lt;b&gt;アンロック状態&lt;/b&gt;</translation>
    </message>
    <message>
        <source>Wallet is &lt;b&gt;encrypted&lt;/b&gt; and currently &lt;b&gt;locked&lt;/b&gt;</source>
        <translation>ウォレットは&lt;b&gt;暗号化済み&lt;/b&gt;・&lt;b&gt;ロック状態&lt;/b&gt;</translation>
    </message>
    <message>
        <source>A fatal error occurred. Qtum can no longer continue safely and will quit.</source>
<<<<<<< HEAD
        <translation>致命的なエラーが発生しました。Qtum は安全に継続することができず終了するでしょう。</translation>
=======
        <translation>致命的なエラーが発生しました。Qtum を安全に動作し続けることができないため終了します。</translation>
>>>>>>> 9e306671
    </message>
</context>
<context>
    <name>CoinControlDialog</name>
    <message>
        <source>Coin Selection</source>
        <translation>コインの選択</translation>
    </message>
    <message>
        <source>Quantity:</source>
        <translation>選択数:</translation>
    </message>
    <message>
        <source>Bytes:</source>
        <translation>バイト数:</translation>
    </message>
    <message>
        <source>Amount:</source>
        <translation>金額:</translation>
    </message>
    <message>
        <source>Fee:</source>
        <translation>手数料:</translation>
    </message>
    <message>
        <source>Dust:</source>
        <translation>ダスト：</translation>
    </message>
    <message>
        <source>After Fee:</source>
        <translation>手数料差引後金額:</translation>
    </message>
    <message>
        <source>Change:</source>
        <translation>お釣り:</translation>
    </message>
    <message>
        <source>(un)select all</source>
        <translation>全て選択/選択解除</translation>
    </message>
    <message>
        <source>Tree mode</source>
        <translation>ツリーモード</translation>
    </message>
    <message>
        <source>List mode</source>
        <translation>リストモード</translation>
    </message>
    <message>
        <source>Amount</source>
        <translation>金額</translation>
    </message>
    <message>
        <source>Received with label</source>
        <translation>対応するラベル</translation>
    </message>
    <message>
        <source>Received with address</source>
        <translation>対応するアドレス</translation>
    </message>
    <message>
        <source>Date</source>
        <translation>日時</translation>
    </message>
    <message>
        <source>Confirmations</source>
        <translation>検証数</translation>
    </message>
    <message>
        <source>Confirmed</source>
        <translation>検証済み</translation>
    </message>
    <message>
        <source>Copy address</source>
        <translation>アドレスをコピー</translation>
    </message>
    <message>
        <source>Copy label</source>
        <translation>ラベルをコピー</translation>
    </message>
    <message>
        <source>Copy amount</source>
        <translation>金額をコピー</translation>
    </message>
    <message>
        <source>Copy transaction ID</source>
        <translation>取引 ID をコピー</translation>
    </message>
    <message>
        <source>Lock unspent</source>
        <translation>未使用トランザクションをロック</translation>
    </message>
    <message>
        <source>Unlock unspent</source>
        <translation>未使用トランザクションのロックを解除</translation>
    </message>
    <message>
        <source>Copy quantity</source>
        <translation>選択数をコピー</translation>
    </message>
    <message>
        <source>Copy fee</source>
        <translation>手数料をコピーす</translation>
    </message>
    <message>
        <source>Copy after fee</source>
        <translation>手数料差引後金額をコピー</translation>
    </message>
    <message>
        <source>Copy bytes</source>
        <translation>バイト数をコピー</translation>
    </message>
    <message>
        <source>Copy dust</source>
        <translation>ダストをコピー</translation>
    </message>
    <message>
        <source>Copy change</source>
        <translation>お釣りをコピー</translation>
    </message>
    <message>
        <source>(%1 locked)</source>
        <translation>(ロック済み %1個)</translation>
    </message>
    <message>
        <source>yes</source>
        <translation>はい</translation>
    </message>
    <message>
        <source>no</source>
        <translation>いいえ</translation>
    </message>
    <message>
        <source>This label turns red if any recipient receives an amount smaller than the current dust threshold.</source>
        <translation>受取額が現在のダスト閾値を下回るアドレスがひとつでもあると、このラベルが赤くなります。</translation>
    </message>
    <message>
        <source>Can vary +/- %1 satoshi(s) per input.</source>
        <translation>ひとつの入力につき %1 satoshi 前後ずれることがあります。</translation>
    </message>
    <message>
        <source>(no label)</source>
        <translation>(ラベル無し)</translation>
    </message>
    <message>
        <source>change from %1 (%2)</source>
        <translation>%1 (%2) からのおつり</translation>
    </message>
    <message>
        <source>(change)</source>
        <translation>(おつり)</translation>
    </message>
</context>
<context>
    <name>EditAddressDialog</name>
    <message>
        <source>Edit Address</source>
        <translation>アドレスを編集</translation>
    </message>
    <message>
        <source>&amp;Label</source>
        <translation>ラベル(&amp;L)</translation>
    </message>
    <message>
        <source>The label associated with this address list entry</source>
        <translation>このアドレス帳項目のラベル</translation>
    </message>
    <message>
        <source>The address associated with this address list entry. This can only be modified for sending addresses.</source>
        <translation>このアドレス帳項目のアドレス。アドレスは送金先アドレスの場合のみ編集することができます。</translation>
    </message>
    <message>
        <source>&amp;Address</source>
        <translation>アドレス(&amp;A)</translation>
    </message>
    <message>
        <source>New sending address</source>
        <translation>新しい送金先アドレス</translation>
    </message>
    <message>
        <source>Edit receiving address</source>
        <translation>受取用アドレスを編集</translation>
    </message>
    <message>
        <source>Edit sending address</source>
        <translation>送金先アドレスを編集</translation>
    </message>
    <message>
        <source>The entered address "%1" is not a valid Qtum address.</source>
        <translation>入力されたアドレス "%1" は無効な Qtum アドレスです。</translation>
    </message>
    <message>
        <source>Address "%1" already exists as a receiving address with label "%2" and so cannot be added as a sending address.</source>
        <translation>アドレス "%1" は既に受取用アドレスにラベル "%2" として存在するので、送金先アドレスとしては追加できません。</translation>
    </message>
    <message>
        <source>The entered address "%1" is already in the address book with label "%2".</source>
        <translation>入力されたアドレス "%1" は既にラベル "%2" としてアドレス帳に存在します｡</translation>
    </message>
    <message>
        <source>Could not unlock wallet.</source>
        <translation>ウォレットをアンロックできませんでした。</translation>
    </message>
    <message>
        <source>New key generation failed.</source>
        <translation>新しい鍵の生成に失敗しました。</translation>
    </message>
</context>
<context>
    <name>FreespaceChecker</name>
    <message>
        <source>A new data directory will be created.</source>
        <translation>新しいデータ ディレクトリが作成されます。</translation>
    </message>
    <message>
        <source>name</source>
        <translation>ディレクトリ名</translation>
    </message>
    <message>
        <source>Directory already exists. Add %1 if you intend to create a new directory here.</source>
        <translation>ディレクトリが既に存在します。新しいディレクトリを作りたい場合は %1 と追記してください。</translation>
    </message>
    <message>
        <source>Path already exists, and is not a directory.</source>
        <translation>パスが存在しますがディレクトリではありません。</translation>
    </message>
    <message>
        <source>Cannot create data directory here.</source>
        <translation>ここにデータ ディレクトリを作成することはできません。</translation>
    </message>
</context>
<context>
    <name>HelpMessageDialog</name>
    <message>
        <source>version</source>
        <translation>バージョン</translation>
    </message>
    <message>
        <source>(%1-bit)</source>
        <translation>(%1 ビット)</translation>
    </message>
    <message>
        <source>About %1</source>
        <translation>%1 について</translation>
    </message>
    <message>
        <source>Command-line options</source>
        <translation>コマンドライン オプション</translation>
    </message>
</context>
<context>
    <name>Intro</name>
    <message>
        <source>Welcome</source>
        <translation>ようこそ</translation>
    </message>
    <message>
        <source>Welcome to %1.</source>
        <translation>%1 へようこそ。</translation>
    </message>
    <message>
        <source>As this is the first time the program is launched, you can choose where %1 will store its data.</source>
        <translation>これはプログラムの最初の起動です。%1 がデータを保存する場所を選択してください。</translation>
    </message>
    <message>
        <source>When you click OK, %1 will begin to download and process the full %4 block chain (%2GB) starting with the earliest transactions in %3 when %4 initially launched.</source>
        <translation>OKをクリックすると、%1 は %4 がリリースされた%3年最初の取引からの完全な %4 ブロックチェーン（%2GB）のダウンロードおよび処理を開始します。</translation>
    </message>
    <message>
        <source>This initial synchronisation is very demanding, and may expose hardware problems with your computer that had previously gone unnoticed. Each time you run %1, it will continue downloading where it left off.</source>
        <translation>この初回同期には多大なリソースを消費し、あなたのコンピュータでこれまで見つからなかったハードウェア上の問題が発生する場合があります。%1 を実行する度に、中断された時点からダウンロードを再開します。</translation>
    </message>
    <message>
        <source>If you have chosen to limit block chain storage (pruning), the historical data must still be downloaded and processed, but will be deleted afterward to keep your disk usage low.</source>
        <translation>ブロックチェーンの保存容量に制限を設けること（剪定）を選択した場合にも、過去のデータのダウンロードおよび処理が必要になります。しかし、これらのデータはディスク使用量を低く抑えるために、後で削除されます。</translation>
    </message>
    <message>
        <source>Use the default data directory</source>
        <translation>デフォルトのデータ ディレクトリを使用</translation>
    </message>
    <message>
        <source>Use a custom data directory:</source>
        <translation>カスタム データ ディレクトリを使用:</translation>
    </message>
    <message>
        <source>Qtum</source>
        <translation>Qtum</translation>
    </message>
    <message>
        <source>At least %1 GB of data will be stored in this directory, and it will grow over time.</source>
        <translation>最低でも%1 GBのデータをこのディレクトリに保存する必要があります。またこのデータは時間とともに増加していきます。</translation>
    </message>
    <message>
        <source>Approximately %1 GB of data will be stored in this directory.</source>
        <translation>約%1 GBのデータがこのディレクトリに保存されます。</translation>
    </message>
    <message>
        <source>%1 will download and store a copy of the Qtum block chain.</source>
<<<<<<< HEAD
        <translation>%1はQtumのブロックチェーンの複製をダウンロードし保存します。</translation>
=======
        <translation>%1 は Qtum ブロックチェーンのコピーをダウンロードし保存します。</translation>
>>>>>>> 9e306671
    </message>
    <message>
        <source>The wallet will also be stored in this directory.</source>
        <translation>ウォレットもこのディレクトリに保存されます。</translation>
    </message>
    <message>
        <source>Error: Specified data directory "%1" cannot be created.</source>
        <translation>エラー: 指定のデータディレクトリ "%1" を作成できません。</translation>
    </message>
    <message>
        <source>Error</source>
        <translation>エラー</translation>
    </message>
    <message numerus="yes">
        <source>%n GB of free space available</source>
        <translation><numerusform>利用可能な空き容量 %n GB</numerusform></translation>
    </message>
    <message numerus="yes">
        <source>(of %n GB needed)</source>
        <translation><numerusform>(%n GB必要)</numerusform></translation>
    </message>
</context>
<context>
    <name>ModalOverlay</name>
    <message>
        <source>Form</source>
        <translation>フォーム</translation>
    </message>
    <message>
        <source>Recent transactions may not yet be visible, and therefore your wallet's balance might be incorrect. This information will be correct once your wallet has finished synchronizing with the qtum network, as detailed below.</source>
<<<<<<< HEAD
        <translation>確認できない最近のトランザクションがあるかもしれません。これによりウォレットの残高は不正確なものである可能性があります。この情報はウォレットが一度ビットコインネットワークへの同期が完了すると正確なものとなります。詳細は下記を参照してください。</translation>
    </message>
    <message>
        <source>Attempting to spend qtums that are affected by not-yet-displayed transactions will not be accepted by the network.</source>
        <translation>まだ表示されていないトランザクションが影響するビットコインを使用しようとすると、ネットワークから認証がなされないでしょう。</translation>
=======
        <translation>最近の取引がまだ表示されていない可能性があります。そのため、ウォレットの残高が正しく表示されていないかもしれません。この情報は、ウォレットが Qtum ネットワークへの同期が完了すると正確なものとなります。詳細は下記を参照してください。</translation>
    </message>
    <message>
        <source>Attempting to spend qtums that are affected by not-yet-displayed transactions will not be accepted by the network.</source>
        <translation>まだ表示されていない取引が関係する Qtum を使用しようとすると、ネットワークから認証を受けられません。</translation>
>>>>>>> 9e306671
    </message>
    <message>
        <source>Number of blocks left</source>
        <translation>残りのブロック数</translation>
    </message>
    <message>
        <source>Unknown...</source>
        <translation>不明...</translation>
    </message>
    <message>
        <source>Last block time</source>
        <translation>最終ブロックの日時</translation>
    </message>
    <message>
        <source>Progress</source>
        <translation>進捗</translation>
    </message>
    <message>
        <source>Progress increase per hour</source>
        <translation>一時間あたりの進捗増加</translation>
    </message>
    <message>
        <source>calculating...</source>
        <translation>計算中...</translation>
    </message>
    <message>
        <source>Estimated time left until synced</source>
        <translation>同期完了までの推定残り時間</translation>
    </message>
    <message>
        <source>Hide</source>
        <translation>隠す</translation>
    </message>
    </context>
<context>
    <name>OpenURIDialog</name>
    <message>
        <source>Open URI</source>
        <translation>URIを開く</translation>
    </message>
    <message>
        <source>Open payment request from URI or file</source>
        <translation>URIまたはファイルから支払いリクエストを開く</translation>
    </message>
    <message>
        <source>URI:</source>
        <translation>URI:</translation>
    </message>
    <message>
        <source>Select payment request file</source>
        <translation>支払いリクエストファイルを選択</translation>
    </message>
    <message>
        <source>Select payment request file to open</source>
        <translation>支払いリクエストファイルを選択</translation>
    </message>
</context>
<context>
    <name>OptionsDialog</name>
    <message>
        <source>Options</source>
        <translation>設定</translation>
    </message>
    <message>
        <source>&amp;Main</source>
        <translation>メイン(&amp;M)</translation>
    </message>
    <message>
        <source>Automatically start %1 after logging in to the system.</source>
        <translation>システムにログインした際、自動的に %1 を起動する。</translation>
    </message>
    <message>
        <source>&amp;Start %1 on system login</source>
        <translation>システムのログイン時に %1 を起動(&amp;S)</translation>
    </message>
    <message>
        <source>Size of &amp;database cache</source>
        <translation>データベースキャッシュのサイズ(&amp;D)</translation>
    </message>
    <message>
        <source>Number of script &amp;verification threads</source>
        <translation>スクリプト検証用スレッド数(&amp;V)</translation>
    </message>
    <message>
        <source>IP address of the proxy (e.g. IPv4: 127.0.0.1 / IPv6: ::1)</source>
        <translation>プロキシのIPアドレス (例 IPv4: 127.0.0.1 / IPv6: ::1)</translation>
    </message>
    <message>
        <source>Shows if the supplied default SOCKS5 proxy is used to reach peers via this network type.</source>
        <translation>指定されたデフォルト SOCKS5 プロキシが、このネットワークタイプ経由でピアに接続しているかどうか。</translation>
    </message>
    <message>
        <source>Use separate SOCKS&amp;5 proxy to reach peers via Tor hidden services:</source>
        <translation>Tor秘匿サービス経由でピアに接続するために専用の SOCKS5 プロキシを利用する(&amp;5):</translation>
    </message>
    <message>
        <source>Hide the icon from the system tray.</source>
        <translation>システムトレイのアイコンを隠す</translation>
    </message>
    <message>
        <source>&amp;Hide tray icon</source>
        <translation>トレイアイコンを隠す(&amp;H)</translation>
    </message>
    <message>
        <source>Minimize instead of exit the application when the window is closed. When this option is enabled, the application will be closed only after selecting Exit in the menu.</source>
        <translation>ウィンドウが閉じられたとき、アプリケーションを終了するのではなく最小化します。このオプションが有効の場合、メニューから終了が選択されたときのみアプリケーションが終了します。</translation>
    </message>
    <message>
        <source>Third party URLs (e.g. a block explorer) that appear in the transactions tab as context menu items. %s in the URL is replaced by transaction hash. Multiple URLs are separated by vertical bar |.</source>
        <translation>取引タブのコンテキストメニュー項目に表示する、サードパーティURL（例: ブロックエクスプローラ）。URL中の %s は取引のハッシュ値に置き換えられます。半角垂直バー | で区切ることで、複数のURLを指定できます。</translation>
    </message>
    <message>
        <source>Open the %1 configuration file from the working directory.</source>
        <translation>作業ディレクトリ内の %1 の設定ファイルを開く。</translation>
    </message>
    <message>
        <source>Open Configuration File</source>
        <translation>設定ファイルを開く</translation>
    </message>
    <message>
        <source>Reset all client options to default.</source>
        <translation>全ての設定を初期値に戻す。</translation>
    </message>
    <message>
        <source>&amp;Reset Options</source>
        <translation>オプションをリセット(&amp;R)</translation>
    </message>
    <message>
        <source>&amp;Network</source>
        <translation>ネットワーク(&amp;N)</translation>
    </message>
    <message>
        <source>Disables some advanced features but all blocks will still be fully validated. Reverting this setting requires re-downloading the entire blockchain. Actual disk usage may be somewhat higher.</source>
        <translation>いくつかの高度な機能は無効になりますが、全てのブロックが完全に検証されることは変わりません。この設定を元に戻すには、ブロックチェーン全体を再ダウンロードする必要があります。実際のディスク使用量は若干多くなる場合があります。</translation>
    </message>
    <message>
        <source>Prune &amp;block storage to</source>
        <translation>ブロックの保存容量を次の値までに剪定する(&amp;amp;B):</translation>
    </message>
    <message>
        <source>GB</source>
        <translation>GB</translation>
    </message>
    <message>
        <source>Reverting this setting requires re-downloading the entire blockchain.</source>
        <translation>この設定を元に戻すには、ブロック チェーン全体を再ダウンロードする必要があります。</translation>
    </message>
    <message>
        <source>MiB</source>
        <translation>MiB</translation>
    </message>
    <message>
        <source>(0 = auto, &lt;0 = leave that many cores free)</source>
        <translation>(0 = 自動、0以上 = 指定した数のコアを解放する)</translation>
    </message>
    <message>
        <source>W&amp;allet</source>
        <translation>ウォレット(&amp;A)</translation>
    </message>
    <message>
        <source>Expert</source>
        <translation>上級者向け機能</translation>
    </message>
    <message>
        <source>Enable coin &amp;control features</source>
        <translation>コインコントロール機能を有効化する(&amp;C)</translation>
    </message>
    <message>
        <source>If you disable the spending of unconfirmed change, the change from a transaction cannot be used until that transaction has at least one confirmation. This also affects how your balance is computed.</source>
        <translation>未承認のお釣りを使用しない場合、取引が最低1回検証されるまではその取引のお釣りは利用できなくなります。これは残高の計算方法にも影響します。</translation>
    </message>
    <message>
        <source>&amp;Spend unconfirmed change</source>
        <translation>未検証のお釣りを使用する(&amp;S)</translation>
    </message>
    <message>
        <source>Automatically open the Qtum client port on the router. This only works when your router supports UPnP and it is enabled.</source>
<<<<<<< HEAD
        <translation>自動的にルーター上の Qtum クライアントのポートを開きます。あなたのルーターが UPnP に対応していて、それが有効になっている場合に作動します。</translation>
=======
        <translation>自動的にルーター上の Qtum クライアントのポートを開放します。あなたのルーターが UPnP に対応していて、それが有効になっている場合のみ動作します。</translation>
>>>>>>> 9e306671
    </message>
    <message>
        <source>Map port using &amp;UPnP</source>
        <translation>UPnP を使ってポートを割り当てる(&amp;U)</translation>
    </message>
    <message>
        <source>Accept connections from outside.</source>
        <translation>外部からの接続を許可する。</translation>
    </message>
    <message>
        <source>Allow incomin&amp;g connections</source>
        <translation>外部からの接続を許可する(&amp;G)</translation>
    </message>
    <message>
        <source>Connect to the Qtum network through a SOCKS5 proxy.</source>
<<<<<<< HEAD
        <translation>SOCKS5 プロキシ経由でQtumネットワークに接続する</translation>
=======
        <translation>SOCKS5 プロキシ経由で Qtum ネットワークに接続する。</translation>
>>>>>>> 9e306671
    </message>
    <message>
        <source>&amp;Connect through SOCKS5 proxy (default proxy):</source>
        <translation>SOCKS5 プロキシ経由で接続する（デフォルトプロキシ）(&amp;C):</translation>
    </message>
    <message>
        <source>Proxy &amp;IP:</source>
        <translation>プロキシ IP(&amp;I):</translation>
    </message>
    <message>
        <source>&amp;Port:</source>
        <translation>ポート(&amp;P):</translation>
    </message>
    <message>
        <source>Port of the proxy (e.g. 9050)</source>
        <translation>プロキシのポート番号（例: 9050）</translation>
    </message>
    <message>
        <source>Used for reaching peers via:</source>
        <translation>ピアへの接続手段:</translation>
    </message>
    <message>
        <source>IPv4</source>
        <translation>IPv4</translation>
    </message>
    <message>
        <source>IPv6</source>
        <translation>IPv6</translation>
    </message>
    <message>
        <source>Tor</source>
        <translation>Tor</translation>
    </message>
    <message>
        <source>Connect to the Qtum network through a separate SOCKS5 proxy for Tor hidden services.</source>
<<<<<<< HEAD
        <translation>Tor秘匿サービスを利用するため、独立なSOCKS5プロキシ経由でQtumネットワークに接続する</translation>
=======
        <translation>Tor秘匿サービスを利用するため、専用の SOCKS5 プロキシ経由で Qtum ネットワークに接続する。</translation>
>>>>>>> 9e306671
    </message>
    <message>
        <source>&amp;Window</source>
        <translation>ウインドウ(&amp;W)</translation>
    </message>
    <message>
        <source>Show only a tray icon after minimizing the window.</source>
        <translation>ウインドウを最小化したあとトレイ アイコンのみ表示する。</translation>
    </message>
    <message>
        <source>&amp;Minimize to the tray instead of the taskbar</source>
        <translation>タスクバーではなくトレイに最小化(&amp;M)</translation>
    </message>
    <message>
        <source>M&amp;inimize on close</source>
        <translation>閉じるときに最小化(&amp;I)</translation>
    </message>
    <message>
        <source>&amp;Display</source>
        <translation>表示(&amp;D)</translation>
    </message>
    <message>
        <source>User Interface &amp;language:</source>
        <translation>ユーザインターフェースの言語(&amp;L):</translation>
    </message>
    <message>
        <source>The user interface language can be set here. This setting will take effect after restarting %1.</source>
        <translation>ユーザーインターフェイスの言語を設定できます。設定を反映するには %1 の再起動が必要です。</translation>
    </message>
    <message>
        <source>&amp;Unit to show amounts in:</source>
        <translation>金額の表示単位(&amp;U):</translation>
    </message>
    <message>
        <source>Choose the default subdivision unit to show in the interface and when sending coins.</source>
        <translation>インターフェイスや送金時に使用する単位を選択する。</translation>
    </message>
    <message>
        <source>Whether to show coin control features or not.</source>
        <translation>コインコントロール機能を表示するかどうか。</translation>
    </message>
    <message>
        <source>&amp;Third party transaction URLs</source>
        <translation>サードパーティの取引確認URL(&amp;T)</translation>
    </message>
    <message>
        <source>Options set in this dialog are overridden by the command line or in the configuration file:</source>
        <translation>このダイアログで指定したオプションは、コマンドラインや設定ファイルの内容でオーバーライドされます:</translation>
    </message>
    <message>
        <source>&amp;OK</source>
        <translation>&amp;OK</translation>
    </message>
    <message>
        <source>&amp;Cancel</source>
        <translation>キャンセル(&amp;C)</translation>
    </message>
    <message>
        <source>default</source>
        <translation>初期値</translation>
    </message>
    <message>
        <source>none</source>
        <translation>なし</translation>
    </message>
    <message>
        <source>Confirm options reset</source>
        <translation>設定リセットの確認</translation>
    </message>
    <message>
        <source>Client restart required to activate changes.</source>
        <translation>変更を有効化するにはクライアントを再起動する必要があります。</translation>
    </message>
    <message>
        <source>Client will be shut down. Do you want to proceed?</source>
        <translation>クライアントを終了します。よろしいですか？</translation>
    </message>
    <message>
        <source>Configuration options</source>
        <translation>設定オプション</translation>
    </message>
    <message>
        <source>The configuration file is used to specify advanced user options which override GUI settings. Additionally, any command-line options will override this configuration file.</source>
        <translation>設定ファイルは、GUIでの設定を上書きする高度なユーザーオプションを指定するためのものです。また、コマンドラインオプションはこの設定ファイルの内容も上書きします</translation>
    </message>
    <message>
        <source>Error</source>
        <translation>エラー</translation>
    </message>
    <message>
        <source>The configuration file could not be opened.</source>
        <translation>設定ファイルを開くことができませんでした。</translation>
    </message>
    <message>
        <source>This change would require a client restart.</source>
        <translation>この変更はクライアントの再起動が必要です。</translation>
    </message>
    <message>
        <source>The supplied proxy address is invalid.</source>
        <translation>プロキシアドレスが無効です。</translation>
    </message>
</context>
<context>
    <name>OverviewPage</name>
    <message>
        <source>Form</source>
        <translation>フォーム</translation>
    </message>
    <message>
        <source>The displayed information may be out of date. Your wallet automatically synchronizes with the Qtum network after a connection is established, but this process has not completed yet.</source>
<<<<<<< HEAD
        <translation>表示された情報は古いかもしれません。接続が確立されると、あなたのウォレットは Qtum ネットワークと自動的に同期しますが、このプロセスはまだ完了していません。</translation>
=======
        <translation>表示されている情報は古い可能性があります。ウォレットは接続確立後に Qtum ネットワークと自動的に同期しますが、同期処理はまだ完了していません。</translation>
>>>>>>> 9e306671
    </message>
    <message>
        <source>Watch-only:</source>
        <translation>ウォッチ限定:</translation>
    </message>
    <message>
        <source>Available:</source>
        <translation>利用可能:</translation>
    </message>
    <message>
        <source>Your current spendable balance</source>
        <translation>送金可能な残高</translation>
    </message>
    <message>
        <source>Pending:</source>
        <translation>検証待ち:</translation>
    </message>
    <message>
        <source>Total of transactions that have yet to be confirmed, and do not yet count toward the spendable balance</source>
        <translation>取引が未承認で残高に反映されていない総額</translation>
    </message>
    <message>
        <source>Immature:</source>
        <translation>未成熟:</translation>
    </message>
    <message>
        <source>Mined balance that has not yet matured</source>
        <translation>採掘された未成熟な残高</translation>
    </message>
    <message>
        <source>Balances</source>
        <translation>残高</translation>
    </message>
    <message>
        <source>Total:</source>
        <translation>合計:</translation>
    </message>
    <message>
        <source>Your current total balance</source>
        <translation>現在の残高の総計</translation>
    </message>
    <message>
        <source>Your current balance in watch-only addresses</source>
        <translation>ウォッチ限定アドレス内の現在の残高</translation>
    </message>
    <message>
        <source>Spendable:</source>
        <translation>送金可能:</translation>
    </message>
    <message>
        <source>Recent transactions</source>
        <translation>最近の取引</translation>
    </message>
    <message>
        <source>Unconfirmed transactions to watch-only addresses</source>
        <translation>ウォッチ限定アドレスの未承認取引</translation>
    </message>
    <message>
        <source>Mined balance in watch-only addresses that has not yet matured</source>
        <translation>ウォッチ限定アドレスで採掘された未成熟な残高</translation>
    </message>
    <message>
        <source>Current total balance in watch-only addresses</source>
        <translation>ウォッチ限定アドレスの現在の残高の総計</translation>
    </message>
</context>
<context>
    <name>PaymentServer</name>
    <message>
        <source>Payment request error</source>
        <translation>支払いリクエスト エラー</translation>
    </message>
    <message>
        <source>Cannot start qtum: click-to-pay handler</source>
        <translation>Qtum を起動できません: click-to-pay handler</translation>
    </message>
    <message>
        <source>URI handling</source>
        <translation>URIの処理</translation>
    </message>
    <message>
        <source>'qtum://' is not a valid URI. Use 'qtum:' instead.</source>
        <translation>'qtum://' は正しいURIではありません｡ 'qtum:'を使用してください｡</translation>
    </message>
    <message>
<<<<<<< HEAD
        <source>'qtum://' is not a valid URI. Use 'qtum:' instead.</source>
        <translation>'qtum://' は正しいURIではありません｡ 'qtum:'を利用してください｡</translation>
=======
        <source>You are using a BIP70 URL which will be unsupported in the future.</source>
        <translation>将来サポートされなくなる予定のBIP70形式のURLをお使いです。</translation>
>>>>>>> 9e306671
    </message>
    <message>
        <source>Payment request fetch URL is invalid: %1</source>
        <translation>支払いリクエストの取得先URLが無効です: %1</translation>
    </message>
    <message>
        <source>Cannot process payment request because BIP70 support was not compiled in.</source>
        <translation>BIP70のサポートが組み込まれていないため、支払いリクエストを処理することができません。</translation>
    </message>
    <message>
        <source>Invalid payment address %1</source>
        <translation>支払い先アドレス「 %1 」は無効です</translation>
    </message>
    <message>
        <source>URI cannot be parsed! This can be caused by an invalid Qtum address or malformed URI parameters.</source>
<<<<<<< HEAD
        <translation>URI を解析できません! これは無効な Qtum アドレスあるいは不正な形式の URI パラメーターによって引き起こされる場合があります。</translation>
=======
        <translation>URIを解析できませんでした！ Qtum アドレスが無効であるか、URIパラメーターが不正な形式である可能性があります。</translation>
>>>>>>> 9e306671
    </message>
    <message>
        <source>Payment request file handling</source>
        <translation>支払いリクエストファイルの処理</translation>
    </message>
    <message>
        <source>Payment request file cannot be read! This can be caused by an invalid payment request file.</source>
        <translation>支払いリクエストファイルを読み込めませんでした！ 無効な支払いリクエストファイルである可能性があります。</translation>
    </message>
    <message>
        <source>Payment request rejected</source>
        <translation>支払いリクエストの拒否</translation>
    </message>
    <message>
        <source>Payment request network doesn't match client network.</source>
        <translation>支払いリクエストのネットワークが現在のクライアントのネットワークと一致しません。</translation>
    </message>
    <message>
        <source>Payment request expired.</source>
        <translation>支払いリクエストが期限切れです。</translation>
    </message>
    <message>
        <source>Payment request is not initialized.</source>
        <translation>支払いリクエストが初期化されていません。</translation>
    </message>
    <message>
        <source>Unverified payment requests to custom payment scripts are unsupported.</source>
        <translation>カスタム支払いスクリプトに対する、未検証支払いリクエストはサポートされていません。</translation>
    </message>
    <message>
        <source>Invalid payment request.</source>
        <translation>無効な支払いリクエストです。</translation>
    </message>
    <message>
        <source>Requested payment amount of %1 is too small (considered dust).</source>
        <translation>リクエストされた支払い額 %1 は小さすぎます（ダストとみなされてしまいます)。</translation>
    </message>
    <message>
        <source>Refund from %1</source>
        <translation>%1 からのお釣り</translation>
    </message>
    <message>
        <source>Payment request %1 is too large (%2 bytes, allowed %3 bytes).</source>
        <translation>支払いリクエスト %1 は大きすぎます（サイズ: %2バイト / 最大処理可能サイズ: %3バイト）。</translation>
    </message>
    <message>
        <source>Error communicating with %1: %2</source>
        <translation>%1 との通信時にエラーが発生しました: %2</translation>
    </message>
    <message>
        <source>Payment request cannot be parsed!</source>
        <translation>支払いリクエストを解析できませんでした！</translation>
    </message>
    <message>
        <source>Bad response from server %1</source>
        <translation>%1 サーバーの応答が無効でした</translation>
    </message>
    <message>
        <source>Network request error</source>
        <translation>ネットワーク リクエストエラー</translation>
    </message>
    <message>
        <source>Payment acknowledged</source>
        <translation>支払いは承認されました</translation>
    </message>
</context>
<context>
    <name>PeerTableModel</name>
    <message>
        <source>User Agent</source>
        <translation>ユーザーエージェント</translation>
    </message>
    <message>
        <source>Node/Service</source>
        <translation>ノード/サービス</translation>
    </message>
    <message>
        <source>NodeId</source>
        <translation>ノードID</translation>
    </message>
    <message>
        <source>Ping</source>
        <translation>Ping</translation>
    </message>
    <message>
        <source>Sent</source>
        <translation>送信</translation>
    </message>
    <message>
        <source>Received</source>
        <translation>受信</translation>
    </message>
</context>
<context>
    <name>QObject</name>
    <message>
        <source>Amount</source>
        <translation>金額</translation>
    </message>
    <message>
        <source>Enter a Qtum address (e.g. %1)</source>
<<<<<<< HEAD
        <translation>Qtumアドレスを入力してください (例 %1)</translation>
=======
        <translation>Qtum アドレスを入力してください (例: %1)</translation>
>>>>>>> 9e306671
    </message>
    <message>
        <source>%1 d</source>
        <translation>%1日</translation>
    </message>
    <message>
        <source>%1 h</source>
        <translation>%1時間</translation>
    </message>
    <message>
        <source>%1 m</source>
        <translation>%1分</translation>
    </message>
    <message>
        <source>%1 s</source>
        <translation>%1秒</translation>
    </message>
    <message>
        <source>None</source>
        <translation>なし</translation>
    </message>
    <message>
        <source>N/A</source>
        <translation>N/A</translation>
    </message>
    <message>
        <source>%1 ms</source>
        <translation>%1ミリ秒</translation>
    </message>
    <message numerus="yes">
        <source>%n second(s)</source>
        <translation><numerusform>%n 秒</numerusform></translation>
    </message>
    <message numerus="yes">
        <source>%n minute(s)</source>
        <translation><numerusform>%n分</numerusform></translation>
    </message>
    <message numerus="yes">
        <source>%n hour(s)</source>
        <translation><numerusform>%n時間</numerusform></translation>
    </message>
    <message numerus="yes">
        <source>%n day(s)</source>
        <translation><numerusform>%n日</numerusform></translation>
    </message>
    <message numerus="yes">
        <source>%n week(s)</source>
        <translation><numerusform>%n週間</numerusform></translation>
    </message>
    <message>
        <source>%1 and %2</source>
        <translation>%1 %2</translation>
    </message>
    <message numerus="yes">
        <source>%n year(s)</source>
        <translation><numerusform>%n年</numerusform></translation>
    </message>
    <message>
        <source>%1 B</source>
        <translation>%1 B</translation>
    </message>
    <message>
        <source>%1 KB</source>
        <translation>%1 KB</translation>
    </message>
    <message>
        <source>%1 MB</source>
        <translation>%1 MB</translation>
    </message>
    <message>
        <source>%1 GB</source>
        <translation>%1 GB</translation>
    </message>
    <message>
        <source>%1 didn't yet exit safely...</source>
        <translation>%1 はまだ安全に終了していません...</translation>
    </message>
    <message>
        <source>unknown</source>
        <translation>不明</translation>
    </message>
</context>
<context>
    <name>QObject::QObject</name>
    <message>
        <source>Error parsing command line arguments: %1.</source>
        <translation>コマンドライン引数の解析時にエラーが発生しました: %1</translation>
    </message>
    <message>
        <source>Error: Specified data directory "%1" does not exist.</source>
        <translation>エラー: 指定されたデータ ディレクトリ "%1" は存在しません。</translation>
    </message>
    <message>
        <source>Error: Cannot parse configuration file: %1.</source>
        <translation>エラー: 設定ファイルが読み込めません: %1</translation>
    </message>
    <message>
        <source>Error: %1</source>
        <translation>エラー: %1</translation>
    </message>
</context>
<context>
    <name>QRImageWidget</name>
    <message>
        <source>&amp;Save Image...</source>
        <translation>画像を保存(&amp;S)</translation>
    </message>
    <message>
        <source>&amp;Copy Image</source>
        <translation>画像をコピー(&amp;C)</translation>
    </message>
    <message>
        <source>Save QR Code</source>
        <translation>QRコードの保存</translation>
    </message>
    <message>
        <source>PNG Image (*.png)</source>
        <translation>PNG画像 (*.png)</translation>
    </message>
</context>
<context>
    <name>RPCConsole</name>
    <message>
        <source>N/A</source>
        <translation>N/A</translation>
    </message>
    <message>
        <source>Client version</source>
        <translation>クライアントのバージョン</translation>
    </message>
    <message>
        <source>&amp;Information</source>
        <translation>情報(&amp;I)</translation>
    </message>
    <message>
        <source>Debug window</source>
        <translation>デバッグ ウインドウ</translation>
    </message>
    <message>
        <source>General</source>
        <translation>全般</translation>
    </message>
    <message>
        <source>Using BerkeleyDB version</source>
        <translation>使用している BerkleyDB のバージョン</translation>
    </message>
    <message>
        <source>Datadir</source>
        <translation>データ ディレクトリ</translation>
    </message>
    <message>
        <source>To specify a non-default location of the data directory use the '%1' option.</source>
        <translation>データディレクトリを初期値以外にするには '%1' オプションを使用します。</translation>
    </message>
    <message>
        <source>Blocksdir</source>
        <translation>ブロックディレクトリ</translation>
    </message>
    <message>
        <source>To specify a non-default location of the blocks directory use the '%1' option.</source>
        <translation>ブロックディレクトリを初期値以外にするには '%1' オプションを使用します。</translation>
    </message>
    <message>
        <source>Startup time</source>
        <translation>起動日時</translation>
    </message>
    <message>
        <source>Network</source>
        <translation>ネットワーク</translation>
    </message>
    <message>
        <source>Name</source>
        <translation>名前</translation>
    </message>
    <message>
        <source>Number of connections</source>
        <translation>接続数</translation>
    </message>
    <message>
        <source>Block chain</source>
        <translation>ブロック チェーン</translation>
    </message>
    <message>
        <source>Current number of blocks</source>
        <translation>現在のブロック数</translation>
    </message>
    <message>
        <source>Memory Pool</source>
        <translation>メモリ プール</translation>
    </message>
    <message>
        <source>Current number of transactions</source>
        <translation>現在の取引数</translation>
    </message>
    <message>
        <source>Memory usage</source>
        <translation>メモリ使用量</translation>
    </message>
    <message>
        <source>Wallet: </source>
        <translation>ウォレット:</translation>
    </message>
    <message>
        <source>(none)</source>
        <translation>(なし)</translation>
    </message>
    <message>
        <source>&amp;Reset</source>
        <translation>リセット(&amp;R)</translation>
    </message>
    <message>
        <source>Received</source>
        <translation>受信</translation>
    </message>
    <message>
        <source>Sent</source>
        <translation>送信</translation>
    </message>
    <message>
        <source>&amp;Peers</source>
        <translation>ピア(&amp;P)</translation>
    </message>
    <message>
        <source>Banned peers</source>
        <translation>Banされたピア</translation>
    </message>
    <message>
        <source>Select a peer to view detailed information.</source>
        <translation>詳しい情報を見たいピアを選択してください。</translation>
    </message>
    <message>
        <source>Whitelisted</source>
        <translation>ホワイトリスト登録済み</translation>
    </message>
    <message>
        <source>Direction</source>
        <translation>方向</translation>
    </message>
    <message>
        <source>Version</source>
        <translation>バージョン</translation>
    </message>
    <message>
        <source>Starting Block</source>
        <translation>開始ブロック</translation>
    </message>
    <message>
        <source>Synced Headers</source>
        <translation>同期済みヘッダ</translation>
    </message>
    <message>
        <source>Synced Blocks</source>
        <translation>同期済みブロック</translation>
    </message>
    <message>
        <source>User Agent</source>
        <translation>ユーザーエージェント</translation>
    </message>
    <message>
        <source>Open the %1 debug log file from the current data directory. This can take a few seconds for large log files.</source>
        <translation>現在のデータディレクトリから %1 のデバッグ用ログファイルを開きます。ログファイルが巨大な場合、数秒かかることがあります。</translation>
    </message>
    <message>
        <source>Decrease font size</source>
        <translation>文字サイズを縮小</translation>
    </message>
    <message>
        <source>Increase font size</source>
        <translation>文字サイズを拡大</translation>
    </message>
    <message>
        <source>Services</source>
        <translation>サービス</translation>
    </message>
    <message>
        <source>Ban Score</source>
        <translation>Banスコア</translation>
    </message>
    <message>
        <source>Connection Time</source>
        <translation>接続時間</translation>
    </message>
    <message>
        <source>Last Send</source>
        <translation>最終送信</translation>
    </message>
    <message>
        <source>Last Receive</source>
        <translation>最終受信</translation>
    </message>
    <message>
        <source>Ping Time</source>
        <translation>Ping時間</translation>
    </message>
    <message>
        <source>The duration of a currently outstanding ping.</source>
        <translation>現在実行中の ping にかかっている時間。</translation>
    </message>
    <message>
        <source>Ping Wait</source>
        <translation>Ping待ち</translation>
    </message>
    <message>
        <source>Min Ping</source>
        <translation>最小 Ping</translation>
    </message>
    <message>
        <source>Time Offset</source>
        <translation>時間オフセット</translation>
    </message>
    <message>
        <source>Last block time</source>
        <translation>最終ブロックの日時</translation>
    </message>
    <message>
        <source>&amp;Open</source>
        <translation>開く(&amp;O)</translation>
    </message>
    <message>
        <source>&amp;Console</source>
        <translation>コンソール(&amp;C)</translation>
    </message>
    <message>
        <source>&amp;Network Traffic</source>
        <translation>ネットワークトラフィック(&amp;N)</translation>
    </message>
    <message>
        <source>Totals</source>
        <translation>合計</translation>
    </message>
    <message>
        <source>In:</source>
        <translation>入力:</translation>
    </message>
    <message>
        <source>Out:</source>
        <translation>出力:</translation>
    </message>
    <message>
        <source>Debug log file</source>
        <translation>デバッグ用ログファイル</translation>
    </message>
    <message>
        <source>Clear console</source>
        <translation>コンソールをクリア</translation>
    </message>
    <message>
        <source>1 &amp;hour</source>
        <translation>1時間(&amp;H)</translation>
    </message>
    <message>
        <source>1 &amp;day</source>
        <translation>1日(&amp;D)</translation>
    </message>
    <message>
        <source>1 &amp;week</source>
        <translation>1週間(&amp;W)</translation>
    </message>
    <message>
        <source>1 &amp;year</source>
        <translation>1年(&amp;Y)</translation>
    </message>
    <message>
        <source>&amp;Disconnect</source>
        <translation>切断(&amp;D)</translation>
    </message>
    <message>
        <source>Ban for</source>
        <translation>Banする:</translation>
    </message>
    <message>
        <source>&amp;Unban</source>
        <translation>Banを解除する(&amp;U)</translation>
    </message>
    <message>
        <source>Welcome to the %1 RPC console.</source>
        <translation>%1 の RPC コンソールへようこそ。</translation>
    </message>
    <message>
        <source>Use up and down arrows to navigate history, and %1 to clear screen.</source>
        <translation>上下の矢印で履歴をたどれます。%1 でスクリーンを消去できます。</translation>
    </message>
    <message>
        <source>Type %1 for an overview of available commands.</source>
        <translation>使用可能なコマンドを見るには %1 と入力します。</translation>
    </message>
    <message>
        <source>For more information on using this console type %1.</source>
        <translation>詳しくは、コンソールで %1 と入力してください。</translation>
    </message>
    <message>
        <source>WARNING: Scammers have been active, telling users to type commands here, stealing their wallet contents. Do not use this console without fully understanding the ramifications of a command.</source>
        <translation>警告: 以前から詐欺師が活発に活動しており、この画面でユーザーにコマンドを入力させてウォレットの中身を盗もうとしています。コマンドを実行した結果何が起こるかを完全に理解していない場合は、このコンソールを利用しないでください。</translation>
    </message>
    <message>
        <source>Network activity disabled</source>
        <translation>ネットワーク活動が無効になりました</translation>
    </message>
    <message>
        <source>Executing command without any wallet</source>
        <translation>どのウォレットも使わずにコマンドを実行します</translation>
    </message>
    <message>
        <source>Executing command using "%1" wallet</source>
        <translation>"%1" ウォレットを使ってコマンドを実行します</translation>
    </message>
    <message>
        <source>(node id: %1)</source>
        <translation>(ノードID: %1)</translation>
    </message>
    <message>
        <source>via %1</source>
        <translation>%1 経由</translation>
    </message>
    <message>
        <source>never</source>
        <translation>まだ無し</translation>
    </message>
    <message>
        <source>Inbound</source>
        <translation>内向き</translation>
    </message>
    <message>
        <source>Outbound</source>
        <translation>外向き</translation>
    </message>
    <message>
        <source>Yes</source>
        <translation>はい</translation>
    </message>
    <message>
        <source>No</source>
        <translation>いいえ</translation>
    </message>
    <message>
        <source>Unknown</source>
        <translation>不明</translation>
    </message>
</context>
<context>
    <name>ReceiveCoinsDialog</name>
    <message>
        <source>&amp;Amount:</source>
        <translation>金額:(&amp;A)</translation>
    </message>
    <message>
        <source>&amp;Label:</source>
        <translation>ラベル(&amp;L):</translation>
    </message>
    <message>
        <source>&amp;Message:</source>
        <translation>メッセージ (&amp;M):</translation>
    </message>
    <message>
        <source>An optional message to attach to the payment request, which will be displayed when the request is opened. Note: The message will not be sent with the payment over the Qtum network.</source>
<<<<<<< HEAD
        <translation>支払リクエストが開始された時に表示される、支払リクエストに添える任意のメッセージです。注意：メッセージはQtumネットワークを通じて、支払と共に送られるわけではありません。</translation>
=======
        <translation>支払いリクエストに添付するメッセージ（任意）。支払リクエスト開始時に表示されます。注意: メッセージは Qtum ネットワーク上へ送信されません。</translation>
>>>>>>> 9e306671
    </message>
    <message>
        <source>An optional label to associate with the new receiving address.</source>
        <translation>新規受取用アドレスに紐づけるラベル（任意）。</translation>
    </message>
    <message>
        <source>Use this form to request payments. All fields are &lt;b&gt;optional&lt;/b&gt;.</source>
        <translation>このフォームで支払いをリクエストしましょう。全ての入力欄は&lt;b&gt;任意入力&lt;/b&gt;です。</translation>
    </message>
    <message>
        <source>An optional amount to request. Leave this empty or zero to not request a specific amount.</source>
        <translation>リクエストする金額（任意）。特定の金額をリクエストしない場合は、この欄は空白のままかゼロにしてください。</translation>
    </message>
    <message>
        <source>Clear all fields of the form.</source>
        <translation>全ての入力欄をクリア</translation>
    </message>
    <message>
        <source>Clear</source>
        <translation>クリア</translation>
    </message>
    <message>
        <source>Native segwit addresses (aka Bech32 or BIP-173) reduce your transaction fees later on and offer better protection against typos, but old wallets don't support them. When unchecked, an address compatible with older wallets will be created instead.</source>
        <translation>ネイティブ Segwit アドレス(別名: Bech32 アドレス・ BIP-173 アドレス)を利用することで、取引手数料が安くなり、誤入力防止機能も強化されますが、Segwit アドレスをサポートしない古いウォレットとは取引できません。チェックを外すと、古いウォレットとの互換性を保ったアドレスが代わりに生成されます。</translation>
    </message>
    <message>
        <source>Generate native segwit (Bech32) address</source>
        <translation>Segwit アドレス（Bech32 アドレス）を生成</translation>
    </message>
    <message>
        <source>Requested payments history</source>
        <translation>支払いリクエスト履歴</translation>
    </message>
    <message>
        <source>&amp;Request payment</source>
        <translation>支払いをリクエスト(&amp;R)</translation>
    </message>
    <message>
        <source>Show the selected request (does the same as double clicking an entry)</source>
        <translation>選択されたリクエストを表示（項目をダブルクリックすることでも表示できます）</translation>
    </message>
    <message>
        <source>Show</source>
        <translation>表示</translation>
    </message>
    <message>
        <source>Remove the selected entries from the list</source>
        <translation>選択項目をリストから削除</translation>
    </message>
    <message>
        <source>Remove</source>
        <translation>削除</translation>
    </message>
    <message>
        <source>Copy URI</source>
        <translation>URIをコピー</translation>
    </message>
    <message>
        <source>Copy label</source>
        <translation>ラベルをコピー</translation>
    </message>
    <message>
        <source>Copy message</source>
        <translation>メッセージをコピー</translation>
    </message>
    <message>
        <source>Copy amount</source>
        <translation>金額をコピー</translation>
    </message>
</context>
<context>
    <name>ReceiveRequestDialog</name>
    <message>
        <source>QR Code</source>
        <translation>QRコード</translation>
    </message>
    <message>
        <source>Copy &amp;URI</source>
        <translation>URIをコピーする(&amp;U)</translation>
    </message>
    <message>
        <source>Copy &amp;Address</source>
        <translation>アドレスをコピー(&amp;A)</translation>
    </message>
    <message>
        <source>&amp;Save Image...</source>
        <translation>画像を保存(&amp;S)...</translation>
    </message>
    <message>
        <source>Request payment to %1</source>
        <translation>%1 への支払いリクエスト</translation>
    </message>
    <message>
        <source>Payment information</source>
        <translation>支払い情報</translation>
    </message>
    <message>
        <source>URI</source>
        <translation>URI</translation>
    </message>
    <message>
        <source>Address</source>
        <translation>アドレス</translation>
    </message>
    <message>
        <source>Amount</source>
        <translation>金額</translation>
    </message>
    <message>
        <source>Label</source>
        <translation>ラベル</translation>
    </message>
    <message>
        <source>Message</source>
        <translation>メッセージ</translation>
    </message>
    <message>
        <source>Wallet</source>
        <translation>ウォレット</translation>
    </message>
    <message>
        <source>Resulting URI too long, try to reduce the text for label / message.</source>
        <translation>生成されたURIが長すぎです。ラベルやメッセージのテキストを短くしてください。</translation>
    </message>
    <message>
        <source>Error encoding URI into QR Code.</source>
        <translation>URIをQRコードへ変換している際にエラーが発生しました。</translation>
    </message>
</context>
<context>
    <name>RecentRequestsTableModel</name>
    <message>
        <source>Date</source>
        <translation>日時</translation>
    </message>
    <message>
        <source>Label</source>
        <translation>ラベル</translation>
    </message>
    <message>
        <source>Message</source>
        <translation>メッセージ</translation>
    </message>
    <message>
        <source>(no label)</source>
        <translation>(ラベル無し)</translation>
    </message>
    <message>
        <source>(no message)</source>
        <translation>(メッセージ無し)</translation>
    </message>
    <message>
        <source>(no amount requested)</source>
        <translation>(指定無し)</translation>
    </message>
    <message>
        <source>Requested</source>
        <translation>リクエストされた金額</translation>
    </message>
</context>
<context>
    <name>SendCoinsDialog</name>
    <message>
        <source>Send Coins</source>
        <translation>コインの送金</translation>
    </message>
    <message>
        <source>Coin Control Features</source>
        <translation>コインコントロール機能</translation>
    </message>
    <message>
        <source>Inputs...</source>
        <translation>インプット...</translation>
    </message>
    <message>
        <source>automatically selected</source>
        <translation>自動選択</translation>
    </message>
    <message>
        <source>Insufficient funds!</source>
        <translation>残高不足です！</translation>
    </message>
    <message>
        <source>Quantity:</source>
        <translation>選択数:</translation>
    </message>
    <message>
        <source>Bytes:</source>
        <translation>バイト数:</translation>
    </message>
    <message>
        <source>Amount:</source>
        <translation>金額:</translation>
    </message>
    <message>
        <source>Fee:</source>
        <translation>手数料:</translation>
    </message>
    <message>
        <source>After Fee:</source>
        <translation>手数料差引後金額:</translation>
    </message>
    <message>
        <source>Change:</source>
        <translation>お釣り:</translation>
    </message>
    <message>
        <source>If this is activated, but the change address is empty or invalid, change will be sent to a newly generated address.</source>
        <translation>チェックが付いているにもかかわらず、お釣りアドレスが空欄や無効である場合、お釣りは新しく生成されたアドレスへ送金されます。</translation>
    </message>
    <message>
        <source>Custom change address</source>
        <translation>カスタムお釣りアドレス</translation>
    </message>
    <message>
        <source>Transaction Fee:</source>
        <translation>トランザクション手数料：</translation>
    </message>
    <message>
        <source>Choose...</source>
        <translation>選択...</translation>
    </message>
    <message>
        <source>Using the fallbackfee can result in sending a transaction that will take several hours or days (or never) to confirm. Consider choosing your fee manually or wait until you have validated the complete chain.</source>
        <translation> 代替料金を利用することで、承認されるまでに数時間または数日 (ないし一生承認されない) トランザクションを送信してしまう可能性があります。手動にて手数料を選択するか、完全なブロックチェーンの検証が終わるまで待つことを検討しましょう</translation>
    </message>
    <message>
        <source>Warning: Fee estimation is currently not possible.</source>
        <translation>警告: 手数料推定機能は現在利用できません。</translation>
    </message>
    <message>
        <source>collapse fee-settings</source>
        <translation>手数料設定を折りたたむ</translation>
    </message>
    <message>
        <source>Specify a custom fee per kB (1,000 bytes) of the transaction's virtual size.

Note:  Since the fee is calculated on a per-byte basis, a fee of "100 satoshis per kB" for a transaction size of 500 bytes (half of 1 kB) would ultimately yield a fee of only 50 satoshis.</source>
        <translation>トランザクションの仮想サイズの1 kB(1,000 バイト)あたりのカスタム手数料を指定する。

注: 手数料はバイト単位で計算されるので、500 バイト(1 kBの半分)のトランザクションサイズに対する「1 kBあたり 100 satoshi」の手数料は、最終的にはわずか 50 satoshi となります。</translation>
    </message>
    <message>
        <source>per kilobyte</source>
        <translation>1キロバイトあたり</translation>
    </message>
    <message>
        <source>Hide</source>
        <translation>隠す</translation>
    </message>
    <message>
<<<<<<< HEAD
        <source>Paying only the minimum fee is just fine as long as there is less transaction volume than space in the blocks. But be aware that this can end up in a never confirming transaction once there is more demand for qtum transactions than the network can process.</source>
        <translation>ブロックの容量に比べてトランザクション流量が少ないうちは最小手数料のみの支払で十分です。しかしながらネットワークが処理しきれないほどqtumトランザクションの需要がひとたび生まれてしまった場合には、永遠に検証がされないトランザクションになってしまう可能性があることに注意してください。</translation>
    </message>
    <message>
        <source>(read the tooltip)</source>
        <translation>（ツールチップをお読みください）</translation>
    </message>
    <message>
=======
>>>>>>> 9e306671
        <source>Recommended:</source>
        <translation>推奨:</translation>
    </message>
    <message>
        <source>Custom:</source>
        <translation>カスタム:</translation>
    </message>
    <message>
        <source>(Smart fee not initialized yet. This usually takes a few blocks...)</source>
        <translation>（スマート手数料はまだ初期化されていません。これにはおおよそ数ブロックほどかかります...）</translation>
    </message>
    <message>
        <source>Send to multiple recipients at once</source>
        <translation>一度に複数の送金先に送る</translation>
    </message>
    <message>
        <source>Add &amp;Recipient</source>
        <translation>送金先を追加(&amp;R)</translation>
    </message>
    <message>
        <source>Clear all fields of the form.</source>
        <translation>全ての入力欄をクリア</translation>
    </message>
    <message>
        <source>Dust:</source>
        <translation>ダスト:</translation>
    </message>
    <message>
        <source>When there is less transaction volume than space in the blocks, miners as well as relaying nodes may enforce a minimum fee. Paying only this minimum fee is just fine, but be aware that this can result in a never confirming transaction once there is more demand for qtum transactions than the network can process.</source>
        <translation>ブロック内の空きよりトランザクション流量が少ない場合、マイナーや中継ノードは最低限の手数料でも処理することがあります。この最低限の手数料だけを支払っても問題ありませんが、一度トランザクションの需要がネットワークの処理能力を超えてしまった場合には、トランザクションが永久に承認されなくなってしまう可能性があることにご注意ください。</translation>
    </message>
    <message>
        <source>A too low fee might result in a never confirming transaction (read the tooltip)</source>
        <translation>手数料が低すぎるとトランザクションが永久に承認されなくなる可能性があります (ツールチップを参照)</translation>
    </message>
    <message>
        <source>Confirmation time target:</source>
        <translation>目標承認時間</translation>
    </message>
    <message>
        <source>Enable Replace-By-Fee</source>
        <translation>Replace-By-Fee を有効化する</translation>
    </message>
    <message>
        <source>With Replace-By-Fee (BIP-125) you can increase a transaction's fee after it is sent. Without this, a higher fee may be recommended to compensate for increased transaction delay risk.</source>
        <translation>Replace-By-Fee(手数料の上乗せ: BIP-125)機能を有効にすることで、トランザクション送信後でも手数料を上乗せすることができます。この機能を利用しない場合、予め手数料を多めに見積もっておかないと取引が遅れる可能性があります。</translation>
    </message>
    <message>
        <source>Clear &amp;All</source>
        <translation>全てクリア(&amp;A)</translation>
    </message>
    <message>
        <source>Balance:</source>
        <translation>残高:</translation>
    </message>
    <message>
        <source>Confirm the send action</source>
        <translation>送金内容を確認</translation>
    </message>
    <message>
        <source>S&amp;end</source>
        <translation>送金(&amp;E)</translation>
    </message>
    <message>
        <source>Copy quantity</source>
        <translation>選択数をコピー</translation>
    </message>
    <message>
        <source>Copy amount</source>
        <translation>金額をコピー</translation>
    </message>
    <message>
        <source>Copy fee</source>
        <translation>手数料をコピー</translation>
    </message>
    <message>
        <source>Copy after fee</source>
        <translation>手数料差引後金額をコピー</translation>
    </message>
    <message>
        <source>Copy bytes</source>
        <translation>バイト数をコピーす</translation>
    </message>
    <message>
        <source>Copy dust</source>
        <translation>ダストをコピー</translation>
    </message>
    <message>
        <source>Copy change</source>
        <translation>お釣りをコピー</translation>
    </message>
    <message>
        <source>%1 (%2 blocks)</source>
        <translation>%1 (%2 ブロック)</translation>
    </message>
    <message>
        <source>%1 to %2</source>
        <translation>%1 送金先: %2</translation>
    </message>
    <message>
        <source>Are you sure you want to send?</source>
        <translation>送金してもよろしいですか？</translation>
    </message>
    <message>
        <source>or</source>
        <translation>または</translation>
    </message>
    <message>
        <source>You can increase the fee later (signals Replace-By-Fee, BIP-125).</source>
        <translation>手数料は後から上乗せ可能です(Replace-By-Fee(手数料の上乗せ: BIP-125)機能が有効)。</translation>
    </message>
    <message>
        <source>from wallet %1</source>
        <translation>%1 ウォレット から</translation>
    </message>
    <message>
        <source>Please, review your transaction.</source>
        <translation>取引内容の最終確認をしてください。</translation>
    </message>
    <message>
        <source>Transaction fee</source>
        <translation>取引手数料</translation>
    </message>
    <message>
        <source>Not signalling Replace-By-Fee, BIP-125.</source>
        <translation>Replace-By-Fee(手数料の上乗せ: BIP-125)機能は有効になっていません。</translation>
    </message>
    <message>
        <source>Total Amount</source>
        <translation>合計</translation>
    </message>
    <message>
        <source>Confirm send coins</source>
        <translation>送金の確認</translation>
    </message>
    <message>
        <source>The recipient address is not valid. Please recheck.</source>
        <translation>送金先アドレスが不正です。再確認してください。</translation>
    </message>
    <message>
        <source>The amount to pay must be larger than 0.</source>
        <translation>支払い総額は0より大きい必要があります。</translation>
    </message>
    <message>
        <source>The amount exceeds your balance.</source>
        <translation>支払い総額が残高を超えています。</translation>
    </message>
    <message>
        <source>The total exceeds your balance when the %1 transaction fee is included.</source>
        <translation>取引手数料 %1 を含めた総額が残高を超えています。</translation>
    </message>
    <message>
        <source>Duplicate address found: addresses should only be used once each.</source>
        <translation>重複したアドレスが見つかりました: アドレスはそれぞれ一度のみ使用することができます。</translation>
    </message>
    <message>
        <source>Transaction creation failed!</source>
        <translation>取引の作成に失敗しました！</translation>
    </message>
    <message>
        <source>The transaction was rejected with the following reason: %1</source>
        <translation>取引は次の理由により拒否されました: %1</translation>
    </message>
    <message>
        <source>A fee higher than %1 is considered an absurdly high fee.</source>
        <translation>%1 よりも高い手数料は、異常に高すぎです。</translation>
    </message>
    <message>
        <source>Payment request expired.</source>
        <translation>支払いリクエストが期限切れです。</translation>
    </message>
    <message numerus="yes">
        <source>Estimated to begin confirmation within %n block(s).</source>
        <translation><numerusform>予想される承認開始ブロック: %n ブロック以内</numerusform></translation>
    </message>
    <message>
        <source>Warning: Invalid Qtum address</source>
<<<<<<< HEAD
        <translation>警告：無効なQtumアドレスです</translation>
=======
        <translation>警告: 無効な Qtum アドレス</translation>
>>>>>>> 9e306671
    </message>
    <message>
        <source>Warning: Unknown change address</source>
        <translation>警告：正体不明のお釣りアドレスです</translation>
    </message>
    <message>
        <source>Confirm custom change address</source>
        <translation>カスタムお釣りアドレスの確認</translation>
    </message>
    <message>
        <source>The address you selected for change is not part of this wallet. Any or all funds in your wallet may be sent to this address. Are you sure?</source>
        <translation>お釣り用として指定されたアドレスはこのウォレットのものではありません。このウォレットの一部又は全部の資産がこのアドレスへ送金されます。よろしいですか？</translation>
    </message>
    <message>
        <source>(no label)</source>
        <translation>(ラベル無し)</translation>
    </message>
</context>
<context>
    <name>SendCoinsEntry</name>
    <message>
        <source>A&amp;mount:</source>
        <translation>金額(&amp;A):</translation>
    </message>
    <message>
        <source>Pay &amp;To:</source>
        <translation>送金先(&amp;T):</translation>
    </message>
    <message>
        <source>&amp;Label:</source>
        <translation>ラベル(&amp;L):</translation>
    </message>
    <message>
        <source>Choose previously used address</source>
        <translation>これまでに送金したことがあるアドレスから選択</translation>
    </message>
    <message>
        <source>This is a normal payment.</source>
        <translation>これは通常の支払いです。</translation>
    </message>
    <message>
        <source>The Qtum address to send the payment to</source>
<<<<<<< HEAD
        <translation>支払の送金先Qtumアドレス</translation>
=======
        <translation>支払い先 Qtum アドレス</translation>
>>>>>>> 9e306671
    </message>
    <message>
        <source>Alt+A</source>
        <translation>Alt+A</translation>
    </message>
    <message>
        <source>Paste address from clipboard</source>
        <translation>クリップボードからアドレスを貼り付け</translation>
    </message>
    <message>
        <source>Alt+P</source>
        <translation>Alt+P</translation>
    </message>
    <message>
        <source>Remove this entry</source>
        <translation>この項目を削除</translation>
    </message>
    <message>
        <source>The fee will be deducted from the amount being sent. The recipient will receive less qtums than you enter in the amount field. If multiple recipients are selected, the fee is split equally.</source>
<<<<<<< HEAD
        <translation>送金する金額から手数料が差し引かれます。受取人は数量フィールドで指定した量よりも少ないビットコインを受け取ります。受取人が複数いる場合には、手数料は均等割されます。</translation>
=======
        <translation>手数料は送金する金額から差し引かれます。送金先には金額欄で指定した額よりも少ない Qtum が送られます。送金先が複数ある場合は、手数料は均等に分けられます。</translation>
>>>>>>> 9e306671
    </message>
    <message>
        <source>S&amp;ubtract fee from amount</source>
        <translation>送金額から手数料を差し引く(&amp;U)</translation>
    </message>
    <message>
        <source>Use available balance</source>
        <translation>利用可能な残額を使用</translation>
    </message>
    <message>
        <source>Message:</source>
        <translation>メッセージ:</translation>
    </message>
    <message>
        <source>This is an unauthenticated payment request.</source>
        <translation>これは未認証の支払いリクエストです。</translation>
    </message>
    <message>
        <source>This is an authenticated payment request.</source>
        <translation>これは認証済みの支払いリクエストです。</translation>
    </message>
    <message>
        <source>Enter a label for this address to add it to the list of used addresses</source>
        <translation>このアドレスに対するラベルを入力することで、送金したことがあるアドレスの一覧に追加することができます</translation>
    </message>
    <message>
        <source>A message that was attached to the qtum: URI which will be stored with the transaction for your reference. Note: This message will not be sent over the Qtum network.</source>
<<<<<<< HEAD
        <translation>qtum: URIに添付されていたメッセージです。これは参照用としてトランザクションとともに保存されます。注意：このメッセージはQtumネットワークを通して送信されるわけではありません。</translation>
=======
        <translation>qtum: URIに添付されていたメッセージです。これは参照用として取引とともに保存されます。注意: メッセージは Qtum ネットワーク上へ送信されません。</translation>
>>>>>>> 9e306671
    </message>
    <message>
        <source>Pay To:</source>
        <translation>送金先:</translation>
    </message>
    <message>
        <source>Memo:</source>
        <translation>メモ:</translation>
    </message>
    <message>
        <source>Enter a label for this address to add it to your address book</source>
        <translation>アドレス帳に追加するには、このアドレスのラベルを入力します</translation>
    </message>
</context>
<context>
    <name>SendConfirmationDialog</name>
    <message>
        <source>Yes</source>
        <translation>はい</translation>
    </message>
</context>
<context>
    <name>ShutdownWindow</name>
    <message>
        <source>%1 is shutting down...</source>
        <translation>%1 をシャットダウンしています...</translation>
    </message>
    <message>
        <source>Do not shut down the computer until this window disappears.</source>
        <translation>このウィンドウが消えるまでコンピュータをシャットダウンしないでください。</translation>
    </message>
</context>
<context>
    <name>SignVerifyMessageDialog</name>
    <message>
        <source>Signatures - Sign / Verify a Message</source>
        <translation>署名 - メッセージの署名・検証</translation>
    </message>
    <message>
        <source>&amp;Sign Message</source>
        <translation>メッセージの署名(&amp;S)</translation>
    </message>
    <message>
        <source>You can sign messages/agreements with your addresses to prove you can receive qtums sent to them. Be careful not to sign anything vague or random, as phishing attacks may try to trick you into signing your identity over to them. Only sign fully-detailed statements you agree to.</source>
<<<<<<< HEAD
        <translation>あなたの所有しているアドレスによりメッセージや合意書に署名をすることで、それらアドレスに対して送られたビットコインを受け取ることができることを証明できます。フィッシング攻撃により不正にあなたの識別情報を署名させられてしまうことを防ぐために、不明確なものやランダムなものに対して署名しないよう注意してください。あなたが同意した、よく詳細の記された文言にのみ署名するようにしてください。</translation>
    </message>
    <message>
        <source>The Qtum address to sign the message with</source>
        <translation>メッセージを署名するQtumアドレス</translation>
=======
        <translation>あなたが所有しているアドレスでメッセージや契約書に署名をすることで、それらのアドレスへ送られた Qtum を受け取ることができることを証明できます。フィッシング攻撃者があなたを騙して、あなたの身分情報に署名させようとしている可能性があるため、よくわからないものやランダムな文字列に対して署名しないでください。あなたが同意した、よく詳細の記された文言にのみ署名するようにしてください。</translation>
    </message>
    <message>
        <source>The Qtum address to sign the message with</source>
        <translation>メッセージの署名に使用する Qtum アドレス</translation>
>>>>>>> 9e306671
    </message>
    <message>
        <source>Choose previously used address</source>
        <translation>これまでに使用したことがあるアドレスから選択</translation>
    </message>
    <message>
        <source>Alt+A</source>
        <translation>Alt+A</translation>
    </message>
    <message>
        <source>Paste address from clipboard</source>
        <translation>クリップボードからアドレスを貼り付け</translation>
    </message>
    <message>
        <source>Alt+P</source>
        <translation>Alt+P</translation>
    </message>
    <message>
        <source>Enter the message you want to sign here</source>
        <translation>署名するメッセージを入力</translation>
    </message>
    <message>
        <source>Signature</source>
        <translation>署名</translation>
    </message>
    <message>
        <source>Copy the current signature to the system clipboard</source>
        <translation>この署名をシステムのクリップボードにコピー</translation>
    </message>
    <message>
        <source>Sign the message to prove you own this Qtum address</source>
<<<<<<< HEAD
        <translation>この Qtum アドレスを所有していることを証明するためにメッセージに署名</translation>
=======
        <translation>メッセージに署名してこの Qtum アドレスを所有していることを証明</translation>
>>>>>>> 9e306671
    </message>
    <message>
        <source>Sign &amp;Message</source>
        <translation>メッセージを署名(&amp;M)</translation>
    </message>
    <message>
        <source>Reset all sign message fields</source>
        <translation>入力欄の内容を全て消去</translation>
    </message>
    <message>
        <source>Clear &amp;All</source>
        <translation>全てクリア(&amp;A)</translation>
    </message>
    <message>
        <source>&amp;Verify Message</source>
        <translation>メッセージの検証(&amp;V)</translation>
    </message>
    <message>
        <source>Enter the receiver's address, message (ensure you copy line breaks, spaces, tabs, etc. exactly) and signature below to verify the message. Be careful not to read more into the signature than what is in the signed message itself, to avoid being tricked by a man-in-the-middle attack. Note that this only proves the signing party receives with the address, it cannot prove sendership of any transaction!</source>
        <translation>送金先のアドレスと、メッセージ（改行やスペース、タブなども完全に一致させること）および署名を以下に入力し、メッセージを検証します。中間者攻撃により騙されるのを防ぐため、署名対象のメッセージから書かれていること以上の意味を読み取ろうとしないでください。また、これは署名作成者がこのアドレスで受け取れることを証明するだけであり、取引の送信権限を証明するものではありません！</translation>
    </message>
    <message>
        <source>The Qtum address the message was signed with</source>
<<<<<<< HEAD
        <translation>メッセージの署名に使われたQtumアドレス</translation>
    </message>
    <message>
        <source>Verify the message to ensure it was signed with the specified Qtum address</source>
        <translation>指定された Qtum アドレスで署名されたことを保証するメッセージを検証</translation>
=======
        <translation>メッセージの署名に使われた Qtum アドレス</translation>
    </message>
    <message>
        <source>Verify the message to ensure it was signed with the specified Qtum address</source>
        <translation>メッセージを検証して指定された Qtum アドレスで署名されたことを確認</translation>
>>>>>>> 9e306671
    </message>
    <message>
        <source>Verify &amp;Message</source>
        <translation>メッセージを検証(&amp;M)</translation>
    </message>
    <message>
        <source>Reset all verify message fields</source>
        <translation>入力欄の内容を全て消去</translation>
    </message>
    <message>
        <source>Click "Sign Message" to generate signature</source>
        <translation>「メッセージを署名」をクリックして署名を生成</translation>
    </message>
    <message>
        <source>The entered address is invalid.</source>
        <translation>不正なアドレスが入力されました。</translation>
    </message>
    <message>
        <source>Please check the address and try again.</source>
        <translation>アドレスが正しいか確かめてから、もう一度試してください。</translation>
    </message>
    <message>
        <source>The entered address does not refer to a key.</source>
        <translation>入力されたアドレスに紐づく鍵がありません。</translation>
    </message>
    <message>
        <source>Wallet unlock was cancelled.</source>
        <translation>ウォレットのアンロックはキャンセルされました。</translation>
    </message>
    <message>
        <source>Private key for the entered address is not available.</source>
        <translation>入力されたアドレスの秘密鍵は利用できません。</translation>
    </message>
    <message>
        <source>Message signing failed.</source>
        <translation>メッセージの署名に失敗しました。</translation>
    </message>
    <message>
        <source>Message signed.</source>
        <translation>メッセージに署名しました。</translation>
    </message>
    <message>
        <source>The signature could not be decoded.</source>
        <translation>署名が復号できませんでした。</translation>
    </message>
    <message>
        <source>Please check the signature and try again.</source>
        <translation>署名が正しいか確認してから、もう一度試してください。</translation>
    </message>
    <message>
        <source>The signature did not match the message digest.</source>
        <translation>署名がメッセージダイジェストと一致しませんでした。</translation>
    </message>
    <message>
        <source>Message verification failed.</source>
        <translation>メッセージの検証に失敗しました。</translation>
    </message>
    <message>
        <source>Message verified.</source>
        <translation>メッセージは検証されました。</translation>
    </message>
</context>
<context>
    <name>SplashScreen</name>
    <message>
        <source>[testnet]</source>
        <translation>[testnet]</translation>
    </message>
</context>
<context>
    <name>TrafficGraphWidget</name>
    <message>
        <source>KB/s</source>
        <translation>KB/秒</translation>
    </message>
</context>
<context>
    <name>TransactionDesc</name>
    <message numerus="yes">
        <source>Open for %n more block(s)</source>
        <translation><numerusform>あと %n ブロックは未承認の予定</numerusform></translation>
    </message>
    <message>
        <source>Open until %1</source>
        <translation>%1 まで未承認の予定</translation>
    </message>
    <message>
        <source>conflicted with a transaction with %1 confirmations</source>
        <translation>%1 承認の取引と衝突</translation>
    </message>
    <message>
        <source>0/unconfirmed, %1</source>
        <translation>0/未承認, %1</translation>
    </message>
    <message>
        <source>in memory pool</source>
        <translation>メモリプール内</translation>
    </message>
    <message>
        <source>not in memory pool</source>
        <translation>メモリプール外</translation>
    </message>
    <message>
        <source>abandoned</source>
        <translation>送信中止</translation>
    </message>
    <message>
        <source>%1/unconfirmed</source>
        <translation>%1/未承認</translation>
    </message>
    <message>
        <source>%1 confirmations</source>
        <translation>%1 承認</translation>
    </message>
    <message>
        <source>Status</source>
        <translation>状態</translation>
    </message>
    <message>
        <source>Date</source>
        <translation>日付</translation>
    </message>
    <message>
        <source>Source</source>
        <translation>ソース</translation>
    </message>
    <message>
        <source>Generated</source>
        <translation>生成</translation>
    </message>
    <message>
        <source>From</source>
        <translation>送金元</translation>
    </message>
    <message>
        <source>unknown</source>
        <translation>不明</translation>
    </message>
    <message>
        <source>To</source>
        <translation>送金先</translation>
    </message>
    <message>
        <source>own address</source>
        <translation>自分のアドレス</translation>
    </message>
    <message>
        <source>watch-only</source>
        <translation>ウォッチ限定</translation>
    </message>
    <message>
        <source>label</source>
        <translation>ラベル</translation>
    </message>
    <message>
        <source>Credit</source>
        <translation>貸方</translation>
    </message>
    <message numerus="yes">
        <source>matures in %n more block(s)</source>
        <translation><numerusform>あと %n ブロックで成熟</numerusform></translation>
    </message>
    <message>
        <source>not accepted</source>
        <translation>承認されていない</translation>
    </message>
    <message>
        <source>Debit</source>
        <translation>借方</translation>
    </message>
    <message>
        <source>Total debit</source>
        <translation>借方総計</translation>
    </message>
    <message>
        <source>Total credit</source>
        <translation>貸方総計</translation>
    </message>
    <message>
        <source>Transaction fee</source>
        <translation>取引手数料</translation>
    </message>
    <message>
        <source>Net amount</source>
        <translation>正味金額</translation>
    </message>
    <message>
        <source>Message</source>
        <translation>メッセージ</translation>
    </message>
    <message>
        <source>Comment</source>
        <translation>コメント</translation>
    </message>
    <message>
        <source>Transaction ID</source>
        <translation>取引ID</translation>
    </message>
    <message>
        <source>Transaction total size</source>
        <translation>トランザクションの全体サイズ</translation>
    </message>
    <message>
        <source>Transaction virtual size</source>
        <translation>トランザクションの仮想サイズ</translation>
    </message>
    <message>
        <source>Output index</source>
        <translation>アウトプット インデックス数</translation>
    </message>
    <message>
        <source>Merchant</source>
        <translation>リクエスト元</translation>
    </message>
    <message>
        <source>Generated coins must mature %1 blocks before they can be spent. When you generated this block, it was broadcast to the network to be added to the block chain. If it fails to get into the chain, its state will change to "not accepted" and it won't be spendable. This may occasionally happen if another node generates a block within a few seconds of yours.</source>
        <translation>生成されたコインは、%1 ブロックの間成熟させたあとに使用可能になります。このブロックは生成された際、ブロックチェーンに取り込まれるためにネットワークに放流されました。ブロックチェーンに取り込まれられなかった場合、取引状態が「承認されていない」に変更され、コインは使用不能になります。これは、別のノードがあなたの数秒前にブロックを生成した場合に時々起こる場合があります。</translation>
    </message>
    <message>
        <source>Debug information</source>
        <translation>デバッグ情報</translation>
    </message>
    <message>
        <source>Transaction</source>
        <translation>トランザクション</translation>
    </message>
    <message>
        <source>Inputs</source>
        <translation>インプット</translation>
    </message>
    <message>
        <source>Amount</source>
        <translation>金額</translation>
    </message>
    <message>
        <source>true</source>
        <translation>はい</translation>
    </message>
    <message>
        <source>false</source>
        <translation>いいえ</translation>
    </message>
</context>
<context>
    <name>TransactionDescDialog</name>
    <message>
        <source>This pane shows a detailed description of the transaction</source>
        <translation>取引の詳細</translation>
    </message>
    <message>
        <source>Details for %1</source>
        <translation>%1 の詳細</translation>
    </message>
</context>
<context>
    <name>TransactionTableModel</name>
    <message>
        <source>Date</source>
        <translation>日時</translation>
    </message>
    <message>
        <source>Type</source>
        <translation>種別</translation>
    </message>
    <message>
        <source>Label</source>
        <translation>ラベル</translation>
    </message>
    <message numerus="yes">
        <source>Open for %n more block(s)</source>
        <translation><numerusform>あと %n ブロックは未承認の予定</numerusform></translation>
    </message>
    <message>
        <source>Open until %1</source>
        <translation>%1 まで未承認の予定</translation>
    </message>
    <message>
        <source>Unconfirmed</source>
        <translation>未承認</translation>
    </message>
    <message>
        <source>Abandoned</source>
        <translation>送信中止</translation>
    </message>
    <message>
        <source>Confirming (%1 of %2 recommended confirmations)</source>
        <translation>承認中（推奨承認数 %2 のうち %1 承認が完了）</translation>
    </message>
    <message>
        <source>Confirmed (%1 confirmations)</source>
        <translation>承認されました（%1 承認）</translation>
    </message>
    <message>
        <source>Conflicted</source>
        <translation>衝突</translation>
    </message>
    <message>
        <source>Immature (%1 confirmations, will be available after %2)</source>
        <translation>未成熟（%1 承認。%2 承認完了後に使用可能）</translation>
    </message>
    <message>
        <source>Generated but not accepted</source>
        <translation>生成されましたが承認されませんでした</translation>
    </message>
    <message>
        <source>Received with</source>
        <translation>受取(通常)</translation>
    </message>
    <message>
        <source>Received from</source>
        <translation>受取(その他)</translation>
    </message>
    <message>
        <source>Sent to</source>
        <translation>送金</translation>
    </message>
    <message>
        <source>Payment to yourself</source>
        <translation>自分への送金</translation>
    </message>
    <message>
        <source>Mined</source>
        <translation>発掘</translation>
    </message>
    <message>
        <source>watch-only</source>
        <translation>ウォッチ限定</translation>
    </message>
    <message>
        <source>(n/a)</source>
        <translation>(n/a)</translation>
    </message>
    <message>
        <source>(no label)</source>
        <translation>(ラベル無し)</translation>
    </message>
    <message>
        <source>Transaction status. Hover over this field to show number of confirmations.</source>
        <translation>取引の状況。このフィールドの上にカーソルを置くと承認数が表示されます。</translation>
    </message>
    <message>
        <source>Date and time that the transaction was received.</source>
        <translation>取引を受信した日時。</translation>
    </message>
    <message>
        <source>Type of transaction.</source>
        <translation>取引の種類。</translation>
    </message>
    <message>
        <source>Whether or not a watch-only address is involved in this transaction.</source>
        <translation>ウォッチ限定アドレスがこの取引に含まれているかどうか。</translation>
    </message>
    <message>
        <source>User-defined intent/purpose of the transaction.</source>
        <translation>ユーザー定義の取引の目的や用途。</translation>
    </message>
    <message>
        <source>Amount removed from or added to balance.</source>
        <translation>残高から増えた又は減った総額。</translation>
    </message>
</context>
<context>
    <name>TransactionView</name>
    <message>
        <source>All</source>
        <translation>すべて</translation>
    </message>
    <message>
        <source>Today</source>
        <translation>今日</translation>
    </message>
    <message>
        <source>This week</source>
        <translation>今週</translation>
    </message>
    <message>
        <source>This month</source>
        <translation>今月</translation>
    </message>
    <message>
        <source>Last month</source>
        <translation>先月</translation>
    </message>
    <message>
        <source>This year</source>
        <translation>今年</translation>
    </message>
    <message>
        <source>Range...</source>
        <translation>期間指定...</translation>
    </message>
    <message>
        <source>Received with</source>
        <translation>受取</translation>
    </message>
    <message>
        <source>Sent to</source>
        <translation>送金</translation>
    </message>
    <message>
        <source>To yourself</source>
        <translation>自己送金</translation>
    </message>
    <message>
        <source>Mined</source>
        <translation>発掘</translation>
    </message>
    <message>
        <source>Other</source>
        <translation>その他</translation>
    </message>
    <message>
        <source>Enter address, transaction id, or label to search</source>
        <translation>検索したいアドレスや取引ID、ラベルを入力</translation>
    </message>
    <message>
        <source>Min amount</source>
        <translation>表示最小金額</translation>
    </message>
    <message>
        <source>Abandon transaction</source>
        <translation>取引の送信を中止</translation>
    </message>
    <message>
        <source>Increase transaction fee</source>
        <translation>取引手数料を上乗せ</translation>
    </message>
    <message>
        <source>Copy address</source>
        <translation>アドレスをコピー</translation>
    </message>
    <message>
        <source>Copy label</source>
        <translation>ラベルをコピー</translation>
    </message>
    <message>
        <source>Copy amount</source>
        <translation>金額をコピー</translation>
    </message>
    <message>
        <source>Copy transaction ID</source>
        <translation>取引IDをコピー</translation>
    </message>
    <message>
        <source>Copy raw transaction</source>
        <translation>生トランザクションをコピー</translation>
    </message>
    <message>
        <source>Copy full transaction details</source>
        <translation>取引の詳細すべてをコピー</translation>
    </message>
    <message>
        <source>Edit label</source>
        <translation>ラベルを編集</translation>
    </message>
    <message>
        <source>Show transaction details</source>
        <translation>取引の詳細を表示</translation>
    </message>
    <message>
        <source>Export Transaction History</source>
        <translation>取引履歴をエクスポート</translation>
    </message>
    <message>
        <source>Comma separated file (*.csv)</source>
        <translation>テキスト CSV (*.csv)</translation>
    </message>
    <message>
        <source>Confirmed</source>
        <translation>承認済み</translation>
    </message>
    <message>
        <source>Watch-only</source>
        <translation>ウォッチ限定</translation>
    </message>
    <message>
        <source>Date</source>
        <translation>日時</translation>
    </message>
    <message>
        <source>Type</source>
        <translation>種別</translation>
    </message>
    <message>
        <source>Label</source>
        <translation>ラベル</translation>
    </message>
    <message>
        <source>Address</source>
        <translation>アドレス</translation>
    </message>
    <message>
        <source>ID</source>
        <translation>ID</translation>
    </message>
    <message>
        <source>Exporting Failed</source>
        <translation>エクスポートに失敗しました</translation>
    </message>
    <message>
        <source>There was an error trying to save the transaction history to %1.</source>
        <translation>取引履歴を %1 に保存する際にエラーが発生しました。</translation>
    </message>
    <message>
        <source>Exporting Successful</source>
        <translation>エクスポートに成功しました</translation>
    </message>
    <message>
        <source>The transaction history was successfully saved to %1.</source>
        <translation>取引履歴は正常に %1 に保存されました。</translation>
    </message>
    <message>
        <source>Range:</source>
        <translation>期間:</translation>
    </message>
    <message>
        <source>to</source>
        <translation>〜</translation>
    </message>
</context>
<context>
    <name>UnitDisplayStatusBarControl</name>
    <message>
        <source>Unit to show amounts in. Click to select another unit.</source>
        <translation>金額を表示する際の単位。クリックすると他の単位を選択できます。</translation>
    </message>
</context>
<context>
    <name>WalletController</name>
    <message>
        <source>Close wallet</source>
        <translation>ウォレットを閉じる</translation>
    </message>
    <message>
        <source>Are you sure you wish to close wallet &lt;i&gt;%1&lt;/i&gt;?</source>
        <translation>本当にウォレット&lt;i&gt;%1&lt;/i&gt;を閉じますか？</translation>
    </message>
    <message>
        <source>Closing the wallet for too long can result in having to resync the entire chain if pruning is enabled.</source>
        <translation>ブロックファイル剪定が有効の場合、長期間ウォレットを起動しないと全チェーンを再度同期させる必要があるかもしれません。</translation>
    </message>
</context>
<context>
    <name>WalletFrame</name>
    <message>
        <source>No wallet has been loaded.</source>
        <translation>ウォレットが読み込まれていません。</translation>
    </message>
</context>
<context>
    <name>WalletModel</name>
    <message>
        <source>Send Coins</source>
        <translation>コインの送金</translation>
    </message>
    <message>
        <source>Fee bump error</source>
        <translation>手数料上乗せエラー</translation>
    </message>
    <message>
        <source>Increasing transaction fee failed</source>
        <translation>取引手数料の上乗せに失敗しました</translation>
    </message>
    <message>
        <source>Do you want to increase the fee?</source>
        <translation>手数料を上乗せしてもよろしいですか？</translation>
    </message>
    <message>
        <source>Current fee:</source>
        <translation>現在の手数料:</translation>
    </message>
    <message>
        <source>Increase:</source>
        <translation>上乗せ額:</translation>
    </message>
    <message>
        <source>New fee:</source>
        <translation>新しい手数料:</translation>
    </message>
    <message>
        <source>Confirm fee bump</source>
        <translation>手数料上乗せの確認</translation>
    </message>
    <message>
        <source>Can't sign transaction.</source>
        <translation>トランザクションを署名できませんでした。</translation>
    </message>
    <message>
        <source>Could not commit transaction</source>
        <translation>トランザクションのコミットに失敗しました</translation>
    </message>
    <message>
        <source>default wallet</source>
        <translation>デフォルトウォレット</translation>
    </message>
</context>
<context>
    <name>WalletView</name>
    <message>
        <source>&amp;Export</source>
        <translation>エクスポート(&amp;E)</translation>
    </message>
    <message>
        <source>Export the data in the current tab to a file</source>
        <translation>現在のタブのデータをファイルにエクスポート</translation>
    </message>
    <message>
        <source>Backup Wallet</source>
        <translation>ウォレットのバックアップ</translation>
    </message>
    <message>
        <source>Wallet Data (*.dat)</source>
        <translation>ウォレット データ (*.dat)</translation>
    </message>
    <message>
        <source>Backup Failed</source>
        <translation>バックアップ失敗</translation>
    </message>
    <message>
        <source>There was an error trying to save the wallet data to %1.</source>
        <translation>ウォレットデータを %1 へ保存する際にエラーが発生しました。</translation>
    </message>
    <message>
        <source>Backup Successful</source>
        <translation>バックアップ成功</translation>
    </message>
    <message>
        <source>The wallet data was successfully saved to %1.</source>
        <translation>ウォレット データは正常に %1 に保存されました。</translation>
    </message>
    <message>
        <source>Cancel</source>
        <translation>キャンセル</translation>
    </message>
</context>
<context>
    <name>qtum-core</name>
    <message>
        <source>Distributed under the MIT software license, see the accompanying file %s or %s</source>
        <translation>MIT ソフトウェアライセンスのもとで配布されています。付属の %s ファイルか、 %s を参照してください</translation>
    </message>
    <message>
        <source>Prune configured below the minimum of %d MiB.  Please use a higher number.</source>
        <translation>剪定設定が、設定可能最小値の %d MiBより低く設定されています。より大きい値を使用してください。</translation>
    </message>
    <message>
        <source>Prune: last wallet synchronisation goes beyond pruned data. You need to -reindex (download the whole blockchain again in case of pruned node)</source>
        <translation>剪定: 最後のウォレット同期ポイントが、剪定されたデータを越えています。-reindex を実行する必要があります (剪定されたノードの場合、ブロックチェーン全体を再ダウンロードします)</translation>
    </message>
    <message>
        <source>Rescans are not possible in pruned mode. You will need to use -reindex which will download the whole blockchain again.</source>
        <translation>剪定モードでは再スキャンを行うことはできません。-reindex オプションを指定し、ブロックチェーン全体を再ダウンロードする必要があります。</translation>
    </message>
    <message>
        <source>Error: A fatal internal error occurred, see debug.log for details</source>
        <translation>エラー: 致命的な内部エラーが発生しました。詳細は debug.log を参照してください</translation>
    </message>
    <message>
        <source>Pruning blockstore...</source>
        <translation>ブロック保存容量を剪定中...</translation>
    </message>
    <message>
        <source>Unable to start HTTP server. See debug log for details.</source>
        <translation>HTTPサーバを開始できませんでした。詳細は debug.log を参照してください。</translation>
    </message>
    <message>
        <source>Qtum Core</source>
<<<<<<< HEAD
        <translation>Qtum のコア</translation>
=======
        <translation>Qtum コア</translation>
>>>>>>> 9e306671
    </message>
    <message>
        <source>The %s developers</source>
        <translation>%s の開発者</translation>
    </message>
    <message>
        <source>Can't generate a change-address key. No keys in the internal keypool and can't generate any keys.</source>
        <translation>おつりアドレスの鍵を作成することができません。内部のキープールに鍵が存在しないため、鍵を生成することができません。</translation>
    </message>
    <message>
        <source>Cannot obtain a lock on data directory %s. %s is probably already running.</source>
        <translation>データ ディレクトリ %s のロックを取得することができません。%s がおそらく既に実行中です。</translation>
    </message>
    <message>
        <source>Cannot provide specific connections and have addrman find outgoing connections at the same.</source>
        <translation>指定された接続が利用できず、また addrman は外向き接続を見つけられませんでした。</translation>
    </message>
    <message>
        <source>Error reading %s! All keys read correctly, but transaction data or address book entries might be missing or incorrect.</source>
        <translation>%s の読み込み中にエラーが発生しました！ 全ての鍵は正しく読み込めましたが、取引データやアドレス帳の項目が失われたか、正しくない可能性があります。</translation>
    </message>
    <message>
        <source>Group outputs by address, selecting all or none, instead of selecting on a per-output basis. Privacy is improved as an address is only used once (unless someone sends to it after spending from it), but may result in slightly higher fees as suboptimal coin selection may result due to the added limitation (default: %u)</source>
        <translation>出力ごとではなく、アドレス単位に出力をまとめて選択します。(後からまたそのアドレスに支払われない限り)アドレスが一度しか使用されないためプライバシーが向上します。ただし追加の制限により最適ではないコイン選択が発生した場合に、わずかに高い手数料となる可能性があります。(初期値: %u)</translation>
    </message>
    <message>
        <source>Please check that your computer's date and time are correct! If your clock is wrong, %s will not work properly.</source>
        <translation>お使いのコンピューターの日付と時刻が正しいことを確認してください！ PCの時計が正しくない場合 %s は正確に動作しません。</translation>
    </message>
    <message>
        <source>Please contribute if you find %s useful. Visit %s for further information about the software.</source>
        <translation>%s が有用だと感じられた方はぜひプロジェクトへの貢献をお願いします。ソフトウェアのより詳細な情報については %s をご覧ください。</translation>
    </message>
    <message>
        <source>The block database contains a block which appears to be from the future. This may be due to your computer's date and time being set incorrectly. Only rebuild the block database if you are sure that your computer's date and time are correct</source>
        <translation>ブロックデータベースに未来の時刻のブロックが含まれています。お使いのコンピューターの日付と時刻が間違っている可能性があります。コンピュータの日付と時刻が本当に正しい場合にのみ、ブロックデータベースの再構築を実行してください。</translation>
    </message>
    <message>
        <source>This is a pre-release test build - use at your own risk - do not use for mining or merchant applications</source>
        <translation>これはリリース前のテストビルドです - 自己責任で使用してください - 採掘や商取引に使用しないでください</translation>
    </message>
    <message>
        <source>This is the transaction fee you may discard if change is smaller than dust at this level</source>
        <translation>これは、このレベルでダストよりもお釣りが小さい場合に破棄されるトランザクション手数料です。</translation>
    </message>
    <message>
        <source>Unable to replay blocks. You will need to rebuild the database using -reindex-chainstate.</source>
        <translation>ブロックのリプレイができませんでした。-reindex-chainstate オプションを指定してデータベースを再構築する必要があります。</translation>
    </message>
    <message>
        <source>Unable to rewind the database to a pre-fork state. You will need to redownload the blockchain</source>
        <translation>データベースをフォーク前の状態に巻き戻せませんでした。ブロックチェーンを再ダウンロードする必要があります</translation>
    </message>
    <message>
        <source>Warning: The network does not appear to fully agree! Some miners appear to be experiencing issues.</source>
        <translation>警告: ネットワークは完全に合意が取れていないようです。問題が発生しているマイナーがいる可能性があります。</translation>
    </message>
    <message>
        <source>Warning: We do not appear to fully agree with our peers! You may need to upgrade, or other nodes may need to upgrade.</source>
        <translation>警告: ピアと完全に合意が取れていないようです！ このノードもしくは他のノードのアップグレードが必要な可能性があります。</translation>
    </message>
    <message>
        <source>%d of last 100 blocks have unexpected version</source>
        <translation>直近の100ブロックの内、%d ブロックが予期しないバージョンを含んでいます</translation>
    </message>
    <message>
        <source>%s corrupt, salvage failed</source>
        <translation>%s が壊れています。復旧にも失敗しました</translation>
    </message>
    <message>
        <source>-maxmempool must be at least %d MB</source>
        <translation>-maxmempoolは最低でも %d MB必要です</translation>
    </message>
    <message>
        <source>Cannot resolve -%s address: '%s'</source>
        <translation>-%s アドレス '%s' を解決できません</translation>
    </message>
    <message>
        <source>Change index out of range</source>
        <translation>お釣りのインデックスが範囲外です</translation>
    </message>
    <message>
        <source>Config setting for %s only applied on %s network when in [%s] section.</source>
        <translation>%s の設定は、 [%s] セクションに書かれた場合のみ %s ネットワークへ適用されます。</translation>
    </message>
    <message>
        <source>Copyright (C) %i-%i</source>
        <translation>Copyright (C) %i-%i</translation>
    </message>
    <message>
        <source>Corrupted block database detected</source>
        <translation>破損したブロック データベースが見つかりました</translation>
    </message>
    <message>
        <source>Do you want to rebuild the block database now?</source>
        <translation>ブロック データベースを今すぐ再構築しますか？</translation>
    </message>
    <message>
        <source>Error initializing block database</source>
        <translation>ブロックデータベースの初期化時にエラーが発生しました</translation>
    </message>
    <message>
        <source>Error initializing wallet database environment %s!</source>
        <translation>ウォレットデータベース環境 %s の初期化時にエラーが発生しました！</translation>
    </message>
    <message>
        <source>Error loading %s</source>
        <translation>%s の読み込みエラー</translation>
    </message>
    <message>
        <source>Error loading %s: Private keys can only be disabled during creation</source>
        <translation>%s の読み込みエラー: 秘密鍵の無効化はウォレットの生成時のみ可能です</translation>
    </message>
    <message>
        <source>Error loading %s: Wallet corrupted</source>
        <translation>%s の読み込みエラー: ウォレットが壊れています</translation>
    </message>
    <message>
        <source>Error loading %s: Wallet requires newer version of %s</source>
        <translation>%s の読み込みエラー: より新しいバージョンの %s が必要です</translation>
    </message>
    <message>
        <source>Error loading block database</source>
        <translation>ブロックデータベースの読み込み時にエラーが発生しました</translation>
    </message>
    <message>
        <source>Error opening block database</source>
        <translation>ブロックデータベースのオープン時にエラーが発生しました</translation>
    </message>
    <message>
        <source>Error: Disk space is low!</source>
        <translation>エラー: ディスク容量が不足しています！</translation>
    </message>
    <message>
        <source>Failed to listen on any port. Use -listen=0 if you want this.</source>
        <translation>ポートのリッスンに失敗しました。必要であれば -listen=0 を指定してください。</translation>
    </message>
    <message>
        <source>Failed to rescan the wallet during initialization</source>
        <translation>初期化中にウォレットの再スキャンに失敗しました</translation>
    </message>
    <message>
        <source>Importing...</source>
        <translation>インポート中...</translation>
    </message>
    <message>
        <source>Incorrect or no genesis block found. Wrong datadir for network?</source>
        <translation>ジェネシスブロックが不正であるか、見つかりません。ネットワークの datadir が間違っていませんか？</translation>
    </message>
    <message>
        <source>Initialization sanity check failed. %s is shutting down.</source>
        <translation>初期化時の健全性検査に失敗しました。%s を終了します。</translation>
    </message>
    <message>
        <source>Invalid amount for -%s=&lt;amount&gt;: '%s'</source>
        <translation>-%s=&lt;amount&gt; オプションに対する不正な amount: '%s'</translation>
    </message>
    <message>
        <source>Invalid amount for -discardfee=&lt;amount&gt;: '%s'</source>
        <translation>-discardfee=&lt;amount&gt; オプションに対する不正な amount: '%s'</translation>
    </message>
    <message>
        <source>Invalid amount for -fallbackfee=&lt;amount&gt;: '%s'</source>
        <translation>-fallbackfee=&lt;amount&gt; オプションに対する不正な amount: '%s'</translation>
    </message>
    <message>
        <source>Specified blocks directory "%s" does not exist.</source>
        <translation>指定されたブロックディレクトリ "%s" は存在しません｡</translation>
    </message>
    <message>
        <source>Unable to create the PID file '%s': %s</source>
        <translation>PIDファイルの作成に失敗しました ('%s': %s)</translation>
    </message>
    <message>
        <source>Specified blocks directory "%s" does not exist.</source>
        <translation>指定のブロックディレクトリ"%s"は存在しません｡</translation>
    </message>
    <message>
        <source>Upgrading txindex database</source>
        <translation>txindex データベースの更新中</translation>
    </message>
    <message>
        <source>Loading P2P addresses...</source>
        <translation>P2Pアドレスの読み込み中...</translation>
    </message>
    <message>
        <source>Loading banlist...</source>
        <translation>banリストの読み込み中...</translation>
    </message>
    <message>
        <source>Not enough file descriptors available.</source>
        <translation>使用可能なファイルディスクリプタが不足しています。</translation>
    </message>
    <message>
        <source>Prune cannot be configured with a negative value.</source>
        <translation>剪定モードの設定値は負の値にはできません。</translation>
    </message>
    <message>
        <source>Prune mode is incompatible with -txindex.</source>
        <translation>剪定モードは -txindex オプションと互換性がありません。</translation>
    </message>
    <message>
        <source>Replaying blocks...</source>
        <translation>ブロックのリプレイ中...</translation>
    </message>
    <message>
        <source>Rewinding blocks...</source>
        <translation>ブロックの巻き戻し中...</translation>
    </message>
    <message>
        <source>The source code is available from %s.</source>
        <translation>ソースコードは %s から入手できます。</translation>
    </message>
    <message>
        <source>Transaction fee and change calculation failed</source>
        <translation>トランザクション手数料およびお釣りの計算に失敗しました</translation>
    </message>
    <message>
        <source>Unable to bind to %s on this computer. %s is probably already running.</source>
        <translation>このコンピュータの %s にバインドすることができません。%s がおそらく既に実行中です。</translation>
    </message>
    <message>
        <source>Unable to generate keys</source>
        <translation>鍵を生成できません</translation>
    </message>
    <message>
        <source>Unsupported logging category %s=%s.</source>
        <translation>サポートされていないログカテゴリ %s=%s 。</translation>
    </message>
    <message>
        <source>Upgrading UTXO database</source>
        <translation>UTXOデータベースの更新中</translation>
    </message>
    <message>
        <source>User Agent comment (%s) contains unsafe characters.</source>
        <translation>ユーザエージェントのコメント ( %s ) に安全でない文字が含まれています。</translation>
    </message>
    <message>
        <source>Verifying blocks...</source>
        <translation>ブロックの検証中...</translation>
    </message>
    <message>
        <source>Wallet needed to be rewritten: restart %s to complete</source>
        <translation>ウォレットの書き直しが必要です: 完了するために %s を再起動します</translation>
    </message>
    <message>
        <source>Error: Listening for incoming connections failed (listen returned error %s)</source>
        <translation>エラー: 内向きの接続をリッスンするのに失敗しました（%s エラーが返却されました）</translation>
    </message>
    <message>
        <source>Invalid amount for -maxtxfee=&lt;amount&gt;: '%s' (must be at least the minrelay fee of %s to prevent stuck transactions)</source>
        <translation>-maxtxfee=&lt;amount&gt; オプションに対する不正な amount: '%s'（トランザクション詰まり防止のため、最小中継手数料の %s より大きくする必要があります）</translation>
    </message>
    <message>
        <source>The transaction amount is too small to send after the fee has been deducted</source>
        <translation>取引の手数料差引後金額が小さすぎるため、送金できません。</translation>
    </message>
    <message>
        <source>You need to rebuild the database using -reindex to go back to unpruned mode.  This will redownload the entire blockchain</source>
        <translation>非剪定モードに戻るためには -reindex オプションを指定してデータベースを再構築する必要があります。 ブロックチェーン全体の再ダウンロードが必要となります。</translation>
    </message>
    <message>
        <source>Error reading from database, shutting down.</source>
        <translation>データベースの読み込みエラー。シャットダウンします。</translation>
    </message>
    <message>
        <source>Error upgrading chainstate database</source>
        <translation>chainstate データベースの更新時にエラーが発生しました</translation>
    </message>
    <message>
        <source>Error: Disk space is low for %s</source>
        <translation>エラー: %s 用のディスク容量が不足しています</translation>
    </message>
    <message>
        <source>Information</source>
        <translation>情報</translation>
    </message>
    <message>
        <source>Invalid -onion address or hostname: '%s'</source>
        <translation>-onion オプションに対する不正なアドレスまたはホスト名: '%s'</translation>
    </message>
    <message>
        <source>Invalid -proxy address or hostname: '%s'</source>
        <translation>-proxy オプションに対する不正なアドレスまたはホスト名: '%s'</translation>
    </message>
    <message>
        <source>Invalid amount for -paytxfee=&lt;amount&gt;: '%s' (must be at least %s)</source>
        <translation>-paytxfee=&lt;amount&gt; オプションにに対する不正な amount: '%s'（最低でも %s である必要があります）</translation>
    </message>
    <message>
        <source>Invalid netmask specified in -whitelist: '%s'</source>
        <translation>-whitelist オプションに対する不正なネットマスク: '%s'</translation>
    </message>
    <message>
        <source>Need to specify a port with -whitebind: '%s'</source>
        <translation>-whitebind オプションでポートを指定する必要があります: '%s'</translation>
    </message>
    <message>
        <source>Reducing -maxconnections from %d to %d, because of system limitations.</source>
        <translation>システム上の制約から、-maxconnections を %d から %d に削減しました。</translation>
    </message>
    <message>
        <source>Section [%s] is not recognized.</source>
        <translation>セクション名 [%s] は認識されません。</translation>
    </message>
    <message>
        <source>Signing transaction failed</source>
        <translation>取引の署名に失敗しました</translation>
    </message>
    <message>
<<<<<<< HEAD
=======
        <source>The specified config file %s does not exist
</source>
        <translation>指定された設定ファイル %s が存在しません｡
</translation>
    </message>
    <message>
>>>>>>> 9e306671
        <source>The transaction amount is too small to pay the fee</source>
        <translation>取引の手数料差引後金額が小さすぎるため、送金できません。</translation>
    </message>
    <message>
        <source>This is experimental software.</source>
        <translation>これは実験用のソフトウェアです。</translation>
    </message>
    <message>
        <source>Transaction amount too small</source>
        <translation>取引の金額が小さすぎます</translation>
    </message>
    <message>
        <source>Transaction too large for fee policy</source>
        <translation>手数料ポリシーに対してトランザクションが大きすぎます</translation>
    </message>
    <message>
        <source>Transaction too large</source>
        <translation>トランザクションが大きすぎます</translation>
    </message>
    <message>
        <source>Unable to bind to %s on this computer (bind returned error %s)</source>
        <translation>このコンピュータの %s にバインドすることができません（%s エラーが返却されました）</translation>
    </message>
    <message>
        <source>Unable to generate initial keys</source>
        <translation>イニシャル鍵を生成できません</translation>
    </message>
    <message>
        <source>Verifying wallet(s)...</source>
        <translation>ウォレットの確認中...</translation>
    </message>
    <message>
        <source>Wallet %s resides outside wallet directory %s</source>
        <translation>ウォレット「%s」がウォレットフォルダ「%s」の外に存在します</translation>
    </message>
    <message>
        <source>Warning</source>
        <translation>警告</translation>
    </message>
    <message>
        <source>Warning: unknown new rules activated (versionbit %i)</source>
        <translation>警告: 未知の新しいルールが有効化されました (バージョンビット %i)</translation>
    </message>
    <message>
        <source>Zapping all transactions from wallet...</source>
        <translation>ウォレットから全取引を消去中...</translation>
    </message>
    <message>
        <source>-maxtxfee is set very high! Fees this large could be paid on a single transaction.</source>
        <translation>-maxtxfee が非常に高く設定されています！ ひとつの取引でこの金額の手数料が支払われてしまうことがあります。</translation>
    </message>
    <message>
        <source>This is the transaction fee you may pay when fee estimates are not available.</source>
        <translation>これは、手数料推定機能が利用できない場合に支払う取引手数料です。</translation>
    </message>
    <message>
        <source>This product includes software developed by the OpenSSL Project for use in the OpenSSL Toolkit %s and cryptographic software written by Eric Young and UPnP software written by Thomas Bernard.</source>
        <translation>この製品は、OpenSSLツールキット %s で使用するためにOpenSSLプロジェクトにより開発されたソフトウェアと、Eric Young氏により開発された暗号ソフトウェア、Thomas Bernard氏により開発されたUPnPソフトウェアを使用しています。</translation>
    </message>
    <message>
        <source>Total length of network version string (%i) exceeds maximum length (%i). Reduce the number or size of uacomments.</source>
        <translation>ネットワークバージョン文字列の長さ（%i）が、最大の長さ（%i） を超えています。UAコメントの数や長さを削減してください。</translation>
    </message>
    <message>
        <source>Warning: Wallet file corrupt, data salvaged! Original %s saved as %s in %s; if your balance or transactions are incorrect you should restore from a backup.</source>
        <translation>警告: ウォレットファイルが破損していたため、データを復旧しました！ 復旧前の %s は %s として %s に保存されました。残高や取引が正しくない場合にはバックアップから復元してください。</translation>
    </message>
    <message>
        <source>%s is set very high!</source>
        <translation>%s の設定値が高すぎです！</translation>
    </message>
    <message>
        <source>Error loading wallet %s. Duplicate -wallet filename specified.</source>
        <translation>ウォレット %s の読み込み時にエラーが発生しました。重複する -wallet ファイル名が指定されました。</translation>
    </message>
    <message>
        <source>Keypool ran out, please call keypoolrefill first</source>
        <translation>キープールが枯渇しました。まずはじめに keypoolrefill を呼び出してください</translation>
    </message>
    <message>
        <source>Starting network threads...</source>
        <translation>ネットワークスレッドの起動中...</translation>
    </message>
    <message>
        <source>The wallet will avoid paying less than the minimum relay fee.</source>
        <translation>ウォレットは最小中継手数料を下回る金額は支払いません。</translation>
    </message>
    <message>
        <source>This is the minimum transaction fee you pay on every transaction.</source>
        <translation>これは、全ての取引に対して最低限支払うべき手数料です。</translation>
    </message>
    <message>
        <source>This is the transaction fee you will pay if you send a transaction.</source>
        <translation>これは、取引を送信する場合に支払う取引手数料です。</translation>
    </message>
    <message>
        <source>Transaction amounts must not be negative</source>
        <translation>取引の金額は負の値にはできません</translation>
    </message>
    <message>
        <source>Transaction has too long of a mempool chain</source>
        <translation>トランザクションのmempoolチェーンが長すぎます</translation>
    </message>
    <message>
        <source>Transaction must have at least one recipient</source>
        <translation>トランザクションは最低ひとつの受取先が必要です</translation>
    </message>
    <message>
        <source>Unknown network specified in -onlynet: '%s'</source>
        <translation>-onlynet オプションに対する不明なネットワーク: '%s'</translation>
    </message>
    <message>
        <source>Insufficient funds</source>
        <translation>残高不足</translation>
    </message>
    <message>
        <source>Cannot upgrade a non HD split wallet without upgrading to support pre split keypool. Please use -upgradewallet=169900 or -upgradewallet with no version specified.</source>
        <translation>分割済みキープールをサポートするようにアップグレードしないと、非HD分割ウォレットをアップグレードすることはできません。 -upgradewallet=169900 オプションか、バージョン指定無しで -upgradewallet オプションを指定してください。</translation>
    </message>
    <message>
        <source>Fee estimation failed. Fallbackfee is disabled. Wait a few blocks or enable -fallbackfee.</source>
        <translation>手数料推定に失敗しました。代替手数料が無効です。数ブロック待つか、-fallbackfee オプションを有効にしてください。</translation>
    </message>
    <message>
        <source>Warning: Private keys detected in wallet {%s} with disabled private keys</source>
        <translation>警告: 秘密鍵が無効なウォレット {%s} で秘密鍵を検出しました。</translation>
    </message>
    <message>
        <source>Cannot write to data directory '%s'; check permissions.</source>
        <translation>データディレクトリ '%s' に書き込むことができません。アクセス権を確認してください。</translation>
    </message>
    <message>
        <source>Loading block index...</source>
        <translation>ブロックインデックスの読み込み中...</translation>
    </message>
    <message>
        <source>Loading wallet...</source>
        <translation>ウォレットの読み込み中...</translation>
    </message>
    <message>
        <source>Cannot downgrade wallet</source>
        <translation>ウォレットのダウングレードはできません</translation>
    </message>
    <message>
        <source>Rescanning...</source>
        <translation>再スキャン中...</translation>
    </message>
    <message>
        <source>Done loading</source>
        <translation>読み込み完了</translation>
    </message>
    <message>
        <source>Error</source>
        <translation>エラー</translation>
    </message>
</context>
</TS><|MERGE_RESOLUTION|>--- conflicted
+++ resolved
@@ -67,19 +67,11 @@
     </message>
     <message>
         <source>These are your Qtum addresses for sending payments. Always check the amount and the receiving address before sending coins.</source>
-<<<<<<< HEAD
-        <translation>これらは支払いを送信するためのあなたの Qtum アドレスです。コインを送信する前に、常に額と受信アドレスを確認してください。</translation>
-    </message>
-    <message>
-        <source>These are your Qtum addresses for receiving payments. It is recommended to use a new receiving address for each transaction.</source>
-        <translation>これらは支払いを受け取るためのビットコインアドレスです。トランザクションごとに新しい受け取り用アドレスを作成することが推奨されます。</translation>
-=======
         <translation>これらは、あなたが知っている支払い送り先の Qtum アドレスです。コインを送る前に、必ず金額と送金先アドレスを確認してください。</translation>
     </message>
     <message>
         <source>These are your Qtum addresses for receiving payments. It is recommended to use a new receiving address for each transaction.</source>
         <translation>これらは支払いを受け取るための、あなたの Qtum アドレスです。トランザクションごとに新しい受け取り用アドレスを作成することが推奨されます。</translation>
->>>>>>> 9e306671
     </message>
     <message>
         <source>&amp;Copy Address</source>
@@ -185,11 +177,7 @@
     </message>
     <message>
         <source>Warning: If you encrypt your wallet and lose your passphrase, you will &lt;b&gt;LOSE ALL OF YOUR QTUMS&lt;/b&gt;!</source>
-<<<<<<< HEAD
-        <translation>警告: もしもあなたのウォレットを暗号化してパスフレーズを失ってしまったなら、&lt;b&gt;あなたの Qtum はすべて失われます&lt;/b&gt;!</translation>
-=======
         <translation>警告: もしもあなたのウォレットを暗号化してパスフレーズを忘れてしまったら、&lt;b&gt;あなたの Qtum はすべて失われます&lt;/b&gt;！</translation>
->>>>>>> 9e306671
     </message>
     <message>
         <source>Are you sure you wish to encrypt your wallet?</source>
@@ -200,13 +188,8 @@
         <translation>ウォレットの暗号化の完了</translation>
     </message>
     <message>
-<<<<<<< HEAD
-        <source>%1 will close now to finish the encryption process. Remember that encrypting your wallet cannot fully protect your qtums from being stolen by malware infecting your computer.</source>
-        <translation>暗号化処理を完了させるため %1 をいますぐ終了します。ウォレットの暗号化では、コンピュータに感染したマルウェアなどによるビットコインの盗難から完全に守ることはできないことにご注意ください。</translation>
-=======
         <source>Your wallet is now encrypted. Remember that encrypting your wallet cannot fully protect your qtums from being stolen by malware infecting your computer.</source>
         <translation>ウォレットの暗号化処理が完了しました。ウォレットを暗号化しても、コンピュータに感染したマルウェアなどによる Qtum の盗難を完全に防ぐことはできないことにご注意ください。</translation>
->>>>>>> 9e306671
     </message>
     <message>
         <source>IMPORTANT: Any previous backups you have made of your wallet file should be replaced with the newly generated, encrypted wallet file. For security reasons, previous backups of the unencrypted wallet file will become useless as soon as you start using the new, encrypted wallet.</source>
@@ -385,13 +368,6 @@
     <message>
         <source>Qtum</source>
         <translation>Qtum</translation>
-<<<<<<< HEAD
-    </message>
-    <message>
-        <source>Wallet</source>
-        <translation>ウォレット</translation>
-=======
->>>>>>> 9e306671
     </message>
     <message>
         <source>&amp;Send</source>
@@ -415,19 +391,11 @@
     </message>
     <message>
         <source>Sign messages with your Qtum addresses to prove you own them</source>
-<<<<<<< HEAD
-        <translation>あなたが所有していることを証明するために、あなたの Qtum アドレスでメッセージに署名してください</translation>
-    </message>
-    <message>
-        <source>Verify messages to ensure they were signed with specified Qtum addresses</source>
-        <translation>指定された Qtum アドレスで署名されたことを確認するためにメッセージを検証します</translation>
-=======
         <translation>Qtum アドレスでメッセージに署名して、アドレスを所有していることを証明する</translation>
     </message>
     <message>
         <source>Verify messages to ensure they were signed with specified Qtum addresses</source>
         <translation>メッセージを検証して、指定された Qtum アドレスで署名されたことを確認する</translation>
->>>>>>> 9e306671
     </message>
     <message>
         <source>&amp;File</source>
@@ -447,11 +415,7 @@
     </message>
     <message>
         <source>Request payments (generates QR codes and qtum: URIs)</source>
-<<<<<<< HEAD
-        <translation>支払いを要求する (QRコードとqtum:ではじまるURIを生成する)</translation>
-=======
         <translation>支払いをリクエストする (QRコードと qtum: URIを生成する)&lt;</translation>
->>>>>>> 9e306671
     </message>
     <message>
         <source>Show the list of used sending addresses and labels</source>
@@ -463,11 +427,7 @@
     </message>
     <message>
         <source>Open a qtum: URI or payment request</source>
-<<<<<<< HEAD
-        <translation>qtum: URIまたは支払いリクエストを開く</translation>
-=======
         <translation>qtum: URIや支払いリクエストを開く</translation>
->>>>>>> 9e306671
     </message>
     <message>
         <source>&amp;Command-line options</source>
@@ -475,11 +435,7 @@
     </message>
     <message numerus="yes">
         <source>%n active connection(s) to Qtum network</source>
-<<<<<<< HEAD
-        <translation><numerusform>%n の Qtum ネットワークへのアクティブな接続</numerusform></translation>
-=======
         <translation><numerusform>Qtum ネットワークへのアクティブな接続は %n 個</numerusform></translation>
->>>>>>> 9e306671
     </message>
     <message>
         <source>Indexing blocks on disk...</source>
@@ -522,10 +478,6 @@
         <translation>ブロックは最新</translation>
     </message>
     <message>
-<<<<<<< HEAD
-        <source>Show the %1 help message to get a list with possible Qtum command-line options</source>
-        <translation>有効な Qtum のコマンドライン オプションを見るために %1 のヘルプメッセージを表示します。</translation>
-=======
         <source>&amp;Sending addresses</source>
         <translation>送金先アドレス一覧(&amp;S)...</translation>
     </message>
@@ -584,7 +536,6 @@
     <message>
         <source>Main Window</source>
         <translation>メインウィンドウ</translation>
->>>>>>> 9e306671
     </message>
     <message>
         <source>%1 client</source>
@@ -664,11 +615,7 @@
     </message>
     <message>
         <source>A fatal error occurred. Qtum can no longer continue safely and will quit.</source>
-<<<<<<< HEAD
-        <translation>致命的なエラーが発生しました。Qtum は安全に継続することができず終了するでしょう。</translation>
-=======
         <translation>致命的なエラーが発生しました。Qtum を安全に動作し続けることができないため終了します。</translation>
->>>>>>> 9e306671
     </message>
 </context>
 <context>
@@ -967,11 +914,7 @@
     </message>
     <message>
         <source>%1 will download and store a copy of the Qtum block chain.</source>
-<<<<<<< HEAD
-        <translation>%1はQtumのブロックチェーンの複製をダウンロードし保存します。</translation>
-=======
         <translation>%1 は Qtum ブロックチェーンのコピーをダウンロードし保存します。</translation>
->>>>>>> 9e306671
     </message>
     <message>
         <source>The wallet will also be stored in this directory.</source>
@@ -1002,19 +945,11 @@
     </message>
     <message>
         <source>Recent transactions may not yet be visible, and therefore your wallet's balance might be incorrect. This information will be correct once your wallet has finished synchronizing with the qtum network, as detailed below.</source>
-<<<<<<< HEAD
-        <translation>確認できない最近のトランザクションがあるかもしれません。これによりウォレットの残高は不正確なものである可能性があります。この情報はウォレットが一度ビットコインネットワークへの同期が完了すると正確なものとなります。詳細は下記を参照してください。</translation>
-    </message>
-    <message>
-        <source>Attempting to spend qtums that are affected by not-yet-displayed transactions will not be accepted by the network.</source>
-        <translation>まだ表示されていないトランザクションが影響するビットコインを使用しようとすると、ネットワークから認証がなされないでしょう。</translation>
-=======
         <translation>最近の取引がまだ表示されていない可能性があります。そのため、ウォレットの残高が正しく表示されていないかもしれません。この情報は、ウォレットが Qtum ネットワークへの同期が完了すると正確なものとなります。詳細は下記を参照してください。</translation>
     </message>
     <message>
         <source>Attempting to spend qtums that are affected by not-yet-displayed transactions will not be accepted by the network.</source>
         <translation>まだ表示されていない取引が関係する Qtum を使用しようとすると、ネットワークから認証を受けられません。</translation>
->>>>>>> 9e306671
     </message>
     <message>
         <source>Number of blocks left</source>
@@ -1192,11 +1127,7 @@
     </message>
     <message>
         <source>Automatically open the Qtum client port on the router. This only works when your router supports UPnP and it is enabled.</source>
-<<<<<<< HEAD
-        <translation>自動的にルーター上の Qtum クライアントのポートを開きます。あなたのルーターが UPnP に対応していて、それが有効になっている場合に作動します。</translation>
-=======
         <translation>自動的にルーター上の Qtum クライアントのポートを開放します。あなたのルーターが UPnP に対応していて、それが有効になっている場合のみ動作します。</translation>
->>>>>>> 9e306671
     </message>
     <message>
         <source>Map port using &amp;UPnP</source>
@@ -1212,11 +1143,7 @@
     </message>
     <message>
         <source>Connect to the Qtum network through a SOCKS5 proxy.</source>
-<<<<<<< HEAD
-        <translation>SOCKS5 プロキシ経由でQtumネットワークに接続する</translation>
-=======
         <translation>SOCKS5 プロキシ経由で Qtum ネットワークに接続する。</translation>
->>>>>>> 9e306671
     </message>
     <message>
         <source>&amp;Connect through SOCKS5 proxy (default proxy):</source>
@@ -1252,11 +1179,7 @@
     </message>
     <message>
         <source>Connect to the Qtum network through a separate SOCKS5 proxy for Tor hidden services.</source>
-<<<<<<< HEAD
-        <translation>Tor秘匿サービスを利用するため、独立なSOCKS5プロキシ経由でQtumネットワークに接続する</translation>
-=======
         <translation>Tor秘匿サービスを利用するため、専用の SOCKS5 プロキシ経由で Qtum ネットワークに接続する。</translation>
->>>>>>> 9e306671
     </message>
     <message>
         <source>&amp;Window</source>
@@ -1367,11 +1290,7 @@
     </message>
     <message>
         <source>The displayed information may be out of date. Your wallet automatically synchronizes with the Qtum network after a connection is established, but this process has not completed yet.</source>
-<<<<<<< HEAD
-        <translation>表示された情報は古いかもしれません。接続が確立されると、あなたのウォレットは Qtum ネットワークと自動的に同期しますが、このプロセスはまだ完了していません。</translation>
-=======
         <translation>表示されている情報は古い可能性があります。ウォレットは接続確立後に Qtum ネットワークと自動的に同期しますが、同期処理はまだ完了していません。</translation>
->>>>>>> 9e306671
     </message>
     <message>
         <source>Watch-only:</source>
@@ -1457,13 +1376,8 @@
         <translation>'qtum://' は正しいURIではありません｡ 'qtum:'を使用してください｡</translation>
     </message>
     <message>
-<<<<<<< HEAD
-        <source>'qtum://' is not a valid URI. Use 'qtum:' instead.</source>
-        <translation>'qtum://' は正しいURIではありません｡ 'qtum:'を利用してください｡</translation>
-=======
         <source>You are using a BIP70 URL which will be unsupported in the future.</source>
         <translation>将来サポートされなくなる予定のBIP70形式のURLをお使いです。</translation>
->>>>>>> 9e306671
     </message>
     <message>
         <source>Payment request fetch URL is invalid: %1</source>
@@ -1479,11 +1393,7 @@
     </message>
     <message>
         <source>URI cannot be parsed! This can be caused by an invalid Qtum address or malformed URI parameters.</source>
-<<<<<<< HEAD
-        <translation>URI を解析できません! これは無効な Qtum アドレスあるいは不正な形式の URI パラメーターによって引き起こされる場合があります。</translation>
-=======
         <translation>URIを解析できませんでした！ Qtum アドレスが無効であるか、URIパラメーターが不正な形式である可能性があります。</translation>
->>>>>>> 9e306671
     </message>
     <message>
         <source>Payment request file handling</source>
@@ -1585,11 +1495,7 @@
     </message>
     <message>
         <source>Enter a Qtum address (e.g. %1)</source>
-<<<<<<< HEAD
-        <translation>Qtumアドレスを入力してください (例 %1)</translation>
-=======
         <translation>Qtum アドレスを入力してください (例: %1)</translation>
->>>>>>> 9e306671
     </message>
     <message>
         <source>%1 d</source>
@@ -2045,11 +1951,7 @@
     </message>
     <message>
         <source>An optional message to attach to the payment request, which will be displayed when the request is opened. Note: The message will not be sent with the payment over the Qtum network.</source>
-<<<<<<< HEAD
-        <translation>支払リクエストが開始された時に表示される、支払リクエストに添える任意のメッセージです。注意：メッセージはQtumネットワークを通じて、支払と共に送られるわけではありません。</translation>
-=======
         <translation>支払いリクエストに添付するメッセージ（任意）。支払リクエスト開始時に表示されます。注意: メッセージは Qtum ネットワーク上へ送信されません。</translation>
->>>>>>> 9e306671
     </message>
     <message>
         <source>An optional label to associate with the new receiving address.</source>
@@ -2301,17 +2203,6 @@
         <translation>隠す</translation>
     </message>
     <message>
-<<<<<<< HEAD
-        <source>Paying only the minimum fee is just fine as long as there is less transaction volume than space in the blocks. But be aware that this can end up in a never confirming transaction once there is more demand for qtum transactions than the network can process.</source>
-        <translation>ブロックの容量に比べてトランザクション流量が少ないうちは最小手数料のみの支払で十分です。しかしながらネットワークが処理しきれないほどqtumトランザクションの需要がひとたび生まれてしまった場合には、永遠に検証がされないトランザクションになってしまう可能性があることに注意してください。</translation>
-    </message>
-    <message>
-        <source>(read the tooltip)</source>
-        <translation>（ツールチップをお読みください）</translation>
-    </message>
-    <message>
-=======
->>>>>>> 9e306671
         <source>Recommended:</source>
         <translation>推奨:</translation>
     </message>
@@ -2489,11 +2380,7 @@
     </message>
     <message>
         <source>Warning: Invalid Qtum address</source>
-<<<<<<< HEAD
-        <translation>警告：無効なQtumアドレスです</translation>
-=======
         <translation>警告: 無効な Qtum アドレス</translation>
->>>>>>> 9e306671
     </message>
     <message>
         <source>Warning: Unknown change address</source>
@@ -2536,11 +2423,7 @@
     </message>
     <message>
         <source>The Qtum address to send the payment to</source>
-<<<<<<< HEAD
-        <translation>支払の送金先Qtumアドレス</translation>
-=======
         <translation>支払い先 Qtum アドレス</translation>
->>>>>>> 9e306671
     </message>
     <message>
         <source>Alt+A</source>
@@ -2560,11 +2443,7 @@
     </message>
     <message>
         <source>The fee will be deducted from the amount being sent. The recipient will receive less qtums than you enter in the amount field. If multiple recipients are selected, the fee is split equally.</source>
-<<<<<<< HEAD
-        <translation>送金する金額から手数料が差し引かれます。受取人は数量フィールドで指定した量よりも少ないビットコインを受け取ります。受取人が複数いる場合には、手数料は均等割されます。</translation>
-=======
         <translation>手数料は送金する金額から差し引かれます。送金先には金額欄で指定した額よりも少ない Qtum が送られます。送金先が複数ある場合は、手数料は均等に分けられます。</translation>
->>>>>>> 9e306671
     </message>
     <message>
         <source>S&amp;ubtract fee from amount</source>
@@ -2592,11 +2471,7 @@
     </message>
     <message>
         <source>A message that was attached to the qtum: URI which will be stored with the transaction for your reference. Note: This message will not be sent over the Qtum network.</source>
-<<<<<<< HEAD
-        <translation>qtum: URIに添付されていたメッセージです。これは参照用としてトランザクションとともに保存されます。注意：このメッセージはQtumネットワークを通して送信されるわけではありません。</translation>
-=======
         <translation>qtum: URIに添付されていたメッセージです。これは参照用として取引とともに保存されます。注意: メッセージは Qtum ネットワーク上へ送信されません。</translation>
->>>>>>> 9e306671
     </message>
     <message>
         <source>Pay To:</source>
@@ -2641,19 +2516,11 @@
     </message>
     <message>
         <source>You can sign messages/agreements with your addresses to prove you can receive qtums sent to them. Be careful not to sign anything vague or random, as phishing attacks may try to trick you into signing your identity over to them. Only sign fully-detailed statements you agree to.</source>
-<<<<<<< HEAD
-        <translation>あなたの所有しているアドレスによりメッセージや合意書に署名をすることで、それらアドレスに対して送られたビットコインを受け取ることができることを証明できます。フィッシング攻撃により不正にあなたの識別情報を署名させられてしまうことを防ぐために、不明確なものやランダムなものに対して署名しないよう注意してください。あなたが同意した、よく詳細の記された文言にのみ署名するようにしてください。</translation>
-    </message>
-    <message>
-        <source>The Qtum address to sign the message with</source>
-        <translation>メッセージを署名するQtumアドレス</translation>
-=======
         <translation>あなたが所有しているアドレスでメッセージや契約書に署名をすることで、それらのアドレスへ送られた Qtum を受け取ることができることを証明できます。フィッシング攻撃者があなたを騙して、あなたの身分情報に署名させようとしている可能性があるため、よくわからないものやランダムな文字列に対して署名しないでください。あなたが同意した、よく詳細の記された文言にのみ署名するようにしてください。</translation>
     </message>
     <message>
         <source>The Qtum address to sign the message with</source>
         <translation>メッセージの署名に使用する Qtum アドレス</translation>
->>>>>>> 9e306671
     </message>
     <message>
         <source>Choose previously used address</source>
@@ -2685,11 +2552,7 @@
     </message>
     <message>
         <source>Sign the message to prove you own this Qtum address</source>
-<<<<<<< HEAD
-        <translation>この Qtum アドレスを所有していることを証明するためにメッセージに署名</translation>
-=======
         <translation>メッセージに署名してこの Qtum アドレスを所有していることを証明</translation>
->>>>>>> 9e306671
     </message>
     <message>
         <source>Sign &amp;Message</source>
@@ -2713,19 +2576,11 @@
     </message>
     <message>
         <source>The Qtum address the message was signed with</source>
-<<<<<<< HEAD
-        <translation>メッセージの署名に使われたQtumアドレス</translation>
-    </message>
-    <message>
-        <source>Verify the message to ensure it was signed with the specified Qtum address</source>
-        <translation>指定された Qtum アドレスで署名されたことを保証するメッセージを検証</translation>
-=======
         <translation>メッセージの署名に使われた Qtum アドレス</translation>
     </message>
     <message>
         <source>Verify the message to ensure it was signed with the specified Qtum address</source>
         <translation>メッセージを検証して指定された Qtum アドレスで署名されたことを確認</translation>
->>>>>>> 9e306671
     </message>
     <message>
         <source>Verify &amp;Message</source>
@@ -3393,11 +3248,7 @@
     </message>
     <message>
         <source>Qtum Core</source>
-<<<<<<< HEAD
-        <translation>Qtum のコア</translation>
-=======
         <translation>Qtum コア</translation>
->>>>>>> 9e306671
     </message>
     <message>
         <source>The %s developers</source>
@@ -3420,10 +3271,6 @@
         <translation>%s の読み込み中にエラーが発生しました！ 全ての鍵は正しく読み込めましたが、取引データやアドレス帳の項目が失われたか、正しくない可能性があります。</translation>
     </message>
     <message>
-        <source>Group outputs by address, selecting all or none, instead of selecting on a per-output basis. Privacy is improved as an address is only used once (unless someone sends to it after spending from it), but may result in slightly higher fees as suboptimal coin selection may result due to the added limitation (default: %u)</source>
-        <translation>出力ごとではなく、アドレス単位に出力をまとめて選択します。(後からまたそのアドレスに支払われない限り)アドレスが一度しか使用されないためプライバシーが向上します。ただし追加の制限により最適ではないコイン選択が発生した場合に、わずかに高い手数料となる可能性があります。(初期値: %u)</translation>
-    </message>
-    <message>
         <source>Please check that your computer's date and time are correct! If your clock is wrong, %s will not work properly.</source>
         <translation>お使いのコンピューターの日付と時刻が正しいことを確認してください！ PCの時計が正しくない場合 %s は正確に動作しません。</translation>
     </message>
@@ -3572,10 +3419,6 @@
         <translation>PIDファイルの作成に失敗しました ('%s': %s)</translation>
     </message>
     <message>
-        <source>Specified blocks directory "%s" does not exist.</source>
-        <translation>指定のブロックディレクトリ"%s"は存在しません｡</translation>
-    </message>
-    <message>
         <source>Upgrading txindex database</source>
         <translation>txindex データベースの更新中</translation>
     </message>
@@ -3708,15 +3551,12 @@
         <translation>取引の署名に失敗しました</translation>
     </message>
     <message>
-<<<<<<< HEAD
-=======
         <source>The specified config file %s does not exist
 </source>
         <translation>指定された設定ファイル %s が存在しません｡
 </translation>
     </message>
     <message>
->>>>>>> 9e306671
         <source>The transaction amount is too small to pay the fee</source>
         <translation>取引の手数料差引後金額が小さすぎるため、送金できません。</translation>
     </message>
