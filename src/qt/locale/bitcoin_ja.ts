<TS language="ja" version="2.1">
<context>
    <name>AddressBookPage</name>
    <message>
        <source>Right-click to edit address or label</source>
        <translation>右クリックでアドレスまたはラベルを編集</translation>
    </message>
    <message>
        <source>Create a new address</source>
        <translation>アドレスの新規作成</translation>
    </message>
    <message>
        <source>&amp;New</source>
        <translation>新規(&amp;N)</translation>
    </message>
    <message>
        <source>Copy the currently selected address to the system clipboard</source>
        <translation>現在選択されているアドレスをシステムのクリップボードにコピー</translation>
    </message>
    <message>
        <source>&amp;Copy</source>
        <translation>コピー(&amp;C)</translation>
    </message>
    <message>
        <source>C&amp;lose</source>
        <translation>閉じる(&amp;C)</translation>
    </message>
    <message>
        <source>Delete the currently selected address from the list</source>
        <translation>選択されたアドレスを一覧から削除</translation>
    </message>
    <message>
        <source>Enter address or label to search</source>
        <translation>検索したいアドレスまたはラベルを入力</translation>
    </message>
    <message>
        <source>Export the data in the current tab to a file</source>
        <translation>このタブのデータをファイルにエクスポート</translation>
    </message>
    <message>
        <source>&amp;Export</source>
        <translation>エクスポート (&amp;E)</translation>
    </message>
    <message>
        <source>&amp;Delete</source>
        <translation>削除(&amp;D)</translation>
    </message>
    <message>
        <source>Choose the address to send coins to</source>
        <translation>コインを送りたいアドレスを選択</translation>
    </message>
    <message>
        <source>Choose the address to receive coins with</source>
        <translation>コインを受け取りたいアドレスを選択</translation>
    </message>
    <message>
        <source>C&amp;hoose</source>
        <translation>選択(&amp;C)</translation>
    </message>
    <message>
        <source>Sending addresses</source>
        <translation>送金先アドレス</translation>
    </message>
    <message>
        <source>Receiving addresses</source>
        <translation>受取用アドレス</translation>
    </message>
    <message>
        <source>These are your Qtum addresses for sending payments. Always check the amount and the receiving address before sending coins.</source>
        <translation>これらは、あなたが知っている送信先の Qtum アドレスです。コインを送る前に必ず、金額と受取用アドレスを確認してください。</translation>
    </message>
    <message>
<<<<<<< HEAD
        <source>These are your Qtum addresses for receiving payments. Use the 'Create new receiving address' button in the receive tab to create new addresses.</source>
=======
        <source>These are your Qtum addresses for receiving payments. Use the 'Create new receiving address' button in the receive tab to create new addresses.
Signing is only possible with addresses of the type 'legacy'.</source>
>>>>>>> da23532c
        <translation>これらは支払いを受け取るための、あなたの Qtum アドレスです。新しいアドレスを作成するには受取タブ内の「新しい受取用アドレスを作成」ボタンを使用します。</translation>
    </message>
    <message>
        <source>&amp;Copy Address</source>
        <translation>アドレスをコピー(&amp;C)</translation>
    </message>
    <message>
        <source>Copy &amp;Label</source>
        <translation>ラベルをコピー(&amp;L)</translation>
    </message>
    <message>
        <source>&amp;Edit</source>
        <translation>編集(&amp;E)</translation>
    </message>
    <message>
        <source>Export Address List</source>
        <translation>アドレス帳をエクスポート</translation>
    </message>
    <message>
        <source>Comma separated file (*.csv)</source>
        <translation>CSVファイル (*.csv)</translation>
    </message>
    <message>
        <source>Exporting Failed</source>
        <translation>エクスポートに失敗しました</translation>
    </message>
    <message>
        <source>There was an error trying to save the address list to %1. Please try again.</source>
        <translation>トランザクション履歴を %1 へ保存する際にエラーが発生しました。再試行してください。</translation>
    </message>
</context>
<context>
    <name>AddressTableModel</name>
    <message>
        <source>Label</source>
        <translation>ラベル</translation>
    </message>
    <message>
        <source>Address</source>
        <translation>アドレス</translation>
    </message>
    <message>
        <source>(no label)</source>
        <translation>（ラベル無し）</translation>
    </message>
</context>
<context>
    <name>AskPassphraseDialog</name>
    <message>
        <source>Passphrase Dialog</source>
        <translation>パスフレーズ ダイアログ</translation>
    </message>
    <message>
        <source>Enter passphrase</source>
        <translation>パスフレーズを入力</translation>
    </message>
    <message>
        <source>New passphrase</source>
        <translation>新しいパスフレーズ</translation>
    </message>
    <message>
        <source>Repeat new passphrase</source>
        <translation>新しいパスフレーズをもう一度入力</translation>
    </message>
    <message>
        <source>Show passphrase</source>
        <translation>パスフレーズを表示</translation>
    </message>
    <message>
        <source>Encrypt wallet</source>
        <translation>ウォレットを暗号化</translation>
    </message>
    <message>
        <source>This operation needs your wallet passphrase to unlock the wallet.</source>
        <translation>この操作を続行するには、パスフレーズを入力してウォレットをアンロックする必要があります。</translation>
    </message>
    <message>
        <source>Unlock wallet</source>
        <translation>ウォレットをアンロック</translation>
    </message>
    <message>
        <source>This operation needs your wallet passphrase to decrypt the wallet.</source>
        <translation>この操作を続行するには、パスフレーズを入力してウォレットの暗号化を解除する必要があります。</translation>
    </message>
    <message>
        <source>Decrypt wallet</source>
        <translation>ウォレットの暗号化を解除</translation>
    </message>
    <message>
        <source>Change passphrase</source>
        <translation>パスフレーズの変更</translation>
    </message>
    <message>
        <source>Confirm wallet encryption</source>
        <translation>ウォレットの暗号化の承諾</translation>
    </message>
    <message>
        <source>Warning: If you encrypt your wallet and lose your passphrase, you will &lt;b&gt;LOSE ALL OF YOUR QTUMS&lt;/b&gt;!</source>
        <translation>警告: ウォレットの暗号化後にパスフレーズを忘れてしまった場合、&lt;b&gt;あなたの Qtum はすべて失われます&lt;/b&gt;！</translation>
    </message>
    <message>
        <source>Are you sure you wish to encrypt your wallet?</source>
        <translation>本当にウォレットを暗号化しますか?</translation>
    </message>
    <message>
        <source>Wallet encrypted</source>
        <translation>ウォレットの暗号化の完了</translation>
    </message>
    <message>
        <source>Enter the new passphrase for the wallet.&lt;br/&gt;Please use a passphrase of &lt;b&gt;ten or more random characters&lt;/b&gt;, or &lt;b&gt;eight or more words&lt;/b&gt;.</source>
        <translation>新しいウォレットのパスフレーズを入力してください。
パスフレーズは、ランダムな10文字以上の文字か、８語以上の単語を使用してください。</translation>
    </message>
    <message>
        <source>Enter the old passphrase and new passphrase for the wallet.</source>
        <translation>ウォレット用の旧パスフレーズと新パスフレーズを入力してください。</translation>
    </message>
    <message>
        <source>Remember that encrypting your wallet cannot fully protect your qtums from being stolen by malware infecting your computer.</source>
        <translation>ウォレットを暗号化しても、コンピュータに感染したマルウェアなどによる Qtum の盗難を完全に防ぐことはできないことにご注意ください。</translation>
    </message>
    <message>
        <source>Wallet to be encrypted</source>
        <translation>暗号化するウォレット</translation>
    </message>
    <message>
        <source>Your wallet is about to be encrypted. </source>
        <translation>ウォレットは暗号化されようとしています。</translation>
    </message>
    <message>
        <source>Your wallet is now encrypted. </source>
        <translation>ウォレットは暗号化されました。</translation>
    </message>
    <message>
        <source>IMPORTANT: Any previous backups you have made of your wallet file should be replaced with the newly generated, encrypted wallet file. For security reasons, previous backups of the unencrypted wallet file will become useless as soon as you start using the new, encrypted wallet.</source>
        <translation>重要: 今までに作成されたウォレットファイルのバックアップは、暗号化された新しいウォレットファイルに置き換える必要があります。セキュリティ上の理由により、暗号化された新しいウォレットを使い始めると、暗号化されていないウォレットファイルのバックアップはすぐに使えなくなります。</translation>
    </message>
    <message>
        <source>Wallet encryption failed</source>
        <translation>ウォレットの暗号化に失敗</translation>
    </message>
    <message>
        <source>Wallet encryption failed due to an internal error. Your wallet was not encrypted.</source>
        <translation>内部エラーによりウォレットの暗号化に失敗しました。ウォレットは暗号化されませんでした。</translation>
    </message>
    <message>
        <source>The supplied passphrases do not match.</source>
        <translation>入力されたパスフレーズが一致しません。</translation>
    </message>
    <message>
        <source>Wallet unlock failed</source>
        <translation>ウォレットのアンロックに失敗</translation>
    </message>
    <message>
        <source>The passphrase entered for the wallet decryption was incorrect.</source>
        <translation>ウォレットの暗号化解除のパスフレーズが正しくありません。</translation>
    </message>
    <message>
        <source>Wallet decryption failed</source>
        <translation>ウォレットの暗号化解除に失敗</translation>
    </message>
    <message>
        <source>Wallet passphrase was successfully changed.</source>
        <translation>ウォレットのパスフレーズが正常に変更されました。</translation>
    </message>
    <message>
        <source>Warning: The Caps Lock key is on!</source>
        <translation>警告: Caps Lock キーがオンになっています！</translation>
    </message>
</context>
<context>
    <name>BanTableModel</name>
    <message>
        <source>IP/Netmask</source>
        <translation>IPアドレス/ネットマスク</translation>
    </message>
    <message>
        <source>Banned Until</source>
        <translation>Ban 解除予定時刻</translation>
    </message>
</context>
<context>
    <name>QtumGUI</name>
    <message>
        <source>Sign &amp;message...</source>
        <translation>メッセージの署名...(&amp;m)</translation>
    </message>
    <message>
        <source>Synchronizing with network...</source>
        <translation>ネットワークに同期中...</translation>
    </message>
    <message>
        <source>&amp;Overview</source>
        <translation>概要(&amp;O)</translation>
    </message>
    <message>
        <source>Show general overview of wallet</source>
        <translation>ウォレットの概要を見る</translation>
    </message>
    <message>
        <source>&amp;Transactions</source>
        <translation>取引(&amp;T)</translation>
    </message>
    <message>
        <source>Browse transaction history</source>
        <translation>取引履歴を見る</translation>
    </message>
    <message>
        <source>E&amp;xit</source>
        <translation>終了(&amp;E)</translation>
    </message>
    <message>
        <source>Quit application</source>
        <translation>アプリケーションを終了する</translation>
    </message>
    <message>
        <source>&amp;About %1</source>
        <translation>%1 について(&amp;A)</translation>
    </message>
    <message>
        <source>Show information about %1</source>
        <translation>%1 の情報を表示する</translation>
    </message>
    <message>
        <source>About &amp;Qt</source>
        <translation>Qt について(&amp;Q)</translation>
    </message>
    <message>
        <source>Show information about Qt</source>
        <translation>Qt の情報を表示する</translation>
    </message>
    <message>
        <source>&amp;Options...</source>
        <translation>オプション...(&amp;O)</translation>
    </message>
    <message>
        <source>Modify configuration options for %1</source>
        <translation>%1 の設定を変更する</translation>
    </message>
    <message>
        <source>&amp;Encrypt Wallet...</source>
        <translation>ウォレットの暗号化(&amp;E)...</translation>
    </message>
    <message>
        <source>&amp;Backup Wallet...</source>
        <translation>ウォレットのバックアップ(&amp;B)...</translation>
    </message>
    <message>
        <source>&amp;Change Passphrase...</source>
        <translation>パスフレーズの変更(&amp;C)...</translation>
    </message>
    <message>
        <source>Open &amp;URI...</source>
        <translation>URI を開く(&amp;U)...</translation>
    </message>
    <message>
        <source>Create Wallet...</source>
        <translation>ウォレットを作成...</translation>
    </message>
    <message>
        <source>Create a new wallet</source>
        <translation>新しいウォレットを作成</translation>
    </message>
    <message>
        <source>Wallet:</source>
        <translation>ウォレット:</translation>
    </message>
    <message>
        <source>Click to disable network activity.</source>
        <translation>クリックするとネットワーク活動を無効化します。</translation>
    </message>
    <message>
        <source>Network activity disabled.</source>
        <translation>ネットワーク活動は無効化されました。</translation>
    </message>
    <message>
        <source>Click to enable network activity again.</source>
        <translation>クリックするとネットワーク活動を再び有効化します。</translation>
    </message>
    <message>
        <source>Syncing Headers (%1%)...</source>
        <translation>ヘッダを同期中 (%1%)...</translation>
    </message>
    <message>
        <source>Reindexing blocks on disk...</source>
        <translation>ディスク上のブロックを再インデックス中...</translation>
    </message>
    <message>
        <source>Proxy is &lt;b&gt;enabled&lt;/b&gt;: %1</source>
        <translation>プロキシは&lt;b&gt;有効&lt;/b&gt;: %1</translation>
    </message>
    <message>
        <source>Send coins to a Qtum address</source>
        <translation>Qtum アドレスにコインを送る</translation>
    </message>
    <message>
        <source>Backup wallet to another location</source>
        <translation>ウォレットを他の場所にバックアップする</translation>
    </message>
    <message>
        <source>Change the passphrase used for wallet encryption</source>
        <translation>ウォレット暗号化用パスフレーズを変更する</translation>
    </message>
    <message>
        <source>&amp;Verify message...</source>
        <translation>メッセージの検証(&amp;V)...</translation>
    </message>
    <message>
        <source>&amp;Send</source>
        <translation>送金(&amp;S)</translation>
    </message>
    <message>
        <source>&amp;Receive</source>
        <translation>受取(&amp;R)</translation>
    </message>
    <message>
        <source>&amp;Show / Hide</source>
        <translation>表示 / 非表示(&amp;S)</translation>
    </message>
    <message>
        <source>Show or hide the main Window</source>
        <translation>メインウィンドウを表示または非表示にする</translation>
    </message>
    <message>
        <source>Encrypt the private keys that belong to your wallet</source>
        <translation>ウォレットの秘密鍵を暗号化する</translation>
    </message>
    <message>
        <source>Sign messages with your Qtum addresses to prove you own them</source>
        <translation>Qtum アドレスでメッセージに署名することで、そのアドレスの所有権を証明する</translation>
    </message>
    <message>
        <source>Verify messages to ensure they were signed with specified Qtum addresses</source>
        <translation>メッセージを検証して、指定された Qtum アドレスで署名されたことを確認する</translation>
    </message>
    <message>
        <source>&amp;File</source>
        <translation>ファイル(&amp;F)</translation>
    </message>
    <message>
        <source>&amp;Settings</source>
        <translation>設定(&amp;S)</translation>
    </message>
    <message>
        <source>&amp;Help</source>
        <translation>ヘルプ(&amp;H)</translation>
    </message>
    <message>
        <source>Tabs toolbar</source>
        <translation>タブツールバー</translation>
    </message>
    <message>
        <source>Request payments (generates QR codes and qtum: URIs)</source>
        <translation>支払いをリクエストする（QRコードと qtum:で始まるURIを生成する）</translation>
    </message>
    <message>
        <source>Show the list of used sending addresses and labels</source>
        <translation>送金したことがあるアドレスとラベルの一覧を表示する</translation>
    </message>
    <message>
        <source>Show the list of used receiving addresses and labels</source>
        <translation>受け取ったことがあるアドレスとラベルの一覧を表示する</translation>
    </message>
    <message>
        <source>&amp;Command-line options</source>
        <translation>コマンドラインオプション(&amp;C)</translation>
    </message>
    <message numerus="yes">
        <source>%n active connection(s) to Qtum network</source>
        <translation><numerusform>Qtum ネットワークへのアクティブな接続は %n 個</numerusform></translation>
    </message>
    <message>
        <source>Indexing blocks on disk...</source>
        <translation>ディスク上のブロックをインデックス中...</translation>
    </message>
    <message>
        <source>Processing blocks on disk...</source>
        <translation>ディスク上のブロックを処理中...</translation>
    </message>
    <message numerus="yes">
        <source>Processed %n block(s) of transaction history.</source>
        <translation><numerusform>%n ブロックの取引履歴を処理済み。</numerusform></translation>
    </message>
    <message>
        <source>%1 behind</source>
        <translation>%1 遅延</translation>
    </message>
    <message>
        <source>Last received block was generated %1 ago.</source>
        <translation>最後に受信したブロックは %1 前に生成。</translation>
    </message>
    <message>
        <source>Transactions after this will not yet be visible.</source>
        <translation>これより後の取引はまだ表示されていません。</translation>
    </message>
    <message>
        <source>Error</source>
        <translation>エラー</translation>
    </message>
    <message>
        <source>Warning</source>
        <translation>警告</translation>
    </message>
    <message>
        <source>Information</source>
        <translation>情報</translation>
    </message>
    <message>
        <source>Up to date</source>
        <translation>ブロックは最新</translation>
    </message>
    <message>
<<<<<<< HEAD
=======
        <source>&amp;Load PSBT from file...</source>
        <translation>PSBTをファイルから読込 (&amp;L)</translation>
    </message>
    <message>
        <source>Load Partially Signed Qtum Transaction</source>
        <translation>部分的に署名されたビットコインのトランザクションを読み込み</translation>
    </message>
    <message>
        <source>Load PSBT from clipboard...</source>
        <translation>PSBTをクリップボードから読み込み</translation>
    </message>
    <message>
        <source>Load Partially Signed Qtum Transaction from clipboard</source>
        <translation>部分的に署名されたビットコインのトランザクションをクリップボードから読み込み</translation>
    </message>
    <message>
>>>>>>> da23532c
        <source>Node window</source>
        <translation>ノードウィンドウ</translation>
    </message>
    <message>
        <source>Open node debugging and diagnostic console</source>
        <translation>ノードのデバッグ・診断コンソールを開く</translation>
    </message>
    <message>
        <source>&amp;Sending addresses</source>
        <translation>送金先アドレス一覧(&amp;S)...</translation>
    </message>
    <message>
        <source>&amp;Receiving addresses</source>
        <translation>受取用アドレス一覧(&amp;R)...</translation>
    </message>
    <message>
        <source>Open a qtum: URI</source>
        <translation>qtum: URIを開く</translation>
    </message>
    <message>
        <source>Open Wallet</source>
        <translation>ウォレットを開く</translation>
    </message>
    <message>
        <source>Open a wallet</source>
        <translation>ウォレットを開く</translation>
    </message>
    <message>
        <source>Close Wallet...</source>
        <translation>ウォレットを閉じる</translation>
    </message>
    <message>
        <source>Close wallet</source>
        <translation>ウォレットを閉じる</translation>
    </message>
    <message>
<<<<<<< HEAD
        <source>Show the %1 help message to get a list with possible Qtum command-line options</source>
        <translation>%1 のヘルプ メッセージを表示し、使用可能な Qtum のコマンドラインオプション一覧を見る。</translation>
=======
        <source>Close All Wallets...</source>
        <translation>全てのウォレットを閉じる</translation>
    </message>
    <message>
        <source>Close all wallets</source>
        <translation>全てのウォレットを閉じる</translation>
    </message>
    <message>
        <source>Show the %1 help message to get a list with possible Qtum command-line options</source>
        <translation>%1 のヘルプ メッセージを表示し、使用可能な Qtum のコマンドラインオプション一覧を見る。</translation>
    </message>
    <message>
        <source>&amp;Mask values</source>
        <translation>&amp;値を隠す</translation>
    </message>
    <message>
        <source>Mask the values in the Overview tab</source>
        <translation>概要タブにある値を隠す</translation>
>>>>>>> da23532c
    </message>
    <message>
        <source>default wallet</source>
        <translation>デフォルトウォレット</translation>
    </message>
    <message>
        <source>No wallets available</source>
        <translation>ウォレットは利用できません</translation>
    </message>
    <message>
        <source>&amp;Window</source>
        <translation>ウィンドウ (&amp;W)</translation>
    </message>
    <message>
        <source>Minimize</source>
        <translation>最小化</translation>
    </message>
    <message>
        <source>Zoom</source>
        <translation>拡大／縮小</translation>
    </message>
    <message>
        <source>Main Window</source>
        <translation>メインウィンドウ</translation>
    </message>
    <message>
        <source>%1 client</source>
        <translation>%1 クライアント</translation>
    </message>
    <message>
        <source>Connecting to peers...</source>
        <translation>ピアに接続中...</translation>
    </message>
    <message>
        <source>Catching up...</source>
        <translation>遅延取戻し中...</translation>
    </message>
    <message>
        <source>Error: %1</source>
        <translation>エラー: %1</translation>
    </message>
    <message>
        <source>Warning: %1</source>
        <translation>警告: %1</translation>
    </message>
    <message>
        <source>Date: %1
</source>
        <translation>日付: %1
</translation>
    </message>
    <message>
        <source>Amount: %1
</source>
        <translation>金額: %1
</translation>
    </message>
    <message>
        <source>Wallet: %1
</source>
        <translation>ウォレット: %1
</translation>
    </message>
    <message>
        <source>Type: %1
</source>
        <translation>種別: %1
</translation>
    </message>
    <message>
        <source>Label: %1
</source>
        <translation>ラベル: %1
</translation>
    </message>
    <message>
        <source>Address: %1
</source>
        <translation>アドレス: %1
</translation>
    </message>
    <message>
        <source>Sent transaction</source>
        <translation>送金取引</translation>
    </message>
    <message>
        <source>Incoming transaction</source>
        <translation>入金取引</translation>
    </message>
    <message>
        <source>HD key generation is &lt;b&gt;enabled&lt;/b&gt;</source>
        <translation>HD鍵生成は&lt;b&gt;有効&lt;/b&gt;</translation>
    </message>
    <message>
        <source>HD key generation is &lt;b&gt;disabled&lt;/b&gt;</source>
        <translation>HD鍵生成は&lt;b&gt;無効&lt;/b&gt;</translation>
    </message>
    <message>
        <source>Private key &lt;b&gt;disabled&lt;/b&gt;</source>
        <translation>秘密鍵は&lt;b&gt;無効&lt;/b&gt;</translation>
    </message>
    <message>
        <source>Wallet is &lt;b&gt;encrypted&lt;/b&gt; and currently &lt;b&gt;unlocked&lt;/b&gt;</source>
        <translation>ウォレットは&lt;b&gt;暗号化済み&lt;/b&gt;・&lt;b&gt;アンロック状態&lt;/b&gt;</translation>
    </message>
    <message>
        <source>Wallet is &lt;b&gt;encrypted&lt;/b&gt; and currently &lt;b&gt;locked&lt;/b&gt;</source>
        <translation>ウォレットは&lt;b&gt;暗号化済み&lt;/b&gt;・&lt;b&gt;ロック状態&lt;/b&gt;</translation>
    </message>
    <message>
<<<<<<< HEAD
        <source>A fatal error occurred. Qtum can no longer continue safely and will quit.</source>
        <translation>致命的なエラーが発生しました。Qtum を安全に動作し続けることができないため終了します。</translation>
=======
        <source>Original message:</source>
        <translation>オリジナルメッセージ：</translation>
    </message>
    <message>
        <source>A fatal error occurred. %1 can no longer continue safely and will quit.</source>
        <translation>致命的なエラーが発生しました。%1 は安全に継続することができず終了するでしょう。</translation>
>>>>>>> da23532c
    </message>
</context>
<context>
    <name>CoinControlDialog</name>
    <message>
        <source>Coin Selection</source>
        <translation>コインの選択</translation>
    </message>
    <message>
        <source>Quantity:</source>
        <translation>選択数:</translation>
    </message>
    <message>
        <source>Bytes:</source>
        <translation>バイト数:</translation>
    </message>
    <message>
        <source>Amount:</source>
        <translation>金額:</translation>
    </message>
    <message>
        <source>Fee:</source>
        <translation>手数料:</translation>
    </message>
    <message>
        <source>Dust:</source>
        <translation>ダスト：</translation>
    </message>
    <message>
        <source>After Fee:</source>
        <translation>手数料差引後金額:</translation>
    </message>
    <message>
        <source>Change:</source>
        <translation>お釣り:</translation>
    </message>
    <message>
        <source>(un)select all</source>
        <translation>全て選択/選択解除</translation>
    </message>
    <message>
        <source>Tree mode</source>
        <translation>ツリーモード</translation>
    </message>
    <message>
        <source>List mode</source>
        <translation>リストモード</translation>
    </message>
    <message>
        <source>Amount</source>
        <translation>金額</translation>
    </message>
    <message>
        <source>Received with label</source>
        <translation>対応するラベル</translation>
    </message>
    <message>
        <source>Received with address</source>
        <translation>対応するアドレス</translation>
    </message>
    <message>
        <source>Date</source>
        <translation>日時</translation>
    </message>
    <message>
        <source>Confirmations</source>
        <translation>検証数</translation>
    </message>
    <message>
        <source>Confirmed</source>
        <translation>検証済み</translation>
    </message>
    <message>
        <source>Copy address</source>
        <translation>アドレスをコピー</translation>
    </message>
    <message>
        <source>Copy label</source>
        <translation>ラベルをコピー</translation>
    </message>
    <message>
        <source>Copy amount</source>
        <translation>金額をコピー</translation>
    </message>
    <message>
        <source>Copy transaction ID</source>
        <translation>取引 ID をコピー</translation>
    </message>
    <message>
        <source>Lock unspent</source>
        <translation>未使用トランザクションをロック</translation>
    </message>
    <message>
        <source>Unlock unspent</source>
        <translation>未使用トランザクションのロックを解除</translation>
    </message>
    <message>
        <source>Copy quantity</source>
        <translation>選択数をコピー</translation>
    </message>
    <message>
        <source>Copy fee</source>
        <translation>手数料をコピー</translation>
    </message>
    <message>
        <source>Copy after fee</source>
        <translation>手数料差引後金額をコピー</translation>
    </message>
    <message>
        <source>Copy bytes</source>
        <translation>バイト数をコピー</translation>
    </message>
    <message>
        <source>Copy dust</source>
        <translation>ダストをコピー</translation>
    </message>
    <message>
        <source>Copy change</source>
        <translation>お釣りをコピー</translation>
    </message>
    <message>
        <source>(%1 locked)</source>
        <translation>(ロック済み %1個)</translation>
    </message>
    <message>
        <source>yes</source>
        <translation>はい</translation>
    </message>
    <message>
        <source>no</source>
        <translation>いいえ</translation>
    </message>
    <message>
        <source>This label turns red if any recipient receives an amount smaller than the current dust threshold.</source>
        <translation>受取額が現在のダスト閾値を下回るアドレスがひとつでもあると、このラベルが赤くなります。</translation>
    </message>
    <message>
        <source>Can vary +/- %1 satoshi(s) per input.</source>
        <translation>インプット毎に %1 satoshi 前後変動する場合があります。</translation>
    </message>
    <message>
        <source>(no label)</source>
        <translation>（ラベル無し）</translation>
    </message>
    <message>
        <source>change from %1 (%2)</source>
        <translation>%1 (%2) からのおつり</translation>
    </message>
    <message>
        <source>(change)</source>
        <translation>（おつり）</translation>
    </message>
</context>
<context>
    <name>CreateWalletActivity</name>
    <message>
        <source>Creating Wallet &lt;b&gt;%1&lt;/b&gt;...</source>
        <translation>ウォレット &lt;b&gt;%1&lt;/b&gt;を作成しています...</translation>
    </message>
    <message>
        <source>Create wallet failed</source>
        <translation>ウォレットの作成に失敗しました</translation>
    </message>
    <message>
        <source>Create wallet warning</source>
        <translation>ウォレットを作成 - 警告</translation>
    </message>
</context>
<context>
    <name>CreateWalletDialog</name>
    <message>
        <source>Create Wallet</source>
        <translation>ウォレットを作成する</translation>
    </message>
    <message>
        <source>Wallet Name</source>
        <translation>ウォレット名</translation>
    </message>
    <message>
        <source>Encrypt the wallet. The wallet will be encrypted with a passphrase of your choice.</source>
        <translation>ウォレットを暗号化。ウォレットは任意のパスフレーズによって暗号化されます。</translation>
    </message>
    <message>
        <source>Encrypt Wallet</source>
        <translation>ウォレットを暗号化する</translation>
    </message>
    <message>
        <source>Disable private keys for this wallet. Wallets with private keys disabled will have no private keys and cannot have an HD seed or imported private keys. This is ideal for watch-only wallets.</source>
        <translation>このウォレットの秘密鍵を無効にします。秘密鍵が無効になっているウォレットには秘密鍵はなく、HDシードまたはインポートされた秘密鍵を持つこともできません。これはウォッチ限定のウォレットに最適です。</translation>
    </message>
    <message>
        <source>Disable Private Keys</source>
        <translation>秘密鍵を無効化</translation>
    </message>
    <message>
        <source>Make a blank wallet. Blank wallets do not initially have private keys or scripts. Private keys and addresses can be imported, or an HD seed can be set, at a later time.</source>
        <translation>空ウォレットを作成。空ウォレットには、最初は秘密鍵やスクリプトがありません。後から秘密鍵やアドレスをインポート、またはHDシードを設定できます。</translation>
    </message>
    <message>
        <source>Make Blank Wallet</source>
        <translation>空ウォレットを作成</translation>
    </message>
    <message>
        <source>Use descriptors for scriptPubKey management</source>
        <translation>scriptPubKeyの管理にDescriptorを使用します。</translation>
    </message>
    <message>
        <source>Descriptor Wallet</source>
        <translation>Descriptorウォレット</translation>
    </message>
    <message>
        <source>Create</source>
        <translation>作成</translation>
    </message>
    <message>
        <source>Compiled without sqlite support (required for descriptor wallets)</source>
        <translation>（Descriptorウォレットに必要な）sqliteサポート無しでコンパイル</translation>
    </message>
</context>
<context>
    <name>EditAddressDialog</name>
    <message>
        <source>Edit Address</source>
        <translation>アドレスを編集</translation>
    </message>
    <message>
        <source>&amp;Label</source>
        <translation>ラベル(&amp;L)</translation>
    </message>
    <message>
        <source>The label associated with this address list entry</source>
        <translation>このアドレス帳項目のラベル</translation>
    </message>
    <message>
        <source>The address associated with this address list entry. This can only be modified for sending addresses.</source>
        <translation>このアドレス帳項目のアドレス。アドレスは送金先アドレスの場合のみ編集することができます。</translation>
    </message>
    <message>
        <source>&amp;Address</source>
        <translation>アドレス(&amp;A)</translation>
    </message>
    <message>
        <source>New sending address</source>
        <translation>新しい送金先アドレス</translation>
    </message>
    <message>
        <source>Edit receiving address</source>
        <translation>受取用アドレスを編集</translation>
    </message>
    <message>
        <source>Edit sending address</source>
        <translation>送金先アドレスを編集</translation>
    </message>
    <message>
        <source>The entered address "%1" is not a valid Qtum address.</source>
        <translation>入力されたアドレス "%1" は無効な Qtum アドレスです。</translation>
    </message>
    <message>
        <source>Address "%1" already exists as a receiving address with label "%2" and so cannot be added as a sending address.</source>
        <translation>アドレス "%1" は既に受取用アドレスにラベル "%2" として存在するので、送金先アドレスとしては追加できません。</translation>
    </message>
    <message>
        <source>The entered address "%1" is already in the address book with label "%2".</source>
        <translation>入力されたアドレス "%1" は既にラベル "%2" としてアドレス帳に存在します｡</translation>
    </message>
    <message>
        <source>Could not unlock wallet.</source>
        <translation>ウォレットをアンロックできませんでした。</translation>
    </message>
    <message>
        <source>New key generation failed.</source>
        <translation>新しい鍵の生成に失敗しました。</translation>
    </message>
</context>
<context>
    <name>FreespaceChecker</name>
    <message>
        <source>A new data directory will be created.</source>
        <translation>新しいデータディレクトリが作成されます。</translation>
    </message>
    <message>
        <source>name</source>
        <translation>ディレクトリ名</translation>
    </message>
    <message>
        <source>Directory already exists. Add %1 if you intend to create a new directory here.</source>
        <translation>ディレクトリが既に存在します。新しいディレクトリを作りたい場合は %1 と追記してください。</translation>
    </message>
    <message>
        <source>Path already exists, and is not a directory.</source>
        <translation>パスが存在しますがディレクトリではありません。</translation>
    </message>
    <message>
        <source>Cannot create data directory here.</source>
        <translation>ここにデータ ディレクトリを作成することはできません。</translation>
    </message>
</context>
<context>
    <name>HelpMessageDialog</name>
    <message>
        <source>version</source>
        <translation>バージョン</translation>
    </message>
    <message>
        <source>About %1</source>
        <translation>%1 について</translation>
    </message>
    <message>
        <source>Command-line options</source>
        <translation>コマンドラインオプション</translation>
    </message>
</context>
<context>
    <name>Intro</name>
    <message>
        <source>Welcome</source>
        <translation>ようこそ</translation>
    </message>
    <message>
        <source>Welcome to %1.</source>
        <translation>%1 へようこそ。</translation>
    </message>
    <message>
        <source>As this is the first time the program is launched, you can choose where %1 will store its data.</source>
        <translation>これはプログラムの最初の起動です。%1 がデータを保存する場所を選択してください。</translation>
    </message>
    <message>
        <source>When you click OK, %1 will begin to download and process the full %4 block chain (%2GB) starting with the earliest transactions in %3 when %4 initially launched.</source>
        <translation>OKをクリックすると、%1 は %4 がリリースされた%3年における最初の取引からの完全な %4 ブロックチェーン（%2GB）のダウンロードおよび処理を開始します。</translation>
    </message>
    <message>
        <source>Reverting this setting requires re-downloading the entire blockchain. It is faster to download the full chain first and prune it later. Disables some advanced features.</source>
        <translation>この設定を元に戻すには、ブロックチェーン全体を再ダウンロードする必要があります。先にチェーン全体をダウンロードしてから、剪定する方が高速です。一部の高度な機能を無効にします。</translation>
    </message>
    <message>
        <source>This initial synchronisation is very demanding, and may expose hardware problems with your computer that had previously gone unnoticed. Each time you run %1, it will continue downloading where it left off.</source>
        <translation>この初回同期には多大なリソースを消費し、あなたのコンピュータでこれまで見つからなかったハードウェア上の問題が発生する場合があります。%1 を実行する度に、中断された時点からダウンロードを再開します。</translation>
    </message>
    <message>
        <source>If you have chosen to limit block chain storage (pruning), the historical data must still be downloaded and processed, but will be deleted afterward to keep your disk usage low.</source>
        <translation>ブロックチェーンの保存容量に制限を設けること（剪定）を選択した場合にも、過去のデータのダウンロードおよび処理が必要になります。しかし、これらのデータはディスク使用量を低く抑えるために、後で削除されます。</translation>
    </message>
    <message>
        <source>Use the default data directory</source>
        <translation>デフォルトのデータディレクトリを使用</translation>
    </message>
    <message>
        <source>Use a custom data directory:</source>
        <translation>カスタムデータディレクトリを使用:</translation>
    </message>
    <message>
        <source>Qtum</source>
        <translation>Qtum</translation>
    </message>
    <message>
        <source>Discard blocks after verification, except most recent %1 GB (prune)</source>
        <translation>最新の%1 GBを除き、検証後にブロックを破棄する（剪定する）</translation>
    </message>
    <message>
        <source>At least %1 GB of data will be stored in this directory, and it will grow over time.</source>
        <translation>最低でも%1 GBのデータをこのディレクトリに保存する必要があります。またこのデータは時間とともに増加していきます。</translation>
    </message>
    <message>
        <source>Approximately %1 GB of data will be stored in this directory.</source>
        <translation>約%1 GBのデータがこのディレクトリに保存されます。</translation>
    </message>
    <message>
        <source>%1 will download and store a copy of the Qtum block chain.</source>
        <translation>%1 は Qtum ブロックチェーンのコピーをダウンロードし保存します。</translation>
    </message>
    <message>
        <source>The wallet will also be stored in this directory.</source>
        <translation>ウォレットもこのディレクトリに保存されます。</translation>
    </message>
    <message>
        <source>Error: Specified data directory "%1" cannot be created.</source>
        <translation>エラー: 指定のデータディレクトリ "%1" を作成できません。</translation>
    </message>
    <message>
        <source>Error</source>
        <translation>エラー</translation>
    </message>
    <message numerus="yes">
        <source>%n GB of free space available</source>
        <translation><numerusform>利用可能な空き容量 %n GB</numerusform></translation>
    </message>
    <message numerus="yes">
        <source>(of %n GB needed)</source>
        <translation><numerusform>(%n GB必要)</numerusform></translation>
    </message>
    <message numerus="yes">
        <source>(%n GB needed for full chain)</source>
        <translation><numerusform>(完全なチェーンには%n GB必要です)</numerusform></translation>
    </message>
</context>
<context>
    <name>ModalOverlay</name>
    <message>
        <source>Form</source>
        <translation>フォーム</translation>
    </message>
    <message>
        <source>Recent transactions may not yet be visible, and therefore your wallet's balance might be incorrect. This information will be correct once your wallet has finished synchronizing with the qtum network, as detailed below.</source>
        <translation>最近の取引がまだ表示されていない可能性があります。そのため、ウォレットの残高が正しく表示されていないかもしれません。この情報は、ウォレットが Qtum ネットワークへの同期が完了すると正確なものとなります。詳細は下記を参照してください。</translation>
    </message>
    <message>
        <source>Attempting to spend qtums that are affected by not-yet-displayed transactions will not be accepted by the network.</source>
        <translation>まだ表示されていない取引が関係する Qtum の使用を試みた場合、ネットワークから認証を受けられません。</translation>
    </message>
    <message>
        <source>Number of blocks left</source>
        <translation>残りのブロック数</translation>
    </message>
    <message>
        <source>Unknown...</source>
        <translation>不明...</translation>
    </message>
    <message>
        <source>Last block time</source>
        <translation>最終ブロックの日時</translation>
    </message>
    <message>
        <source>Progress</source>
        <translation>進捗</translation>
    </message>
    <message>
        <source>Progress increase per hour</source>
        <translation>一時間毎の進捗増加</translation>
    </message>
    <message>
        <source>calculating...</source>
        <translation>計算中...</translation>
    </message>
    <message>
        <source>Estimated time left until synced</source>
        <translation>同期完了までの推定時間</translation>
    </message>
    <message>
        <source>Hide</source>
        <translation>隠す</translation>
    </message>
    <message>
        <source>Esc</source>
        <translation>Esc</translation>
    </message>
    <message>
        <source>%1 is currently syncing.  It will download headers and blocks from peers and validate them until reaching the tip of the block chain.</source>
        <translation>%1は現在同期中です。ブロックチェーンの先端に到達するまで、ピアからヘッダーとブロックをダウンロードし検証します。</translation>
    </message>
    <message>
        <source>Unknown. Syncing Headers (%1, %2%)...</source>
        <translation>不明。ヘッダ (%1, %2%) の同期中...</translation>
    </message>
</context>
<context>
    <name>OpenURIDialog</name>
    <message>
        <source>Open qtum URI</source>
        <translation>qtum URIを開く</translation>
    </message>
    <message>
        <source>URI:</source>
        <translation>URI:</translation>
    </message>
</context>
<context>
    <name>OpenWalletActivity</name>
    <message>
        <source>Open wallet failed</source>
        <translation>ウォレットを開くことに失敗しました</translation>
    </message>
    <message>
        <source>Open wallet warning</source>
        <translation>ウォレットを開く - 警告</translation>
    </message>
    <message>
        <source>default wallet</source>
        <translation>デフォルトウォレット</translation>
    </message>
    <message>
        <source>Opening Wallet &lt;b&gt;%1&lt;/b&gt;...</source>
        <translation>ウォレット &lt;b&gt;%1&lt;/b&gt;を開いています...</translation>
    </message>
</context>
<context>
    <name>OptionsDialog</name>
    <message>
        <source>Options</source>
        <translation>設定</translation>
    </message>
    <message>
        <source>&amp;Main</source>
        <translation>メイン(&amp;M)</translation>
    </message>
    <message>
        <source>Automatically start %1 after logging in to the system.</source>
        <translation>システムにログインした際、自動的に %1 を起動する。</translation>
    </message>
    <message>
        <source>&amp;Start %1 on system login</source>
        <translation>システムのログイン時に %1 を起動(&amp;S)</translation>
    </message>
    <message>
        <source>Size of &amp;database cache</source>
        <translation>データベースキャッシュのサイズ(&amp;D)</translation>
    </message>
    <message>
        <source>Number of script &amp;verification threads</source>
        <translation>スクリプト検証用スレッド数(&amp;V)</translation>
    </message>
    <message>
        <source>IP address of the proxy (e.g. IPv4: 127.0.0.1 / IPv6: ::1)</source>
        <translation>プロキシのIPアドレス (例 IPv4: 127.0.0.1 / IPv6: ::1)</translation>
    </message>
    <message>
        <source>Shows if the supplied default SOCKS5 proxy is used to reach peers via this network type.</source>
        <translation>指定されたデフォルト SOCKS5 プロキシが、このネットワークタイプ経由でピアに接続しているかどうか。</translation>
    </message>
    <message>
        <source>Hide the icon from the system tray.</source>
        <translation>システムトレイのアイコンを隠す</translation>
    </message>
    <message>
        <source>&amp;Hide tray icon</source>
        <translation>トレイアイコンを隠す(&amp;H)</translation>
    </message>
    <message>
        <source>Minimize instead of exit the application when the window is closed. When this option is enabled, the application will be closed only after selecting Exit in the menu.</source>
        <translation>ウィンドウが閉じられたとき、アプリケーションを終了するのではなく最小化します。このオプションが有効の場合、メニューから終了が選択されたときのみアプリケーションが終了します。</translation>
    </message>
    <message>
        <source>Third party URLs (e.g. a block explorer) that appear in the transactions tab as context menu items. %s in the URL is replaced by transaction hash. Multiple URLs are separated by vertical bar |.</source>
        <translation>取引タブのコンテキストメニュー項目に表示する、サードパーティURL（例: ブロックエクスプローラ）。URL中の %s は取引のハッシュ値に置き換えられます。半角垂直バー | で区切ることで、複数のURLを指定できます。</translation>
    </message>
    <message>
        <source>Open the %1 configuration file from the working directory.</source>
        <translation>作業ディレクトリ内の %1 の設定ファイルを開く。</translation>
    </message>
    <message>
        <source>Open Configuration File</source>
        <translation>設定ファイルを開く</translation>
    </message>
    <message>
        <source>Reset all client options to default.</source>
        <translation>全ての設定を初期値に戻す。</translation>
    </message>
    <message>
        <source>&amp;Reset Options</source>
        <translation>オプションをリセット(&amp;R)</translation>
    </message>
    <message>
        <source>&amp;Network</source>
        <translation>ネットワーク(&amp;N)</translation>
    </message>
    <message>
        <source>Disables some advanced features but all blocks will still be fully validated. Reverting this setting requires re-downloading the entire blockchain. Actual disk usage may be somewhat higher.</source>
        <translation>いくつかの高度な機能は無効になりますが、全てのブロックが完全に検証されることは変わりません。この設定を元に戻すには、ブロックチェーン全体を再ダウンロードする必要があります。実際のディスク使用量は若干多くなる場合があります。</translation>
    </message>
    <message>
        <source>Prune &amp;block storage to</source>
        <translation>ブロックの保存容量を次の値までに剪定する(&amp;amp;B):</translation>
    </message>
    <message>
        <source>GB</source>
        <translation>GB</translation>
    </message>
    <message>
        <source>Reverting this setting requires re-downloading the entire blockchain.</source>
        <translation>この設定を元に戻すには、ブロック チェーン全体を再ダウンロードする必要があります。</translation>
    </message>
    <message>
        <source>MiB</source>
        <translation>MiB</translation>
    </message>
    <message>
        <source>(0 = auto, &lt;0 = leave that many cores free)</source>
        <translation>(0 = 自動、0以上 = 指定した数のコアを解放する)</translation>
    </message>
    <message>
        <source>W&amp;allet</source>
        <translation>ウォレット(&amp;A)</translation>
    </message>
    <message>
        <source>Expert</source>
        <translation>上級者向け機能</translation>
    </message>
    <message>
        <source>Enable coin &amp;control features</source>
        <translation>コインコントロール機能を有効化する(&amp;C)</translation>
    </message>
    <message>
        <source>If you disable the spending of unconfirmed change, the change from a transaction cannot be used until that transaction has at least one confirmation. This also affects how your balance is computed.</source>
        <translation>未承認のお釣りを使用しない場合、取引が最低1回検証されるまではその取引のお釣りは利用できなくなります。これは残高の計算方法にも影響します。</translation>
    </message>
    <message>
        <source>&amp;Spend unconfirmed change</source>
        <translation>未承認のお釣りを使用する(&amp;S)</translation>
    </message>
    <message>
        <source>Automatically open the Qtum client port on the router. This only works when your router supports UPnP and it is enabled.</source>
        <translation>自動的にルーター上の Qtum クライアントのポートを開放します。あなたのルーターが UPnP に対応していて、それが有効になっている場合のみ動作します。</translation>
    </message>
    <message>
        <source>Map port using &amp;UPnP</source>
        <translation>UPnP を使ってポートを割り当てる(&amp;U)</translation>
    </message>
    <message>
        <source>Accept connections from outside.</source>
        <translation>外部からの接続を許可する。</translation>
    </message>
    <message>
        <source>Allow incomin&amp;g connections</source>
        <translation>外部からの接続を許可する(&amp;G)</translation>
    </message>
    <message>
        <source>Connect to the Qtum network through a SOCKS5 proxy.</source>
        <translation>SOCKS5 プロキシ経由で Qtum ネットワークに接続する。</translation>
    </message>
    <message>
        <source>&amp;Connect through SOCKS5 proxy (default proxy):</source>
        <translation>SOCKS5 プロキシ経由で接続する（デフォルトプロキシ）(&amp;C):</translation>
    </message>
    <message>
        <source>Proxy &amp;IP:</source>
        <translation>プロキシ IP(&amp;I):</translation>
    </message>
    <message>
        <source>&amp;Port:</source>
        <translation>ポート(&amp;P):</translation>
    </message>
    <message>
        <source>Port of the proxy (e.g. 9050)</source>
        <translation>プロキシのポート番号（例: 9050）</translation>
    </message>
    <message>
        <source>Used for reaching peers via:</source>
        <translation>ピアへの接続手段:</translation>
    </message>
    <message>
        <source>IPv4</source>
        <translation>IPv4</translation>
    </message>
    <message>
        <source>IPv6</source>
        <translation>IPv6</translation>
    </message>
    <message>
        <source>Tor</source>
        <translation>Tor</translation>
    </message>
    <message>
<<<<<<< HEAD
        <source>Connect to the Qtum network through a separate SOCKS5 proxy for Tor hidden services.</source>
        <translation>Tor秘匿サービスを利用するため、専用の SOCKS5 プロキシ経由で Qtum ネットワークに接続する。</translation>
    </message>
    <message>
=======
>>>>>>> da23532c
        <source>&amp;Window</source>
        <translation>ウインドウ(&amp;W)</translation>
    </message>
    <message>
        <source>Show only a tray icon after minimizing the window.</source>
        <translation>ウインドウを最小化したあとトレイ アイコンのみ表示する。</translation>
    </message>
    <message>
        <source>&amp;Minimize to the tray instead of the taskbar</source>
        <translation>タスクバーではなくトレイに最小化(&amp;M)</translation>
    </message>
    <message>
        <source>M&amp;inimize on close</source>
        <translation>閉じるときに最小化(&amp;I)</translation>
    </message>
    <message>
        <source>&amp;Display</source>
        <translation>表示(&amp;D)</translation>
    </message>
    <message>
        <source>User Interface &amp;language:</source>
        <translation>ユーザインターフェースの言語(&amp;L):</translation>
    </message>
    <message>
        <source>The user interface language can be set here. This setting will take effect after restarting %1.</source>
        <translation>ユーザーインターフェイスの言語を設定できます。設定を反映するには %1 の再起動が必要です。</translation>
    </message>
    <message>
        <source>&amp;Unit to show amounts in:</source>
        <translation>金額の表示単位(&amp;U):</translation>
    </message>
    <message>
        <source>Choose the default subdivision unit to show in the interface and when sending coins.</source>
        <translation>インターフェイスや送金時に使用する単位を選択する。</translation>
    </message>
    <message>
        <source>Whether to show coin control features or not.</source>
        <translation>コインコントロール機能を表示するかどうか。</translation>
    </message>
    <message>
        <source>Connect to the Qtum network through a separate SOCKS5 proxy for Tor onion services.</source>
        <translation>Tor onion service用の別のSOCKS5プロキシを介してQtumネットワークに接続します。</translation>
    </message>
    <message>
        <source>Use separate SOCKS&amp;5 proxy to reach peers via Tor onion services:</source>
        <translation>Tor onion serviceを介してピアに到達するために別のSOCKS&amp;5プロキシを使用します:</translation>
    </message>
    <message>
        <source>&amp;Third party transaction URLs</source>
        <translation>サードパーティの取引確認URL(&amp;T)</translation>
    </message>
    <message>
        <source>Options set in this dialog are overridden by the command line or in the configuration file:</source>
        <translation>このダイアログで指定したオプションは、コマンドラインや設定ファイルの内容でオーバーライドされます:</translation>
    </message>
    <message>
        <source>&amp;OK</source>
        <translation>&amp;OK</translation>
    </message>
    <message>
        <source>&amp;Cancel</source>
        <translation>キャンセル(&amp;C)</translation>
    </message>
    <message>
        <source>default</source>
        <translation>初期値</translation>
    </message>
    <message>
        <source>none</source>
        <translation>なし</translation>
    </message>
    <message>
        <source>Confirm options reset</source>
        <translation>設定リセットの確認</translation>
    </message>
    <message>
        <source>Client restart required to activate changes.</source>
        <translation>変更を有効化するにはクライアントを再起動する必要があります。</translation>
    </message>
    <message>
        <source>Client will be shut down. Do you want to proceed?</source>
        <translation>クライアントを終了します。よろしいですか？</translation>
    </message>
    <message>
        <source>Configuration options</source>
        <translation>設定オプション</translation>
    </message>
    <message>
        <source>The configuration file is used to specify advanced user options which override GUI settings. Additionally, any command-line options will override this configuration file.</source>
        <translation>設定ファイルは、GUIでの設定を上書きする高度なユーザーオプションを指定するためのものです。また、コマンドラインオプションはこの設定ファイルの内容も上書きします</translation>
    </message>
    <message>
        <source>Error</source>
        <translation>エラー</translation>
    </message>
    <message>
        <source>The configuration file could not be opened.</source>
        <translation>設定ファイルを開くことができませんでした。</translation>
    </message>
    <message>
        <source>This change would require a client restart.</source>
        <translation>この変更はクライアントの再起動が必要です。</translation>
    </message>
    <message>
        <source>The supplied proxy address is invalid.</source>
        <translation>プロキシアドレスが無効です。</translation>
    </message>
</context>
<context>
    <name>OverviewPage</name>
    <message>
        <source>Form</source>
        <translation>フォーム</translation>
    </message>
    <message>
        <source>The displayed information may be out of date. Your wallet automatically synchronizes with the Qtum network after a connection is established, but this process has not completed yet.</source>
        <translation>表示されている情報は古い可能性があります。ウォレットは接続確立後に Qtum ネットワークと自動的に同期しますが、同期処理はまだ完了していません。</translation>
    </message>
    <message>
        <source>Watch-only:</source>
        <translation>ウォッチ限定:</translation>
    </message>
    <message>
        <source>Available:</source>
        <translation>利用可能:</translation>
    </message>
    <message>
        <source>Your current spendable balance</source>
        <translation>送金可能な残高</translation>
    </message>
    <message>
        <source>Pending:</source>
        <translation>検証待ち:</translation>
    </message>
    <message>
        <source>Total of transactions that have yet to be confirmed, and do not yet count toward the spendable balance</source>
        <translation>取引が未承認で残高に反映されていない総額</translation>
    </message>
    <message>
        <source>Immature:</source>
        <translation>未成熟:</translation>
    </message>
    <message>
        <source>Mined balance that has not yet matured</source>
        <translation>採掘された未成熟な残高</translation>
    </message>
    <message>
        <source>Balances</source>
        <translation>残高</translation>
    </message>
    <message>
        <source>Total:</source>
        <translation>合計:</translation>
    </message>
    <message>
        <source>Your current total balance</source>
        <translation>現在の残高の総計</translation>
    </message>
    <message>
        <source>Your current balance in watch-only addresses</source>
        <translation>ウォッチ限定アドレス内の現在の残高</translation>
    </message>
    <message>
        <source>Spendable:</source>
        <translation>送金可能:</translation>
    </message>
    <message>
        <source>Recent transactions</source>
        <translation>最近の取引</translation>
    </message>
    <message>
        <source>Unconfirmed transactions to watch-only addresses</source>
        <translation>ウォッチ限定アドレスの未承認取引</translation>
    </message>
    <message>
        <source>Mined balance in watch-only addresses that has not yet matured</source>
        <translation>ウォッチ限定アドレスで採掘された未成熟な残高</translation>
    </message>
    <message>
        <source>Current total balance in watch-only addresses</source>
        <translation>ウォッチ限定アドレスの現在の残高の総計</translation>
    </message>
    <message>
        <source>Privacy mode activated for the Overview tab. To unmask the values, uncheck Settings-&gt;Mask values.</source>
        <translation>概要タブでプライバシーモードが有効になっています。値のマスクを解除するには、設定-&gt;マスクの値のチェックを外してください。</translation>
    </message>
</context>
<context>
    <name>PSBTOperationsDialog</name>
    <message>
        <source>Dialog</source>
        <translation>ダイアログ</translation>
    </message>
    <message>
        <source>Sign Tx</source>
        <translation>署名されたトランザクション</translation>
    </message>
    <message>
        <source>Broadcast Tx</source>
        <translation>Txをブロードキャスト</translation>
    </message>
    <message>
        <source>Copy to Clipboard</source>
        <translation>クリップボードにコピー</translation>
    </message>
    <message>
        <source>Save...</source>
        <translation>保存</translation>
    </message>
    <message>
        <source>Close</source>
        <translation>閉じる</translation>
    </message>
    <message>
        <source>Failed to load transaction: %1</source>
        <translation>%1 : トランザクションの読込失敗</translation>
    </message>
    <message>
        <source>Failed to sign transaction: %1</source>
        <translation>%1 : トランザクション署名失敗</translation>
    </message>
    <message>
        <source>Could not sign any more inputs.</source>
        <translation>これ以上インプットに署名できませんでした。</translation>
    </message>
    <message>
        <source>Signed %1 inputs, but more signatures are still required.</source>
        <translation>%1個のインプットに署名しましたが、さらに多くの署名が必要です。</translation>
    </message>
    <message>
        <source>Signed transaction successfully. Transaction is ready to broadcast.</source>
        <translation>トランザクションへの署名が成功しました。トランザクションのブロードキャストの準備ができています。</translation>
    </message>
    <message>
        <source>Unknown error processing transaction.</source>
        <translation>トランザクション処理中の不明なエラー</translation>
    </message>
    <message>
        <source>Transaction broadcast successfully! Transaction ID: %1</source>
        <translation>トランザクションのブロードキャストに成功しました！トランザクションID: %1</translation>
    </message>
    <message>
        <source>Transaction broadcast failed: %1</source>
        <translation>トランザクションのブロードキャストが失敗しました: %1</translation>
    </message>
    <message>
        <source>PSBT copied to clipboard.</source>
        <translation>PSBTをクリップボードにコピーしました.</translation>
    </message>
    <message>
        <source>Save Transaction Data</source>
        <translation>トランザクションデータの保存</translation>
    </message>
    <message>
        <source>Partially Signed Transaction (Binary) (*.psbt)</source>
        <translation>部分的に署名されたトランザクションファイル (*.psbt)</translation>
    </message>
    <message>
        <source>PSBT saved to disk.</source>
        <translation>PSBTはディスクに保存されました。</translation>
    </message>
    <message>
        <source> * Sends %1 to %2</source>
        <translation> *  %1 から %2 へ送信</translation>
    </message>
    <message>
        <source>Unable to calculate transaction fee or total transaction amount.</source>
        <translation>取引手数料または合計取引金額を計算できません。</translation>
    </message>
    <message>
        <source>Pays transaction fee: </source>
        <translation>トランザクション手数料: </translation>
    </message>
    <message>
        <source>Total Amount</source>
        <translation>合計</translation>
    </message>
    <message>
        <source>or</source>
        <translation>または</translation>
    </message>
    <message>
        <source>Transaction has %1 unsigned inputs.</source>
        <translation>トランザクションには %1 個の未署名インプットがあります。</translation>
    </message>
    <message>
        <source>Transaction is missing some information about inputs.</source>
        <translation>トランザクションにインプットに関する情報がありません。</translation>
    </message>
    <message>
        <source>Transaction still needs signature(s).</source>
        <translation>トランザクションにはまだ署名が必要です。</translation>
    </message>
    <message>
        <source>(But this wallet cannot sign transactions.)</source>
        <translation>（しかしこのウォレットはトランザクションに署名できません。）</translation>
    </message>
    <message>
        <source>(But this wallet does not have the right keys.)</source>
        <translation>（しかし、このウォレットは正しい鍵を持っていません。）</translation>
    </message>
    <message>
        <source>Transaction is fully signed and ready for broadcast.</source>
        <translation>トランザクションは完全に署名され、ブロードキャストの準備ができています。</translation>
    </message>
    <message>
        <source>Transaction status is unknown.</source>
        <translation>トランザクションの状態が不明です.</translation>
    </message>
</context>
<context>
    <name>PaymentServer</name>
    <message>
        <source>Payment request error</source>
        <translation>支払いリクエスト エラー</translation>
    </message>
    <message>
        <source>Cannot start qtum: click-to-pay handler</source>
        <translation>Qtum を起動できません: click-to-pay handler</translation>
    </message>
    <message>
        <source>URI handling</source>
        <translation>URIの処理</translation>
    </message>
    <message>
        <source>'qtum://' is not a valid URI. Use 'qtum:' instead.</source>
        <translation>'qtum://' は正しいURIではありません｡ 'qtum:'を使用してください｡</translation>
    </message>
    <message>
        <source>Cannot process payment request because BIP70 is not supported.</source>
        <translation>BIP70がサポートされていないため、支払いリクエストを処理することができません。</translation>
    </message>
    <message>
        <source>Due to widespread security flaws in BIP70 it's strongly recommended that any merchant instructions to switch wallets be ignored.</source>
        <translation>BIP70 に内在する広く知られたセキュリティ上の欠陥がるため、ウォレットを切り替えるというマーチャントからの指示については無視することが強く推奨されます。</translation>
    </message>
    <message>
        <source>If you are receiving this error you should request the merchant provide a BIP21 compatible URI.</source>
        <translation>このエラーが発生する場合は、販売者にBIP21互換URIの提供を依頼するべきです。</translation>
    </message>
    <message>
        <source>Invalid payment address %1</source>
        <translation>支払い先アドレス「 %1 」は無効です</translation>
    </message>
    <message>
        <source>URI cannot be parsed! This can be caused by an invalid Qtum address or malformed URI parameters.</source>
        <translation>URIを解析できませんでした！ Qtum アドレスが無効であるか、URIパラメーターが不正な形式である可能性があります。</translation>
    </message>
    <message>
        <source>Payment request file handling</source>
        <translation>支払いリクエストファイルの処理</translation>
    </message>
</context>
<context>
    <name>PeerTableModel</name>
    <message>
        <source>User Agent</source>
        <translation>ユーザーエージェント</translation>
    </message>
    <message>
        <source>Node/Service</source>
        <translation>ノード/サービス</translation>
    </message>
    <message>
        <source>NodeId</source>
        <translation>ノードID</translation>
    </message>
    <message>
        <source>Ping</source>
        <translation>Ping</translation>
    </message>
    <message>
        <source>Sent</source>
        <translation>送信</translation>
    </message>
    <message>
        <source>Received</source>
        <translation>受信</translation>
    </message>
</context>
<context>
    <name>QObject</name>
    <message>
        <source>Amount</source>
        <translation>金額</translation>
    </message>
    <message>
        <source>Enter a Qtum address (e.g. %1)</source>
        <translation>Qtum アドレスを入力してください (例: %1)</translation>
    </message>
    <message>
        <source>%1 d</source>
        <translation>%1日</translation>
    </message>
    <message>
        <source>%1 h</source>
        <translation>%1時間</translation>
    </message>
    <message>
        <source>%1 m</source>
        <translation>%1分</translation>
    </message>
    <message>
        <source>%1 s</source>
        <translation>%1秒</translation>
    </message>
    <message>
        <source>None</source>
        <translation>なし</translation>
    </message>
    <message>
        <source>N/A</source>
        <translation>N/A</translation>
    </message>
    <message>
        <source>%1 ms</source>
        <translation>%1ミリ秒</translation>
    </message>
    <message numerus="yes">
        <source>%n second(s)</source>
        <translation><numerusform>%n 秒</numerusform></translation>
    </message>
    <message numerus="yes">
        <source>%n minute(s)</source>
        <translation><numerusform>%n分</numerusform></translation>
    </message>
    <message numerus="yes">
        <source>%n hour(s)</source>
        <translation><numerusform>%n時間</numerusform></translation>
    </message>
    <message numerus="yes">
        <source>%n day(s)</source>
        <translation><numerusform>%n日</numerusform></translation>
    </message>
    <message numerus="yes">
        <source>%n week(s)</source>
        <translation><numerusform>%n週間</numerusform></translation>
    </message>
    <message>
        <source>%1 and %2</source>
        <translation>%1 %2</translation>
    </message>
    <message numerus="yes">
        <source>%n year(s)</source>
        <translation><numerusform>%n年</numerusform></translation>
    </message>
    <message>
        <source>%1 B</source>
        <translation>%1 B</translation>
    </message>
    <message>
        <source>%1 KB</source>
        <translation>%1 KB</translation>
    </message>
    <message>
        <source>%1 MB</source>
        <translation>%1 MB</translation>
    </message>
    <message>
        <source>%1 GB</source>
        <translation>%1 GB</translation>
    </message>
    <message>
        <source>Error: Specified data directory "%1" does not exist.</source>
        <translation>エラー: 指定されたデータ ディレクトリ "%1" は存在しません。</translation>
    </message>
    <message>
        <source>Error: Cannot parse configuration file: %1.</source>
        <translation>エラー: 設定ファイルが読み込めません: %1</translation>
    </message>
    <message>
        <source>Error: %1</source>
        <translation>エラー: %1</translation>
    </message>
    <message>
        <source>Error initializing settings: %1</source>
        <translation>設定の初期化エラー: %1</translation>
    </message>
    <message>
        <source>%1 didn't yet exit safely...</source>
        <translation>%1 はまだ安全に終了していません...</translation>
    </message>
    <message>
        <source>unknown</source>
        <translation>不明</translation>
    </message>
</context>
<context>
    <name>QRImageWidget</name>
    <message>
        <source>&amp;Save Image...</source>
        <translation>画像を保存(&amp;S)</translation>
    </message>
    <message>
        <source>&amp;Copy Image</source>
        <translation>画像をコピー(&amp;C)</translation>
    </message>
    <message>
        <source>Resulting URI too long, try to reduce the text for label / message.</source>
        <translation>生成されたURIが長すぎです。ラベルやメッセージのテキストを短くしてください。</translation>
    </message>
    <message>
        <source>Error encoding URI into QR Code.</source>
        <translation>URIをQRコードへ変換している際にエラーが発生しました。</translation>
    </message>
    <message>
        <source>QR code support not available.</source>
        <translation>QRコードは利用できません。</translation>
    </message>
    <message>
        <source>Save QR Code</source>
        <translation>QRコードの保存</translation>
    </message>
    <message>
        <source>PNG Image (*.png)</source>
        <translation>PNG画像 (*.png)</translation>
    </message>
</context>
<context>
    <name>RPCConsole</name>
    <message>
        <source>N/A</source>
        <translation>N/A</translation>
    </message>
    <message>
        <source>Client version</source>
        <translation>クライアントのバージョン</translation>
    </message>
    <message>
        <source>&amp;Information</source>
        <translation>情報(&amp;I)</translation>
    </message>
    <message>
        <source>General</source>
        <translation>全般</translation>
    </message>
    <message>
        <source>Using BerkeleyDB version</source>
        <translation>使用している BerkleyDB のバージョン</translation>
    </message>
    <message>
        <source>Datadir</source>
        <translation>データ ディレクトリ</translation>
    </message>
    <message>
        <source>To specify a non-default location of the data directory use the '%1' option.</source>
        <translation>データディレクトリを初期値以外にするには '%1' オプションを使用します。</translation>
    </message>
    <message>
        <source>Blocksdir</source>
        <translation>ブロックディレクトリ</translation>
    </message>
    <message>
        <source>To specify a non-default location of the blocks directory use the '%1' option.</source>
        <translation>ブロックディレクトリを初期値以外にするには '%1' オプションを使用します。</translation>
    </message>
    <message>
        <source>Startup time</source>
        <translation>起動日時</translation>
    </message>
    <message>
        <source>Network</source>
        <translation>ネットワーク</translation>
    </message>
    <message>
        <source>Name</source>
        <translation>名前</translation>
    </message>
    <message>
        <source>Number of connections</source>
        <translation>接続数</translation>
    </message>
    <message>
        <source>Block chain</source>
        <translation>ブロック チェーン</translation>
    </message>
    <message>
        <source>Memory Pool</source>
        <translation>メモリ プール</translation>
    </message>
    <message>
        <source>Current number of transactions</source>
        <translation>現在の取引数</translation>
    </message>
    <message>
        <source>Memory usage</source>
        <translation>メモリ使用量</translation>
    </message>
    <message>
        <source>Wallet: </source>
        <translation>ウォレット:</translation>
    </message>
    <message>
        <source>(none)</source>
        <translation>(なし)</translation>
    </message>
    <message>
        <source>&amp;Reset</source>
        <translation>リセット(&amp;R)</translation>
    </message>
    <message>
        <source>Received</source>
        <translation>受信</translation>
    </message>
    <message>
        <source>Sent</source>
        <translation>送信</translation>
    </message>
    <message>
        <source>&amp;Peers</source>
        <translation>ピア(&amp;P)</translation>
    </message>
    <message>
        <source>Banned peers</source>
        <translation>Banされたピア</translation>
    </message>
    <message>
        <source>Select a peer to view detailed information.</source>
        <translation>詳しい情報を見たいピアを選択してください。</translation>
    </message>
    <message>
        <source>Direction</source>
        <translation>方向</translation>
    </message>
    <message>
        <source>Version</source>
        <translation>バージョン</translation>
    </message>
    <message>
        <source>Starting Block</source>
        <translation>開始ブロック</translation>
    </message>
    <message>
        <source>Synced Headers</source>
        <translation>同期済みヘッダ</translation>
    </message>
    <message>
        <source>Synced Blocks</source>
        <translation>同期済みブロック</translation>
    </message>
    <message>
        <source>The mapped Autonomous System used for diversifying peer selection.</source>
        <translation>ピア選択の多様化に使用できるマップ化された自律システム。</translation>
    </message>
    <message>
        <source>Mapped AS</source>
        <translation>マップ化された自律システム</translation>
    </message>
    <message>
        <source>User Agent</source>
        <translation>ユーザーエージェント</translation>
    </message>
    <message>
        <source>Node window</source>
        <translation>ノードウィンドウ</translation>
    </message>
    <message>
<<<<<<< HEAD
=======
        <source>Current block height</source>
        <translation>現在のブロック高</translation>
    </message>
    <message>
>>>>>>> da23532c
        <source>Open the %1 debug log file from the current data directory. This can take a few seconds for large log files.</source>
        <translation>現在のデータディレクトリから %1 のデバッグ用ログファイルを開きます。ログファイルが巨大な場合、数秒かかることがあります。</translation>
    </message>
    <message>
        <source>Decrease font size</source>
        <translation>文字サイズを縮小</translation>
    </message>
    <message>
        <source>Increase font size</source>
        <translation>文字サイズを拡大</translation>
    </message>
    <message>
        <source>Permissions</source>
        <translation>パーミッション</translation>
    </message>
    <message>
        <source>Services</source>
        <translation>サービス</translation>
    </message>
    <message>
        <source>Connection Time</source>
        <translation>接続時間</translation>
    </message>
    <message>
        <source>Last Send</source>
        <translation>最終送信</translation>
    </message>
    <message>
        <source>Last Receive</source>
        <translation>最終受信</translation>
    </message>
    <message>
        <source>Ping Time</source>
        <translation>Ping時間</translation>
    </message>
    <message>
        <source>The duration of a currently outstanding ping.</source>
        <translation>現在実行中の ping にかかっている時間。</translation>
    </message>
    <message>
        <source>Ping Wait</source>
        <translation>Ping待ち</translation>
    </message>
    <message>
        <source>Min Ping</source>
        <translation>最小 Ping</translation>
    </message>
    <message>
        <source>Time Offset</source>
        <translation>時間オフセット</translation>
    </message>
    <message>
        <source>Last block time</source>
        <translation>最終ブロックの日時</translation>
    </message>
    <message>
        <source>&amp;Open</source>
        <translation>開く(&amp;O)</translation>
    </message>
    <message>
        <source>&amp;Console</source>
        <translation>コンソール(&amp;C)</translation>
    </message>
    <message>
        <source>&amp;Network Traffic</source>
        <translation>ネットワークトラフィック(&amp;N)</translation>
    </message>
    <message>
        <source>Totals</source>
        <translation>合計</translation>
    </message>
    <message>
        <source>In:</source>
        <translation>入力:</translation>
    </message>
    <message>
        <source>Out:</source>
        <translation>出力:</translation>
    </message>
    <message>
        <source>Debug log file</source>
        <translation>デバッグ用ログファイル</translation>
    </message>
    <message>
        <source>Clear console</source>
        <translation>コンソールをクリア</translation>
    </message>
    <message>
        <source>1 &amp;hour</source>
        <translation>1時間(&amp;H)</translation>
    </message>
    <message>
        <source>1 &amp;day</source>
        <translation>1日(&amp;D)</translation>
    </message>
    <message>
        <source>1 &amp;week</source>
        <translation>1週間(&amp;W)</translation>
    </message>
    <message>
        <source>1 &amp;year</source>
        <translation>1年(&amp;Y)</translation>
    </message>
    <message>
        <source>&amp;Disconnect</source>
        <translation>切断(&amp;D)</translation>
    </message>
    <message>
        <source>Ban for</source>
        <translation>Banする:</translation>
    </message>
    <message>
        <source>&amp;Unban</source>
        <translation>Banを解除する(&amp;U)</translation>
    </message>
    <message>
        <source>Welcome to the %1 RPC console.</source>
        <translation>%1 の RPC コンソールへようこそ。</translation>
    </message>
    <message>
        <source>Use up and down arrows to navigate history, and %1 to clear screen.</source>
        <translation>上下の矢印で履歴をたどれます。%1 でスクリーンを消去できます。</translation>
    </message>
    <message>
        <source>Type %1 for an overview of available commands.</source>
        <translation>使用可能なコマンドを見るには %1 と入力します。</translation>
    </message>
    <message>
        <source>For more information on using this console type %1.</source>
        <translation>詳しくは、コンソールで %1 と入力してください。</translation>
    </message>
    <message>
        <source>WARNING: Scammers have been active, telling users to type commands here, stealing their wallet contents. Do not use this console without fully understanding the ramifications of a command.</source>
        <translation>警告: 以前から詐欺師が活発に活動しており、この画面でユーザーにコマンドを入力させてウォレットの中身を盗もうとしています。コマンドを実行した結果何が起こるかを完全に理解していない場合は、このコンソールを利用しないでください。</translation>
    </message>
    <message>
        <source>Network activity disabled</source>
        <translation>ネットワーク活動が無効になりました</translation>
    </message>
    <message>
        <source>Executing command without any wallet</source>
        <translation>どのウォレットも使わずにコマンドを実行します</translation>
    </message>
    <message>
        <source>Executing command using "%1" wallet</source>
        <translation>"%1" ウォレットを使ってコマンドを実行します</translation>
    </message>
    <message>
        <source>(node id: %1)</source>
        <translation>(ノードID: %1)</translation>
    </message>
    <message>
        <source>via %1</source>
        <translation>%1 経由</translation>
    </message>
    <message>
        <source>never</source>
        <translation>まだ無し</translation>
    </message>
    <message>
        <source>Inbound</source>
        <translation>内向き</translation>
    </message>
    <message>
        <source>Outbound</source>
        <translation>外向き</translation>
    </message>
    <message>
        <source>Unknown</source>
        <translation>不明</translation>
    </message>
</context>
<context>
    <name>ReceiveCoinsDialog</name>
    <message>
        <source>&amp;Amount:</source>
        <translation>金額:(&amp;A)</translation>
    </message>
    <message>
        <source>&amp;Label:</source>
        <translation>ラベル(&amp;L):</translation>
    </message>
    <message>
        <source>&amp;Message:</source>
        <translation>メッセージ (&amp;M):</translation>
    </message>
    <message>
        <source>An optional message to attach to the payment request, which will be displayed when the request is opened. Note: The message will not be sent with the payment over the Qtum network.</source>
        <translation>支払いリクエストに添付するメッセージ（任意）。支払リクエスト開始時に表示されます。注意: メッセージは Qtum ネットワーク上へ送信されません。</translation>
    </message>
    <message>
        <source>An optional label to associate with the new receiving address.</source>
        <translation>新規受取用アドレスに紐づけるラベル（任意）。</translation>
    </message>
    <message>
        <source>Use this form to request payments. All fields are &lt;b&gt;optional&lt;/b&gt;.</source>
        <translation>このフォームで支払いをリクエストしましょう。全ての入力欄は&lt;b&gt;任意入力&lt;/b&gt;です。</translation>
    </message>
    <message>
        <source>An optional amount to request. Leave this empty or zero to not request a specific amount.</source>
        <translation>リクエストする金額（任意）。特定の金額をリクエストしない場合は、この欄は空白のままかゼロにしてください。</translation>
    </message>
    <message>
        <source>An optional label to associate with the new receiving address (used by you to identify an invoice).  It is also attached to the payment request.</source>
        <translation>新しい受取用アドレスに紐付ける任意のラベル(インボイスの判別に使えます)。支払いリクエストにも添付されます。</translation>
    </message>
    <message>
        <source>An optional message that is attached to the payment request and may be displayed to the sender.</source>
        <translation>支払いリクエストに任意で添付できるメッセージで、送り主に表示されます。</translation>
    </message>
    <message>
        <source>&amp;Create new receiving address</source>
        <translation>新しい受取用アドレスを作成</translation>
    </message>
    <message>
        <source>Clear all fields of the form.</source>
        <translation>全ての入力欄をクリア</translation>
    </message>
    <message>
        <source>Clear</source>
        <translation>クリア</translation>
    </message>
    <message>
        <source>Native segwit addresses (aka Bech32 or BIP-173) reduce your transaction fees later on and offer better protection against typos, but old wallets don't support them. When unchecked, an address compatible with older wallets will be created instead.</source>
        <translation>ネイティブ Segwit アドレス(別名: Bech32 アドレス・ BIP-173 アドレス)を利用することで、取引手数料が安くなり、誤入力防止機能も強化されますが、Segwit アドレスをサポートしない古いウォレットとは取引できません。チェックを外すと、古いウォレットとの互換性を保ったアドレスが代わりに生成されます。</translation>
    </message>
    <message>
        <source>Generate native segwit (Bech32) address</source>
        <translation>Segwit アドレス（Bech32 アドレス）を生成</translation>
    </message>
    <message>
        <source>Requested payments history</source>
        <translation>支払いリクエスト履歴</translation>
    </message>
    <message>
        <source>Show the selected request (does the same as double clicking an entry)</source>
        <translation>選択されたリクエストを表示（項目をダブルクリックすることでも表示できます）</translation>
    </message>
    <message>
        <source>Show</source>
        <translation>表示</translation>
    </message>
    <message>
        <source>Remove the selected entries from the list</source>
        <translation>選択項目をリストから削除</translation>
    </message>
    <message>
        <source>Remove</source>
        <translation>削除</translation>
    </message>
    <message>
        <source>Copy URI</source>
        <translation>URIをコピー</translation>
    </message>
    <message>
        <source>Copy label</source>
        <translation>ラベルをコピー</translation>
    </message>
    <message>
        <source>Copy message</source>
        <translation>メッセージをコピー</translation>
    </message>
    <message>
        <source>Copy amount</source>
        <translation>金額をコピー</translation>
    </message>
    <message>
        <source>Could not unlock wallet.</source>
        <translation>ウォレットをアンロックできませんでした。</translation>
    </message>
    <message>
        <source>Could not generate new %1 address</source>
        <translation>新しい %1 アドレスを生成できませんでした</translation>
    </message>
</context>
<context>
    <name>ReceiveRequestDialog</name>
    <message>
        <source>Address:</source>
        <translation>アドレス：</translation>
    </message>
    <message>
        <source>Amount:</source>
        <translation>金額:</translation>
    </message>
    <message>
        <source>Label:</source>
        <translation>ラベル:</translation>
    </message>
    <message>
        <source>Message:</source>
        <translation>メッセージ:</translation>
    </message>
    <message>
        <source>Wallet:</source>
        <translation>ウォレット:</translation>
    </message>
    <message>
        <source>Copy &amp;URI</source>
        <translation>URIをコピーする(&amp;U)</translation>
    </message>
    <message>
        <source>Copy &amp;Address</source>
        <translation>アドレスをコピー(&amp;A)</translation>
    </message>
    <message>
        <source>&amp;Save Image...</source>
        <translation>画像を保存(&amp;S)...</translation>
    </message>
    <message>
        <source>Request payment to %1</source>
        <translation>%1 への支払いリクエスト</translation>
    </message>
    <message>
        <source>Payment information</source>
        <translation>支払い情報</translation>
    </message>
</context>
<context>
    <name>RecentRequestsTableModel</name>
    <message>
        <source>Date</source>
        <translation>日時</translation>
    </message>
    <message>
        <source>Label</source>
        <translation>ラベル</translation>
    </message>
    <message>
        <source>Message</source>
        <translation>メッセージ</translation>
    </message>
    <message>
        <source>(no label)</source>
        <translation>(ラベル無し)</translation>
    </message>
    <message>
        <source>(no message)</source>
        <translation>(メッセージ無し)</translation>
    </message>
    <message>
        <source>(no amount requested)</source>
        <translation>(指定無し)</translation>
    </message>
    <message>
        <source>Requested</source>
        <translation>リクエストされた金額</translation>
    </message>
</context>
<context>
    <name>SendCoinsDialog</name>
    <message>
        <source>Send Coins</source>
        <translation>コインの送金</translation>
    </message>
    <message>
        <source>Coin Control Features</source>
        <translation>コインコントロール機能</translation>
    </message>
    <message>
        <source>Inputs...</source>
        <translation>インプット...</translation>
    </message>
    <message>
        <source>automatically selected</source>
        <translation>自動選択</translation>
    </message>
    <message>
        <source>Insufficient funds!</source>
        <translation>残高不足です！</translation>
    </message>
    <message>
        <source>Quantity:</source>
        <translation>選択数:</translation>
    </message>
    <message>
        <source>Bytes:</source>
        <translation>バイト数:</translation>
    </message>
    <message>
        <source>Amount:</source>
        <translation>金額:</translation>
    </message>
    <message>
        <source>Fee:</source>
        <translation>手数料:</translation>
    </message>
    <message>
        <source>After Fee:</source>
        <translation>手数料差引後金額:</translation>
    </message>
    <message>
        <source>Change:</source>
        <translation>お釣り:</translation>
    </message>
    <message>
        <source>If this is activated, but the change address is empty or invalid, change will be sent to a newly generated address.</source>
        <translation>チェックが付いているにもかかわらず、お釣りアドレスが空欄や無効である場合、お釣りは新しく生成されたアドレスへ送金されます。</translation>
    </message>
    <message>
        <source>Custom change address</source>
        <translation>カスタムお釣りアドレス</translation>
    </message>
    <message>
        <source>Transaction Fee:</source>
        <translation>トランザクション手数料：</translation>
    </message>
    <message>
        <source>Choose...</source>
        <translation>選択...</translation>
    </message>
    <message>
        <source>Using the fallbackfee can result in sending a transaction that will take several hours or days (or never) to confirm. Consider choosing your fee manually or wait until you have validated the complete chain.</source>
        <translation>代替料金を利用することで、承認されるまでに数時間または数日 (ないし一生承認されない) トランザクションを送信してしまう可能性があります。手動にて手数料を選択するか、完全なブロックチェーンの検証が終わるまで待つことを検討しましょう</translation>
    </message>
    <message>
        <source>Warning: Fee estimation is currently not possible.</source>
        <translation>警告: 手数料推定機能は現在利用できません。</translation>
    </message>
    <message>
        <source>Specify a custom fee per kB (1,000 bytes) of the transaction's virtual size.

Note:  Since the fee is calculated on a per-byte basis, a fee of "100 satoshis per kB" for a transaction size of 500 bytes (half of 1 kB) would ultimately yield a fee of only 50 satoshis.</source>
        <translation>トランザクションの仮想サイズの1 kB(1,000 バイト)あたりのカスタム手数料を指定する。

注: 手数料はバイト単位で計算されるので、500 バイト(1 kBの半分)のトランザクションサイズに対する「1 kBあたり 100 satoshi」の手数料は、最終的にはわずか 50 satoshi となります。</translation>
    </message>
    <message>
        <source>per kilobyte</source>
        <translation>1キロバイトあたり</translation>
    </message>
    <message>
        <source>Hide</source>
        <translation>隠す</translation>
    </message>
    <message>
        <source>Recommended:</source>
        <translation>推奨:</translation>
    </message>
    <message>
        <source>Custom:</source>
        <translation>カスタム:</translation>
    </message>
    <message>
        <source>(Smart fee not initialized yet. This usually takes a few blocks...)</source>
        <translation>（スマート手数料はまだ初期化されていません。これにはおおよそ数ブロックほどかかります...）</translation>
    </message>
    <message>
        <source>Send to multiple recipients at once</source>
        <translation>一度に複数の送金先に送る</translation>
    </message>
    <message>
        <source>Add &amp;Recipient</source>
        <translation>送金先を追加(&amp;R)</translation>
    </message>
    <message>
        <source>Clear all fields of the form.</source>
        <translation>全ての入力欄をクリア</translation>
    </message>
    <message>
        <source>Dust:</source>
        <translation>ダスト:</translation>
    </message>
    <message>
        <source>Hide transaction fee settings</source>
        <translation>トランザクション手数料の設定を隠す</translation>
    </message>
    <message>
        <source>When there is less transaction volume than space in the blocks, miners as well as relaying nodes may enforce a minimum fee. Paying only this minimum fee is just fine, but be aware that this can result in a never confirming transaction once there is more demand for qtum transactions than the network can process.</source>
        <translation>ブロック内の空きよりトランザクション流量が少ない場合、マイナーや中継ノードは最低限の手数料でも処理することがあります。この最低限の手数料だけを支払っても問題ありませんが、一度トランザクションの需要がネットワークの処理能力を超えてしまった場合には、トランザクションが永久に承認されなくなってしまう可能性があることにご注意ください。</translation>
    </message>
    <message>
        <source>A too low fee might result in a never confirming transaction (read the tooltip)</source>
        <translation>手数料が低すぎるとトランザクションが永久に承認されなくなる可能性があります (ツールチップを参照)</translation>
    </message>
    <message>
        <source>Confirmation time target:</source>
        <translation>目標承認時間</translation>
    </message>
    <message>
        <source>Enable Replace-By-Fee</source>
        <translation>Replace-By-Fee を有効化する</translation>
    </message>
    <message>
        <source>With Replace-By-Fee (BIP-125) you can increase a transaction's fee after it is sent. Without this, a higher fee may be recommended to compensate for increased transaction delay risk.</source>
        <translation>Replace-By-Fee(手数料の上乗せ: BIP-125)機能を有効にすることで、トランザクション送信後でも手数料を上乗せすることができます。この機能を利用しない場合、予め手数料を多めに見積もっておかないと取引が遅れる可能性があります。</translation>
    </message>
    <message>
        <source>Clear &amp;All</source>
        <translation>全てクリア(&amp;A)</translation>
    </message>
    <message>
        <source>Balance:</source>
        <translation>残高:</translation>
    </message>
    <message>
        <source>Confirm the send action</source>
        <translation>送金内容を確認</translation>
    </message>
    <message>
        <source>S&amp;end</source>
        <translation>送金(&amp;E)</translation>
    </message>
    <message>
        <source>Copy quantity</source>
        <translation>選択数をコピー</translation>
    </message>
    <message>
        <source>Copy amount</source>
        <translation>金額をコピー</translation>
    </message>
    <message>
        <source>Copy fee</source>
        <translation>手数料をコピー</translation>
    </message>
    <message>
        <source>Copy after fee</source>
        <translation>手数料差引後金額をコピー</translation>
    </message>
    <message>
        <source>Copy bytes</source>
        <translation>バイト数をコピーす</translation>
    </message>
    <message>
        <source>Copy dust</source>
        <translation>ダストをコピー</translation>
    </message>
    <message>
        <source>Copy change</source>
        <translation>お釣りをコピー</translation>
    </message>
    <message>
        <source>%1 (%2 blocks)</source>
        <translation>%1 (%2 ブロック)</translation>
    </message>
    <message>
        <source>Cr&amp;eate Unsigned</source>
        <translation>未署名で作成</translation>
    </message>
    <message>
        <source>Creates a Partially Signed Qtum Transaction (PSBT) for use with e.g. an offline %1 wallet, or a PSBT-compatible hardware wallet.</source>
        <translation>オフライン%1ウォレットまたはPSBTに対応したハードウェアウォレットと合わせて使用するためのPSBT(部分的に署名されたトランザクション)を作成します。</translation>
    </message>
    <message>
        <source> from wallet '%1'</source>
        <translation>ウォレット '%1' から</translation>
    </message>
    <message>
        <source>%1 to '%2'</source>
        <translation>%1 から '%2'</translation>
    </message>
    <message>
        <source>%1 to %2</source>
        <translation>%1 送金先: %2</translation>
    </message>
    <message>
        <source>Do you want to draft this transaction?</source>
        <translation>このトランザクションのひな形を作成しますか？</translation>
    </message>
    <message>
        <source>Are you sure you want to send?</source>
        <translation>送金してもよろしいですか？</translation>
    </message>
    <message>
<<<<<<< HEAD
        <source>Please, review your transaction proposal. This will produce a Partially Signed Qtum Transaction (PSBT) which you can copy and then sign with e.g. an offline %1 wallet, or a PSBT-compatible hardware wallet.</source>
        <translation>トランザクション提案を確認してください。これにより、部分的に署名されたビットコイン・トランザクション（PSBT）が作成されます。これをコピーして例えばオフラインの %1 ウォレットやPSBTを扱えるハードウェアウォレットで残りの署名が出来ます。</translation>
=======
        <source>Create Unsigned</source>
        <translation>未署名で作成</translation>
    </message>
    <message>
        <source>Save Transaction Data</source>
        <translation>トランザクションデータの保存</translation>
    </message>
    <message>
        <source>Partially Signed Transaction (Binary) (*.psbt)</source>
        <translation>部分的に署名されたトランザクションファイル (*.psbt)</translation>
    </message>
    <message>
        <source>PSBT saved</source>
        <translation>PSBTは保存されました。</translation>
>>>>>>> da23532c
    </message>
    <message>
        <source>or</source>
        <translation>または</translation>
    </message>
    <message>
        <source>You can increase the fee later (signals Replace-By-Fee, BIP-125).</source>
        <translation>手数料は後から上乗せ可能です(Replace-By-Fee(手数料の上乗せ: BIP-125)機能が有効)。</translation>
    </message>
    <message>
        <source>Please, review your transaction.</source>
        <translation>取引内容の最終確認をしてください。</translation>
    </message>
    <message>
        <source>Transaction fee</source>
        <translation>取引手数料</translation>
    </message>
    <message>
        <source>Not signalling Replace-By-Fee, BIP-125.</source>
        <translation>Replace-By-Fee(手数料の上乗せ: BIP-125)機能は有効になっていません。</translation>
    </message>
    <message>
        <source>Total Amount</source>
        <translation>合計</translation>
    </message>
    <message>
        <source>To review recipient list click "Show Details..."</source>
        <translation>受信者の一覧を確認するには "詳細を表示..." をクリック</translation>
    </message>
    <message>
        <source>Confirm send coins</source>
        <translation>送金の確認</translation>
    </message>
    <message>
        <source>Confirm transaction proposal</source>
        <translation>トランザクション提案を承認する</translation>
<<<<<<< HEAD
    </message>
    <message>
        <source>Copy PSBT to clipboard</source>
        <translation>PSBTをクリップボードにコピー</translation>
=======
>>>>>>> da23532c
    </message>
    <message>
        <source>Send</source>
        <translation>送金</translation>
    </message>
    <message>
<<<<<<< HEAD
        <source>PSBT copied</source>
        <translation>PSBTがコピーされました</translation>
=======
        <source>Watch-only balance:</source>
        <translation>監視限定残高</translation>
>>>>>>> da23532c
    </message>
    <message>
        <source>Watch-only balance:</source>
        <translation>監視限定残高</translation>
    </message>
    <message>
        <source>The recipient address is not valid. Please recheck.</source>
        <translation>送金先アドレスが不正です。再確認してください。</translation>
    </message>
    <message>
        <source>The amount to pay must be larger than 0.</source>
        <translation>支払い総額は0より大きい必要があります。</translation>
    </message>
    <message>
        <source>The amount exceeds your balance.</source>
        <translation>支払い総額が残高を超えています。</translation>
    </message>
    <message>
        <source>The total exceeds your balance when the %1 transaction fee is included.</source>
        <translation>取引手数料 %1 を含めた総額が残高を超えています。</translation>
    </message>
    <message>
        <source>Duplicate address found: addresses should only be used once each.</source>
        <translation>重複したアドレスが見つかりました: アドレスはそれぞれ一度のみ使用することができます。</translation>
    </message>
    <message>
        <source>Transaction creation failed!</source>
        <translation>取引の作成に失敗しました！</translation>
    </message>
    <message>
        <source>A fee higher than %1 is considered an absurdly high fee.</source>
        <translation>%1 よりも高い手数料は、異常に高すぎです。</translation>
    </message>
    <message>
        <source>Payment request expired.</source>
        <translation>支払いリクエストが期限切れです。</translation>
    </message>
    <message numerus="yes">
        <source>Estimated to begin confirmation within %n block(s).</source>
        <translation><numerusform>予想される承認開始ブロック: %n ブロック以内</numerusform></translation>
    </message>
    <message>
        <source>Warning: Invalid Qtum address</source>
        <translation>警告: 無効な Qtum アドレス</translation>
    </message>
    <message>
        <source>Warning: Unknown change address</source>
        <translation>警告：正体不明のお釣りアドレスです</translation>
    </message>
    <message>
        <source>Confirm custom change address</source>
        <translation>カスタムお釣りアドレスの確認</translation>
    </message>
    <message>
        <source>The address you selected for change is not part of this wallet. Any or all funds in your wallet may be sent to this address. Are you sure?</source>
        <translation>お釣り用として指定されたアドレスはこのウォレットのものではありません。このウォレットの一部又は全部の資産がこのアドレスへ送金されます。よろしいですか？</translation>
    </message>
    <message>
        <source>(no label)</source>
        <translation>(ラベル無し)</translation>
    </message>
</context>
<context>
    <name>SendCoinsEntry</name>
    <message>
        <source>A&amp;mount:</source>
        <translation>金額(&amp;A):</translation>
    </message>
    <message>
        <source>Pay &amp;To:</source>
        <translation>送金先(&amp;T):</translation>
    </message>
    <message>
        <source>&amp;Label:</source>
        <translation>ラベル(&amp;L):</translation>
    </message>
    <message>
        <source>Choose previously used address</source>
        <translation>これまでに送金したことがあるアドレスから選択</translation>
    </message>
    <message>
        <source>The Qtum address to send the payment to</source>
        <translation>支払い先 Qtum アドレス</translation>
    </message>
    <message>
        <source>Alt+A</source>
        <translation>Alt+A</translation>
    </message>
    <message>
        <source>Paste address from clipboard</source>
        <translation>クリップボードからアドレスを貼り付け</translation>
    </message>
    <message>
        <source>Alt+P</source>
        <translation>Alt+P</translation>
    </message>
    <message>
        <source>Remove this entry</source>
        <translation>この項目を削除</translation>
    </message>
    <message>
        <source>The amount to send in the selected unit</source>
        <translation>送金する金額の単位を選択</translation>
    </message>
    <message>
        <source>The fee will be deducted from the amount being sent. The recipient will receive less qtums than you enter in the amount field. If multiple recipients are selected, the fee is split equally.</source>
        <translation>手数料は送金する金額から差し引かれます。送金先には金額欄で指定した額よりも少ない Qtum が送られます。送金先が複数ある場合は、手数料は均等に分けられます。</translation>
    </message>
    <message>
        <source>S&amp;ubtract fee from amount</source>
        <translation>送金額から手数料を差し引く(&amp;U)</translation>
    </message>
    <message>
        <source>Use available balance</source>
        <translation>利用可能な残額を使用</translation>
    </message>
    <message>
        <source>Message:</source>
        <translation>メッセージ:</translation>
    </message>
    <message>
        <source>This is an unauthenticated payment request.</source>
        <translation>これは未認証の支払いリクエストです。</translation>
    </message>
    <message>
        <source>This is an authenticated payment request.</source>
        <translation>これは認証済みの支払いリクエストです。</translation>
    </message>
    <message>
        <source>Enter a label for this address to add it to the list of used addresses</source>
        <translation>このアドレスに対するラベルを入力することで、送金したことがあるアドレスの一覧に追加することができます</translation>
    </message>
    <message>
        <source>A message that was attached to the qtum: URI which will be stored with the transaction for your reference. Note: This message will not be sent over the Qtum network.</source>
        <translation>qtum: URIに添付されていたメッセージです。これは参照用として取引とともに保存されます。注意: メッセージは Qtum ネットワーク上へ送信されません。</translation>
    </message>
    <message>
        <source>Pay To:</source>
        <translation>送金先:</translation>
    </message>
    <message>
        <source>Memo:</source>
        <translation>メモ:</translation>
    </message>
</context>
<context>
    <name>ShutdownWindow</name>
    <message>
        <source>%1 is shutting down...</source>
        <translation>%1 をシャットダウンしています...</translation>
    </message>
    <message>
        <source>Do not shut down the computer until this window disappears.</source>
        <translation>このウィンドウが消えるまでコンピュータをシャットダウンしないでください。</translation>
    </message>
</context>
<context>
    <name>SignVerifyMessageDialog</name>
    <message>
        <source>Signatures - Sign / Verify a Message</source>
        <translation>署名 - メッセージの署名・検証</translation>
    </message>
    <message>
        <source>&amp;Sign Message</source>
        <translation>メッセージの署名(&amp;S)</translation>
    </message>
    <message>
        <source>You can sign messages/agreements with your addresses to prove you can receive qtums sent to them. Be careful not to sign anything vague or random, as phishing attacks may try to trick you into signing your identity over to them. Only sign fully-detailed statements you agree to.</source>
        <translation>あなたが所有しているアドレスでメッセージや契約書に署名をすることで、それらのアドレスへ送られた Qtum を受け取ることができることを証明できます。フィッシング攻撃者があなたを騙して、あなたの身分情報に署名させようとしている可能性があるため、よくわからないものやランダムな文字列に対して署名しないでください。あなたが同意した、よく詳細の記された文言にのみ署名するようにしてください。</translation>
    </message>
    <message>
        <source>The Qtum address to sign the message with</source>
        <translation>メッセージの署名に使用する Qtum アドレス</translation>
    </message>
    <message>
        <source>Choose previously used address</source>
        <translation>これまでに使用したことがあるアドレスから選択</translation>
    </message>
    <message>
        <source>Alt+A</source>
        <translation>Alt+A</translation>
    </message>
    <message>
        <source>Paste address from clipboard</source>
        <translation>クリップボードからアドレスを貼り付け</translation>
    </message>
    <message>
        <source>Alt+P</source>
        <translation>Alt+P</translation>
    </message>
    <message>
        <source>Enter the message you want to sign here</source>
        <translation>署名するメッセージを入力</translation>
    </message>
    <message>
        <source>Signature</source>
        <translation>署名</translation>
    </message>
    <message>
        <source>Copy the current signature to the system clipboard</source>
        <translation>この署名をシステムのクリップボードにコピー</translation>
    </message>
    <message>
        <source>Sign the message to prove you own this Qtum address</source>
        <translation>メッセージに署名してこの Qtum アドレスを所有していることを証明</translation>
    </message>
    <message>
        <source>Sign &amp;Message</source>
        <translation>メッセージを署名(&amp;M)</translation>
    </message>
    <message>
        <source>Reset all sign message fields</source>
        <translation>入力欄の内容を全て消去</translation>
    </message>
    <message>
        <source>Clear &amp;All</source>
        <translation>全てクリア(&amp;A)</translation>
    </message>
    <message>
        <source>&amp;Verify Message</source>
        <translation>メッセージの検証(&amp;V)</translation>
    </message>
    <message>
        <source>Enter the receiver's address, message (ensure you copy line breaks, spaces, tabs, etc. exactly) and signature below to verify the message. Be careful not to read more into the signature than what is in the signed message itself, to avoid being tricked by a man-in-the-middle attack. Note that this only proves the signing party receives with the address, it cannot prove sendership of any transaction!</source>
        <translation>送金先のアドレスと、メッセージ（改行やスペース、タブなども完全に一致させること）および署名を以下に入力し、メッセージを検証します。中間者攻撃により騙されるのを防ぐため、署名対象のメッセージから書かれていること以上の意味を読み取ろうとしないでください。また、これは署名作成者がこのアドレスで受け取れることを証明するだけであり、取引の送信権限を証明するものではありません！</translation>
    </message>
    <message>
        <source>The Qtum address the message was signed with</source>
        <translation>メッセージの署名に使われた Qtum アドレス</translation>
    </message>
    <message>
        <source>The signed message to verify</source>
        <translation>検証したい署名済みメッセージ</translation>
    </message>
    <message>
        <source>The signature given when the message was signed</source>
        <translation>メッセージの署名時に生成された署名</translation>
    </message>
    <message>
        <source>Verify the message to ensure it was signed with the specified Qtum address</source>
        <translation>メッセージを検証して指定された Qtum アドレスで署名されたことを確認</translation>
    </message>
    <message>
        <source>Verify &amp;Message</source>
        <translation>メッセージを検証(&amp;M)</translation>
    </message>
    <message>
        <source>Reset all verify message fields</source>
        <translation>入力欄の内容を全て消去</translation>
    </message>
    <message>
        <source>Click "Sign Message" to generate signature</source>
        <translation>「メッセージを署名」をクリックして署名を生成</translation>
    </message>
    <message>
        <source>The entered address is invalid.</source>
        <translation>不正なアドレスが入力されました。</translation>
    </message>
    <message>
        <source>Please check the address and try again.</source>
        <translation>アドレスが正しいか確かめてから、もう一度試してください。</translation>
    </message>
    <message>
        <source>The entered address does not refer to a key.</source>
        <translation>入力されたアドレスに紐づく鍵がありません。</translation>
    </message>
    <message>
        <source>Wallet unlock was cancelled.</source>
        <translation>ウォレットのアンロックはキャンセルされました。</translation>
    </message>
    <message>
        <source>No error</source>
        <translation>エラーなし</translation>
    </message>
    <message>
        <source>Private key for the entered address is not available.</source>
        <translation>入力されたアドレスの秘密鍵は利用できません。</translation>
    </message>
    <message>
        <source>Message signing failed.</source>
        <translation>メッセージの署名に失敗しました。</translation>
    </message>
    <message>
        <source>Message signed.</source>
        <translation>メッセージに署名しました。</translation>
    </message>
    <message>
        <source>The signature could not be decoded.</source>
        <translation>署名が復号できませんでした。</translation>
    </message>
    <message>
        <source>Please check the signature and try again.</source>
        <translation>署名が正しいか確認してから、もう一度試してください。</translation>
    </message>
    <message>
        <source>The signature did not match the message digest.</source>
        <translation>署名がメッセージダイジェストと一致しませんでした。</translation>
    </message>
    <message>
        <source>Message verification failed.</source>
        <translation>メッセージの検証に失敗しました。</translation>
    </message>
    <message>
        <source>Message verified.</source>
        <translation>メッセージは検証されました。</translation>
    </message>
</context>
<context>
    <name>TrafficGraphWidget</name>
    <message>
        <source>KB/s</source>
        <translation>KB/秒</translation>
    </message>
</context>
<context>
    <name>TransactionDesc</name>
    <message numerus="yes">
        <source>Open for %n more block(s)</source>
        <translation><numerusform>あと %n ブロックは未承認の予定</numerusform></translation>
    </message>
    <message>
        <source>Open until %1</source>
        <translation>%1 まで未承認の予定</translation>
    </message>
    <message>
        <source>conflicted with a transaction with %1 confirmations</source>
        <translation>%1 承認の取引と衝突</translation>
    </message>
    <message>
        <source>0/unconfirmed, %1</source>
        <translation>0/未承認, %1</translation>
    </message>
    <message>
        <source>in memory pool</source>
        <translation>メモリプール内</translation>
    </message>
    <message>
        <source>not in memory pool</source>
        <translation>メモリプール外</translation>
    </message>
    <message>
        <source>abandoned</source>
        <translation>送信中止</translation>
    </message>
    <message>
        <source>%1/unconfirmed</source>
        <translation>%1/未承認</translation>
    </message>
    <message>
        <source>%1 confirmations</source>
        <translation>%1 承認</translation>
    </message>
    <message>
        <source>Status</source>
        <translation>状態</translation>
    </message>
    <message>
        <source>Date</source>
        <translation>日付</translation>
    </message>
    <message>
        <source>Source</source>
        <translation>ソース</translation>
    </message>
    <message>
        <source>Generated</source>
        <translation>生成</translation>
    </message>
    <message>
        <source>From</source>
        <translation>送金元</translation>
    </message>
    <message>
        <source>unknown</source>
        <translation>不明</translation>
    </message>
    <message>
        <source>To</source>
        <translation>送金先</translation>
    </message>
    <message>
        <source>own address</source>
        <translation>自分のアドレス</translation>
    </message>
    <message>
        <source>watch-only</source>
        <translation>ウォッチ限定</translation>
    </message>
    <message>
        <source>label</source>
        <translation>ラベル</translation>
    </message>
    <message>
        <source>Credit</source>
        <translation>貸方</translation>
    </message>
    <message numerus="yes">
        <source>matures in %n more block(s)</source>
        <translation><numerusform>あと %n ブロックで成熟</numerusform></translation>
    </message>
    <message>
        <source>not accepted</source>
        <translation>承認されていない</translation>
    </message>
    <message>
        <source>Debit</source>
        <translation>借方</translation>
    </message>
    <message>
        <source>Total debit</source>
        <translation>借方総計</translation>
    </message>
    <message>
        <source>Total credit</source>
        <translation>貸方総計</translation>
    </message>
    <message>
        <source>Transaction fee</source>
        <translation>取引手数料</translation>
    </message>
    <message>
        <source>Net amount</source>
        <translation>正味金額</translation>
    </message>
    <message>
        <source>Message</source>
        <translation>メッセージ</translation>
    </message>
    <message>
        <source>Comment</source>
        <translation>コメント</translation>
    </message>
    <message>
        <source>Transaction ID</source>
        <translation>取引ID</translation>
    </message>
    <message>
        <source>Transaction total size</source>
        <translation>トランザクションの全体サイズ</translation>
    </message>
    <message>
        <source>Transaction virtual size</source>
        <translation>トランザクションの仮想サイズ</translation>
    </message>
    <message>
        <source>Output index</source>
        <translation>アウトプット インデックス数</translation>
    </message>
    <message>
        <source> (Certificate was not verified)</source>
        <translation>(証明書は検証されませんでした)</translation>
    </message>
    <message>
        <source>Merchant</source>
        <translation>リクエスト元</translation>
    </message>
    <message>
        <source>Generated coins must mature %1 blocks before they can be spent. When you generated this block, it was broadcast to the network to be added to the block chain. If it fails to get into the chain, its state will change to "not accepted" and it won't be spendable. This may occasionally happen if another node generates a block within a few seconds of yours.</source>
        <translation>生成されたコインは、%1 ブロックの間成熟させたあとに使用可能になります。このブロックは生成された際、ブロックチェーンに取り込まれるためにネットワークに放流されました。ブロックチェーンに取り込まれられなかった場合、取引状態が「承認されていない」に変更され、コインは使用不能になります。これは、別のノードがあなたの数秒前にブロックを生成した場合に時々起こる場合があります。</translation>
    </message>
    <message>
        <source>Debug information</source>
        <translation>デバッグ情報</translation>
    </message>
    <message>
        <source>Transaction</source>
        <translation>トランザクション</translation>
    </message>
    <message>
        <source>Inputs</source>
        <translation>インプット</translation>
    </message>
    <message>
        <source>Amount</source>
        <translation>金額</translation>
    </message>
    <message>
        <source>true</source>
        <translation>はい</translation>
    </message>
    <message>
        <source>false</source>
        <translation>いいえ</translation>
    </message>
</context>
<context>
    <name>TransactionDescDialog</name>
    <message>
        <source>This pane shows a detailed description of the transaction</source>
        <translation>取引の詳細</translation>
    </message>
    <message>
        <source>Details for %1</source>
        <translation>%1 の詳細</translation>
    </message>
</context>
<context>
    <name>TransactionTableModel</name>
    <message>
        <source>Date</source>
        <translation>日時</translation>
    </message>
    <message>
        <source>Type</source>
        <translation>種別</translation>
    </message>
    <message>
        <source>Label</source>
        <translation>ラベル</translation>
    </message>
    <message numerus="yes">
        <source>Open for %n more block(s)</source>
        <translation><numerusform>あと %n ブロックは未承認の予定</numerusform></translation>
    </message>
    <message>
        <source>Open until %1</source>
        <translation>%1 まで未承認の予定</translation>
    </message>
    <message>
        <source>Unconfirmed</source>
        <translation>未承認</translation>
    </message>
    <message>
        <source>Abandoned</source>
        <translation>送信中止</translation>
    </message>
    <message>
        <source>Confirming (%1 of %2 recommended confirmations)</source>
        <translation>承認中（推奨承認数 %2 のうち %1 承認が完了）</translation>
    </message>
    <message>
        <source>Confirmed (%1 confirmations)</source>
        <translation>承認されました（%1 承認）</translation>
    </message>
    <message>
        <source>Conflicted</source>
        <translation>衝突</translation>
    </message>
    <message>
        <source>Immature (%1 confirmations, will be available after %2)</source>
        <translation>未成熟（%1 承認。%2 承認完了後に使用可能）</translation>
    </message>
    <message>
        <source>Generated but not accepted</source>
        <translation>生成されましたが承認されませんでした</translation>
    </message>
    <message>
        <source>Received with</source>
        <translation>受取(通常)</translation>
    </message>
    <message>
        <source>Received from</source>
        <translation>受取(その他)</translation>
    </message>
    <message>
        <source>Sent to</source>
        <translation>送金</translation>
    </message>
    <message>
        <source>Payment to yourself</source>
        <translation>自分への送金</translation>
    </message>
    <message>
        <source>Mined</source>
        <translation>発掘</translation>
    </message>
    <message>
        <source>watch-only</source>
        <translation>ウォッチ限定</translation>
    </message>
    <message>
        <source>(n/a)</source>
        <translation>(n/a)</translation>
    </message>
    <message>
        <source>(no label)</source>
        <translation>(ラベル無し)</translation>
    </message>
    <message>
        <source>Transaction status. Hover over this field to show number of confirmations.</source>
        <translation>トランザクションステータス。このフィールドの上にカーソルを合わせると承認数が表示されます。</translation>
    </message>
    <message>
        <source>Date and time that the transaction was received.</source>
        <translation>取引を受信した日時。</translation>
    </message>
    <message>
        <source>Type of transaction.</source>
        <translation>取引の種類。</translation>
    </message>
    <message>
        <source>Whether or not a watch-only address is involved in this transaction.</source>
        <translation>ウォッチ限定アドレスがこの取引に含まれているかどうか。</translation>
    </message>
    <message>
        <source>User-defined intent/purpose of the transaction.</source>
        <translation>ユーザー定義の取引の目的や用途。</translation>
    </message>
    <message>
        <source>Amount removed from or added to balance.</source>
        <translation>残高から増えた又は減った総額。</translation>
    </message>
</context>
<context>
    <name>TransactionView</name>
    <message>
        <source>All</source>
        <translation>すべて</translation>
    </message>
    <message>
        <source>Today</source>
        <translation>今日</translation>
    </message>
    <message>
        <source>This week</source>
        <translation>今週</translation>
    </message>
    <message>
        <source>This month</source>
        <translation>今月</translation>
    </message>
    <message>
        <source>Last month</source>
        <translation>先月</translation>
    </message>
    <message>
        <source>This year</source>
        <translation>今年</translation>
    </message>
    <message>
        <source>Range...</source>
        <translation>期間指定...</translation>
    </message>
    <message>
        <source>Received with</source>
        <translation>受取</translation>
    </message>
    <message>
        <source>Sent to</source>
        <translation>送金</translation>
    </message>
    <message>
        <source>To yourself</source>
        <translation>自己送金</translation>
    </message>
    <message>
        <source>Mined</source>
        <translation>発掘</translation>
    </message>
    <message>
        <source>Other</source>
        <translation>その他</translation>
    </message>
    <message>
        <source>Enter address, transaction id, or label to search</source>
        <translation>検索したいアドレスや取引ID、ラベルを入力</translation>
    </message>
    <message>
        <source>Min amount</source>
        <translation>表示最小金額</translation>
    </message>
    <message>
        <source>Abandon transaction</source>
        <translation>取引の送信を中止</translation>
    </message>
    <message>
        <source>Increase transaction fee</source>
        <translation>取引手数料を上乗せ</translation>
    </message>
    <message>
        <source>Copy address</source>
        <translation>アドレスをコピー</translation>
    </message>
    <message>
        <source>Copy label</source>
        <translation>ラベルをコピー</translation>
    </message>
    <message>
        <source>Copy amount</source>
        <translation>金額をコピー</translation>
    </message>
    <message>
        <source>Copy transaction ID</source>
        <translation>取引IDをコピー</translation>
    </message>
    <message>
        <source>Copy raw transaction</source>
        <translation>生トランザクションをコピー</translation>
    </message>
    <message>
        <source>Copy full transaction details</source>
        <translation>取引の詳細すべてをコピー</translation>
    </message>
    <message>
        <source>Edit label</source>
        <translation>ラベルを編集</translation>
    </message>
    <message>
        <source>Show transaction details</source>
        <translation>取引の詳細を表示</translation>
    </message>
    <message>
        <source>Export Transaction History</source>
        <translation>取引履歴をエクスポート</translation>
    </message>
    <message>
        <source>Comma separated file (*.csv)</source>
        <translation>テキスト CSV (*.csv)</translation>
    </message>
    <message>
        <source>Confirmed</source>
        <translation>承認済み</translation>
    </message>
    <message>
        <source>Watch-only</source>
        <translation>ウォッチ限定</translation>
    </message>
    <message>
        <source>Date</source>
        <translation>日時</translation>
    </message>
    <message>
        <source>Type</source>
        <translation>種別</translation>
    </message>
    <message>
        <source>Label</source>
        <translation>ラベル</translation>
    </message>
    <message>
        <source>Address</source>
        <translation>アドレス</translation>
    </message>
    <message>
        <source>ID</source>
        <translation>ID</translation>
    </message>
    <message>
        <source>Exporting Failed</source>
        <translation>エクスポートに失敗しました</translation>
    </message>
    <message>
        <source>There was an error trying to save the transaction history to %1.</source>
        <translation>取引履歴を %1 に保存する際にエラーが発生しました。</translation>
    </message>
    <message>
        <source>Exporting Successful</source>
        <translation>エクスポートに成功しました</translation>
    </message>
    <message>
        <source>The transaction history was successfully saved to %1.</source>
        <translation>取引履歴は正常に %1 に保存されました。</translation>
    </message>
    <message>
        <source>Range:</source>
        <translation>期間:</translation>
    </message>
    <message>
        <source>to</source>
        <translation>〜</translation>
    </message>
</context>
<context>
    <name>UnitDisplayStatusBarControl</name>
    <message>
        <source>Unit to show amounts in. Click to select another unit.</source>
        <translation>金額を表示する際の単位。クリックすると他の単位を選択できます。</translation>
    </message>
</context>
<context>
    <name>WalletController</name>
    <message>
        <source>Close wallet</source>
        <translation>ウォレットを閉じる</translation>
    </message>
    <message>
        <source>Are you sure you wish to close the wallet &lt;i&gt;%1&lt;/i&gt;?</source>
        <translation>本当にウォレット&lt;i&gt;%1&lt;/i&gt;を閉じますか？</translation>
    </message>
    <message>
        <source>Closing the wallet for too long can result in having to resync the entire chain if pruning is enabled.</source>
        <translation>ブロックファイル剪定が有効の場合、長期間ウォレットを起動しないと全チェーンを再度同期させる必要があるかもしれません。</translation>
    </message>
    <message>
        <source>Close all wallets</source>
        <translation>全てのウォレットを閉じる</translation>
    </message>
    <message>
        <source>Are you sure you wish to close all wallets?</source>
        <translation>本当に全てのウォレットを閉じますか。</translation>
    </message>
</context>
<context>
    <name>WalletFrame</name>
    <message>
        <source>No wallet has been loaded.
Go to File &gt; Open Wallet to load a wallet.
- OR -</source>
        <translation>ウォレットがロードされていません。
ファイル &gt; ウォレットを開くを実行しウォレットをロードしてください。
- もしくは -</translation>
    </message>
    <message>
        <source>Create a new wallet</source>
        <translation>新しいウォレットを作成</translation>
    </message>
</context>
<context>
    <name>WalletModel</name>
    <message>
        <source>Send Coins</source>
        <translation>コインの送金</translation>
    </message>
    <message>
        <source>Fee bump error</source>
        <translation>手数料上乗せエラー</translation>
    </message>
    <message>
        <source>Increasing transaction fee failed</source>
        <translation>取引手数料の上乗せに失敗しました</translation>
    </message>
    <message>
        <source>Do you want to increase the fee?</source>
        <translation>手数料を上乗せしてもよろしいですか？</translation>
    </message>
    <message>
        <source>Do you want to draft a transaction with fee increase?</source>
        <translation>このトランザクションに手数料を上乗せしたひな形を作成しますか？</translation>
    </message>
    <message>
        <source>Current fee:</source>
        <translation>現在の手数料:</translation>
    </message>
    <message>
        <source>Increase:</source>
        <translation>上乗せ額:</translation>
    </message>
    <message>
        <source>New fee:</source>
        <translation>新しい手数料:</translation>
    </message>
    <message>
        <source>Confirm fee bump</source>
        <translation>手数料上乗せの確認</translation>
    </message>
    <message>
        <source>Can't draft transaction.</source>
        <translation>トランザクションのひな型を作成できませんでした。</translation>
    </message>
    <message>
        <source>PSBT copied</source>
        <translation>PSBTがコピーされました</translation>
    </message>
    <message>
        <source>Can't sign transaction.</source>
        <translation>トランザクションを署名できませんでした。</translation>
    </message>
    <message>
        <source>Could not commit transaction</source>
        <translation>トランザクションのコミットに失敗しました</translation>
    </message>
    <message>
        <source>default wallet</source>
        <translation>デフォルトウォレット</translation>
    </message>
</context>
<context>
    <name>WalletView</name>
    <message>
        <source>&amp;Export</source>
        <translation>エクスポート(&amp;E)</translation>
    </message>
    <message>
        <source>Export the data in the current tab to a file</source>
        <translation>現在のタブのデータをファイルにエクスポート</translation>
    </message>
    <message>
        <source>Error</source>
        <translation>エラー</translation>
    </message>
    <message>
        <source>Unable to decode PSBT from clipboard (invalid base64)</source>
        <translation>クリップボードのPSBTをデコードできません（無効なbase64）</translation>
    </message>
    <message>
        <source>Load Transaction Data</source>
        <translation>トランザクションデータのロード</translation>
    </message>
    <message>
        <source>Partially Signed Transaction (*.psbt)</source>
        <translation>部分的に署名されたトランザクション (*.psbt)</translation>
    </message>
    <message>
        <source>PSBT file must be smaller than 100 MiB</source>
        <translation>PSBTファイルは、100MBより小さい必要があります.</translation>
    </message>
    <message>
        <source>Unable to decode PSBT</source>
        <translation>PSBTファイルを復号できません.</translation>
    </message>
    <message>
        <source>Backup Wallet</source>
        <translation>ウォレットのバックアップ</translation>
    </message>
    <message>
        <source>Wallet Data (*.dat)</source>
        <translation>ウォレット データ (*.dat)</translation>
    </message>
    <message>
        <source>Backup Failed</source>
        <translation>バックアップ失敗</translation>
    </message>
    <message>
        <source>There was an error trying to save the wallet data to %1.</source>
        <translation>ウォレットデータを %1 へ保存する際にエラーが発生しました。</translation>
    </message>
    <message>
        <source>Backup Successful</source>
        <translation>バックアップ成功</translation>
    </message>
    <message>
        <source>The wallet data was successfully saved to %1.</source>
        <translation>ウォレット データは正常に %1 に保存されました。</translation>
    </message>
    <message>
        <source>Cancel</source>
        <translation>キャンセル</translation>
    </message>
</context>
<context>
    <name>qtum-core</name>
    <message>
        <source>Distributed under the MIT software license, see the accompanying file %s or %s</source>
        <translation>MIT ソフトウェアライセンスのもとで配布されています。付属の %s ファイルか、 %s を参照してください</translation>
    </message>
    <message>
        <source>Prune configured below the minimum of %d MiB.  Please use a higher number.</source>
        <translation>剪定設定が、設定可能最小値の %d MiBより低く設定されています。より大きい値を使用してください。</translation>
    </message>
    <message>
        <source>Prune: last wallet synchronisation goes beyond pruned data. You need to -reindex (download the whole blockchain again in case of pruned node)</source>
        <translation>剪定: 最後のウォレット同期ポイントが、剪定されたデータを越えています。-reindex を実行する必要があります (剪定されたノードの場合、ブロックチェーン全体を再ダウンロードします)</translation>
    </message>
    <message>
        <source>Pruning blockstore...</source>
        <translation>ブロック保存容量を剪定中...</translation>
    </message>
    <message>
        <source>Unable to start HTTP server. See debug log for details.</source>
        <translation>HTTPサーバを開始できませんでした。詳細は debug.log を参照してください。</translation>
    </message>
    <message>
        <source>The %s developers</source>
        <translation>%s の開発者</translation>
    </message>
    <message>
        <source>Cannot obtain a lock on data directory %s. %s is probably already running.</source>
        <translation>データ ディレクトリ %s のロックを取得することができません。%s がおそらく既に実行中です。</translation>
    </message>
    <message>
        <source>Cannot provide specific connections and have addrman find outgoing connections at the same.</source>
        <translation>指定された接続が利用できず、また addrman は外向き接続を見つけられませんでした。</translation>
    </message>
    <message>
        <source>Error reading %s! All keys read correctly, but transaction data or address book entries might be missing or incorrect.</source>
        <translation>%s の読み込み中にエラーが発生しました！ 全ての鍵は正しく読み込めましたが、取引データやアドレス帳の項目が失われたか、正しくない可能性があります。</translation>
    </message>
    <message>
        <source>Please check that your computer's date and time are correct! If your clock is wrong, %s will not work properly.</source>
        <translation>お使いのコンピューターの日付と時刻が正しいことを確認してください！ PCの時計が正しくない場合 %s は正確に動作しません。</translation>
    </message>
    <message>
        <source>Please contribute if you find %s useful. Visit %s for further information about the software.</source>
        <translation>%s が有用だと感じられた方はぜひプロジェクトへの貢献をお願いします。ソフトウェアのより詳細な情報については %s をご覧ください。</translation>
    </message>
    <message>
        <source>SQLiteDatabase: Unknown sqlite wallet schema version %d. Only version %d is supported</source>
        <translation>SQLiteDatabase: 未知のsqliteウォレットスキーマバージョン %d 。バージョン %d のみがサポートされています。</translation>
    </message>
    <message>
        <source>The block database contains a block which appears to be from the future. This may be due to your computer's date and time being set incorrectly. Only rebuild the block database if you are sure that your computer's date and time are correct</source>
        <translation>ブロックデータベースに未来の時刻のブロックが含まれています。お使いのコンピューターの日付と時刻が間違っている可能性があります。コンピュータの日付と時刻が本当に正しい場合にのみ、ブロックデータベースの再構築を実行してください。</translation>
    </message>
    <message>
        <source>This is a pre-release test build - use at your own risk - do not use for mining or merchant applications</source>
        <translation>これはリリース前のテストビルドです - 自己責任で使用してください - 採掘や商取引に使用しないでください</translation>
    </message>
    <message>
        <source>This is the transaction fee you may discard if change is smaller than dust at this level</source>
        <translation>これは、このレベルでダストよりもお釣りが小さい場合に破棄されるトランザクション手数料です。</translation>
    </message>
    <message>
        <source>Unable to replay blocks. You will need to rebuild the database using -reindex-chainstate.</source>
        <translation>ブロックのリプレイができませんでした。-reindex-chainstate オプションを指定してデータベースを再構築する必要があります。</translation>
    </message>
    <message>
        <source>Unable to rewind the database to a pre-fork state. You will need to redownload the blockchain</source>
        <translation>データベースをフォーク前の状態に巻き戻せませんでした。ブロックチェーンを再ダウンロードする必要があります</translation>
    </message>
    <message>
        <source>Warning: The network does not appear to fully agree! Some miners appear to be experiencing issues.</source>
        <translation>警告: ネットワークは完全に合意が取れていないようです。問題が発生しているマイナーがいる可能性があります。</translation>
    </message>
    <message>
        <source>Warning: We do not appear to fully agree with our peers! You may need to upgrade, or other nodes may need to upgrade.</source>
        <translation>警告: ピアと完全に合意が取れていないようです！ このノードもしくは他のノードのアップグレードが必要な可能性があります。</translation>
    </message>
    <message>
        <source>-maxmempool must be at least %d MB</source>
        <translation>-maxmempoolは最低でも %d MB必要です</translation>
    </message>
    <message>
        <source>Cannot resolve -%s address: '%s'</source>
        <translation>-%s アドレス '%s' を解決できません</translation>
    </message>
    <message>
        <source>Change index out of range</source>
        <translation>お釣りのインデックスが範囲外です</translation>
    </message>
    <message>
        <source>Config setting for %s only applied on %s network when in [%s] section.</source>
        <translation>%s の設定は、 [%s] セクションに書かれた場合のみ %s ネットワークへ適用されます。</translation>
    </message>
    <message>
        <source>Copyright (C) %i-%i</source>
        <translation>Copyright (C) %i-%i</translation>
    </message>
    <message>
        <source>Corrupted block database detected</source>
        <translation>破損したブロック データベースが見つかりました</translation>
    </message>
    <message>
        <source>Could not find asmap file %s</source>
        <translation>Asmapファイル%sが見つかりませんでした</translation>
    </message>
    <message>
        <source>Could not parse asmap file %s</source>
        <translation>Asmapファイル%sを解析できませんでした</translation>
    </message>
    <message>
        <source>Do you want to rebuild the block database now?</source>
        <translation>ブロック データベースを今すぐ再構築しますか？</translation>
    </message>
    <message>
        <source>Error initializing block database</source>
        <translation>ブロックデータベースの初期化時にエラーが発生しました</translation>
    </message>
    <message>
        <source>Error initializing wallet database environment %s!</source>
        <translation>ウォレットデータベース環境 %s の初期化時にエラーが発生しました！</translation>
    </message>
    <message>
        <source>Error loading %s</source>
        <translation>%s の読み込みエラー</translation>
    </message>
    <message>
        <source>Error loading %s: Private keys can only be disabled during creation</source>
        <translation>%s の読み込みエラー: 秘密鍵の無効化はウォレットの生成時のみ可能です</translation>
    </message>
    <message>
        <source>Error loading %s: Wallet corrupted</source>
        <translation>%s の読み込みエラー: ウォレットが壊れています</translation>
    </message>
    <message>
        <source>Error loading %s: Wallet requires newer version of %s</source>
        <translation>%s の読み込みエラー: より新しいバージョンの %s が必要です</translation>
    </message>
    <message>
        <source>Error loading block database</source>
        <translation>ブロックデータベースの読み込み時にエラーが発生しました</translation>
    </message>
    <message>
        <source>Error opening block database</source>
        <translation>ブロックデータベースのオープン時にエラーが発生しました</translation>
    </message>
    <message>
        <source>Failed to listen on any port. Use -listen=0 if you want this.</source>
        <translation>ポートのリッスンに失敗しました。必要であれば -listen=0 を指定してください。</translation>
    </message>
    <message>
        <source>Failed to rescan the wallet during initialization</source>
        <translation>初期化中にウォレットの再スキャンに失敗しました</translation>
    </message>
    <message>
        <source>Failed to verify database</source>
        <translation>データベースの検証に失敗しました</translation>
    </message>
    <message>
        <source>Importing...</source>
        <translation>インポート中...</translation>
    </message>
    <message>
        <source>Incorrect or no genesis block found. Wrong datadir for network?</source>
        <translation>ジェネシスブロックが不正であるか、見つかりません。ネットワークの datadir が間違っていませんか？</translation>
    </message>
    <message>
        <source>Initialization sanity check failed. %s is shutting down.</source>
        <translation>初期化時の健全性検査に失敗しました。%s を終了します。</translation>
    </message>
    <message>
        <source>Invalid P2P permission: '%s'</source>
        <translation>無効なP2Pアクセス権: '%s'</translation>
    </message>
    <message>
        <source>Invalid amount for -%s=&lt;amount&gt;: '%s'</source>
        <translation>-%s=&lt;amount&gt; オプションに対する不正な amount: '%s'</translation>
    </message>
    <message>
        <source>Invalid amount for -discardfee=&lt;amount&gt;: '%s'</source>
        <translation>-discardfee=&lt;amount&gt; オプションに対する不正な amount: '%s'</translation>
    </message>
    <message>
        <source>Invalid amount for -fallbackfee=&lt;amount&gt;: '%s'</source>
        <translation>-fallbackfee=&lt;amount&gt; オプションに対する不正な amount: '%s'</translation>
    </message>
    <message>
        <source>Specified blocks directory "%s" does not exist.</source>
        <translation>指定されたブロックディレクトリ "%s" は存在しません｡</translation>
    </message>
    <message>
        <source>Unknown address type '%s'</source>
        <translation>未知のアドレス形式 '%s' です</translation>
    </message>
    <message>
        <source>Unknown change type '%s'</source>
        <translation>未知のおつり用アドレス形式 '%s' です</translation>
    </message>
    <message>
        <source>Upgrading txindex database</source>
        <translation>txindex データベースの更新中</translation>
    </message>
    <message>
        <source>Loading P2P addresses...</source>
        <translation>P2Pアドレスの読み込み中...</translation>
    </message>
    <message>
        <source>Loading banlist...</source>
        <translation>banリストの読み込み中...</translation>
    </message>
    <message>
        <source>Not enough file descriptors available.</source>
        <translation>使用可能なファイルディスクリプタが不足しています。</translation>
    </message>
    <message>
        <source>Prune cannot be configured with a negative value.</source>
        <translation>剪定モードの設定値は負の値にはできません。</translation>
    </message>
    <message>
        <source>Prune mode is incompatible with -txindex.</source>
        <translation>剪定モードは -txindex オプションと互換性がありません。</translation>
    </message>
    <message>
        <source>Replaying blocks...</source>
        <translation>ブロックのリプレイ中...</translation>
    </message>
    <message>
        <source>Rewinding blocks...</source>
        <translation>ブロックの巻き戻し中...</translation>
    </message>
    <message>
        <source>The source code is available from %s.</source>
        <translation>ソースコードは %s から入手できます。</translation>
    </message>
    <message>
        <source>Transaction fee and change calculation failed</source>
        <translation>トランザクション手数料およびお釣りの計算に失敗しました</translation>
    </message>
    <message>
        <source>Unable to bind to %s on this computer. %s is probably already running.</source>
        <translation>このコンピュータの %s にバインドすることができません。%s がおそらく既に実行中です。</translation>
    </message>
    <message>
        <source>Unable to generate keys</source>
        <translation>鍵を生成できません</translation>
    </message>
    <message>
        <source>Unsupported logging category %s=%s.</source>
        <translation>サポートされていないログカテゴリ %s=%s 。</translation>
    </message>
    <message>
        <source>Upgrading UTXO database</source>
        <translation>UTXOデータベースの更新中</translation>
    </message>
    <message>
        <source>User Agent comment (%s) contains unsafe characters.</source>
        <translation>ユーザエージェントのコメント ( %s ) に安全でない文字が含まれています。</translation>
    </message>
    <message>
        <source>Verifying blocks...</source>
        <translation>ブロックの検証中...</translation>
    </message>
    <message>
        <source>Wallet needed to be rewritten: restart %s to complete</source>
        <translation>ウォレットの書き直しが必要です: 完了するために %s を再起動します</translation>
    </message>
    <message>
        <source>Error: Listening for incoming connections failed (listen returned error %s)</source>
        <translation>エラー: 内向きの接続をリッスンするのに失敗しました（%s エラーが返却されました）</translation>
    </message>
    <message>
        <source>Invalid amount for -maxtxfee=&lt;amount&gt;: '%s' (must be at least the minrelay fee of %s to prevent stuck transactions)</source>
        <translation>-maxtxfee=&lt;amount&gt; オプションに対する不正な amount: '%s'（トランザクション詰まり防止のため、最小中継手数料の %s より大きくする必要があります）</translation>
    </message>
    <message>
        <source>The transaction amount is too small to send after the fee has been deducted</source>
        <translation>取引の手数料差引後金額が小さすぎるため、送金できません。</translation>
    </message>
    <message>
        <source>You need to rebuild the database using -reindex to go back to unpruned mode.  This will redownload the entire blockchain</source>
        <translation>非剪定モードに戻るためには -reindex オプションを指定してデータベースを再構築する必要があります。 ブロックチェーン全体の再ダウンロードが必要となります。</translation>
    </message>
    <message>
        <source>Disk space is too low!</source>
        <translation>ディスク容量不足!</translation>
    </message>
    <message>
        <source>Error reading from database, shutting down.</source>
        <translation>データベースの読み込みエラー。シャットダウンします。</translation>
    </message>
    <message>
        <source>Error upgrading chainstate database</source>
        <translation>chainstate データベースの更新時にエラーが発生しました</translation>
    </message>
    <message>
        <source>Error: Disk space is low for %s</source>
        <translation>エラー: %s 用のディスク容量が不足しています</translation>
    </message>
    <message>
        <source>Invalid -onion address or hostname: '%s'</source>
        <translation>-onion オプションに対する不正なアドレスまたはホスト名: '%s'</translation>
    </message>
    <message>
        <source>Invalid -proxy address or hostname: '%s'</source>
        <translation>-proxy オプションに対する不正なアドレスまたはホスト名: '%s'</translation>
    </message>
    <message>
        <source>Invalid amount for -paytxfee=&lt;amount&gt;: '%s' (must be at least %s)</source>
        <translation>-paytxfee=&lt;amount&gt; オプションにに対する不正な amount: '%s'（最低でも %s である必要があります）</translation>
    </message>
    <message>
        <source>Invalid netmask specified in -whitelist: '%s'</source>
        <translation>-whitelist オプションに対する不正なネットマスク: '%s'</translation>
    </message>
    <message>
        <source>Need to specify a port with -whitebind: '%s'</source>
        <translation>-whitebind オプションでポートを指定する必要があります: '%s'</translation>
    </message>
    <message>
        <source>No proxy server specified. Use -proxy=&lt;ip&gt; or -proxy=&lt;ip:port&gt;.</source>
        <translation>プロキシサーバーが指定されてません. -proxy=&lt;ip&gt; か -proxy=&lt;ip:port&gt; を使用してください.</translation>
    </message>
    <message>
        <source>Prune mode is incompatible with -blockfilterindex.</source>
        <translation>剪定モードは -blockfilterindex オプションと互換性がありません。</translation>
    </message>
    <message>
        <source>Reducing -maxconnections from %d to %d, because of system limitations.</source>
        <translation>システム上の制約から、-maxconnections を %d から %d に削減しました。</translation>
    </message>
    <message>
        <source>Section [%s] is not recognized.</source>
        <translation>セクション名 [%s] は認識されません。</translation>
    </message>
    <message>
        <source>Signing transaction failed</source>
        <translation>取引の署名に失敗しました</translation>
    </message>
    <message>
        <source>Specified -walletdir "%s" does not exist</source>
        <translation>指定された -walletdir "%s" は存在しません。</translation>
    </message>
    <message>
        <source>Specified -walletdir "%s" is a relative path</source>
        <translation>指定された -walletdir "%s" は相対パスです。</translation>
    </message>
    <message>
        <source>Specified -walletdir "%s" is not a directory</source>
        <translation>指定された-walletdir "%s" はディレクトリではありません。</translation>
    </message>
    <message>
        <source>The specified config file %s does not exist
</source>
        <translation>指定された設定ファイル %s が存在しません｡
</translation>
    </message>
    <message>
        <source>The transaction amount is too small to pay the fee</source>
        <translation>取引の手数料差引後金額が小さすぎるため、送金できません。</translation>
    </message>
    <message>
        <source>This is experimental software.</source>
        <translation>これは実験用のソフトウェアです。</translation>
    </message>
    <message>
        <source>Transaction amount too small</source>
        <translation>取引の金額が小さすぎます</translation>
    </message>
    <message>
        <source>Transaction too large</source>
        <translation>トランザクションが大きすぎます</translation>
    </message>
    <message>
        <source>Unable to bind to %s on this computer (bind returned error %s)</source>
        <translation>このコンピュータの %s にバインドすることができません（%s エラーが返却されました）</translation>
    </message>
    <message>
        <source>Unable to create the PID file '%s': %s</source>
        <translation>PIDファイルの作成に失敗しました ('%s': %s)</translation>
    </message>
    <message>
        <source>Unable to generate initial keys</source>
        <translation>イニシャル鍵を生成できません</translation>
    </message>
    <message>
        <source>Unknown -blockfilterindex value %s.</source>
        <translation>不明な -blockfilterindex の値 %s。</translation>
    </message>
    <message>
        <source>Verifying wallet(s)...</source>
        <translation>ウォレットの確認中...</translation>
    </message>
    <message>
        <source>Warning: unknown new rules activated (versionbit %i)</source>
        <translation>警告: 未知の新しいルールが有効化されました (バージョンビット %i)</translation>
    </message>
    <message>
        <source>-maxtxfee is set very high! Fees this large could be paid on a single transaction.</source>
        <translation>-maxtxfee が非常に高く設定されています！ ひとつの取引でこの金額の手数料が支払われてしまうことがあります。</translation>
    </message>
    <message>
        <source>This is the transaction fee you may pay when fee estimates are not available.</source>
        <translation>これは、手数料推定機能が利用できない場合に支払う取引手数料です。</translation>
    </message>
    <message>
        <source>Total length of network version string (%i) exceeds maximum length (%i). Reduce the number or size of uacomments.</source>
        <translation>ネットワークバージョン文字列の長さ（%i）が、最大の長さ（%i） を超えています。UAコメントの数や長さを削減してください。</translation>
    </message>
    <message>
        <source>%s is set very high!</source>
        <translation>%s の設定値が高すぎです！</translation>
    </message>
    <message>
        <source>Starting network threads...</source>
        <translation>ネットワークスレッドの起動中...</translation>
    </message>
    <message>
        <source>The wallet will avoid paying less than the minimum relay fee.</source>
        <translation>ウォレットは最小中継手数料を下回る金額は支払いません。</translation>
    </message>
    <message>
        <source>This is the minimum transaction fee you pay on every transaction.</source>
        <translation>これは、全ての取引に対して最低限支払うべき手数料です。</translation>
    </message>
    <message>
        <source>This is the transaction fee you will pay if you send a transaction.</source>
        <translation>これは、取引を送信する場合に支払う取引手数料です。</translation>
    </message>
    <message>
        <source>Transaction amounts must not be negative</source>
        <translation>取引の金額は負の値にはできません</translation>
    </message>
    <message>
        <source>Transaction has too long of a mempool chain</source>
        <translation>トランザクションのmempoolチェーンが長すぎます</translation>
    </message>
    <message>
        <source>Transaction must have at least one recipient</source>
        <translation>トランザクションは最低ひとつの受取先が必要です</translation>
    </message>
    <message>
        <source>Unknown network specified in -onlynet: '%s'</source>
        <translation>-onlynet オプションに対する不明なネットワーク: '%s'</translation>
    </message>
    <message>
        <source>Insufficient funds</source>
        <translation>残高不足</translation>
    </message>
    <message>
        <source>Fee estimation failed. Fallbackfee is disabled. Wait a few blocks or enable -fallbackfee.</source>
        <translation>手数料推定に失敗しました。代替手数料が無効です。数ブロック待つか、-fallbackfee オプションを有効にしてください。</translation>
    </message>
    <message>
        <source>Warning: Private keys detected in wallet {%s} with disabled private keys</source>
        <translation>警告: 秘密鍵が無効なウォレット {%s} で秘密鍵を検出しました。</translation>
    </message>
    <message>
        <source>Cannot write to data directory '%s'; check permissions.</source>
        <translation>データディレクトリ '%s' に書き込むことができません。アクセス権を確認してください。</translation>
    </message>
    <message>
        <source>Loading block index...</source>
        <translation>ブロックインデックスの読み込み中...</translation>
    </message>
    <message>
        <source>Loading wallet...</source>
        <translation>ウォレットの読み込み中...</translation>
    </message>
    <message>
        <source>Cannot downgrade wallet</source>
        <translation>ウォレットのダウングレードはできません</translation>
    </message>
    <message>
        <source>Rescanning...</source>
        <translation>再スキャン中...</translation>
    </message>
    <message>
        <source>Done loading</source>
        <translation>読み込み完了</translation>
    </message>
</context>
</TS><|MERGE_RESOLUTION|>--- conflicted
+++ resolved
@@ -70,12 +70,8 @@
         <translation>これらは、あなたが知っている送信先の Qtum アドレスです。コインを送る前に必ず、金額と受取用アドレスを確認してください。</translation>
     </message>
     <message>
-<<<<<<< HEAD
-        <source>These are your Qtum addresses for receiving payments. Use the 'Create new receiving address' button in the receive tab to create new addresses.</source>
-=======
         <source>These are your Qtum addresses for receiving payments. Use the 'Create new receiving address' button in the receive tab to create new addresses.
 Signing is only possible with addresses of the type 'legacy'.</source>
->>>>>>> da23532c
         <translation>これらは支払いを受け取るための、あなたの Qtum アドレスです。新しいアドレスを作成するには受取タブ内の「新しい受取用アドレスを作成」ボタンを使用します。</translation>
     </message>
     <message>
@@ -488,8 +484,6 @@
         <translation>ブロックは最新</translation>
     </message>
     <message>
-<<<<<<< HEAD
-=======
         <source>&amp;Load PSBT from file...</source>
         <translation>PSBTをファイルから読込 (&amp;L)</translation>
     </message>
@@ -506,7 +500,6 @@
         <translation>部分的に署名されたビットコインのトランザクションをクリップボードから読み込み</translation>
     </message>
     <message>
->>>>>>> da23532c
         <source>Node window</source>
         <translation>ノードウィンドウ</translation>
     </message>
@@ -543,20 +536,16 @@
         <translation>ウォレットを閉じる</translation>
     </message>
     <message>
-<<<<<<< HEAD
+        <source>Close All Wallets...</source>
+        <translation>全てのウォレットを閉じる</translation>
+    </message>
+    <message>
+        <source>Close all wallets</source>
+        <translation>全てのウォレットを閉じる</translation>
+    </message>
+    <message>
         <source>Show the %1 help message to get a list with possible Qtum command-line options</source>
         <translation>%1 のヘルプ メッセージを表示し、使用可能な Qtum のコマンドラインオプション一覧を見る。</translation>
-=======
-        <source>Close All Wallets...</source>
-        <translation>全てのウォレットを閉じる</translation>
-    </message>
-    <message>
-        <source>Close all wallets</source>
-        <translation>全てのウォレットを閉じる</translation>
-    </message>
-    <message>
-        <source>Show the %1 help message to get a list with possible Qtum command-line options</source>
-        <translation>%1 のヘルプ メッセージを表示し、使用可能な Qtum のコマンドラインオプション一覧を見る。</translation>
     </message>
     <message>
         <source>&amp;Mask values</source>
@@ -565,7 +554,6 @@
     <message>
         <source>Mask the values in the Overview tab</source>
         <translation>概要タブにある値を隠す</translation>
->>>>>>> da23532c
     </message>
     <message>
         <source>default wallet</source>
@@ -676,17 +664,12 @@
         <translation>ウォレットは&lt;b&gt;暗号化済み&lt;/b&gt;・&lt;b&gt;ロック状態&lt;/b&gt;</translation>
     </message>
     <message>
-<<<<<<< HEAD
-        <source>A fatal error occurred. Qtum can no longer continue safely and will quit.</source>
-        <translation>致命的なエラーが発生しました。Qtum を安全に動作し続けることができないため終了します。</translation>
-=======
         <source>Original message:</source>
         <translation>オリジナルメッセージ：</translation>
     </message>
     <message>
         <source>A fatal error occurred. %1 can no longer continue safely and will quit.</source>
         <translation>致命的なエラーが発生しました。%1 は安全に継続することができず終了するでしょう。</translation>
->>>>>>> da23532c
     </message>
 </context>
 <context>
@@ -1338,13 +1321,6 @@
         <translation>Tor</translation>
     </message>
     <message>
-<<<<<<< HEAD
-        <source>Connect to the Qtum network through a separate SOCKS5 proxy for Tor hidden services.</source>
-        <translation>Tor秘匿サービスを利用するため、専用の SOCKS5 プロキシ経由で Qtum ネットワークに接続する。</translation>
-    </message>
-    <message>
-=======
->>>>>>> da23532c
         <source>&amp;Window</source>
         <translation>ウインドウ(&amp;W)</translation>
     </message>
@@ -2002,13 +1978,10 @@
         <translation>ノードウィンドウ</translation>
     </message>
     <message>
-<<<<<<< HEAD
-=======
         <source>Current block height</source>
         <translation>現在のブロック高</translation>
     </message>
     <message>
->>>>>>> da23532c
         <source>Open the %1 debug log file from the current data directory. This can take a few seconds for large log files.</source>
         <translation>現在のデータディレクトリから %1 のデバッグ用ログファイルを開きます。ログファイルが巨大な場合、数秒かかることがあります。</translation>
     </message>
@@ -2573,10 +2546,6 @@
         <translation>送金してもよろしいですか？</translation>
     </message>
     <message>
-<<<<<<< HEAD
-        <source>Please, review your transaction proposal. This will produce a Partially Signed Qtum Transaction (PSBT) which you can copy and then sign with e.g. an offline %1 wallet, or a PSBT-compatible hardware wallet.</source>
-        <translation>トランザクション提案を確認してください。これにより、部分的に署名されたビットコイン・トランザクション（PSBT）が作成されます。これをコピーして例えばオフラインの %1 ウォレットやPSBTを扱えるハードウェアウォレットで残りの署名が出来ます。</translation>
-=======
         <source>Create Unsigned</source>
         <translation>未署名で作成</translation>
     </message>
@@ -2591,7 +2560,6 @@
     <message>
         <source>PSBT saved</source>
         <translation>PSBTは保存されました。</translation>
->>>>>>> da23532c
     </message>
     <message>
         <source>or</source>
@@ -2628,26 +2596,10 @@
     <message>
         <source>Confirm transaction proposal</source>
         <translation>トランザクション提案を承認する</translation>
-<<<<<<< HEAD
-    </message>
-    <message>
-        <source>Copy PSBT to clipboard</source>
-        <translation>PSBTをクリップボードにコピー</translation>
-=======
->>>>>>> da23532c
     </message>
     <message>
         <source>Send</source>
         <translation>送金</translation>
-    </message>
-    <message>
-<<<<<<< HEAD
-        <source>PSBT copied</source>
-        <translation>PSBTがコピーされました</translation>
-=======
-        <source>Watch-only balance:</source>
-        <translation>監視限定残高</translation>
->>>>>>> da23532c
     </message>
     <message>
         <source>Watch-only balance:</source>
