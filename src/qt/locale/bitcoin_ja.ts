<TS language="ja" version="2.1">
<context>
    <name>AddressBookPage</name>
    <message>
        <source>Right-click to edit address or label</source>
        <translation>右クリックでアドレスまたはラベルを編集</translation>
    </message>
    <message>
        <source>Create a new address</source>
        <translation>新しいアドレスを作成</translation>
    </message>
    <message>
        <source>&amp;New</source>
        <translation>新規(&amp;N)</translation>
    </message>
    <message>
        <source>Copy the currently selected address to the system clipboard</source>
        <translation>現在選択されているアドレスをシステムのクリップボードにコピー</translation>
    </message>
    <message>
        <source>&amp;Copy</source>
        <translation>コピー(&amp;C)</translation>
    </message>
    <message>
        <source>C&amp;lose</source>
        <translation>閉じる(&amp;C)</translation>
    </message>
    <message>
        <source>Delete the currently selected address from the list</source>
        <translation>選択されたアドレスを一覧から削除</translation>
    </message>
    <message>
        <source>Enter address or label to search</source>
        <translation>検索したいアドレスまたはラベルを入力</translation>
    </message>
    <message>
        <source>Export the data in the current tab to a file</source>
        <translation>このタブのデータをファイルにエクスポート</translation>
    </message>
    <message>
        <source>&amp;Export</source>
        <translation>エクスポート (&amp;E)</translation>
    </message>
    <message>
        <source>&amp;Delete</source>
        <translation>削除(&amp;D)</translation>
    </message>
    <message>
        <source>Choose the address to send coins to</source>
        <translation>コインを送りたいアドレスを選択</translation>
    </message>
    <message>
        <source>Choose the address to receive coins with</source>
        <translation>コインを受け取りたいアドレスを選択</translation>
    </message>
    <message>
        <source>C&amp;hoose</source>
        <translation>選択(&amp;C)</translation>
    </message>
    <message>
        <source>Sending addresses</source>
        <translation>送金先アドレス</translation>
    </message>
    <message>
        <source>Receiving addresses</source>
        <translation>受取用アドレス</translation>
    </message>
    <message>
        <source>These are your Qtum addresses for sending payments. Always check the amount and the receiving address before sending coins.</source>
<<<<<<< HEAD
        <translation>これらは、あなたが知っている支払い送り先の Qtum アドレスです。コインを送る前に、必ず金額と送金先アドレスを確認してください。</translation>
=======
        <translation>これらは、あなたが知っている送信先の Qtum アドレスです。コインを送る前に必ず、金額と受取用アドレスを確認してください。</translation>
>>>>>>> ee8ca219
    </message>
    <message>
        <source>These are your Qtum addresses for receiving payments. Use the 'Create new receiving address' button in the receive tab to create new addresses.</source>
        <translation>これらは支払いを受け取るための、あなたの Qtum アドレスです。新しいアドレスを作成するには受取タブ内の「新しい受取用アドレスを作成」ボタンを使用します。</translation>
    </message>
    <message>
        <source>&amp;Copy Address</source>
        <translation>アドレスをコピー(&amp;C)</translation>
    </message>
    <message>
        <source>Copy &amp;Label</source>
        <translation>ラベルをコピー(&amp;L)</translation>
    </message>
    <message>
        <source>&amp;Edit</source>
        <translation>編集(&amp;E)</translation>
    </message>
    <message>
        <source>Export Address List</source>
        <translation>アドレス帳をエクスポート</translation>
    </message>
    <message>
        <source>Comma separated file (*.csv)</source>
        <translation>CSVファイル (*.csv)</translation>
    </message>
    <message>
        <source>Exporting Failed</source>
        <translation>エクスポートに失敗しました</translation>
    </message>
    <message>
        <source>There was an error trying to save the address list to %1. Please try again.</source>
        <translation>トランザクション履歴を %1 へ保存する際にエラーが発生しました。再試行してください。</translation>
    </message>
</context>
<context>
    <name>AddressTableModel</name>
    <message>
        <source>Label</source>
        <translation>ラベル</translation>
    </message>
    <message>
        <source>Address</source>
        <translation>アドレス</translation>
    </message>
    <message>
        <source>(no label)</source>
        <translation>（ラベル無し）</translation>
    </message>
</context>
<context>
    <name>AskPassphraseDialog</name>
    <message>
        <source>Passphrase Dialog</source>
        <translation>パスフレーズ ダイアログ</translation>
    </message>
    <message>
        <source>Enter passphrase</source>
        <translation>パスフレーズを入力</translation>
    </message>
    <message>
        <source>New passphrase</source>
        <translation>新しいパスフレーズ</translation>
    </message>
    <message>
        <source>Repeat new passphrase</source>
        <translation>新しいパスフレーズをもう一度入力</translation>
    </message>
    <message>
        <source>Show passphrase</source>
        <translation>パスフレーズを表示</translation>
    </message>
    <message>
        <source>Show passphrase</source>
        <translation>パスフレーズを表示</translation>
    </message>
    <message>
        <source>Encrypt wallet</source>
        <translation>ウォレットを暗号化</translation>
    </message>
    <message>
        <source>This operation needs your wallet passphrase to unlock the wallet.</source>
        <translation>この操作を続行するには、パスフレーズを入力してウォレットをアンロックする必要があります。</translation>
    </message>
    <message>
        <source>Unlock wallet</source>
        <translation>ウォレットをアンロック</translation>
    </message>
    <message>
        <source>This operation needs your wallet passphrase to decrypt the wallet.</source>
        <translation>この操作を続行するには、パスフレーズを入力してウォレットの暗号化を解除する必要があります。</translation>
    </message>
    <message>
        <source>Decrypt wallet</source>
        <translation>ウォレットの暗号化を解除</translation>
    </message>
    <message>
        <source>Change passphrase</source>
        <translation>パスフレーズの変更</translation>
    </message>
    <message>
        <source>Confirm wallet encryption</source>
        <translation>ウォレットの暗号化の承諾</translation>
    </message>
    <message>
        <source>Warning: If you encrypt your wallet and lose your passphrase, you will &lt;b&gt;LOSE ALL OF YOUR QTUMS&lt;/b&gt;!</source>
<<<<<<< HEAD
        <translation>警告: もしもあなたのウォレットを暗号化してパスフレーズを忘れてしまったら、&lt;b&gt;あなたの Qtum はすべて失われます&lt;/b&gt;！</translation>
=======
        <translation>警告: ウォレットの暗号化後にパスフレーズを忘れてしまった場合、&lt;b&gt;あなたの Qtum はすべて失われます&lt;/b&gt;！</translation>
>>>>>>> ee8ca219
    </message>
    <message>
        <source>Are you sure you wish to encrypt your wallet?</source>
        <translation>本当にウォレットを暗号化しますか?</translation>
    </message>
    <message>
        <source>Wallet encrypted</source>
        <translation>ウォレットの暗号化の完了</translation>
    </message>
    <message>
        <source>Enter the new passphrase for the wallet.&lt;br/&gt;Please use a passphrase of &lt;b&gt;ten or more random characters&lt;/b&gt;, or &lt;b&gt;eight or more words&lt;/b&gt;.</source>
        <translation>新しいウォレットのパスフレーズを入力してください。
パスフレーズは、ランダムな10文字以上の文字か、８語以上の単語を使用してください。</translation>
    </message>
    <message>
        <source>Enter the old passphrase and new passphrase for the wallet.</source>
        <translation>ウォレット用の旧パスフレーズと新パスフレーズを入力してください。</translation>
    </message>
    <message>
        <source>Remember that encrypting your wallet cannot fully protect your qtums from being stolen by malware infecting your computer.</source>
        <translation>ウォレットを暗号化しても、コンピュータに感染したマルウェアなどによる Qtum の盗難を完全に防ぐことはできないことにご注意ください。</translation>
    </message>
    <message>
        <source>Wallet to be encrypted</source>
        <translation>暗号化するウォレット</translation>
    </message>
    <message>
        <source>Your wallet is about to be encrypted. </source>
        <translation>ウォレットは暗号化されようとしています。</translation>
    </message>
    <message>
        <source>Your wallet is now encrypted. </source>
        <translation>ウォレットは暗号化されました。</translation>
    </message>
    <message>
        <source>IMPORTANT: Any previous backups you have made of your wallet file should be replaced with the newly generated, encrypted wallet file. For security reasons, previous backups of the unencrypted wallet file will become useless as soon as you start using the new, encrypted wallet.</source>
        <translation>重要: 今までに作成されたウォレットファイルのバックアップは、暗号化された新しいウォレットファイルに置き換える必要があります。セキュリティ上の理由により、暗号化された新しいウォレットを使い始めると、暗号化されていないウォレットファイルのバックアップはすぐに使えなくなります。</translation>
    </message>
    <message>
        <source>Wallet encryption failed</source>
        <translation>ウォレットの暗号化に失敗</translation>
    </message>
    <message>
        <source>Wallet encryption failed due to an internal error. Your wallet was not encrypted.</source>
        <translation>内部エラーによりウォレットの暗号化に失敗しました。ウォレットは暗号化されませんでした。</translation>
    </message>
    <message>
        <source>The supplied passphrases do not match.</source>
        <translation>入力されたパスフレーズが一致しません。</translation>
    </message>
    <message>
        <source>Wallet unlock failed</source>
        <translation>ウォレットのアンロックに失敗</translation>
    </message>
    <message>
        <source>The passphrase entered for the wallet decryption was incorrect.</source>
        <translation>ウォレットの暗号化解除のパスフレーズが正しくありません。</translation>
    </message>
    <message>
        <source>Wallet decryption failed</source>
        <translation>ウォレットの暗号化解除に失敗</translation>
    </message>
    <message>
        <source>Wallet passphrase was successfully changed.</source>
        <translation>ウォレットのパスフレーズが正常に変更されました。</translation>
    </message>
    <message>
        <source>Warning: The Caps Lock key is on!</source>
        <translation>警告: Caps Lock キーがオンになっています！</translation>
    </message>
</context>
<context>
    <name>BanTableModel</name>
    <message>
        <source>IP/Netmask</source>
        <translation>IPアドレス/ネットマスク</translation>
    </message>
    <message>
        <source>Banned Until</source>
        <translation>Ban 解除予定時刻</translation>
    </message>
</context>
<context>
    <name>QtumGUI</name>
    <message>
        <source>Sign &amp;message...</source>
        <translation>メッセージの署名...(&amp;m)</translation>
    </message>
    <message>
        <source>Synchronizing with network...</source>
        <translation>ネットワークに同期中...</translation>
    </message>
    <message>
        <source>&amp;Overview</source>
        <translation>概要(&amp;O)</translation>
    </message>
    <message>
        <source>Show general overview of wallet</source>
        <translation>ウォレットの概要を見る</translation>
    </message>
    <message>
        <source>&amp;Transactions</source>
        <translation>取引(&amp;T)</translation>
    </message>
    <message>
        <source>Browse transaction history</source>
        <translation>取引履歴を見る</translation>
    </message>
    <message>
        <source>E&amp;xit</source>
        <translation>終了(&amp;E)</translation>
    </message>
    <message>
        <source>Quit application</source>
        <translation>アプリケーションを終了する</translation>
    </message>
    <message>
        <source>&amp;About %1</source>
        <translation>%1 について(&amp;A)</translation>
    </message>
    <message>
        <source>Show information about %1</source>
        <translation>%1 の情報を表示する</translation>
    </message>
    <message>
        <source>About &amp;Qt</source>
        <translation>Qt について(&amp;Q)</translation>
    </message>
    <message>
        <source>Show information about Qt</source>
        <translation>Qt の情報を表示する</translation>
    </message>
    <message>
        <source>&amp;Options...</source>
        <translation>オプション...(&amp;O)</translation>
    </message>
    <message>
        <source>Modify configuration options for %1</source>
        <translation>%1 の設定を変更する</translation>
    </message>
    <message>
        <source>&amp;Encrypt Wallet...</source>
        <translation>ウォレットの暗号化(&amp;E)...</translation>
    </message>
    <message>
        <source>&amp;Backup Wallet...</source>
        <translation>ウォレットのバックアップ(&amp;B)...</translation>
    </message>
    <message>
        <source>&amp;Change Passphrase...</source>
        <translation>パスフレーズの変更(&amp;C)...</translation>
    </message>
    <message>
        <source>Open &amp;URI...</source>
        <translation>URI を開く(&amp;U)...</translation>
    </message>
    <message>
        <source>Create Wallet...</source>
        <translation>ウォレットを作成...</translation>
    </message>
    <message>
        <source>Create a new wallet</source>
        <translation>新しいウォレットを作成</translation>
    </message>
    <message>
        <source>Wallet:</source>
        <translation>ウォレット:</translation>
    </message>
    <message>
        <source>Click to disable network activity.</source>
        <translation>クリックするとネットワーク活動を無効化します。</translation>
    </message>
    <message>
        <source>Network activity disabled.</source>
        <translation>ネットワーク活動は無効化されました。</translation>
    </message>
    <message>
        <source>Click to enable network activity again.</source>
        <translation>クリックするとネットワーク活動を再び有効化します。</translation>
    </message>
    <message>
        <source>Syncing Headers (%1%)...</source>
        <translation>ヘッダを同期中 (%1%)...</translation>
    </message>
    <message>
        <source>Reindexing blocks on disk...</source>
        <translation>ディスク上のブロックを再インデックス中...</translation>
    </message>
    <message>
        <source>Proxy is &lt;b&gt;enabled&lt;/b&gt;: %1</source>
        <translation>プロキシは&lt;b&gt;有効&lt;/b&gt;: %1</translation>
    </message>
    <message>
        <source>Send coins to a Qtum address</source>
        <translation>Qtum アドレスにコインを送る</translation>
    </message>
    <message>
        <source>Backup wallet to another location</source>
        <translation>ウォレットを他の場所にバックアップする</translation>
    </message>
    <message>
        <source>Change the passphrase used for wallet encryption</source>
        <translation>ウォレット暗号化用パスフレーズを変更する</translation>
    </message>
    <message>
        <source>&amp;Verify message...</source>
        <translation>メッセージの検証(&amp;V)...</translation>
    </message>
    <message>
        <source>&amp;Send</source>
        <translation>送金(&amp;S)</translation>
    </message>
    <message>
        <source>&amp;Receive</source>
        <translation>受取(&amp;R)</translation>
    </message>
    <message>
        <source>&amp;Show / Hide</source>
        <translation>表示 / 非表示(&amp;S)</translation>
    </message>
    <message>
        <source>Show or hide the main Window</source>
        <translation>メインウィンドウを表示または非表示にする</translation>
    </message>
    <message>
        <source>Encrypt the private keys that belong to your wallet</source>
        <translation>ウォレットの秘密鍵を暗号化する</translation>
    </message>
    <message>
        <source>Sign messages with your Qtum addresses to prove you own them</source>
<<<<<<< HEAD
        <translation>Qtum アドレスでメッセージに署名して、アドレスを所有していることを証明する</translation>
=======
        <translation>Qtum アドレスでメッセージに署名することで、そのアドレスの所有権を証明する</translation>
>>>>>>> ee8ca219
    </message>
    <message>
        <source>Verify messages to ensure they were signed with specified Qtum addresses</source>
        <translation>メッセージを検証して、指定された Qtum アドレスで署名されたことを確認する</translation>
    </message>
    <message>
        <source>&amp;File</source>
        <translation>ファイル(&amp;F)</translation>
    </message>
    <message>
        <source>&amp;Settings</source>
        <translation>設定(&amp;S)</translation>
    </message>
    <message>
        <source>&amp;Help</source>
        <translation>ヘルプ(&amp;H)</translation>
    </message>
    <message>
        <source>Tabs toolbar</source>
        <translation>タブツールバー</translation>
    </message>
    <message>
        <source>Request payments (generates QR codes and qtum: URIs)</source>
<<<<<<< HEAD
        <translation>支払いをリクエストする (QRコードと qtum: URIを生成する)&lt;</translation>
=======
        <translation>支払いをリクエストする（QRコードと qtum:で始まるURIを生成する）</translation>
>>>>>>> ee8ca219
    </message>
    <message>
        <source>Show the list of used sending addresses and labels</source>
        <translation>送金したことがあるアドレスとラベルの一覧を表示する</translation>
    </message>
    <message>
        <source>Show the list of used receiving addresses and labels</source>
        <translation>受け取ったことがあるアドレスとラベルの一覧を表示する</translation>
    </message>
    <message>
<<<<<<< HEAD
        <source>Open a qtum: URI or payment request</source>
        <translation>qtum: URIや支払いリクエストを開く</translation>
    </message>
    <message>
=======
>>>>>>> ee8ca219
        <source>&amp;Command-line options</source>
        <translation>コマンドラインオプション(&amp;C)</translation>
    </message>
    <message numerus="yes">
        <source>%n active connection(s) to Qtum network</source>
        <translation><numerusform>Qtum ネットワークへのアクティブな接続は %n 個</numerusform></translation>
    </message>
    <message>
        <source>Indexing blocks on disk...</source>
        <translation>ディスク上のブロックをインデックス中...</translation>
    </message>
    <message>
        <source>Processing blocks on disk...</source>
        <translation>ディスク上のブロックを処理中...</translation>
    </message>
    <message numerus="yes">
        <source>Processed %n block(s) of transaction history.</source>
        <translation><numerusform>%n ブロックの取引履歴を処理済み。</numerusform></translation>
    </message>
    <message>
        <source>%1 behind</source>
        <translation>%1 遅延</translation>
    </message>
    <message>
        <source>Last received block was generated %1 ago.</source>
        <translation>最後に受信したブロックは %1 前に生成。</translation>
    </message>
    <message>
        <source>Transactions after this will not yet be visible.</source>
        <translation>これより後の取引はまだ表示されていません。</translation>
    </message>
    <message>
        <source>Error</source>
        <translation>エラー</translation>
    </message>
    <message>
        <source>Warning</source>
        <translation>警告</translation>
    </message>
    <message>
        <source>Information</source>
        <translation>情報</translation>
    </message>
    <message>
        <source>Up to date</source>
        <translation>ブロックは最新</translation>
    </message>
    <message>
        <source>Node window</source>
        <translation>ノードウィンドウ</translation>
    </message>
    <message>
        <source>Open node debugging and diagnostic console</source>
        <translation>ノードのデバッグ・診断コンソールを開く</translation>
    </message>
    <message>
        <source>&amp;Sending addresses</source>
        <translation>送金先アドレス一覧(&amp;S)...</translation>
    </message>
    <message>
        <source>&amp;Receiving addresses</source>
        <translation>受取用アドレス一覧(&amp;R)...</translation>
    </message>
    <message>
        <source>Open a qtum: URI</source>
        <translation>qtum: URIを開く</translation>
    </message>
    <message>
        <source>Open Wallet</source>
        <translation>ウォレットを開く</translation>
    </message>
    <message>
        <source>Open a wallet</source>
        <translation>ウォレットを開く</translation>
    </message>
    <message>
        <source>Close Wallet...</source>
        <translation>ウォレットを閉じる</translation>
    </message>
    <message>
        <source>Close wallet</source>
        <translation>ウォレットを閉じる</translation>
    </message>
    <message>
        <source>Show the %1 help message to get a list with possible Qtum command-line options</source>
<<<<<<< HEAD
        <translation>%1 のヘルプ メッセージを表示して、使用可能な XPChain のコマンドライン オプションの一覧を見る。</translation>
=======
        <translation>%1 のヘルプ メッセージを表示し、使用可能な Qtum のコマンドラインオプション一覧を見る。</translation>
>>>>>>> ee8ca219
    </message>
    <message>
        <source>default wallet</source>
        <translation>デフォルトウォレット</translation>
    </message>
    <message>
        <source>No wallets available</source>
        <translation>ウォレットは利用できません</translation>
    </message>
    <message>
        <source>&amp;Window</source>
        <translation>ウィンドウ (&amp;W)</translation>
    </message>
    <message>
        <source>Minimize</source>
        <translation>最小化</translation>
    </message>
    <message>
        <source>Zoom</source>
        <translation>拡大／縮小</translation>
    </message>
    <message>
        <source>Main Window</source>
        <translation>メインウィンドウ</translation>
    </message>
    <message>
        <source>%1 client</source>
        <translation>%1 クライアント</translation>
    </message>
    <message>
        <source>Connecting to peers...</source>
        <translation>ピアに接続中...</translation>
    </message>
    <message>
        <source>Catching up...</source>
        <translation>遅延取戻し中...</translation>
    </message>
    <message>
        <source>Error: %1</source>
        <translation>エラー: %1</translation>
    </message>
    <message>
        <source>Warning: %1</source>
        <translation>警告: %1</translation>
    </message>
    <message>
        <source>Date: %1
</source>
        <translation>日付: %1
</translation>
    </message>
    <message>
        <source>Amount: %1
</source>
        <translation>金額: %1
</translation>
    </message>
    <message>
        <source>Wallet: %1
</source>
        <translation>ウォレット: %1
</translation>
    </message>
    <message>
        <source>Type: %1
</source>
        <translation>種別: %1
</translation>
    </message>
    <message>
        <source>Label: %1
</source>
        <translation>ラベル: %1
</translation>
    </message>
    <message>
        <source>Address: %1
</source>
        <translation>アドレス: %1
</translation>
    </message>
    <message>
        <source>Sent transaction</source>
        <translation>送金取引</translation>
    </message>
    <message>
        <source>Incoming transaction</source>
        <translation>入金取引</translation>
    </message>
    <message>
        <source>HD key generation is &lt;b&gt;enabled&lt;/b&gt;</source>
        <translation>HD鍵生成は&lt;b&gt;有効&lt;/b&gt;</translation>
    </message>
    <message>
        <source>HD key generation is &lt;b&gt;disabled&lt;/b&gt;</source>
        <translation>HD鍵生成は&lt;b&gt;無効&lt;/b&gt;</translation>
    </message>
    <message>
        <source>Private key &lt;b&gt;disabled&lt;/b&gt;</source>
        <translation>秘密鍵は&lt;b&gt;無効&lt;/b&gt;</translation>
    </message>
    <message>
        <source>Wallet is &lt;b&gt;encrypted&lt;/b&gt; and currently &lt;b&gt;unlocked&lt;/b&gt;</source>
        <translation>ウォレットは&lt;b&gt;暗号化済み&lt;/b&gt;・&lt;b&gt;アンロック状態&lt;/b&gt;</translation>
    </message>
    <message>
        <source>Wallet is &lt;b&gt;encrypted&lt;/b&gt; and currently &lt;b&gt;locked&lt;/b&gt;</source>
        <translation>ウォレットは&lt;b&gt;暗号化済み&lt;/b&gt;・&lt;b&gt;ロック状態&lt;/b&gt;</translation>
    </message>
    <message>
        <source>A fatal error occurred. Qtum can no longer continue safely and will quit.</source>
        <translation>致命的なエラーが発生しました。Qtum を安全に動作し続けることができないため終了します。</translation>
    </message>
</context>
<context>
    <name>CoinControlDialog</name>
    <message>
        <source>Coin Selection</source>
        <translation>コインの選択</translation>
    </message>
    <message>
        <source>Quantity:</source>
        <translation>選択数:</translation>
    </message>
    <message>
        <source>Bytes:</source>
        <translation>バイト数:</translation>
    </message>
    <message>
        <source>Amount:</source>
        <translation>金額:</translation>
    </message>
    <message>
        <source>Fee:</source>
        <translation>手数料:</translation>
    </message>
    <message>
        <source>Dust:</source>
        <translation>ダスト：</translation>
    </message>
    <message>
        <source>After Fee:</source>
        <translation>手数料差引後金額:</translation>
    </message>
    <message>
        <source>Change:</source>
        <translation>お釣り:</translation>
    </message>
    <message>
        <source>(un)select all</source>
        <translation>全て選択/選択解除</translation>
    </message>
    <message>
        <source>Tree mode</source>
        <translation>ツリーモード</translation>
    </message>
    <message>
        <source>List mode</source>
        <translation>リストモード</translation>
    </message>
    <message>
        <source>Amount</source>
        <translation>金額</translation>
    </message>
    <message>
        <source>Received with label</source>
        <translation>対応するラベル</translation>
    </message>
    <message>
        <source>Received with address</source>
        <translation>対応するアドレス</translation>
    </message>
    <message>
        <source>Date</source>
        <translation>日時</translation>
    </message>
    <message>
        <source>Confirmations</source>
        <translation>検証数</translation>
    </message>
    <message>
        <source>Confirmed</source>
        <translation>検証済み</translation>
    </message>
    <message>
        <source>Copy address</source>
        <translation>アドレスをコピー</translation>
    </message>
    <message>
        <source>Copy label</source>
        <translation>ラベルをコピー</translation>
    </message>
    <message>
        <source>Copy amount</source>
        <translation>金額をコピー</translation>
    </message>
    <message>
        <source>Copy transaction ID</source>
        <translation>取引 ID をコピー</translation>
    </message>
    <message>
        <source>Lock unspent</source>
        <translation>未使用トランザクションをロック</translation>
    </message>
    <message>
        <source>Unlock unspent</source>
        <translation>未使用トランザクションのロックを解除</translation>
    </message>
    <message>
        <source>Copy quantity</source>
        <translation>選択数をコピー</translation>
    </message>
    <message>
        <source>Copy fee</source>
        <translation>手数料をコピー</translation>
    </message>
    <message>
        <source>Copy after fee</source>
        <translation>手数料差引後金額をコピー</translation>
    </message>
    <message>
        <source>Copy bytes</source>
        <translation>バイト数をコピー</translation>
    </message>
    <message>
        <source>Copy dust</source>
        <translation>ダストをコピー</translation>
    </message>
    <message>
        <source>Copy change</source>
        <translation>お釣りをコピー</translation>
    </message>
    <message>
        <source>(%1 locked)</source>
        <translation>(ロック済み %1個)</translation>
    </message>
    <message>
        <source>yes</source>
        <translation>はい</translation>
    </message>
    <message>
        <source>no</source>
        <translation>いいえ</translation>
    </message>
    <message>
        <source>This label turns red if any recipient receives an amount smaller than the current dust threshold.</source>
        <translation>受取額が現在のダスト閾値を下回るアドレスがひとつでもあると、このラベルが赤くなります。</translation>
    </message>
    <message>
        <source>Can vary +/- %1 satoshi(s) per input.</source>
        <translation>インプット毎に %1 satoshi 前後変動する場合があります。</translation>
    </message>
    <message>
        <source>(no label)</source>
        <translation>（ラベル無し）</translation>
    </message>
    <message>
        <source>change from %1 (%2)</source>
        <translation>%1 (%2) からのおつり</translation>
    </message>
    <message>
        <source>(change)</source>
        <translation>（おつり）</translation>
    </message>
</context>
<context>
    <name>CreateWalletActivity</name>
    <message>
        <source>Creating Wallet &lt;b&gt;%1&lt;/b&gt;...</source>
        <translation>ウォレット &lt;b&gt;%1&lt;/b&gt;を作成しています...</translation>
    </message>
    <message>
        <source>Create wallet failed</source>
        <translation>ウォレットの作成に失敗しました</translation>
    </message>
    <message>
        <source>Create wallet warning</source>
        <translation>ウォレットを作成 - 警告</translation>
    </message>
</context>
<context>
    <name>CreateWalletDialog</name>
    <message>
        <source>Create Wallet</source>
        <translation>ウォレットを作成する</translation>
    </message>
    <message>
        <source>Wallet Name</source>
        <translation>ウォレット名</translation>
    </message>
    <message>
        <source>Encrypt the wallet. The wallet will be encrypted with a passphrase of your choice.</source>
        <translation>ウォレットを暗号化。ウォレットは任意のパスフレーズによって暗号化されます。</translation>
    </message>
    <message>
        <source>Encrypt Wallet</source>
        <translation>ウォレットを暗号化する</translation>
    </message>
    <message>
        <source>Disable private keys for this wallet. Wallets with private keys disabled will have no private keys and cannot have an HD seed or imported private keys. This is ideal for watch-only wallets.</source>
        <translation>このウォレットの秘密鍵を無効にします。秘密鍵が無効になっているウォレットには秘密鍵はなく、HDシードまたはインポートされた秘密鍵を持つこともできません。これはウォッチ限定のウォレットに最適です。</translation>
    </message>
    <message>
        <source>Disable Private Keys</source>
        <translation>秘密鍵を無効化</translation>
    </message>
    <message>
        <source>Make a blank wallet. Blank wallets do not initially have private keys or scripts. Private keys and addresses can be imported, or an HD seed can be set, at a later time.</source>
        <translation>空ウォレットを作成。空ウォレットには、最初は秘密鍵やスクリプトがありません。後から秘密鍵やアドレスをインポート、またはHDシードを設定できます。</translation>
    </message>
    <message>
        <source>Make Blank Wallet</source>
        <translation>空ウォレットを作成</translation>
    </message>
    <message>
        <source>Create</source>
        <translation>作成</translation>
    </message>
</context>
<context>
    <name>EditAddressDialog</name>
    <message>
        <source>Edit Address</source>
        <translation>アドレスを編集</translation>
    </message>
    <message>
        <source>&amp;Label</source>
        <translation>ラベル(&amp;L)</translation>
    </message>
    <message>
        <source>The label associated with this address list entry</source>
        <translation>このアドレス帳項目のラベル</translation>
    </message>
    <message>
        <source>The address associated with this address list entry. This can only be modified for sending addresses.</source>
        <translation>このアドレス帳項目のアドレス。アドレスは送金先アドレスの場合のみ編集することができます。</translation>
    </message>
    <message>
        <source>&amp;Address</source>
        <translation>アドレス(&amp;A)</translation>
    </message>
    <message>
        <source>New sending address</source>
        <translation>新しい送金先アドレス</translation>
    </message>
    <message>
        <source>Edit receiving address</source>
        <translation>受取用アドレスを編集</translation>
    </message>
    <message>
        <source>Edit sending address</source>
        <translation>送金先アドレスを編集</translation>
    </message>
    <message>
        <source>The entered address "%1" is not a valid Qtum address.</source>
        <translation>入力されたアドレス "%1" は無効な Qtum アドレスです。</translation>
    </message>
    <message>
        <source>Address "%1" already exists as a receiving address with label "%2" and so cannot be added as a sending address.</source>
        <translation>アドレス "%1" は既に受取用アドレスにラベル "%2" として存在するので、送金先アドレスとしては追加できません。</translation>
    </message>
    <message>
        <source>The entered address "%1" is already in the address book with label "%2".</source>
        <translation>入力されたアドレス "%1" は既にラベル "%2" としてアドレス帳に存在します｡</translation>
    </message>
    <message>
        <source>Could not unlock wallet.</source>
        <translation>ウォレットをアンロックできませんでした。</translation>
    </message>
    <message>
        <source>New key generation failed.</source>
        <translation>新しい鍵の生成に失敗しました。</translation>
    </message>
</context>
<context>
    <name>FreespaceChecker</name>
    <message>
        <source>A new data directory will be created.</source>
        <translation>新しいデータディレクトリが作成されます。</translation>
    </message>
    <message>
        <source>name</source>
        <translation>ディレクトリ名</translation>
    </message>
    <message>
        <source>Directory already exists. Add %1 if you intend to create a new directory here.</source>
        <translation>ディレクトリが既に存在します。新しいディレクトリを作りたい場合は %1 と追記してください。</translation>
    </message>
    <message>
        <source>Path already exists, and is not a directory.</source>
        <translation>パスが存在しますがディレクトリではありません。</translation>
    </message>
    <message>
        <source>Cannot create data directory here.</source>
        <translation>ここにデータ ディレクトリを作成することはできません。</translation>
    </message>
</context>
<context>
    <name>HelpMessageDialog</name>
    <message>
        <source>version</source>
        <translation>バージョン</translation>
    </message>
    <message>
        <source>About %1</source>
        <translation>%1 について</translation>
    </message>
    <message>
        <source>Command-line options</source>
        <translation>コマンドラインオプション</translation>
    </message>
</context>
<context>
    <name>Intro</name>
    <message>
        <source>Welcome</source>
        <translation>ようこそ</translation>
    </message>
    <message>
        <source>Welcome to %1.</source>
        <translation>%1 へようこそ。</translation>
    </message>
    <message>
        <source>As this is the first time the program is launched, you can choose where %1 will store its data.</source>
        <translation>これはプログラムの最初の起動です。%1 がデータを保存する場所を選択してください。</translation>
    </message>
    <message>
        <source>When you click OK, %1 will begin to download and process the full %4 block chain (%2GB) starting with the earliest transactions in %3 when %4 initially launched.</source>
        <translation>OKをクリックすると、%1 は %4 がリリースされた%3年における最初の取引からの完全な %4 ブロックチェーン（%2GB）のダウンロードおよび処理を開始します。</translation>
    </message>
    <message>
        <source>Reverting this setting requires re-downloading the entire blockchain. It is faster to download the full chain first and prune it later. Disables some advanced features.</source>
        <translation>この設定を元に戻すには、ブロックチェーン全体を再ダウンロードする必要があります。先にチェーン全体をダウンロードしてから、剪定する方が高速です。一部の高度な機能を無効にします。</translation>
    </message>
    <message>
        <source>Reverting this setting requires re-downloading the entire blockchain. It is faster to download the full chain first and prune it later. Disables some advanced features.</source>
        <translation>この設定を元に戻すには、ブロックチェーン全体を再ダウンロードする必要があります。先にチェーン全体をダウンロードしてから、剪定する方が高速です。一部の高度な機能を無効にします。</translation>
    </message>
    <message>
        <source>This initial synchronisation is very demanding, and may expose hardware problems with your computer that had previously gone unnoticed. Each time you run %1, it will continue downloading where it left off.</source>
        <translation>この初回同期には多大なリソースを消費し、あなたのコンピュータでこれまで見つからなかったハードウェア上の問題が発生する場合があります。%1 を実行する度に、中断された時点からダウンロードを再開します。</translation>
    </message>
    <message>
        <source>If you have chosen to limit block chain storage (pruning), the historical data must still be downloaded and processed, but will be deleted afterward to keep your disk usage low.</source>
        <translation>ブロックチェーンの保存容量に制限を設けること（剪定）を選択した場合にも、過去のデータのダウンロードおよび処理が必要になります。しかし、これらのデータはディスク使用量を低く抑えるために、後で削除されます。</translation>
    </message>
    <message>
        <source>Use the default data directory</source>
        <translation>デフォルトのデータディレクトリを使用</translation>
    </message>
    <message>
        <source>Use a custom data directory:</source>
        <translation>カスタムデータディレクトリを使用:</translation>
    </message>
    <message>
        <source>Qtum</source>
        <translation>Qtum</translation>
    </message>
    <message>
        <source>Discard blocks after verification, except most recent %1 GB (prune)</source>
<<<<<<< HEAD
        <translation>最新の%1 GBを除いて、検証後にブロックを破棄 (剪定する)</translation>
=======
        <translation>最新の%1 GBを除き、検証後にブロックを破棄する（剪定する）</translation>
>>>>>>> ee8ca219
    </message>
    <message>
        <source>At least %1 GB of data will be stored in this directory, and it will grow over time.</source>
        <translation>最低でも%1 GBのデータをこのディレクトリに保存する必要があります。またこのデータは時間とともに増加していきます。</translation>
    </message>
    <message>
        <source>Approximately %1 GB of data will be stored in this directory.</source>
        <translation>約%1 GBのデータがこのディレクトリに保存されます。</translation>
    </message>
    <message>
        <source>%1 will download and store a copy of the Qtum block chain.</source>
        <translation>%1 は Qtum ブロックチェーンのコピーをダウンロードし保存します。</translation>
    </message>
    <message>
        <source>The wallet will also be stored in this directory.</source>
        <translation>ウォレットもこのディレクトリに保存されます。</translation>
    </message>
    <message>
        <source>Error: Specified data directory "%1" cannot be created.</source>
        <translation>エラー: 指定のデータディレクトリ "%1" を作成できません。</translation>
    </message>
    <message>
        <source>Error</source>
        <translation>エラー</translation>
    </message>
    <message numerus="yes">
        <source>%n GB of free space available</source>
        <translation><numerusform>利用可能な空き容量 %n GB</numerusform></translation>
    </message>
    <message numerus="yes">
        <source>(of %n GB needed)</source>
        <translation><numerusform>(%n GB必要)</numerusform></translation>
    </message>
    <message numerus="yes">
        <source>(%n GB needed for full chain)</source>
        <translation><numerusform>(完全なチェーンには%n GB必要です)</numerusform></translation>
    </message>
</context>
<context>
    <name>ModalOverlay</name>
    <message>
        <source>Form</source>
        <translation>フォーム</translation>
    </message>
    <message>
        <source>Recent transactions may not yet be visible, and therefore your wallet's balance might be incorrect. This information will be correct once your wallet has finished synchronizing with the qtum network, as detailed below.</source>
        <translation>最近の取引がまだ表示されていない可能性があります。そのため、ウォレットの残高が正しく表示されていないかもしれません。この情報は、ウォレットが Qtum ネットワークへの同期が完了すると正確なものとなります。詳細は下記を参照してください。</translation>
    </message>
    <message>
        <source>Attempting to spend qtums that are affected by not-yet-displayed transactions will not be accepted by the network.</source>
<<<<<<< HEAD
        <translation>まだ表示されていない取引が関係する Qtum を使用しようとすると、ネットワークから認証を受けられません。</translation>
=======
        <translation>まだ表示されていない取引が関係する Qtum の使用を試みた場合、ネットワークから認証を受けられません。</translation>
>>>>>>> ee8ca219
    </message>
    <message>
        <source>Number of blocks left</source>
        <translation>残りのブロック数</translation>
    </message>
    <message>
        <source>Unknown...</source>
        <translation>不明...</translation>
    </message>
    <message>
        <source>Last block time</source>
        <translation>最終ブロックの日時</translation>
    </message>
    <message>
        <source>Progress</source>
        <translation>進捗</translation>
    </message>
    <message>
        <source>Progress increase per hour</source>
        <translation>一時間毎の進捗増加</translation>
    </message>
    <message>
        <source>calculating...</source>
        <translation>計算中...</translation>
    </message>
    <message>
        <source>Estimated time left until synced</source>
        <translation>同期完了までの推定時間</translation>
    </message>
    <message>
        <source>Hide</source>
        <translation>隠す</translation>
    </message>
    <message>
        <source>Esc</source>
        <translation>Esc</translation>
    </message>
    <message>
        <source>%1 is currently syncing.  It will download headers and blocks from peers and validate them until reaching the tip of the block chain.</source>
        <translation>%1は現在同期中です。ブロックチェーンの先端に到達するまで、ピアからヘッダーとブロックをダウンロードし検証します。</translation>
    </message>
    <message>
        <source>Unknown. Syncing Headers (%1, %2%)...</source>
        <translation>不明。ヘッダ (%1, %2%) の同期中...</translation>
    </message>
</context>
<context>
    <name>OpenURIDialog</name>
    <message>
        <source>Open qtum URI</source>
        <translation>qtum URIを開く</translation>
    </message>
    <message>
        <source>URI:</source>
        <translation>URI:</translation>
    </message>
</context>
<context>
    <name>OpenWalletActivity</name>
    <message>
        <source>Open wallet failed</source>
        <translation>ウォレットを開くことに失敗しました</translation>
    </message>
    <message>
        <source>Open wallet warning</source>
        <translation>ウォレットを開く - 警告</translation>
    </message>
    <message>
        <source>Open wallet failed</source>
        <translation>ウォレットを開くことに失敗しました</translation>
    </message>
    <message>
        <source>Open wallet warning</source>
        <translation>ウォレットを開く - 警告</translation>
    </message>
    <message>
        <source>default wallet</source>
        <translation>デフォルトウォレット</translation>
    </message>
    <message>
        <source>Opening Wallet &lt;b&gt;%1&lt;/b&gt;...</source>
        <translation>ウォレット &lt;b&gt;%1&lt;/b&gt;を開いています...</translation>
    </message>
</context>
<context>
    <name>OptionsDialog</name>
    <message>
        <source>Options</source>
        <translation>設定</translation>
    </message>
    <message>
        <source>&amp;Main</source>
        <translation>メイン(&amp;M)</translation>
    </message>
    <message>
        <source>Automatically start %1 after logging in to the system.</source>
        <translation>システムにログインした際、自動的に %1 を起動する。</translation>
    </message>
    <message>
        <source>&amp;Start %1 on system login</source>
        <translation>システムのログイン時に %1 を起動(&amp;S)</translation>
    </message>
    <message>
        <source>Size of &amp;database cache</source>
        <translation>データベースキャッシュのサイズ(&amp;D)</translation>
    </message>
    <message>
        <source>Number of script &amp;verification threads</source>
        <translation>スクリプト検証用スレッド数(&amp;V)</translation>
    </message>
    <message>
        <source>IP address of the proxy (e.g. IPv4: 127.0.0.1 / IPv6: ::1)</source>
        <translation>プロキシのIPアドレス (例 IPv4: 127.0.0.1 / IPv6: ::1)</translation>
    </message>
    <message>
        <source>Shows if the supplied default SOCKS5 proxy is used to reach peers via this network type.</source>
        <translation>指定されたデフォルト SOCKS5 プロキシが、このネットワークタイプ経由でピアに接続しているかどうか。</translation>
    </message>
    <message>
        <source>Use separate SOCKS&amp;5 proxy to reach peers via Tor hidden services:</source>
        <translation>Tor秘匿サービス経由でピアに接続するために専用の SOCKS5 プロキシを利用する(&amp;5):</translation>
    </message>
    <message>
        <source>Hide the icon from the system tray.</source>
        <translation>システムトレイのアイコンを隠す</translation>
    </message>
    <message>
        <source>&amp;Hide tray icon</source>
        <translation>トレイアイコンを隠す(&amp;H)</translation>
    </message>
    <message>
        <source>Minimize instead of exit the application when the window is closed. When this option is enabled, the application will be closed only after selecting Exit in the menu.</source>
        <translation>ウィンドウが閉じられたとき、アプリケーションを終了するのではなく最小化します。このオプションが有効の場合、メニューから終了が選択されたときのみアプリケーションが終了します。</translation>
    </message>
    <message>
        <source>Third party URLs (e.g. a block explorer) that appear in the transactions tab as context menu items. %s in the URL is replaced by transaction hash. Multiple URLs are separated by vertical bar |.</source>
        <translation>取引タブのコンテキストメニュー項目に表示する、サードパーティURL（例: ブロックエクスプローラ）。URL中の %s は取引のハッシュ値に置き換えられます。半角垂直バー | で区切ることで、複数のURLを指定できます。</translation>
    </message>
    <message>
        <source>Open the %1 configuration file from the working directory.</source>
        <translation>作業ディレクトリ内の %1 の設定ファイルを開く。</translation>
    </message>
    <message>
        <source>Open Configuration File</source>
        <translation>設定ファイルを開く</translation>
    </message>
    <message>
        <source>Reset all client options to default.</source>
        <translation>全ての設定を初期値に戻す。</translation>
    </message>
    <message>
        <source>&amp;Reset Options</source>
        <translation>オプションをリセット(&amp;R)</translation>
    </message>
    <message>
        <source>&amp;Network</source>
        <translation>ネットワーク(&amp;N)</translation>
    </message>
    <message>
        <source>Disables some advanced features but all blocks will still be fully validated. Reverting this setting requires re-downloading the entire blockchain. Actual disk usage may be somewhat higher.</source>
        <translation>いくつかの高度な機能は無効になりますが、全てのブロックが完全に検証されることは変わりません。この設定を元に戻すには、ブロックチェーン全体を再ダウンロードする必要があります。実際のディスク使用量は若干多くなる場合があります。</translation>
    </message>
    <message>
        <source>Prune &amp;block storage to</source>
        <translation>ブロックの保存容量を次の値までに剪定する(&amp;amp;B):</translation>
    </message>
    <message>
        <source>GB</source>
        <translation>GB</translation>
    </message>
    <message>
        <source>Reverting this setting requires re-downloading the entire blockchain.</source>
        <translation>この設定を元に戻すには、ブロック チェーン全体を再ダウンロードする必要があります。</translation>
    </message>
    <message>
        <source>MiB</source>
        <translation>MiB</translation>
    </message>
    <message>
        <source>(0 = auto, &lt;0 = leave that many cores free)</source>
        <translation>(0 = 自動、0以上 = 指定した数のコアを解放する)</translation>
    </message>
    <message>
        <source>W&amp;allet</source>
        <translation>ウォレット(&amp;A)</translation>
    </message>
    <message>
        <source>Expert</source>
        <translation>上級者向け機能</translation>
    </message>
    <message>
        <source>Enable coin &amp;control features</source>
        <translation>コインコントロール機能を有効化する(&amp;C)</translation>
    </message>
    <message>
        <source>If you disable the spending of unconfirmed change, the change from a transaction cannot be used until that transaction has at least one confirmation. This also affects how your balance is computed.</source>
        <translation>未承認のお釣りを使用しない場合、取引が最低1回検証されるまではその取引のお釣りは利用できなくなります。これは残高の計算方法にも影響します。</translation>
    </message>
    <message>
        <source>&amp;Spend unconfirmed change</source>
        <translation>未承認のお釣りを使用する(&amp;S)</translation>
    </message>
    <message>
        <source>Automatically open the Qtum client port on the router. This only works when your router supports UPnP and it is enabled.</source>
        <translation>自動的にルーター上の Qtum クライアントのポートを開放します。あなたのルーターが UPnP に対応していて、それが有効になっている場合のみ動作します。</translation>
    </message>
    <message>
        <source>Map port using &amp;UPnP</source>
        <translation>UPnP を使ってポートを割り当てる(&amp;U)</translation>
    </message>
    <message>
        <source>Accept connections from outside.</source>
        <translation>外部からの接続を許可する。</translation>
    </message>
    <message>
        <source>Allow incomin&amp;g connections</source>
        <translation>外部からの接続を許可する(&amp;G)</translation>
    </message>
    <message>
        <source>Connect to the Qtum network through a SOCKS5 proxy.</source>
        <translation>SOCKS5 プロキシ経由で Qtum ネットワークに接続する。</translation>
    </message>
    <message>
        <source>&amp;Connect through SOCKS5 proxy (default proxy):</source>
        <translation>SOCKS5 プロキシ経由で接続する（デフォルトプロキシ）(&amp;C):</translation>
    </message>
    <message>
        <source>Proxy &amp;IP:</source>
        <translation>プロキシ IP(&amp;I):</translation>
    </message>
    <message>
        <source>&amp;Port:</source>
        <translation>ポート(&amp;P):</translation>
    </message>
    <message>
        <source>Port of the proxy (e.g. 9050)</source>
        <translation>プロキシのポート番号（例: 9050）</translation>
    </message>
    <message>
        <source>Used for reaching peers via:</source>
        <translation>ピアへの接続手段:</translation>
    </message>
    <message>
        <source>IPv4</source>
        <translation>IPv4</translation>
    </message>
    <message>
        <source>IPv6</source>
        <translation>IPv6</translation>
    </message>
    <message>
        <source>Tor</source>
        <translation>Tor</translation>
    </message>
    <message>
        <source>Connect to the Qtum network through a separate SOCKS5 proxy for Tor hidden services.</source>
        <translation>Tor秘匿サービスを利用するため、専用の SOCKS5 プロキシ経由で Qtum ネットワークに接続する。</translation>
    </message>
    <message>
        <source>&amp;Window</source>
        <translation>ウインドウ(&amp;W)</translation>
    </message>
    <message>
        <source>Show only a tray icon after minimizing the window.</source>
        <translation>ウインドウを最小化したあとトレイ アイコンのみ表示する。</translation>
    </message>
    <message>
        <source>&amp;Minimize to the tray instead of the taskbar</source>
        <translation>タスクバーではなくトレイに最小化(&amp;M)</translation>
    </message>
    <message>
        <source>M&amp;inimize on close</source>
        <translation>閉じるときに最小化(&amp;I)</translation>
    </message>
    <message>
        <source>&amp;Display</source>
        <translation>表示(&amp;D)</translation>
    </message>
    <message>
        <source>User Interface &amp;language:</source>
        <translation>ユーザインターフェースの言語(&amp;L):</translation>
    </message>
    <message>
        <source>The user interface language can be set here. This setting will take effect after restarting %1.</source>
        <translation>ユーザーインターフェイスの言語を設定できます。設定を反映するには %1 の再起動が必要です。</translation>
    </message>
    <message>
        <source>&amp;Unit to show amounts in:</source>
        <translation>金額の表示単位(&amp;U):</translation>
    </message>
    <message>
        <source>Choose the default subdivision unit to show in the interface and when sending coins.</source>
        <translation>インターフェイスや送金時に使用する単位を選択する。</translation>
    </message>
    <message>
        <source>Whether to show coin control features or not.</source>
        <translation>コインコントロール機能を表示するかどうか。</translation>
    </message>
    <message>
        <source>&amp;Third party transaction URLs</source>
        <translation>サードパーティの取引確認URL(&amp;T)</translation>
    </message>
    <message>
        <source>Options set in this dialog are overridden by the command line or in the configuration file:</source>
        <translation>このダイアログで指定したオプションは、コマンドラインや設定ファイルの内容でオーバーライドされます:</translation>
    </message>
    <message>
        <source>&amp;OK</source>
        <translation>&amp;OK</translation>
    </message>
    <message>
        <source>&amp;Cancel</source>
        <translation>キャンセル(&amp;C)</translation>
    </message>
    <message>
        <source>default</source>
        <translation>初期値</translation>
    </message>
    <message>
        <source>none</source>
        <translation>なし</translation>
    </message>
    <message>
        <source>Confirm options reset</source>
        <translation>設定リセットの確認</translation>
    </message>
    <message>
        <source>Client restart required to activate changes.</source>
        <translation>変更を有効化するにはクライアントを再起動する必要があります。</translation>
    </message>
    <message>
        <source>Client will be shut down. Do you want to proceed?</source>
        <translation>クライアントを終了します。よろしいですか？</translation>
    </message>
    <message>
        <source>Configuration options</source>
        <translation>設定オプション</translation>
    </message>
    <message>
        <source>The configuration file is used to specify advanced user options which override GUI settings. Additionally, any command-line options will override this configuration file.</source>
        <translation>設定ファイルは、GUIでの設定を上書きする高度なユーザーオプションを指定するためのものです。また、コマンドラインオプションはこの設定ファイルの内容も上書きします</translation>
    </message>
    <message>
        <source>Error</source>
        <translation>エラー</translation>
    </message>
    <message>
        <source>The configuration file could not be opened.</source>
        <translation>設定ファイルを開くことができませんでした。</translation>
    </message>
    <message>
        <source>This change would require a client restart.</source>
        <translation>この変更はクライアントの再起動が必要です。</translation>
    </message>
    <message>
        <source>The supplied proxy address is invalid.</source>
        <translation>プロキシアドレスが無効です。</translation>
    </message>
</context>
<context>
    <name>OverviewPage</name>
    <message>
        <source>Form</source>
        <translation>フォーム</translation>
    </message>
    <message>
        <source>The displayed information may be out of date. Your wallet automatically synchronizes with the Qtum network after a connection is established, but this process has not completed yet.</source>
        <translation>表示されている情報は古い可能性があります。ウォレットは接続確立後に Qtum ネットワークと自動的に同期しますが、同期処理はまだ完了していません。</translation>
    </message>
    <message>
        <source>Watch-only:</source>
        <translation>ウォッチ限定:</translation>
    </message>
    <message>
        <source>Available:</source>
        <translation>利用可能:</translation>
    </message>
    <message>
        <source>Your current spendable balance</source>
        <translation>送金可能な残高</translation>
    </message>
    <message>
        <source>Pending:</source>
        <translation>検証待ち:</translation>
    </message>
    <message>
        <source>Total of transactions that have yet to be confirmed, and do not yet count toward the spendable balance</source>
        <translation>取引が未承認で残高に反映されていない総額</translation>
    </message>
    <message>
        <source>Immature:</source>
        <translation>未成熟:</translation>
    </message>
    <message>
        <source>Mined balance that has not yet matured</source>
        <translation>採掘された未成熟な残高</translation>
    </message>
    <message>
        <source>Balances</source>
        <translation>残高</translation>
    </message>
    <message>
        <source>Total:</source>
        <translation>合計:</translation>
    </message>
    <message>
        <source>Your current total balance</source>
        <translation>現在の残高の総計</translation>
    </message>
    <message>
        <source>Your current balance in watch-only addresses</source>
        <translation>ウォッチ限定アドレス内の現在の残高</translation>
    </message>
    <message>
        <source>Spendable:</source>
        <translation>送金可能:</translation>
    </message>
    <message>
        <source>Recent transactions</source>
        <translation>最近の取引</translation>
    </message>
    <message>
        <source>Unconfirmed transactions to watch-only addresses</source>
        <translation>ウォッチ限定アドレスの未承認取引</translation>
    </message>
    <message>
        <source>Mined balance in watch-only addresses that has not yet matured</source>
        <translation>ウォッチ限定アドレスで採掘された未成熟な残高</translation>
    </message>
    <message>
        <source>Current total balance in watch-only addresses</source>
        <translation>ウォッチ限定アドレスの現在の残高の総計</translation>
    </message>
</context>
<context>
    <name>PaymentServer</name>
    <message>
        <source>Payment request error</source>
        <translation>支払いリクエスト エラー</translation>
    </message>
    <message>
        <source>Cannot start qtum: click-to-pay handler</source>
        <translation>Qtum を起動できません: click-to-pay handler</translation>
    </message>
    <message>
        <source>URI handling</source>
        <translation>URIの処理</translation>
    </message>
    <message>
        <source>'qtum://' is not a valid URI. Use 'qtum:' instead.</source>
        <translation>'qtum://' は正しいURIではありません｡ 'qtum:'を使用してください｡</translation>
    </message>
    <message>
        <source>Cannot process payment request because BIP70 is not supported.</source>
        <translation>BIP70がサポートされていないため、支払いリクエストを処理することができません。</translation>
    </message>
    <message>
        <source>Due to widespread security flaws in BIP70 it's strongly recommended that any merchant instructions to switch wallets be ignored.</source>
        <translation>BIP70 に内在する広く知られたセキュリティ上の欠陥がるため、ウォレットを切り替えるというマーチャントからの指示については無視することが強く推奨されます。</translation>
    </message>
    <message>
        <source>If you are receiving this error you should request the merchant provide a BIP21 compatible URI.</source>
        <translation>このエラーが発生する場合は、販売者にBIP21互換URIの提供を依頼するべきです。</translation>
    </message>
    <message>
        <source>Due to widespread security flaws in BIP70 it's strongly recommended that any merchant instructions to switch wallets be ignored.</source>
        <translation>BIP70 に内在する広く知られたセキュリティ上の欠陥がるため、ウォレットを切り替えるというマーチャントからの指示については無視することが強く推奨されます。</translation>
    </message>
    <message>
        <source>If you are receiving this error you should request the merchant provide a BIP21 compatible URI.</source>
        <translation>このエラーが発生する場合は、販売者にBIP21互換URIの提供を依頼するべきです。</translation>
    </message>
    <message>
        <source>Invalid payment address %1</source>
        <translation>支払い先アドレス「 %1 」は無効です</translation>
    </message>
    <message>
        <source>URI cannot be parsed! This can be caused by an invalid Qtum address or malformed URI parameters.</source>
        <translation>URIを解析できませんでした！ Qtum アドレスが無効であるか、URIパラメーターが不正な形式である可能性があります。</translation>
    </message>
    <message>
        <source>Payment request file handling</source>
        <translation>支払いリクエストファイルの処理</translation>
    </message>
</context>
<context>
    <name>PeerTableModel</name>
    <message>
        <source>User Agent</source>
        <translation>ユーザーエージェント</translation>
    </message>
    <message>
        <source>Node/Service</source>
        <translation>ノード/サービス</translation>
    </message>
    <message>
        <source>NodeId</source>
        <translation>ノードID</translation>
    </message>
    <message>
        <source>Ping</source>
        <translation>Ping</translation>
    </message>
    <message>
        <source>Sent</source>
        <translation>送信</translation>
    </message>
    <message>
        <source>Received</source>
        <translation>受信</translation>
    </message>
</context>
<context>
    <name>QObject</name>
    <message>
        <source>Amount</source>
        <translation>金額</translation>
    </message>
    <message>
        <source>Enter a Qtum address (e.g. %1)</source>
        <translation>Qtum アドレスを入力してください (例: %1)</translation>
    </message>
    <message>
        <source>%1 d</source>
        <translation>%1日</translation>
    </message>
    <message>
        <source>%1 h</source>
        <translation>%1時間</translation>
    </message>
    <message>
        <source>%1 m</source>
        <translation>%1分</translation>
    </message>
    <message>
        <source>%1 s</source>
        <translation>%1秒</translation>
    </message>
    <message>
        <source>None</source>
        <translation>なし</translation>
    </message>
    <message>
        <source>N/A</source>
        <translation>N/A</translation>
    </message>
    <message>
        <source>%1 ms</source>
        <translation>%1ミリ秒</translation>
    </message>
    <message numerus="yes">
        <source>%n second(s)</source>
        <translation><numerusform>%n 秒</numerusform></translation>
    </message>
    <message numerus="yes">
        <source>%n minute(s)</source>
        <translation><numerusform>%n分</numerusform></translation>
    </message>
    <message numerus="yes">
        <source>%n hour(s)</source>
        <translation><numerusform>%n時間</numerusform></translation>
    </message>
    <message numerus="yes">
        <source>%n day(s)</source>
        <translation><numerusform>%n日</numerusform></translation>
    </message>
    <message numerus="yes">
        <source>%n week(s)</source>
        <translation><numerusform>%n週間</numerusform></translation>
    </message>
    <message>
        <source>%1 and %2</source>
        <translation>%1 %2</translation>
    </message>
    <message numerus="yes">
        <source>%n year(s)</source>
        <translation><numerusform>%n年</numerusform></translation>
    </message>
    <message>
        <source>%1 B</source>
        <translation>%1 B</translation>
    </message>
    <message>
        <source>%1 KB</source>
        <translation>%1 KB</translation>
    </message>
    <message>
        <source>%1 MB</source>
        <translation>%1 MB</translation>
    </message>
    <message>
        <source>%1 GB</source>
        <translation>%1 GB</translation>
    </message>
    <message>
        <source>Error: Specified data directory "%1" does not exist.</source>
        <translation>エラー: 指定されたデータ ディレクトリ "%1" は存在しません。</translation>
    </message>
    <message>
        <source>Error: Cannot parse configuration file: %1.</source>
        <translation>エラー: 設定ファイルが読み込めません: %1</translation>
    </message>
    <message>
        <source>Error: %1</source>
        <translation>エラー: %1</translation>
    </message>
    <message>
        <source>%1 didn't yet exit safely...</source>
        <translation>%1 はまだ安全に終了していません...</translation>
    </message>
    <message>
        <source>unknown</source>
        <translation>不明</translation>
    </message>
</context>
<context>
    <name>QRImageWidget</name>
    <message>
        <source>&amp;Save Image...</source>
        <translation>画像を保存(&amp;S)</translation>
    </message>
    <message>
        <source>&amp;Copy Image</source>
        <translation>画像をコピー(&amp;C)</translation>
    </message>
    <message>
        <source>Resulting URI too long, try to reduce the text for label / message.</source>
        <translation>生成されたURIが長すぎです。ラベルやメッセージのテキストを短くしてください。</translation>
    </message>
    <message>
        <source>Error encoding URI into QR Code.</source>
        <translation>URIをQRコードへ変換している際にエラーが発生しました。</translation>
    </message>
    <message>
        <source>QR code support not available.</source>
        <translation>QRコードは利用できません。</translation>
    </message>
    <message>
        <source>Save QR Code</source>
        <translation>QRコードの保存</translation>
    </message>
    <message>
        <source>PNG Image (*.png)</source>
        <translation>PNG画像 (*.png)</translation>
    </message>
</context>
<context>
    <name>RPCConsole</name>
    <message>
        <source>N/A</source>
        <translation>N/A</translation>
    </message>
    <message>
        <source>Client version</source>
        <translation>クライアントのバージョン</translation>
    </message>
    <message>
        <source>&amp;Information</source>
        <translation>情報(&amp;I)</translation>
    </message>
    <message>
        <source>General</source>
        <translation>全般</translation>
    </message>
    <message>
        <source>Using BerkeleyDB version</source>
        <translation>使用している BerkleyDB のバージョン</translation>
    </message>
    <message>
        <source>Datadir</source>
        <translation>データ ディレクトリ</translation>
    </message>
    <message>
        <source>To specify a non-default location of the data directory use the '%1' option.</source>
        <translation>データディレクトリを初期値以外にするには '%1' オプションを使用します。</translation>
    </message>
    <message>
        <source>Blocksdir</source>
        <translation>ブロックディレクトリ</translation>
    </message>
    <message>
        <source>To specify a non-default location of the blocks directory use the '%1' option.</source>
        <translation>ブロックディレクトリを初期値以外にするには '%1' オプションを使用します。</translation>
    </message>
    <message>
        <source>Startup time</source>
        <translation>起動日時</translation>
    </message>
    <message>
        <source>Network</source>
        <translation>ネットワーク</translation>
    </message>
    <message>
        <source>Name</source>
        <translation>名前</translation>
    </message>
    <message>
        <source>Number of connections</source>
        <translation>接続数</translation>
    </message>
    <message>
        <source>Block chain</source>
        <translation>ブロック チェーン</translation>
    </message>
    <message>
        <source>Current number of blocks</source>
        <translation>現在のブロック数</translation>
    </message>
    <message>
        <source>Memory Pool</source>
        <translation>メモリ プール</translation>
    </message>
    <message>
        <source>Current number of transactions</source>
        <translation>現在の取引数</translation>
    </message>
    <message>
        <source>Memory usage</source>
        <translation>メモリ使用量</translation>
    </message>
    <message>
        <source>Wallet: </source>
        <translation>ウォレット:</translation>
    </message>
    <message>
        <source>(none)</source>
        <translation>(なし)</translation>
    </message>
    <message>
        <source>&amp;Reset</source>
        <translation>リセット(&amp;R)</translation>
    </message>
    <message>
        <source>Received</source>
        <translation>受信</translation>
    </message>
    <message>
        <source>Sent</source>
        <translation>送信</translation>
    </message>
    <message>
        <source>&amp;Peers</source>
        <translation>ピア(&amp;P)</translation>
    </message>
    <message>
        <source>Banned peers</source>
        <translation>Banされたピア</translation>
    </message>
    <message>
        <source>Select a peer to view detailed information.</source>
        <translation>詳しい情報を見たいピアを選択してください。</translation>
    </message>
    <message>
        <source>Whitelisted</source>
        <translation>ホワイトリスト登録済み</translation>
    </message>
    <message>
        <source>Direction</source>
        <translation>方向</translation>
    </message>
    <message>
        <source>Version</source>
        <translation>バージョン</translation>
    </message>
    <message>
        <source>Starting Block</source>
        <translation>開始ブロック</translation>
    </message>
    <message>
        <source>Synced Headers</source>
        <translation>同期済みヘッダ</translation>
    </message>
    <message>
        <source>Synced Blocks</source>
        <translation>同期済みブロック</translation>
    </message>
    <message>
        <source>The mapped Autonomous System used for diversifying peer selection.</source>
        <translation>ピア選択の多様化に使用できるマップ化された自律システム。</translation>
    </message>
    <message>
        <source>Mapped AS</source>
        <translation>マップ化された自律システム</translation>
    </message>
    <message>
        <source>User Agent</source>
        <translation>ユーザーエージェント</translation>
    </message>
    <message>
        <source>Node window</source>
        <translation>ノードウィンドウ</translation>
    </message>
    <message>
        <source>Open the %1 debug log file from the current data directory. This can take a few seconds for large log files.</source>
        <translation>現在のデータディレクトリから %1 のデバッグ用ログファイルを開きます。ログファイルが巨大な場合、数秒かかることがあります。</translation>
    </message>
    <message>
        <source>Decrease font size</source>
        <translation>文字サイズを縮小</translation>
    </message>
    <message>
        <source>Increase font size</source>
        <translation>文字サイズを拡大</translation>
    </message>
    <message>
        <source>Services</source>
        <translation>サービス</translation>
    </message>
    <message>
        <source>Ban Score</source>
        <translation>Banスコア</translation>
    </message>
    <message>
        <source>Connection Time</source>
        <translation>接続時間</translation>
    </message>
    <message>
        <source>Last Send</source>
        <translation>最終送信</translation>
    </message>
    <message>
        <source>Last Receive</source>
        <translation>最終受信</translation>
    </message>
    <message>
        <source>Ping Time</source>
        <translation>Ping時間</translation>
    </message>
    <message>
        <source>The duration of a currently outstanding ping.</source>
        <translation>現在実行中の ping にかかっている時間。</translation>
    </message>
    <message>
        <source>Ping Wait</source>
        <translation>Ping待ち</translation>
    </message>
    <message>
        <source>Min Ping</source>
        <translation>最小 Ping</translation>
    </message>
    <message>
        <source>Time Offset</source>
        <translation>時間オフセット</translation>
    </message>
    <message>
        <source>Last block time</source>
        <translation>最終ブロックの日時</translation>
    </message>
    <message>
        <source>&amp;Open</source>
        <translation>開く(&amp;O)</translation>
    </message>
    <message>
        <source>&amp;Console</source>
        <translation>コンソール(&amp;C)</translation>
    </message>
    <message>
        <source>&amp;Network Traffic</source>
        <translation>ネットワークトラフィック(&amp;N)</translation>
    </message>
    <message>
        <source>Totals</source>
        <translation>合計</translation>
    </message>
    <message>
        <source>In:</source>
        <translation>入力:</translation>
    </message>
    <message>
        <source>Out:</source>
        <translation>出力:</translation>
    </message>
    <message>
        <source>Debug log file</source>
        <translation>デバッグ用ログファイル</translation>
    </message>
    <message>
        <source>Clear console</source>
        <translation>コンソールをクリア</translation>
    </message>
    <message>
        <source>1 &amp;hour</source>
        <translation>1時間(&amp;H)</translation>
    </message>
    <message>
        <source>1 &amp;day</source>
        <translation>1日(&amp;D)</translation>
    </message>
    <message>
        <source>1 &amp;week</source>
        <translation>1週間(&amp;W)</translation>
    </message>
    <message>
        <source>1 &amp;year</source>
        <translation>1年(&amp;Y)</translation>
    </message>
    <message>
        <source>&amp;Disconnect</source>
        <translation>切断(&amp;D)</translation>
    </message>
    <message>
        <source>Ban for</source>
        <translation>Banする:</translation>
    </message>
    <message>
        <source>&amp;Unban</source>
        <translation>Banを解除する(&amp;U)</translation>
    </message>
    <message>
        <source>Welcome to the %1 RPC console.</source>
        <translation>%1 の RPC コンソールへようこそ。</translation>
    </message>
    <message>
        <source>Use up and down arrows to navigate history, and %1 to clear screen.</source>
        <translation>上下の矢印で履歴をたどれます。%1 でスクリーンを消去できます。</translation>
    </message>
    <message>
        <source>Type %1 for an overview of available commands.</source>
        <translation>使用可能なコマンドを見るには %1 と入力します。</translation>
    </message>
    <message>
        <source>For more information on using this console type %1.</source>
        <translation>詳しくは、コンソールで %1 と入力してください。</translation>
    </message>
    <message>
        <source>WARNING: Scammers have been active, telling users to type commands here, stealing their wallet contents. Do not use this console without fully understanding the ramifications of a command.</source>
        <translation>警告: 以前から詐欺師が活発に活動しており、この画面でユーザーにコマンドを入力させてウォレットの中身を盗もうとしています。コマンドを実行した結果何が起こるかを完全に理解していない場合は、このコンソールを利用しないでください。</translation>
    </message>
    <message>
        <source>Network activity disabled</source>
        <translation>ネットワーク活動が無効になりました</translation>
    </message>
    <message>
        <source>Executing command without any wallet</source>
        <translation>どのウォレットも使わずにコマンドを実行します</translation>
    </message>
    <message>
        <source>Executing command using "%1" wallet</source>
        <translation>"%1" ウォレットを使ってコマンドを実行します</translation>
    </message>
    <message>
        <source>(node id: %1)</source>
        <translation>(ノードID: %1)</translation>
    </message>
    <message>
        <source>via %1</source>
        <translation>%1 経由</translation>
    </message>
    <message>
        <source>never</source>
        <translation>まだ無し</translation>
    </message>
    <message>
        <source>Inbound</source>
        <translation>内向き</translation>
    </message>
    <message>
        <source>Outbound</source>
        <translation>外向き</translation>
    </message>
    <message>
        <source>Yes</source>
        <translation>はい</translation>
    </message>
    <message>
        <source>No</source>
        <translation>いいえ</translation>
    </message>
    <message>
        <source>Unknown</source>
        <translation>不明</translation>
    </message>
</context>
<context>
    <name>ReceiveCoinsDialog</name>
    <message>
        <source>&amp;Amount:</source>
        <translation>金額:(&amp;A)</translation>
    </message>
    <message>
        <source>&amp;Label:</source>
        <translation>ラベル(&amp;L):</translation>
    </message>
    <message>
        <source>&amp;Message:</source>
        <translation>メッセージ (&amp;M):</translation>
    </message>
    <message>
        <source>An optional message to attach to the payment request, which will be displayed when the request is opened. Note: The message will not be sent with the payment over the Qtum network.</source>
        <translation>支払いリクエストに添付するメッセージ（任意）。支払リクエスト開始時に表示されます。注意: メッセージは Qtum ネットワーク上へ送信されません。</translation>
    </message>
    <message>
        <source>An optional label to associate with the new receiving address.</source>
        <translation>新規受取用アドレスに紐づけるラベル（任意）。</translation>
    </message>
    <message>
        <source>Use this form to request payments. All fields are &lt;b&gt;optional&lt;/b&gt;.</source>
        <translation>このフォームで支払いをリクエストしましょう。全ての入力欄は&lt;b&gt;任意入力&lt;/b&gt;です。</translation>
    </message>
    <message>
        <source>An optional amount to request. Leave this empty or zero to not request a specific amount.</source>
        <translation>リクエストする金額（任意）。特定の金額をリクエストしない場合は、この欄は空白のままかゼロにしてください。</translation>
    </message>
    <message>
<<<<<<< HEAD
=======
        <source>An optional label to associate with the new receiving address (used by you to identify an invoice).  It is also attached to the payment request.</source>
        <translation>新しい受取用アドレスに紐付ける任意のラベル(インボイスの判別に使えます)。支払いリクエストにも添付されます。</translation>
    </message>
    <message>
        <source>An optional message that is attached to the payment request and may be displayed to the sender.</source>
        <translation>支払いリクエストに任意で添付できるメッセージで、送り主に表示されます。</translation>
    </message>
    <message>
>>>>>>> ee8ca219
        <source>&amp;Create new receiving address</source>
        <translation>新しい受取用アドレスを作成</translation>
    </message>
    <message>
        <source>Clear all fields of the form.</source>
        <translation>全ての入力欄をクリア</translation>
    </message>
    <message>
        <source>Clear</source>
        <translation>クリア</translation>
    </message>
    <message>
        <source>Native segwit addresses (aka Bech32 or BIP-173) reduce your transaction fees later on and offer better protection against typos, but old wallets don't support them. When unchecked, an address compatible with older wallets will be created instead.</source>
        <translation>ネイティブ Segwit アドレス(別名: Bech32 アドレス・ BIP-173 アドレス)を利用することで、取引手数料が安くなり、誤入力防止機能も強化されますが、Segwit アドレスをサポートしない古いウォレットとは取引できません。チェックを外すと、古いウォレットとの互換性を保ったアドレスが代わりに生成されます。</translation>
    </message>
    <message>
        <source>Generate native segwit (Bech32) address</source>
        <translation>Segwit アドレス（Bech32 アドレス）を生成</translation>
    </message>
    <message>
        <source>Requested payments history</source>
        <translation>支払いリクエスト履歴</translation>
    </message>
    <message>
        <source>Show the selected request (does the same as double clicking an entry)</source>
        <translation>選択されたリクエストを表示（項目をダブルクリックすることでも表示できます）</translation>
    </message>
    <message>
        <source>Show</source>
        <translation>表示</translation>
    </message>
    <message>
        <source>Remove the selected entries from the list</source>
        <translation>選択項目をリストから削除</translation>
    </message>
    <message>
        <source>Remove</source>
        <translation>削除</translation>
    </message>
    <message>
        <source>Copy URI</source>
        <translation>URIをコピー</translation>
    </message>
    <message>
        <source>Copy label</source>
        <translation>ラベルをコピー</translation>
    </message>
    <message>
        <source>Copy message</source>
        <translation>メッセージをコピー</translation>
    </message>
    <message>
        <source>Copy amount</source>
        <translation>金額をコピー</translation>
    </message>
</context>
<context>
    <name>ReceiveRequestDialog</name>
    <message>
        <source>QR Code</source>
        <translation>QRコード</translation>
    </message>
    <message>
        <source>Copy &amp;URI</source>
        <translation>URIをコピーする(&amp;U)</translation>
    </message>
    <message>
        <source>Copy &amp;Address</source>
        <translation>アドレスをコピー(&amp;A)</translation>
    </message>
    <message>
        <source>&amp;Save Image...</source>
        <translation>画像を保存(&amp;S)...</translation>
    </message>
    <message>
        <source>Request payment to %1</source>
        <translation>%1 への支払いリクエスト</translation>
    </message>
    <message>
        <source>Payment information</source>
        <translation>支払い情報</translation>
    </message>
    <message>
        <source>URI</source>
        <translation>URI</translation>
    </message>
    <message>
        <source>Address</source>
        <translation>アドレス</translation>
    </message>
    <message>
        <source>Amount</source>
        <translation>金額</translation>
    </message>
    <message>
        <source>Label</source>
        <translation>ラベル</translation>
    </message>
    <message>
        <source>Message</source>
        <translation>メッセージ</translation>
    </message>
    <message>
        <source>Wallet</source>
        <translation>ウォレット</translation>
    </message>
</context>
<context>
    <name>RecentRequestsTableModel</name>
    <message>
        <source>Date</source>
        <translation>日時</translation>
    </message>
    <message>
        <source>Label</source>
        <translation>ラベル</translation>
    </message>
    <message>
        <source>Message</source>
        <translation>メッセージ</translation>
    </message>
    <message>
        <source>(no label)</source>
        <translation>(ラベル無し)</translation>
    </message>
    <message>
        <source>(no message)</source>
        <translation>(メッセージ無し)</translation>
    </message>
    <message>
        <source>(no amount requested)</source>
        <translation>(指定無し)</translation>
    </message>
    <message>
        <source>Requested</source>
        <translation>リクエストされた金額</translation>
    </message>
</context>
<context>
    <name>SendCoinsDialog</name>
    <message>
        <source>Send Coins</source>
        <translation>コインの送金</translation>
    </message>
    <message>
        <source>Coin Control Features</source>
        <translation>コインコントロール機能</translation>
    </message>
    <message>
        <source>Inputs...</source>
        <translation>インプット...</translation>
    </message>
    <message>
        <source>automatically selected</source>
        <translation>自動選択</translation>
    </message>
    <message>
        <source>Insufficient funds!</source>
        <translation>残高不足です！</translation>
    </message>
    <message>
        <source>Quantity:</source>
        <translation>選択数:</translation>
    </message>
    <message>
        <source>Bytes:</source>
        <translation>バイト数:</translation>
    </message>
    <message>
        <source>Amount:</source>
        <translation>金額:</translation>
    </message>
    <message>
        <source>Fee:</source>
        <translation>手数料:</translation>
    </message>
    <message>
        <source>After Fee:</source>
        <translation>手数料差引後金額:</translation>
    </message>
    <message>
        <source>Change:</source>
        <translation>お釣り:</translation>
    </message>
    <message>
        <source>If this is activated, but the change address is empty or invalid, change will be sent to a newly generated address.</source>
        <translation>チェックが付いているにもかかわらず、お釣りアドレスが空欄や無効である場合、お釣りは新しく生成されたアドレスへ送金されます。</translation>
    </message>
    <message>
        <source>Custom change address</source>
        <translation>カスタムお釣りアドレス</translation>
    </message>
    <message>
        <source>Transaction Fee:</source>
        <translation>トランザクション手数料：</translation>
    </message>
    <message>
        <source>Choose...</source>
        <translation>選択...</translation>
    </message>
    <message>
        <source>Using the fallbackfee can result in sending a transaction that will take several hours or days (or never) to confirm. Consider choosing your fee manually or wait until you have validated the complete chain.</source>
        <translation>代替料金を利用することで、承認されるまでに数時間または数日 (ないし一生承認されない) トランザクションを送信してしまう可能性があります。手動にて手数料を選択するか、完全なブロックチェーンの検証が終わるまで待つことを検討しましょう</translation>
    </message>
    <message>
        <source>Warning: Fee estimation is currently not possible.</source>
        <translation>警告: 手数料推定機能は現在利用できません。</translation>
    </message>
    <message>
        <source>Specify a custom fee per kB (1,000 bytes) of the transaction's virtual size.

Note:  Since the fee is calculated on a per-byte basis, a fee of "100 satoshis per kB" for a transaction size of 500 bytes (half of 1 kB) would ultimately yield a fee of only 50 satoshis.</source>
        <translation>トランザクションの仮想サイズの1 kB(1,000 バイト)あたりのカスタム手数料を指定する。

注: 手数料はバイト単位で計算されるので、500 バイト(1 kBの半分)のトランザクションサイズに対する「1 kBあたり 100 satoshi」の手数料は、最終的にはわずか 50 satoshi となります。</translation>
    </message>
    <message>
        <source>per kilobyte</source>
        <translation>1キロバイトあたり</translation>
    </message>
    <message>
        <source>Hide</source>
        <translation>隠す</translation>
    </message>
    <message>
        <source>Recommended:</source>
        <translation>推奨:</translation>
    </message>
    <message>
        <source>Custom:</source>
        <translation>カスタム:</translation>
    </message>
    <message>
        <source>(Smart fee not initialized yet. This usually takes a few blocks...)</source>
        <translation>（スマート手数料はまだ初期化されていません。これにはおおよそ数ブロックほどかかります...）</translation>
    </message>
    <message>
        <source>Send to multiple recipients at once</source>
        <translation>一度に複数の送金先に送る</translation>
    </message>
    <message>
        <source>Add &amp;Recipient</source>
        <translation>送金先を追加(&amp;R)</translation>
    </message>
    <message>
        <source>Clear all fields of the form.</source>
        <translation>全ての入力欄をクリア</translation>
    </message>
    <message>
        <source>Dust:</source>
        <translation>ダスト:</translation>
    </message>
    <message>
<<<<<<< HEAD
=======
        <source>Hide transaction fee settings</source>
        <translation>トランザクション手数料の設定を隠す</translation>
    </message>
    <message>
>>>>>>> ee8ca219
        <source>When there is less transaction volume than space in the blocks, miners as well as relaying nodes may enforce a minimum fee. Paying only this minimum fee is just fine, but be aware that this can result in a never confirming transaction once there is more demand for qtum transactions than the network can process.</source>
        <translation>ブロック内の空きよりトランザクション流量が少ない場合、マイナーや中継ノードは最低限の手数料でも処理することがあります。この最低限の手数料だけを支払っても問題ありませんが、一度トランザクションの需要がネットワークの処理能力を超えてしまった場合には、トランザクションが永久に承認されなくなってしまう可能性があることにご注意ください。</translation>
    </message>
    <message>
        <source>A too low fee might result in a never confirming transaction (read the tooltip)</source>
        <translation>手数料が低すぎるとトランザクションが永久に承認されなくなる可能性があります (ツールチップを参照)</translation>
    </message>
    <message>
        <source>Confirmation time target:</source>
        <translation>目標承認時間</translation>
    </message>
    <message>
        <source>Enable Replace-By-Fee</source>
        <translation>Replace-By-Fee を有効化する</translation>
    </message>
    <message>
        <source>With Replace-By-Fee (BIP-125) you can increase a transaction's fee after it is sent. Without this, a higher fee may be recommended to compensate for increased transaction delay risk.</source>
        <translation>Replace-By-Fee(手数料の上乗せ: BIP-125)機能を有効にすることで、トランザクション送信後でも手数料を上乗せすることができます。この機能を利用しない場合、予め手数料を多めに見積もっておかないと取引が遅れる可能性があります。</translation>
    </message>
    <message>
        <source>Clear &amp;All</source>
        <translation>全てクリア(&amp;A)</translation>
    </message>
    <message>
        <source>Balance:</source>
        <translation>残高:</translation>
    </message>
    <message>
        <source>Confirm the send action</source>
        <translation>送金内容を確認</translation>
    </message>
    <message>
        <source>S&amp;end</source>
        <translation>送金(&amp;E)</translation>
    </message>
    <message>
        <source>Copy quantity</source>
        <translation>選択数をコピー</translation>
    </message>
    <message>
        <source>Copy amount</source>
        <translation>金額をコピー</translation>
    </message>
    <message>
        <source>Copy fee</source>
        <translation>手数料をコピー</translation>
    </message>
    <message>
        <source>Copy after fee</source>
        <translation>手数料差引後金額をコピー</translation>
    </message>
    <message>
        <source>Copy bytes</source>
        <translation>バイト数をコピーす</translation>
    </message>
    <message>
        <source>Copy dust</source>
        <translation>ダストをコピー</translation>
    </message>
    <message>
        <source>Copy change</source>
        <translation>お釣りをコピー</translation>
    </message>
    <message>
        <source>%1 (%2 blocks)</source>
        <translation>%1 (%2 ブロック)</translation>
    </message>
    <message>
<<<<<<< HEAD
=======
        <source>Cr&amp;eate Unsigned</source>
        <translation>未署名で作成</translation>
    </message>
    <message>
        <source>Creates a Partially Signed Qtum Transaction (PSBT) for use with e.g. an offline %1 wallet, or a PSBT-compatible hardware wallet.</source>
        <translation>オフライン%1ウォレットまたはPSBTに対応したハードウェアウォレットと合わせて使用するためのPSBT(部分的に署名されたトランザクション)を作成します。</translation>
    </message>
    <message>
>>>>>>> ee8ca219
        <source> from wallet '%1'</source>
        <translation>ウォレット '%1' から</translation>
    </message>
    <message>
        <source>%1 to '%2'</source>
        <translation>%1 から '%2'</translation>
    </message>
    <message>
        <source>%1 to %2</source>
        <translation>%1 送金先: %2</translation>
    </message>
    <message>
        <source>Do you want to draft this transaction?</source>
        <translation>このトランザクションのひな形を作成しますか？</translation>
    </message>
    <message>
        <source>Are you sure you want to send?</source>
        <translation>送金してもよろしいですか？</translation>
    </message>
    <message>
        <source>Please, review your transaction proposal. This will produce a Partially Signed Qtum Transaction (PSBT) which you can copy and then sign with e.g. an offline %1 wallet, or a PSBT-compatible hardware wallet.</source>
        <translation>トランザクション提案を確認してください。これにより、部分的に署名されたビットコイン・トランザクション（PSBT）が作成されます。これをコピーして例えばオフラインの %1 ウォレットやPSBTを扱えるハードウェアウォレットで残りの署名が出来ます。</translation>
    </message>
    <message>
        <source>or</source>
        <translation>または</translation>
    </message>
    <message>
        <source>You can increase the fee later (signals Replace-By-Fee, BIP-125).</source>
        <translation>手数料は後から上乗せ可能です(Replace-By-Fee(手数料の上乗せ: BIP-125)機能が有効)。</translation>
    </message>
    <message>
        <source>Please, review your transaction.</source>
        <translation>取引内容の最終確認をしてください。</translation>
    </message>
    <message>
        <source>Transaction fee</source>
        <translation>取引手数料</translation>
    </message>
    <message>
        <source>Not signalling Replace-By-Fee, BIP-125.</source>
        <translation>Replace-By-Fee(手数料の上乗せ: BIP-125)機能は有効になっていません。</translation>
    </message>
    <message>
        <source>Total Amount</source>
        <translation>合計</translation>
    </message>
    <message>
        <source>To review recipient list click "Show Details..."</source>
        <translation>受信者の一覧を確認するには "詳細を表示..." をクリック</translation>
    </message>
    <message>
        <source>Confirm send coins</source>
        <translation>送金の確認</translation>
    </message>
    <message>
        <source>Confirm transaction proposal</source>
        <translation>トランザクション提案を承認する</translation>
    </message>
    <message>
        <source>Copy PSBT to clipboard</source>
        <translation>PSBTをクリップボードにコピー</translation>
    </message>
    <message>
        <source>Send</source>
        <translation>送金</translation>
    </message>
    <message>
        <source>PSBT copied</source>
        <translation>PSBTがコピーされました</translation>
    </message>
    <message>
        <source>Watch-only balance:</source>
        <translation>監視限定残高</translation>
    </message>
    <message>
        <source>The recipient address is not valid. Please recheck.</source>
        <translation>送金先アドレスが不正です。再確認してください。</translation>
    </message>
    <message>
        <source>The amount to pay must be larger than 0.</source>
        <translation>支払い総額は0より大きい必要があります。</translation>
    </message>
    <message>
        <source>The amount exceeds your balance.</source>
        <translation>支払い総額が残高を超えています。</translation>
    </message>
    <message>
        <source>The total exceeds your balance when the %1 transaction fee is included.</source>
        <translation>取引手数料 %1 を含めた総額が残高を超えています。</translation>
    </message>
    <message>
        <source>Duplicate address found: addresses should only be used once each.</source>
        <translation>重複したアドレスが見つかりました: アドレスはそれぞれ一度のみ使用することができます。</translation>
    </message>
    <message>
        <source>Transaction creation failed!</source>
        <translation>取引の作成に失敗しました！</translation>
    </message>
    <message>
        <source>A fee higher than %1 is considered an absurdly high fee.</source>
        <translation>%1 よりも高い手数料は、異常に高すぎです。</translation>
    </message>
    <message>
        <source>Payment request expired.</source>
        <translation>支払いリクエストが期限切れです。</translation>
    </message>
    <message numerus="yes">
        <source>Estimated to begin confirmation within %n block(s).</source>
        <translation><numerusform>予想される承認開始ブロック: %n ブロック以内</numerusform></translation>
    </message>
    <message>
        <source>Warning: Invalid Qtum address</source>
        <translation>警告: 無効な Qtum アドレス</translation>
    </message>
    <message>
        <source>Warning: Unknown change address</source>
        <translation>警告：正体不明のお釣りアドレスです</translation>
    </message>
    <message>
        <source>Confirm custom change address</source>
        <translation>カスタムお釣りアドレスの確認</translation>
    </message>
    <message>
        <source>The address you selected for change is not part of this wallet. Any or all funds in your wallet may be sent to this address. Are you sure?</source>
        <translation>お釣り用として指定されたアドレスはこのウォレットのものではありません。このウォレットの一部又は全部の資産がこのアドレスへ送金されます。よろしいですか？</translation>
    </message>
    <message>
        <source>(no label)</source>
        <translation>(ラベル無し)</translation>
    </message>
</context>
<context>
    <name>SendCoinsEntry</name>
    <message>
        <source>A&amp;mount:</source>
        <translation>金額(&amp;A):</translation>
    </message>
    <message>
        <source>Pay &amp;To:</source>
        <translation>送金先(&amp;T):</translation>
    </message>
    <message>
        <source>&amp;Label:</source>
        <translation>ラベル(&amp;L):</translation>
    </message>
    <message>
        <source>Choose previously used address</source>
        <translation>これまでに送金したことがあるアドレスから選択</translation>
    </message>
    <message>
<<<<<<< HEAD
        <source>This is a normal payment.</source>
        <translation>これは通常の支払いです。</translation>
    </message>
    <message>
=======
>>>>>>> ee8ca219
        <source>The Qtum address to send the payment to</source>
        <translation>支払い先 Qtum アドレス</translation>
    </message>
    <message>
        <source>Alt+A</source>
        <translation>Alt+A</translation>
    </message>
    <message>
        <source>Paste address from clipboard</source>
        <translation>クリップボードからアドレスを貼り付け</translation>
    </message>
    <message>
        <source>Alt+P</source>
        <translation>Alt+P</translation>
    </message>
    <message>
        <source>Remove this entry</source>
        <translation>この項目を削除</translation>
    </message>
    <message>
<<<<<<< HEAD
=======
        <source>The amount to send in the selected unit</source>
        <translation>送金する金額の単位を選択</translation>
    </message>
    <message>
>>>>>>> ee8ca219
        <source>The fee will be deducted from the amount being sent. The recipient will receive less qtums than you enter in the amount field. If multiple recipients are selected, the fee is split equally.</source>
        <translation>手数料は送金する金額から差し引かれます。送金先には金額欄で指定した額よりも少ない Qtum が送られます。送金先が複数ある場合は、手数料は均等に分けられます。</translation>
    </message>
    <message>
        <source>S&amp;ubtract fee from amount</source>
        <translation>送金額から手数料を差し引く(&amp;U)</translation>
    </message>
    <message>
        <source>Use available balance</source>
        <translation>利用可能な残額を使用</translation>
    </message>
    <message>
        <source>Message:</source>
        <translation>メッセージ:</translation>
    </message>
    <message>
        <source>This is an unauthenticated payment request.</source>
        <translation>これは未認証の支払いリクエストです。</translation>
    </message>
    <message>
        <source>This is an authenticated payment request.</source>
        <translation>これは認証済みの支払いリクエストです。</translation>
    </message>
    <message>
        <source>Enter a label for this address to add it to the list of used addresses</source>
        <translation>このアドレスに対するラベルを入力することで、送金したことがあるアドレスの一覧に追加することができます</translation>
    </message>
    <message>
        <source>A message that was attached to the qtum: URI which will be stored with the transaction for your reference. Note: This message will not be sent over the Qtum network.</source>
        <translation>qtum: URIに添付されていたメッセージです。これは参照用として取引とともに保存されます。注意: メッセージは Qtum ネットワーク上へ送信されません。</translation>
    </message>
    <message>
        <source>Pay To:</source>
        <translation>送金先:</translation>
    </message>
    <message>
        <source>Memo:</source>
        <translation>メモ:</translation>
    </message>
</context>
<context>
    <name>ShutdownWindow</name>
    <message>
        <source>%1 is shutting down...</source>
        <translation>%1 をシャットダウンしています...</translation>
    </message>
    <message>
        <source>Do not shut down the computer until this window disappears.</source>
        <translation>このウィンドウが消えるまでコンピュータをシャットダウンしないでください。</translation>
    </message>
</context>
<context>
    <name>SignVerifyMessageDialog</name>
    <message>
        <source>Signatures - Sign / Verify a Message</source>
        <translation>署名 - メッセージの署名・検証</translation>
    </message>
    <message>
        <source>&amp;Sign Message</source>
        <translation>メッセージの署名(&amp;S)</translation>
    </message>
    <message>
        <source>You can sign messages/agreements with your addresses to prove you can receive qtums sent to them. Be careful not to sign anything vague or random, as phishing attacks may try to trick you into signing your identity over to them. Only sign fully-detailed statements you agree to.</source>
        <translation>あなたが所有しているアドレスでメッセージや契約書に署名をすることで、それらのアドレスへ送られた Qtum を受け取ることができることを証明できます。フィッシング攻撃者があなたを騙して、あなたの身分情報に署名させようとしている可能性があるため、よくわからないものやランダムな文字列に対して署名しないでください。あなたが同意した、よく詳細の記された文言にのみ署名するようにしてください。</translation>
    </message>
    <message>
        <source>The Qtum address to sign the message with</source>
        <translation>メッセージの署名に使用する Qtum アドレス</translation>
    </message>
    <message>
        <source>Choose previously used address</source>
        <translation>これまでに使用したことがあるアドレスから選択</translation>
    </message>
    <message>
        <source>Alt+A</source>
        <translation>Alt+A</translation>
    </message>
    <message>
        <source>Paste address from clipboard</source>
        <translation>クリップボードからアドレスを貼り付け</translation>
    </message>
    <message>
        <source>Alt+P</source>
        <translation>Alt+P</translation>
    </message>
    <message>
        <source>Enter the message you want to sign here</source>
        <translation>署名するメッセージを入力</translation>
    </message>
    <message>
        <source>Signature</source>
        <translation>署名</translation>
    </message>
    <message>
        <source>Copy the current signature to the system clipboard</source>
        <translation>この署名をシステムのクリップボードにコピー</translation>
    </message>
    <message>
        <source>Sign the message to prove you own this Qtum address</source>
        <translation>メッセージに署名してこの Qtum アドレスを所有していることを証明</translation>
    </message>
    <message>
        <source>Sign &amp;Message</source>
        <translation>メッセージを署名(&amp;M)</translation>
    </message>
    <message>
        <source>Reset all sign message fields</source>
        <translation>入力欄の内容を全て消去</translation>
    </message>
    <message>
        <source>Clear &amp;All</source>
        <translation>全てクリア(&amp;A)</translation>
    </message>
    <message>
        <source>&amp;Verify Message</source>
        <translation>メッセージの検証(&amp;V)</translation>
    </message>
    <message>
        <source>Enter the receiver's address, message (ensure you copy line breaks, spaces, tabs, etc. exactly) and signature below to verify the message. Be careful not to read more into the signature than what is in the signed message itself, to avoid being tricked by a man-in-the-middle attack. Note that this only proves the signing party receives with the address, it cannot prove sendership of any transaction!</source>
        <translation>送金先のアドレスと、メッセージ（改行やスペース、タブなども完全に一致させること）および署名を以下に入力し、メッセージを検証します。中間者攻撃により騙されるのを防ぐため、署名対象のメッセージから書かれていること以上の意味を読み取ろうとしないでください。また、これは署名作成者がこのアドレスで受け取れることを証明するだけであり、取引の送信権限を証明するものではありません！</translation>
    </message>
    <message>
        <source>The Qtum address the message was signed with</source>
        <translation>メッセージの署名に使われた Qtum アドレス</translation>
    </message>
    <message>
<<<<<<< HEAD
=======
        <source>The signed message to verify</source>
        <translation>検証したい署名済みメッセージ</translation>
    </message>
    <message>
        <source>The signature given when the message was signed</source>
        <translation>メッセージの署名時に生成された署名</translation>
    </message>
    <message>
>>>>>>> ee8ca219
        <source>Verify the message to ensure it was signed with the specified Qtum address</source>
        <translation>メッセージを検証して指定された Qtum アドレスで署名されたことを確認</translation>
    </message>
    <message>
        <source>Verify &amp;Message</source>
        <translation>メッセージを検証(&amp;M)</translation>
    </message>
    <message>
        <source>Reset all verify message fields</source>
        <translation>入力欄の内容を全て消去</translation>
    </message>
    <message>
        <source>Click "Sign Message" to generate signature</source>
        <translation>「メッセージを署名」をクリックして署名を生成</translation>
    </message>
    <message>
        <source>The entered address is invalid.</source>
        <translation>不正なアドレスが入力されました。</translation>
    </message>
    <message>
        <source>Please check the address and try again.</source>
        <translation>アドレスが正しいか確かめてから、もう一度試してください。</translation>
    </message>
    <message>
        <source>The entered address does not refer to a key.</source>
        <translation>入力されたアドレスに紐づく鍵がありません。</translation>
    </message>
    <message>
        <source>Wallet unlock was cancelled.</source>
        <translation>ウォレットのアンロックはキャンセルされました。</translation>
    </message>
    <message>
        <source>No error</source>
        <translation>エラーなし</translation>
    </message>
    <message>
        <source>Private key for the entered address is not available.</source>
        <translation>入力されたアドレスの秘密鍵は利用できません。</translation>
    </message>
    <message>
        <source>Message signing failed.</source>
        <translation>メッセージの署名に失敗しました。</translation>
    </message>
    <message>
        <source>Message signed.</source>
        <translation>メッセージに署名しました。</translation>
    </message>
    <message>
        <source>The signature could not be decoded.</source>
        <translation>署名が復号できませんでした。</translation>
    </message>
    <message>
        <source>Please check the signature and try again.</source>
        <translation>署名が正しいか確認してから、もう一度試してください。</translation>
    </message>
    <message>
        <source>The signature did not match the message digest.</source>
        <translation>署名がメッセージダイジェストと一致しませんでした。</translation>
    </message>
    <message>
        <source>Message verification failed.</source>
        <translation>メッセージの検証に失敗しました。</translation>
    </message>
    <message>
        <source>Message verified.</source>
        <translation>メッセージは検証されました。</translation>
    </message>
</context>
<context>
    <name>TrafficGraphWidget</name>
    <message>
        <source>KB/s</source>
        <translation>KB/秒</translation>
    </message>
</context>
<context>
    <name>TransactionDesc</name>
    <message numerus="yes">
        <source>Open for %n more block(s)</source>
        <translation><numerusform>あと %n ブロックは未承認の予定</numerusform></translation>
    </message>
    <message>
        <source>Open until %1</source>
        <translation>%1 まで未承認の予定</translation>
    </message>
    <message>
        <source>conflicted with a transaction with %1 confirmations</source>
        <translation>%1 承認の取引と衝突</translation>
    </message>
    <message>
        <source>0/unconfirmed, %1</source>
        <translation>0/未承認, %1</translation>
    </message>
    <message>
        <source>in memory pool</source>
        <translation>メモリプール内</translation>
    </message>
    <message>
        <source>not in memory pool</source>
        <translation>メモリプール外</translation>
    </message>
    <message>
        <source>abandoned</source>
        <translation>送信中止</translation>
    </message>
    <message>
        <source>%1/unconfirmed</source>
        <translation>%1/未承認</translation>
    </message>
    <message>
        <source>%1 confirmations</source>
        <translation>%1 承認</translation>
    </message>
    <message>
        <source>Status</source>
        <translation>状態</translation>
    </message>
    <message>
        <source>Date</source>
        <translation>日付</translation>
    </message>
    <message>
        <source>Source</source>
        <translation>ソース</translation>
    </message>
    <message>
        <source>Generated</source>
        <translation>生成</translation>
    </message>
    <message>
        <source>From</source>
        <translation>送金元</translation>
    </message>
    <message>
        <source>unknown</source>
        <translation>不明</translation>
    </message>
    <message>
        <source>To</source>
        <translation>送金先</translation>
    </message>
    <message>
        <source>own address</source>
        <translation>自分のアドレス</translation>
    </message>
    <message>
        <source>watch-only</source>
        <translation>ウォッチ限定</translation>
    </message>
    <message>
        <source>label</source>
        <translation>ラベル</translation>
    </message>
    <message>
        <source>Credit</source>
        <translation>貸方</translation>
    </message>
    <message numerus="yes">
        <source>matures in %n more block(s)</source>
        <translation><numerusform>あと %n ブロックで成熟</numerusform></translation>
    </message>
    <message>
        <source>not accepted</source>
        <translation>承認されていない</translation>
    </message>
    <message>
        <source>Debit</source>
        <translation>借方</translation>
    </message>
    <message>
        <source>Total debit</source>
        <translation>借方総計</translation>
    </message>
    <message>
        <source>Total credit</source>
        <translation>貸方総計</translation>
    </message>
    <message>
        <source>Transaction fee</source>
        <translation>取引手数料</translation>
    </message>
    <message>
        <source>Net amount</source>
        <translation>正味金額</translation>
    </message>
    <message>
        <source>Message</source>
        <translation>メッセージ</translation>
    </message>
    <message>
        <source>Comment</source>
        <translation>コメント</translation>
    </message>
    <message>
        <source>Transaction ID</source>
        <translation>取引ID</translation>
    </message>
    <message>
        <source>Transaction total size</source>
        <translation>トランザクションの全体サイズ</translation>
    </message>
    <message>
        <source>Transaction virtual size</source>
        <translation>トランザクションの仮想サイズ</translation>
    </message>
    <message>
        <source>Output index</source>
        <translation>アウトプット インデックス数</translation>
    </message>
    <message>
        <source> (Certificate was not verified)</source>
        <translation>(証明書は検証されませんでした)</translation>
    </message>
    <message>
        <source>Merchant</source>
        <translation>リクエスト元</translation>
    </message>
    <message>
        <source>Generated coins must mature %1 blocks before they can be spent. When you generated this block, it was broadcast to the network to be added to the block chain. If it fails to get into the chain, its state will change to "not accepted" and it won't be spendable. This may occasionally happen if another node generates a block within a few seconds of yours.</source>
        <translation>生成されたコインは、%1 ブロックの間成熟させたあとに使用可能になります。このブロックは生成された際、ブロックチェーンに取り込まれるためにネットワークに放流されました。ブロックチェーンに取り込まれられなかった場合、取引状態が「承認されていない」に変更され、コインは使用不能になります。これは、別のノードがあなたの数秒前にブロックを生成した場合に時々起こる場合があります。</translation>
    </message>
    <message>
        <source>Debug information</source>
        <translation>デバッグ情報</translation>
    </message>
    <message>
        <source>Transaction</source>
        <translation>トランザクション</translation>
    </message>
    <message>
        <source>Inputs</source>
        <translation>インプット</translation>
    </message>
    <message>
        <source>Amount</source>
        <translation>金額</translation>
    </message>
    <message>
        <source>true</source>
        <translation>はい</translation>
    </message>
    <message>
        <source>false</source>
        <translation>いいえ</translation>
    </message>
</context>
<context>
    <name>TransactionDescDialog</name>
    <message>
        <source>This pane shows a detailed description of the transaction</source>
        <translation>取引の詳細</translation>
    </message>
    <message>
        <source>Details for %1</source>
        <translation>%1 の詳細</translation>
    </message>
</context>
<context>
    <name>TransactionTableModel</name>
    <message>
        <source>Date</source>
        <translation>日時</translation>
    </message>
    <message>
        <source>Type</source>
        <translation>種別</translation>
    </message>
    <message>
        <source>Label</source>
        <translation>ラベル</translation>
    </message>
    <message numerus="yes">
        <source>Open for %n more block(s)</source>
        <translation><numerusform>あと %n ブロックは未承認の予定</numerusform></translation>
    </message>
    <message>
        <source>Open until %1</source>
        <translation>%1 まで未承認の予定</translation>
    </message>
    <message>
        <source>Unconfirmed</source>
        <translation>未承認</translation>
    </message>
    <message>
        <source>Abandoned</source>
        <translation>送信中止</translation>
    </message>
    <message>
        <source>Confirming (%1 of %2 recommended confirmations)</source>
        <translation>承認中（推奨承認数 %2 のうち %1 承認が完了）</translation>
    </message>
    <message>
        <source>Confirmed (%1 confirmations)</source>
        <translation>承認されました（%1 承認）</translation>
    </message>
    <message>
        <source>Conflicted</source>
        <translation>衝突</translation>
    </message>
    <message>
        <source>Immature (%1 confirmations, will be available after %2)</source>
        <translation>未成熟（%1 承認。%2 承認完了後に使用可能）</translation>
    </message>
    <message>
        <source>Generated but not accepted</source>
        <translation>生成されましたが承認されませんでした</translation>
    </message>
    <message>
        <source>Received with</source>
        <translation>受取(通常)</translation>
    </message>
    <message>
        <source>Received from</source>
        <translation>受取(その他)</translation>
    </message>
    <message>
        <source>Sent to</source>
        <translation>送金</translation>
    </message>
    <message>
        <source>Payment to yourself</source>
        <translation>自分への送金</translation>
    </message>
    <message>
        <source>Mined</source>
        <translation>発掘</translation>
    </message>
    <message>
        <source>watch-only</source>
        <translation>ウォッチ限定</translation>
    </message>
    <message>
        <source>(n/a)</source>
        <translation>(n/a)</translation>
    </message>
    <message>
        <source>(no label)</source>
        <translation>(ラベル無し)</translation>
    </message>
    <message>
        <source>Transaction status. Hover over this field to show number of confirmations.</source>
        <translation>取引の状況。このフィールドの上にカーソルを置くと承認数が表示されます。</translation>
    </message>
    <message>
        <source>Date and time that the transaction was received.</source>
        <translation>取引を受信した日時。</translation>
    </message>
    <message>
        <source>Type of transaction.</source>
        <translation>取引の種類。</translation>
    </message>
    <message>
        <source>Whether or not a watch-only address is involved in this transaction.</source>
        <translation>ウォッチ限定アドレスがこの取引に含まれているかどうか。</translation>
    </message>
    <message>
        <source>User-defined intent/purpose of the transaction.</source>
        <translation>ユーザー定義の取引の目的や用途。</translation>
    </message>
    <message>
        <source>Amount removed from or added to balance.</source>
        <translation>残高から増えた又は減った総額。</translation>
    </message>
</context>
<context>
    <name>TransactionView</name>
    <message>
        <source>All</source>
        <translation>すべて</translation>
    </message>
    <message>
        <source>Today</source>
        <translation>今日</translation>
    </message>
    <message>
        <source>This week</source>
        <translation>今週</translation>
    </message>
    <message>
        <source>This month</source>
        <translation>今月</translation>
    </message>
    <message>
        <source>Last month</source>
        <translation>先月</translation>
    </message>
    <message>
        <source>This year</source>
        <translation>今年</translation>
    </message>
    <message>
        <source>Range...</source>
        <translation>期間指定...</translation>
    </message>
    <message>
        <source>Received with</source>
        <translation>受取</translation>
    </message>
    <message>
        <source>Sent to</source>
        <translation>送金</translation>
    </message>
    <message>
        <source>To yourself</source>
        <translation>自己送金</translation>
    </message>
    <message>
        <source>Mined</source>
        <translation>発掘</translation>
    </message>
    <message>
        <source>Other</source>
        <translation>その他</translation>
    </message>
    <message>
        <source>Enter address, transaction id, or label to search</source>
        <translation>検索したいアドレスや取引ID、ラベルを入力</translation>
    </message>
    <message>
        <source>Min amount</source>
        <translation>表示最小金額</translation>
    </message>
    <message>
        <source>Abandon transaction</source>
        <translation>取引の送信を中止</translation>
    </message>
    <message>
        <source>Increase transaction fee</source>
        <translation>取引手数料を上乗せ</translation>
    </message>
    <message>
        <source>Copy address</source>
        <translation>アドレスをコピー</translation>
    </message>
    <message>
        <source>Copy label</source>
        <translation>ラベルをコピー</translation>
    </message>
    <message>
        <source>Copy amount</source>
        <translation>金額をコピー</translation>
    </message>
    <message>
        <source>Copy transaction ID</source>
        <translation>取引IDをコピー</translation>
    </message>
    <message>
        <source>Copy raw transaction</source>
        <translation>生トランザクションをコピー</translation>
    </message>
    <message>
        <source>Copy full transaction details</source>
        <translation>取引の詳細すべてをコピー</translation>
    </message>
    <message>
        <source>Edit label</source>
        <translation>ラベルを編集</translation>
    </message>
    <message>
        <source>Show transaction details</source>
        <translation>取引の詳細を表示</translation>
    </message>
    <message>
        <source>Export Transaction History</source>
        <translation>取引履歴をエクスポート</translation>
    </message>
    <message>
        <source>Comma separated file (*.csv)</source>
        <translation>テキスト CSV (*.csv)</translation>
    </message>
    <message>
        <source>Confirmed</source>
        <translation>承認済み</translation>
    </message>
    <message>
        <source>Watch-only</source>
        <translation>ウォッチ限定</translation>
    </message>
    <message>
        <source>Date</source>
        <translation>日時</translation>
    </message>
    <message>
        <source>Type</source>
        <translation>種別</translation>
    </message>
    <message>
        <source>Label</source>
        <translation>ラベル</translation>
    </message>
    <message>
        <source>Address</source>
        <translation>アドレス</translation>
    </message>
    <message>
        <source>ID</source>
        <translation>ID</translation>
    </message>
    <message>
        <source>Exporting Failed</source>
        <translation>エクスポートに失敗しました</translation>
    </message>
    <message>
        <source>There was an error trying to save the transaction history to %1.</source>
        <translation>取引履歴を %1 に保存する際にエラーが発生しました。</translation>
    </message>
    <message>
        <source>Exporting Successful</source>
        <translation>エクスポートに成功しました</translation>
    </message>
    <message>
        <source>The transaction history was successfully saved to %1.</source>
        <translation>取引履歴は正常に %1 に保存されました。</translation>
    </message>
    <message>
        <source>Range:</source>
        <translation>期間:</translation>
    </message>
    <message>
        <source>to</source>
        <translation>〜</translation>
    </message>
</context>
<context>
    <name>UnitDisplayStatusBarControl</name>
    <message>
        <source>Unit to show amounts in. Click to select another unit.</source>
        <translation>金額を表示する際の単位。クリックすると他の単位を選択できます。</translation>
    </message>
</context>
<context>
    <name>WalletController</name>
    <message>
        <source>Close wallet</source>
        <translation>ウォレットを閉じる</translation>
    </message>
    <message>
        <source>Are you sure you wish to close the wallet &lt;i&gt;%1&lt;/i&gt;?</source>
        <translation>本当にウォレット&lt;i&gt;%1&lt;/i&gt;を閉じますか？</translation>
    </message>
    <message>
        <source>Closing the wallet for too long can result in having to resync the entire chain if pruning is enabled.</source>
        <translation>ブロックファイル剪定が有効の場合、長期間ウォレットを起動しないと全チェーンを再度同期させる必要があるかもしれません。</translation>
    </message>
</context>
<context>
    <name>WalletFrame</name>
    <message>
        <source>No wallet has been loaded.</source>
        <translation>ウォレットが読み込まれていません。</translation>
    </message>
</context>
<context>
    <name>WalletModel</name>
    <message>
        <source>Send Coins</source>
        <translation>コインの送金</translation>
    </message>
    <message>
        <source>Fee bump error</source>
        <translation>手数料上乗せエラー</translation>
    </message>
    <message>
        <source>Increasing transaction fee failed</source>
        <translation>取引手数料の上乗せに失敗しました</translation>
    </message>
    <message>
        <source>Do you want to increase the fee?</source>
        <translation>手数料を上乗せしてもよろしいですか？</translation>
    </message>
    <message>
        <source>Do you want to draft a transaction with fee increase?</source>
        <translation>このトランザクションに手数料を上乗せしたひな形を作成しますか？</translation>
    </message>
    <message>
        <source>Current fee:</source>
        <translation>現在の手数料:</translation>
    </message>
    <message>
        <source>Increase:</source>
        <translation>上乗せ額:</translation>
    </message>
    <message>
        <source>New fee:</source>
        <translation>新しい手数料:</translation>
    </message>
    <message>
        <source>Confirm fee bump</source>
        <translation>手数料上乗せの確認</translation>
    </message>
    <message>
        <source>Can't draft transaction.</source>
        <translation>トランザクションのひな型を作成できませんでした。</translation>
    </message>
    <message>
        <source>PSBT copied</source>
        <translation>PSBTがコピーされました</translation>
    </message>
    <message>
        <source>Can't sign transaction.</source>
        <translation>トランザクションを署名できませんでした。</translation>
    </message>
    <message>
        <source>Could not commit transaction</source>
        <translation>トランザクションのコミットに失敗しました</translation>
    </message>
    <message>
        <source>default wallet</source>
        <translation>デフォルトウォレット</translation>
    </message>
</context>
<context>
    <name>WalletView</name>
    <message>
        <source>&amp;Export</source>
        <translation>エクスポート(&amp;E)</translation>
    </message>
    <message>
        <source>Export the data in the current tab to a file</source>
        <translation>現在のタブのデータをファイルにエクスポート</translation>
    </message>
    <message>
        <source>Backup Wallet</source>
        <translation>ウォレットのバックアップ</translation>
    </message>
    <message>
        <source>Wallet Data (*.dat)</source>
        <translation>ウォレット データ (*.dat)</translation>
    </message>
    <message>
        <source>Backup Failed</source>
        <translation>バックアップ失敗</translation>
    </message>
    <message>
        <source>There was an error trying to save the wallet data to %1.</source>
        <translation>ウォレットデータを %1 へ保存する際にエラーが発生しました。</translation>
    </message>
    <message>
        <source>Backup Successful</source>
        <translation>バックアップ成功</translation>
    </message>
    <message>
        <source>The wallet data was successfully saved to %1.</source>
        <translation>ウォレット データは正常に %1 に保存されました。</translation>
    </message>
    <message>
        <source>Cancel</source>
        <translation>キャンセル</translation>
    </message>
</context>
<context>
    <name>qtum-core</name>
    <message>
        <source>Distributed under the MIT software license, see the accompanying file %s or %s</source>
        <translation>MIT ソフトウェアライセンスのもとで配布されています。付属の %s ファイルか、 %s を参照してください</translation>
    </message>
    <message>
        <source>Prune configured below the minimum of %d MiB.  Please use a higher number.</source>
        <translation>剪定設定が、設定可能最小値の %d MiBより低く設定されています。より大きい値を使用してください。</translation>
    </message>
    <message>
        <source>Prune: last wallet synchronisation goes beyond pruned data. You need to -reindex (download the whole blockchain again in case of pruned node)</source>
        <translation>剪定: 最後のウォレット同期ポイントが、剪定されたデータを越えています。-reindex を実行する必要があります (剪定されたノードの場合、ブロックチェーン全体を再ダウンロードします)</translation>
    </message>
    <message>
        <source>Error: A fatal internal error occurred, see debug.log for details</source>
        <translation>エラー: 致命的な内部エラーが発生しました。詳細は debug.log を参照してください</translation>
    </message>
    <message>
        <source>Pruning blockstore...</source>
        <translation>ブロック保存容量を剪定中...</translation>
    </message>
    <message>
        <source>Unable to start HTTP server. See debug log for details.</source>
        <translation>HTTPサーバを開始できませんでした。詳細は debug.log を参照してください。</translation>
    </message>
    <message>
        <source>The %s developers</source>
        <translation>%s の開発者</translation>
    </message>
    <message>
        <source>Can't generate a change-address key. No keys in the internal keypool and can't generate any keys.</source>
        <translation>おつりアドレスの鍵を作成することができません。内部のキープールに鍵が存在しないため、鍵を生成することができません。</translation>
    </message>
    <message>
        <source>Cannot obtain a lock on data directory %s. %s is probably already running.</source>
        <translation>データ ディレクトリ %s のロックを取得することができません。%s がおそらく既に実行中です。</translation>
    </message>
    <message>
        <source>Cannot provide specific connections and have addrman find outgoing connections at the same.</source>
        <translation>指定された接続が利用できず、また addrman は外向き接続を見つけられませんでした。</translation>
    </message>
    <message>
        <source>Error reading %s! All keys read correctly, but transaction data or address book entries might be missing or incorrect.</source>
        <translation>%s の読み込み中にエラーが発生しました！ 全ての鍵は正しく読み込めましたが、取引データやアドレス帳の項目が失われたか、正しくない可能性があります。</translation>
    </message>
    <message>
        <source>Please check that your computer's date and time are correct! If your clock is wrong, %s will not work properly.</source>
        <translation>お使いのコンピューターの日付と時刻が正しいことを確認してください！ PCの時計が正しくない場合 %s は正確に動作しません。</translation>
    </message>
    <message>
        <source>Please contribute if you find %s useful. Visit %s for further information about the software.</source>
        <translation>%s が有用だと感じられた方はぜひプロジェクトへの貢献をお願いします。ソフトウェアのより詳細な情報については %s をご覧ください。</translation>
    </message>
    <message>
        <source>The block database contains a block which appears to be from the future. This may be due to your computer's date and time being set incorrectly. Only rebuild the block database if you are sure that your computer's date and time are correct</source>
        <translation>ブロックデータベースに未来の時刻のブロックが含まれています。お使いのコンピューターの日付と時刻が間違っている可能性があります。コンピュータの日付と時刻が本当に正しい場合にのみ、ブロックデータベースの再構築を実行してください。</translation>
    </message>
    <message>
        <source>This is a pre-release test build - use at your own risk - do not use for mining or merchant applications</source>
        <translation>これはリリース前のテストビルドです - 自己責任で使用してください - 採掘や商取引に使用しないでください</translation>
    </message>
    <message>
        <source>This is the transaction fee you may discard if change is smaller than dust at this level</source>
        <translation>これは、このレベルでダストよりもお釣りが小さい場合に破棄されるトランザクション手数料です。</translation>
    </message>
    <message>
        <source>Unable to replay blocks. You will need to rebuild the database using -reindex-chainstate.</source>
        <translation>ブロックのリプレイができませんでした。-reindex-chainstate オプションを指定してデータベースを再構築する必要があります。</translation>
    </message>
    <message>
        <source>Unable to rewind the database to a pre-fork state. You will need to redownload the blockchain</source>
        <translation>データベースをフォーク前の状態に巻き戻せませんでした。ブロックチェーンを再ダウンロードする必要があります</translation>
    </message>
    <message>
        <source>Warning: The network does not appear to fully agree! Some miners appear to be experiencing issues.</source>
        <translation>警告: ネットワークは完全に合意が取れていないようです。問題が発生しているマイナーがいる可能性があります。</translation>
    </message>
    <message>
        <source>Warning: We do not appear to fully agree with our peers! You may need to upgrade, or other nodes may need to upgrade.</source>
        <translation>警告: ピアと完全に合意が取れていないようです！ このノードもしくは他のノードのアップグレードが必要な可能性があります。</translation>
    </message>
    <message>
        <source>%d of last 100 blocks have unexpected version</source>
        <translation>直近の100ブロックの内、%d ブロックが予期しないバージョンを含んでいます</translation>
    </message>
    <message>
        <source>%s corrupt, salvage failed</source>
        <translation>%s が壊れています。復旧にも失敗しました</translation>
    </message>
    <message>
        <source>-maxmempool must be at least %d MB</source>
        <translation>-maxmempoolは最低でも %d MB必要です</translation>
    </message>
    <message>
        <source>Cannot resolve -%s address: '%s'</source>
        <translation>-%s アドレス '%s' を解決できません</translation>
    </message>
    <message>
        <source>Change index out of range</source>
        <translation>お釣りのインデックスが範囲外です</translation>
    </message>
    <message>
        <source>Config setting for %s only applied on %s network when in [%s] section.</source>
        <translation>%s の設定は、 [%s] セクションに書かれた場合のみ %s ネットワークへ適用されます。</translation>
    </message>
    <message>
        <source>Copyright (C) %i-%i</source>
        <translation>Copyright (C) %i-%i</translation>
    </message>
    <message>
        <source>Corrupted block database detected</source>
        <translation>破損したブロック データベースが見つかりました</translation>
    </message>
    <message>
        <source>Could not find asmap file %s</source>
        <translation>Asmapファイル%sが見つかりませんでした</translation>
    </message>
    <message>
        <source>Could not parse asmap file %s</source>
        <translation>Asmapファイル%sを解析できませんでした</translation>
    </message>
    <message>
        <source>Do you want to rebuild the block database now?</source>
        <translation>ブロック データベースを今すぐ再構築しますか？</translation>
    </message>
    <message>
        <source>Error initializing block database</source>
        <translation>ブロックデータベースの初期化時にエラーが発生しました</translation>
    </message>
    <message>
        <source>Error initializing wallet database environment %s!</source>
        <translation>ウォレットデータベース環境 %s の初期化時にエラーが発生しました！</translation>
    </message>
    <message>
        <source>Error loading %s</source>
        <translation>%s の読み込みエラー</translation>
    </message>
    <message>
        <source>Error loading %s: Private keys can only be disabled during creation</source>
        <translation>%s の読み込みエラー: 秘密鍵の無効化はウォレットの生成時のみ可能です</translation>
    </message>
    <message>
        <source>Error loading %s: Wallet corrupted</source>
        <translation>%s の読み込みエラー: ウォレットが壊れています</translation>
    </message>
    <message>
        <source>Error loading %s: Wallet requires newer version of %s</source>
        <translation>%s の読み込みエラー: より新しいバージョンの %s が必要です</translation>
    </message>
    <message>
        <source>Error loading block database</source>
        <translation>ブロックデータベースの読み込み時にエラーが発生しました</translation>
    </message>
    <message>
        <source>Error opening block database</source>
        <translation>ブロックデータベースのオープン時にエラーが発生しました</translation>
    </message>
    <message>
        <source>Failed to listen on any port. Use -listen=0 if you want this.</source>
        <translation>ポートのリッスンに失敗しました。必要であれば -listen=0 を指定してください。</translation>
    </message>
    <message>
        <source>Failed to rescan the wallet during initialization</source>
        <translation>初期化中にウォレットの再スキャンに失敗しました</translation>
    </message>
    <message>
        <source>Importing...</source>
        <translation>インポート中...</translation>
    </message>
    <message>
        <source>Incorrect or no genesis block found. Wrong datadir for network?</source>
        <translation>ジェネシスブロックが不正であるか、見つかりません。ネットワークの datadir が間違っていませんか？</translation>
    </message>
    <message>
        <source>Initialization sanity check failed. %s is shutting down.</source>
        <translation>初期化時の健全性検査に失敗しました。%s を終了します。</translation>
    </message>
    <message>
        <source>Invalid P2P permission: '%s'</source>
        <translation>無効なP2Pアクセス権: '%s'</translation>
    </message>
    <message>
        <source>Invalid amount for -%s=&lt;amount&gt;: '%s'</source>
        <translation>-%s=&lt;amount&gt; オプションに対する不正な amount: '%s'</translation>
    </message>
    <message>
        <source>Invalid amount for -discardfee=&lt;amount&gt;: '%s'</source>
        <translation>-discardfee=&lt;amount&gt; オプションに対する不正な amount: '%s'</translation>
    </message>
    <message>
        <source>Invalid amount for -fallbackfee=&lt;amount&gt;: '%s'</source>
        <translation>-fallbackfee=&lt;amount&gt; オプションに対する不正な amount: '%s'</translation>
    </message>
    <message>
        <source>Specified blocks directory "%s" does not exist.</source>
        <translation>指定されたブロックディレクトリ "%s" は存在しません｡</translation>
    </message>
    <message>
        <source>Unknown address type '%s'</source>
        <translation>未知のアドレス形式 '%s' です</translation>
    </message>
    <message>
        <source>Unknown change type '%s'</source>
        <translation>未知のおつり用アドレス形式 '%s' です</translation>
    </message>
    <message>
        <source>Upgrading txindex database</source>
        <translation>txindex データベースの更新中</translation>
    </message>
    <message>
        <source>Loading P2P addresses...</source>
        <translation>P2Pアドレスの読み込み中...</translation>
    </message>
    <message>
        <source>Error: Disk space is too low!</source>
        <translation>エラー: ディスク容量が不足しています！</translation>
    </message>
    <message>
        <source>Loading banlist...</source>
        <translation>banリストの読み込み中...</translation>
    </message>
    <message>
        <source>Not enough file descriptors available.</source>
        <translation>使用可能なファイルディスクリプタが不足しています。</translation>
    </message>
    <message>
        <source>Prune cannot be configured with a negative value.</source>
        <translation>剪定モードの設定値は負の値にはできません。</translation>
    </message>
    <message>
        <source>Prune mode is incompatible with -txindex.</source>
        <translation>剪定モードは -txindex オプションと互換性がありません。</translation>
    </message>
    <message>
        <source>Replaying blocks...</source>
        <translation>ブロックのリプレイ中...</translation>
    </message>
    <message>
        <source>Rewinding blocks...</source>
        <translation>ブロックの巻き戻し中...</translation>
    </message>
    <message>
        <source>The source code is available from %s.</source>
        <translation>ソースコードは %s から入手できます。</translation>
    </message>
    <message>
        <source>Transaction fee and change calculation failed</source>
        <translation>トランザクション手数料およびお釣りの計算に失敗しました</translation>
    </message>
    <message>
        <source>Unable to bind to %s on this computer. %s is probably already running.</source>
        <translation>このコンピュータの %s にバインドすることができません。%s がおそらく既に実行中です。</translation>
    </message>
    <message>
        <source>Unable to generate keys</source>
        <translation>鍵を生成できません</translation>
    </message>
    <message>
        <source>Unsupported logging category %s=%s.</source>
        <translation>サポートされていないログカテゴリ %s=%s 。</translation>
    </message>
    <message>
        <source>Upgrading UTXO database</source>
        <translation>UTXOデータベースの更新中</translation>
    </message>
    <message>
        <source>User Agent comment (%s) contains unsafe characters.</source>
        <translation>ユーザエージェントのコメント ( %s ) に安全でない文字が含まれています。</translation>
    </message>
    <message>
        <source>Verifying blocks...</source>
        <translation>ブロックの検証中...</translation>
    </message>
    <message>
        <source>Wallet needed to be rewritten: restart %s to complete</source>
        <translation>ウォレットの書き直しが必要です: 完了するために %s を再起動します</translation>
    </message>
    <message>
        <source>Error: Listening for incoming connections failed (listen returned error %s)</source>
        <translation>エラー: 内向きの接続をリッスンするのに失敗しました（%s エラーが返却されました）</translation>
    </message>
    <message>
        <source>Invalid amount for -maxtxfee=&lt;amount&gt;: '%s' (must be at least the minrelay fee of %s to prevent stuck transactions)</source>
        <translation>-maxtxfee=&lt;amount&gt; オプションに対する不正な amount: '%s'（トランザクション詰まり防止のため、最小中継手数料の %s より大きくする必要があります）</translation>
    </message>
    <message>
        <source>The transaction amount is too small to send after the fee has been deducted</source>
        <translation>取引の手数料差引後金額が小さすぎるため、送金できません。</translation>
    </message>
    <message>
        <source>You need to rebuild the database using -reindex to go back to unpruned mode.  This will redownload the entire blockchain</source>
        <translation>非剪定モードに戻るためには -reindex オプションを指定してデータベースを再構築する必要があります。 ブロックチェーン全体の再ダウンロードが必要となります。</translation>
    </message>
    <message>
        <source>Error reading from database, shutting down.</source>
        <translation>データベースの読み込みエラー。シャットダウンします。</translation>
    </message>
    <message>
        <source>Error upgrading chainstate database</source>
        <translation>chainstate データベースの更新時にエラーが発生しました</translation>
    </message>
    <message>
        <source>Error: Disk space is low for %s</source>
        <translation>エラー: %s 用のディスク容量が不足しています</translation>
    </message>
    <message>
        <source>Invalid -onion address or hostname: '%s'</source>
        <translation>-onion オプションに対する不正なアドレスまたはホスト名: '%s'</translation>
    </message>
    <message>
        <source>Invalid -proxy address or hostname: '%s'</source>
        <translation>-proxy オプションに対する不正なアドレスまたはホスト名: '%s'</translation>
    </message>
    <message>
        <source>Invalid amount for -paytxfee=&lt;amount&gt;: '%s' (must be at least %s)</source>
        <translation>-paytxfee=&lt;amount&gt; オプションにに対する不正な amount: '%s'（最低でも %s である必要があります）</translation>
    </message>
    <message>
        <source>Invalid netmask specified in -whitelist: '%s'</source>
        <translation>-whitelist オプションに対する不正なネットマスク: '%s'</translation>
    </message>
    <message>
        <source>Need to specify a port with -whitebind: '%s'</source>
        <translation>-whitebind オプションでポートを指定する必要があります: '%s'</translation>
    </message>
    <message>
        <source>Prune mode is incompatible with -blockfilterindex.</source>
        <translation>剪定モードは -blockfilterindex オプションと互換性がありません。</translation>
    </message>
    <message>
        <source>Reducing -maxconnections from %d to %d, because of system limitations.</source>
        <translation>システム上の制約から、-maxconnections を %d から %d に削減しました。</translation>
    </message>
    <message>
        <source>Section [%s] is not recognized.</source>
        <translation>セクション名 [%s] は認識されません。</translation>
    </message>
    <message>
        <source>Signing transaction failed</source>
        <translation>取引の署名に失敗しました</translation>
    </message>
    <message>
        <source>Specified -walletdir "%s" does not exist</source>
        <translation>指定された -walletdir "%s" は存在しません。</translation>
    </message>
    <message>
        <source>Specified -walletdir "%s" is a relative path</source>
        <translation>指定された -walletdir "%s" は相対パスです。</translation>
    </message>
    <message>
        <source>Specified -walletdir "%s" is not a directory</source>
        <translation>指定された-walletdir "%s" はディレクトリではありません。</translation>
    </message>
    <message>
        <source>The specified config file %s does not exist
</source>
        <translation>指定された設定ファイル %s が存在しません｡
</translation>
    </message>
    <message>
        <source>The transaction amount is too small to pay the fee</source>
        <translation>取引の手数料差引後金額が小さすぎるため、送金できません。</translation>
    </message>
    <message>
        <source>This is experimental software.</source>
        <translation>これは実験用のソフトウェアです。</translation>
    </message>
    <message>
        <source>Transaction amount too small</source>
        <translation>取引の金額が小さすぎます</translation>
    </message>
    <message>
        <source>Transaction too large</source>
        <translation>トランザクションが大きすぎます</translation>
    </message>
    <message>
        <source>Unable to bind to %s on this computer (bind returned error %s)</source>
        <translation>このコンピュータの %s にバインドすることができません（%s エラーが返却されました）</translation>
    </message>
    <message>
        <source>Unable to create the PID file '%s': %s</source>
        <translation>PIDファイルの作成に失敗しました ('%s': %s)</translation>
    </message>
    <message>
        <source>Unable to generate initial keys</source>
        <translation>イニシャル鍵を生成できません</translation>
    </message>
    <message>
        <source>Unknown -blockfilterindex value %s.</source>
        <translation>不明な -blockfilterindex の値 %s。</translation>
    </message>
    <message>
        <source>Verifying wallet(s)...</source>
        <translation>ウォレットの確認中...</translation>
    </message>
    <message>
        <source>Warning: unknown new rules activated (versionbit %i)</source>
        <translation>警告: 未知の新しいルールが有効化されました (バージョンビット %i)</translation>
    </message>
    <message>
        <source>Zapping all transactions from wallet...</source>
        <translation>ウォレットから全取引を消去中...</translation>
    </message>
    <message>
        <source>-maxtxfee is set very high! Fees this large could be paid on a single transaction.</source>
        <translation>-maxtxfee が非常に高く設定されています！ ひとつの取引でこの金額の手数料が支払われてしまうことがあります。</translation>
    </message>
    <message>
        <source>This is the transaction fee you may pay when fee estimates are not available.</source>
        <translation>これは、手数料推定機能が利用できない場合に支払う取引手数料です。</translation>
    </message>
    <message>
        <source>Total length of network version string (%i) exceeds maximum length (%i). Reduce the number or size of uacomments.</source>
        <translation>ネットワークバージョン文字列の長さ（%i）が、最大の長さ（%i） を超えています。UAコメントの数や長さを削減してください。</translation>
    </message>
    <message>
        <source>Warning: Wallet file corrupt, data salvaged! Original %s saved as %s in %s; if your balance or transactions are incorrect you should restore from a backup.</source>
        <translation>警告: ウォレットファイルが破損していたため、データを復旧しました！ 復旧前の %s は %s として %s に保存されました。残高や取引が正しくない場合にはバックアップから復元してください。</translation>
    </message>
    <message>
        <source>%s is set very high!</source>
        <translation>%s の設定値が高すぎです！</translation>
    </message>
    <message>
        <source>Error loading wallet %s. Duplicate -wallet filename specified.</source>
        <translation>ウォレット %s の読み込み時にエラーが発生しました。重複する -wallet ファイル名が指定されました。</translation>
    </message>
    <message>
        <source>Starting network threads...</source>
        <translation>ネットワークスレッドの起動中...</translation>
    </message>
    <message>
        <source>The wallet will avoid paying less than the minimum relay fee.</source>
        <translation>ウォレットは最小中継手数料を下回る金額は支払いません。</translation>
    </message>
    <message>
        <source>This is the minimum transaction fee you pay on every transaction.</source>
        <translation>これは、全ての取引に対して最低限支払うべき手数料です。</translation>
    </message>
    <message>
        <source>This is the transaction fee you will pay if you send a transaction.</source>
        <translation>これは、取引を送信する場合に支払う取引手数料です。</translation>
    </message>
    <message>
        <source>Transaction amounts must not be negative</source>
        <translation>取引の金額は負の値にはできません</translation>
    </message>
    <message>
        <source>Transaction has too long of a mempool chain</source>
        <translation>トランザクションのmempoolチェーンが長すぎます</translation>
    </message>
    <message>
        <source>Transaction must have at least one recipient</source>
        <translation>トランザクションは最低ひとつの受取先が必要です</translation>
    </message>
    <message>
        <source>Unknown network specified in -onlynet: '%s'</source>
        <translation>-onlynet オプションに対する不明なネットワーク: '%s'</translation>
    </message>
    <message>
        <source>Insufficient funds</source>
        <translation>残高不足</translation>
    </message>
    <message>
        <source>Cannot upgrade a non HD split wallet without upgrading to support pre split keypool. Please use -upgradewallet=169900 or -upgradewallet with no version specified.</source>
        <translation>分割済みキープールをサポートするようにアップグレードしないと、非HD分割ウォレットをアップグレードすることはできません。 -upgradewallet=169900 オプションか、バージョン指定無しで -upgradewallet オプションを指定してください。</translation>
    </message>
    <message>
        <source>Fee estimation failed. Fallbackfee is disabled. Wait a few blocks or enable -fallbackfee.</source>
        <translation>手数料推定に失敗しました。代替手数料が無効です。数ブロック待つか、-fallbackfee オプションを有効にしてください。</translation>
    </message>
    <message>
        <source>Warning: Private keys detected in wallet {%s} with disabled private keys</source>
        <translation>警告: 秘密鍵が無効なウォレット {%s} で秘密鍵を検出しました。</translation>
    </message>
    <message>
        <source>Cannot write to data directory '%s'; check permissions.</source>
        <translation>データディレクトリ '%s' に書き込むことができません。アクセス権を確認してください。</translation>
    </message>
    <message>
        <source>Loading block index...</source>
        <translation>ブロックインデックスの読み込み中...</translation>
    </message>
    <message>
        <source>Loading wallet...</source>
        <translation>ウォレットの読み込み中...</translation>
    </message>
    <message>
        <source>Cannot downgrade wallet</source>
        <translation>ウォレットのダウングレードはできません</translation>
    </message>
    <message>
        <source>Rescanning...</source>
        <translation>再スキャン中...</translation>
    </message>
    <message>
        <source>Done loading</source>
        <translation>読み込み完了</translation>
    </message>
</context>
</TS><|MERGE_RESOLUTION|>--- conflicted
+++ resolved
@@ -67,11 +67,7 @@
     </message>
     <message>
         <source>These are your Qtum addresses for sending payments. Always check the amount and the receiving address before sending coins.</source>
-<<<<<<< HEAD
-        <translation>これらは、あなたが知っている支払い送り先の Qtum アドレスです。コインを送る前に、必ず金額と送金先アドレスを確認してください。</translation>
-=======
         <translation>これらは、あなたが知っている送信先の Qtum アドレスです。コインを送る前に必ず、金額と受取用アドレスを確認してください。</translation>
->>>>>>> ee8ca219
     </message>
     <message>
         <source>These are your Qtum addresses for receiving payments. Use the 'Create new receiving address' button in the receive tab to create new addresses.</source>
@@ -144,10 +140,6 @@
         <translation>パスフレーズを表示</translation>
     </message>
     <message>
-        <source>Show passphrase</source>
-        <translation>パスフレーズを表示</translation>
-    </message>
-    <message>
         <source>Encrypt wallet</source>
         <translation>ウォレットを暗号化</translation>
     </message>
@@ -177,11 +169,7 @@
     </message>
     <message>
         <source>Warning: If you encrypt your wallet and lose your passphrase, you will &lt;b&gt;LOSE ALL OF YOUR QTUMS&lt;/b&gt;!</source>
-<<<<<<< HEAD
-        <translation>警告: もしもあなたのウォレットを暗号化してパスフレーズを忘れてしまったら、&lt;b&gt;あなたの Qtum はすべて失われます&lt;/b&gt;！</translation>
-=======
         <translation>警告: ウォレットの暗号化後にパスフレーズを忘れてしまった場合、&lt;b&gt;あなたの Qtum はすべて失われます&lt;/b&gt;！</translation>
->>>>>>> ee8ca219
     </message>
     <message>
         <source>Are you sure you wish to encrypt your wallet?</source>
@@ -412,11 +400,7 @@
     </message>
     <message>
         <source>Sign messages with your Qtum addresses to prove you own them</source>
-<<<<<<< HEAD
-        <translation>Qtum アドレスでメッセージに署名して、アドレスを所有していることを証明する</translation>
-=======
         <translation>Qtum アドレスでメッセージに署名することで、そのアドレスの所有権を証明する</translation>
->>>>>>> ee8ca219
     </message>
     <message>
         <source>Verify messages to ensure they were signed with specified Qtum addresses</source>
@@ -440,11 +424,7 @@
     </message>
     <message>
         <source>Request payments (generates QR codes and qtum: URIs)</source>
-<<<<<<< HEAD
-        <translation>支払いをリクエストする (QRコードと qtum: URIを生成する)&lt;</translation>
-=======
         <translation>支払いをリクエストする（QRコードと qtum:で始まるURIを生成する）</translation>
->>>>>>> ee8ca219
     </message>
     <message>
         <source>Show the list of used sending addresses and labels</source>
@@ -455,13 +435,6 @@
         <translation>受け取ったことがあるアドレスとラベルの一覧を表示する</translation>
     </message>
     <message>
-<<<<<<< HEAD
-        <source>Open a qtum: URI or payment request</source>
-        <translation>qtum: URIや支払いリクエストを開く</translation>
-    </message>
-    <message>
-=======
->>>>>>> ee8ca219
         <source>&amp;Command-line options</source>
         <translation>コマンドラインオプション(&amp;C)</translation>
     </message>
@@ -547,11 +520,7 @@
     </message>
     <message>
         <source>Show the %1 help message to get a list with possible Qtum command-line options</source>
-<<<<<<< HEAD
-        <translation>%1 のヘルプ メッセージを表示して、使用可能な XPChain のコマンドライン オプションの一覧を見る。</translation>
-=======
         <translation>%1 のヘルプ メッセージを表示し、使用可能な Qtum のコマンドラインオプション一覧を見る。</translation>
->>>>>>> ee8ca219
     </message>
     <message>
         <source>default wallet</source>
@@ -987,10 +956,6 @@
         <translation>この設定を元に戻すには、ブロックチェーン全体を再ダウンロードする必要があります。先にチェーン全体をダウンロードしてから、剪定する方が高速です。一部の高度な機能を無効にします。</translation>
     </message>
     <message>
-        <source>Reverting this setting requires re-downloading the entire blockchain. It is faster to download the full chain first and prune it later. Disables some advanced features.</source>
-        <translation>この設定を元に戻すには、ブロックチェーン全体を再ダウンロードする必要があります。先にチェーン全体をダウンロードしてから、剪定する方が高速です。一部の高度な機能を無効にします。</translation>
-    </message>
-    <message>
         <source>This initial synchronisation is very demanding, and may expose hardware problems with your computer that had previously gone unnoticed. Each time you run %1, it will continue downloading where it left off.</source>
         <translation>この初回同期には多大なリソースを消費し、あなたのコンピュータでこれまで見つからなかったハードウェア上の問題が発生する場合があります。%1 を実行する度に、中断された時点からダウンロードを再開します。</translation>
     </message>
@@ -1012,11 +977,7 @@
     </message>
     <message>
         <source>Discard blocks after verification, except most recent %1 GB (prune)</source>
-<<<<<<< HEAD
-        <translation>最新の%1 GBを除いて、検証後にブロックを破棄 (剪定する)</translation>
-=======
         <translation>最新の%1 GBを除き、検証後にブロックを破棄する（剪定する）</translation>
->>>>>>> ee8ca219
     </message>
     <message>
         <source>At least %1 GB of data will be stored in this directory, and it will grow over time.</source>
@@ -1067,11 +1028,7 @@
     </message>
     <message>
         <source>Attempting to spend qtums that are affected by not-yet-displayed transactions will not be accepted by the network.</source>
-<<<<<<< HEAD
-        <translation>まだ表示されていない取引が関係する Qtum を使用しようとすると、ネットワークから認証を受けられません。</translation>
-=======
         <translation>まだ表示されていない取引が関係する Qtum の使用を試みた場合、ネットワークから認証を受けられません。</translation>
->>>>>>> ee8ca219
     </message>
     <message>
         <source>Number of blocks left</source>
@@ -1140,14 +1097,6 @@
         <translation>ウォレットを開く - 警告</translation>
     </message>
     <message>
-        <source>Open wallet failed</source>
-        <translation>ウォレットを開くことに失敗しました</translation>
-    </message>
-    <message>
-        <source>Open wallet warning</source>
-        <translation>ウォレットを開く - 警告</translation>
-    </message>
-    <message>
         <source>default wallet</source>
         <translation>デフォルトウォレット</translation>
     </message>
@@ -1527,14 +1476,6 @@
     <message>
         <source>Cannot process payment request because BIP70 is not supported.</source>
         <translation>BIP70がサポートされていないため、支払いリクエストを処理することができません。</translation>
-    </message>
-    <message>
-        <source>Due to widespread security flaws in BIP70 it's strongly recommended that any merchant instructions to switch wallets be ignored.</source>
-        <translation>BIP70 に内在する広く知られたセキュリティ上の欠陥がるため、ウォレットを切り替えるというマーチャントからの指示については無視することが強く推奨されます。</translation>
-    </message>
-    <message>
-        <source>If you are receiving this error you should request the merchant provide a BIP21 compatible URI.</source>
-        <translation>このエラーが発生する場合は、販売者にBIP21互換URIの提供を依頼するべきです。</translation>
     </message>
     <message>
         <source>Due to widespread security flaws in BIP70 it's strongly recommended that any merchant instructions to switch wallets be ignored.</source>
@@ -2076,8 +2017,6 @@
         <translation>リクエストする金額（任意）。特定の金額をリクエストしない場合は、この欄は空白のままかゼロにしてください。</translation>
     </message>
     <message>
-<<<<<<< HEAD
-=======
         <source>An optional label to associate with the new receiving address (used by you to identify an invoice).  It is also attached to the payment request.</source>
         <translation>新しい受取用アドレスに紐付ける任意のラベル(インボイスの判別に使えます)。支払いリクエストにも添付されます。</translation>
     </message>
@@ -2086,7 +2025,6 @@
         <translation>支払いリクエストに任意で添付できるメッセージで、送り主に表示されます。</translation>
     </message>
     <message>
->>>>>>> ee8ca219
         <source>&amp;Create new receiving address</source>
         <translation>新しい受取用アドレスを作成</translation>
     </message>
@@ -2340,13 +2278,10 @@
         <translation>ダスト:</translation>
     </message>
     <message>
-<<<<<<< HEAD
-=======
         <source>Hide transaction fee settings</source>
         <translation>トランザクション手数料の設定を隠す</translation>
     </message>
     <message>
->>>>>>> ee8ca219
         <source>When there is less transaction volume than space in the blocks, miners as well as relaying nodes may enforce a minimum fee. Paying only this minimum fee is just fine, but be aware that this can result in a never confirming transaction once there is more demand for qtum transactions than the network can process.</source>
         <translation>ブロック内の空きよりトランザクション流量が少ない場合、マイナーや中継ノードは最低限の手数料でも処理することがあります。この最低限の手数料だけを支払っても問題ありませんが、一度トランザクションの需要がネットワークの処理能力を超えてしまった場合には、トランザクションが永久に承認されなくなってしまう可能性があることにご注意ください。</translation>
     </message>
@@ -2415,8 +2350,6 @@
         <translation>%1 (%2 ブロック)</translation>
     </message>
     <message>
-<<<<<<< HEAD
-=======
         <source>Cr&amp;eate Unsigned</source>
         <translation>未署名で作成</translation>
     </message>
@@ -2425,7 +2358,6 @@
         <translation>オフライン%1ウォレットまたはPSBTに対応したハードウェアウォレットと合わせて使用するためのPSBT(部分的に署名されたトランザクション)を作成します。</translation>
     </message>
     <message>
->>>>>>> ee8ca219
         <source> from wallet '%1'</source>
         <translation>ウォレット '%1' から</translation>
     </message>
@@ -2577,13 +2509,6 @@
         <translation>これまでに送金したことがあるアドレスから選択</translation>
     </message>
     <message>
-<<<<<<< HEAD
-        <source>This is a normal payment.</source>
-        <translation>これは通常の支払いです。</translation>
-    </message>
-    <message>
-=======
->>>>>>> ee8ca219
         <source>The Qtum address to send the payment to</source>
         <translation>支払い先 Qtum アドレス</translation>
     </message>
@@ -2604,13 +2529,10 @@
         <translation>この項目を削除</translation>
     </message>
     <message>
-<<<<<<< HEAD
-=======
         <source>The amount to send in the selected unit</source>
         <translation>送金する金額の単位を選択</translation>
     </message>
     <message>
->>>>>>> ee8ca219
         <source>The fee will be deducted from the amount being sent. The recipient will receive less qtums than you enter in the amount field. If multiple recipients are selected, the fee is split equally.</source>
         <translation>手数料は送金する金額から差し引かれます。送金先には金額欄で指定した額よりも少ない Qtum が送られます。送金先が複数ある場合は、手数料は均等に分けられます。</translation>
     </message>
@@ -2737,8 +2659,6 @@
         <translation>メッセージの署名に使われた Qtum アドレス</translation>
     </message>
     <message>
-<<<<<<< HEAD
-=======
         <source>The signed message to verify</source>
         <translation>検証したい署名済みメッセージ</translation>
     </message>
@@ -2747,7 +2667,6 @@
         <translation>メッセージの署名時に生成された署名</translation>
     </message>
     <message>
->>>>>>> ee8ca219
         <source>Verify the message to ensure it was signed with the specified Qtum address</source>
         <translation>メッセージを検証して指定された Qtum アドレスで署名されたことを確認</translation>
     </message>
