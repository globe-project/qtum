--- conflicted
+++ resolved
@@ -28,10 +28,6 @@
     <message>
         <source>Delete the currently selected address from the list</source>
         <translation type="unfinished">把目前選擇的位址從列表中刪除</translation>
-    </message>
-    <message>
-        <source>Enter address or label to search</source>
-        <translation type="unfinished">輸入位址或標記以作搜尋</translation>
     </message>
     <message>
         <source>Enter address or label to search</source>
@@ -137,10 +133,6 @@
         <translation type="unfinished">顯示密碼</translation>
     </message>
     <message>
-        <source>Show passphrase</source>
-        <translation type="unfinished">顯示密碼</translation>
-    </message>
-    <message>
         <source>Encrypt wallet</source>
         <translation type="unfinished">加密錢包</translation>
     </message>
@@ -241,11 +233,7 @@
     </message>
 </context>
 <context>
-<<<<<<< HEAD
-    <name>QtumApplication</name>
-=======
     <name>BitcoinApplication</name>
->>>>>>> ec86f1e9
     <message>
         <source>Internal error</source>
         <translation type="unfinished">內部錯誤</translation>
@@ -269,7 +257,6 @@
         <source>%1 h</source>
         <translation type="unfinished">%1 小時</translation>
     </message>
-<<<<<<< HEAD
     <message>
         <source>%1 m</source>
         <translation type="unfinished">%1 分</translation>
@@ -281,18 +268,6 @@
     <message>
         <source>None</source>
         <translation type="unfinished">沒有</translation>
-=======
-    <message>
-        <source>%1 m</source>
-        <translation type="unfinished">%1 分</translation>
-    </message>
-    <message>
-        <source>%1 s</source>
-        <translation type="unfinished">%1 秒</translation>
-    </message>
-    <message>
-        <source>None</source>
-        <translation type="unfinished">沒有</translation>
     </message>
     <message>
         <source>%1 ms</source>
@@ -337,58 +312,10 @@
         <translation type="unfinished">
             <numerusform />
         </translation>
->>>>>>> ec86f1e9
     </message>
     </context>
 <context>
     <name>BitcoinGUI</name>
-    <message>
-        <source>%1 ms</source>
-        <translation type="unfinished">%1 亳秒</translation>
-    </message>
-    <message numerus="yes">
-        <source>%n second(s)</source>
-        <translation>
-            <numerusform />
-        </translation>
-    </message>
-    <message numerus="yes">
-        <source>%n minute(s)</source>
-        <translation>
-            <numerusform />
-        </translation>
-    </message>
-    <message numerus="yes">
-        <source>%n hour(s)</source>
-        <translation type="unfinished">
-            <numerusform />
-        </translation>
-    </message>
-    <message numerus="yes">
-        <source>%n day(s)</source>
-        <translation type="unfinished">
-            <numerusform />
-        </translation>
-    </message>
-    <message numerus="yes">
-        <source>%n week(s)</source>
-        <translation type="unfinished">
-            <numerusform />
-        </translation>
-    </message>
-    <message>
-        <source>%1 and %2</source>
-        <translation type="unfinished">%1 和 %2</translation>
-    </message>
-    <message numerus="yes">
-        <source>%n year(s)</source>
-        <translation type="unfinished">
-            <numerusform />
-        </translation>
-    </message>
-    </context>
-<context>
-    <name>QtumGUI</name>
     <message>
         <source>&amp;Overview</source>
         <translation type="unfinished">總覽 &amp;O</translation>
@@ -427,16 +354,11 @@
     </message>
     <message>
         <source>Show information about Qt</source>
-<<<<<<< HEAD
-        <translation>顯示 Qt 相關資訊</translation>
-=======
         <translation type="unfinished">顯示 Qt 相關資訊</translation>
->>>>>>> ec86f1e9
     </message>
     <message>
         <source>Modify configuration options for %1</source>
         <translation type="unfinished">修正 %1 的設定選項</translation>
-<<<<<<< HEAD
     </message>
     <message>
         <source>Create a new wallet</source>
@@ -448,19 +370,6 @@
     </message>
     <message>
         <source>Send coins to a Qtum address</source>
-        <translation>付款至一個 Qtum 位址</translation>
-=======
-    </message>
-    <message>
-        <source>Create a new wallet</source>
-        <translation type="unfinished">新增一個錢包</translation>
-    </message>
-    <message>
-        <source>Wallet:</source>
-        <translation type="unfinished">錢包:</translation>
-    </message>
-    <message>
-        <source>Send coins to a Qtum address</source>
         <translation type="unfinished">付款至一個 Qtum 位址</translation>
     </message>
     <message>
@@ -474,7 +383,6 @@
     <message>
         <source>&amp;Send</source>
         <translation type="unfinished">付款 &amp;S</translation>
->>>>>>> ec86f1e9
     </message>
     <message>
         <source>&amp;Receive</source>
@@ -485,17 +393,12 @@
         <translation type="unfinished">檔案 &amp;F</translation>
     </message>
     <message>
-<<<<<<< HEAD
-        <source>&amp;Send</source>
-        <translation>付款 &amp;S</translation>
-=======
         <source>&amp;Settings</source>
         <translation type="unfinished">設定 &amp;S</translation>
     </message>
     <message>
         <source>&amp;Help</source>
         <translation type="unfinished">說明 &amp;H</translation>
->>>>>>> ec86f1e9
     </message>
     <message>
         <source>Request payments (generates QR codes and qtum: URIs)</source>
@@ -522,48 +425,6 @@
     <message>
         <source>Up to date</source>
         <translation type="unfinished">已更新至最新版本</translation>
-    </message>
-    <message>
-<<<<<<< HEAD
-        <source>Request payments (generates QR codes and qtum: URIs)</source>
-        <translation type="unfinished">要求付款 (產生QR碼 qtum: URIs)</translation>
-    </message>
-    <message numerus="yes">
-        <source>Processed %n block(s) of transaction history.</source>
-        <translation>
-            <numerusform />
-        </translation>
-=======
-        <source>Open Wallet</source>
-        <translation type="unfinished">開啟錢包</translation>
-    </message>
-    <message>
-        <source>Open a wallet</source>
-        <translation type="unfinished">開啟一個錢包</translation>
->>>>>>> ec86f1e9
-    </message>
-    <message>
-        <source>default wallet</source>
-        <translation type="unfinished">預設錢包</translation>
-    </message>
-    <message>
-        <source>Main Window</source>
-        <translation type="unfinished">主視窗</translation>
-    </message>
-    <message numerus="yes">
-        <source>%n active connection(s) to Qtum network.</source>
-        <extracomment>A substring of the tooltip.</extracomment>
-        <translation type="unfinished">
-            <numerusform />
-        </translation>
-    </message>
-    <message>
-        <source>Error: %1</source>
-        <translation type="unfinished">錯誤: %1</translation>
-    </message>
-    <message>
-        <source>Up to date</source>
-        <translation>已更新至最新版本</translation>
     </message>
     <message>
         <source>Open Wallet</source>
@@ -622,14 +483,11 @@
         <source>default wallet</source>
         <translation type="unfinished">預設錢包</translation>
     </message>
-<<<<<<< HEAD
-=======
     <message>
         <source>Open Wallet</source>
         <extracomment>Title of window indicating the progress of opening of a wallet.</extracomment>
         <translation type="unfinished">開啟錢包</translation>
     </message>
->>>>>>> ec86f1e9
     </context>
 <context>
     <name>CreateWalletDialog</name>
@@ -729,11 +587,7 @@
     <name>SendCoinsDialog</name>
     <message numerus="yes">
         <source>Estimated to begin confirmation within %n block(s).</source>
-<<<<<<< HEAD
-        <translation>
-=======
-        <translation type="unfinished">
->>>>>>> ec86f1e9
+        <translation type="unfinished">
             <numerusform />
         </translation>
     </message>
@@ -745,23 +599,8 @@
 <context>
     <name>TransactionDesc</name>
     <message numerus="yes">
-<<<<<<< HEAD
-        <source>Open for %n more block(s)</source>
-        <translation>
-            <numerusform />
-        </translation>
-    </message>
-    <message>
-        <source>Open until %1</source>
-        <translation type="unfinished">開放至 %1</translation>
-    </message>
-    <message numerus="yes">
         <source>matures in %n more block(s)</source>
-        <translation>
-=======
-        <source>matures in %n more block(s)</source>
-        <translation type="unfinished">
->>>>>>> ec86f1e9
+        <translation type="unfinished">
             <numerusform />
         </translation>
     </message>
@@ -771,19 +610,6 @@
     <message>
         <source>Label</source>
         <translation type="unfinished">標記</translation>
-<<<<<<< HEAD
-    </message>
-    <message numerus="yes">
-        <source>Open for %n more block(s)</source>
-        <translation>
-            <numerusform />
-        </translation>
-    </message>
-    <message>
-        <source>Open until %1</source>
-        <translation type="unfinished">開放至 %1</translation>
-=======
->>>>>>> ec86f1e9
     </message>
     <message>
         <source>(no label)</source>
@@ -815,15 +641,11 @@
         <source>Create a new wallet</source>
         <translation type="unfinished">新增一個錢包</translation>
     </message>
-<<<<<<< HEAD
-</context>
-=======
     <message>
         <source>Error</source>
         <translation type="unfinished">錯誤</translation>
     </message>
     </context>
->>>>>>> ec86f1e9
 <context>
     <name>WalletModel</name>
     <message>
@@ -840,13 +662,6 @@
     <message>
         <source>Export the data in the current tab to a file</source>
         <translation type="unfinished">把目前分頁的資料匯出至檔案</translation>
-<<<<<<< HEAD
-    </message>
-    <message>
-        <source>Error</source>
-        <translation type="unfinished">錯誤</translation>
-=======
->>>>>>> ec86f1e9
     </message>
     </context>
 </TS>