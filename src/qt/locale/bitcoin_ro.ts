--- conflicted
+++ resolved
@@ -1407,18 +1407,13 @@
         <translation type="unfinished">Cheltuire rest neconfirmat</translation>
     </message>
     <message>
-<<<<<<< HEAD
-        <source>Automatically open the Qtum client port on the router. This only works when your router supports UPnP and it is enabled.</source>
-        <translation type="unfinished">Deschide automat în router portul aferent clientului Qtum. Funcţionează doar dacă routerul duportă UPnP şi e activat.</translation>
-=======
         <source>Enable &amp;PSBT controls</source>
         <extracomment>An options window setting to enable PSBT controls.</extracomment>
         <translation type="unfinished">Permite controalele &amp;PSBT</translation>
     </message>
     <message>
-        <source>Automatically open the Bitcoin client port on the router. This only works when your router supports UPnP and it is enabled.</source>
-        <translation type="unfinished">Deschide automat în router portul aferent clientului Bitcoin. Funcţionează doar dacă routerul duportă UPnP şi e activat.</translation>
->>>>>>> 0b4aa31c
+        <source>Automatically open the Qtum client port on the router. This only works when your router supports UPnP and it is enabled.</source>
+        <translation type="unfinished">Deschide automat în router portul aferent clientului Qtum. Funcţionează doar dacă routerul duportă UPnP şi e activat.</translation>
     </message>
     <message>
         <source>Map port using &amp;UPnP</source>
