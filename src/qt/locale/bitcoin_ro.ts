<TS language="ro" version="2.1">
<context>
    <name>AddressBookPage</name>
    <message>
        <source>Right-click to edit address or label</source>
        <translation>Click dreapta pentru a modifica adresa sau eticheta</translation>
    </message>
    <message>
        <source>Create a new address</source>
        <translation>Crează o adresă nouă</translation>
    </message>
    <message>
        <source>&amp;New</source>
        <translation>Nou</translation>
    </message>
    <message>
        <source>Copy the currently selected address to the system clipboard</source>
        <translation>Copiază în notițe adresa selectată în prezent</translation>
    </message>
    <message>
        <source>&amp;Copy</source>
        <translation>Copiază</translation>
    </message>
    <message>
        <source>C&amp;lose</source>
        <translation>Închide</translation>
    </message>
    <message>
        <source>Delete the currently selected address from the list</source>
        <translation>Șterge adresa curentă selectata din listă</translation>
    </message>
    <message>
        <source>Export the data in the current tab to a file</source>
        <translation>Exportă datele din tabul curent in fisier</translation>
    </message>
    <message>
        <source>&amp;Export</source>
        <translation>Exportă</translation>
    </message>
    <message>
        <source>&amp;Delete</source>
        <translation>Șterge</translation>
    </message>
    <message>
        <source>Choose the address to send coins to</source>
        <translation>Alege adresa căreia să îi trimiți monedele:</translation>
    </message>
    <message>
        <source>Choose the address to receive coins with</source>
        <translation>Alege adresa de primire a monedelor</translation>
    </message>
    <message>
        <source>C&amp;hoose</source>
        <translation>Alege</translation>
    </message>
    <message>
        <source>Sending addresses</source>
        <translation>Adresele de trimitere</translation>
    </message>
    <message>
        <source>Receiving addresses</source>
        <translation>Adresele de primire</translation>
    </message>
    <message>
        <source>These are your Qtum addresses for sending payments. Always check the amount and the receiving address before sending coins.</source>
        <translation>Acestea sunt adresele tale Qtum pentru trimiterea plății. Verifică mereu suma și adresa de primire înainte de trimiterea monedelor.</translation>
    </message>
    <message>
        <source>These are your Qtum addresses for receiving payments. It is recommended to use a new receiving address for each transaction.</source>
        <translation>Acestea sunt adresele tale Qtum pentru primirea plăților. Este recomandată folosirea de noi adrese de primire pentru fiecare tranzacție.</translation>
    </message>
    <message>
        <source>&amp;Copy Address</source>
        <translation>Copiază Adresa</translation>
    </message>
    <message>
        <source>Copy &amp;Label</source>
        <translation>Copiază Eticheta</translation>
    </message>
    <message>
        <source>&amp;Edit</source>
        <translation>Editare</translation>
    </message>
    <message>
        <source>Export Address List</source>
        <translation>Exporta lista de adrese</translation>
    </message>
    <message>
        <source>Comma separated file (*.csv)</source>
        <translation>Fisier text separat prin virgule (*.csv)</translation>
    </message>
    <message>
        <source>Exporting Failed</source>
        <translation>Exportul a eșuat</translation>
    </message>
    </context>
<context>
    <name>AddressTableModel</name>
    <message>
        <source>Label</source>
        <translation>Etichetă</translation>
    </message>
    <message>
        <source>Address</source>
        <translation>Adresă</translation>
    </message>
    <message>
        <source>(no label)</source>
        <translation>(fără etichetă)</translation>
    </message>
</context>
<context>
    <name>AskPassphraseDialog</name>
    <message>
        <source>Passphrase Dialog</source>
        <translation>Secventa de cuvinte a parolei</translation>
    </message>
    <message>
        <source>Enter passphrase</source>
        <translation>Introduceti parola</translation>
    </message>
    <message>
        <source>New passphrase</source>
        <translation>Noua parolă</translation>
    </message>
    <message>
        <source>Repeat new passphrase</source>
        <translation>Repetati noua parolă</translation>
    </message>
    <message>
        <source>Enter the new passphrase to the wallet.&lt;br/&gt;Please use a passphrase of &lt;b&gt;ten or more random characters&lt;/b&gt;, or &lt;b&gt;eight or more words&lt;/b&gt;.</source>
        <translation>Introduceti o parola noua pentru portofel.&lt;br/&gt;Va rugam sa folositi o parola de  &lt;b&gt; zece sau mai multe caractere&lt;/b&gt;, sau &lt;b&gt;mai mult de opt cuvinte&lt;/b&gt;.</translation>
    </message>
    <message>
        <source>Encrypt wallet</source>
        <translation>Incripteaza portofelul</translation>
    </message>
    <message>
        <source>This operation needs your wallet passphrase to unlock the wallet.</source>
        <translation>Această operație cere parola portofelului pentru a debloca portofelul.</translation>
    </message>
    <message>
        <source>Unlock wallet</source>
        <translation>Deblochează portofelul</translation>
    </message>
    <message>
        <source>This operation needs your wallet passphrase to decrypt the wallet.</source>
        <translation>Aceastea procedură necesită parola partofelului pentru a decripta portofelul</translation>
    </message>
    <message>
        <source>Decrypt wallet</source>
        <translation>Decriptează portofelul</translation>
    </message>
    <message>
        <source>Change passphrase</source>
        <translation>Schimbă parola</translation>
    </message>
    <message>
        <source>Enter the old passphrase and new passphrase to the wallet.</source>
        <translation>Introdu parola veche si parola nouă pentru portofel</translation>
    </message>
    <message>
        <source>Confirm wallet encryption</source>
        <translation>Confirmă criptarea portofelului</translation>
    </message>
    <message>
        <source>Warning: If you encrypt your wallet and lose your passphrase, you will &lt;b&gt;LOSE ALL OF YOUR QTUMS&lt;/b&gt;!</source>
        <translation>Atenție: Dacă îți criptezi portofelul și uiți parola, îți vei &lt;b&gt; PIERDE TOȚI QTUMS&lt;/b&gt;!</translation>
    </message>
    <message>
        <source>Are you sure you wish to encrypt your wallet?</source>
        <translation>Ești sigur că vrei să criptezi portofelul?</translation>
    </message>
    <message>
        <source>Wallet encrypted</source>
        <translation>Portofel criptat</translation>
    </message>
    <message>
        <source>Wallet encryption failed</source>
        <translation>Criptarea portofelului a eșuat</translation>
    </message>
    <message>
        <source>The supplied passphrases do not match.</source>
        <translation>Parola furnizată nu se potrivește.</translation>
    </message>
    <message>
        <source>Wallet unlock failed</source>
        <translation>Deblocarea portofelului a eșuat</translation>
    </message>
    <message>
        <source>Wallet decryption failed</source>
        <translation>Decriptarea portofelului a eșuat</translation>
    </message>
    <message>
        <source>Wallet passphrase was successfully changed.</source>
        <translation>Parola portofelului a fost schimbată cu succes</translation>
    </message>
    <message>
        <source>Warning: The Caps Lock key is on!</source>
        <translation>Atenție: Caps Lock este activat!</translation>
    </message>
</context>
<context>
    <name>BanTableModel</name>
    <message>
        <source>IP/Netmask</source>
        <translation>IP/Netmask</translation>
    </message>
    <message>
        <source>Banned Until</source>
        <translation>Blocat până</translation>
    </message>
</context>
<context>
    <name>QtumGUI</name>
    <message>
        <source>Sign &amp;message...</source>
        <translation>Semnează &amp;mesajul...</translation>
    </message>
    <message>
        <source>Synchronizing with network...</source>
        <translation>Se sincronizează cu rețeaua</translation>
    </message>
    <message>
        <source>&amp;Overview</source>
        <translation>Vizualizare de ansamblu</translation>
    </message>
    <message>
        <source>Node</source>
        <translation>Nod</translation>
    </message>
    <message>
        <source>Show general overview of wallet</source>
        <translation>Arată o prezentare generală a portofelului.</translation>
    </message>
    <message>
        <source>&amp;Transactions</source>
        <translation>&amp;Tranzacții</translation>
    </message>
    <message>
        <source>Browse transaction history</source>
        <translation>Navighează în istoricul tranzacțiilor</translation>
    </message>
    <message>
        <source>Quit application</source>
        <translation>Părăsește aplicația</translation>
    </message>
    <message>
        <source>About &amp;Qt</source>
        <translation>Despre &amp;Qt</translation>
    </message>
    <message>
        <source>Show information about Qt</source>
        <translation>Arată informații despre Qt</translation>
    </message>
    <message>
        <source>&amp;Options...</source>
        <translation>&amp;Opțiuni...</translation>
    </message>
    <message>
        <source>&amp;Encrypt Wallet...</source>
        <translation>&amp;Criptează portofelul...</translation>
    </message>
    <message>
        <source>&amp;Backup Wallet...</source>
        <translation>&amp;Backup portofel</translation>
    </message>
    <message>
        <source>&amp;Change Passphrase...</source>
        <translation>&amp;Schimbă parola...</translation>
    </message>
    <message>
        <source>&amp;Sending addresses...</source>
        <translation>&amp;Trimite adresele...</translation>
    </message>
    <message>
        <source>&amp;Receiving addresses...</source>
        <translation>&amp;Primește adresele...</translation>
    </message>
    <message>
        <source>Open &amp;URI...</source>
        <translation>Deschide &amp;URI...</translation>
    </message>
    <message>
<<<<<<< HEAD
=======
        <source>Click to enable network activity again.</source>
        <translation>Click pentru a permite, din nou, activitate rețelei.</translation>
    </message>
    <message>
>>>>>>> a68962c4
        <source>Send coins to a Qtum address</source>
        <translation>Trimite monedele către o adresă Qtum</translation>
    </message>
    <message>
        <source>Backup wallet to another location</source>
        <translation>Fă o copie de rezervă a portofelului într-o altă locație</translation>
    </message>
    <message>
        <source>Change the passphrase used for wallet encryption</source>
        <translation>Schimbă parola folosită pentru criptarea portofelului</translation>
    </message>
    <message>
        <source>&amp;Debug window</source>
        <translation>&amp;Fereastra pentru depanare</translation>
    </message>
    <message>
        <source>Open debugging and diagnostic console</source>
        <translation>Pornește consola pentru depanare si diagnoză</translation>
    </message>
    <message>
        <source>&amp;Verify message...</source>
        <translation>&amp;Verifică mesajul...</translation>
    </message>
    <message>
        <source>Qtum</source>
        <translation>Qtum</translation>
    </message>
    <message>
        <source>Wallet</source>
        <translation>Portofel</translation>
    </message>
    <message>
        <source>&amp;Send</source>
        <translation>&amp;Trimite</translation>
    </message>
    <message>
        <source>&amp;Receive</source>
        <translation>&amp;Primește</translation>
    </message>
    <message>
        <source>&amp;Show / Hide</source>
        <translation>&amp;Arată/Ascunde</translation>
    </message>
    <message>
        <source>Show or hide the main Window</source>
        <translation>Arată sau ascunde fereastra principală</translation>
    </message>
    <message>
        <source>Encrypt the private keys that belong to your wallet</source>
        <translation>Criptează cheile private care aparțin portofelului tău.</translation>
    </message>
    <message>
        <source>Sign messages with your Qtum addresses to prove you own them</source>
        <translation>Semnează mesajele cu adresa ta de Qtum pentru a face dovada că îți aparțin.</translation>
    </message>
    <message>
        <source>Verify messages to ensure they were signed with specified Qtum addresses</source>
        <translation>Verifică mesajele cu scopul de a asigura faptul că au fost semnate cu adresa de Qtum specificată.</translation>
    </message>
    <message>
        <source>&amp;File</source>
        <translation>&amp;Fișier</translation>
    </message>
    <message>
        <source>&amp;Settings</source>
        <translation>&amp;Setări</translation>
    </message>
    <message>
        <source>&amp;Help</source>
        <translation>&amp;Ajutor</translation>
    </message>
    <message>
        <source>Request payments (generates QR codes and qtum: URIs)</source>
        <translation>Cerere plată (generează coduri QR și qtum: URIs)</translation>
    </message>
    <message>
<<<<<<< HEAD
        <source>Open a qtum: URI or payment request</source>
        <translation>Deschide un qtum: URI sau cerere de plată</translation>
=======
        <source>Show the list of used sending addresses and labels</source>
        <translation>Afișează lista adreselor de livrare utilizate și etichetele.</translation>
    </message>
    <message>
        <source>Show the list of used receiving addresses and labels</source>
        <translation>Afișează lista adreselor de primire utilizate și etichetele.</translation>
    </message>
    <message>
        <source>Open a qtum: URI or payment request</source>
        <translation>Deschide un qtum: URI sau cerere de plată</translation>
    </message>
    <message>
        <source>&amp;Command-line options</source>
        <translation>&amp;Linie de comandă Setări</translation>
>>>>>>> a68962c4
    </message>
    <message>
        <source>%1 behind</source>
        <translation>%1 în urmă</translation>
    </message>
    <message>
        <source>Last received block was generated %1 ago.</source>
        <translation>Ultimul bloc primit a fost generat acum %1</translation>
    </message>
    <message>
        <source>Error</source>
        <translation>Eroare</translation>
    </message>
    <message>
        <source>Warning</source>
        <translation>Atenționare</translation>
    </message>
    <message>
        <source>Information</source>
        <translation>Informație</translation>
    </message>
    <message>
        <source>Up to date</source>
        <translation>Actual</translation>
    </message>
    <message>
        <source>Date: %1
</source>
        <translation>Data: %1</translation>
    </message>
    <message>
        <source>Amount: %1
</source>
        <translation>Cantitate: %1</translation>
    </message>
    <message>
        <source>Type: %1
</source>
        <translation>Tip: %1
</translation>
    </message>
    <message>
        <source>Label: %1
</source>
        <translation>Etichetă: %1
</translation>
    </message>
    <message>
        <source>Address: %1
</source>
        <translation>Adresa: %1
</translation>
    </message>
    <message>
        <source>Sent transaction</source>
        <translation>Trimite tranzacția</translation>
    </message>
    <message>
        <source>Wallet is &lt;b&gt;encrypted&lt;/b&gt; and currently &lt;b&gt;unlocked&lt;/b&gt;</source>
        <translation>Portofelul este &lt;b&gt;criptat&lt;/b&gt; și în prezent &lt;b&gt;deblocat&lt;/b&gt;</translation>
    </message>
    <message>
        <source>Wallet is &lt;b&gt;encrypted&lt;/b&gt; and currently &lt;b&gt;locked&lt;/b&gt;</source>
        <translation>Portofelul este &lt;b&gt;criptat&lt;/b&gt; și în prezent &lt;b&gt;blocat&lt;/b&gt;</translation>
    </message>
    </context>
<context>
    <name>CoinControlDialog</name>
    <message>
        <source>Coin Selection</source>
        <translation>Selecția monedelor</translation>
    </message>
    <message>
        <source>Quantity:</source>
        <translation>Cantitatea:</translation>
    </message>
    <message>
        <source>Bytes:</source>
        <translation>Biți:</translation>
    </message>
    <message>
        <source>Amount:</source>
        <translation>Cantitate:</translation>
    </message>
    <message>
        <source>Fee:</source>
        <translation>Taxa:</translation>
    </message>
    <message>
        <source>After Fee:</source>
        <translation>După taxă:</translation>
    </message>
    <message>
        <source>Change:</source>
        <translation>Schimbă:</translation>
    </message>
    <message>
        <source>Tree mode</source>
        <translation>Mod arbore</translation>
    </message>
    <message>
        <source>List mode</source>
        <translation>Mod listă</translation>
    </message>
    <message>
        <source>Amount</source>
        <translation>Cantitate</translation>
    </message>
    <message>
        <source>Received with address</source>
        <translation>Primit cu adresa</translation>
    </message>
    <message>
        <source>Date</source>
        <translation>Data</translation>
    </message>
    <message>
        <source>Confirmations</source>
        <translation>Confirmări</translation>
    </message>
    <message>
        <source>Confirmed</source>
        <translation>Confirmat</translation>
    </message>
    <message>
        <source>Copy address</source>
        <translation>Copiază adresa</translation>
    </message>
    <message>
        <source>Copy label</source>
        <translation>Copiază eticheta</translation>
    </message>
    <message>
        <source>Copy amount</source>
        <translation>Copiază cantitatea</translation>
    </message>
    <message>
        <source>Copy transaction ID</source>
        <translation>Copiază ID-ul tranzacției</translation>
    </message>
    <message>
        <source>Copy fee</source>
        <translation>Copiază taxa</translation>
    </message>
    <message>
        <source>yes</source>
        <translation>da</translation>
    </message>
    <message>
        <source>no</source>
        <translation>nu</translation>
    </message>
    <message>
        <source>(no label)</source>
        <translation>(fără etichetă)</translation>
    </message>
    </context>
<context>
    <name>EditAddressDialog</name>
    <message>
        <source>Edit Address</source>
        <translation>Modifică adresa</translation>
    </message>
    <message>
        <source>&amp;Address</source>
        <translation>&amp;Adresa</translation>
    </message>
    <message>
        <source>New receiving address</source>
        <translation>Adresă de primire nouă</translation>
    </message>
    <message>
        <source>New sending address</source>
        <translation>Adresă nouă de livrare</translation>
    </message>
    <message>
        <source>Edit receiving address</source>
        <translation>Modifică adresa de primire</translation>
    </message>
    <message>
        <source>Edit sending address</source>
        <translation>Modifică adresa de livrare</translation>
    </message>
    <message>
        <source>Could not unlock wallet.</source>
        <translation>Portofelul nu a putut fi deblocat.</translation>
    </message>
    </context>
<context>
    <name>FreespaceChecker</name>
    <message>
        <source>name</source>
        <translation>Nume</translation>
    </message>
    <message>
        <source>Directory already exists. Add %1 if you intend to create a new directory here.</source>
        <translation>Directoriul există deja. Adaugă %1 dacă ai intenționat să creezi aici un directoriu nou.</translation>
    </message>
    </context>
<context>
    <name>HelpMessageDialog</name>
    <message>
        <source>version</source>
        <translation>versiune</translation>
    </message>
    <message>
        <source>(%1-bit)</source>
        <translation>(%1-bit)</translation>
    </message>
    <message>
        <source>Usage:</source>
        <translation>Utilizare:</translation>
    </message>
    <message>
        <source>Start minimized</source>
        <translation>Pornește minimalizat</translation>
    </message>
    <message>
        <source>Reset all settings changed in the GUI</source>
        <translation>Resetează toate setările modificate în Interfața Grafică.</translation>
    </message>
</context>
<context>
    <name>Intro</name>
    <message>
        <source>Welcome</source>
        <translation>Bine ai venit!</translation>
    </message>
    <message>
        <source>Use the default data directory</source>
        <translation>Folosește directoriul pentru date din modul implicit.</translation>
    </message>
    <message>
        <source>Use a custom data directory:</source>
        <translation>Alege un folder/director personalizat</translation>
    </message>
    <message>
        <source>Qtum</source>
        <translation>Qtum</translation>
    </message>
    <message>
        <source>At least %1 GB of data will be stored in this directory, and it will grow over time.</source>
        <translation>Cel puțin %1 GB va fi stocat în acest folder și va crește în timp.</translation>
    </message>
    <message>
        <source>The wallet will also be stored in this directory.</source>
        <translation>Portofelul va fi, de asemenea, stocat în acest folder/director.</translation>
    </message>
    <message>
        <source>Error: Specified data directory "%1" cannot be created.</source>
        <translation>Eroare: Folderul specificat "%1" nu poate fi creat.</translation>
    </message>
    <message>
        <source>Error</source>
        <translation>Eroare</translation>
    </message>
    <message numerus="yes">
        <source>%n GB of free space available</source>
        <translation><numerusform>%n GB de spațiu liber disponibil</numerusform><numerusform>%n GB de spațiu liber disponibil</numerusform><numerusform>%n GB de spațiu liber disponibil</numerusform></translation>
    </message>
    </context>
<context>
    <name>ModalOverlay</name>
    <message>
        <source>Form</source>
        <translation>formular</translation>
    </message>
    <message>
        <source>Recent transactions may not yet be visible, and therefore your wallet's balance might be incorrect. This information will be correct once your wallet has finished synchronizing with the qtum network, as detailed below.</source>
        <translation>Posibil ca tranzacțiile recente să nu fie vizibile, încă, astfel bilanțul portofelului tău poate fi incorect. Aceste informații vor fi corecte o dată ce portofelul tău a încheiat sincronizarea cu rețeaua qtum, conform descrierii de mai jos.</translation>
    </message>
    <message>
        <source>Unknown...</source>
        <translation>Necunoscut...</translation>
    </message>
    <message>
        <source>calculating...</source>
        <translation>Se calculează...</translation>
    </message>
    </context>
<context>
    <name>OpenURIDialog</name>
    <message>
        <source>Open URI</source>
        <translation>Deschide URI</translation>
    </message>
    <message>
        <source>URI:</source>
        <translation>URI:</translation>
    </message>
    </context>
<context>
    <name>OptionsDialog</name>
    <message>
        <source>Options</source>
        <translation>Opțiuni</translation>
    </message>
    <message>
        <source>MB</source>
        <translation>MB</translation>
    </message>
    <message>
        <source>IP address of the proxy (e.g. IPv4: 127.0.0.1 / IPv6: ::1)</source>
        <translation>Adresa IP a proxy-ului (ex. IPv4: 127.0.0.1 / IPv6: ::1)</translation>
    </message>
    <message>
        <source>Open Configuration File</source>
        <translation>Deschide fișierul de Configurare</translation>
    </message>
    <message>
        <source>&amp;Reset Options</source>
        <translation>&amp;Resetează opțiunile</translation>
    </message>
    <message>
        <source>&amp;Network</source>
        <translation>&amp;Rețea</translation>
    </message>
    <message>
        <source>Expert</source>
        <translation>Expert</translation>
    </message>
    <message>
        <source>Proxy &amp;IP:</source>
        <translation>Proxy &amp;IP:</translation>
    </message>
    <message>
        <source>&amp;Port:</source>
        <translation>&amp;Port:</translation>
    </message>
    <message>
        <source>Port of the proxy (e.g. 9050)</source>
        <translation>Portul pentru proxy (ex.: 9050)</translation>
    </message>
    <message>
        <source>IPv4</source>
        <translation>IPv4</translation>
    </message>
    <message>
        <source>IPv6</source>
        <translation>IPv6</translation>
    </message>
    <message>
        <source>Tor</source>
        <translation>Tor</translation>
    </message>
    <message>
        <source>&amp;Window</source>
        <translation>&amp;Fereastra</translation>
    </message>
    <message>
        <source>&amp;OK</source>
        <translation>&amp;OK</translation>
    </message>
    <message>
        <source>&amp;Cancel</source>
        <translation>&amp;Anulează</translation>
    </message>
    <message>
        <source>default</source>
        <translation>inițial</translation>
    </message>
    <message>
        <source>none</source>
        <translation>fără</translation>
    </message>
    <message>
        <source>Confirm options reset</source>
        <translation>Confirmă resetarea opțiunilor</translation>
    </message>
    <message>
        <source>Client restart required to activate changes.</source>
        <translation>Repornirea clientului este necesară pentru ca schimbările să fie activate</translation>
    </message>
    <message>
        <source>Client will be shut down. Do you want to proceed?</source>
        <translation>Clientul va fi oprit. Dorești sa continui?</translation>
    </message>
    <message>
        <source>Error</source>
        <translation>Eroare</translation>
    </message>
    <message>
        <source>This change would require a client restart.</source>
        <translation>Această schimbare necesită repornirea clientului.</translation>
    </message>
    </context>
<context>
    <name>OverviewPage</name>
    <message>
        <source>Form</source>
        <translation>formular</translation>
    </message>
    <message>
        <source>Available:</source>
        <translation>Disponibil:</translation>
    </message>
    <message>
        <source>Total:</source>
        <translation>Total:</translation>
    </message>
    <message>
        <source>Recent transactions</source>
        <translation>Tranzacții recente</translation>
    </message>
    </context>
<context>
    <name>PaymentServer</name>
    <message>
        <source>Payment request expired.</source>
        <translation>Cererea de plată a expirat.</translation>
    </message>
    <message>
        <source>Payment request is not initialized.</source>
        <translation>Cererea de plată nu este inițializată.</translation>
    </message>
    <message>
        <source>Invalid payment request.</source>
        <translation>Cerere de plată invalidă.</translation>
    </message>
    </context>
<context>
    <name>PeerTableModel</name>
    <message>
        <source>Sent</source>
        <translation>Trimis</translation>
    </message>
    <message>
        <source>Received</source>
        <translation>Primit</translation>
    </message>
</context>
<context>
    <name>QObject</name>
    <message>
        <source>Amount</source>
        <translation>Cantitate</translation>
    </message>
    <message>
        <source>%1 and %2</source>
        <translation>%1 și %2</translation>
    </message>
    <message>
        <source>%1 B</source>
        <translation>%1 B</translation>
    </message>
    <message>
        <source>%1 KB</source>
        <translation>%1 KB</translation>
    </message>
    <message>
        <source>%1 MB</source>
        <translation>%1 MB</translation>
    </message>
    <message>
        <source>%1 GB</source>
        <translation>%1 GB</translation>
    </message>
    </context>
<context>
    <name>QObject::QObject</name>
    </context>
<context>
    <name>QRImageWidget</name>
    <message>
        <source>Save QR Code</source>
        <translation>Salvează codul QR</translation>
    </message>
    <message>
        <source>PNG Image (*.png)</source>
        <translation>Imagine PNG (*.png)</translation>
    </message>
</context>
<context>
    <name>RPCConsole</name>
    <message>
        <source>Client version</source>
        <translation>Versiunea clientului</translation>
    </message>
    <message>
        <source>&amp;Information</source>
        <translation>&amp;Informații</translation>
    </message>
    <message>
        <source>Debug window</source>
        <translation>Fereastra pentru depanare</translation>
    </message>
    <message>
        <source>General</source>
        <translation>General</translation>
    </message>
    <message>
        <source>Network</source>
        <translation>Rețea</translation>
    </message>
    <message>
        <source>Name</source>
        <translation>Nume</translation>
    </message>
    <message>
        <source>Number of connections</source>
        <translation>Numărul de conexiuni</translation>
    </message>
    <message>
        <source>Received</source>
        <translation>Primit</translation>
    </message>
    <message>
        <source>Sent</source>
        <translation>Trimis</translation>
    </message>
    <message>
        <source>Direction</source>
        <translation>Direcția</translation>
    </message>
    <message>
        <source>Version</source>
        <translation>Versiune</translation>
    </message>
    <message>
        <source>Connection Time</source>
        <translation>Durata conexiunii</translation>
    </message>
    <message>
        <source>&amp;Open</source>
        <translation>&amp;Deschide</translation>
    </message>
    <message>
        <source>&amp;Console</source>
        <translation>&amp;Consolă</translation>
    </message>
    <message>
        <source>1 &amp;hour</source>
        <translation>1 &amp;ore</translation>
    </message>
    <message>
        <source>1 &amp;day</source>
        <translation>1 &amp;zi</translation>
    </message>
    <message>
        <source>1 &amp;week</source>
        <translation>1 &amp;săptămână</translation>
    </message>
    <message>
        <source>1 &amp;year</source>
        <translation>1 &amp;an</translation>
    </message>
    <message>
        <source>Yes</source>
        <translation>Da</translation>
    </message>
    <message>
        <source>No</source>
        <translation>Nu</translation>
    </message>
    <message>
        <source>Unknown</source>
        <translation>Necunoscut</translation>
    </message>
</context>
<context>
    <name>ReceiveCoinsDialog</name>
    <message>
        <source>&amp;Message:</source>
        <translation>&amp;Mesaj:</translation>
    </message>
    <message>
        <source>Show</source>
        <translation>Arată</translation>
    </message>
    <message>
        <source>Remove</source>
        <translation>Elimină</translation>
    </message>
    <message>
        <source>Copy label</source>
        <translation>Copiază eticheta</translation>
    </message>
    <message>
        <source>Copy message</source>
        <translation>Copiază mesajul</translation>
    </message>
    <message>
        <source>Copy amount</source>
        <translation>Copiază cantitatea</translation>
    </message>
</context>
<context>
    <name>ReceiveRequestDialog</name>
    <message>
        <source>QR Code</source>
        <translation>Salvează codul QR</translation>
    </message>
    <message>
        <source>Copy &amp;Address</source>
        <translation>Copiază Adresa</translation>
    </message>
    <message>
        <source>&amp;Save Image...</source>
        <translation>&amp;Salvează imaginea...</translation>
    </message>
    <message>
        <source>Address</source>
        <translation>Adresă</translation>
    </message>
    <message>
        <source>Amount</source>
        <translation>Cantitate</translation>
    </message>
    <message>
        <source>Label</source>
        <translation>Etichetă</translation>
    </message>
    </context>
<context>
    <name>RecentRequestsTableModel</name>
    <message>
        <source>Label</source>
        <translation>Etichetă</translation>
    </message>
    <message>
        <source>(no label)</source>
        <translation>(fără etichetă)</translation>
    </message>
    </context>
<context>
    <name>SendCoinsDialog</name>
    <message>
        <source>Quantity:</source>
        <translation>Cantitatea:</translation>
    </message>
    <message>
        <source>Bytes:</source>
        <translation>Biți:</translation>
    </message>
    <message>
        <source>Amount:</source>
        <translation>Cantitate:</translation>
    </message>
    <message>
        <source>Fee:</source>
        <translation>Taxa:</translation>
    </message>
    <message>
        <source>After Fee:</source>
        <translation>După taxă:</translation>
    </message>
    <message>
        <source>Change:</source>
        <translation>Schimbă:</translation>
    </message>
    <message>
        <source>Copy amount</source>
        <translation>Copiază cantitatea</translation>
    </message>
    <message>
        <source>Copy fee</source>
        <translation>Copiază taxa</translation>
    </message>
    <message>
        <source>Payment request expired.</source>
        <translation>Cererea de plată a expirat.</translation>
    </message>
    <message>
        <source>(no label)</source>
        <translation>(fără etichetă)</translation>
    </message>
</context>
<context>
    <name>SendCoinsEntry</name>
    </context>
<context>
    <name>SendConfirmationDialog</name>
    </context>
<context>
    <name>ShutdownWindow</name>
    </context>
<context>
    <name>SignVerifyMessageDialog</name>
    </context>
<context>
    <name>SplashScreen</name>
    </context>
<context>
    <name>TrafficGraphWidget</name>
    </context>
<context>
    <name>TransactionDesc</name>
    <message>
        <source>Amount</source>
        <translation>Cantitate</translation>
    </message>
    </context>
<context>
    <name>TransactionDescDialog</name>
    </context>
<context>
    <name>TransactionTableModel</name>
    <message>
        <source>Label</source>
        <translation>Etichetă</translation>
    </message>
    <message>
        <source>(no label)</source>
        <translation>(fără etichetă)</translation>
    </message>
    </context>
<context>
    <name>TransactionView</name>
    <message>
        <source>Copy address</source>
        <translation>Copiază adresa</translation>
    </message>
    <message>
        <source>Copy label</source>
        <translation>Copiază eticheta</translation>
    </message>
    <message>
        <source>Copy amount</source>
        <translation>Copiază cantitatea</translation>
    </message>
    <message>
        <source>Copy transaction ID</source>
        <translation>Copiază ID-ul tranzacției</translation>
    </message>
    <message>
        <source>Comma separated file (*.csv)</source>
        <translation>Fisier text separat prin virgule (*.csv)</translation>
    </message>
    <message>
        <source>Label</source>
        <translation>Etichetă</translation>
    </message>
    <message>
        <source>Address</source>
        <translation>Adresă</translation>
    </message>
    <message>
        <source>Exporting Failed</source>
        <translation>Exportul a eșuat</translation>
    </message>
    </context>
<context>
    <name>UnitDisplayStatusBarControl</name>
    </context>
<context>
    <name>WalletFrame</name>
    </context>
<context>
    <name>WalletModel</name>
    </context>
<context>
    <name>WalletView</name>
    <message>
        <source>&amp;Export</source>
        <translation>&amp;Exportă</translation>
    </message>
    </context>
<context>
    <name>qtum-core</name>
<<<<<<< HEAD
    <message>
        <source>Qtum Core</source>
        <translation>Qtum Core</translation>
=======
    <message>
        <source>Qtum Core</source>
        <translation>Qtum Core</translation>
    </message>
    <message>
        <source>Upgrading UTXO database</source>
        <translation>Actualizarea bazei de date UTXO</translation>
>>>>>>> a68962c4
    </message>
    <message>
        <source>Information</source>
        <translation>Informație</translation>
    </message>
    <message>
        <source>Warning</source>
        <translation>Atenționare</translation>
    </message>
    <message>
        <source>Loading wallet...</source>
        <translation>Portofelul se încarcă...</translation>
    </message>
    <message>
        <source>Rescanning...</source>
        <translation>Rescanare...</translation>
    </message>
    <message>
        <source>Error</source>
        <translation>Eroare</translation>
    </message>
</context>
</TS><|MERGE_RESOLUTION|>--- conflicted
+++ resolved
@@ -282,13 +282,10 @@
         <translation>Deschide &amp;URI...</translation>
     </message>
     <message>
-<<<<<<< HEAD
-=======
         <source>Click to enable network activity again.</source>
         <translation>Click pentru a permite, din nou, activitate rețelei.</translation>
     </message>
     <message>
->>>>>>> a68962c4
         <source>Send coins to a Qtum address</source>
         <translation>Trimite monedele către o adresă Qtum</translation>
     </message>
@@ -365,25 +362,20 @@
         <translation>Cerere plată (generează coduri QR și qtum: URIs)</translation>
     </message>
     <message>
-<<<<<<< HEAD
+        <source>Show the list of used sending addresses and labels</source>
+        <translation>Afișează lista adreselor de livrare utilizate și etichetele.</translation>
+    </message>
+    <message>
+        <source>Show the list of used receiving addresses and labels</source>
+        <translation>Afișează lista adreselor de primire utilizate și etichetele.</translation>
+    </message>
+    <message>
         <source>Open a qtum: URI or payment request</source>
         <translation>Deschide un qtum: URI sau cerere de plată</translation>
-=======
-        <source>Show the list of used sending addresses and labels</source>
-        <translation>Afișează lista adreselor de livrare utilizate și etichetele.</translation>
-    </message>
-    <message>
-        <source>Show the list of used receiving addresses and labels</source>
-        <translation>Afișează lista adreselor de primire utilizate și etichetele.</translation>
-    </message>
-    <message>
-        <source>Open a qtum: URI or payment request</source>
-        <translation>Deschide un qtum: URI sau cerere de plată</translation>
     </message>
     <message>
         <source>&amp;Command-line options</source>
         <translation>&amp;Linie de comandă Setări</translation>
->>>>>>> a68962c4
     </message>
     <message>
         <source>%1 behind</source>
@@ -1143,19 +1135,13 @@
     </context>
 <context>
     <name>qtum-core</name>
-<<<<<<< HEAD
     <message>
         <source>Qtum Core</source>
         <translation>Qtum Core</translation>
-=======
-    <message>
-        <source>Qtum Core</source>
-        <translation>Qtum Core</translation>
     </message>
     <message>
         <source>Upgrading UTXO database</source>
         <translation>Actualizarea bazei de date UTXO</translation>
->>>>>>> a68962c4
     </message>
     <message>
         <source>Information</source>
