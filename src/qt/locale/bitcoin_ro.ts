<TS language="ro" version="2.1">
<context>
    <name>AddressBookPage</name>
    <message>
        <source>Right-click to edit address or label</source>
        <translation>Click-dreapta pentru a edita adresa sau eticheta</translation>
    </message>
    <message>
        <source>Create a new address</source>
        <translation>Creează o adresă nouă</translation>
    </message>
    <message>
        <source>&amp;New</source>
        <translation>&amp;Nou</translation>
    </message>
    <message>
        <source>Copy the currently selected address to the system clipboard</source>
        <translation>Copiază adresa selectată curent în clipboard</translation>
    </message>
    <message>
        <source>&amp;Copy</source>
        <translation>&amp;Copiază</translation>
    </message>
    <message>
        <source>C&amp;lose</source>
        <translation>Î&amp;nchide</translation>
    </message>
    <message>
        <source>Delete the currently selected address from the list</source>
        <translation>Şterge adresa selectată curent din listă</translation>
    </message>
    <message>
        <source>Enter address or label to search</source>
        <translation>Introduceţi adresa sau eticheta pentru căutare</translation>
    </message>
    <message>
        <source>Export the data in the current tab to a file</source>
        <translation>Exportă datele din tab-ul curent într-un fişier</translation>
    </message>
    <message>
        <source>&amp;Export</source>
        <translation>&amp;Exportă</translation>
    </message>
    <message>
        <source>&amp;Delete</source>
        <translation>&amp;Şterge</translation>
    </message>
    <message>
        <source>Choose the address to send coins to</source>
        <translation>Alege adresa unde să trimiteţi monede</translation>
    </message>
    <message>
        <source>Choose the address to receive coins with</source>
        <translation>Alege adresa la care să primești monedele</translation>
    </message>
    <message>
        <source>C&amp;hoose</source>
        <translation>A&amp;lege</translation>
    </message>
    <message>
        <source>Sending addresses</source>
        <translation>Adresa de trimitere</translation>
    </message>
    <message>
        <source>Receiving addresses</source>
        <translation>Adresa de primire</translation>
    </message>
    <message>
        <source>These are your Qtum addresses for sending payments. Always check the amount and the receiving address before sending coins.</source>
        <translation>Acestea sunt adresele tale Qtum pentru efectuarea platilor. Intotdeauna verifica atent suma de plata si adresa beneficiarului inainte de a trimite monede.</translation>
    </message>
    <message>
        <source>&amp;Copy Address</source>
        <translation>&amp;Copiază Adresa</translation>
    </message>
    <message>
        <source>Copy &amp;Label</source>
        <translation>Copiaza si eticheteaza</translation>
    </message>
    <message>
        <source>&amp;Edit</source>
        <translation>&amp;Editare</translation>
    </message>
    <message>
        <source>Export Address List</source>
        <translation>Exportă listă de adrese</translation>
    </message>
    <message>
        <source>Comma separated file (*.csv)</source>
        <translation>Fisier cu separator virgulă (*.csv)</translation>
    </message>
    <message>
        <source>Exporting Failed</source>
        <translation>Export nereusit</translation>
    </message>
    <message>
        <source>There was an error trying to save the address list to %1. Please try again.</source>
        <translation>A apărut o eroare la salvarea listei de adrese la %1. Vă rugăm să încercaţi din nou.</translation>
    </message>
</context>
<context>
    <name>AddressTableModel</name>
    <message>
        <source>Label</source>
        <translation>Etichetă</translation>
    </message>
    <message>
        <source>Address</source>
        <translation>Adresă</translation>
    </message>
    <message>
        <source>(no label)</source>
        <translation>(fără etichetă)</translation>
    </message>
</context>
<context>
    <name>AskPassphraseDialog</name>
    <message>
        <source>Passphrase Dialog</source>
        <translation>Dialogul pentru fraza de acces</translation>
    </message>
    <message>
        <source>Enter passphrase</source>
        <translation>Introduceţi fraza de acces</translation>
    </message>
    <message>
        <source>New passphrase</source>
        <translation>Frază de acces nouă</translation>
    </message>
    <message>
        <source>Repeat new passphrase</source>
        <translation>Repetaţi noua frază de acces</translation>
    </message>
    <message>
        <source>Show passphrase</source>
        <translation>Arată fraza de acces</translation>
    </message>
    <message>
        <source>Encrypt wallet</source>
        <translation>Criptare portofel</translation>
    </message>
    <message>
        <source>This operation needs your wallet passphrase to unlock the wallet.</source>
        <translation>Această acţiune necesită introducerea parolei de acces pentru deblocarea portofelului.</translation>
    </message>
    <message>
        <source>Unlock wallet</source>
        <translation>Deblocare portofel</translation>
    </message>
    <message>
        <source>This operation needs your wallet passphrase to decrypt the wallet.</source>
        <translation>Această acţiune necesită introducerea parolei de acces pentru decriptarea portofelului.</translation>
    </message>
    <message>
        <source>Decrypt wallet</source>
        <translation>Decriptare portofel</translation>
    </message>
    <message>
        <source>Change passphrase</source>
        <translation>Schimbă parola</translation>
    </message>
    <message>
        <source>Confirm wallet encryption</source>
        <translation>Confirmaţi criptarea portofelului</translation>
    </message>
    <message>
        <source>Warning: If you encrypt your wallet and lose your passphrase, you will &lt;b&gt;LOSE ALL OF YOUR QTUMS&lt;/b&gt;!</source>
        <translation>Atenţie: Dacă va criptati portofelul si ulterior pierdeti parola, &lt;b&gt;VEŢI PIERDE TOTI QTUMII&lt;/b&gt;!</translation>
    </message>
    <message>
        <source>Are you sure you wish to encrypt your wallet?</source>
        <translation>Sigur doriţi să criptaţi portofelul dvs.?</translation>
    </message>
    <message>
        <source>Wallet encrypted</source>
        <translation>Portofel criptat</translation>
    </message>
    <message>
<<<<<<< HEAD
=======
        <source>Enter the new passphrase for the wallet.&lt;br/&gt;Please use a passphrase of &lt;b&gt;ten or more random characters&lt;/b&gt;, or &lt;b&gt;eight or more words&lt;/b&gt;.</source>
        <translation>Introduceti o parola noua pentru portofel. &lt;br/&gt;Va rugam sa folositi o parola de &lt;b&gt; zece sau mai multe caractere&lt;/b&gt;, sau &lt;b&gt;mai mult de opt cuvinte&lt;/b&gt;.</translation>
    </message>
    <message>
        <source>Enter the old passphrase and new passphrase for the wallet.</source>
        <translation>Introduceţi vechea şi noua parolă pentru portofel.
 </translation>
    </message>
    <message>
        <source>Remember that encrypting your wallet cannot fully protect your qtums from being stolen by malware infecting your computer.</source>
        <translation>Reţineti: criptarea portofelului dvs. nu vă poate proteja în totalitate qtum-urile împotriva furtului de malware care vă infectează computerul.</translation>
    </message>
    <message>
>>>>>>> da23532c
        <source>Wallet to be encrypted</source>
        <translation>Portofel de criptat</translation>
    </message>
    <message>
        <source>Your wallet is about to be encrypted. </source>
        <translation>Portofelul tău urmează să fie criptat.</translation>
    </message>
    <message>
        <source>Your wallet is now encrypted. </source>
        <translation>Protofelul tău este criptat.</translation>
    </message>
    <message>
        <source>IMPORTANT: Any previous backups you have made of your wallet file should be replaced with the newly generated, encrypted wallet file. For security reasons, previous backups of the unencrypted wallet file will become useless as soon as you start using the new, encrypted wallet.</source>
        <translation>IMPORTANT: Orice copie de siguranţă făcută anterior portofelului dumneavoastră ar trebui înlocuită cu cea generată cel mai recent, fişier criptat al portofelului. Pentru siguranţă, copiile de siguranţă vechi ale portofelului ne-criptat vor deveni inutile imediat ce veţi începe folosirea noului fişier criptat al portofelului.</translation>
    </message>
    <message>
        <source>Wallet encryption failed</source>
        <translation>Criptarea portofelului a eşuat.</translation>
    </message>
    <message>
        <source>Wallet encryption failed due to an internal error. Your wallet was not encrypted.</source>
        <translation>Criptarea portofelului nu a reuşit din cauza unei erori interne. Portofelul dvs. nu a fost criptat.</translation>
    </message>
    <message>
        <source>The supplied passphrases do not match.</source>
        <translation>Parolele furnizate nu se potrivesc.</translation>
    </message>
    <message>
        <source>Wallet unlock failed</source>
        <translation>Deblocarea portofelului a esuat.</translation>
    </message>
    <message>
        <source>The passphrase entered for the wallet decryption was incorrect.</source>
        <translation>Parola introdusă pentru decriptarea portofelului a fost incorectă.</translation>
    </message>
    <message>
        <source>Wallet decryption failed</source>
        <translation>Decriptarea portofelului a esuat.</translation>
    </message>
    <message>
        <source>Wallet passphrase was successfully changed.</source>
        <translation>Parola portofelului a fost schimbata.</translation>
    </message>
    <message>
        <source>Warning: The Caps Lock key is on!</source>
        <translation>Atenţie! Caps Lock este pornit!</translation>
    </message>
</context>
<context>
    <name>BanTableModel</name>
    <message>
        <source>IP/Netmask</source>
        <translation>IP/Netmask</translation>
    </message>
    <message>
        <source>Banned Until</source>
        <translation>Banat până la</translation>
    </message>
</context>
<context>
    <name>QtumGUI</name>
    <message>
        <source>Sign &amp;message...</source>
        <translation>Semnează &amp;mesaj...</translation>
    </message>
    <message>
        <source>Synchronizing with network...</source>
        <translation>Se sincronizează cu reţeaua...</translation>
    </message>
    <message>
        <source>&amp;Overview</source>
        <translation>&amp;Imagine de ansamblu</translation>
    </message>
    <message>
        <source>Show general overview of wallet</source>
        <translation>Arată o stare generală de ansamblu a portofelului</translation>
    </message>
    <message>
        <source>&amp;Transactions</source>
        <translation>&amp;Tranzacţii</translation>
    </message>
    <message>
        <source>Browse transaction history</source>
        <translation>Răsfoire istoric tranzacţii</translation>
    </message>
    <message>
        <source>E&amp;xit</source>
        <translation>Ieşire</translation>
    </message>
    <message>
        <source>Quit application</source>
        <translation>Închide aplicaţia</translation>
    </message>
    <message>
        <source>&amp;About %1</source>
        <translation>&amp;Despre %1</translation>
    </message>
    <message>
        <source>Show information about %1</source>
        <translation>Arată informaţii despre %1</translation>
    </message>
    <message>
        <source>About &amp;Qt</source>
        <translation>Despre &amp;Qt</translation>
    </message>
    <message>
        <source>Show information about Qt</source>
        <translation>Arată informaţii despre Qt</translation>
    </message>
    <message>
        <source>&amp;Options...</source>
        <translation>&amp;Opţiuni...</translation>
    </message>
    <message>
        <source>Modify configuration options for %1</source>
        <translation>Modifică opţiunile de configurare pentru %1</translation>
    </message>
    <message>
        <source>&amp;Encrypt Wallet...</source>
        <translation>Cript&amp;ează portofelul...</translation>
    </message>
    <message>
        <source>&amp;Backup Wallet...</source>
        <translation>Face o copie de siguranţă a portofelului...</translation>
    </message>
    <message>
        <source>&amp;Change Passphrase...</source>
        <translation>S&amp;chimbă parola...</translation>
    </message>
    <message>
        <source>Open &amp;URI...</source>
        <translation>Deschide &amp;URI...</translation>
    </message>
    <message>
        <source>Create Wallet...</source>
        <translation>Crează portofel...</translation>
    </message>
    <message>
        <source>Create a new wallet</source>
        <translation>Crează un portofel nou</translation>
    </message>
    <message>
        <source>Wallet:</source>
        <translation>Portofel:</translation>
    </message>
    <message>
        <source>Click to disable network activity.</source>
        <translation>Click pentru a opri activitatea retelei.</translation>
    </message>
    <message>
        <source>Network activity disabled.</source>
        <translation>Activitatea retelei a fost oprita.</translation>
    </message>
    <message>
        <source>Click to enable network activity again.</source>
        <translation>Click pentu a porni activitatea retelei.</translation>
    </message>
    <message>
        <source>Syncing Headers (%1%)...</source>
        <translation>Se sincronizeaza Header-ele (%1%)...</translation>
    </message>
    <message>
        <source>Reindexing blocks on disk...</source>
        <translation>Se reindexează blocurile pe disc...</translation>
    </message>
    <message>
        <source>Proxy is &lt;b&gt;enabled&lt;/b&gt;: %1</source>
        <translation>Proxy este&lt;b&gt;activat&lt;/b&gt;:%1</translation>
    </message>
    <message>
        <source>Send coins to a Qtum address</source>
        <translation>Trimite monede către o adresă Qtum</translation>
    </message>
    <message>
        <source>Backup wallet to another location</source>
        <translation>Creează o copie de rezervă a portofelului într-o locaţie diferită</translation>
    </message>
    <message>
        <source>Change the passphrase used for wallet encryption</source>
        <translation>Schimbă fraza de acces folosită pentru criptarea portofelului</translation>
    </message>
    <message>
        <source>&amp;Verify message...</source>
        <translation>&amp;Verifică mesaj...</translation>
    </message>
    <message>
        <source>&amp;Send</source>
        <translation>Trimite</translation>
    </message>
    <message>
        <source>&amp;Receive</source>
        <translation>P&amp;rimeşte</translation>
    </message>
    <message>
        <source>&amp;Show / Hide</source>
        <translation>Arată/Ascunde</translation>
    </message>
    <message>
        <source>Show or hide the main Window</source>
        <translation>Arată sau ascunde fereastra principală</translation>
    </message>
    <message>
        <source>Encrypt the private keys that belong to your wallet</source>
        <translation>Criptează cheile private ale portofelului dvs.</translation>
    </message>
    <message>
        <source>Sign messages with your Qtum addresses to prove you own them</source>
        <translation>Semnaţi mesaje cu adresa dvs. Qtum pentru a dovedi că vă aparţin</translation>
    </message>
    <message>
        <source>Verify messages to ensure they were signed with specified Qtum addresses</source>
        <translation>Verificaţi mesaje pentru a vă asigura că au fost semnate cu adresa Qtum specificată</translation>
    </message>
    <message>
        <source>&amp;File</source>
        <translation>&amp;Fişier</translation>
    </message>
    <message>
        <source>&amp;Settings</source>
        <translation>&amp;Setări</translation>
    </message>
    <message>
        <source>&amp;Help</source>
        <translation>A&amp;jutor</translation>
    </message>
    <message>
        <source>Tabs toolbar</source>
        <translation>Bara de unelte</translation>
    </message>
    <message>
        <source>Request payments (generates QR codes and qtum: URIs)</source>
        <translation>Cereţi plăţi (generează coduri QR şi qtum-uri: URls)</translation>
    </message>
    <message>
        <source>Show the list of used sending addresses and labels</source>
        <translation>Arată lista de adrese trimise şi etichetele folosite.</translation>
    </message>
    <message>
        <source>Show the list of used receiving addresses and labels</source>
        <translation>Arată lista de adrese pentru primire şi etichetele</translation>
    </message>
    <message>
        <source>&amp;Command-line options</source>
        <translation>Opţiuni linie de &amp;comandă</translation>
    </message>
    <message numerus="yes">
        <source>%n active connection(s) to Qtum network</source>
        <translation><numerusform>%n conexiune activă către reţeaua Qtum</numerusform><numerusform>%n conexiuni active către reţeaua Qtum</numerusform><numerusform>%n de conexiuni active către reţeaua Qtum</numerusform></translation>
    </message>
    <message>
        <source>Indexing blocks on disk...</source>
        <translation>Se indexează blocurile pe disc...</translation>
    </message>
    <message>
        <source>Processing blocks on disk...</source>
        <translation>Se proceseaza blocurile pe disc...</translation>
    </message>
    <message numerus="yes">
        <source>Processed %n block(s) of transaction history.</source>
        <translation><numerusform>S-a procesat %n bloc din istoricul tranzacţiilor.</numerusform><numerusform>S-au procesat %n blocuri din istoricul tranzacţiilor.</numerusform><numerusform>S-au procesat %n de blocuri din istoricul tranzacţiilor.</numerusform></translation>
    </message>
    <message>
        <source>%1 behind</source>
        <translation>%1 în urmă</translation>
    </message>
    <message>
        <source>Last received block was generated %1 ago.</source>
        <translation>Ultimul bloc recepţionat a fost generat acum %1.</translation>
    </message>
    <message>
        <source>Transactions after this will not yet be visible.</source>
        <translation>Tranzacţiile după aceasta nu vor fi vizibile încă.</translation>
    </message>
    <message>
        <source>Error</source>
        <translation>Eroare</translation>
    </message>
    <message>
        <source>Warning</source>
        <translation>Avertisment</translation>
    </message>
    <message>
        <source>Information</source>
        <translation>Informaţie</translation>
    </message>
    <message>
        <source>Up to date</source>
        <translation>Actualizat</translation>
    </message>
    <message>
        <source>Node window</source>
        <translation>Fereastra nodului</translation>
    </message>
    <message>
        <source>Open node debugging and diagnostic console</source>
        <translation>Deschide consola pentru depanare şi diagnosticare a nodului</translation>
    </message>
    <message>
        <source>&amp;Sending addresses</source>
        <translation>&amp;Adresele de destinatie</translation>
    </message>
    <message>
        <source>&amp;Receiving addresses</source>
        <translation>&amp;Adresele de primire</translation>
    </message>
    <message>
<<<<<<< HEAD
=======
        <source>Open a qtum: URI</source>
        <translation>Deschidere qtum: o adresa URI sau o cerere de plată</translation>
    </message>
    <message>
>>>>>>> da23532c
        <source>Open Wallet</source>
        <translation>Deschide portofel</translation>
    </message>
    <message>
        <source>Open a wallet</source>
        <translation>Deschide un portofel</translation>
    </message>
    <message>
        <source>Close Wallet...</source>
        <translation>Inchide portofel...</translation>
    </message>
    <message>
        <source>Close wallet</source>
        <translation>Inchide portofel</translation>
    </message>
    <message>
        <source>Show the %1 help message to get a list with possible Qtum command-line options</source>
        <translation>Arată mesajul de ajutor %1 pentru a obţine o listă cu opţiunile posibile de linii de comandă Qtum</translation>
    </message>
    <message>
        <source>default wallet</source>
        <translation>portofel implicit</translation>
    </message>
    <message>
        <source>No wallets available</source>
        <translation>Niciun portofel disponibil</translation>
    </message>
    <message>
        <source>&amp;Window</source>
        <translation>&amp;Fereastră</translation>
    </message>
    <message>
        <source>Minimize</source>
        <translation>Minimizare</translation>
    </message>
    <message>
        <source>Zoom</source>
        <translation>Zoom</translation>
    </message>
    <message>
        <source>Main Window</source>
        <translation>Fereastra principală</translation>
    </message>
    <message>
        <source>%1 client</source>
        <translation>Client %1</translation>
    </message>
    <message>
        <source>Connecting to peers...</source>
        <translation>Se conecteaza cu alte noduri...</translation>
    </message>
    <message>
        <source>Catching up...</source>
        <translation>Se actualizează...</translation>
    </message>
    <message>
        <source>Error: %1</source>
        <translation>Eroare: %1</translation>
    </message>
    <message>
        <source>Warning: %1</source>
        <translation> Atenționare: %1</translation>
    </message>
    <message>
        <source>Date: %1
</source>
        <translation>Data: %1
</translation>
    </message>
    <message>
        <source>Amount: %1
</source>
        <translation>Sumă: %1
</translation>
    </message>
    <message>
        <source>Wallet: %1
</source>
        <translation>Portofel: %1
</translation>
    </message>
    <message>
        <source>Type: %1
</source>
        <translation>Tip: %1
</translation>
    </message>
    <message>
        <source>Label: %1
</source>
        <translation>Etichetă: %1
</translation>
    </message>
    <message>
        <source>Address: %1
</source>
        <translation>Adresă: %1
</translation>
    </message>
    <message>
        <source>Sent transaction</source>
        <translation>Tranzacţie expediată</translation>
    </message>
    <message>
        <source>Incoming transaction</source>
        <translation>Tranzacţie recepţionată</translation>
    </message>
    <message>
        <source>HD key generation is &lt;b&gt;enabled&lt;/b&gt;</source>
        <translation>Generarea de chei HD este &lt;b&gt;activata&lt;/b&gt;</translation>
    </message>
    <message>
        <source>HD key generation is &lt;b&gt;disabled&lt;/b&gt;</source>
        <translation>Generarea de chei HD este &lt;b&gt;dezactivata&lt;/b&gt;</translation>
    </message>
    <message>
        <source>Private key &lt;b&gt;disabled&lt;/b&gt;</source>
        <translation>Cheia privată &lt;b&gt;dezactivată&lt;/b&gt;</translation>
    </message>
    <message>
        <source>Wallet is &lt;b&gt;encrypted&lt;/b&gt; and currently &lt;b&gt;unlocked&lt;/b&gt;</source>
        <translation>Portofelul este &lt;b&gt;criptat&lt;/b&gt; iar în momentul de faţă este &lt;b&gt;deblocat&lt;/b&gt;</translation>
    </message>
    <message>
        <source>Wallet is &lt;b&gt;encrypted&lt;/b&gt; and currently &lt;b&gt;locked&lt;/b&gt;</source>
        <translation>Portofelul este &lt;b&gt;criptat&lt;/b&gt; iar în momentul de faţă este &lt;b&gt;blocat&lt;/b&gt;</translation>
    </message>
<<<<<<< HEAD
    <message>
        <source>A fatal error occurred. Qtum can no longer continue safely and will quit.</source>
        <translation>A survenit o eroare fatală. Qtum nu mai poate continua în siguranţă şi se va opri.</translation>
    </message>
</context>
=======
    </context>
>>>>>>> da23532c
<context>
    <name>CoinControlDialog</name>
    <message>
        <source>Coin Selection</source>
        <translation>Selectarea monedei</translation>
    </message>
    <message>
        <source>Quantity:</source>
        <translation>Cantitate:</translation>
    </message>
    <message>
        <source>Bytes:</source>
        <translation>Octeţi:</translation>
    </message>
    <message>
        <source>Amount:</source>
        <translation>Sumă:</translation>
    </message>
    <message>
        <source>Fee:</source>
        <translation>Taxă:</translation>
    </message>
    <message>
        <source>Dust:</source>
        <translation>Praf:</translation>
    </message>
    <message>
        <source>After Fee:</source>
        <translation>După taxă:</translation>
    </message>
    <message>
        <source>Change:</source>
        <translation>Schimb:</translation>
    </message>
    <message>
        <source>(un)select all</source>
        <translation>(de)selectare tot</translation>
    </message>
    <message>
        <source>Tree mode</source>
        <translation>Mod arbore</translation>
    </message>
    <message>
        <source>List mode</source>
        <translation>Mod listă</translation>
    </message>
    <message>
        <source>Amount</source>
        <translation>Sumă</translation>
    </message>
    <message>
        <source>Received with label</source>
        <translation>Primite cu eticheta</translation>
    </message>
    <message>
        <source>Received with address</source>
        <translation>Primite cu adresa</translation>
    </message>
    <message>
        <source>Date</source>
        <translation>Data</translation>
    </message>
    <message>
        <source>Confirmations</source>
        <translation>Confirmări</translation>
    </message>
    <message>
        <source>Confirmed</source>
        <translation>Confirmat</translation>
    </message>
    <message>
        <source>Copy address</source>
        <translation>Copiază adresa</translation>
    </message>
    <message>
        <source>Copy label</source>
        <translation>Copiază eticheta</translation>
    </message>
    <message>
        <source>Copy amount</source>
        <translation>Copiază suma</translation>
    </message>
    <message>
        <source>Copy transaction ID</source>
        <translation>Copiază ID tranzacţie</translation>
    </message>
    <message>
        <source>Lock unspent</source>
        <translation>Blocare necheltuiţi</translation>
    </message>
    <message>
        <source>Unlock unspent</source>
        <translation>Deblocare necheltuiţi</translation>
    </message>
    <message>
        <source>Copy quantity</source>
        <translation>Copiază cantitea</translation>
    </message>
    <message>
        <source>Copy fee</source>
        <translation>Copiază taxa</translation>
    </message>
    <message>
        <source>Copy after fee</source>
        <translation>Copiază după taxă</translation>
    </message>
    <message>
        <source>Copy bytes</source>
        <translation>Copiază octeţi</translation>
    </message>
    <message>
        <source>Copy dust</source>
        <translation>Copiază praf</translation>
    </message>
    <message>
        <source>Copy change</source>
        <translation>Copiază rest</translation>
    </message>
    <message>
        <source>(%1 locked)</source>
        <translation>(%1 blocat)</translation>
    </message>
    <message>
        <source>yes</source>
        <translation>da</translation>
    </message>
    <message>
        <source>no</source>
        <translation>nu</translation>
    </message>
    <message>
        <source>This label turns red if any recipient receives an amount smaller than the current dust threshold.</source>
        <translation>Această etichetă devine roşie, dacă orice beneficiar primeşte o sumă mai mică decât pragul curent pentru praf.</translation>
    </message>
    <message>
        <source>Can vary +/- %1 satoshi(s) per input.</source>
        <translation>Poate varia +/- %1 satoshi pentru fiecare intrare.</translation>
    </message>
    <message>
        <source>(no label)</source>
        <translation>(fără etichetă)</translation>
    </message>
    <message>
        <source>change from %1 (%2)</source>
        <translation>restul de la %1 (%2)</translation>
    </message>
    <message>
        <source>(change)</source>
        <translation>(rest)</translation>
    </message>
</context>
<context>
    <name>CreateWalletActivity</name>
    <message>
<<<<<<< HEAD
=======
        <source>Creating Wallet &lt;b&gt;%1&lt;/b&gt;...</source>
        <translation>Creare Portofel &lt;b&gt;%1&lt;/b&gt;...</translation>
    </message>
    <message>
>>>>>>> da23532c
        <source>Create wallet failed</source>
        <translation>Crearea portofelului a eşuat</translation>
    </message>
    <message>
        <source>Create wallet warning</source>
        <translation>Atentionare la crearea portofelului</translation>
    </message>
</context>
<context>
    <name>CreateWalletDialog</name>
    <message>
        <source>Create Wallet</source>
        <translation>Crează portofel</translation>
    </message>
    <message>
        <source>Wallet Name</source>
        <translation>Numele portofelului</translation>
    </message>
    <message>
        <source>Encrypt the wallet. The wallet will be encrypted with a passphrase of your choice.</source>
        <translation>Criptează portofelul. Portofelul va fi criptat cu fraza de acces aleasă.</translation>
    </message>
    <message>
        <source>Encrypt Wallet</source>
        <translation>Criptează portofelul.</translation>
    </message>
    <message>
        <source>Disable private keys for this wallet. Wallets with private keys disabled will have no private keys and cannot have an HD seed or imported private keys. This is ideal for watch-only wallets.</source>
        <translation>Dezactivează cheile private pentru acest portofel. Portofelele cu cheile private dezactivate nu vor avea chei private şi nu vor putea avea samanţă HD sau chei private importate. Ideal pentru portofele marcate doar pentru citire.</translation>
    </message>
    <message>
        <source>Disable Private Keys</source>
        <translation>Dezactivează cheile private</translation>
    </message>
<<<<<<< HEAD
=======
    <message>
        <source>Make a blank wallet. Blank wallets do not initially have private keys or scripts. Private keys and addresses can be imported, or an HD seed can be set, at a later time.</source>
        <translation>Make a blank wallet. Blank wallets do not initially have private keys or scripts. Private keys and addresses can be imported, or an HD seed can be set, at a later time.</translation>
    </message>
    <message>
        <source>Make Blank Wallet</source>
        <translation>Faceți Portofel gol</translation>
    </message>
    <message>
        <source>Create</source>
        <translation>Creează</translation>
    </message>
>>>>>>> da23532c
    </context>
<context>
    <name>EditAddressDialog</name>
    <message>
        <source>Edit Address</source>
        <translation>Editează adresa</translation>
    </message>
    <message>
        <source>&amp;Label</source>
        <translation>&amp;Etichetă</translation>
    </message>
    <message>
        <source>The label associated with this address list entry</source>
        <translation>Eticheta asociată cu această intrare din listă.</translation>
    </message>
    <message>
        <source>The address associated with this address list entry. This can only be modified for sending addresses.</source>
        <translation>Adresa asociată cu această adresă din listă. Aceasta poate fi modificată doar pentru adresele de trimitere.</translation>
    </message>
    <message>
        <source>&amp;Address</source>
        <translation>&amp;Adresă</translation>
    </message>
    <message>
        <source>New sending address</source>
        <translation>Noua adresă de trimitere</translation>
    </message>
    <message>
        <source>Edit receiving address</source>
        <translation>Editează adresa de primire</translation>
    </message>
    <message>
        <source>Edit sending address</source>
        <translation>Editează adresa de trimitere</translation>
    </message>
    <message>
        <source>The entered address "%1" is not a valid Qtum address.</source>
        <translation>Adresa introdusă "%1" nu este o adresă Qtum validă.</translation>
    </message>
    <message>
        <source>Address "%1" already exists as a receiving address with label "%2" and so cannot be added as a sending address.</source>
        <translation>Adresa "%1" exista deja ca si adresa de primire cu eticheta "%2" si deci nu poate fi folosita ca si adresa de trimitere.</translation>
    </message>
    <message>
        <source>The entered address "%1" is already in the address book with label "%2".</source>
        <translation>Adresa introdusa "%1" este deja in lista de adrese cu eticheta "%2"</translation>
    </message>
    <message>
        <source>Could not unlock wallet.</source>
        <translation>Portofelul nu a putut fi deblocat.</translation>
    </message>
    <message>
        <source>New key generation failed.</source>
        <translation>Generarea noii chei nu a reuşit.</translation>
    </message>
</context>
<context>
    <name>FreespaceChecker</name>
    <message>
        <source>A new data directory will be created.</source>
        <translation>Va fi creat un nou dosar de date.</translation>
    </message>
    <message>
        <source>name</source>
        <translation>nume</translation>
    </message>
    <message>
        <source>Directory already exists. Add %1 if you intend to create a new directory here.</source>
        <translation>Dosarul deja există. Adaugă %1 dacă intenţionaţi să creaţi un nou dosar aici.</translation>
    </message>
    <message>
        <source>Path already exists, and is not a directory.</source>
        <translation>Calea deja există şi nu este un dosar.</translation>
    </message>
    <message>
        <source>Cannot create data directory here.</source>
        <translation>Nu se poate crea un dosar de date aici.</translation>
    </message>
</context>
<context>
    <name>HelpMessageDialog</name>
    <message>
        <source>version</source>
        <translation>versiunea</translation>
    </message>
    <message>
        <source>About %1</source>
        <translation>Despre %1</translation>
    </message>
    <message>
        <source>Command-line options</source>
        <translation>Opţiuni linie de comandă</translation>
    </message>
</context>
<context>
    <name>Intro</name>
    <message>
        <source>Welcome</source>
        <translation>Bun venit</translation>
    </message>
    <message>
        <source>Welcome to %1.</source>
        <translation>Bun venit la %1!</translation>
    </message>
    <message>
        <source>As this is the first time the program is launched, you can choose where %1 will store its data.</source>
        <translation>Deoarece este prima lansare a programului poți alege unde %1 va stoca datele sale.</translation>
    </message>
    <message>
        <source>When you click OK, %1 will begin to download and process the full %4 block chain (%2GB) starting with the earliest transactions in %3 when %4 initially launched.</source>
        <translation>Cand apasati OK, %1 va incepe descarcarea si procesarea intregului %4 blockchain (%2GB) incepand cu cele mai vechi tranzactii din %3 de la lansarea initiala a %4.</translation>
    </message>
    <message>
        <source>This initial synchronisation is very demanding, and may expose hardware problems with your computer that had previously gone unnoticed. Each time you run %1, it will continue downloading where it left off.</source>
        <translation>Sincronizarea initiala necesita foarte multe resurse, si poate releva probleme de hardware ale computerului care anterior au trecut neobservate. De fiecare data cand rulati %1, descarcarea va continua de unde a fost intrerupta.</translation>
    </message>
    <message>
        <source>If you have chosen to limit block chain storage (pruning), the historical data must still be downloaded and processed, but will be deleted afterward to keep your disk usage low.</source>
        <translation>Daca ati ales o limita pentru capacitatea de stocare a blockchainului (pruning), datele mai vechi tot trebuie sa fie descarcate si procesate, insa vor fi sterse ulterior pentru a reduce utilizarea harddiskului.</translation>
    </message>
    <message>
        <source>Use the default data directory</source>
        <translation>Foloseşte dosarul de date implicit</translation>
    </message>
    <message>
        <source>Use a custom data directory:</source>
        <translation>Foloseşte un dosar de date personalizat:</translation>
    </message>
    <message>
        <source>Qtum</source>
        <translation>Qtum</translation>
    </message>
    <message>
        <source>At least %1 GB of data will be stored in this directory, and it will grow over time.</source>
        <translation>Cel putin %1GB de date vor fi stocate in acest director, si aceasta valoare va creste in timp.</translation>
    </message>
    <message>
        <source>Approximately %1 GB of data will be stored in this directory.</source>
        <translation>Aproximativ %1 GB de date vor fi stocate in acest director.</translation>
    </message>
    <message>
        <source>%1 will download and store a copy of the Qtum block chain.</source>
        <translation>%1 va descarca si stoca o copie a blockchainului Qtum</translation>
    </message>
    <message>
        <source>The wallet will also be stored in this directory.</source>
        <translation>Portofelul va fi de asemeni stocat in acest director.</translation>
    </message>
    <message>
        <source>Error: Specified data directory "%1" cannot be created.</source>
        <translation>Eroare: Directorul datelor specificate "%1" nu poate fi creat.</translation>
    </message>
    <message>
        <source>Error</source>
        <translation>Eroare</translation>
    </message>
    <message numerus="yes">
        <source>%n GB of free space available</source>
        <translation><numerusform>%n GB de spaţiu liber disponibil</numerusform><numerusform>%n GB de spaţiu liber disponibil</numerusform><numerusform>%n GB de spaţiu liber disponibil</numerusform></translation>
    </message>
    <message numerus="yes">
        <source>(of %n GB needed)</source>
        <translation><numerusform>(din %n GB necesar)</numerusform><numerusform>(din %n GB necesari)</numerusform><numerusform>(din %n GB necesari)</numerusform></translation>
    </message>
    </context>
<context>
    <name>ModalOverlay</name>
    <message>
        <source>Form</source>
        <translation>Form</translation>
    </message>
    <message>
        <source>Recent transactions may not yet be visible, and therefore your wallet's balance might be incorrect. This information will be correct once your wallet has finished synchronizing with the qtum network, as detailed below.</source>
        <translation>Tranzactiile recente pot sa nu fie inca vizibile, de aceea balanta portofelului poate fi incorecta. Aceasta informatie va fi corecta de indata ce portofelul va fi complet sincronizat cu reteaua Qtum, asa cum este detaliat mai jos.</translation>
    </message>
    <message>
        <source>Attempting to spend qtums that are affected by not-yet-displayed transactions will not be accepted by the network.</source>
        <translation>Incercarea de a cheltui qtumi care sunt afectati de tranzactii ce inca nu sunt afisate nu va fi acceptata de retea.</translation>
    </message>
    <message>
        <source>Number of blocks left</source>
        <translation>Numarul de blocuri ramase</translation>
    </message>
    <message>
        <source>Unknown...</source>
        <translation>Necunoscut...</translation>
    </message>
    <message>
        <source>Last block time</source>
        <translation>Data ultimului bloc</translation>
    </message>
    <message>
        <source>Progress</source>
        <translation>Progres</translation>
    </message>
    <message>
        <source>Progress increase per hour</source>
        <translation>Cresterea progresului per ora</translation>
    </message>
    <message>
        <source>calculating...</source>
        <translation>calculeaza...</translation>
    </message>
    <message>
        <source>Estimated time left until synced</source>
        <translation>Timp estimat pana la sincronizare</translation>
    </message>
    <message>
        <source>Hide</source>
        <translation>Ascunde</translation>
    </message>
    </context>
<context>
    <name>OpenURIDialog</name>
    <message>
        <source>URI:</source>
        <translation>URI:</translation>
    </message>
</context>
<context>
    <name>OpenWalletActivity</name>
    <message>
        <source>Open wallet failed</source>
        <translation>Deschiderea portofelului a eșuat</translation>
    </message>
    <message>
        <source>Open wallet warning</source>
        <translation>Atenționare la deschiderea portofelului</translation>
    </message>
    <message>
        <source>default wallet</source>
        <translation>portofel implicit</translation>
    </message>
    </context>
<context>
    <name>OptionsDialog</name>
    <message>
        <source>Options</source>
        <translation>Opţiuni</translation>
    </message>
    <message>
        <source>&amp;Main</source>
        <translation>Principal</translation>
    </message>
    <message>
        <source>Automatically start %1 after logging in to the system.</source>
        <translation>Porneşte automat %1 după logarea in sistem.</translation>
    </message>
    <message>
        <source>&amp;Start %1 on system login</source>
        <translation>&amp;Porneste %1 la logarea in sistem.</translation>
    </message>
    <message>
        <source>Size of &amp;database cache</source>
        <translation>Mărimea bazei de &amp;date cache</translation>
    </message>
    <message>
        <source>Number of script &amp;verification threads</source>
        <translation>Numărul de thread-uri de &amp;verificare</translation>
    </message>
    <message>
        <source>IP address of the proxy (e.g. IPv4: 127.0.0.1 / IPv6: ::1)</source>
        <translation>Adresa IP a serverului proxy (de exemplu: IPv4: 127.0.0.1 / IPv6: ::1)</translation>
    </message>
    <message>
        <source>Shows if the supplied default SOCKS5 proxy is used to reach peers via this network type.</source>
        <translation>Arata daca proxy-ul SOCKS5 furnizat implicit este folosit pentru a gasi parteneri via acest tip de retea.</translation>
    </message>
    <message>
        <source>Hide the icon from the system tray.</source>
        <translation>Ascunde icon-ul din system tray.</translation>
    </message>
    <message>
        <source>&amp;Hide tray icon</source>
        <translation>&amp;Ascunde icon-ul din system tray.</translation>
    </message>
    <message>
        <source>Minimize instead of exit the application when the window is closed. When this option is enabled, the application will be closed only after selecting Exit in the menu.</source>
        <translation>Minimizează fereastra în locul părăsirii programului în momentul închiderii ferestrei. Cînd acestă opţiune e activă, aplicaţia se va opri doar în momentul selectării comenzii 'Închide aplicaţia' din menu.</translation>
    </message>
    <message>
        <source>Third party URLs (e.g. a block explorer) that appear in the transactions tab as context menu items. %s in the URL is replaced by transaction hash. Multiple URLs are separated by vertical bar |.</source>
        <translation>URL-uri terţe părţi (de exemplu, un explorator de bloc), care apar în tab-ul tranzacţiilor ca elemente de meniu contextual. %s în URL este înlocuit cu hash de tranzacţie. URL-urile multiple sînt separate prin bară verticală |.</translation>
    </message>
    <message>
        <source>Open the %1 configuration file from the working directory.</source>
        <translation>Deschide fisierul de configurare %1 din directorul curent.</translation>
    </message>
    <message>
        <source>Open Configuration File</source>
        <translation>Deschide fisierul de configurare.</translation>
    </message>
    <message>
        <source>Reset all client options to default.</source>
        <translation>Resetează toate setările clientului la valorile implicite.</translation>
    </message>
    <message>
        <source>&amp;Reset Options</source>
        <translation>&amp;Resetează opţiunile</translation>
    </message>
    <message>
        <source>&amp;Network</source>
        <translation>Reţea</translation>
    </message>
    <message>
        <source>Disables some advanced features but all blocks will still be fully validated. Reverting this setting requires re-downloading the entire blockchain. Actual disk usage may be somewhat higher.</source>
        <translation>Dezactiveaza unele caracteristici avansate insa toate blocurile vor fi validate pe deplin. Inversarea acestei setari necesita re-descarcarea intregului blockchain. Utilizarea reala a discului poate fi ceva mai mare.</translation>
    </message>
    <message>
        <source>Prune &amp;block storage to</source>
        <translation>Reductie &amp;block storage la</translation>
    </message>
    <message>
        <source>GB</source>
        <translation>GB</translation>
    </message>
    <message>
        <source>Reverting this setting requires re-downloading the entire blockchain.</source>
        <translation>Inversarea acestei setari necesita re-descarcarea intregului blockchain.</translation>
    </message>
    <message>
        <source>(0 = auto, &lt;0 = leave that many cores free)</source>
        <translation>(0 = automat, &lt;0 = lasă atîtea nuclee libere)</translation>
    </message>
    <message>
        <source>W&amp;allet</source>
        <translation>Portofel</translation>
    </message>
    <message>
        <source>Expert</source>
        <translation>Expert</translation>
    </message>
    <message>
        <source>Enable coin &amp;control features</source>
        <translation>Activare caracteristici de control ale monedei</translation>
    </message>
    <message>
        <source>If you disable the spending of unconfirmed change, the change from a transaction cannot be used until that transaction has at least one confirmation. This also affects how your balance is computed.</source>
        <translation>Dacă dezactivaţi cheltuirea restului neconfirmat, restul dintr-o tranzacţie nu poate fi folosit pînă cînd tranzacţia are cel puţin o confirmare. Aceasta afectează de asemenea calcularea soldului.</translation>
    </message>
    <message>
        <source>&amp;Spend unconfirmed change</source>
        <translation>Cheltuire rest neconfirmat</translation>
    </message>
    <message>
        <source>Automatically open the Qtum client port on the router. This only works when your router supports UPnP and it is enabled.</source>
        <translation>Deschide automat în router portul aferent clientului Qtum. Funcţionează doar dacă routerul duportă UPnP şi e activat.</translation>
    </message>
    <message>
        <source>Map port using &amp;UPnP</source>
        <translation>Mapare port folosind &amp;UPnP</translation>
    </message>
    <message>
        <source>Accept connections from outside.</source>
        <translation>Acceptă conexiuni din exterior</translation>
    </message>
    <message>
        <source>Allow incomin&amp;g connections</source>
        <translation>Permite conexiuni de intrar&amp;e</translation>
    </message>
    <message>
        <source>Connect to the Qtum network through a SOCKS5 proxy.</source>
        <translation>Conectare la reţeaua Qtum printr-un proxy SOCKS.</translation>
    </message>
    <message>
        <source>&amp;Connect through SOCKS5 proxy (default proxy):</source>
        <translation>&amp;Conectare printr-un proxy SOCKS (implicit proxy):</translation>
    </message>
    <message>
        <source>Proxy &amp;IP:</source>
        <translation>Proxy &amp;IP:</translation>
    </message>
    <message>
        <source>&amp;Port:</source>
        <translation>&amp;Port:</translation>
    </message>
    <message>
        <source>Port of the proxy (e.g. 9050)</source>
        <translation>Portul proxy (de exemplu: 9050)</translation>
    </message>
    <message>
        <source>Used for reaching peers via:</source>
        <translation>Folosit pentru a gasi parteneri via:</translation>
    </message>
    <message>
        <source>IPv4</source>
        <translation>IPv4</translation>
    </message>
    <message>
        <source>IPv6</source>
        <translation>IPv6</translation>
    </message>
    <message>
        <source>Tor</source>
        <translation>Tor</translation>
    </message>
    <message>
<<<<<<< HEAD
        <source>Connect to the Qtum network through a separate SOCKS5 proxy for Tor hidden services.</source>
        <translation>Conectare la reteaua Qtum printr-un proxy SOCKS5 separat pentru serviciile TOR ascunse.</translation>
    </message>
    <message>
=======
>>>>>>> da23532c
        <source>&amp;Window</source>
        <translation>&amp;Fereastră</translation>
    </message>
    <message>
        <source>Show only a tray icon after minimizing the window.</source>
        <translation>Arată doar un icon în tray la ascunderea ferestrei</translation>
    </message>
    <message>
        <source>&amp;Minimize to the tray instead of the taskbar</source>
        <translation>&amp;Minimizare în tray în loc de taskbar</translation>
    </message>
    <message>
        <source>M&amp;inimize on close</source>
        <translation>M&amp;inimizare fereastră în locul închiderii programului</translation>
    </message>
    <message>
        <source>&amp;Display</source>
        <translation>&amp;Afişare</translation>
    </message>
    <message>
        <source>User Interface &amp;language:</source>
        <translation>&amp;Limbă interfaţă utilizator</translation>
    </message>
    <message>
        <source>The user interface language can be set here. This setting will take effect after restarting %1.</source>
        <translation>Limba interfeţei utilizatorului poate fi setată aici. Această setare va avea efect după repornirea %1.</translation>
    </message>
    <message>
        <source>&amp;Unit to show amounts in:</source>
        <translation>&amp;Unitatea de măsură pentru afişarea sumelor:</translation>
    </message>
    <message>
        <source>Choose the default subdivision unit to show in the interface and when sending coins.</source>
        <translation>Alegeţi subdiviziunea folosită la afişarea interfeţei şi la trimiterea de qtum.</translation>
    </message>
    <message>
        <source>Whether to show coin control features or not.</source>
        <translation>Arată controlul caracteristicilor monedei sau nu.</translation>
    </message>
    <message>
        <source>&amp;Third party transaction URLs</source>
        <translation>URL-uri tranzacţii &amp;terţe părţi</translation>
    </message>
    <message>
        <source>&amp;OK</source>
        <translation>&amp;OK</translation>
    </message>
    <message>
        <source>&amp;Cancel</source>
        <translation>Renunţă</translation>
    </message>
    <message>
        <source>default</source>
        <translation>iniţial</translation>
    </message>
    <message>
        <source>none</source>
        <translation>nimic</translation>
    </message>
    <message>
        <source>Confirm options reset</source>
        <translation>Confirmă resetarea opţiunilor</translation>
    </message>
    <message>
        <source>Client restart required to activate changes.</source>
        <translation>Este necesară repornirea clientului pentru a activa schimbările.</translation>
    </message>
    <message>
        <source>Client will be shut down. Do you want to proceed?</source>
        <translation>Clientul va fi închis. Doriţi să continuaţi?</translation>
    </message>
    <message>
        <source>Configuration options</source>
        <translation>Optiuni de configurare</translation>
    </message>
    <message>
        <source>The configuration file is used to specify advanced user options which override GUI settings. Additionally, any command-line options will override this configuration file.</source>
        <translation>Fisierul de configurare e folosit pentru a specifica optiuni utilizator avansate care modifica setarile din GUI. In plus orice optiune din linia de comanda va modifica acest fisier de configurare.</translation>
    </message>
    <message>
        <source>Error</source>
        <translation>Eroare</translation>
    </message>
    <message>
        <source>The configuration file could not be opened.</source>
        <translation>Fisierul de configurare nu a putut fi deschis.</translation>
    </message>
    <message>
        <source>This change would require a client restart.</source>
        <translation>Această schimbare necesită o repornire a clientului.</translation>
    </message>
    <message>
        <source>The supplied proxy address is invalid.</source>
        <translation>Adresa qtum pe care aţi specificat-o nu este validă.</translation>
    </message>
</context>
<context>
    <name>OverviewPage</name>
    <message>
        <source>Form</source>
        <translation>Form</translation>
    </message>
    <message>
        <source>The displayed information may be out of date. Your wallet automatically synchronizes with the Qtum network after a connection is established, but this process has not completed yet.</source>
        <translation>Informaţiile afişate pot fi neactualizate. Portofelul dvs. se sincronizează automat cu reţeaua Qtum după ce o conexiune este stabilită, dar acest proces nu a fost finalizat încă.</translation>
    </message>
    <message>
        <source>Watch-only:</source>
        <translation>Doar-supraveghere:</translation>
    </message>
    <message>
        <source>Available:</source>
        <translation>Disponibil:</translation>
    </message>
    <message>
        <source>Your current spendable balance</source>
        <translation>Balanţa dvs. curentă de cheltuieli</translation>
    </message>
    <message>
        <source>Pending:</source>
        <translation>În aşteptare:</translation>
    </message>
    <message>
        <source>Total of transactions that have yet to be confirmed, and do not yet count toward the spendable balance</source>
        <translation>Totalul tranzacţiilor care nu sunt confirmate încă şi care nu sunt încă adunate la balanţa de cheltuieli</translation>
    </message>
    <message>
        <source>Immature:</source>
        <translation>Nematurizat:</translation>
    </message>
    <message>
        <source>Mined balance that has not yet matured</source>
        <translation>Balanţa minata ce nu s-a maturizat încă</translation>
    </message>
    <message>
        <source>Balances</source>
        <translation>Balanţă</translation>
    </message>
    <message>
        <source>Total:</source>
        <translation>Total:</translation>
    </message>
    <message>
        <source>Your current total balance</source>
        <translation>Balanţa totală curentă</translation>
    </message>
    <message>
        <source>Your current balance in watch-only addresses</source>
        <translation>Soldul dvs. curent în adresele doar-supraveghere</translation>
    </message>
    <message>
        <source>Spendable:</source>
        <translation>Cheltuibil:</translation>
    </message>
    <message>
        <source>Recent transactions</source>
        <translation>Tranzacţii recente</translation>
    </message>
    <message>
        <source>Unconfirmed transactions to watch-only addresses</source>
        <translation>Tranzacţii neconfirmate la adresele doar-supraveghere</translation>
    </message>
    <message>
        <source>Mined balance in watch-only addresses that has not yet matured</source>
        <translation>Balanţă minată în adresele doar-supraveghere care nu s-a maturizat încă</translation>
    </message>
    <message>
        <source>Current total balance in watch-only addresses</source>
        <translation>Soldul dvs. total în adresele doar-supraveghere</translation>
    </message>
    </context>
<context>
    <name>PSBTOperationsDialog</name>
    <message>
        <source>Total Amount</source>
        <translation>Suma totală</translation>
    </message>
    <message>
        <source>or</source>
        <translation>sau</translation>
    </message>
    </context>
<context>
    <name>PaymentServer</name>
    <message>
        <source>Payment request error</source>
        <translation>Eroare la cererea de plată</translation>
    </message>
    <message>
        <source>Cannot start qtum: click-to-pay handler</source>
        <translation>Qtum nu poate porni: click-to-pay handler</translation>
    </message>
    <message>
        <source>URI handling</source>
        <translation>Gestionare URI</translation>
    </message>
    <message>
        <source>'qtum://' is not a valid URI. Use 'qtum:' instead.</source>
        <translation>'qtum://' nu este un URI valid. Folositi 'qtum:' in loc.</translation>
    </message>
    <message>
        <source>Invalid payment address %1</source>
        <translation>Adresă pentru plată invalidă %1</translation>
    </message>
    <message>
        <source>URI cannot be parsed! This can be caused by an invalid Qtum address or malformed URI parameters.</source>
        <translation>URI nu poate fi analizat! Acest lucru poate fi cauzat de o adresă Qtum invalidă sau parametri URI deformaţi.</translation>
    </message>
    <message>
        <source>Payment request file handling</source>
        <translation>Manipulare fişier cerere de plată</translation>
    </message>
</context>
<context>
    <name>PeerTableModel</name>
    <message>
        <source>User Agent</source>
        <translation>Agent utilizator</translation>
    </message>
    <message>
        <source>Node/Service</source>
        <translation>Nod/Serviciu</translation>
    </message>
    <message>
        <source>NodeId</source>
        <translation>NodeID</translation>
    </message>
    <message>
        <source>Ping</source>
        <translation>Ping</translation>
    </message>
    <message>
        <source>Sent</source>
        <translation>Expediat</translation>
    </message>
    <message>
        <source>Received</source>
        <translation>Recepţionat</translation>
    </message>
</context>
<context>
    <name>QObject</name>
    <message>
        <source>Amount</source>
        <translation>Cantitate</translation>
    </message>
    <message>
        <source>Enter a Qtum address (e.g. %1)</source>
        <translation>Introduceţi o adresă Qtum (de exemplu %1)</translation>
    </message>
    <message>
        <source>%1 d</source>
        <translation>%1 z</translation>
    </message>
    <message>
        <source>%1 h</source>
        <translation>%1 h</translation>
    </message>
    <message>
        <source>%1 m</source>
        <translation>%1 m</translation>
    </message>
    <message>
        <source>%1 s</source>
        <translation>%1 s</translation>
    </message>
    <message>
        <source>None</source>
        <translation>Niciuna</translation>
    </message>
    <message>
        <source>N/A</source>
        <translation>N/A</translation>
    </message>
    <message>
        <source>%1 ms</source>
        <translation>%1 ms</translation>
    </message>
    <message numerus="yes">
        <source>%n second(s)</source>
        <translation><numerusform>%n secunda</numerusform><numerusform>%n secunde</numerusform><numerusform>%n secunde</numerusform></translation>
    </message>
    <message numerus="yes">
        <source>%n minute(s)</source>
        <translation><numerusform>%n minut</numerusform><numerusform>%n minute</numerusform><numerusform>%n minute</numerusform></translation>
    </message>
    <message numerus="yes">
        <source>%n hour(s)</source>
        <translation><numerusform>%n ora</numerusform><numerusform>%n ore</numerusform><numerusform>%n ore</numerusform></translation>
    </message>
    <message numerus="yes">
        <source>%n day(s)</source>
        <translation><numerusform>%n zi</numerusform><numerusform>%n zile</numerusform><numerusform>%n zile</numerusform></translation>
    </message>
    <message numerus="yes">
        <source>%n week(s)</source>
        <translation><numerusform>%n saptamana</numerusform><numerusform>%n saptamani</numerusform><numerusform>%n saptamani</numerusform></translation>
    </message>
    <message>
        <source>%1 and %2</source>
        <translation>%1 şi %2</translation>
    </message>
    <message numerus="yes">
        <source>%n year(s)</source>
        <translation><numerusform>%n an</numerusform><numerusform>%n ani</numerusform><numerusform>%n ani</numerusform></translation>
    </message>
    <message>
        <source>%1 B</source>
        <translation>%1 B</translation>
    </message>
    <message>
        <source>%1 KB</source>
        <translation>%1 KB</translation>
    </message>
    <message>
        <source>%1 MB</source>
        <translation>%1 MB</translation>
    </message>
    <message>
        <source>%1 GB</source>
        <translation>%1 GB</translation>
    </message>
    <message>
        <source>Error: Specified data directory "%1" does not exist.</source>
        <translation>Eroare: Directorul de date specificat "%1" nu există.</translation>
    </message>
    <message>
        <source>Error: Cannot parse configuration file: %1.</source>
        <translation>Eroare: Nu se poate analiza fişierul de configuraţie: %1.</translation>
    </message>
    <message>
        <source>Error: %1</source>
        <translation>Eroare: %1</translation>
    </message>
    <message>
        <source>%1 didn't yet exit safely...</source>
        <translation>%1 nu a fost inchis in siguranta...</translation>
    </message>
    <message>
        <source>unknown</source>
        <translation>necunoscut</translation>
    </message>
</context>
<context>
    <name>QRImageWidget</name>
    <message>
        <source>&amp;Save Image...</source>
        <translation>&amp;Salvează Imaginea...</translation>
    </message>
    <message>
        <source>&amp;Copy Image</source>
        <translation>&amp;Copiaza Imaginea</translation>
    </message>
    <message>
        <source>Resulting URI too long, try to reduce the text for label / message.</source>
        <translation>URI rezultat este prea lung, încearcă să reduci textul pentru etichetă / mesaj.</translation>
    </message>
    <message>
        <source>Error encoding URI into QR Code.</source>
        <translation>Eroare la codarea URl-ului în cod QR.</translation>
    </message>
    <message>
        <source>Save QR Code</source>
        <translation>Salvează codul QR</translation>
    </message>
    <message>
        <source>PNG Image (*.png)</source>
        <translation>Imagine de tip PNG (*.png)</translation>
    </message>
</context>
<context>
    <name>RPCConsole</name>
    <message>
        <source>N/A</source>
        <translation>Nespecificat</translation>
    </message>
    <message>
        <source>Client version</source>
        <translation>Versiune client</translation>
    </message>
    <message>
        <source>&amp;Information</source>
        <translation>&amp;Informaţii</translation>
    </message>
    <message>
        <source>General</source>
        <translation>General</translation>
    </message>
    <message>
        <source>Using BerkeleyDB version</source>
        <translation>Foloseşte BerkeleyDB versiunea</translation>
    </message>
    <message>
        <source>Datadir</source>
        <translation>Dirdate</translation>
    </message>
    <message>
        <source>Startup time</source>
        <translation>Ora de pornire</translation>
    </message>
    <message>
        <source>Network</source>
        <translation>Reţea</translation>
    </message>
    <message>
        <source>Name</source>
        <translation>Nume</translation>
    </message>
    <message>
        <source>Number of connections</source>
        <translation>Numărul de conexiuni</translation>
    </message>
    <message>
        <source>Block chain</source>
        <translation>Lanţ de blocuri</translation>
    </message>
    <message>
        <source>Memory Pool</source>
        <translation>Pool Memorie</translation>
    </message>
    <message>
        <source>Current number of transactions</source>
        <translation>Numărul curent de tranzacţii</translation>
    </message>
    <message>
        <source>Memory usage</source>
        <translation>Memorie folosită</translation>
    </message>
    <message>
        <source>Wallet: </source>
        <translation>Portofel:</translation>
    </message>
    <message>
        <source>(none)</source>
        <translation>(nimic)</translation>
    </message>
    <message>
        <source>&amp;Reset</source>
        <translation>&amp;Resetare</translation>
    </message>
    <message>
        <source>Received</source>
        <translation>Recepţionat</translation>
    </message>
    <message>
        <source>Sent</source>
        <translation>Expediat</translation>
    </message>
    <message>
        <source>&amp;Peers</source>
        <translation>&amp;Parteneri</translation>
    </message>
    <message>
        <source>Banned peers</source>
        <translation>Terti banati</translation>
    </message>
    <message>
        <source>Select a peer to view detailed information.</source>
        <translation>Selectaţi un partener pentru a vedea informaţiile detaliate.</translation>
    </message>
    <message>
        <source>Direction</source>
        <translation>Direcţie</translation>
    </message>
    <message>
        <source>Version</source>
        <translation>Versiune</translation>
    </message>
    <message>
        <source>Starting Block</source>
        <translation>Bloc de început</translation>
    </message>
    <message>
        <source>Synced Headers</source>
        <translation>Headere Sincronizate</translation>
    </message>
    <message>
        <source>Synced Blocks</source>
        <translation>Blocuri Sincronizate</translation>
    </message>
    <message>
        <source>User Agent</source>
        <translation>Agent utilizator</translation>
    </message>
    <message>
        <source>Node window</source>
        <translation>Fereastra nodului</translation>
    </message>
    <message>
        <source>Open the %1 debug log file from the current data directory. This can take a few seconds for large log files.</source>
        <translation>Deschide fişierul jurnal depanare %1 din directorul curent. Aceasta poate dura cateva secunde pentru fişierele mai mari.</translation>
    </message>
    <message>
        <source>Decrease font size</source>
        <translation>Micsoreaza fontul</translation>
    </message>
    <message>
        <source>Increase font size</source>
        <translation>Mareste fontul</translation>
    </message>
    <message>
        <source>Services</source>
        <translation>Servicii</translation>
    </message>
    <message>
        <source>Connection Time</source>
        <translation>Timp conexiune</translation>
    </message>
    <message>
        <source>Last Send</source>
        <translation>Ultima trimitere</translation>
    </message>
    <message>
        <source>Last Receive</source>
        <translation>Ultima primire</translation>
    </message>
    <message>
        <source>Ping Time</source>
        <translation>Timp ping</translation>
    </message>
    <message>
        <source>The duration of a currently outstanding ping.</source>
        <translation>Durata ping-ului intarziat.</translation>
    </message>
    <message>
        <source>Ping Wait</source>
        <translation>Asteptare ping</translation>
    </message>
    <message>
        <source>Min Ping</source>
        <translation>Min Ping</translation>
    </message>
    <message>
        <source>Time Offset</source>
        <translation>Diferenta timp</translation>
    </message>
    <message>
        <source>Last block time</source>
        <translation>Data ultimului bloc</translation>
    </message>
    <message>
        <source>&amp;Open</source>
        <translation>&amp;Deschide</translation>
    </message>
    <message>
        <source>&amp;Console</source>
        <translation>&amp;Consolă</translation>
    </message>
    <message>
        <source>&amp;Network Traffic</source>
        <translation>Trafic reţea</translation>
    </message>
    <message>
        <source>Totals</source>
        <translation>Totaluri</translation>
    </message>
    <message>
        <source>In:</source>
        <translation>Intrare:</translation>
    </message>
    <message>
        <source>Out:</source>
        <translation>Ieşire:</translation>
    </message>
    <message>
        <source>Debug log file</source>
        <translation>Fişier jurnal depanare</translation>
    </message>
    <message>
        <source>Clear console</source>
        <translation>Curăţă consola</translation>
    </message>
    <message>
        <source>1 &amp;hour</source>
        <translation>1 &amp;oră</translation>
    </message>
    <message>
        <source>1 &amp;day</source>
        <translation>1 &amp;zi</translation>
    </message>
    <message>
        <source>1 &amp;week</source>
        <translation>1 &amp;săptămână</translation>
    </message>
    <message>
        <source>1 &amp;year</source>
        <translation>1 &amp;an</translation>
    </message>
    <message>
        <source>&amp;Disconnect</source>
        <translation>&amp;Deconectare</translation>
    </message>
    <message>
        <source>Ban for</source>
        <translation>Interzicere pentru</translation>
    </message>
    <message>
        <source>&amp;Unban</source>
        <translation>&amp;Unban</translation>
    </message>
    <message>
        <source>Welcome to the %1 RPC console.</source>
        <translation>Bun venit la consola %1 RPC.</translation>
    </message>
    <message>
        <source>Use up and down arrows to navigate history, and %1 to clear screen.</source>
        <translation>Folosiţi săgetile sus şi jos pentru a naviga în istoric şi %1 pentru a curăţa ecranul.</translation>
    </message>
    <message>
        <source>Type %1 for an overview of available commands.</source>
        <translation>Tastati %1 pentru o recapitulare a comenzilor disponibile.</translation>
    </message>
    <message>
        <source>For more information on using this console type %1.</source>
        <translation>Pentru mai multe informatii despre folosirea acestei console tastati %1.</translation>
    </message>
    <message>
        <source>WARNING: Scammers have been active, telling users to type commands here, stealing their wallet contents. Do not use this console without fully understanding the ramifications of a command.</source>
        <translation>ATENTIONARE: Sunt excroci care instruiesc userii sa introduca aici comenzi, pentru a le fura continutul portofelelor. Nu folositi aceasta consolă fara a intelege pe deplin ramificatiile unei comenzi.</translation>
    </message>
    <message>
        <source>Network activity disabled</source>
        <translation>Activitatea retelei a fost oprita.</translation>
    </message>
    <message>
        <source>Executing command without any wallet</source>
        <translation>Executarea comenzii fara nici un portofel.</translation>
    </message>
    <message>
        <source>Executing command using "%1" wallet</source>
        <translation>Executarea comenzii folosind portofelul "%1"</translation>
    </message>
    <message>
        <source>(node id: %1)</source>
        <translation>(node id: %1)</translation>
    </message>
    <message>
        <source>via %1</source>
        <translation>via %1</translation>
    </message>
    <message>
        <source>never</source>
        <translation>niciodată</translation>
    </message>
    <message>
        <source>Inbound</source>
        <translation>Intrare</translation>
    </message>
    <message>
        <source>Outbound</source>
        <translation>Ieşire</translation>
    </message>
    <message>
        <source>Unknown</source>
        <translation>Necunoscut</translation>
    </message>
</context>
<context>
    <name>ReceiveCoinsDialog</name>
    <message>
        <source>&amp;Amount:</source>
        <translation>Sum&amp;a:</translation>
    </message>
    <message>
        <source>&amp;Label:</source>
        <translation>&amp;Etichetă:</translation>
    </message>
    <message>
        <source>&amp;Message:</source>
        <translation>&amp;Mesaj:</translation>
    </message>
    <message>
        <source>An optional message to attach to the payment request, which will be displayed when the request is opened. Note: The message will not be sent with the payment over the Qtum network.</source>
        <translation>Un mesaj opţional de ataşat la cererea de plată, care va fi afişat cînd cererea este deschisă. Notă: Acest mesaj nu va fi trimis cu plata către reţeaua Qtum.</translation>
    </message>
    <message>
        <source>An optional label to associate with the new receiving address.</source>
        <translation>O etichetă opţională de asociat cu adresa de primire.</translation>
    </message>
    <message>
        <source>Use this form to request payments. All fields are &lt;b&gt;optional&lt;/b&gt;.</source>
        <translation>Foloseşte acest formular pentru a solicita plăţi. Toate cîmpurile sînt &lt;b&gt;opţionale&lt;/b&gt;.</translation>
    </message>
    <message>
        <source>An optional amount to request. Leave this empty or zero to not request a specific amount.</source>
        <translation>O sumă opţională de cerut. Lăsaţi gol sau zero pentru a nu cere o sumă anume.</translation>
    </message>
    <message>
        <source>Clear all fields of the form.</source>
        <translation>Curăţă toate cîmpurile formularului.</translation>
    </message>
    <message>
        <source>Clear</source>
        <translation>Curăţă</translation>
    </message>
    <message>
        <source>Native segwit addresses (aka Bech32 or BIP-173) reduce your transaction fees later on and offer better protection against typos, but old wallets don't support them. When unchecked, an address compatible with older wallets will be created instead.</source>
        <translation>Adresele native segwit (aka Bech32 sau BIP-173) vor reduce mai tarziu comisioanele de tranzactionare si vor oferi o mai buna protectie impotriva introducerii gresite, dar portofelele vechi nu sunt compatibile. Daca optiunea nu e bifata, se va crea o adresa compatibila cu portofelele vechi.</translation>
    </message>
    <message>
        <source>Generate native segwit (Bech32) address</source>
        <translation>Genereaza adresa nativa segwit (Bech32)</translation>
    </message>
    <message>
        <source>Requested payments history</source>
        <translation>Istoricul plăţilor cerute</translation>
    </message>
    <message>
        <source>Show the selected request (does the same as double clicking an entry)</source>
        <translation>Arată cererea selectată (acelaşi lucru ca şi dublu-clic pe o înregistrare)</translation>
    </message>
    <message>
        <source>Show</source>
        <translation>Arată</translation>
    </message>
    <message>
        <source>Remove the selected entries from the list</source>
        <translation>Înlătură intrările selectate din listă</translation>
    </message>
    <message>
        <source>Remove</source>
        <translation>Înlătură</translation>
    </message>
    <message>
        <source>Copy URI</source>
        <translation>Copiază URl</translation>
    </message>
    <message>
        <source>Copy label</source>
        <translation>Copiază eticheta</translation>
    </message>
    <message>
        <source>Copy message</source>
        <translation>Copiază mesajul</translation>
    </message>
    <message>
        <source>Copy amount</source>
        <translation>Copiază suma</translation>
    </message>
    <message>
        <source>Could not unlock wallet.</source>
        <translation>Portofelul nu a putut fi deblocat.</translation>
    </message>
    </context>
<context>
    <name>ReceiveRequestDialog</name>
    <message>
        <source>Amount:</source>
        <translation>Sumă:</translation>
    </message>
    <message>
        <source>Message:</source>
        <translation>Mesaj:</translation>
    </message>
    <message>
        <source>Wallet:</source>
        <translation>Portofel:</translation>
    </message>
    <message>
        <source>Copy &amp;URI</source>
        <translation>Copiază &amp;URl</translation>
    </message>
    <message>
        <source>Copy &amp;Address</source>
        <translation>Copiază &amp;adresa</translation>
    </message>
    <message>
        <source>&amp;Save Image...</source>
        <translation>&amp;Salvează imaginea...</translation>
    </message>
    <message>
        <source>Request payment to %1</source>
        <translation>Cere plata pentru %1</translation>
    </message>
    <message>
        <source>Payment information</source>
        <translation>Informaţiile plată</translation>
    </message>
</context>
<context>
    <name>RecentRequestsTableModel</name>
    <message>
        <source>Date</source>
        <translation>Data</translation>
    </message>
    <message>
        <source>Label</source>
        <translation>Etichetă</translation>
    </message>
    <message>
        <source>Message</source>
        <translation>Mesaj</translation>
    </message>
    <message>
        <source>(no label)</source>
        <translation>(fără etichetă)</translation>
    </message>
    <message>
        <source>(no message)</source>
        <translation>(nici un mesaj)</translation>
    </message>
    <message>
        <source>(no amount requested)</source>
        <translation>(nici o sumă solicitată)</translation>
    </message>
    <message>
        <source>Requested</source>
        <translation>Ceruta</translation>
    </message>
</context>
<context>
    <name>SendCoinsDialog</name>
    <message>
        <source>Send Coins</source>
        <translation>Trimite monede</translation>
    </message>
    <message>
        <source>Coin Control Features</source>
        <translation>Caracteristici de control ale monedei</translation>
    </message>
    <message>
        <source>Inputs...</source>
        <translation>Intrări...</translation>
    </message>
    <message>
        <source>automatically selected</source>
        <translation>selecţie automată</translation>
    </message>
    <message>
        <source>Insufficient funds!</source>
        <translation>Fonduri insuficiente!</translation>
    </message>
    <message>
        <source>Quantity:</source>
        <translation>Cantitate:</translation>
    </message>
    <message>
        <source>Bytes:</source>
        <translation>Octeţi:</translation>
    </message>
    <message>
        <source>Amount:</source>
        <translation>Sumă:</translation>
    </message>
    <message>
        <source>Fee:</source>
        <translation>Comision:</translation>
    </message>
    <message>
        <source>After Fee:</source>
        <translation>După taxă:</translation>
    </message>
    <message>
        <source>Change:</source>
        <translation>Rest:</translation>
    </message>
    <message>
        <source>If this is activated, but the change address is empty or invalid, change will be sent to a newly generated address.</source>
        <translation>Dacă este activat, dar adresa de rest este goală sau nevalidă, restul va fi trimis la o adresă nou generată.</translation>
    </message>
    <message>
        <source>Custom change address</source>
        <translation>Adresă personalizată de rest</translation>
    </message>
    <message>
        <source>Transaction Fee:</source>
        <translation>Taxă tranzacţie:</translation>
    </message>
    <message>
        <source>Choose...</source>
        <translation>Alegeţi...</translation>
    </message>
    <message>
        <source>Using the fallbackfee can result in sending a transaction that will take several hours or days (or never) to confirm. Consider choosing your fee manually or wait until you have validated the complete chain.</source>
        <translation>Folosirea taxei implicite poate rezulta in trimiterea unei tranzactii care va dura cateva ore sau zile (sau niciodata) pentru a fi confirmata. Luati in considerare sa setati manual taxa sau asteptati pana ati validat complet lantul.</translation>
    </message>
    <message>
        <source>Warning: Fee estimation is currently not possible.</source>
        <translation>Avertisment: Estimarea comisionului nu s-a putut efectua.</translation>
    </message>
    <message>
        <source>Specify a custom fee per kB (1,000 bytes) of the transaction's virtual size.

Note:  Since the fee is calculated on a per-byte basis, a fee of "100 satoshis per kB" for a transaction size of 500 bytes (half of 1 kB) would ultimately yield a fee of only 50 satoshis.</source>
        <translation>Specificati o taxa anume pe kB (1000 byte) din marimea virtuala a tranzactiei. 

Nota: Cum taxa este calculata per byte, o taxa de "100 satoshi per kB" pentru o tranzactie de 500 byte (jumatate de kB) va produce o taxa de doar 50 satoshi.</translation>
    </message>
    <message>
        <source>per kilobyte</source>
        <translation>per kilooctet</translation>
    </message>
    <message>
        <source>Hide</source>
        <translation>Ascunde</translation>
    </message>
    <message>
        <source>Recommended:</source>
        <translation>Recomandat:</translation>
    </message>
    <message>
        <source>Custom:</source>
        <translation>Personalizat:</translation>
    </message>
    <message>
        <source>(Smart fee not initialized yet. This usually takes a few blocks...)</source>
        <translation>(Taxa smart nu este inca initializata. Aceasta poate dura cateva blocuri...)</translation>
    </message>
    <message>
        <source>Send to multiple recipients at once</source>
        <translation>Trimite simultan către mai mulţi destinatari</translation>
    </message>
    <message>
        <source>Add &amp;Recipient</source>
        <translation>Adaugă destinata&amp;r</translation>
    </message>
    <message>
        <source>Clear all fields of the form.</source>
        <translation>Şterge toate câmpurile formularului.</translation>
    </message>
    <message>
        <source>Dust:</source>
        <translation>Praf:</translation>
    </message>
    <message>
        <source>Confirmation time target:</source>
        <translation>Timp confirmare tinta:</translation>
    </message>
    <message>
        <source>Enable Replace-By-Fee</source>
        <translation>Autorizeaza Replace-By-Fee</translation>
    </message>
    <message>
        <source>With Replace-By-Fee (BIP-125) you can increase a transaction's fee after it is sent. Without this, a higher fee may be recommended to compensate for increased transaction delay risk.</source>
        <translation>Cu Replace-By-Fee (BIP-125) se poate creste taxa unei tranzactii dupa ce a fost trimisa. Fara aceasta optiune, o taxa mai mare e posibil sa fie recomandata pentru a compensa riscul crescut de intarziere a tranzactiei.</translation>
    </message>
    <message>
        <source>Clear &amp;All</source>
        <translation>Curăţă to&amp;ate</translation>
    </message>
    <message>
        <source>Balance:</source>
        <translation>Balanţă:</translation>
    </message>
    <message>
        <source>Confirm the send action</source>
        <translation>Confirmă operaţiunea de trimitere</translation>
    </message>
    <message>
        <source>S&amp;end</source>
        <translation>Trimit&amp;e</translation>
    </message>
    <message>
        <source>Copy quantity</source>
        <translation>Copiază cantitea</translation>
    </message>
    <message>
        <source>Copy amount</source>
        <translation>Copiază suma</translation>
    </message>
    <message>
        <source>Copy fee</source>
        <translation>Copiază taxa</translation>
    </message>
    <message>
        <source>Copy after fee</source>
        <translation>Copiază după taxă</translation>
    </message>
    <message>
        <source>Copy bytes</source>
        <translation>Copiază octeţi</translation>
    </message>
    <message>
        <source>Copy dust</source>
        <translation>Copiază praf</translation>
    </message>
    <message>
        <source>Copy change</source>
        <translation>Copiază rest</translation>
    </message>
    <message>
        <source>%1 (%2 blocks)</source>
        <translation>%1(%2 blocuri)</translation>
    </message>
    <message>
        <source> from wallet '%1'</source>
        <translation>din portofelul '%1'</translation>
    </message>
    <message>
        <source>%1 to %2</source>
        <translation>%1 la %2</translation>
    </message>
    <message>
        <source>Are you sure you want to send?</source>
        <translation>Sigur doriţi să trimiteţi?</translation>
    </message>
    <message>
        <source>or</source>
        <translation>sau</translation>
    </message>
    <message>
        <source>You can increase the fee later (signals Replace-By-Fee, BIP-125).</source>
        <translation>Puteti creste taxa mai tarziu (semnaleaza Replace-By-Fee, BIP-125).</translation>
    </message>
    <message>
        <source>Please, review your transaction.</source>
        <translation>Va rugam sa revizuiti tranzactia.</translation>
    </message>
    <message>
        <source>Transaction fee</source>
        <translation>Taxă tranzacţie</translation>
    </message>
    <message>
        <source>Not signalling Replace-By-Fee, BIP-125.</source>
        <translation>Nu se semnalizeaza Replace-By-Fee, BIP-125</translation>
    </message>
    <message>
        <source>Total Amount</source>
        <translation>Suma totală</translation>
    </message>
    <message>
        <source>Confirm send coins</source>
        <translation>Confirmă trimiterea monedelor</translation>
    </message>
    <message>
        <source>The recipient address is not valid. Please recheck.</source>
        <translation>Adresa destinatarului nu este validă. Rugăm să reverificaţi.</translation>
    </message>
    <message>
        <source>The amount to pay must be larger than 0.</source>
        <translation>Suma de plată trebuie să fie mai mare decît 0.</translation>
    </message>
    <message>
        <source>The amount exceeds your balance.</source>
        <translation>Suma depăşeşte soldul contului.</translation>
    </message>
    <message>
        <source>The total exceeds your balance when the %1 transaction fee is included.</source>
        <translation>Totalul depăşeşte soldul contului dacă se include şi plata taxei de %1.</translation>
    </message>
    <message>
        <source>Duplicate address found: addresses should only be used once each.</source>
        <translation>Adresă duplicat găsită: fiecare adresă ar trebui folosită o singură dată.</translation>
    </message>
    <message>
        <source>Transaction creation failed!</source>
        <translation>Creare tranzacţie nereuşită!</translation>
    </message>
    <message>
        <source>A fee higher than %1 is considered an absurdly high fee.</source>
        <translation>O taxă mai mare de %1 este considerată o taxă absurd de mare</translation>
    </message>
    <message>
        <source>Payment request expired.</source>
        <translation>Cerere de plată expirata</translation>
    </message>
    <message numerus="yes">
        <source>Estimated to begin confirmation within %n block(s).</source>
        <translation><numerusform>Se estimeaza inceperea confirmarii in %n bloc.</numerusform><numerusform>Se estimeaza inceperea confirmarii in %n blocuri.</numerusform><numerusform>Se estimeaza inceperea confirmarii in %n blocuri.</numerusform></translation>
    </message>
    <message>
        <source>Warning: Invalid Qtum address</source>
        <translation>Atenţie: Adresa qtum nevalidă!</translation>
    </message>
    <message>
        <source>Warning: Unknown change address</source>
        <translation>Atenţie: Adresă de rest necunoscută</translation>
    </message>
    <message>
        <source>Confirm custom change address</source>
        <translation>Confirmati adresa personalizata de rest</translation>
    </message>
    <message>
        <source>The address you selected for change is not part of this wallet. Any or all funds in your wallet may be sent to this address. Are you sure?</source>
        <translation>Adresa selectata pentru rest nu face parte din acest portofel. Orice suma, sau intreaga suma din portofel poate fi trimisa la aceasta adresa. Sunteti sigur?</translation>
    </message>
    <message>
        <source>(no label)</source>
        <translation>(fără etichetă)</translation>
    </message>
</context>
<context>
    <name>SendCoinsEntry</name>
    <message>
        <source>A&amp;mount:</source>
        <translation>Su&amp;mă:</translation>
    </message>
    <message>
        <source>Pay &amp;To:</source>
        <translation>Plăteşte că&amp;tre:</translation>
    </message>
    <message>
        <source>&amp;Label:</source>
        <translation>&amp;Etichetă:</translation>
    </message>
    <message>
        <source>Choose previously used address</source>
        <translation>Alegeţi adrese folosite anterior</translation>
    </message>
    <message>
        <source>The Qtum address to send the payment to</source>
        <translation>Adresa qtum către care se face plata</translation>
    </message>
    <message>
        <source>Alt+A</source>
        <translation>Alt+A</translation>
    </message>
    <message>
        <source>Paste address from clipboard</source>
        <translation>Lipeşte adresa din clipboard</translation>
    </message>
    <message>
        <source>Alt+P</source>
        <translation>Alt+P</translation>
    </message>
    <message>
        <source>Remove this entry</source>
        <translation>Înlătură această intrare</translation>
    </message>
    <message>
        <source>The fee will be deducted from the amount being sent. The recipient will receive less qtums than you enter in the amount field. If multiple recipients are selected, the fee is split equally.</source>
        <translation>Taxa va fi scazuta in suma trimisa. Destinatarul va primi mai putini qtum decat ati specificat in campul sumei trimise. Daca au fost selectati mai multi destinatari, taxa se va imparti in mod egal.</translation>
    </message>
    <message>
        <source>S&amp;ubtract fee from amount</source>
        <translation>S&amp;cade taxa din suma</translation>
    </message>
    <message>
        <source>Use available balance</source>
        <translation>Folosește balanța disponibilă</translation>
    </message>
    <message>
        <source>Message:</source>
        <translation>Mesaj:</translation>
    </message>
    <message>
        <source>This is an unauthenticated payment request.</source>
        <translation>Aceasta este o cerere de plata neautentificata.</translation>
    </message>
    <message>
        <source>This is an authenticated payment request.</source>
        <translation>Aceasta este o cerere de plata autentificata.</translation>
    </message>
    <message>
        <source>Enter a label for this address to add it to the list of used addresses</source>
        <translation>Introduceţi eticheta pentru ca această adresa să fie introdusă în lista de adrese folosite</translation>
    </message>
    <message>
        <source>A message that was attached to the qtum: URI which will be stored with the transaction for your reference. Note: This message will not be sent over the Qtum network.</source>
        <translation>un mesaj a fost ataşat la qtum: URI care va fi stocat cu tranzacţia pentru referinţa dvs. Notă: Acest mesaj nu va fi trimis către reţeaua qtum.</translation>
    </message>
    <message>
        <source>Pay To:</source>
        <translation>Plăteşte către:</translation>
    </message>
    <message>
        <source>Memo:</source>
        <translation>Memo:</translation>
    </message>
</context>
<context>
    <name>ShutdownWindow</name>
    <message>
        <source>%1 is shutting down...</source>
        <translation>%1 se închide</translation>
    </message>
    <message>
        <source>Do not shut down the computer until this window disappears.</source>
        <translation>Nu închide calculatorul pînă ce această fereastră nu dispare.</translation>
    </message>
</context>
<context>
    <name>SignVerifyMessageDialog</name>
    <message>
        <source>Signatures - Sign / Verify a Message</source>
        <translation>Semnaturi - Semnează/verifică un mesaj</translation>
    </message>
    <message>
        <source>&amp;Sign Message</source>
        <translation>&amp;Semnează mesaj</translation>
    </message>
    <message>
        <source>You can sign messages/agreements with your addresses to prove you can receive qtums sent to them. Be careful not to sign anything vague or random, as phishing attacks may try to trick you into signing your identity over to them. Only sign fully-detailed statements you agree to.</source>
        <translation>Puteţi semna mesaje/contracte cu adresele dvs. pentru a demostra ca puteti primi qtumi trimisi la ele. Aveţi grijă să nu semnaţi nimic vag sau aleator, deoarece atacurile de tip phishing vă pot păcăli să le transferaţi identitatea. Semnaţi numai declaraţiile detaliate cu care sînteti de acord.</translation>
    </message>
    <message>
        <source>The Qtum address to sign the message with</source>
        <translation>Adresa cu care semnaţi mesajul</translation>
    </message>
    <message>
        <source>Choose previously used address</source>
        <translation>Alegeţi adrese folosite anterior</translation>
    </message>
    <message>
        <source>Alt+A</source>
        <translation>Alt+A</translation>
    </message>
    <message>
        <source>Paste address from clipboard</source>
        <translation>Lipeşte adresa copiată din clipboard</translation>
    </message>
    <message>
        <source>Alt+P</source>
        <translation>Alt+P</translation>
    </message>
    <message>
        <source>Enter the message you want to sign here</source>
        <translation>Introduceţi mesajul pe care vreţi să-l semnaţi, aici</translation>
    </message>
    <message>
        <source>Signature</source>
        <translation>Semnătură</translation>
    </message>
    <message>
        <source>Copy the current signature to the system clipboard</source>
        <translation>Copiază semnatura curentă în clipboard-ul sistemului</translation>
    </message>
    <message>
        <source>Sign the message to prove you own this Qtum address</source>
        <translation>Semnează mesajul pentru a dovedi ca deţineţi acestă adresă Qtum</translation>
    </message>
    <message>
        <source>Sign &amp;Message</source>
        <translation>Semnează &amp;mesaj</translation>
    </message>
    <message>
        <source>Reset all sign message fields</source>
        <translation>Resetează toate cîmpurile mesajelor semnate</translation>
    </message>
    <message>
        <source>Clear &amp;All</source>
        <translation>Curăţă to&amp;ate</translation>
    </message>
    <message>
        <source>&amp;Verify Message</source>
        <translation>&amp;Verifică mesaj</translation>
    </message>
    <message>
        <source>Enter the receiver's address, message (ensure you copy line breaks, spaces, tabs, etc. exactly) and signature below to verify the message. Be careful not to read more into the signature than what is in the signed message itself, to avoid being tricked by a man-in-the-middle attack. Note that this only proves the signing party receives with the address, it cannot prove sendership of any transaction!</source>
        <translation>Introduceţi adresa de semnatură, mesajul (asiguraţi-vă că aţi copiat spaţiile, taburile etc. exact) şi semnatura dedesubt pentru a verifica mesajul. Aveţi grijă să nu citiţi mai mult în semnatură decît mesajul în sine, pentru a evita să fiţi păcăliţi de un atac de tip man-in-the-middle. De notat ca aceasta dovedeste doar ca semnatarul primeste odata cu adresa, nu dovedesta insa trimiterea vreunei tranzactii.</translation>
    </message>
    <message>
        <source>The Qtum address the message was signed with</source>
        <translation>Introduceţi o adresă Qtum</translation>
    </message>
    <message>
        <source>Verify the message to ensure it was signed with the specified Qtum address</source>
        <translation>Verificaţi mesajul pentru a vă asigura că a fost semnat cu adresa Qtum specificată</translation>
    </message>
    <message>
        <source>Verify &amp;Message</source>
        <translation>Verifică &amp;mesaj</translation>
    </message>
    <message>
        <source>Reset all verify message fields</source>
        <translation>Resetează toate cîmpurile mesajelor semnate</translation>
    </message>
    <message>
        <source>Click "Sign Message" to generate signature</source>
        <translation>Faceţi clic pe "Semneaza msaj" pentru a genera semnătura</translation>
    </message>
    <message>
        <source>The entered address is invalid.</source>
        <translation>Adresa introdusă este invalidă.</translation>
    </message>
    <message>
        <source>Please check the address and try again.</source>
        <translation>Vă rugăm verificaţi adresa şi încercaţi din nou.</translation>
    </message>
    <message>
        <source>The entered address does not refer to a key.</source>
        <translation>Adresa introdusă nu se referă la o cheie.</translation>
    </message>
    <message>
        <source>Wallet unlock was cancelled.</source>
        <translation>Deblocarea portofelului a fost anulata.</translation>
    </message>
    <message>
        <source>Private key for the entered address is not available.</source>
        <translation>Cheia privată pentru adresa introdusă nu este disponibila.</translation>
    </message>
    <message>
        <source>Message signing failed.</source>
        <translation>Semnarea mesajului nu a reuşit.</translation>
    </message>
    <message>
        <source>Message signed.</source>
        <translation>Mesaj semnat.</translation>
    </message>
    <message>
        <source>The signature could not be decoded.</source>
        <translation>Semnatura nu a putut fi decodată.</translation>
    </message>
    <message>
        <source>Please check the signature and try again.</source>
        <translation>Vă rugăm verificaţi semnătura şi încercaţi din nou.</translation>
    </message>
    <message>
        <source>The signature did not match the message digest.</source>
        <translation>Semnatura nu se potriveşte cu mesajul.</translation>
    </message>
    <message>
        <source>Message verification failed.</source>
        <translation>Verificarea mesajului nu a reuşit.</translation>
    </message>
    <message>
        <source>Message verified.</source>
        <translation>Mesaj verificat.</translation>
    </message>
</context>
<context>
    <name>TrafficGraphWidget</name>
    <message>
        <source>KB/s</source>
        <translation>KB/s</translation>
    </message>
</context>
<context>
    <name>TransactionDesc</name>
    <message numerus="yes">
        <source>Open for %n more block(s)</source>
        <translation><numerusform>Deschis pentru inca un bloc</numerusform><numerusform>Deschis pentru inca %n blocuri</numerusform><numerusform>Deschis pentru inca %n blocuri</numerusform></translation>
    </message>
    <message>
        <source>Open until %1</source>
        <translation>Deschis pînă la %1</translation>
    </message>
    <message>
        <source>conflicted with a transaction with %1 confirmations</source>
        <translation>in conflict cu o tranzactie cu %1 confirmari</translation>
    </message>
    <message>
        <source>0/unconfirmed, %1</source>
        <translation>0/neconfirmat, %1</translation>
    </message>
    <message>
        <source>in memory pool</source>
        <translation>in memory pool</translation>
    </message>
    <message>
        <source>not in memory pool</source>
        <translation>nu e in memory pool</translation>
    </message>
    <message>
        <source>abandoned</source>
        <translation>abandonat</translation>
    </message>
    <message>
        <source>%1/unconfirmed</source>
        <translation>%1/neconfirmat</translation>
    </message>
    <message>
        <source>%1 confirmations</source>
        <translation>%1 confirmări</translation>
    </message>
    <message>
        <source>Status</source>
        <translation>Stare</translation>
    </message>
    <message>
        <source>Date</source>
        <translation>Data</translation>
    </message>
    <message>
        <source>Source</source>
        <translation>Sursa</translation>
    </message>
    <message>
        <source>Generated</source>
        <translation>Generat</translation>
    </message>
    <message>
        <source>From</source>
        <translation>De la</translation>
    </message>
    <message>
        <source>unknown</source>
        <translation>necunoscut</translation>
    </message>
    <message>
        <source>To</source>
        <translation>Către</translation>
    </message>
    <message>
        <source>own address</source>
        <translation>adresa proprie</translation>
    </message>
    <message>
        <source>watch-only</source>
        <translation>doar-supraveghere</translation>
    </message>
    <message>
        <source>label</source>
        <translation>etichetă</translation>
    </message>
    <message>
        <source>Credit</source>
        <translation>Credit</translation>
    </message>
    <message numerus="yes">
        <source>matures in %n more block(s)</source>
        <translation><numerusform>se matureaza intr-un bloc</numerusform><numerusform>se matureaza in %n blocuri</numerusform><numerusform>se matureaza in %n blocuri</numerusform></translation>
    </message>
    <message>
        <source>not accepted</source>
        <translation>neacceptat</translation>
    </message>
    <message>
        <source>Debit</source>
        <translation>Debit</translation>
    </message>
    <message>
        <source>Total debit</source>
        <translation>Total debit</translation>
    </message>
    <message>
        <source>Total credit</source>
        <translation>Total credit</translation>
    </message>
    <message>
        <source>Transaction fee</source>
        <translation>Taxă tranzacţie</translation>
    </message>
    <message>
        <source>Net amount</source>
        <translation>Suma netă</translation>
    </message>
    <message>
        <source>Message</source>
        <translation>Mesaj</translation>
    </message>
    <message>
        <source>Comment</source>
        <translation>Comentariu</translation>
    </message>
    <message>
        <source>Transaction ID</source>
        <translation>ID tranzacţie</translation>
    </message>
    <message>
        <source>Transaction total size</source>
        <translation>Dimensiune totala tranzacţie</translation>
    </message>
    <message>
        <source>Transaction virtual size</source>
        <translation>Dimensiune virtuala a tranzactiei</translation>
    </message>
    <message>
        <source>Output index</source>
        <translation>Index debit</translation>
    </message>
    <message>
        <source> (Certificate was not verified)</source>
        <translation>(Certificatul nu a fost verificat)</translation>
    </message>
    <message>
        <source>Merchant</source>
        <translation>Comerciant</translation>
    </message>
    <message>
        <source>Generated coins must mature %1 blocks before they can be spent. When you generated this block, it was broadcast to the network to be added to the block chain. If it fails to get into the chain, its state will change to "not accepted" and it won't be spendable. This may occasionally happen if another node generates a block within a few seconds of yours.</source>
        <translation>Monedele generate se pot cheltui doar dupa inca %1 blocuri.  După ce a fost generat, s-a propagat în reţea, urmând să fie adăugat in blockchain.  Dacă nu poate fi inclus in lanţ, starea sa va deveni "neacceptat" si nu va putea fi folosit la tranzacţii.  Acest fenomen se întâmplă atunci cand un alt nod a generat un bloc la o diferenţa de câteva secunde.</translation>
    </message>
    <message>
        <source>Debug information</source>
        <translation>Informaţii pentru depanare</translation>
    </message>
    <message>
        <source>Transaction</source>
        <translation>Tranzacţie</translation>
    </message>
    <message>
        <source>Inputs</source>
        <translation>Intrări</translation>
    </message>
    <message>
        <source>Amount</source>
        <translation>Cantitate</translation>
    </message>
    <message>
        <source>true</source>
        <translation>adevărat</translation>
    </message>
    <message>
        <source>false</source>
        <translation>fals</translation>
    </message>
</context>
<context>
    <name>TransactionDescDialog</name>
    <message>
        <source>This pane shows a detailed description of the transaction</source>
        <translation>Acest panou arată o descriere detaliată a tranzacţiei</translation>
    </message>
    <message>
        <source>Details for %1</source>
        <translation>Detalii pentru %1</translation>
    </message>
</context>
<context>
    <name>TransactionTableModel</name>
    <message>
        <source>Date</source>
        <translation>Data</translation>
    </message>
    <message>
        <source>Type</source>
        <translation>Tip</translation>
    </message>
    <message>
        <source>Label</source>
        <translation>Etichetă</translation>
    </message>
    <message numerus="yes">
        <source>Open for %n more block(s)</source>
        <translation><numerusform>Deschis pentru încă %n bloc</numerusform><numerusform>Deschis pentru încă %n blocuri</numerusform><numerusform>Deschis pentru încă %n bloc(uri)</numerusform></translation>
    </message>
    <message>
        <source>Open until %1</source>
        <translation>Deschis pînă la %1</translation>
    </message>
    <message>
        <source>Unconfirmed</source>
        <translation>Neconfirmat</translation>
    </message>
    <message>
        <source>Abandoned</source>
        <translation>Abandonat</translation>
    </message>
    <message>
        <source>Confirming (%1 of %2 recommended confirmations)</source>
        <translation>Confirmare (%1 din %2 confirmari recomandate)</translation>
    </message>
    <message>
        <source>Confirmed (%1 confirmations)</source>
        <translation>Confirmat (%1 confirmari)</translation>
    </message>
    <message>
        <source>Conflicted</source>
        <translation>În conflict</translation>
    </message>
    <message>
        <source>Immature (%1 confirmations, will be available after %2)</source>
        <translation>Imatur (%1 confirmari, va fi disponibil după %2)</translation>
    </message>
    <message>
        <source>Generated but not accepted</source>
        <translation>Generat dar neacceptat</translation>
    </message>
    <message>
        <source>Received with</source>
        <translation>Recepţionat cu</translation>
    </message>
    <message>
        <source>Received from</source>
        <translation>Primit de la</translation>
    </message>
    <message>
        <source>Sent to</source>
        <translation>Trimis către</translation>
    </message>
    <message>
        <source>Payment to yourself</source>
        <translation>Plată către dvs.</translation>
    </message>
    <message>
        <source>Mined</source>
        <translation>Minat</translation>
    </message>
    <message>
        <source>watch-only</source>
        <translation>doar-supraveghere</translation>
    </message>
    <message>
        <source>(n/a)</source>
        <translation>(indisponibil)</translation>
    </message>
    <message>
        <source>(no label)</source>
        <translation>(fără etichetă)</translation>
    </message>
    <message>
        <source>Transaction status. Hover over this field to show number of confirmations.</source>
        <translation>Starea tranzacţiei. Treceţi cu mouse-ul peste acest cîmp pentru afişarea numărului de confirmari.</translation>
    </message>
    <message>
        <source>Date and time that the transaction was received.</source>
        <translation>Data şi ora la care a fost recepţionată tranzacţia.</translation>
    </message>
    <message>
        <source>Type of transaction.</source>
        <translation>Tipul tranzacţiei.</translation>
    </message>
    <message>
        <source>Whether or not a watch-only address is involved in this transaction.</source>
        <translation>Indiferent dacă sau nu o adresa doar-suăpraveghere este implicată în această tranzacţie.</translation>
    </message>
    <message>
        <source>User-defined intent/purpose of the transaction.</source>
        <translation>Intentie/scop al tranzactie definit de user.</translation>
    </message>
    <message>
        <source>Amount removed from or added to balance.</source>
        <translation>Suma extrasă sau adăugată la sold.</translation>
    </message>
</context>
<context>
    <name>TransactionView</name>
    <message>
        <source>All</source>
        <translation>Toate</translation>
    </message>
    <message>
        <source>Today</source>
        <translation>Astăzi</translation>
    </message>
    <message>
        <source>This week</source>
        <translation>Saptamana aceasta</translation>
    </message>
    <message>
        <source>This month</source>
        <translation>Luna aceasta</translation>
    </message>
    <message>
        <source>Last month</source>
        <translation>Luna trecuta</translation>
    </message>
    <message>
        <source>This year</source>
        <translation>Anul acesta</translation>
    </message>
    <message>
        <source>Range...</source>
        <translation>Interval...</translation>
    </message>
    <message>
        <source>Received with</source>
        <translation>Recepţionat cu</translation>
    </message>
    <message>
        <source>Sent to</source>
        <translation>Trimis către</translation>
    </message>
    <message>
        <source>To yourself</source>
        <translation>Către dvs.</translation>
    </message>
    <message>
        <source>Mined</source>
        <translation>Minat</translation>
    </message>
    <message>
        <source>Other</source>
        <translation>Altele</translation>
    </message>
    <message>
        <source>Enter address, transaction id, or label to search</source>
        <translation>Introduceți adresa, ID-ul tranzacției, sau eticheta pentru a căuta</translation>
    </message>
    <message>
        <source>Min amount</source>
        <translation>Suma minimă</translation>
    </message>
    <message>
        <source>Abandon transaction</source>
        <translation>Abandoneaza tranzacţia</translation>
    </message>
    <message>
        <source>Increase transaction fee</source>
        <translation>Cresteti comisionul pentru tranzacţie</translation>
    </message>
    <message>
        <source>Copy address</source>
        <translation>Copiază adresa</translation>
    </message>
    <message>
        <source>Copy label</source>
        <translation>Copiază eticheta</translation>
    </message>
    <message>
        <source>Copy amount</source>
        <translation>Copiază suma</translation>
    </message>
    <message>
        <source>Copy transaction ID</source>
        <translation>Copiază ID tranzacţie</translation>
    </message>
    <message>
        <source>Copy raw transaction</source>
        <translation>Copiază tranzacţia bruta</translation>
    </message>
    <message>
        <source>Copy full transaction details</source>
        <translation>Copiaza toate detaliile tranzacţiei</translation>
    </message>
    <message>
        <source>Edit label</source>
        <translation>Editează eticheta</translation>
    </message>
    <message>
        <source>Show transaction details</source>
        <translation>Arată detaliile tranzacţiei</translation>
    </message>
    <message>
        <source>Export Transaction History</source>
        <translation>Export istoric tranzacţii</translation>
    </message>
    <message>
        <source>Comma separated file (*.csv)</source>
        <translation>Fisier .csv cu separator - virgula</translation>
    </message>
    <message>
        <source>Confirmed</source>
        <translation>Confirmat</translation>
    </message>
    <message>
        <source>Watch-only</source>
        <translation>Doar-supraveghere</translation>
    </message>
    <message>
        <source>Date</source>
        <translation>Data</translation>
    </message>
    <message>
        <source>Type</source>
        <translation>Tip</translation>
    </message>
    <message>
        <source>Label</source>
        <translation>Etichetă</translation>
    </message>
    <message>
        <source>Address</source>
        <translation>Adresă</translation>
    </message>
    <message>
        <source>ID</source>
        <translation>ID</translation>
    </message>
    <message>
        <source>Exporting Failed</source>
        <translation>Exportarea a eșuat</translation>
    </message>
    <message>
        <source>There was an error trying to save the transaction history to %1.</source>
        <translation>S-a produs o eroare la salvarea istoricului tranzacţiilor la %1.</translation>
    </message>
    <message>
        <source>Exporting Successful</source>
        <translation>Export reuşit</translation>
    </message>
    <message>
        <source>The transaction history was successfully saved to %1.</source>
        <translation>Istoricul tranzacţiilor a fost salvat cu succes la %1.</translation>
    </message>
    <message>
        <source>Range:</source>
        <translation>Interval:</translation>
    </message>
    <message>
        <source>to</source>
        <translation>către</translation>
    </message>
</context>
<context>
    <name>UnitDisplayStatusBarControl</name>
    <message>
        <source>Unit to show amounts in. Click to select another unit.</source>
        <translation>Unitatea în care sînt arătate sumele. Faceţi clic pentru a selecta o altă unitate.</translation>
    </message>
</context>
<context>
    <name>WalletController</name>
    <message>
        <source>Close wallet</source>
        <translation>Inchide portofel</translation>
    </message>
    </context>
<context>
    <name>WalletFrame</name>
    <message>
        <source>Create a new wallet</source>
        <translation>Crează un portofel nou</translation>
    </message>
</context>
<context>
    <name>WalletModel</name>
    <message>
        <source>Send Coins</source>
        <translation>Trimite monede</translation>
    </message>
    <message>
        <source>Fee bump error</source>
        <translation>Eroare in cresterea taxei</translation>
    </message>
    <message>
        <source>Increasing transaction fee failed</source>
        <translation>Cresterea comisionului pentru tranzactie a esuat.</translation>
    </message>
    <message>
        <source>Do you want to increase the fee?</source>
        <translation>Doriti sa cresteti taxa de tranzactie?</translation>
    </message>
    <message>
        <source>Current fee:</source>
        <translation>Comision curent:</translation>
    </message>
    <message>
        <source>Increase:</source>
        <translation>Crestere:</translation>
    </message>
    <message>
        <source>New fee:</source>
        <translation>Noul comision:</translation>
    </message>
    <message>
        <source>Confirm fee bump</source>
        <translation>Confirma cresterea comisionului</translation>
    </message>
    <message>
        <source>Can't sign transaction.</source>
        <translation>Nu s-a reuşit semnarea tranzacţiei</translation>
    </message>
    <message>
        <source>Could not commit transaction</source>
        <translation>Tranzactia nu a putut fi consemnata.</translation>
    </message>
    <message>
        <source>default wallet</source>
        <translation>portofel implicit</translation>
    </message>
</context>
<context>
    <name>WalletView</name>
    <message>
        <source>&amp;Export</source>
        <translation>&amp;Export</translation>
    </message>
    <message>
        <source>Export the data in the current tab to a file</source>
        <translation>Exportă datele din tab-ul curent într-un fişier</translation>
    </message>
    <message>
        <source>Error</source>
        <translation>Eroare</translation>
    </message>
    <message>
        <source>Backup Wallet</source>
        <translation>Backup portofelul electronic</translation>
    </message>
    <message>
        <source>Wallet Data (*.dat)</source>
        <translation>Date portofel (*.dat)</translation>
    </message>
    <message>
        <source>Backup Failed</source>
        <translation>Backup esuat</translation>
    </message>
    <message>
        <source>There was an error trying to save the wallet data to %1.</source>
        <translation>S-a produs o eroare la salvarea datelor portofelului la %1.</translation>
    </message>
    <message>
        <source>Backup Successful</source>
        <translation>Backup efectuat cu succes</translation>
    </message>
    <message>
        <source>The wallet data was successfully saved to %1.</source>
        <translation>Datele portofelului s-au salvat cu succes la %1.</translation>
    </message>
    <message>
        <source>Cancel</source>
        <translation>Anulare</translation>
    </message>
</context>
<context>
    <name>qtum-core</name>
    <message>
        <source>Distributed under the MIT software license, see the accompanying file %s or %s</source>
        <translation>Distribuit sub licenţa de programe MIT, vezi fişierul însoţitor %s sau %s</translation>
    </message>
    <message>
        <source>Prune configured below the minimum of %d MiB.  Please use a higher number.</source>
        <translation>Reductia e configurata sub minimul de %d MiB. Rugam folositi un numar mai mare.</translation>
    </message>
    <message>
        <source>Prune: last wallet synchronisation goes beyond pruned data. You need to -reindex (download the whole blockchain again in case of pruned node)</source>
        <translation>Reductie: ultima sincronizare merge dincolo de datele reductiei. Trebuie sa faceti -reindex (sa descarcati din nou intregul blockchain in cazul unui nod redus)</translation>
    </message>
    <message>
        <source>Pruning blockstore...</source>
        <translation>Reductie blockstore...</translation>
    </message>
    <message>
        <source>Unable to start HTTP server. See debug log for details.</source>
        <translation>Imposibil de pornit serverul HTTP. Pentru detalii vezi logul de depanare.</translation>
    </message>
    <message>
        <source>The %s developers</source>
        <translation>Dezvoltatorii %s</translation>
    </message>
    <message>
        <source>Cannot obtain a lock on data directory %s. %s is probably already running.</source>
        <translation>Nu se poate obține o blocare a directorului de date %s. %s probabil rulează deja.</translation>
    </message>
    <message>
        <source>Cannot provide specific connections and have addrman find outgoing connections at the same.</source>
        <translation>Nu se pot furniza conexiuni specifice in acelasi timp in care addrman este folosit pentru a gasi conexiuni de iesire.</translation>
    </message>
    <message>
        <source>Error reading %s! All keys read correctly, but transaction data or address book entries might be missing or incorrect.</source>
        <translation>Eroare la citirea %s! Toate cheile sînt citite corect, dar datele tranzactiei sau anumite intrări din agenda sînt incorecte sau lipsesc.</translation>
    </message>
    <message>
        <source>Please check that your computer's date and time are correct! If your clock is wrong, %s will not work properly.</source>
        <translation>Vă rugăm verificaţi dacă data/timpul calculatorului dvs. sînt corecte! Dacă ceasul calcultorului este gresit, %s nu va funcţiona corect.</translation>
    </message>
    <message>
        <source>Please contribute if you find %s useful. Visit %s for further information about the software.</source>
        <translation>Va rugam sa contribuiti daca apreciati ca %s va este util. Vizitati %s pentru mai multe informatii despre software.</translation>
    </message>
    <message>
        <source>The block database contains a block which appears to be from the future. This may be due to your computer's date and time being set incorrectly. Only rebuild the block database if you are sure that your computer's date and time are correct</source>
        <translation>Baza de date a blocurilor contine un bloc ce pare a fi din viitor. Acest lucru poate fi cauzat de setarea incorecta a datei si orei in computerul dvs. Reconstruiti baza de date a blocurilor doar daca sunteti sigur ca data si ora calculatorului dvs sunt corecte.</translation>
    </message>
    <message>
        <source>This is a pre-release test build - use at your own risk - do not use for mining or merchant applications</source>
        <translation>Aceasta este o versiune de test preliminară - vă asumaţi riscul folosind-o - nu folosiţi pentru minerit sau aplicaţiile comercianţilor</translation>
    </message>
    <message>
        <source>This is the transaction fee you may discard if change is smaller than dust at this level</source>
        <translation>Aceasta este taxa de tranzactie la care puteti renunta daca restul este mai mic decat praful la acest nivel.</translation>
    </message>
    <message>
        <source>Unable to replay blocks. You will need to rebuild the database using -reindex-chainstate.</source>
        <translation>Imposibil de refacut blocurile. Va trebui sa reconstruiti baza de date folosind -reindex-chainstate.</translation>
    </message>
    <message>
        <source>Unable to rewind the database to a pre-fork state. You will need to redownload the blockchain</source>
        <translation>Imposibil de a readuce baza de date la statusul pre-fork. Va trebui redescarcat blockchainul.</translation>
    </message>
    <message>
        <source>Warning: The network does not appear to fully agree! Some miners appear to be experiencing issues.</source>
        <translation>Atenţie: Reţeaua nu pare să fie de acord în totalitate! Aparent nişte mineri au probleme.</translation>
    </message>
    <message>
        <source>Warning: We do not appear to fully agree with our peers! You may need to upgrade, or other nodes may need to upgrade.</source>
        <translation>Atenţie: Aparent, nu sîntem de acord cu toţi partenerii noştri! Va trebui să faceţi o actualizare, sau alte noduri necesită actualizare.</translation>
    </message>
    <message>
        <source>-maxmempool must be at least %d MB</source>
        <translation>-maxmempool trebuie sa fie macar %d MB</translation>
    </message>
    <message>
        <source>Cannot resolve -%s address: '%s'</source>
        <translation>Nu se poate rezolva adresa -%s: '%s'</translation>
    </message>
    <message>
        <source>Change index out of range</source>
        <translation>Indexul de schimbare este iesit din parametrii</translation>
    </message>
    <message>
        <source>Copyright (C) %i-%i</source>
        <translation>Copyright (C) %i-%i</translation>
    </message>
    <message>
        <source>Corrupted block database detected</source>
        <translation>Bloc defect din baza de date detectat</translation>
    </message>
    <message>
        <source>Do you want to rebuild the block database now?</source>
        <translation>Doriţi să reconstruiţi baza de date blocuri acum?</translation>
    </message>
    <message>
        <source>Error initializing block database</source>
        <translation>Eroare la iniţializarea bazei de date de blocuri</translation>
    </message>
    <message>
        <source>Error initializing wallet database environment %s!</source>
        <translation>Eroare la iniţializarea mediului de bază de date a portofelului %s!</translation>
    </message>
    <message>
        <source>Error loading %s</source>
        <translation>Eroare la încărcarea %s</translation>
    </message>
    <message>
        <source>Error loading %s: Private keys can only be disabled during creation</source>
        <translation>Eroare la incarcarea %s: Cheile private pot fi dezactivate doar in momentul crearii</translation>
    </message>
    <message>
        <source>Error loading %s: Wallet corrupted</source>
        <translation>Eroare la încărcarea %s: Portofel corupt</translation>
    </message>
    <message>
        <source>Error loading %s: Wallet requires newer version of %s</source>
        <translation>Eroare la încărcarea %s: Portofelul are nevoie de o versiune %s mai nouă</translation>
    </message>
    <message>
        <source>Error loading block database</source>
        <translation>Eroare la încărcarea bazei de date de blocuri</translation>
    </message>
    <message>
        <source>Error opening block database</source>
        <translation>Eroare la deschiderea bazei de date de blocuri</translation>
    </message>
    <message>
        <source>Failed to listen on any port. Use -listen=0 if you want this.</source>
        <translation>Nu s-a reuşit ascultarea pe orice port. Folosiţi -listen=0 dacă vreţi asta.</translation>
    </message>
    <message>
        <source>Failed to rescan the wallet during initialization</source>
        <translation>Rescanarea portofelului in timpul initializarii a esuat.</translation>
    </message>
    <message>
        <source>Importing...</source>
        <translation>Import...</translation>
    </message>
    <message>
        <source>Incorrect or no genesis block found. Wrong datadir for network?</source>
        <translation>Incorect sau nici un bloc de geneza găsit. Directorul de retea greşit?</translation>
    </message>
    <message>
        <source>Initialization sanity check failed. %s is shutting down.</source>
        <translation>Nu s-a reuşit iniţierea verificării sănătăţii. %s se inchide.</translation>
    </message>
    <message>
        <source>Invalid amount for -%s=&lt;amount&gt;: '%s'</source>
        <translation>Sumă nevalidă pentru -%s=&lt;amount&gt;: '%s'</translation>
    </message>
    <message>
        <source>Invalid amount for -discardfee=&lt;amount&gt;: '%s'</source>
        <translation>Sumă nevalidă pentru -discardfee=&lt;amount&gt;: '%s'</translation>
    </message>
    <message>
        <source>Invalid amount for -fallbackfee=&lt;amount&gt;: '%s'</source>
        <translation>Suma nevalidă pentru -fallbackfee=&lt;amount&gt;: '%s'</translation>
    </message>
    <message>
        <source>Specified blocks directory "%s" does not exist.</source>
        <translation>Directorul de blocuri "%s" specificat nu exista.</translation>
    </message>
    <message>
        <source>Upgrading txindex database</source>
        <translation>Actualizarea bazei de date txindex</translation>
    </message>
    <message>
        <source>Loading P2P addresses...</source>
        <translation>Încărcare adrese P2P...</translation>
    </message>
    <message>
        <source>Loading banlist...</source>
        <translation>Încărcare banlist...</translation>
    </message>
    <message>
        <source>Not enough file descriptors available.</source>
        <translation>Nu sînt destule descriptoare disponibile.</translation>
    </message>
    <message>
        <source>Prune cannot be configured with a negative value.</source>
        <translation>Reductia nu poate fi configurata cu o valoare negativa.</translation>
    </message>
    <message>
        <source>Prune mode is incompatible with -txindex.</source>
        <translation>Modul redus este incompatibil cu -txindex.</translation>
    </message>
    <message>
        <source>Replaying blocks...</source>
        <translation>Se reiau blocurile...</translation>
    </message>
    <message>
        <source>Rewinding blocks...</source>
        <translation>Se deruleaza blocurile...</translation>
    </message>
    <message>
        <source>The source code is available from %s.</source>
        <translation>Codul sursa este disponibil la %s.</translation>
    </message>
    <message>
        <source>Transaction fee and change calculation failed</source>
        <translation>Calcului taxei de tranzactie si a restului a esuat.</translation>
    </message>
    <message>
        <source>Unable to bind to %s on this computer. %s is probably already running.</source>
        <translation>Nu se poate efectua legatura la %s pe acest computer. %s probabil ruleaza deja.</translation>
    </message>
    <message>
        <source>Unable to generate keys</source>
        <translation>Nu s-au putut genera cheile</translation>
    </message>
    <message>
        <source>Unsupported logging category %s=%s.</source>
        <translation>Categoria de logging %s=%s nu este suportata.</translation>
    </message>
    <message>
        <source>Upgrading UTXO database</source>
        <translation>Actualizarea bazei de date UTXO</translation>
    </message>
    <message>
        <source>User Agent comment (%s) contains unsafe characters.</source>
        <translation>Comentariul (%s) al Agentului Utilizator contine caractere nesigure.</translation>
    </message>
    <message>
        <source>Verifying blocks...</source>
        <translation>Se verifică blocurile...</translation>
    </message>
    <message>
        <source>Wallet needed to be rewritten: restart %s to complete</source>
        <translation>Portofelul trebuie rescris: reporneşte %s pentru finalizare</translation>
    </message>
    <message>
        <source>Error: Listening for incoming connections failed (listen returned error %s)</source>
        <translation>Eroare: Ascultarea conexiunilor de intrare nu a reuşit (ascultarea a reurnat eroarea %s)</translation>
    </message>
    <message>
        <source>Invalid amount for -maxtxfee=&lt;amount&gt;: '%s' (must be at least the minrelay fee of %s to prevent stuck transactions)</source>
        <translation>Sumă nevalidă pentru -maxtxfee=&lt;amount&gt;: '%s' (trebuie să fie cel puţin taxa minrelay de %s pentru a preveni blocarea tranzactiilor)</translation>
    </message>
    <message>
        <source>The transaction amount is too small to send after the fee has been deducted</source>
        <translation>Suma tranzactiei este prea mica pentru a fi trimisa dupa ce se scade taxa.</translation>
    </message>
    <message>
        <source>You need to rebuild the database using -reindex to go back to unpruned mode.  This will redownload the entire blockchain</source>
        <translation>Trebuie reconstruita intreaga baza de date folosind -reindex pentru a va intoarce la modul non-redus. Aceasta va determina descarcarea din nou a intregului blockchain</translation>
    </message>
    <message>
        <source>Error reading from database, shutting down.</source>
        <translation>Eroare la citirea bazei de date. Oprire.</translation>
    </message>
    <message>
        <source>Error upgrading chainstate database</source>
        <translation>Eroare la actualizarea bazei de date chainstate</translation>
    </message>
    <message>
        <source>Error: Disk space is low for %s</source>
        <translation>Eroare: Spațiul pe disc este redus pentru %s</translation>
    </message>
    <message>
        <source>Invalid -onion address or hostname: '%s'</source>
        <translation>Adresa sau hostname -onion invalide: '%s'</translation>
    </message>
    <message>
        <source>Invalid -proxy address or hostname: '%s'</source>
        <translation>Adresa sau hostname -proxy invalide: '%s'</translation>
    </message>
    <message>
        <source>Invalid amount for -paytxfee=&lt;amount&gt;: '%s' (must be at least %s)</source>
        <translation>Sumă nevalidă pentru -paytxfee=&lt;suma&gt;: '%s' (trebuie să fie cel puţin %s)</translation>
    </message>
    <message>
        <source>Invalid netmask specified in -whitelist: '%s'</source>
        <translation>Mască reţea nevalidă specificată în -whitelist: '%s'</translation>
    </message>
    <message>
        <source>Need to specify a port with -whitebind: '%s'</source>
        <translation>Trebuie să specificaţi un port cu -whitebind: '%s'</translation>
    </message>
    <message>
        <source>Reducing -maxconnections from %d to %d, because of system limitations.</source>
        <translation>Se micsoreaza -maxconnections de la %d la %d, datorita limitarilor de sistem.</translation>
    </message>
    <message>
        <source>Signing transaction failed</source>
        <translation>Nu s-a reuşit semnarea tranzacţiei</translation>
    </message>
    <message>
        <source>Specified -walletdir "%s" does not exist</source>
        <translation>Nu exista -walletdir "%s" specificat</translation>
    </message>
    <message>
        <source>Specified -walletdir "%s" is a relative path</source>
        <translation>-walletdir "%s" specificat este o cale relativa</translation>
    </message>
    <message>
        <source>Specified -walletdir "%s" is not a directory</source>
        <translation>-walletdir "%s" specificat nu este un director</translation>
    </message>
    <message>
        <source>The specified config file %s does not exist
</source>
        <translation>Fișierul de configurare specificat %s nu există
</translation>
    </message>
    <message>
        <source>The transaction amount is too small to pay the fee</source>
        <translation>Suma tranzactiei este prea mica pentru plata taxei</translation>
    </message>
    <message>
        <source>This is experimental software.</source>
        <translation>Acesta este un program experimental.</translation>
    </message>
    <message>
        <source>Transaction amount too small</source>
        <translation>Suma tranzacţionată este prea mică</translation>
    </message>
    <message>
        <source>Transaction too large</source>
        <translation>Tranzacţie prea mare</translation>
    </message>
    <message>
        <source>Unable to bind to %s on this computer (bind returned error %s)</source>
        <translation>Nu se poate lega la %s pe acest calculator. (Legarea a întors eroarea %s)</translation>
    </message>
    <message>
        <source>Unable to generate initial keys</source>
        <translation>Nu s-au putut genera cheile initiale</translation>
    </message>
    <message>
        <source>Verifying wallet(s)...</source>
        <translation>Se verifică portofelul(ele)...</translation>
    </message>
    <message>
        <source>Warning: unknown new rules activated (versionbit %i)</source>
        <translation>Atentie: se activeaza reguli noi necunoscute (versionbit %i)</translation>
    </message>
    <message>
        <source>-maxtxfee is set very high! Fees this large could be paid on a single transaction.</source>
        <translation>-maxtxfee este setata foarte sus! Se pot plati taxe de aceasta marime pe o singura tranzactie.</translation>
    </message>
    <message>
        <source>This is the transaction fee you may pay when fee estimates are not available.</source>
        <translation>Aceasta este taxa de tranzactie pe care este posibil sa o platiti daca estimarile de taxe nu sunt disponibile.</translation>
    </message>
    <message>
        <source>Total length of network version string (%i) exceeds maximum length (%i). Reduce the number or size of uacomments.</source>
        <translation>Lungimea totala a sirului versiunii retelei (%i) depaseste lungimea maxima (%i). Reduceti numarul sa dimensiunea uacomments.</translation>
    </message>
    <message>
        <source>%s is set very high!</source>
        <translation>%s este setata foarte sus!</translation>
    </message>
    <message>
        <source>Starting network threads...</source>
        <translation>Se pornesc threadurile retelei...</translation>
    </message>
    <message>
        <source>The wallet will avoid paying less than the minimum relay fee.</source>
        <translation>Portofelul va evita sa plateasca mai putin decat minimul taxei de retransmisie.</translation>
    </message>
    <message>
        <source>This is the minimum transaction fee you pay on every transaction.</source>
        <translation>Acesta este minimum de taxa de tranzactie care va fi platit la fiecare tranzactie.</translation>
    </message>
    <message>
        <source>This is the transaction fee you will pay if you send a transaction.</source>
        <translation>Aceasta este taxa de tranzactie pe care o platiti cand trimiteti o tranzactie.</translation>
    </message>
    <message>
        <source>Transaction amounts must not be negative</source>
        <translation>Sumele tranzactionate nu pot fi negative</translation>
    </message>
    <message>
        <source>Transaction has too long of a mempool chain</source>
        <translation>Tranzacţia are o  lungime prea mare in lantul mempool</translation>
    </message>
    <message>
        <source>Transaction must have at least one recipient</source>
        <translation>Tranzactia trebuie sa aiba cel putin un destinatar</translation>
    </message>
    <message>
        <source>Unknown network specified in -onlynet: '%s'</source>
        <translation>Reţeaua specificată în -onlynet este necunoscută: '%s'</translation>
    </message>
    <message>
        <source>Insufficient funds</source>
        <translation>Fonduri insuficiente</translation>
    </message>
    <message>
        <source>Fee estimation failed. Fallbackfee is disabled. Wait a few blocks or enable -fallbackfee.</source>
        <translation>Estimarea taxei a esuat. Taxa implicita este dezactivata. Asteptati cateva blocuri, sau activati -fallbackfee.</translation>
    </message>
    <message>
        <source>Warning: Private keys detected in wallet {%s} with disabled private keys</source>
        <translation>Atentie: S-au detectat chei private in portofelul {%s} cu cheile private dezactivate</translation>
    </message>
    <message>
        <source>Cannot write to data directory '%s'; check permissions.</source>
        <translation>Nu se poate scrie in directorul de date '%s"; verificati permisiunile.</translation>
    </message>
    <message>
        <source>Loading block index...</source>
        <translation>Încărcare index bloc...</translation>
    </message>
    <message>
        <source>Loading wallet...</source>
        <translation>Încărcare portofel...</translation>
    </message>
    <message>
        <source>Cannot downgrade wallet</source>
        <translation>Nu se poate retrograda portofelul</translation>
    </message>
    <message>
        <source>Rescanning...</source>
        <translation>Rescanare...</translation>
    </message>
    <message>
        <source>Done loading</source>
        <translation>Încărcare terminată</translation>
    </message>
</context>
</TS><|MERGE_RESOLUTION|>--- conflicted
+++ resolved
@@ -176,8 +176,6 @@
         <translation>Portofel criptat</translation>
     </message>
     <message>
-<<<<<<< HEAD
-=======
         <source>Enter the new passphrase for the wallet.&lt;br/&gt;Please use a passphrase of &lt;b&gt;ten or more random characters&lt;/b&gt;, or &lt;b&gt;eight or more words&lt;/b&gt;.</source>
         <translation>Introduceti o parola noua pentru portofel. &lt;br/&gt;Va rugam sa folositi o parola de &lt;b&gt; zece sau mai multe caractere&lt;/b&gt;, sau &lt;b&gt;mai mult de opt cuvinte&lt;/b&gt;.</translation>
     </message>
@@ -191,7 +189,6 @@
         <translation>Reţineti: criptarea portofelului dvs. nu vă poate proteja în totalitate qtum-urile împotriva furtului de malware care vă infectează computerul.</translation>
     </message>
     <message>
->>>>>>> da23532c
         <source>Wallet to be encrypted</source>
         <translation>Portofel de criptat</translation>
     </message>
@@ -498,13 +495,10 @@
         <translation>&amp;Adresele de primire</translation>
     </message>
     <message>
-<<<<<<< HEAD
-=======
         <source>Open a qtum: URI</source>
         <translation>Deschidere qtum: o adresa URI sau o cerere de plată</translation>
     </message>
     <message>
->>>>>>> da23532c
         <source>Open Wallet</source>
         <translation>Deschide portofel</translation>
     </message>
@@ -632,15 +626,7 @@
         <source>Wallet is &lt;b&gt;encrypted&lt;/b&gt; and currently &lt;b&gt;locked&lt;/b&gt;</source>
         <translation>Portofelul este &lt;b&gt;criptat&lt;/b&gt; iar în momentul de faţă este &lt;b&gt;blocat&lt;/b&gt;</translation>
     </message>
-<<<<<<< HEAD
-    <message>
-        <source>A fatal error occurred. Qtum can no longer continue safely and will quit.</source>
-        <translation>A survenit o eroare fatală. Qtum nu mai poate continua în siguranţă şi se va opri.</translation>
-    </message>
-</context>
-=======
     </context>
->>>>>>> da23532c
 <context>
     <name>CoinControlDialog</name>
     <message>
@@ -795,13 +781,10 @@
 <context>
     <name>CreateWalletActivity</name>
     <message>
-<<<<<<< HEAD
-=======
         <source>Creating Wallet &lt;b&gt;%1&lt;/b&gt;...</source>
         <translation>Creare Portofel &lt;b&gt;%1&lt;/b&gt;...</translation>
     </message>
     <message>
->>>>>>> da23532c
         <source>Create wallet failed</source>
         <translation>Crearea portofelului a eşuat</translation>
     </message>
@@ -836,8 +819,6 @@
         <source>Disable Private Keys</source>
         <translation>Dezactivează cheile private</translation>
     </message>
-<<<<<<< HEAD
-=======
     <message>
         <source>Make a blank wallet. Blank wallets do not initially have private keys or scripts. Private keys and addresses can be imported, or an HD seed can be set, at a later time.</source>
         <translation>Make a blank wallet. Blank wallets do not initially have private keys or scripts. Private keys and addresses can be imported, or an HD seed can be set, at a later time.</translation>
@@ -850,7 +831,6 @@
         <source>Create</source>
         <translation>Creează</translation>
     </message>
->>>>>>> da23532c
     </context>
 <context>
     <name>EditAddressDialog</name>
@@ -1248,13 +1228,6 @@
         <translation>Tor</translation>
     </message>
     <message>
-<<<<<<< HEAD
-        <source>Connect to the Qtum network through a separate SOCKS5 proxy for Tor hidden services.</source>
-        <translation>Conectare la reteaua Qtum printr-un proxy SOCKS5 separat pentru serviciile TOR ascunse.</translation>
-    </message>
-    <message>
-=======
->>>>>>> da23532c
         <source>&amp;Window</source>
         <translation>&amp;Fereastră</translation>
     </message>
