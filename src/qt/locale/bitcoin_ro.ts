--- conflicted
+++ resolved
@@ -1691,15 +1691,9 @@
         <translation type="unfinished">Permite conexiuni de intrar&amp;e</translation>
     </message>
     <message>
-<<<<<<< HEAD
         <source>Connect to the Qtum network through a SOCKS5 proxy.</source>
-        <translation type="unfinished">Conectare la reţeaua Qtum printr-un proxy SOCKS.</translation> 
-  </message>
-=======
-        <source>Connect to the Bitcoin network through a SOCKS5 proxy.</source>
-        <translation type="unfinished">Conectare la reţeaua Bitcoin printr-un proxy SOCKS5.</translation>
-    </message>
->>>>>>> 3116ccd7
+        <translation type="unfinished">Conectare la reţeaua Qtum printr-un proxy SOCKS5.</translation>
+    </message>
     <message>
         <source>&amp;Connect through SOCKS5 proxy (default proxy):</source>
         <translation type="unfinished">&amp;Conectare printr-un proxy SOCKS5 (implicit proxy):</translation>
