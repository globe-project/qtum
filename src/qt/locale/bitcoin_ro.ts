--- conflicted
+++ resolved
@@ -58,17 +58,6 @@
         <translation type="unfinished">Acestea sunt adresele tale Qtum pentru efectuarea platilor. Intotdeauna verifica atent suma de plata si adresa beneficiarului inainte de a trimite monede.</translation>
     </message>
     <message>
-<<<<<<< HEAD
-        <source>Receiving addresses</source>
-        <translation type="unfinished">Adresa de primire</translation>
-    </message>
-    <message>
-        <source>These are your Qtum addresses for sending payments. Always check the amount and the receiving address before sending coins.</source>
-        <translation type="unfinished">Acestea sunt adresele tale Qtum pentru efectuarea platilor. Intotdeauna verifica atent suma de plata si adresa beneficiarului inainte de a trimite monede.</translation>
-    </message>
-    <message>
-=======
->>>>>>> 86d0551a
         <source>These are your Qtum addresses for receiving payments. Use the 'Create new receiving address' button in the receive tab to create new addresses.
 Signing is only possible with addresses of the type 'legacy'.</source>
         <translation type="unfinished">Acestea sunt adresele Qtum pentru primirea plăților. Folosiți butonul " Creați o nouă adresă de primire" din fila de primire pentru a crea noi adrese.
@@ -186,11 +175,7 @@
     <message>
         <source>Remember that encrypting your wallet cannot fully protect your qtums from being stolen by malware infecting your computer.</source>
         <translation type="unfinished">Reţineti: criptarea portofelului dvs. nu vă poate proteja în totalitate qtum-urile împotriva furtului de malware care vă infectează computerul.</translation>
-<<<<<<< HEAD
-   </message>
-=======
-    </message>
->>>>>>> 86d0551a
+    </message>
     <message>
         <source>Wallet to be encrypted</source>
         <translation type="unfinished">Portofel de criptat</translation>
@@ -297,11 +282,7 @@
     <message>
         <source>Enter a Qtum address (e.g. %1)</source>
         <translation type="unfinished">Introduceţi o adresă Qtum (de exemplu %1)</translation>
-<<<<<<< HEAD
-   </message>
-=======
-    </message>
->>>>>>> 86d0551a
+    </message>
     <message>
         <source>Inbound</source>
         <extracomment>An inbound connection from a peer. An inbound connection is a connection initiated by a peer.</extracomment>
@@ -443,11 +424,7 @@
     <message>
         <source>Send coins to a Qtum address</source>
         <translation type="unfinished">Trimite monede către o adresă Qtum</translation>
-<<<<<<< HEAD
-   </message>
-=======
-    </message>
->>>>>>> 86d0551a
+    </message>
     <message>
         <source>Backup wallet to another location</source>
         <translation type="unfinished">Creează o copie de rezervă a portofelului într-o locaţie diferită</translation>
@@ -491,11 +468,7 @@
     <message>
         <source>Sign messages with your Qtum addresses to prove you own them</source>
         <translation type="unfinished">Semnaţi mesaje cu adresa dvs. Qtum pentru a dovedi că vă aparţin</translation>
-<<<<<<< HEAD
-   </message>
-=======
-    </message>
->>>>>>> 86d0551a
+    </message>
     <message>
         <source>&amp;Verify message…</source>
         <translation type="unfinished">&amp;Verifică mesajul...</translation>
@@ -503,11 +476,7 @@
     <message>
         <source>Verify messages to ensure they were signed with specified Qtum addresses</source>
         <translation type="unfinished">Verificaţi mesaje pentru a vă asigura că au fost semnate cu adresa Qtum specificată</translation>
-<<<<<<< HEAD
-   </message>
-=======
-    </message>
->>>>>>> 86d0551a
+    </message>
     <message>
         <source>&amp;Load PSBT from file…</source>
         <translation type="unfinished">&amp;Încarcă PSBT din fișier...</translation>
@@ -567,11 +536,7 @@
     <message>
         <source>Request payments (generates QR codes and qtum: URIs)</source>
         <translation type="unfinished">Cereţi plăţi (generează coduri QR şi qtum-uri: URls)</translation>
-<<<<<<< HEAD
-  </message>
-=======
-    </message>
->>>>>>> 86d0551a
+    </message>
     <message>
         <source>Show the list of used sending addresses and labels</source>
         <translation type="unfinished">Arată lista de adrese trimise şi etichetele folosite.</translation>
@@ -583,7 +548,6 @@
     <message>
         <source>&amp;Command-line options</source>
         <translation type="unfinished">Opţiuni linie de &amp;comandă</translation>
-<<<<<<< HEAD
     </message>
     <message numerus="yes">
         <source>Processed %n block(s) of transaction history.</source>
@@ -628,7 +592,7 @@
     <message>
         <source>Load Partially Signed Qtum Transaction</source>
         <translation type="unfinished">Încărcați Tranzacția Qtum Parțial Semnată</translation>
-   </message>
+    </message>
     <message>
         <source>Load Partially Signed Qtum Transaction from clipboard</source>
         <translation type="unfinished">Încărcați Tranzacția Qtum Parțial Semnată din clipboard</translation>
@@ -805,263 +769,26 @@
     <message>
         <source>Original message:</source>
         <translation type="unfinished">Mesajul original:</translation>
-=======
-    </message>
-    <message numerus="yes">
-        <source>Processed %n block(s) of transaction history.</source>
-        <translation type="unfinished">
-            <numerusform />
-            <numerusform />
-            <numerusform />
-        </translation>
-    </message>
-    <message>
-        <source>%1 behind</source>
-        <translation type="unfinished">%1 în urmă</translation>
-    </message>
-    <message>
-        <source>Catching up…</source>
-        <translation type="unfinished">Recuperăm...</translation>
-    </message>
-    <message>
-        <source>Last received block was generated %1 ago.</source>
-        <translation type="unfinished">Ultimul bloc recepţionat a fost generat acum %1.</translation>
-    </message>
-    <message>
-        <source>Transactions after this will not yet be visible.</source>
-        <translation type="unfinished">Tranzacţiile după aceasta nu vor fi vizibile încă.</translation>
-    </message>
-    <message>
-        <source>Error</source>
-        <translation type="unfinished">Eroare</translation>
-    </message>
-    <message>
-        <source>Warning</source>
-        <translation type="unfinished">Avertisment</translation>
-    </message>
-    <message>
-        <source>Information</source>
-        <translation type="unfinished">Informaţie</translation>
-    </message>
-    <message>
-        <source>Up to date</source>
-        <translation type="unfinished">Actualizat</translation>
-    </message>
-    <message>
-        <source>Load Partially Signed Qtum Transaction</source>
-        <translation type="unfinished">Încărcați Tranzacția Qtum Parțial Semnată</translation>
-    </message>
-    <message>
-        <source>Load Partially Signed Qtum Transaction from clipboard</source>
-        <translation type="unfinished">Încărcați Tranzacția Qtum Parțial Semnată din clipboard</translation>
-    </message>
-    <message>
-        <source>Node window</source>
-        <translation type="unfinished">Fereastra nodului</translation>
-    </message>
-    <message>
-        <source>Open node debugging and diagnostic console</source>
-        <translation type="unfinished">Deschide consola pentru depanare şi diagnosticare a nodului</translation>
-    </message>
-    <message>
-        <source>&amp;Sending addresses</source>
-        <translation type="unfinished">&amp;Adresele de destinatie</translation>
-    </message>
-    <message>
-        <source>&amp;Receiving addresses</source>
-        <translation type="unfinished">&amp;Adresele de primire</translation>
-    </message>
-    <message>
-        <source>Open a qtum: URI</source>
-        <translation type="unfinished">Deschidere qtum: o adresa URI sau o cerere de plată</translation>
-    </message>
-    <message>
-        <source>Open Wallet</source>
-        <translation type="unfinished">Deschide portofel</translation>
-    </message>
-    <message>
-        <source>Open a wallet</source>
-        <translation type="unfinished">Deschide un portofel</translation>
-    </message>
-    <message>
-        <source>Close wallet</source>
-        <translation type="unfinished">Inchide portofel</translation>
-    </message>
-    <message>
-        <source>Close all wallets</source>
-        <translation type="unfinished">Închideți toate portofelele</translation>
-    </message>
-    <message>
-        <source>Show the %1 help message to get a list with possible Qtum command-line options</source>
-        <translation type="unfinished">Arată mesajul de ajutor %1 pentru a obţine o listă cu opţiunile posibile de linii de comandă Qtum</translation>
-    </message>
-    <message>
-        <source>&amp;Mask values</source>
-        <translation type="unfinished">&amp;Valorile măștii</translation>
-    </message>
-    <message>
-        <source>Mask the values in the Overview tab</source>
-        <translation type="unfinished">Mascați valorile din fila Prezentare generală</translation>
-    </message>
-    <message>
-        <source>default wallet</source>
-        <translation type="unfinished">portofel implicit</translation>
-    </message>
-    <message>
-        <source>No wallets available</source>
-        <translation type="unfinished">Niciun portofel disponibil</translation>
-    </message>
-    <message>
-        <source>Wallet Data</source>
-        <extracomment>Name of the wallet data file format.</extracomment>
-        <translation type="unfinished">Datele de portmoneu</translation>
-    </message>
-    <message>
-        <source>Load Wallet Backup</source>
-        <extracomment>The title for Restore Wallet File Windows</extracomment>
-        <translation type="unfinished">Încarcă backup-ul portmoneului</translation>
-    </message>
-    <message>
-        <source>Wallet Name</source>
-        <extracomment>Label of the input field where the name of the wallet is entered.</extracomment>
-        <translation type="unfinished">Numele portofelului</translation>
-    </message>
-    <message>
-        <source>&amp;Window</source>
-        <translation type="unfinished">&amp;Fereastră</translation>
-    </message>
-    <message>
-        <source>Main Window</source>
-        <translation type="unfinished">Fereastra principală</translation>
-    </message>
-    <message>
-        <source>%1 client</source>
-        <translation type="unfinished">Client %1</translation>
-    </message>
-    <message numerus="yes">
-        <source>%n active connection(s) to Qtum network.</source>
-        <extracomment>A substring of the tooltip.</extracomment>
-        <translation type="unfinished">
-            <numerusform />
-            <numerusform />
-            <numerusform />
-        </translation>
-    </message>
-    <message>
-        <source>Click for more actions.</source>
-        <extracomment>A substring of the tooltip. "More actions" are available via the context menu.</extracomment>
-        <translation type="unfinished">Pulsează pentru mai multe acțiuni.</translation>
-    </message>
-    <message>
-        <source>Error: %1</source>
-        <translation type="unfinished">Eroare: %1</translation>
-    </message>
-    <message>
-        <source>Warning: %1</source>
-        <translation type="unfinished"> Atenționare: %1</translation>
-    </message>
-    <message>
-        <source>Date: %1
-</source>
-        <translation type="unfinished">Data: %1
-</translation>
-    </message>
-    <message>
-        <source>Amount: %1
-</source>
-        <translation type="unfinished">Sumă: %1
-</translation>
-    </message>
-    <message>
-        <source>Wallet: %1
-</source>
-        <translation type="unfinished">Portofel: %1
-</translation>
-    </message>
-    <message>
-        <source>Type: %1
-</source>
-        <translation type="unfinished">Tip: %1
-</translation>
-    </message>
-    <message>
-        <source>Label: %1
-</source>
-        <translation type="unfinished">Etichetă: %1
-</translation>
-    </message>
-    <message>
-        <source>Address: %1
-</source>
-        <translation type="unfinished">Adresă: %1
-</translation>
-    </message>
-    <message>
-        <source>Sent transaction</source>
-        <translation type="unfinished">Tranzacţie expediată</translation>
-    </message>
-    <message>
-        <source>Incoming transaction</source>
-        <translation type="unfinished">Tranzacţie recepţionată</translation>
-    </message>
-    <message>
-        <source>HD key generation is &lt;b&gt;enabled&lt;/b&gt;</source>
-        <translation type="unfinished">Generarea de chei HD este &lt;b&gt;activata&lt;/b&gt;</translation>
-    </message>
-    <message>
-        <source>HD key generation is &lt;b&gt;disabled&lt;/b&gt;</source>
-        <translation type="unfinished">Generarea de chei HD este &lt;b&gt;dezactivata&lt;/b&gt;</translation>
-    </message>
-    <message>
-        <source>Private key &lt;b&gt;disabled&lt;/b&gt;</source>
-        <translation type="unfinished">Cheia privată &lt;b&gt;dezactivată&lt;/b&gt;</translation>
-    </message>
-    <message>
-        <source>Wallet is &lt;b&gt;encrypted&lt;/b&gt; and currently &lt;b&gt;unlocked&lt;/b&gt;</source>
-        <translation type="unfinished">Portofelul este &lt;b&gt;criptat&lt;/b&gt; iar în momentul de faţă este &lt;b&gt;deblocat&lt;/b&gt;</translation>
->>>>>>> 86d0551a
     </message>
 </context>
 <context>
     <name>UnitDisplayStatusBarControl</name>
     <message>
-<<<<<<< HEAD
         <source>Unit to show amounts in. Click to select another unit.</source>
         <translation type="unfinished">Unitatea în care sînt arătate sumele. Faceţi clic pentru a selecta o altă unitate.</translation>
-=======
-        <source>Wallet is &lt;b&gt;encrypted&lt;/b&gt; and currently &lt;b&gt;locked&lt;/b&gt;</source>
-        <translation type="unfinished">Portofelul este &lt;b&gt;criptat&lt;/b&gt; iar în momentul de faţă este &lt;b&gt;blocat&lt;/b&gt;</translation>
->>>>>>> 86d0551a
     </message>
 </context>
 <context>
     <name>CoinControlDialog</name>
     <message>
-<<<<<<< HEAD
         <source>Coin Selection</source>
         <translation type="unfinished">Selectarea monedei</translation>
-=======
-        <source>Original message:</source>
-        <translation type="unfinished">Mesajul original:</translation>
->>>>>>> 86d0551a
-    </message>
-</context>
-<context>
-    <name>UnitDisplayStatusBarControl</name>
-    <message>
-<<<<<<< HEAD
+    </message>
+    <message>
         <source>Quantity:</source>
         <translation type="unfinished">Cantitate:</translation>
-=======
-        <source>Unit to show amounts in. Click to select another unit.</source>
-        <translation type="unfinished">Unitatea în care sînt arătate sumele. Faceţi clic pentru a selecta o altă unitate.</translation>
->>>>>>> 86d0551a
-    </message>
-</context>
-<context>
-    <name>CoinControlDialog</name>
-    <message>
-<<<<<<< HEAD
+    </message>
+    <message>
         <source>Bytes:</source>
         <translation type="unfinished">Octeţi:</translation>
     </message>
@@ -1074,10 +801,6 @@
         <translation type="unfinished">Comision:</translation>
     </message>
     <message>
-        <source>Dust:</source>
-        <translation type="unfinished">Praf:</translation>
-    </message>
-    <message>
         <source>After Fee:</source>
         <translation type="unfinished">După taxă:</translation>
     </message>
@@ -1142,94 +865,6 @@
         <translation type="unfinished">Copiază octeţi</translation>
     </message>
     <message>
-        <source>Copy dust</source>
-        <translation type="unfinished">Copiază praf</translation>
-=======
-        <source>Coin Selection</source>
-        <translation type="unfinished">Selectarea monedei</translation>
-    </message>
-    <message>
-        <source>Quantity:</source>
-        <translation type="unfinished">Cantitate:</translation>
-    </message>
-    <message>
-        <source>Bytes:</source>
-        <translation type="unfinished">Octeţi:</translation>
-    </message>
-    <message>
-        <source>Amount:</source>
-        <translation type="unfinished">Sumă:</translation>
-    </message>
-    <message>
-        <source>Fee:</source>
-        <translation type="unfinished">Comision:</translation>
-    </message>
-    <message>
-        <source>After Fee:</source>
-        <translation type="unfinished">După taxă:</translation>
-    </message>
-    <message>
-        <source>Change:</source>
-        <translation type="unfinished">Schimb:</translation>
-    </message>
-    <message>
-        <source>(un)select all</source>
-        <translation type="unfinished">(de)selectare tot</translation>
-    </message>
-    <message>
-        <source>Tree mode</source>
-        <translation type="unfinished">Mod arbore</translation>
-    </message>
-    <message>
-        <source>List mode</source>
-        <translation type="unfinished">Mod listă</translation>
-    </message>
-    <message>
-        <source>Amount</source>
-        <translation type="unfinished">Sumă</translation>
-    </message>
-    <message>
-        <source>Received with label</source>
-        <translation type="unfinished">Primite cu eticheta</translation>
-    </message>
-    <message>
-        <source>Received with address</source>
-        <translation type="unfinished">Primite cu adresa</translation>
-    </message>
-    <message>
-        <source>Date</source>
-        <translation type="unfinished">Data</translation>
-    </message>
-    <message>
-        <source>Confirmations</source>
-        <translation type="unfinished">Confirmări</translation>
-    </message>
-    <message>
-        <source>Confirmed</source>
-        <translation type="unfinished">Confirmat</translation>
-    </message>
-    <message>
-        <source>Copy amount</source>
-        <translation type="unfinished">Copiază suma</translation>
-    </message>
-    <message>
-        <source>Copy quantity</source>
-        <translation type="unfinished">Copiază cantitea</translation>
-    </message>
-    <message>
-        <source>Copy fee</source>
-        <translation type="unfinished">Copiază taxa</translation>
-    </message>
-    <message>
-        <source>Copy after fee</source>
-        <translation type="unfinished">Copiază după taxă</translation>
-    </message>
-    <message>
-        <source>Copy bytes</source>
-        <translation type="unfinished">Copiază octeţi</translation>
->>>>>>> 86d0551a
-    </message>
-    <message>
         <source>Copy change</source>
         <translation type="unfinished">Copiază rest</translation>
     </message>
@@ -1238,24 +873,8 @@
         <translation type="unfinished">(%1 blocat)</translation>
     </message>
     <message>
-<<<<<<< HEAD
-        <source>yes</source>
-        <translation type="unfinished">da</translation>
-    </message>
-    <message>
-        <source>no</source>
-        <translation type="unfinished">nu</translation>
-    </message>
-    <message>
-        <source>This label turns red if any recipient receives an amount smaller than the current dust threshold.</source>
-        <translation type="unfinished">Această etichetă devine roşie, dacă orice beneficiar primeşte o sumă mai mică decât pragul curent pentru praf.</translation>
-    </message>
-    <message>
         <source>Can vary +/- %1 satoshi(s) per input.</source>
         <translation type="unfinished">Poate varia +/- %1 satoshi pentru fiecare intrare.</translation>
-=======
-        <source>Can vary +/- %1 satoshi(s) per input.</source>
-        <translation type="unfinished">Poate varia +/- %1 satoshi pentru fiecare intrare.</translation>
     </message>
     <message>
         <source>(no label)</source>
@@ -1268,20 +887,11 @@
     <message>
         <source>(change)</source>
         <translation type="unfinished">(rest)</translation>
->>>>>>> 86d0551a
     </message>
 </context>
 <context>
     <name>CreateWalletActivity</name>
     <message>
-<<<<<<< HEAD
-        <source>(no label)</source>
-        <translation type="unfinished">(fără etichetă)</translation>
-    </message>
-    <message>
-        <source>change from %1 (%2)</source>
-        <translation type="unfinished">restul de la %1 (%2)</translation>
-=======
         <source>Create Wallet</source>
         <extracomment>Title of window indicating the progress of creation of a new wallet.</extracomment>
         <translation type="unfinished">Crează portofel</translation>
@@ -1581,7 +1191,6 @@
     <message>
         <source>Command-line options</source>
         <translation type="unfinished">Opţiuni linie de comandă</translation>
->>>>>>> 86d0551a
     </message>
 </context>
 <context>
@@ -1605,25 +1214,6 @@
         <source>Number of blocks left</source>
         <translation type="unfinished">Numarul de blocuri ramase</translation>
     </message>
-<<<<<<< HEAD
-    </context>
-<context>
-    <name>LoadWalletsActivity</name>
-    <message>
-        <source>Load Wallets</source>
-        <extracomment>Title of progress window which is displayed when wallets are being loaded.</extracomment>
-        <translation type="unfinished">Încarcă portmonee</translation>
-    </message>
-    <message>
-        <source>Loading wallets…</source>
-        <extracomment>Descriptive text of the load wallets progress window which indicates to the user that wallets are currently being loaded.</extracomment>
-        <translation type="unfinished">Încărcând portmonee</translation>
-    </message>
-</context>
-<context>
-    <name>OpenWalletActivity</name>
-=======
->>>>>>> 86d0551a
     <message>
         <source>Last block time</source>
         <translation type="unfinished">Data ultimului bloc</translation>
@@ -1652,17 +1242,8 @@
 <context>
     <name>OpenURIDialog</name>
     <message>
-<<<<<<< HEAD
-        <source>Closing the wallet for too long can result in having to resync the entire chain if pruning is enabled.</source>
-        <translation type="unfinished">A închide portmoneul pentru prea mult timp poate rezulta în a trebui să resincronizezi lanțul complet daca "pruning" este activat.  </translation>
-    </message>
-    <message>
-        <source>Close all wallets</source>
-        <translation type="unfinished">Închideți toate portofelele</translation>
-=======
         <source>Open qtum URI</source>
         <translation type="unfinished">DeschidețI Qtum URI</translation>
->>>>>>> 86d0551a
     </message>
     <message>
         <source>Paste address from clipboard</source>
@@ -1757,15 +1338,9 @@
         <translation type="unfinished">Dacă dezactivaţi cheltuirea restului neconfirmat, restul dintr-o tranzacţie nu poate fi folosit pînă cînd tranzacţia are cel puţin o confirmare. Aceasta afectează de asemenea calcularea soldului.</translation>
     </message>
     <message>
-<<<<<<< HEAD
-        <source>The entered address "%1" is not a valid Qtum address.</source>
-        <translation type="unfinished">Adresa introdusă "%1" nu este o adresă Qtum validă.</translation> 
-  </message>
-=======
         <source>&amp;Spend unconfirmed change</source>
         <translation type="unfinished">Cheltuire rest neconfirmat</translation>
     </message>
->>>>>>> 86d0551a
     <message>
         <source>Automatically open the Qtum client port on the router. This only works when your router supports UPnP and it is enabled.</source>
         <translation type="unfinished">Deschide automat în router portul aferent clientului Qtum. Funcţionează doar dacă routerul duportă UPnP şi e activat.</translation>
@@ -1827,13 +1402,8 @@
         <translation type="unfinished">Limba interfeţei utilizatorului poate fi setată aici. Această setare va avea efect după repornirea %1.</translation>
     </message>
     <message>
-<<<<<<< HEAD
-        <source>%1 will download and store a copy of the Qtum block chain.</source>
-        <translation type="unfinished">%1 va descarca si stoca o copie a blockchainului Qtum</translation>
-=======
         <source>&amp;Unit to show amounts in:</source>
         <translation type="unfinished">&amp;Unitatea de măsură pentru afişarea sumelor:</translation>
->>>>>>> 86d0551a
     </message>
     <message>
         <source>Choose the default subdivision unit to show in the interface and when sending coins.</source>
@@ -1912,21 +1482,12 @@
         <translation type="unfinished">Informaţiile afişate pot fi neactualizate. Portofelul dvs. se sincronizează automat cu reţeaua Qtum după ce o conexiune este stabilită, dar acest proces nu a fost finalizat încă.</translation>
     </message>
     <message>
-<<<<<<< HEAD
-        <source>Recent transactions may not yet be visible, and therefore your wallet's balance might be incorrect. This information will be correct once your wallet has finished synchronizing with the qtum network, as detailed below.</source>
-        <translation type="unfinished">Tranzactiile recente pot sa nu fie inca vizibile, de aceea balanta portofelului poate fi incorecta. Aceasta informatie va fi corecta de indata ce portofelul va fi complet sincronizat cu reteaua Qtum, asa cum este detaliat mai jos.</translation>
-  </message>
-    <message>
-        <source>Attempting to spend qtums that are affected by not-yet-displayed transactions will not be accepted by the network.</source>
-        <translation type="unfinished">Incercarea de a cheltui qtumi care sunt afectati de tranzactii ce inca nu sunt afisate nu va fi acceptata de retea.</translation>
-=======
         <source>Watch-only:</source>
         <translation type="unfinished">Doar-supraveghere:</translation>
     </message>
     <message>
         <source>Available:</source>
         <translation type="unfinished">Disponibil:</translation>
->>>>>>> 86d0551a
     </message>
     <message>
         <source>Your current spendable balance</source>
@@ -1957,13 +1518,8 @@
         <translation type="unfinished">Balanţa totală curentă</translation>
     </message>
     <message>
-<<<<<<< HEAD
-        <source>Open qtum URI</source>
-        <translation type="unfinished">DeschidețI Qtum URI</translation>
-=======
         <source>Your current balance in watch-only addresses</source>
         <translation type="unfinished">Soldul dvs. curent în adresele doar-supraveghere</translation>
->>>>>>> 86d0551a
     </message>
     <message>
         <source>Spendable:</source>
@@ -1989,17 +1545,8 @@
 <context>
     <name>PSBTOperationsDialog</name>
     <message>
-<<<<<<< HEAD
-        <source>Enabling pruning significantly reduces the disk space required to store transactions. All blocks are still fully validated. Reverting this setting requires re-downloading the entire blockchain.</source>
-        <translation type="unfinished">A activa "pruning" reduce signifiant spațiul pe disk pentru a stoca tranzacțiile.</translation>
-    </message>
-    <message>
-        <source>Size of &amp;database cache</source>
-        <translation type="unfinished">Mărimea bazei de &amp;date cache</translation>
-=======
         <source>Copy to Clipboard</source>
         <translation type="unfinished">Copiați în clipboard</translation>
->>>>>>> 86d0551a
     </message>
     <message>
         <source>Close</source>
@@ -2076,16 +1623,10 @@
         <translation type="unfinished">Recepţionat</translation>
     </message>
     <message>
-<<<<<<< HEAD
-        <source>Automatically open the Qtum client port on the router. This only works when your router supports UPnP and it is enabled.</source>
-        <translation type="unfinished">Deschide automat în router portul aferent clientului Qtum. Funcţionează doar dacă routerul duportă UPnP şi e activat.</translation> 
- </message>
-=======
         <source>Address</source>
         <extracomment>Title of Peers Table column which contains the IP/Onion/I2P address of the connected peer.</extracomment>
         <translation type="unfinished">Adresă</translation>
     </message>
->>>>>>> 86d0551a
     <message>
         <source>Type</source>
         <extracomment>Title of Peers Table column which describes the type of peer connection. The "type" describes why the connection exists.</extracomment>
@@ -2102,26 +1643,16 @@
         <translation type="unfinished">Intrare</translation>
     </message>
     <message>
-<<<<<<< HEAD
-        <source>Connect to the Qtum network through a SOCKS5 proxy.</source>
-        <translation type="unfinished">Conectare la reţeaua Qtum printr-un proxy SOCKS5.</translation>
-=======
         <source>Outbound</source>
         <extracomment>An Outbound Connection to a Peer.</extracomment>
         <translation type="unfinished">Ieşire</translation>
->>>>>>> 86d0551a
     </message>
 </context>
 <context>
     <name>QRImageWidget</name>
     <message>
-<<<<<<< HEAD
-        <source>&amp;Connect through SOCKS5 proxy (default proxy):</source>
-        <translation type="unfinished">&amp;Conectare printr-un proxy SOCKS5 (implicit proxy):</translation>
-=======
         <source>&amp;Copy Image</source>
         <translation type="unfinished">&amp;Copiaza Imaginea</translation>
->>>>>>> 86d0551a
     </message>
     <message>
         <source>Resulting URI too long, try to reduce the text for label / message.</source>
@@ -2167,26 +1698,16 @@
         <translation type="unfinished">Reţea</translation>
     </message>
     <message>
-<<<<<<< HEAD
-        <source>Choose the default subdivision unit to show in the interface and when sending coins.</source>
-        <translation type="unfinished">Alegeţi subdiviziunea folosită la afişarea interfeţei şi la trimiterea de qtum.</translation>
-=======
         <source>Name</source>
         <translation type="unfinished">Nume</translation>
->>>>>>> 86d0551a
     </message>
     <message>
         <source>Number of connections</source>
         <translation type="unfinished">Numărul de conexiuni</translation>
     </message>
     <message>
-<<<<<<< HEAD
-        <source>Connect to the Qtum network through a separate SOCKS5 proxy for Tor onion services.</source>
-        <translation type="unfinished">Conectați-vă la rețeaua Qtum printr-un proxy SOCKS5 separat pentru serviciile Tor onion.</translation>
-=======
         <source>Block chain</source>
         <translation type="unfinished">Lanţ de blocuri</translation>
->>>>>>> 86d0551a
     </message>
     <message>
         <source>Memory Pool</source>
@@ -2237,24 +1758,13 @@
         <translation type="unfinished">Versiune</translation>
     </message>
     <message>
-<<<<<<< HEAD
-        <source>The supplied proxy address is invalid.</source>
-        <translation type="unfinished">Adresa qtum pe care aţi specificat-o nu este validă.</translation>
-=======
         <source>Starting Block</source>
         <translation type="unfinished">Bloc de început</translation>
->>>>>>> 86d0551a
-    </message>
-    <message>
-<<<<<<< HEAD
-        <source>The displayed information may be out of date. Your wallet automatically synchronizes with the Qtum network after a connection is established, but this process has not completed yet.</source>
-        <translation type="unfinished">Informaţiile afişate pot fi neactualizate. Portofelul dvs. se sincronizează automat cu reţeaua Qtum după ce o conexiune este stabilită, dar acest proces nu a fost finalizat încă.</translation>
-   </message>
-=======
+    </message>
+    <message>
         <source>Synced Headers</source>
         <translation type="unfinished">Headere Sincronizate</translation>
     </message>
->>>>>>> 86d0551a
     <message>
         <source>Synced Blocks</source>
         <translation type="unfinished">Blocuri Sincronizate</translation>
@@ -2344,34 +1854,20 @@
         <translation type="unfinished">Intrare:</translation>
     </message>
     <message>
-<<<<<<< HEAD
-        <source>Cannot start qtum: click-to-pay handler</source>
-        <translation type="unfinished">Qtum nu poate porni: click-to-pay handler</translation>
-=======
         <source>Out:</source>
         <translation type="unfinished">Ieşire:</translation>
->>>>>>> 86d0551a
     </message>
     <message>
         <source>&amp;Disconnect</source>
         <translation type="unfinished">&amp;Deconectare</translation>
     </message>
     <message>
-<<<<<<< HEAD
-        <source>'qtum://' is not a valid URI. Use 'qtum:' instead.</source>
-        <translation type="unfinished">'qtum://' nu este un URI valid. Folositi 'qtum:' in loc.</translation>
-    </message>
-    <message>
-        <source>URI cannot be parsed! This can be caused by an invalid Qtum address or malformed URI parameters.</source>
-        <translation type="unfinished">URI nu poate fi analizat! Acest lucru poate fi cauzat de o adresă Qtum invalidă sau parametri URI deformaţi.</translation>
-=======
         <source>1 &amp;hour</source>
         <translation type="unfinished">1 &amp;oră</translation>
     </message>
     <message>
         <source>1 &amp;week</source>
         <translation type="unfinished">1 &amp;săptămână</translation>
->>>>>>> 86d0551a
     </message>
     <message>
         <source>1 &amp;year</source>
@@ -2702,13 +2198,8 @@
         <translation type="unfinished">%1 la %2</translation>
     </message>
     <message>
-<<<<<<< HEAD
-        <source>An optional message to attach to the payment request, which will be displayed when the request is opened. Note: The message will not be sent with the payment over the Qtum network.</source>
-        <translation type="unfinished">Un mesaj opţional de ataşat la cererea de plată, care va fi afişat cînd cererea este deschisă. Notă: Acest mesaj nu va fi trimis cu plata către reţeaua Qtum.</translation>
-=======
         <source>Save Transaction Data</source>
         <translation type="unfinished">Salvați datele tranzacției</translation>
->>>>>>> 86d0551a
     </message>
     <message>
         <source>or</source>
@@ -2756,289 +2247,6 @@
         <translation type="unfinished">Totalul depăşeşte soldul contului dacă se include şi plata taxei de %1.</translation>
     </message>
     <message>
-<<<<<<< HEAD
-        <source>Could not unlock wallet.</source>
-        <translation type="unfinished">Portofelul nu a putut fi deblocat.</translation>
-    </message>
-    </context>
-<context>
-    <name>ReceiveRequestDialog</name>
-    <message>
-        <source>Address:</source>
-        <translation type="unfinished">Adresa:</translation>
-    </message>
-    <message>
-        <source>Amount:</source>
-        <translation type="unfinished">Sumă:</translation>
-    </message>
-    <message>
-        <source>Message:</source>
-        <translation type="unfinished">Mesaj:</translation>
-    </message>
-    <message>
-        <source>Wallet:</source>
-        <translation type="unfinished">Portofel:</translation>
-    </message>
-    <message>
-        <source>Copy &amp;URI</source>
-        <translation type="unfinished">Copiază &amp;URl</translation>
-    </message>
-    <message>
-        <source>Copy &amp;Address</source>
-        <translation type="unfinished">Copiază &amp;adresa</translation>
-    </message>
-    <message>
-        <source>Payment information</source>
-        <translation type="unfinished">Informaţiile plată</translation>
-    </message>
-    <message>
-        <source>Request payment to %1</source>
-        <translation type="unfinished">Cere plata pentru %1</translation>
-    </message>
-</context>
-<context>
-    <name>RecentRequestsTableModel</name>
-    <message>
-        <source>Date</source>
-        <translation type="unfinished">Data</translation>
-    </message>
-    <message>
-        <source>Label</source>
-        <translation type="unfinished">Etichetă</translation>
-    </message>
-    <message>
-        <source>Message</source>
-        <translation type="unfinished">Mesaj</translation>
-    </message>
-    <message>
-        <source>(no label)</source>
-        <translation type="unfinished">(fără etichetă)</translation>
-    </message>
-    <message>
-        <source>(no message)</source>
-        <translation type="unfinished">(nici un mesaj)</translation>
-    </message>
-    <message>
-        <source>(no amount requested)</source>
-        <translation type="unfinished">(nici o sumă solicitată)</translation>
-    </message>
-    <message>
-        <source>Requested</source>
-        <translation type="unfinished">Ceruta</translation>
-    </message>
-</context>
-<context>
-    <name>SendCoinsDialog</name>
-    <message>
-        <source>Send Coins</source>
-        <translation type="unfinished">Trimite monede</translation>
-    </message>
-    <message>
-        <source>Coin Control Features</source>
-        <translation type="unfinished">Caracteristici de control ale monedei</translation>
-    </message>
-    <message>
-        <source>automatically selected</source>
-        <translation type="unfinished">selecţie automată</translation>
-    </message>
-    <message>
-        <source>Insufficient funds!</source>
-        <translation type="unfinished">Fonduri insuficiente!</translation>
-    </message>
-    <message>
-        <source>Quantity:</source>
-        <translation type="unfinished">Cantitate:</translation>
-    </message>
-    <message>
-        <source>Bytes:</source>
-        <translation type="unfinished">Octeţi:</translation>
-    </message>
-    <message>
-        <source>Amount:</source>
-        <translation type="unfinished">Sumă:</translation>
-    </message>
-    <message>
-        <source>Fee:</source>
-        <translation type="unfinished">Comision:</translation>
-    </message>
-    <message>
-        <source>After Fee:</source>
-        <translation type="unfinished">După taxă:</translation>
-    </message>
-    <message>
-        <source>Change:</source>
-        <translation type="unfinished">Schimb:</translation>
-    </message>
-    <message>
-        <source>If this is activated, but the change address is empty or invalid, change will be sent to a newly generated address.</source>
-        <translation type="unfinished">Dacă este activat, dar adresa de rest este goală sau nevalidă, restul va fi trimis la o adresă nou generată.</translation>
-    </message>
-    <message>
-        <source>Custom change address</source>
-        <translation type="unfinished">Adresă personalizată de rest</translation>
-    </message>
-    <message>
-        <source>Transaction Fee:</source>
-        <translation type="unfinished">Taxă tranzacţie:</translation>
-    </message>
-    <message>
-        <source>Using the fallbackfee can result in sending a transaction that will take several hours or days (or never) to confirm. Consider choosing your fee manually or wait until you have validated the complete chain.</source>
-        <translation type="unfinished">Folosirea taxei implicite poate rezulta in trimiterea unei tranzactii care va dura cateva ore sau zile (sau niciodata) pentru a fi confirmata. Luati in considerare sa setati manual taxa sau asteptati pana ati validat complet lantul.</translation>
-    </message>
-    <message>
-        <source>Warning: Fee estimation is currently not possible.</source>
-        <translation type="unfinished">Avertisment: Estimarea comisionului nu s-a putut efectua.</translation>
-    </message>
-    <message>
-        <source>per kilobyte</source>
-        <translation type="unfinished">per kilooctet</translation>
-    </message>
-    <message>
-        <source>Hide</source>
-        <translation type="unfinished">Ascunde</translation>
-    </message>
-    <message>
-        <source>Recommended:</source>
-        <translation type="unfinished">Recomandat:</translation>
-    </message>
-    <message>
-        <source>Custom:</source>
-        <translation type="unfinished">Personalizat:</translation>
-    </message>
-    <message>
-        <source>Send to multiple recipients at once</source>
-        <translation type="unfinished">Trimite simultan către mai mulţi destinatari</translation>
-    </message>
-    <message>
-        <source>Add &amp;Recipient</source>
-        <translation type="unfinished">Adaugă destinata&amp;r</translation>
-    </message>
-    <message>
-        <source>Clear all fields of the form.</source>
-        <translation type="unfinished">Şterge toate câmpurile formularului.</translation>
-    </message>
-    <message>
-        <source>Dust:</source>
-        <translation type="unfinished">Praf:</translation>
-    </message>
-    <message>
-        <source>Confirmation time target:</source>
-        <translation type="unfinished">Timp confirmare tinta:</translation>
-    </message>
-    <message>
-        <source>Enable Replace-By-Fee</source>
-        <translation type="unfinished">Autorizeaza Replace-By-Fee</translation>
-    </message>
-    <message>
-        <source>With Replace-By-Fee (BIP-125) you can increase a transaction's fee after it is sent. Without this, a higher fee may be recommended to compensate for increased transaction delay risk.</source>
-        <translation type="unfinished">Cu Replace-By-Fee (BIP-125) se poate creste taxa unei tranzactii dupa ce a fost trimisa. Fara aceasta optiune, o taxa mai mare e posibil sa fie recomandata pentru a compensa riscul crescut de intarziere a tranzactiei.</translation>
-    </message>
-    <message>
-        <source>Clear &amp;All</source>
-        <translation type="unfinished">Curăţă to&amp;ate</translation>
-    </message>
-    <message>
-        <source>Balance:</source>
-        <translation type="unfinished">Sold:</translation>
-    </message>
-    <message>
-        <source>Confirm the send action</source>
-        <translation type="unfinished">Confirmă operaţiunea de trimitere</translation>
-    </message>
-    <message>
-        <source>S&amp;end</source>
-        <translation type="unfinished">Trimit&amp;e</translation>
-    </message>
-    <message>
-        <source>Copy quantity</source>
-        <translation type="unfinished">Copiază cantitea</translation>
-    </message>
-    <message>
-        <source>Copy amount</source>
-        <translation type="unfinished">Copiază suma</translation>
-    </message>
-    <message>
-        <source>Copy fee</source>
-        <translation type="unfinished">Copiază taxa</translation>
-    </message>
-    <message>
-        <source>Copy after fee</source>
-        <translation type="unfinished">Copiază după taxă</translation>
-    </message>
-    <message>
-        <source>Copy bytes</source>
-        <translation type="unfinished">Copiază octeţi</translation>
-    </message>
-    <message>
-        <source>Copy dust</source>
-        <translation type="unfinished">Copiază praf</translation>
-    </message>
-    <message>
-        <source>Copy change</source>
-        <translation type="unfinished">Copiază rest</translation>
-    </message>
-    <message>
-        <source>%1 (%2 blocks)</source>
-        <translation type="unfinished">%1(%2 blocuri)</translation>
-    </message>
-    <message>
-        <source> from wallet '%1'</source>
-        <translation type="unfinished">din portofelul '%1'</translation>
-    </message>
-    <message>
-        <source>%1 to %2</source>
-        <translation type="unfinished">%1 la %2</translation>
-    </message>
-    <message>
-        <source>Save Transaction Data</source>
-        <translation type="unfinished">Salvați datele tranzacției</translation>
-    </message>
-    <message>
-        <source>or</source>
-        <translation type="unfinished">sau</translation>
-    </message>
-    <message>
-        <source>You can increase the fee later (signals Replace-By-Fee, BIP-125).</source>
-        <translation type="unfinished">Puteti creste taxa mai tarziu (semnaleaza Replace-By-Fee, BIP-125).</translation>
-    </message>
-    <message>
-        <source>Please, review your transaction.</source>
-        <extracomment>Text to prompt a user to review the details of the transaction they are attempting to send.</extracomment>
-        <translation type="unfinished">Va rugam sa revizuiti tranzactia.</translation>
-    </message>
-    <message>
-        <source>Transaction fee</source>
-        <translation type="unfinished">Taxă tranzacţie</translation>
-    </message>
-    <message>
-        <source>Not signalling Replace-By-Fee, BIP-125.</source>
-        <translation type="unfinished">Nu se semnalizeaza Replace-By-Fee, BIP-125</translation>
-    </message>
-    <message>
-        <source>Total Amount</source>
-        <translation type="unfinished">Suma totală</translation>
-    </message>
-    <message>
-        <source>Confirm send coins</source>
-        <translation type="unfinished">Confirmă trimiterea monedelor</translation>
-    </message>
-    <message>
-        <source>The recipient address is not valid. Please recheck.</source>
-        <translation type="unfinished">Adresa destinatarului nu este validă. Rugăm să reverificaţi.</translation>
-    </message>
-    <message>
-        <source>The amount to pay must be larger than 0.</source>
-        <translation type="unfinished">Suma de plată trebuie să fie mai mare decît 0.</translation>
-    </message>
-    <message>
-        <source>The amount exceeds your balance.</source>
-        <translation type="unfinished">Suma depăşeşte soldul contului.</translation>
-    </message>
-    <message>
-        <source>The total exceeds your balance when the %1 transaction fee is included.</source>
-        <translation type="unfinished">Totalul depăşeşte soldul contului dacă se include şi plata taxei de %1.</translation>
-    </message>
-    <message>
         <source>Duplicate address found: addresses should only be used once each.</source>
         <translation type="unfinished">Adresă duplicat găsită: fiecare adresă ar trebui folosită o singură dată.</translation>
     </message>
@@ -3100,7 +2308,7 @@
     <message>
         <source>The Qtum address to send the payment to</source>
         <translation type="unfinished">Adresa qtum către care se face plata</translation>
-   </message>
+    </message>
     <message>
         <source>Paste address from clipboard</source>
         <translation type="unfinished">Lipeşte adresa din clipboard</translation>
@@ -3108,195 +2316,66 @@
     <message>
         <source>Remove this entry</source>
         <translation type="unfinished">Înlătură această intrare</translation>
-=======
-        <source>Duplicate address found: addresses should only be used once each.</source>
-        <translation type="unfinished">Adresă duplicat găsită: fiecare adresă ar trebui folosită o singură dată.</translation>
-    </message>
-    <message>
-        <source>Transaction creation failed!</source>
-        <translation type="unfinished">Creare tranzacţie nereuşită!</translation>
-    </message>
-    <message>
-        <source>A fee higher than %1 is considered an absurdly high fee.</source>
-        <translation type="unfinished">O taxă mai mare de %1 este considerată o taxă absurd de mare</translation>
-    </message>
-    <message numerus="yes">
-        <source>Estimated to begin confirmation within %n block(s).</source>
-        <translation type="unfinished">
-            <numerusform />
-            <numerusform />
-            <numerusform />
-        </translation>
-    </message>
-    <message>
-        <source>Warning: Invalid Qtum address</source>
-        <translation type="unfinished">Atenţie: Adresa qtum nevalidă!</translation>
-    </message>
-    <message>
-        <source>Warning: Unknown change address</source>
-        <translation type="unfinished">Atenţie: Adresă de rest necunoscută</translation>
-    </message>
-    <message>
-        <source>Confirm custom change address</source>
-        <translation type="unfinished">Confirmati adresa personalizata de rest</translation>
-    </message>
-    <message>
-        <source>The address you selected for change is not part of this wallet. Any or all funds in your wallet may be sent to this address. Are you sure?</source>
-        <translation type="unfinished">Adresa selectata pentru rest nu face parte din acest portofel. Orice suma, sau intreaga suma din portofel poate fi trimisa la aceasta adresa. Sunteti sigur?</translation>
-    </message>
-    <message>
-        <source>(no label)</source>
-        <translation type="unfinished">(fără etichetă)</translation>
+    </message>
+    <message>
+        <source>The fee will be deducted from the amount being sent. The recipient will receive less qtums than you enter in the amount field. If multiple recipients are selected, the fee is split equally.</source>
+        <translation type="unfinished">Taxa va fi scazuta in suma trimisa. Destinatarul va primi mai putini qtum decat ati specificat in campul sumei trimise. Daca au fost selectati mai multi destinatari, taxa se va imparti in mod egal.</translation>
+    </message>
+    <message>
+        <source>S&amp;ubtract fee from amount</source>
+        <translation type="unfinished">S&amp;cade taxa din suma</translation>
+    </message>
+    <message>
+        <source>Use available balance</source>
+        <translation type="unfinished">Folosește balanța disponibilă</translation>
+    </message>
+    <message>
+        <source>Message:</source>
+        <translation type="unfinished">Mesaj:</translation>
+    </message>
+    <message>
+        <source>Enter a label for this address to add it to the list of used addresses</source>
+        <translation type="unfinished">Introduceţi eticheta pentru ca această adresa să fie introdusă în lista de adrese folosite</translation>
+    </message>
+    <message>
+        <source>A message that was attached to the qtum: URI which will be stored with the transaction for your reference. Note: This message will not be sent over the Qtum network.</source>
+        <translation type="unfinished">un mesaj a fost ataşat la qtum: URI care va fi stocat cu tranzacţia pentru referinţa dvs. Notă: Acest mesaj nu va fi trimis către reţeaua qtum.</translation>
     </message>
 </context>
 <context>
-    <name>SendCoinsEntry</name>
-    <message>
-        <source>A&amp;mount:</source>
-        <translation type="unfinished">Su&amp;mă:</translation>
-    </message>
-    <message>
-        <source>Pay &amp;To:</source>
-        <translation type="unfinished">Plăteşte că&amp;tre:</translation>
-    </message>
-    <message>
-        <source>&amp;Label:</source>
-        <translation type="unfinished">&amp;Etichetă:</translation>
+    <name>SendConfirmationDialog</name>
+    <message>
+        <source>Send</source>
+        <translation type="unfinished">Trimis</translation>
+    </message>
+    </context>
+<context>
+    <name>SignVerifyMessageDialog</name>
+    <message>
+        <source>Signatures - Sign / Verify a Message</source>
+        <translation type="unfinished">Semnaturi - Semnează/verifică un mesaj</translation>
+    </message>
+    <message>
+        <source>&amp;Sign Message</source>
+        <translation type="unfinished">&amp;Semnează mesaj</translation>
+    </message>
+    <message>
+        <source>You can sign messages/agreements with your addresses to prove you can receive qtums sent to them. Be careful not to sign anything vague or random, as phishing attacks may try to trick you into signing your identity over to them. Only sign fully-detailed statements you agree to.</source>
+        <translation type="unfinished">Puteţi semna mesaje/contracte cu adresele dvs. pentru a demostra ca puteti primi qtumi trimisi la ele. Aveţi grijă să nu semnaţi nimic vag sau aleator, deoarece atacurile de tip phishing vă pot păcăli să le transferaţi identitatea. Semnaţi numai declaraţiile detaliate cu care sînteti de acord.</translation>
+    </message>
+    <message>
+        <source>The Qtum address to sign the message with</source>
+        <translation type="unfinished">Adresa cu care semnaţi mesajul</translation>
     </message>
     <message>
         <source>Choose previously used address</source>
         <translation type="unfinished">Alegeţi adrese folosite anterior</translation>
     </message>
     <message>
-        <source>The Qtum address to send the payment to</source>
-        <translation type="unfinished">Adresa qtum către care se face plata</translation>
-    </message>
-    <message>
         <source>Paste address from clipboard</source>
         <translation type="unfinished">Lipeşte adresa din clipboard</translation>
     </message>
     <message>
-        <source>Remove this entry</source>
-        <translation type="unfinished">Înlătură această intrare</translation>
-    </message>
-    <message>
-        <source>The fee will be deducted from the amount being sent. The recipient will receive less qtums than you enter in the amount field. If multiple recipients are selected, the fee is split equally.</source>
-        <translation type="unfinished">Taxa va fi scazuta in suma trimisa. Destinatarul va primi mai putini qtum decat ati specificat in campul sumei trimise. Daca au fost selectati mai multi destinatari, taxa se va imparti in mod egal.</translation>
-    </message>
-    <message>
-        <source>S&amp;ubtract fee from amount</source>
-        <translation type="unfinished">S&amp;cade taxa din suma</translation>
-    </message>
-    <message>
-        <source>Use available balance</source>
-        <translation type="unfinished">Folosește balanța disponibilă</translation>
-    </message>
-    <message>
-        <source>Message:</source>
-        <translation type="unfinished">Mesaj:</translation>
-    </message>
-    <message>
-        <source>Enter a label for this address to add it to the list of used addresses</source>
-        <translation type="unfinished">Introduceţi eticheta pentru ca această adresa să fie introdusă în lista de adrese folosite</translation>
-    </message>
-    <message>
-        <source>A message that was attached to the qtum: URI which will be stored with the transaction for your reference. Note: This message will not be sent over the Qtum network.</source>
-        <translation type="unfinished">un mesaj a fost ataşat la qtum: URI care va fi stocat cu tranzacţia pentru referinţa dvs. Notă: Acest mesaj nu va fi trimis către reţeaua qtum.</translation>
->>>>>>> 86d0551a
-    </message>
-</context>
-<context>
-    <name>SendConfirmationDialog</name>
-    <message>
-<<<<<<< HEAD
-        <source>The fee will be deducted from the amount being sent. The recipient will receive less qtums than you enter in the amount field. If multiple recipients are selected, the fee is split equally.</source>
-        <translation type="unfinished">Taxa va fi scazuta in suma trimisa. Destinatarul va primi mai putini qtum decat ati specificat in campul sumei trimise. Daca au fost selectati mai multi destinatari, taxa se va imparti in mod egal.</translation>
-   </message>
-    <message>
-        <source>S&amp;ubtract fee from amount</source>
-        <translation type="unfinished">S&amp;cade taxa din suma</translation>
-=======
-        <source>Send</source>
-        <translation type="unfinished">Trimis</translation>
->>>>>>> 86d0551a
-    </message>
-    </context>
-<context>
-    <name>SignVerifyMessageDialog</name>
-    <message>
-<<<<<<< HEAD
-        <source>Use available balance</source>
-        <translation type="unfinished">Folosește balanța disponibilă</translation>
-    </message>
-    <message>
-        <source>Message:</source>
-        <translation type="unfinished">Mesaj:</translation>
-    </message>
-    <message>
-        <source>Enter a label for this address to add it to the list of used addresses</source>
-        <translation type="unfinished">Introduceţi eticheta pentru ca această adresa să fie introdusă în lista de adrese folosite</translation>
-    </message>
-    <message>
-        <source>A message that was attached to the qtum: URI which will be stored with the transaction for your reference. Note: This message will not be sent over the Qtum network.</source>
-        <translation type="unfinished">un mesaj a fost ataşat la qtum: URI care va fi stocat cu tranzacţia pentru referinţa dvs. Notă: Acest mesaj nu va fi trimis către reţeaua qtum.</translation>
-=======
-        <source>Signatures - Sign / Verify a Message</source>
-        <translation type="unfinished">Semnaturi - Semnează/verifică un mesaj</translation>
-    </message>
-    <message>
-        <source>&amp;Sign Message</source>
-        <translation type="unfinished">&amp;Semnează mesaj</translation>
-    </message>
-    <message>
-        <source>You can sign messages/agreements with your addresses to prove you can receive qtums sent to them. Be careful not to sign anything vague or random, as phishing attacks may try to trick you into signing your identity over to them. Only sign fully-detailed statements you agree to.</source>
-        <translation type="unfinished">Puteţi semna mesaje/contracte cu adresele dvs. pentru a demostra ca puteti primi qtumi trimisi la ele. Aveţi grijă să nu semnaţi nimic vag sau aleator, deoarece atacurile de tip phishing vă pot păcăli să le transferaţi identitatea. Semnaţi numai declaraţiile detaliate cu care sînteti de acord.</translation>
-    </message>
-    <message>
-        <source>The Qtum address to sign the message with</source>
-        <translation type="unfinished">Adresa cu care semnaţi mesajul</translation>
->>>>>>> 86d0551a
-    </message>
-</context>
-<context>
-    <name>SendConfirmationDialog</name>
-    <message>
-<<<<<<< HEAD
-        <source>Send</source>
-        <translation type="unfinished">Trimis</translation>
-=======
-        <source>Choose previously used address</source>
-        <translation type="unfinished">Alegeţi adrese folosite anterior</translation>
->>>>>>> 86d0551a
-    </message>
-    </context>
-<context>
-    <name>SignVerifyMessageDialog</name>
-    <message>
-<<<<<<< HEAD
-        <source>Signatures - Sign / Verify a Message</source>
-        <translation type="unfinished">Semnaturi - Semnează/verifică un mesaj</translation>
-    </message>
-    <message>
-        <source>&amp;Sign Message</source>
-        <translation type="unfinished">&amp;Semnează mesaj</translation>
-    </message>
-    <message>
-        <source>You can sign messages/agreements with your addresses to prove you can receive qtums sent to them. Be careful not to sign anything vague or random, as phishing attacks may try to trick you into signing your identity over to them. Only sign fully-detailed statements you agree to.</source>
-        <translation type="unfinished">Puteţi semna mesaje/contracte cu adresele dvs. pentru a demostra ca puteti primi qtumi trimisi la ele. Aveţi grijă să nu semnaţi nimic vag sau aleator, deoarece atacurile de tip phishing vă pot păcăli să le transferaţi identitatea. Semnaţi numai declaraţiile detaliate cu care sînteti de acord.</translation>
-   </message>
-    <message>
-        <source>The Qtum address to sign the message with</source>
-        <translation type="unfinished">Adresa cu care semnaţi mesajul</translation>
-    </message>
-    <message>
-        <source>Choose previously used address</source>
-        <translation type="unfinished">Alegeţi adrese folosite anterior</translation>
-    </message>
-    <message>
-        <source>Paste address from clipboard</source>
-        <translation type="unfinished">Lipeşte adresa din clipboard</translation>
-    </message>
-    <message>
         <source>Enter the message you want to sign here</source>
         <translation type="unfinished">Introduceţi mesajul pe care vreţi să-l semnaţi, aici</translation>
     </message>
@@ -3311,7 +2390,7 @@
     <message>
         <source>Sign the message to prove you own this Qtum address</source>
         <translation type="unfinished">Semnează mesajul pentru a dovedi ca deţineţi acestă adresă Qtum</translation>
-   </message>
+    </message>
     <message>
         <source>Sign &amp;Message</source>
         <translation type="unfinished">Semnează &amp;mesaj</translation>
@@ -3335,11 +2414,11 @@
     <message>
         <source>The Qtum address the message was signed with</source>
         <translation type="unfinished">Introduceţi o adresă Qtum</translation>
-  </message>
+    </message>
     <message>
         <source>Verify the message to ensure it was signed with the specified Qtum address</source>
         <translation type="unfinished">Verificaţi mesajul pentru a vă asigura că a fost semnat cu adresa Qtum specificată</translation>
-   </message>
+    </message>
     <message>
         <source>Verify &amp;Message</source>
         <translation type="unfinished">Verifică &amp;mesaj</translation>
@@ -3399,133 +2478,15 @@
     <message>
         <source>Message verification failed.</source>
         <translation type="unfinished">Verificarea mesajului nu a reuşit.</translation>
-=======
-        <source>Paste address from clipboard</source>
-        <translation type="unfinished">Lipeşte adresa din clipboard</translation>
-    </message>
-    <message>
-        <source>Enter the message you want to sign here</source>
-        <translation type="unfinished">Introduceţi mesajul pe care vreţi să-l semnaţi, aici</translation>
-    </message>
-    <message>
-        <source>Signature</source>
-        <translation type="unfinished">Semnătură</translation>
-    </message>
-    <message>
-        <source>Copy the current signature to the system clipboard</source>
-        <translation type="unfinished">Copiază semnatura curentă în clipboard-ul sistemului</translation>
-    </message>
-    <message>
-        <source>Sign the message to prove you own this Qtum address</source>
-        <translation type="unfinished">Semnează mesajul pentru a dovedi ca deţineţi acestă adresă Qtum</translation>
-    </message>
-    <message>
-        <source>Sign &amp;Message</source>
-        <translation type="unfinished">Semnează &amp;mesaj</translation>
-    </message>
-    <message>
-        <source>Reset all sign message fields</source>
-        <translation type="unfinished">Resetează toate cîmpurile mesajelor semnate</translation>
-    </message>
-    <message>
-        <source>Clear &amp;All</source>
-        <translation type="unfinished">Curăţă to&amp;ate</translation>
-    </message>
-    <message>
-        <source>&amp;Verify Message</source>
-        <translation type="unfinished">&amp;Verifică mesaj</translation>
-    </message>
-    <message>
-        <source>Enter the receiver's address, message (ensure you copy line breaks, spaces, tabs, etc. exactly) and signature below to verify the message. Be careful not to read more into the signature than what is in the signed message itself, to avoid being tricked by a man-in-the-middle attack. Note that this only proves the signing party receives with the address, it cannot prove sendership of any transaction!</source>
-        <translation type="unfinished">Introduceţi adresa de semnatură, mesajul (asiguraţi-vă că aţi copiat spaţiile, taburile etc. exact) şi semnatura dedesubt pentru a verifica mesajul. Aveţi grijă să nu citiţi mai mult în semnatură decît mesajul în sine, pentru a evita să fiţi păcăliţi de un atac de tip man-in-the-middle. De notat ca aceasta dovedeste doar ca semnatarul primeste odata cu adresa, nu dovedesta insa trimiterea vreunei tranzactii.</translation>
-    </message>
-    <message>
-        <source>The Qtum address the message was signed with</source>
-        <translation type="unfinished">Introduceţi o adresă Qtum</translation>
-    </message>
-    <message>
-        <source>Verify the message to ensure it was signed with the specified Qtum address</source>
-        <translation type="unfinished">Verificaţi mesajul pentru a vă asigura că a fost semnat cu adresa Qtum specificată</translation>
-    </message>
-    <message>
-        <source>Verify &amp;Message</source>
-        <translation type="unfinished">Verifică &amp;mesaj</translation>
-    </message>
-    <message>
-        <source>Reset all verify message fields</source>
-        <translation type="unfinished">Resetează toate cîmpurile mesajelor semnate</translation>
-    </message>
-    <message>
-        <source>Click "Sign Message" to generate signature</source>
-        <translation type="unfinished">Faceţi clic pe "Semneaza msaj" pentru a genera semnătura</translation>
-    </message>
-    <message>
-        <source>The entered address is invalid.</source>
-        <translation type="unfinished">Adresa introdusă este invalidă.</translation>
-    </message>
-    <message>
-        <source>Please check the address and try again.</source>
-        <translation type="unfinished">Vă rugăm verificaţi adresa şi încercaţi din nou.</translation>
-    </message>
-    <message>
-        <source>The entered address does not refer to a key.</source>
-        <translation type="unfinished">Adresa introdusă nu se referă la o cheie.</translation>
-    </message>
-    <message>
-        <source>Wallet unlock was cancelled.</source>
-        <translation type="unfinished">Deblocarea portofelului a fost anulata.</translation>
-    </message>
-    <message>
-        <source>No error</source>
-        <translation type="unfinished">Fara Eroare</translation>
-    </message>
-    <message>
-        <source>Private key for the entered address is not available.</source>
-        <translation type="unfinished">Cheia privată pentru adresa introdusă nu este disponibila.</translation>
-    </message>
-    <message>
-        <source>Message signing failed.</source>
-        <translation type="unfinished">Semnarea mesajului nu a reuşit.</translation>
-    </message>
-    <message>
-        <source>Message signed.</source>
-        <translation type="unfinished">Mesaj semnat.</translation>
-    </message>
-    <message>
-        <source>The signature could not be decoded.</source>
-        <translation type="unfinished">Semnatura nu a putut fi decodată.</translation>
-    </message>
-    <message>
-        <source>Please check the signature and try again.</source>
-        <translation type="unfinished">Vă rugăm verificaţi semnătura şi încercaţi din nou.</translation>
-    </message>
-    <message>
-        <source>The signature did not match the message digest.</source>
-        <translation type="unfinished">Semnatura nu se potriveşte cu mesajul.</translation>
-    </message>
-    <message>
-        <source>Message verification failed.</source>
-        <translation type="unfinished">Verificarea mesajului nu a reuşit.</translation>
     </message>
     <message>
         <source>Message verified.</source>
         <translation type="unfinished">Mesaj verificat.</translation>
->>>>>>> 86d0551a
     </message>
 </context>
 <context>
     <name>TransactionDesc</name>
     <message>
-<<<<<<< HEAD
-        <source>Message verified.</source>
-        <translation type="unfinished">Mesaj verificat.</translation>
-    </message>
-</context>
-<context>
-    <name>TransactionDesc</name>
-    <message>
-=======
->>>>>>> 86d0551a
         <source>conflicted with a transaction with %1 confirmations</source>
         <extracomment>Text explaining the current status of a transaction, shown in the status field of the details window for this transaction. This status represents an unconfirmed transaction that conflicts with a confirmed transaction.</extracomment>
         <translation type="unfinished">in conflict cu o tranzactie cu %1 confirmari</translation>
@@ -3732,11 +2693,6 @@
         <translation type="unfinished">Trimis către</translation>
     </message>
     <message>
-<<<<<<< HEAD
-        <source>Payment to yourself</source>
-        <translation type="unfinished">Plată către dvs.</translation>
-    </message>
-    <message>
         <source>Mined</source>
         <translation type="unfinished">Minat</translation>
     </message>
@@ -3810,85 +2766,6 @@
     <message>
         <source>Sent to</source>
         <translation type="unfinished">Trimis către</translation>
-    </message>
-    <message>
-        <source>To yourself</source>
-        <translation type="unfinished">Către dvs.</translation>
-=======
-        <source>Mined</source>
-        <translation type="unfinished">Minat</translation>
-    </message>
-    <message>
-        <source>watch-only</source>
-        <translation type="unfinished">doar-supraveghere</translation>
-    </message>
-    <message>
-        <source>(n/a)</source>
-        <translation type="unfinished">(indisponibil)</translation>
-    </message>
-    <message>
-        <source>(no label)</source>
-        <translation type="unfinished">(fără etichetă)</translation>
-    </message>
-    <message>
-        <source>Transaction status. Hover over this field to show number of confirmations.</source>
-        <translation type="unfinished">Starea tranzacţiei. Treceţi cu mouse-ul peste acest cîmp pentru afişarea numărului de confirmari.</translation>
-    </message>
-    <message>
-        <source>Date and time that the transaction was received.</source>
-        <translation type="unfinished">Data şi ora la care a fost recepţionată tranzacţia.</translation>
-    </message>
-    <message>
-        <source>Type of transaction.</source>
-        <translation type="unfinished">Tipul tranzacţiei.</translation>
-    </message>
-    <message>
-        <source>Whether or not a watch-only address is involved in this transaction.</source>
-        <translation type="unfinished">Indiferent dacă sau nu o adresa doar-suăpraveghere este implicată în această tranzacţie.</translation>
-    </message>
-    <message>
-        <source>User-defined intent/purpose of the transaction.</source>
-        <translation type="unfinished">Intentie/scop al tranzactie definit de user.</translation>
-    </message>
-    <message>
-        <source>Amount removed from or added to balance.</source>
-        <translation type="unfinished">Suma extrasă sau adăugată la sold.</translation>
-    </message>
-</context>
-<context>
-    <name>TransactionView</name>
-    <message>
-        <source>All</source>
-        <translation type="unfinished">Toate</translation>
-    </message>
-    <message>
-        <source>Today</source>
-        <translation type="unfinished">Astăzi</translation>
-    </message>
-    <message>
-        <source>This week</source>
-        <translation type="unfinished">Saptamana aceasta</translation>
-    </message>
-    <message>
-        <source>This month</source>
-        <translation type="unfinished">Luna aceasta</translation>
-    </message>
-    <message>
-        <source>Last month</source>
-        <translation type="unfinished">Luna trecuta</translation>
-    </message>
-    <message>
-        <source>This year</source>
-        <translation type="unfinished">Anul acesta</translation>
-    </message>
-    <message>
-        <source>Received with</source>
-        <translation type="unfinished">Recepţionat cu</translation>
-    </message>
-    <message>
-        <source>Sent to</source>
-        <translation type="unfinished">Trimis către</translation>
->>>>>>> 86d0551a
     </message>
     <message>
         <source>Mined</source>
@@ -4074,11 +2951,6 @@
         <translation type="unfinished">Distribuit sub licenţa de programe MIT, vezi fişierul însoţitor %s sau %s</translation>
     </message>
     <message>
-<<<<<<< HEAD
-        <source>Error reading %s! All keys read correctly, but transaction data or address book entries might be missing or incorrect.</source>
-        <translation type="unfinished">Eroare la citirea %s! Toate cheile sînt citite corect, dar datele tranzactiei sau anumite intrări din agenda sînt incorecte sau lipsesc.</translation>
-    </message>
-    <message>
         <source>Please check that your computer's date and time are correct! If your clock is wrong, %s will not work properly.</source>
         <translation type="unfinished">Vă rugăm verificaţi dacă data/timpul calculatorului dvs. sînt corecte! Dacă ceasul calcultorului este gresit, %s nu va funcţiona corect.</translation>
     </message>
@@ -4119,48 +2991,6 @@
         <translation type="unfinished">Lungimea totala a sirului versiunii retelei (%i) depaseste lungimea maxima (%i). Reduceti numarul sa dimensiunea uacomments.</translation>
     </message>
     <message>
-=======
-        <source>Please check that your computer's date and time are correct! If your clock is wrong, %s will not work properly.</source>
-        <translation type="unfinished">Vă rugăm verificaţi dacă data/timpul calculatorului dvs. sînt corecte! Dacă ceasul calcultorului este gresit, %s nu va funcţiona corect.</translation>
-    </message>
-    <message>
-        <source>Please contribute if you find %s useful. Visit %s for further information about the software.</source>
-        <translation type="unfinished">Va rugam sa contribuiti daca apreciati ca %s va este util. Vizitati %s pentru mai multe informatii despre software.</translation>
-    </message>
-    <message>
-        <source>Prune configured below the minimum of %d MiB.  Please use a higher number.</source>
-        <translation type="unfinished">Reductia e configurata sub minimul de %d MiB. Rugam folositi un numar mai mare.</translation>
-    </message>
-    <message>
-        <source>Prune: last wallet synchronisation goes beyond pruned data. You need to -reindex (download the whole blockchain again in case of pruned node)</source>
-        <translation type="unfinished">Reductie: ultima sincronizare merge dincolo de datele reductiei. Trebuie sa faceti -reindex (sa descarcati din nou intregul blockchain in cazul unui nod redus)</translation>
-    </message>
-    <message>
-        <source>The block database contains a block which appears to be from the future. This may be due to your computer's date and time being set incorrectly. Only rebuild the block database if you are sure that your computer's date and time are correct</source>
-        <translation type="unfinished">Baza de date a blocurilor contine un bloc ce pare a fi din viitor. Acest lucru poate fi cauzat de setarea incorecta a datei si orei in computerul dvs. Reconstruiti baza de date a blocurilor doar daca sunteti sigur ca data si ora calculatorului dvs sunt corecte.</translation>
-    </message>
-    <message>
-        <source>The transaction amount is too small to send after the fee has been deducted</source>
-        <translation type="unfinished">Suma tranzactiei este prea mica pentru a fi trimisa dupa ce se scade taxa.</translation>
-    </message>
-    <message>
-        <source>This is a pre-release test build - use at your own risk - do not use for mining or merchant applications</source>
-        <translation type="unfinished">Aceasta este o versiune de test preliminară - vă asumaţi riscul folosind-o - nu folosiţi pentru minerit sau aplicaţiile comercianţilor</translation>
-    </message>
-    <message>
-        <source>This is the transaction fee you may discard if change is smaller than dust at this level</source>
-        <translation type="unfinished">Aceasta este taxa de tranzactie la care puteti renunta daca restul este mai mic decat praful la acest nivel.</translation>
-    </message>
-    <message>
-        <source>This is the transaction fee you may pay when fee estimates are not available.</source>
-        <translation type="unfinished">Aceasta este taxa de tranzactie pe care este posibil sa o platiti daca estimarile de taxe nu sunt disponibile.</translation>
-    </message>
-    <message>
-        <source>Total length of network version string (%i) exceeds maximum length (%i). Reduce the number or size of uacomments.</source>
-        <translation type="unfinished">Lungimea totala a sirului versiunii retelei (%i) depaseste lungimea maxima (%i). Reduceti numarul sa dimensiunea uacomments.</translation>
-    </message>
-    <message>
->>>>>>> 86d0551a
         <source>Unable to replay blocks. You will need to rebuild the database using -reindex-chainstate.</source>
         <translation type="unfinished">Imposibil de refacut blocurile. Va trebui sa reconstruiti baza de date folosind -reindex-chainstate.</translation>
     </message>
