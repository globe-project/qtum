<TS language="te" version="2.1">
<context>
    <name>AddressBookPage</name>
    <message>
        <source>Right-click to edit address or label</source>
        <translation>చిరునామా లేదా లేబుల్ సవరించు -క్లిక్ చేయండి</translation>
    </message>
    <message>
        <source>Create a new address</source>
        <translation>క్రొత్త చిరునామా సృష్టించు</translation>
    </message>
    <message>
        <source>&amp;New</source>
        <translation>&amp;క్రొత్త</translation>
    </message>
    <message>
        <source>Copy the currently selected address to the system clipboard</source>
        <translation>ప్రస్తుతం ఎంచుకున్న చిరునామాను సిస్టం క్లిప్ బోర్డుకు కాపీ చేయండి</translation>
    </message>
    <message>
        <source>&amp;Copy</source>
        <translation>&amp;కాపి</translation>
    </message>
    <message>
        <source>C&amp;lose</source>
        <translation>C&amp;కోల్పోవు</translation>
    </message>
    <message>
        <source>Delete the currently selected address from the list</source>
        <translation>ప్రస్తుతం ఎంచుకున్న చిరునామా ను జాబితా నుండి తీసివేయండి</translation>
    </message>
    <message>
        <source>Enter address or label to search</source>
        <translation>చిరునామా లేదా ఏదైనా పేరును వెతకండి</translation>
    </message>
    <message>
        <source>Export the data in the current tab to a file</source>
        <translation>ప్రస్తుతం ఉన్న సమాచారాన్ని ఫైల్ లోనికి ఎగుమతి చేసుకోండి</translation>
    </message>
    <message>
        <source>&amp;Export</source>
        <translation>ఎగుమతి చేయండి</translation>
    </message>
    <message>
        <source>&amp;Delete</source>
        <translation>తొలగించండి</translation>
    </message>
    <message>
        <source>Choose the address to send coins to</source>
        <translation>కోయిన్స్ పంపుటకు చిరునామా ను ఎంచుకోండి</translation>
    </message>
    <message>
        <source>Choose the address to receive coins with</source>
        <translation>నాణెం అందుకోవటానికి చిరునామాను ఎంచుకోండి</translation>
    </message>
    <message>
        <source>C&amp;hoose</source>
        <translation>ఎంచుకోండి</translation>
    </message>
    <message>
        <source>Sending addresses</source>
        <translation>పంపించే చిరునామాలు</translation>
    </message>
    <message>
        <source>Receiving addresses</source>
        <translation>అందుకునే చిరునామాలు</translation>
    </message>
    <message>
        <source>These are your Qtum addresses for sending payments. Always check the amount and the receiving address before sending coins.</source>
        <translation>ఇవి మీరు పంపే చెల్లింపుల బిట్‌కాయిన్ చిరునామాలు. నాణేలు పంపే ముందు ప్రతిసారి అందుకునే చిరునామా మరియు చెల్లింపు మొత్తం సరిచూసుకోండి.</translation>
    </message>
    <message>
        <source>These are your Bitcoin addresses for receiving payments. Use the 'Create new receiving address' button in the receive tab to create new addresses.</source>
        <translation>చెల్లింపులు స్వీకరించడానికి ఇవి మీ బిట్‌కాయిన్ చిరునామాలు. క్రొత్త చిరునామాలను సృష్టించడానికి స్వీకరించు ట్యాబ్‌లోని 'క్రొత్త స్వీకరించే చిరునామాను సృష్టించండి' బటన్‌ను ఉపయోగించండి.</translation>
    </message>
    <message>
        <source>&amp;Copy Address</source>
        <translation>చిరునామాను కాపీ చెయ్యండి</translation>
    </message>
    <message>
        <source>Copy &amp;Label</source>
        <translation>కాపీ &amp; ఉల్లాకు</translation>
    </message>
    <message>
        <source>&amp;Edit</source>
        <translation>సవరించు</translation>
    </message>
    <message>
        <source>Export Address List</source>
        <translation>చిరునామా జాబితాను ఎగుమతి చేయండి</translation>
    </message>
    <message>
        <source>Comma separated file (*.csv)</source>
        <translation>కోమా వల్ల విభజించిన ఫైల్ (*.csv)</translation>
    </message>
    <message>
        <source>Exporting Failed</source>
        <translation>ఎగుమతి విఫలమయ్యింది</translation>
    </message>
    <message>
        <source>There was an error trying to save the address list to %1. Please try again.</source>
        <translation>చిరునామా పట్టికను %1 లోనికి ప్రోదుపరుచుటలో లోపము. మరుల ప్రయత్నించి చుడండి.</translation>
    </message>
</context>
<context>
    <name>AddressTableModel</name>
    <message>
        <source>Label</source>
        <translation>ఉల్లాకు</translation>
    </message>
    <message>
        <source>Address</source>
        <translation>చిరునామా</translation>
    </message>
    <message>
        <source>(no label)</source>
        <translation>( ఉల్లాకు లేదు )</translation>
    </message>
</context>
<context>
    <name>AskPassphraseDialog</name>
    <message>
        <source>Passphrase Dialog</source>
        <translation>సంకేతపదము డైలాగ్</translation>
    </message>
    <message>
        <source>Enter passphrase</source>
        <translation>సంకేతపదము చేర్చండి</translation>
    </message>
    <message>
        <source>New passphrase</source>
        <translation>క్రొత్త సంకేతపదము</translation>
    </message>
    <message>
        <source>Repeat new passphrase</source>
        <translation>క్రొత్త సంకేతపదము మరలా ఇవ్వండి</translation>
    </message>
    <message>
        <source>Show passphrase</source>
        <translation>సంకేతపదమును చూపించు</translation>
    </message>
    <message>
        <source>Encrypt wallet</source>
        <translation>వాలెట్‌ను గుప్తీకరించండి</translation>
    </message>
    <message>
<<<<<<< HEAD
=======
        <source>This operation needs your wallet passphrase to unlock the wallet.</source>
        <translation>ఈ ఆపరేషన్‌కు వాలెట్‌ను అన్‌లాక్ చేయడానికి మీ వాలెట్ పాస్‌ఫ్రేజ్ అవసరం.</translation>
    </message>
    <message>
>>>>>>> da23532c
        <source>Unlock wallet</source>
        <translation>వాలెట్ అన్లాక్</translation>
    </message>
    <message>
<<<<<<< HEAD
=======
        <source>This operation needs your wallet passphrase to decrypt the wallet.</source>
        <translation>ఈ ఆపరేషన్‌కు వాలెట్‌ను డీక్రిప్ట్ చేయడానికి మీ వాలెట్ పాస్‌ఫ్రేజ్ అవసరం.</translation>
    </message>
    <message>
        <source>Decrypt wallet</source>
        <translation>డీక్రిప్ట్ వాలెట్</translation>
    </message>
    <message>
        <source>Change passphrase</source>
        <translation>పాస్‌ఫ్రేజ్‌ని మార్చండి</translation>
    </message>
    <message>
        <source>Confirm wallet encryption</source>
        <translation>వాలెట్ గుప్తీకరణను నిర్ధారించండి</translation>
    </message>
    <message>
>>>>>>> da23532c
        <source>Warning: If you encrypt your wallet and lose your passphrase, you will &lt;b&gt;LOSE ALL OF YOUR QTUMS&lt;/b&gt;!</source>
        <translation>హెచ్చరిక: మీ జోలెని సంకేతపరిచి మీ సంకేతపదము కోల్పోతే, &lt;b&gt;మీ బిట్‌కాయిన్లు అన్నీ కోల్పోతారు&lt;/b&gt;</translation>
    </message>
    <message>
        <source>Are you sure you wish to encrypt your wallet?</source>
        <translation>మీరు ఖచ్చితంగా మీ జోలెని సంకేతపరచాలని కోరుకుంటున్నారా?</translation>
    </message>
    <message>
        <source>Wallet encrypted</source>
        <translation>జోలె సంకేతపరబడింది</translation>
    </message>
    <message>
        <source>Enter the new passphrase for the wallet.&lt;br/&gt;Please use a passphrase of &lt;b&gt;ten or more random characters&lt;/b&gt;, or &lt;b&gt;eight or more words&lt;/b&gt;.</source>
        <translation>వాలెట్ కోసం క్రొత్త పాస్‌ఫ్రేజ్‌ని నమోదు చేయండి.&lt;br/&gt; దయచేసి &lt;b&gt;పది లేదా అంతకంటే ఎక్కువ యాదృచ్ఛిక అక్షరాల&lt;/b&gt; పాస్‌ఫ్రేజ్‌ని లేదా &lt;b&gt;ఎనిమిది లేదా అంతకంటే ఎక్కువ పదాలను ఉపయోగించండి.&lt;/b&gt;</translation>
    </message>
    <message>
        <source>Enter the old passphrase and new passphrase for the wallet.</source>
        <translation>Enter the old passphrase and new passphrase for the wallet.</translation>
    </message>
    <message>
        <source>Remember that encrypting your wallet cannot fully protect your qtums from being stolen by malware infecting your computer.</source>
        <translation>మీ వాలెట్‌ను గుప్తీకరించడం వల్ల మీ కంప్యూటర్‌కు హాని కలిగించే మాల్వేర్ దొంగిలించకుండా మీ బిట్‌కాయిన్‌లను పూర్తిగా రక్షించలేమని గుర్తుంచుకోండి.</translation>
    </message>
    <message>
        <source>Wallet to be encrypted</source>
        <translation>ఎన్క్రిప్ట్ చేయవలసిన వాలెట్</translation>
    </message>
    <message>
        <source>Your wallet is about to be encrypted. </source>
        <translation>మీ వాలెట్ గుప్తీకరించబోతోంది.</translation>
    </message>
    <message>
        <source>Your wallet is now encrypted. </source>
        <translation>cheraveyu chirunama</translation>
    </message>
    <message>
        <source>IMPORTANT: Any previous backups you have made of your wallet file should be replaced with the newly generated, encrypted wallet file. For security reasons, previous backups of the unencrypted wallet file will become useless as soon as you start using the new, encrypted wallet.</source>
        <translation>ముఖ్యమైనది: మీరు మీ వాలెట్ ఫైల్‌తో చేసిన మునుపటి బ్యాకప్‌లను కొత్తగా రూపొందించిన, గుప్తీకరించిన వాలెట్ ఫైల్‌తో భర్తీ చేయాలి. భద్రతా కారణాల దృష్ట్యా, మీరు క్రొత్త, గుప్తీకరించిన వాలెట్ ఉపయోగించడం ప్రారంభించిన వెంటనే గుప్తీకరించని వాలెట్ ఫైల్ యొక్క మునుపటి బ్యాకప్‌లు నిరుపయోగంగా మారతాయి.</translation>
    </message>
    <message>
        <source>Wallet encryption failed</source>
        <translation>జోలె సంకేతపరచడం విఫలమయ్యింది</translation>
    </message>
    <message>
        <source>Wallet encryption failed due to an internal error. Your wallet was not encrypted.</source>
        <translation>lopali tappidam valla mee yokka wallet encryption samapthamu avaledu</translation>
    </message>
    <message>
        <source>The supplied passphrases do not match.</source>
        <translation>సరఫరా చేసిన పాస్‌ఫ్రేజ్‌లు సరిపోలడం లేదు.</translation>
    </message>
    </context>
<context>
    <name>BanTableModel</name>
    </context>
<context>
    <name>QtumGUI</name>
<<<<<<< HEAD
=======
    <message>
        <source>Sign &amp;message...</source>
        <translation>సంతకము మరియు సమాచారం</translation>
    </message>
    <message>
        <source>Synchronizing with network...</source>
        <translation>సమూహము తో సమకాలీకరణ చేయబడినది</translation>
    </message>
    <message>
        <source>&amp;Overview</source>
        <translation>&amp;అవలోకనం</translation>
    </message>
>>>>>>> da23532c
    <message>
        <source>E&amp;xit</source>
        <translation>నిష్క్రమించు</translation>
    </message>
    <message>
        <source>Create a new wallet</source>
        <translation>&lt;div&gt;&lt;/div&gt;</translation>
    </message>
    <message>
        <source>Wallet:</source>
        <translation>ధనమును తీసుకొనిపోవు సంచి</translation>
    </message>
    <message>
        <source>&amp;Send</source>
        <translation>పంపు</translation>
    </message>
    <message>
        <source>Error</source>
        <translation>లోపం</translation>
    </message>
    <message>
        <source>Warning</source>
        <translation>హెచ్చరిక</translation>
    </message>
    <message>
        <source>Information</source>
        <translation>వర్తమానము</translation>
    </message>
    <message>
        <source>Up to date</source>
        <translation>తాజాగా ఉంది</translation>
    </message>
    <message>
        <source>Connecting to peers...</source>
        <translation>తోటివాళ్లతో అనుసంధానం కుదురుస్తుంది</translation>
    </message>
    </context>
<context>
    <name>CoinControlDialog</name>
    <message>
        <source>Coin Selection</source>
        <translation>నాణెం ఎంపిక</translation>
    </message>
    <message>
        <source>Quantity:</source>
        <translation>పరిమాణం</translation>
    </message>
    <message>
        <source>Amount</source>
        <translation>మొత్తం</translation>
    </message>
    <message>
        <source>Date</source>
        <translation>తేదీ</translation>
    </message>
    <message>
        <source>(no label)</source>
        <translation>( ఉల్లాకు లేదు )</translation>
    </message>
    </context>
<context>
    <name>CreateWalletActivity</name>
    </context>
<context>
    <name>CreateWalletDialog</name>
    </context>
<context>
    <name>EditAddressDialog</name>
    </context>
<context>
    <name>FreespaceChecker</name>
    </context>
<context>
    <name>HelpMessageDialog</name>
    </context>
<context>
    <name>Intro</name>
    <message>
        <source>Qtum</source>
        <translation>బిట్కోయిన్</translation>
    </message>
    <message>
        <source>Error</source>
        <translation>లోపం</translation>
    </message>
    </context>
<context>
    <name>ModalOverlay</name>
    </context>
<context>
    <name>OpenURIDialog</name>
    </context>
<context>
    <name>OpenWalletActivity</name>
    </context>
<context>
    <name>OptionsDialog</name>
    <message>
        <source>Error</source>
        <translation>లోపం</translation>
    </message>
    </context>
<context>
    <name>OverviewPage</name>
    </context>
<context>
    <name>PSBTOperationsDialog</name>
    </context>
<context>
    <name>PaymentServer</name>
    </context>
<context>
    <name>PeerTableModel</name>
    </context>
<context>
    <name>QObject</name>
    <message>
        <source>Amount</source>
        <translation>మొత్తం</translation>
    </message>
    <message>
        <source>unknown</source>
        <translation>తెలియదు</translation>
    </message>
</context>
<context>
    <name>QRImageWidget</name>
    </context>
<context>
    <name>RPCConsole</name>
    </context>
<context>
    <name>ReceiveCoinsDialog</name>
    </context>
<context>
    <name>ReceiveRequestDialog</name>
    <message>
        <source>Wallet:</source>
        <translation>ధనమును తీసుకొనిపోవు సంచి</translation>
    </message>
    </context>
<context>
    <name>RecentRequestsTableModel</name>
    <message>
        <source>Date</source>
        <translation>తేదీ</translation>
    </message>
    <message>
        <source>Label</source>
        <translation>ఉల్లాకు</translation>
    </message>
    <message>
        <source>Message</source>
        <translation>సందేశం</translation>
    </message>
    <message>
        <source>(no label)</source>
        <translation>( ఉల్లాకు లేదు )</translation>
    </message>
    </context>
<context>
    <name>SendCoinsDialog</name>
    <message>
        <source>Quantity:</source>
        <translation>పరిమాణం</translation>
    </message>
    <message>
        <source>(no label)</source>
        <translation>( ఉల్లాకు లేదు )</translation>
    </message>
</context>
<context>
    <name>SendCoinsEntry</name>
    </context>
<context>
    <name>ShutdownWindow</name>
    </context>
<context>
    <name>SignVerifyMessageDialog</name>
    </context>
<context>
    <name>TrafficGraphWidget</name>
    </context>
<context>
    <name>TransactionDesc</name>
    <message>
        <source>Status</source>
        <translation>స్థితి</translation>
    </message>
    <message>
        <source>Date</source>
        <translation>తేదీ</translation>
    </message>
    <message>
        <source>From</source>
        <translation>నుండి</translation>
    </message>
    <message>
        <source>unknown</source>
        <translation>తెలియదు</translation>
    </message>
    <message>
        <source>To</source>
        <translation>కు</translation>
    </message>
    <message>
        <source>Message</source>
        <translation>సందేశం</translation>
    </message>
    <message>
        <source>Merchant</source>
        <translation>వర్తకుడు</translation>
    </message>
    <message>
        <source>Amount</source>
        <translation>మొత్తం</translation>
    </message>
    </context>
<context>
    <name>TransactionDescDialog</name>
    </context>
<context>
    <name>TransactionTableModel</name>
    <message>
        <source>Date</source>
        <translation>తేదీ</translation>
    </message>
    <message>
        <source>Label</source>
        <translation>ఉల్లాకు</translation>
    </message>
    <message>
        <source>(no label)</source>
        <translation>( ఉల్లాకు లేదు )</translation>
    </message>
    </context>
<context>
    <name>TransactionView</name>
    <message>
        <source>Comma separated file (*.csv)</source>
        <translation>కోమా వల్ల విభజించిన ఫైల్ (*.csv)</translation>
    </message>
    <message>
        <source>Date</source>
        <translation>తేదీ</translation>
    </message>
    <message>
        <source>Label</source>
        <translation>ఉల్లాకు</translation>
    </message>
    <message>
        <source>Address</source>
        <translation>చిరునామా</translation>
    </message>
    <message>
        <source>ID</source>
        <translation>గుర్తింపు</translation>
    </message>
    <message>
        <source>Exporting Failed</source>
        <translation>ఎగుమతి విఫలమయ్యింది</translation>
    </message>
    </context>
<context>
    <name>UnitDisplayStatusBarControl</name>
    </context>
<context>
    <name>WalletController</name>
    </context>
<context>
    <name>WalletFrame</name>
    <message>
        <source>Create a new wallet</source>
        <translation>&lt;div&gt;&lt;/div&gt;</translation>
    </message>
</context>
<context>
    <name>WalletModel</name>
    </context>
<context>
    <name>WalletView</name>
    <message>
        <source>&amp;Export</source>
        <translation>ఎగుమతి చేయండి</translation>
    </message>
    <message>
        <source>Export the data in the current tab to a file</source>
        <translation>ప్రస్తుతం ఉన్న సమాచారాన్ని ఫైల్ లోనికి ఎగుమతి చేసుకోండి</translation>
    </message>
    <message>
        <source>Error</source>
        <translation>లోపం</translation>
    </message>
    </context>
<context>
    <name>qtum-core</name>
    </context>
</TS><|MERGE_RESOLUTION|>--- conflicted
+++ resolved
@@ -70,10 +70,6 @@
         <translation>ఇవి మీరు పంపే చెల్లింపుల బిట్‌కాయిన్ చిరునామాలు. నాణేలు పంపే ముందు ప్రతిసారి అందుకునే చిరునామా మరియు చెల్లింపు మొత్తం సరిచూసుకోండి.</translation>
     </message>
     <message>
-        <source>These are your Bitcoin addresses for receiving payments. Use the 'Create new receiving address' button in the receive tab to create new addresses.</source>
-        <translation>చెల్లింపులు స్వీకరించడానికి ఇవి మీ బిట్‌కాయిన్ చిరునామాలు. క్రొత్త చిరునామాలను సృష్టించడానికి స్వీకరించు ట్యాబ్‌లోని 'క్రొత్త స్వీకరించే చిరునామాను సృష్టించండి' బటన్‌ను ఉపయోగించండి.</translation>
-    </message>
-    <message>
         <source>&amp;Copy Address</source>
         <translation>చిరునామాను కాపీ చెయ్యండి</translation>
     </message>
@@ -144,19 +140,14 @@
         <translation>వాలెట్‌ను గుప్తీకరించండి</translation>
     </message>
     <message>
-<<<<<<< HEAD
-=======
         <source>This operation needs your wallet passphrase to unlock the wallet.</source>
         <translation>ఈ ఆపరేషన్‌కు వాలెట్‌ను అన్‌లాక్ చేయడానికి మీ వాలెట్ పాస్‌ఫ్రేజ్ అవసరం.</translation>
     </message>
     <message>
->>>>>>> da23532c
         <source>Unlock wallet</source>
         <translation>వాలెట్ అన్లాక్</translation>
     </message>
     <message>
-<<<<<<< HEAD
-=======
         <source>This operation needs your wallet passphrase to decrypt the wallet.</source>
         <translation>ఈ ఆపరేషన్‌కు వాలెట్‌ను డీక్రిప్ట్ చేయడానికి మీ వాలెట్ పాస్‌ఫ్రేజ్ అవసరం.</translation>
     </message>
@@ -173,7 +164,6 @@
         <translation>వాలెట్ గుప్తీకరణను నిర్ధారించండి</translation>
     </message>
     <message>
->>>>>>> da23532c
         <source>Warning: If you encrypt your wallet and lose your passphrase, you will &lt;b&gt;LOSE ALL OF YOUR QTUMS&lt;/b&gt;!</source>
         <translation>హెచ్చరిక: మీ జోలెని సంకేతపరిచి మీ సంకేతపదము కోల్పోతే, &lt;b&gt;మీ బిట్‌కాయిన్లు అన్నీ కోల్పోతారు&lt;/b&gt;</translation>
     </message>
@@ -231,8 +221,6 @@
     </context>
 <context>
     <name>QtumGUI</name>
-<<<<<<< HEAD
-=======
     <message>
         <source>Sign &amp;message...</source>
         <translation>సంతకము మరియు సమాచారం</translation>
@@ -245,7 +233,6 @@
         <source>&amp;Overview</source>
         <translation>&amp;అవలోకనం</translation>
     </message>
->>>>>>> da23532c
     <message>
         <source>E&amp;xit</source>
         <translation>నిష్క్రమించు</translation>
