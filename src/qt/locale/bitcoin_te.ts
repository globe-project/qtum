--- conflicted
+++ resolved
@@ -58,19 +58,7 @@
         <translation type="unfinished">ఎం&amp;చుకోండి</translation>
     </message>
     <message>
-<<<<<<< HEAD
-        <source>Sending addresses</source>
-        <translation type="unfinished">పంపించే చిరునామాలు</translation>
-    </message>
-    <message>
-        <source>Receiving addresses</source>
-        <translation type="unfinished">అందుకునే చిరునామాలు</translation>
-    </message>
-    <message>
-        <source>These are your Qtum addresses for sending payments. Always check the amount and the receiving address before sending coins.</source> 
-=======
         <source>These are your Qtum addresses for sending payments. Always check the amount and the receiving address before sending coins.</source>
->>>>>>> 86d0551a
         <translation type="unfinished">ఇవి మీరు పంపే చెల్లింపుల బిట్‌కాయిన్ చిరునామాలు. నాణేలు పంపే ముందు ప్రతిసారి అందుకునే చిరునామా మరియు చెల్లింపు మొత్తం సరిచూసుకోండి.</translation>
     </message>
     <message>
@@ -746,7 +734,7 @@
     </message>
     <message>
         <source>S&amp;how</source>
-        <translation type="unfinished">&amp;చూపించు</translation>
+        <translation type="unfinished">S&amp;ఎలా</translation>
     </message>
     <message numerus="yes">
         <source>%n active connection(s) to Qtum network.</source>
@@ -2711,13 +2699,6 @@
         <translation type="unfinished">తెలియని కొత్త నియమాలు (వెర్షన్‌బిట్‌ %i)ని యాక్టివేట్ చేశాయి</translation>
     </message>
     <message>
-<<<<<<< HEAD
-        <source>Unsupported global logging level -loglevel=%s. Valid values: %s.</source>
-        <translation type="unfinished">మద్దతు లేని గ్లోబల్ లాగింగ్ స్థాయి -లాగ్‌లెవెల్=%s. చెల్లుబాటు అయ్యే విలువలు: %s.</translation>
-    </message>
-    <message>
-=======
->>>>>>> 86d0551a
         <source>Unsupported logging category %s=%s.</source>
         <translation type="unfinished">మద్దతు లేని లాగింగ్ వర్గం %s=%s</translation>
     </message>
