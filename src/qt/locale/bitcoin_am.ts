<TS version="2.1" language="am">
<context>
    <name>AddressBookPage</name>
    <message>
        <source>Right-click to edit address or label</source>
        <translation type="unfinished">አድራሻ ወይም መለያ ስም ለመቀየር ቀኙን ጠቅ ያድርጉ</translation>
    </message>
    <message>
        <source>Create a new address</source>
        <translation type="unfinished">አዲስ አድራሻ ይፍጠሩ</translation>
    </message>
    <message>
        <source>&amp;New</source>
        <translation type="unfinished">&amp;አዲስ</translation>
    </message>
    <message>
        <source>Copy the currently selected address to the system clipboard</source>
        <translation type="unfinished">አሁን የተመረጠውን አድራሻ ወደ ስርዓቱ ቅንጥብ ሰሌዳ ይቅዱ</translation>
    </message>
    <message>
        <source>&amp;Copy</source>
        <translation type="unfinished">&amp;ይቅዱ</translation>
    </message>
    <message>
        <source>C&amp;lose</source>
        <translation type="unfinished">ይዝጉ</translation>
    </message>
    <message>
        <source>Delete the currently selected address from the list</source>
        <translation type="unfinished">አሁን የተመረጠውን አድራሻ ከዝርዝሩ ውስጥ ያጥፉ</translation>
    </message>
    <message>
        <source>Enter address or label to search</source>
        <translation type="unfinished">ለመፈለግ አድራሻ ወይም መለያ ያስገቡ</translation>
    </message>
    <message>
        <source>Export the data in the current tab to a file</source>
        <translation type="unfinished">በዚህ ማውጫ ውስጥ ያለውን ውሂብ ወደ ፋይል አዛውረው ያስቀምጡ</translation>
    </message>
    <message>
        <source>&amp;Export</source>
        <translation type="unfinished">&amp;ይላኩ</translation>
    </message>
    <message>
        <source>&amp;Delete</source>
        <translation type="unfinished">&amp;ይሰርዙ</translation>
    </message>
    <message>
        <source>Choose the address to send coins to</source>
        <translation type="unfinished">ገንዘብ/ኮይኖች የሚልኩበትን አድራሻ ይምረጡ</translation>
    </message>
    <message>
        <source>Choose the address to receive coins with</source>
        <translation type="unfinished">ገንዘብ/ኮይኖች የሚቀበሉበትን አድራሻ ይምረጡ</translation>
    </message>
    <message>
        <source>C&amp;hoose</source>
        <translation type="unfinished">ምረጥ</translation>
    </message>
    <message>
        <source>These are your Qtum addresses for sending payments. Always check the amount and the receiving address before sending coins.</source>
        <translation type="unfinished">ክፍያዎችን ለመላክ እነዚህ  የእርስዎ ቢትኮይን አድራሻዎች ናቸው። ሳንቲሞችን/ኮይኖች ከመላክዎ በፊት ሁል ጊዜ መጠኑን እና የተቀባዩን አድራሻ ያረጋግጡ።</translation>
    </message>
    <message>
        <source>These are your Qtum addresses for receiving payments. Use the 'Create new receiving address' button in the receive tab to create new addresses.
Signing is only possible with addresses of the type 'legacy'.</source>
        <translation type="unfinished">እነኚህ የቢትኮይን አድራሻዎች የክፍያ መቀበያ አድራሻዎችዎ ናችው። "ተቀበል" በሚለው መደብ ውስጥ ያለውን "አዲስ የመቀበያ አድራሻ ይፍጠሩ" የሚለውን አዝራር ይጠቀሙ።
መፈረም የሚቻለው "ሌጋሲ" በሚል ምድብ ስር በተመደቡ አድራሻዎች ብቻ ነው።</translation>
    </message>
    <message>
        <source>&amp;Copy Address</source>
        <translation type="unfinished">&amp;አድራሻ ቅዳ</translation>
    </message>
    <message>
        <source>Copy &amp;Label</source>
        <translation type="unfinished">ቅዳ &amp;መለያ ስም</translation>
    </message>
    <message>
        <source>&amp;Edit</source>
        <translation type="unfinished"> &amp;አርም</translation>
    </message>
    <message>
        <source>Export Address List</source>
        <translation type="unfinished">የአድራሻ ዝርዝር ላክ</translation>
    </message>
    <message>
        <source>Comma separated file</source>
        <extracomment>Expanded name of the CSV file format. See: https://en.wikipedia.org/wiki/Comma-separated_values.</extracomment>
        <translation type="unfinished">በንዑስ ሰረዝ የተለዩ ፋይሎች</translation>
    </message>
    <message>
        <source>There was an error trying to save the address list to %1. Please try again.</source>
        <extracomment>An error message. %1 is a stand-in argument for the name of the file we attempted to save to.</extracomment>
        <translation type="unfinished">የአድራሻ ዝርዝሩን ወደ %1 ለማስቀመጥ ሲሞከር ስህተት አጋጥሟል:: እባክዎ መልሰው ይሞክሩ::</translation>
    </message>
    <message>
        <source>Sending addresses - %1</source>
        <translation type="unfinished">አድራሻዎችን በመላክ ላይ - %1</translation>
    </message>
    <message>
        <source>Receiving addresses - %1</source>
        <translation type="unfinished">አድራሻዎችን በማቀበል ላይ - %1</translation>
    </message>
    <message>
        <source>Exporting Failed</source>
        <translation type="unfinished">ወደ ውጪ መላክ አልተሳካም</translation>
    </message>
</context>
<context>
    <name>AddressTableModel</name>
    <message>
        <source>Label</source>
        <translation type="unfinished">መለያ ስም</translation>
    </message>
    <message>
        <source>Address</source>
        <translation type="unfinished">አድራሻ</translation>
    </message>
    <message>
        <source>(no label)</source>
        <translation type="unfinished">(መለያ ስም የለም)</translation>
    </message>
</context>
<context>
    <name>AskPassphraseDialog</name>
    <message>
        <source>Passphrase Dialog</source>
        <translation type="unfinished">የይለፍ-ሐረግ ንግግር</translation>
    </message>
    <message>
        <source>Enter passphrase</source>
        <translation type="unfinished">የይለፍ-ሐረግዎን ያስገቡ</translation>
    </message>
    <message>
        <source>New passphrase</source>
        <translation type="unfinished">አዲስ የይለፍ-ሐረግ</translation>
    </message>
    <message>
        <source>Repeat new passphrase</source>
        <translation type="unfinished">አዲስ የይለፍ-ሐረጉን ይድገሙት</translation>
    </message>
    <message>
        <source>Show passphrase</source>
        <translation type="unfinished">የይለፍ-ሀረጉን አሳይ</translation>
    </message>
    <message>
        <source>Encrypt wallet</source>
        <translation type="unfinished">የቢትኮይን ቦርሳውን አመስጥር</translation>
    </message>
    <message>
        <source>This operation needs your wallet passphrase to unlock the wallet.</source>
        <translation type="unfinished">ይህ ክንዋኔ የቢትኮይን ቦርሳዎን ለመክፈት የቦርሳዎ ይለፍ-ሐረግ ያስፈልገዋል::</translation>
    </message>
    <message>
        <source>Unlock wallet</source>
        <translation type="unfinished">የቢትኮይን ቦርሳውን ክፈት</translation>
    </message>
    <message>
        <source>Change passphrase</source>
        <translation type="unfinished">ይለፍ-ሐረግ ለውጥ</translation>
    </message>
    <message>
        <source>Confirm wallet encryption</source>
        <translation type="unfinished">የቢትኮይን ቦርሳዎን ማመስጠር ያረጋግጡ</translation>
    </message>
    <message>
        <source>Warning: If you encrypt your wallet and lose your passphrase, you will &lt;b&gt;LOSE ALL OF YOUR QTUMS&lt;/b&gt;!</source>
        <translation type="unfinished">ማስጠንቀቂያ: የቢትኮይን ቦርሳዎን አመስጥረው የይለፍ-ሐረግዎን ካጡት&lt;b&gt;ቢትኮይኖቾን በሙሉ ያጣሉ&lt;/b&gt;!</translation>
    </message>
    <message>
        <source>Are you sure you wish to encrypt your wallet?</source>
        <translation type="unfinished">እርግጠኛ ነዎት ቦርሳዎን ማመስጠር ይፈልጋሉ?</translation>
    </message>
    <message>
        <source>Wallet encrypted</source>
        <translation type="unfinished">ቦርሳዎ ምስጢር ተደርጓል</translation>
    </message>
    <message>
        <source>Wallet to be encrypted</source>
        <translation type="unfinished">ለመመስጠር የተዘጋጀ ዋሌት</translation>
    </message>
    <message>
        <source>Your wallet is about to be encrypted. </source>
        <translation type="unfinished">ቦርሳዎ ሊመሰጠር ነው። </translation>
    </message>
    <message>
        <source>Your wallet is now encrypted. </source>
        <translation type="unfinished">ቦርሳዎ አሁን ተመስጥሯል። </translation>
    </message>
    <message>
        <source>IMPORTANT: Any previous backups you have made of your wallet file should be replaced with the newly generated, encrypted wallet file. For security reasons, previous backups of the unencrypted wallet file will become useless as soon as you start using the new, encrypted wallet.</source>
        <translation type="unfinished">አስፈላጊ: ከ ቦርሳ ፋይልዎ ያከናወኗቸው ቀደም ያሉ ምትኬዎች በአዲስ በተፈጠረ የማመስጠሪያ ፋይል ውስጥ መተካት አለባቸው. ለደህንነት ሲባል, አዲሱን የተመሰጠ የቦርሳ ፋይል መጠቀም ሲጀመሩ ወዲያውኑ ቀደም ሲል ያልተመሰጠሩ የቦርሳ ፋይል ቅጂዎች ዋጋ ቢስ ይሆናሉ::</translation>
    </message>
    <message>
        <source>Wallet encryption failed</source>
        <translation type="unfinished">የቦርሳ ማመስጠር አልተሳካም</translation>
    </message>
    <message>
        <source>Wallet encryption failed due to an internal error. Your wallet was not encrypted.</source>
        <translation type="unfinished">የቦርሳ ማመስጠር በውስጣዊ ስህተት ምክንያት አልተሳካም:: ቦርሳዎ አልተመሰጠረም::</translation>
    </message>
    <message>
        <source>The supplied passphrases do not match.</source>
        <translation type="unfinished">የተሰጡት የይለፍ-ሐረግዎች አይዛመዱም::</translation>
    </message>
    <message>
        <source>Wallet unlock failed</source>
        <translation type="unfinished">ቦርሳ መክፈት አልተሳካም</translation>
    </message>
    <message>
        <source>The passphrase entered for the wallet decryption was incorrect.</source>
        <translation type="unfinished">ቦርሳ ለመፍታት ያስገቡት የይለፍ-ሐረግ ትክክል አልነበረም::</translation>
    </message>
    <message>
        <source>Wallet passphrase was successfully changed.</source>
        <translation type="unfinished">የቦርሳ የይለፍ-ሐረግ በተሳካ ሁኔታ ተቀይሯል.</translation>
    </message>
    <message>
        <source>Warning: The Caps Lock key is on!</source>
        <translation type="unfinished">ማስጠንቀቂያ: የ "Caps Lock" ቁልፍ በርቷል!</translation>
    </message>
</context>
<context>
    <name>BanTableModel</name>
    <message>
        <source>IP/Netmask</source>
        <translation type="unfinished">አይፒ/ኔትማስክ  IP/Netmask</translation>
    </message>
    <message>
        <source>Banned Until</source>
        <translation type="unfinished">ታግደዋል እስከ</translation>
    </message>
</context>
<context>
    <name>BitcoinApplication</name>
    <message>
        <source>Internal error</source>
        <translation type="unfinished">ውስጣዊ ስህተት</translation>
    </message>
    <message>
        <source>An internal error occurred. %1 will attempt to continue safely. This is an unexpected bug which can be reported as described below.</source>
        <translation type="unfinished">ውስጣዊ ችግር ተፈጥሯል።  %1 ደህንነቱን ጠብቆ ለመቀጠል ይሞክራል። ይህ ችግር ያልተጠበቀ ሲሆን ከታች በተገለፀው መሰረት ችግሩን ማመልከት ይቻላል። </translation>
    </message>
</context>
<context>
    <name>QObject</name>
    <message>
        <source>Do you want to reset settings to default values, or to abort without making changes?</source>
        <extracomment>Explanatory text shown on startup when the settings file cannot be read. Prompts user to make a choice between resetting or aborting.</extracomment>
        <translation type="unfinished">ቅንብሩን መጀመሪያ ወደነበረው ነባሪ ዋጋ መመለስ ይፈልጋሉ? ወይስ ምንም አይነት ለውጥ ሳያደርጉ እንዲከሽፍ ይፈልጋሉ?</translation>
    </message>
    <message>
        <source>Error: %1</source>
        <translation type="unfinished">ስህተት፥ %1</translation>
    </message>
    <message>
        <source>Amount</source>
        <translation type="unfinished">መጠን</translation>
    </message>
    <message numerus="yes">
        <source>%n second(s)</source>
        <translation type="unfinished">
            <numerusform>%n second(s)</numerusform>
            <numerusform>%n second(s)</numerusform>
        </translation>
    </message>
    <message numerus="yes">
        <source>%n minute(s)</source>
        <translation type="unfinished">
            <numerusform>%n minute(s)</numerusform>
            <numerusform>%n minute(s)</numerusform>
        </translation>
    </message>
    <message numerus="yes">
        <source>%n hour(s)</source>
        <translation type="unfinished">
            <numerusform>%n hour(s)</numerusform>
            <numerusform>%n hour(s)</numerusform>
        </translation>
    </message>
    <message numerus="yes">
        <source>%n day(s)</source>
        <translation type="unfinished">
            <numerusform>%n day(s)</numerusform>
            <numerusform>%n day(s)</numerusform>
        </translation>
    </message>
    <message numerus="yes">
        <source>%n week(s)</source>
        <translation type="unfinished">
            <numerusform>%n week(s)</numerusform>
            <numerusform>%n week(s)</numerusform>
        </translation>
    </message>
    <message numerus="yes">
        <source>%n year(s)</source>
        <translation type="unfinished">
            <numerusform>%n year(s)</numerusform>
            <numerusform>%n year(s)</numerusform>
        </translation>
    </message>
    </context>
<context>
    <name>BitcoinGUI</name>
    <message>
        <source>&amp;Overview</source>
        <translation type="unfinished">&amp;አጠቃላይ እይታ</translation>
    </message>
    <message>
        <source>Show general overview of wallet</source>
        <translation type="unfinished">የቦርሳ አጠቃላይ እይታ ኣሳይ</translation>
    </message>
    <message>
        <source>&amp;Transactions</source>
        <translation type="unfinished">&amp;ግብይቶች</translation>
    </message>
    <message>
        <source>Browse transaction history</source>
        <translation type="unfinished">የግብይት ታሪክ ያስሱ</translation>
    </message>
    <message>
        <source>E&amp;xit</source>
        <translation type="unfinished">ውጣ</translation>
    </message>
    <message>
        <source>Quit application</source>
        <translation type="unfinished">አፕሊኬሽኑን አቁም</translation>
    </message>
    <message>
        <source>&amp;About %1</source>
        <translation type="unfinished">&amp;ስለ %1</translation>
    </message>
    <message>
        <source>Show information about %1</source>
        <translation type="unfinished">ስለ %1 መረጃ አሳይ</translation>
    </message>
    <message>
        <source>About &amp;Qt</source>
        <translation type="unfinished">ስለ &amp;Qt</translation>
    </message>
    <message>
        <source>Show information about Qt</source>
        <translation type="unfinished">ስለ Qt መረጃ አሳይ</translation>
    </message>
    <message>
        <source>Create a new wallet</source>
        <translation type="unfinished">አዲስ ዋሌት ፍጠር</translation>
    </message>
    <message>
        <source>Wallet:</source>
        <translation type="unfinished">ዋሌት</translation>
    </message>
    <message>
        <source>&amp;Send</source>
        <translation type="unfinished">&amp;ላክ</translation>
    </message>
    <message>
        <source>&amp;Receive</source>
        <translation type="unfinished">&amp;ተቀበል</translation>
    </message>
    <message>
        <source>&amp;File</source>
        <translation type="unfinished">&amp;ፋይል</translation>
    </message>
    <message>
        <source>&amp;Settings</source>
        <translation type="unfinished">&amp;ቅንብሮች</translation>
    </message>
    <message>
        <source>&amp;Help</source>
        <translation type="unfinished">&amp;እርዳታ</translation>
    </message>
    <message numerus="yes">
        <source>Processed %n block(s) of transaction history.</source>
        <translation type="unfinished">
            <numerusform>Processed %n block(s) of transaction history.</numerusform>
            <numerusform>Processed %n block(s) of transaction history.</numerusform>
        </translation>
    </message>
    <message>
        <source>Error</source>
        <translation type="unfinished">ስህተት</translation>
    </message>
    <message>
        <source>Warning</source>
        <translation type="unfinished">ማሳስቢያ</translation>
    </message>
    <message>
        <source>Information</source>
        <translation type="unfinished">መረጃ</translation>
    </message>
    <message>
        <source>Open Wallet</source>
        <translation type="unfinished">ዋሌት ክፈት</translation>
    </message>
    <message>
        <source>Open a wallet</source>
        <translation type="unfinished">ዋሌት ክፈት</translation>
    </message>
    <message>
        <source>Close wallet</source>
        <translation type="unfinished">ዋሌት ዝጋ</translation>
    </message>
    <message>
        <source>default wallet</source>
        <translation type="unfinished">መደበኛ ዋሌት</translation>
    </message>
    <message>
        <source>Wallet Name</source>
        <extracomment>Label of the input field where the name of the wallet is entered.</extracomment>
        <translation type="unfinished">ዋሌት ስም</translation>
    </message>
    <message>
        <source>Zoom</source>
        <translation type="unfinished">እሳድግ</translation>
    </message>
    <message numerus="yes">
        <source>%n active connection(s) to Qtum network.</source>
        <extracomment>A substring of the tooltip.</extracomment>
        <translation type="unfinished">
            <numerusform>%n active connection(s) to Qtum network.</numerusform>
            <numerusform>%n active connection(s) to Qtum network.</numerusform>
        </translation>
    </message>
    <message>
        <source>Error: %1</source>
        <translation type="unfinished">ስህተት፥ %1</translation>
    </message>
    <message>
        <source>Warning: %1</source>
        <translation type="unfinished">ማሳሰቢያ፥ %1</translation>
    </message>
    <message>
        <source>Date: %1
</source>
        <translation type="unfinished">ቀን፥ %1
</translation>
    </message>
    <message>
        <source>Amount: %1
</source>
        <translation type="unfinished">መጠን፥ %1
</translation>
    </message>
    <message>
        <source>Address: %1
</source>
        <translation type="unfinished">አድራሻ፥ %1
</translation>
    </message>
    </context>
<context>
    <name>CoinControlDialog</name>
    <message>
        <source>Quantity:</source>
        <translation type="unfinished">ብዛት፥</translation>
    </message>
    <message>
        <source>Amount:</source>
        <translation type="unfinished">መጠን፥</translation>
    </message>
    <message>
        <source>Fee:</source>
        <translation type="unfinished">ክፍያ፥</translation>
    </message>
    <message>
        <source>Amount</source>
        <translation type="unfinished">መጠን</translation>
    </message>
    <message>
        <source>Date</source>
        <translation type="unfinished">ቀን</translation>
    </message>
    <message>
        <source>Copy amount</source>
        <translation type="unfinished">መጠኑ ገልብጥ</translation>
    </message>
    <message>
        <source>Copy fee</source>
        <translation type="unfinished">ክፍያው ቅዳ</translation>
    </message>
    <message>
        <source>(no label)</source>
        <translation type="unfinished">(መለያ ስም የለም)</translation>
    </message>
    </context>
<context>
    <name>OpenWalletActivity</name>
    <message>
        <source>default wallet</source>
        <translation type="unfinished">መደበኛ ዋሌት</translation>
    </message>
    <message>
        <source>Open Wallet</source>
        <extracomment>Title of window indicating the progress of opening of a wallet.</extracomment>
        <translation type="unfinished">ዋሌት ክፈት</translation>
    </message>
    </context>
<context>
    <name>WalletController</name>
    <message>
        <source>Close wallet</source>
        <translation type="unfinished">ዋሌት ዝጋ</translation>
    </message>
    </context>
<context>
    <name>CreateWalletDialog</name>
    <message>
        <source>Wallet Name</source>
        <translation type="unfinished">ዋሌት ስም</translation>
    </message>
    <message>
        <source>Create</source>
        <translation type="unfinished">ፍጠር</translation>
    </message>
    </context>
<context>
    <name>FreespaceChecker</name>
    <message>
        <source>name</source>
        <translation type="unfinished">ስም</translation>
    </message>
    </context>
<context>
    <name>Intro</name>
    <message>
        <source>Qtum</source>
        <translation type="unfinished">ቢትኮይን</translation>
    </message>
    <message numerus="yes">
        <source>%n GB of space available</source>
        <translation type="unfinished">
            <numerusform>%n GB of space available</numerusform>
            <numerusform>%n GB of space available</numerusform>
        </translation>
    </message>
    <message numerus="yes">
        <source>(of %n GB needed)</source>
        <translation type="unfinished">
            <numerusform>(of %n GB needed)</numerusform>
            <numerusform>(of %n GB needed)</numerusform>
        </translation>
    </message>
    <message numerus="yes">
        <source>(%n GB needed for full chain)</source>
        <translation type="unfinished">
            <numerusform>(%n GB needed for full chain)</numerusform>
            <numerusform>(%n GB needed for full chain)</numerusform>
        </translation>
    </message>
    <message numerus="yes">
        <source>(sufficient to restore backups %n day(s) old)</source>
        <extracomment>Explanatory text on the capability of the current prune target.</extracomment>
        <translation type="unfinished">
            <numerusform>(sufficient to restore backups %n day(s) old)</numerusform>
            <numerusform>(sufficient to restore backups %n day(s) old)</numerusform>
        </translation>
    </message>
    <message>
        <source>Error</source>
        <translation type="unfinished">ስህተት</translation>
    </message>
    <message>
        <source>Welcome</source>
        <translation type="unfinished">እንኳን ደህና መጣህ</translation>
    </message>
    <message>
        <source>Welcome to %1.</source>
        <translation type="unfinished">እንኳን  ወድ %1 በደህና መጣህ።</translation>
    </message>
    </context>
<context>
    <name>HelpMessageDialog</name>
    <message>
        <source>version</source>
        <translation type="unfinished">ስሪት</translation>
    </message>
    <message>
        <source>About %1</source>
        <translation type="unfinished">ስለ እኛ %1</translation>
    </message>
    </context>
<context>
    <name>ModalOverlay</name>
    <message>
        <source>Form</source>
        <translation type="unfinished">ከ</translation>
    </message>
    <message>
        <source>Hide</source>
        <translation type="unfinished">ደብቅ</translation>
    </message>
    </context>
<context>
    <name>OptionsDialog</name>
    <message>
        <source>Error</source>
        <translation type="unfinished">ስህተት</translation>
    </message>
    </context>
<context>
    <name>OverviewPage</name>
    <message>
        <source>Form</source>
        <translation type="unfinished">ከ</translation>
    </message>
    </context>
<context>
    <name>PeerTableModel</name>
    <message>
        <source>Address</source>
        <extracomment>Title of Peers Table column which contains the IP/Onion/I2P address of the connected peer.</extracomment>
        <translation type="unfinished">አድራሻ</translation>
    </message>
    </context>
<context>
    <name>ReceiveRequestDialog</name>
    <message>
        <source>Amount:</source>
        <translation type="unfinished">መጠን፥</translation>
    </message>
    <message>
        <source>Wallet:</source>
        <translation type="unfinished">ዋሌት</translation>
    </message>
    </context>
<context>
    <name>RecentRequestsTableModel</name>
    <message>
        <source>Date</source>
        <translation type="unfinished">ቀን</translation>
    </message>
    <message>
        <source>Label</source>
        <translation type="unfinished">መለያ ስም</translation>
    </message>
    <message>
        <source>(no label)</source>
        <translation type="unfinished">(መለያ ስም የለም)</translation>
    </message>
    </context>
<context>
    <name>SendCoinsDialog</name>
    <message>
        <source>Quantity:</source>
        <translation type="unfinished">ብዛት፥</translation>
    </message>
    <message>
        <source>Amount:</source>
        <translation type="unfinished">መጠን፥</translation>
    </message>
    <message>
        <source>Fee:</source>
        <translation type="unfinished">ክፍያ፥</translation>
    </message>
    <message>
        <source>Hide</source>
        <translation type="unfinished">ደብቅ</translation>
    </message>
    <message>
        <source>Copy amount</source>
        <translation type="unfinished">መጠኑ ገልብጥ</translation>
    </message>
    <message>
        <source>Copy fee</source>
        <translation type="unfinished">ክፍያው ቅዳ</translation>
    </message>
    <message numerus="yes">
        <source>Estimated to begin confirmation within %n block(s).</source>
        <translation type="unfinished">
            <numerusform>Estimated to begin confirmation within %n block(s).</numerusform>
            <numerusform>Estimated to begin confirmation within %n block(s).</numerusform>
        </translation>
    </message>
    <message>
        <source>(no label)</source>
        <translation type="unfinished">(መለያ ስም የለም)</translation>
    </message>
</context>
<context>
    <name>TransactionDesc</name>
    <message>
        <source>Date</source>
        <translation type="unfinished">ቀን</translation>
    </message>
    <message numerus="yes">
        <source>matures in %n more block(s)</source>
        <translation type="unfinished">
            <numerusform>matures in %n more block(s)</numerusform>
            <numerusform>matures in %n more block(s)</numerusform>
        </translation>
    </message>
    <message>
        <source>Amount</source>
        <translation type="unfinished">መጠን</translation>
    </message>
    </context>
<context>
    <name>TransactionTableModel</name>
    <message>
        <source>Date</source>
        <translation type="unfinished">ቀን</translation>
    </message>
    <message>
        <source>Label</source>
        <translation type="unfinished">መለያ ስም</translation>
    </message>
    <message>
        <source>(no label)</source>
        <translation type="unfinished">(መለያ ስም የለም)</translation>
    </message>
    </context>
<context>
    <name>TransactionView</name>
    <message>
        <source>Comma separated file</source>
        <extracomment>Expanded name of the CSV file format. See: https://en.wikipedia.org/wiki/Comma-separated_values.</extracomment>
        <translation type="unfinished">በንዑስ ሰረዝ የተለዩ ፋይሎች</translation>
    </message>
    <message>
        <source>Date</source>
        <translation type="unfinished">ቀን</translation>
    </message>
    <message>
        <source>Label</source>
        <translation type="unfinished">መለያ ስም</translation>
    </message>
    <message>
        <source>Address</source>
        <translation type="unfinished">አድራሻ</translation>
    </message>
    <message>
        <source>Exporting Failed</source>
        <translation type="unfinished">ወደ ውጪ መላክ አልተሳካም</translation>
    </message>
    </context>
<context>
    <name>WalletFrame</name>
    <message>
        <source>Create a new wallet</source>
        <translation type="unfinished">አዲስ ዋሌት ፍጠር</translation>
    </message>
    <message>
        <source>Error</source>
        <translation type="unfinished">ስህተት</translation>
    </message>
    </context>
<context>
    <name>WalletModel</name>
    <message>
        <source>default wallet</source>
        <translation type="unfinished">መደበኛ ዋሌት</translation>
    </message>
</context>
<context>
    <name>WalletView</name>
    <message>
        <source>&amp;Export</source>
        <translation type="unfinished">&amp;ይላኩ</translation>
    </message>
    <message>
        <source>Export the data in the current tab to a file</source>
<<<<<<< HEAD
        <translation type="unfinished">በዚህ ማውጫ ውስጥ ያለውን ውሂብ ወደ አንድ ፋይል ቀይረህ አስቀምጥ</translation>
=======
        <translation type="unfinished">በዚህ ማውጫ ውስጥ ያለውን ውሂብ ወደ ፋይል አዛውረው ያስቀምጡ</translation>
>>>>>>> 258457a4
    </message>
    </context>
</TS><|MERGE_RESOLUTION|>--- conflicted
+++ resolved
@@ -760,11 +760,7 @@
     </message>
     <message>
         <source>Export the data in the current tab to a file</source>
-<<<<<<< HEAD
-        <translation type="unfinished">በዚህ ማውጫ ውስጥ ያለውን ውሂብ ወደ አንድ ፋይል ቀይረህ አስቀምጥ</translation>
-=======
         <translation type="unfinished">በዚህ ማውጫ ውስጥ ያለውን ውሂብ ወደ ፋይል አዛውረው ያስቀምጡ</translation>
->>>>>>> 258457a4
     </message>
     </context>
 </TS>