--- conflicted
+++ resolved
@@ -66,13 +66,6 @@
         <translation type="unfinished">የመቀበያ አድራሻዎች</translation>
     </message>
     <message>
-<<<<<<< HEAD
-        <source>These are your Qtum addresses for sending payments. Always check the amount and the receiving address before sending coins.</source> 
-        <translation type="unfinished">እነኚ የቢትኮይን ክፍያ የመላኪያ አድራሻዎችዎ ናቸው:: ገንዘብ/ኮይኖች ከመላክዎ በፊት መጠኑን እና የመቀበያ አድራሻውን ሁልጊዜ ያረጋግጡ::</translation>
-    </message>
-    <message>
-=======
->>>>>>> 3116ccd7
         <source>&amp;Copy Address</source>
         <translation type="unfinished">&amp;አድራሻ ቅዳ</translation>
     </message>
@@ -156,13 +149,6 @@
         <translation type="unfinished">የቢትኮይን ቦርሳዎን ማመስጠር ያረጋግጡ</translation>
     </message>
     <message>
-<<<<<<< HEAD
-        <source>Warning: If you encrypt your wallet and lose your passphrase, you will &lt;b&gt;LOSE ALL OF YOUR QTUMS&lt;/b&gt;!</source> 
-        <translation type="unfinished">ማስጠንቀቂያ: የቢትኮይን ቦርሳዎን አመስጥረው የይለፍ-ሐረግዎን ካጡት&lt;b&gt;ቢትኮይኖቾን በሙሉ ያጣሉ&lt;/b&gt;!</translation>
-    </message>
-    <message>
-=======
->>>>>>> 3116ccd7
         <source>Are you sure you wish to encrypt your wallet?</source>
         <translation type="unfinished">እርግጠኛ ነዎት ቦርሳዎን ማመስጠር ይፈልጋሉ?</translation>
     </message>
@@ -389,8 +375,8 @@
         <source>%n active connection(s) to Qtum network.</source> 
         <extracomment>A substring of the tooltip.</extracomment>
         <translation type="unfinished">
-            <numerusform>%n active connection(s) to Bitcoin network.</numerusform>
-            <numerusform>%n active connection(s) to Bitcoin network.</numerusform>
+            <numerusform>%n active connection(s) to Qtum network.</numerusform>
+            <numerusform>%n active connection(s) to Qtum network.</numerusform>
         </translation>
     </message>
     <message>
