--- conflicted
+++ resolved
@@ -70,13 +70,8 @@
         <translation>Ovo su vaše Qtum adrese za slanje novca. Uvijek provjerite iznos i adresu primatelja prije slanja novca.</translation>
     </message>
     <message>
-<<<<<<< HEAD
         <source>These are your Qtum addresses for receiving payments. Use the 'Create new receiving address' button in the receive tab to create new addresses.</source>
-        <translation>Ovo su vaše qtum adrese za primanje novca. Preporučeno je da koristite novu primateljsku adresu za svaku transakciju.</translation>
-=======
-        <source>These are your Bitcoin addresses for receiving payments. Use the 'Create new receiving address' button in the receive tab to create new addresses.</source>
-        <translation>Ovo su vaše Bitcoin adrese za primanje novca. Preporučeno je da koristite novu primateljsku adresu za svaku transakciju.</translation>
->>>>>>> bb123c65
+        <translation>Ovo su vaše Qtum adrese za primanje novca. Preporučeno je da koristite novu primateljsku adresu za svaku transakciju.</translation>
     </message>
     <message>
         <source>&amp;Copy Address</source>
