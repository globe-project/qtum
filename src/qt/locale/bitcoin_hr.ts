<TS language="hr" version="2.1">
<context>
    <name>AddressBookPage</name>
    <message>
        <source>Right-click to edit address or label</source>
        <translation>Desni klik za uređivanje adrese ili oznake</translation>
    </message>
    <message>
        <source>Create a new address</source>
        <translation>Stvoriti  novu adresu</translation>
    </message>
    <message>
        <source>&amp;New</source>
        <translation>&amp;Nova</translation>
    </message>
    <message>
        <source>Copy the currently selected address to the system clipboard</source>
        <translation>Kopirajte trenutno odabranu adresu u međuspremnik</translation>
    </message>
    <message>
        <source>&amp;Copy</source>
        <translation>&amp;Kopirajte</translation>
    </message>
    <message>
        <source>C&amp;lose</source>
        <translation>&amp;Zatvorite</translation>
    </message>
    <message>
        <source>Delete the currently selected address from the list</source>
        <translation>Obrišite trenutno odabranu adresu s popisa.</translation>
    </message>
    <message>
        <source>Enter address or label to search</source>
        <translation>Unesite adresu ili oznaku za pretraživanje</translation>
    </message>
    <message>
        <source>Export the data in the current tab to a file</source>
        <translation>Izvezite podatke iz trenutne kartice u datoteku</translation>
    </message>
    <message>
        <source>&amp;Export</source>
        <translation>&amp;Izvezite</translation>
    </message>
    <message>
        <source>&amp;Delete</source>
        <translation>Iz&amp;brišite</translation>
    </message>
    <message>
        <source>Choose the address to send coins to</source>
        <translation>Odaberite adresu na koju ćete poslati novac</translation>
    </message>
    <message>
        <source>Choose the address to receive coins with</source>
        <translation>Odaberite adresu na koju ćete primiti novac</translation>
    </message>
    <message>
        <source>C&amp;hoose</source>
        <translation>&amp;Odaberite</translation>
    </message>
    <message>
        <source>Sending addresses</source>
        <translation>Adrese pošiljatelja</translation>
    </message>
    <message>
        <source>Receiving addresses</source>
        <translation>Adrese primatelja</translation>
    </message>
    <message>
        <source>These are your Qtum addresses for sending payments. Always check the amount and the receiving address before sending coins.</source>
        <translation>Ovo su vaše Qtum adrese za slanje novca. Uvijek provjerite iznos i adresu primatelja prije slanja novca.</translation>
<<<<<<< HEAD
    </message>
    <message>
        <source>These are your Qtum addresses for receiving payments. Use the 'Create new receiving address' button in the receive tab to create new addresses.</source>
        <translation>Ovo su vaše Qtum adrese za primanje novca. Preporučeno je da koristite novu primateljsku adresu za svaku transakciju.</translation>
=======
>>>>>>> da23532c
    </message>
    <message>
        <source>&amp;Copy Address</source>
        <translation>&amp;Kopirajte adresu</translation>
    </message>
    <message>
        <source>Copy &amp;Label</source>
        <translation>Kopirajte &amp;oznaku</translation>
    </message>
    <message>
        <source>&amp;Edit</source>
        <translation>&amp;Uredite</translation>
    </message>
    <message>
        <source>Export Address List</source>
        <translation>Izvezite listu adresa</translation>
    </message>
    <message>
        <source>Comma separated file (*.csv)</source>
        <translation>Datoteka podataka odvojenih zarezima (*.csv)</translation>
    </message>
    <message>
        <source>Exporting Failed</source>
        <translation>Izvoz neuspješan</translation>
    </message>
    <message>
        <source>There was an error trying to save the address list to %1. Please try again.</source>
        <translation>Došlo je do pogreške kod spremanja liste adresa na %1. Molimo pokušajte ponovno.</translation>
    </message>
</context>
<context>
    <name>AddressTableModel</name>
    <message>
        <source>Label</source>
        <translation>Oznaka</translation>
    </message>
    <message>
        <source>Address</source>
        <translation>Adresa</translation>
    </message>
    <message>
        <source>(no label)</source>
        <translation>(nema oznake)</translation>
    </message>
</context>
<context>
    <name>AskPassphraseDialog</name>
    <message>
        <source>Passphrase Dialog</source>
        <translation>Dijalog lozinke</translation>
    </message>
    <message>
        <source>Enter passphrase</source>
        <translation>Unesite lozinku</translation>
    </message>
    <message>
        <source>New passphrase</source>
        <translation>Nova lozinka</translation>
    </message>
    <message>
        <source>Repeat new passphrase</source>
        <translation>Ponovite novu lozinku</translation>
    </message>
    <message>
        <source>Show passphrase</source>
        <translation>Pokažite lozinku</translation>
    </message>
    <message>
        <source>Encrypt wallet</source>
        <translation>Šifrirajte novčanik</translation>
    </message>
    <message>
        <source>This operation needs your wallet passphrase to unlock the wallet.</source>
        <translation>Ova operacija treba lozinku vašeg novčanika kako bi se novčanik otključao.</translation>
    </message>
    <message>
        <source>Unlock wallet</source>
        <translation>Otključajte novčanik</translation>
    </message>
    <message>
        <source>This operation needs your wallet passphrase to decrypt the wallet.</source>
        <translation>Ova operacija treba lozinku vašeg novčanika kako bi se novčanik dešifrirao.</translation>
    </message>
    <message>
        <source>Decrypt wallet</source>
        <translation>Dešifrirajte novčanik</translation>
    </message>
    <message>
        <source>Change passphrase</source>
        <translation>Promijenite lozinku</translation>
    </message>
    <message>
        <source>Confirm wallet encryption</source>
        <translation>Potvrdite šifriranje novčanika</translation>
    </message>
    <message>
        <source>Warning: If you encrypt your wallet and lose your passphrase, you will &lt;b&gt;LOSE ALL OF YOUR QTUMS&lt;/b&gt;!</source>
        <translation>Upozorenje: Ako šifrirate vaš novčanik i izgubite lozinku, &lt;b&gt;IZGUBIT ĆETE SVE SVOJE QTUME!&lt;/b&gt;</translation>
    </message>
    <message>
        <source>Are you sure you wish to encrypt your wallet?</source>
        <translation>Jeste li sigurni da želite šifrirati svoj novčanik?</translation>
    </message>
    <message>
        <source>Wallet encrypted</source>
        <translation>Novčanik šifriran</translation>
    </message>
    <message>
        <source>Enter the new passphrase for the wallet.&lt;br/&gt;Please use a passphrase of &lt;b&gt;ten or more random characters&lt;/b&gt;, or &lt;b&gt;eight or more words&lt;/b&gt;.</source>
        <translation>Unesite novu lozinku za novčanik. &lt;br/&gt;Molimo vas da koristite zaporku od &lt;b&gt;deset ili više slučajnih znakova&lt;/b&gt;, ili &lt;b&gt;osam ili više riječi.&lt;/b&gt;</translation>
    </message>
    <message>
        <source>Enter the old passphrase and new passphrase for the wallet.</source>
        <translation>Unesite staru i novu lozinku za novčanik.</translation>
    </message>
    <message>
        <source>Remember that encrypting your wallet cannot fully protect your qtums from being stolen by malware infecting your computer.</source>
        <translation>Zapamtite da šifriranje vašeg novčanika ne može u potpunosti zaštititi vaše qtumove od zloćudnog softvera kojim se zarazi vaše računalo.</translation>
    </message>
    <message>
        <source>Wallet to be encrypted</source>
        <translation>Novčanik koji treba šifrirati</translation>
    </message>
    <message>
        <source>Your wallet is about to be encrypted. </source>
        <translation>Vaš novčanik će biti šifriran.</translation>
    </message>
    <message>
        <source>Your wallet is now encrypted. </source>
        <translation>Vaš novčanik je sad šifriran.</translation>
    </message>
    <message>
        <source>IMPORTANT: Any previous backups you have made of your wallet file should be replaced with the newly generated, encrypted wallet file. For security reasons, previous backups of the unencrypted wallet file will become useless as soon as you start using the new, encrypted wallet.</source>
        <translation>VAŽNO: Sve prethodne pričuve vašeg novčanika trebale bi biti zamijenjene novo stvorenom, šifriranom datotekom novčanika. Zbog sigurnosnih razloga, prethodne pričuve nešifriranog novčanika će postati beskorisne čim počnete koristiti novi, šifrirani novčanik.</translation>
    </message>
    <message>
        <source>Wallet encryption failed</source>
        <translation>Šifriranje novčanika nije uspjelo</translation>
    </message>
    <message>
        <source>Wallet encryption failed due to an internal error. Your wallet was not encrypted.</source>
        <translation>Šifriranje novčanika nije uspjelo zbog interne pogreške. Vaš novčanik nije šifriran.</translation>
    </message>
    <message>
        <source>The supplied passphrases do not match.</source>
        <translation>Priložene lozinke se ne podudaraju.</translation>
    </message>
    <message>
        <source>Wallet unlock failed</source>
        <translation>Otključavanje novčanika nije uspjelo</translation>
    </message>
    <message>
        <source>The passphrase entered for the wallet decryption was incorrect.</source>
        <translation>Lozinka za dešifriranje novčanika nije točna.</translation>
    </message>
    <message>
        <source>Wallet decryption failed</source>
        <translation>Dešifriranje novčanika nije uspjelo</translation>
    </message>
    <message>
        <source>Wallet passphrase was successfully changed.</source>
        <translation>Lozinka novčanika je uspješno promijenjena.</translation>
    </message>
    <message>
        <source>Warning: The Caps Lock key is on!</source>
        <translation>Upozorenje: Caps Lock je uključen!</translation>
    </message>
</context>
<context>
    <name>BanTableModel</name>
    <message>
        <source>IP/Netmask</source>
        <translation>IP/Mrežna maska</translation>
    </message>
    <message>
        <source>Banned Until</source>
        <translation>Zabranjen do</translation>
    </message>
</context>
<context>
    <name>QtumGUI</name>
    <message>
        <source>Sign &amp;message...</source>
        <translation>P&amp;otpišite poruku...</translation>
    </message>
    <message>
        <source>Synchronizing with network...</source>
        <translation>Sinkronizira se s mrežom...</translation>
    </message>
    <message>
        <source>&amp;Overview</source>
        <translation>&amp;Pregled</translation>
    </message>
    <message>
        <source>Show general overview of wallet</source>
        <translation>Prikaži opći pregled novčanika</translation>
    </message>
    <message>
        <source>&amp;Transactions</source>
        <translation>&amp;Transakcije</translation>
    </message>
    <message>
        <source>Browse transaction history</source>
        <translation>Pretražite povijest transakcija</translation>
    </message>
    <message>
        <source>E&amp;xit</source>
        <translation>&amp;Izlaz</translation>
    </message>
    <message>
        <source>Quit application</source>
        <translation>Zatvorite aplikaciju</translation>
    </message>
    <message>
        <source>&amp;About %1</source>
        <translation>&amp;Više o %1</translation>
    </message>
    <message>
        <source>Show information about %1</source>
        <translation>Prikažite informacije o programu %1</translation>
    </message>
    <message>
        <source>About &amp;Qt</source>
        <translation>Više o &amp;Qt</translation>
    </message>
    <message>
        <source>Show information about Qt</source>
        <translation>Prikažite informacije o Qt</translation>
    </message>
    <message>
        <source>&amp;Options...</source>
        <translation>Pos&amp;tavke...</translation>
    </message>
    <message>
        <source>Modify configuration options for %1</source>
        <translation>Promijenite postavke za %1</translation>
    </message>
    <message>
        <source>&amp;Encrypt Wallet...</source>
        <translation>Ši&amp;frirajte novčanik...</translation>
    </message>
    <message>
        <source>&amp;Backup Wallet...</source>
        <translation>Spremite &amp;kopiju novčanika...</translation>
    </message>
    <message>
        <source>&amp;Change Passphrase...</source>
        <translation>Promijenite &amp;lozinku...</translation>
    </message>
    <message>
        <source>Open &amp;URI...</source>
        <translation>Otvorite &amp;URI...</translation>
    </message>
    <message>
        <source>Create Wallet...</source>
        <translation>Stvorite novčanik...</translation>
    </message>
    <message>
        <source>Create a new wallet</source>
        <translation>Stvorite novi novčanik</translation>
    </message>
    <message>
        <source>Wallet:</source>
        <translation>Novčanik:</translation>
    </message>
    <message>
        <source>Click to disable network activity.</source>
        <translation>Kliknite da isključite mrežnu aktivnost.</translation>
    </message>
    <message>
        <source>Network activity disabled.</source>
        <translation>Mrežna aktivnost isključena.</translation>
    </message>
    <message>
        <source>Click to enable network activity again.</source>
        <translation>Kliknite da ponovo uključite mrežnu aktivnost.</translation>
    </message>
    <message>
        <source>Syncing Headers (%1%)...</source>
        <translation>Sinkroniziraju se zaglavlja (%1%)...</translation>
    </message>
    <message>
        <source>Reindexing blocks on disk...</source>
        <translation>Re-indeksiranje blokova na disku...</translation>
    </message>
    <message>
        <source>Proxy is &lt;b&gt;enabled&lt;/b&gt;: %1</source>
        <translation>Proxy je &lt;b&gt;uključen&lt;/b&gt;: %1</translation>
    </message>
    <message>
        <source>Send coins to a Qtum address</source>
        <translation>Pošaljite novac na Qtum adresu</translation>
    </message>
    <message>
        <source>Backup wallet to another location</source>
        <translation>Napravite sigurnosnu kopiju novčanika na drugoj lokaciji</translation>
    </message>
    <message>
        <source>Change the passphrase used for wallet encryption</source>
        <translation>Promijenite lozinku za šifriranje novčanika</translation>
    </message>
    <message>
        <source>&amp;Verify message...</source>
        <translation>&amp;Potvrdite poruku...</translation>
    </message>
    <message>
        <source>&amp;Send</source>
        <translation>&amp;Pošaljite</translation>
    </message>
    <message>
        <source>&amp;Receive</source>
        <translation>Pri&amp;mite</translation>
    </message>
    <message>
        <source>&amp;Show / Hide</source>
        <translation>Po&amp;kažite / Sakrijte</translation>
    </message>
    <message>
        <source>Show or hide the main Window</source>
        <translation>Prikažite ili sakrijte glavni prozor</translation>
    </message>
    <message>
        <source>Encrypt the private keys that belong to your wallet</source>
        <translation>Šifrirajte privatne ključeve u novčaniku</translation>
    </message>
    <message>
        <source>Sign messages with your Qtum addresses to prove you own them</source>
        <translation>Poruku potpišemo s Qtum adresom, kako bi dokazali vlasništvo nad tom adresom</translation>
    </message>
    <message>
        <source>Verify messages to ensure they were signed with specified Qtum addresses</source>
        <translation>Provjerite poruku da je potpisana s navedenom Qtum adresom</translation>
    </message>
    <message>
        <source>&amp;File</source>
        <translation>&amp;Datoteka</translation>
    </message>
    <message>
        <source>&amp;Settings</source>
        <translation>&amp;Postavke</translation>
    </message>
    <message>
        <source>&amp;Help</source>
        <translation>&amp;Pomoć</translation>
    </message>
    <message>
        <source>Tabs toolbar</source>
        <translation>Traka kartica</translation>
    </message>
    <message>
        <source>Request payments (generates QR codes and qtum: URIs)</source>
        <translation>Zatražite uplatu (stvara QR kod i qtum: URI adresu)</translation>
    </message>
    <message>
        <source>Show the list of used sending addresses and labels</source>
        <translation>Prikažite popis korištenih adresa i oznaka za slanje novca</translation>
    </message>
    <message>
        <source>Show the list of used receiving addresses and labels</source>
        <translation>Prikažite popis korištenih adresa i oznaka za primanje novca</translation>
    </message>
    <message>
        <source>&amp;Command-line options</source>
        <translation>Opcije &amp;naredbene linije</translation>
    </message>
    <message numerus="yes">
        <source>%n active connection(s) to Qtum network</source>
        <translation><numerusform>%n aktivna veza na Qtum mrežu</numerusform><numerusform>%n aktivnih veza na Qtum mrežu</numerusform><numerusform>%n aktivnih veza na Qtum mrežu</numerusform></translation>
    </message>
    <message>
        <source>Indexing blocks on disk...</source>
        <translation>Indeksiraju se blokovi na disku...</translation>
    </message>
    <message>
        <source>Processing blocks on disk...</source>
        <translation>Procesiraju se blokovi na disku...</translation>
    </message>
    <message numerus="yes">
        <source>Processed %n block(s) of transaction history.</source>
        <translation><numerusform>Obrađen %n blok povijesti transakcije.</numerusform><numerusform>Obrađeno %n bloka povijesti transakcije.</numerusform><numerusform>Obrađeno %n blokova povijesti transakcije.</numerusform></translation>
    </message>
    <message>
        <source>%1 behind</source>
        <translation>%1 iza</translation>
    </message>
    <message>
        <source>Last received block was generated %1 ago.</source>
        <translation>Zadnji primljeni blok je bio ustvaren prije %1.</translation>
    </message>
    <message>
        <source>Transactions after this will not yet be visible.</source>
        <translation>Transakcije izvršene za tim blokom nisu još prikazane.</translation>
    </message>
    <message>
        <source>Error</source>
        <translation>Greška</translation>
    </message>
    <message>
        <source>Warning</source>
        <translation>Upozorenje</translation>
    </message>
    <message>
        <source>Information</source>
        <translation>Informacija</translation>
    </message>
    <message>
        <source>Up to date</source>
        <translation>Ažurno</translation>
    </message>
    <message>
        <source>&amp;Load PSBT from file...</source>
        <translation>&amp;Učitaj PSBT iz datoteke</translation>
    </message>
    <message>
        <source>Load Partially Signed Qtum Transaction</source>
        <translation>Učitaj djelomično potpisanu qtum transakciju</translation>
    </message>
    <message>
        <source>Load PSBT from clipboard...</source>
        <translation>Učitaj PSBT iz međuspremnika</translation>
    </message>
    <message>
        <source>Load Partially Signed Qtum Transaction from clipboard</source>
        <translation>Učitaj djelomično potpisanu qtum transakciju iz međuspremnika</translation>
    </message>
    <message>
        <source>Node window</source>
        <translation>Konzola za čvor</translation>
    </message>
    <message>
        <source>Open node debugging and diagnostic console</source>
        <translation>Otvori konzolu za dijagnostiku i otklanjanje pogrešaka čvora.</translation>
    </message>
    <message>
        <source>&amp;Sending addresses</source>
        <translation>Adrese za &amp;slanje</translation>
    </message>
    <message>
        <source>&amp;Receiving addresses</source>
        <translation>Adrese za &amp;primanje</translation>
    </message>
    <message>
        <source>Open a qtum: URI</source>
        <translation>Otvori qtum: URI</translation>
    </message>
    <message>
        <source>Open Wallet</source>
        <translation>Otvorite novčanik</translation>
    </message>
    <message>
        <source>Open a wallet</source>
        <translation>Otvorite neki novčanik</translation>
    </message>
    <message>
        <source>Close Wallet...</source>
        <translation>Zatvorite novčanik...</translation>
    </message>
    <message>
        <source>Close wallet</source>
        <translation>Zatvorite novčanik</translation>
    </message>
    <message>
<<<<<<< HEAD
=======
        <source>Close All Wallets...</source>
        <translation>Zatvori sve novčanike...</translation>
    </message>
    <message>
        <source>Close all wallets</source>
        <translation>Zatvori sve novčanike</translation>
    </message>
    <message>
>>>>>>> da23532c
        <source>Show the %1 help message to get a list with possible Qtum command-line options</source>
        <translation>Prikažite pomoć programa %1 kako biste ispisali moguće opcije preko terminala</translation>
    </message>
    <message>
        <source>default wallet</source>
        <translation>uobičajeni novčanik</translation>
    </message>
    <message>
        <source>No wallets available</source>
        <translation>Nema dostupnih novčanika</translation>
    </message>
    <message>
        <source>&amp;Window</source>
        <translation>&amp;Prozor</translation>
    </message>
    <message>
        <source>Minimize</source>
        <translation>Minimizirajte</translation>
    </message>
    <message>
        <source>Zoom</source>
        <translation>Povećajte</translation>
    </message>
    <message>
        <source>Main Window</source>
        <translation>Glavni prozor</translation>
    </message>
    <message>
        <source>%1 client</source>
        <translation>%1 klijent</translation>
    </message>
    <message>
        <source>Connecting to peers...</source>
        <translation>Spaja se na klijente...</translation>
    </message>
    <message>
        <source>Catching up...</source>
        <translation>Ažuriranje...</translation>
    </message>
    <message>
        <source>Error: %1</source>
        <translation>Greška: %1</translation>
    </message>
    <message>
        <source>Warning: %1</source>
        <translation>Upozorenje: %1</translation>
    </message>
    <message>
        <source>Date: %1
</source>
        <translation>Datum: %1
</translation>
    </message>
    <message>
        <source>Amount: %1
</source>
        <translation>Iznos: %1
</translation>
    </message>
    <message>
        <source>Wallet: %1
</source>
        <translation>Novčanik: %1</translation>
    </message>
    <message>
        <source>Type: %1
</source>
        <translation>Vrsta: %1
</translation>
    </message>
    <message>
        <source>Label: %1
</source>
        <translation>Oznaka: %1
</translation>
    </message>
    <message>
        <source>Address: %1
</source>
        <translation>Adresa: %1
</translation>
    </message>
    <message>
        <source>Sent transaction</source>
        <translation>Poslana transakcija</translation>
    </message>
    <message>
        <source>Incoming transaction</source>
        <translation>Dolazna transakcija</translation>
    </message>
    <message>
        <source>HD key generation is &lt;b&gt;enabled&lt;/b&gt;</source>
        <translation>Generiranje HD ključeva je &lt;b&gt;uključeno&lt;/b&gt;</translation>
    </message>
    <message>
        <source>HD key generation is &lt;b&gt;disabled&lt;/b&gt;</source>
        <translation>Generiranje HD ključeva je &lt;b&gt;isključeno&lt;/b&gt;</translation>
    </message>
    <message>
        <source>Private key &lt;b&gt;disabled&lt;/b&gt;</source>
        <translation>Privatni ključ &lt;b&gt;onemogućen&lt;/b&gt;</translation>
    </message>
    <message>
        <source>Wallet is &lt;b&gt;encrypted&lt;/b&gt; and currently &lt;b&gt;unlocked&lt;/b&gt;</source>
        <translation>Novčanik je &lt;b&gt;šifriran&lt;/b&gt; i trenutno &lt;b&gt;otključan&lt;/b&gt;</translation>
    </message>
    <message>
        <source>Wallet is &lt;b&gt;encrypted&lt;/b&gt; and currently &lt;b&gt;locked&lt;/b&gt;</source>
        <translation>Novčanik je &lt;b&gt;šifriran&lt;/b&gt; i trenutno &lt;b&gt;zaključan&lt;/b&gt;</translation>
    </message>
<<<<<<< HEAD
    <message>
        <source>A fatal error occurred. Qtum can no longer continue safely and will quit.</source>
        <translation>Dogodila se kobna greška. Qtum ne može više sigurno nastaviti te će se zatvoriti.</translation>
    </message>
</context>
=======
    </context>
>>>>>>> da23532c
<context>
    <name>CoinControlDialog</name>
    <message>
        <source>Coin Selection</source>
        <translation>Izbor ulaza transakcije</translation>
    </message>
    <message>
        <source>Quantity:</source>
        <translation>Količina:</translation>
    </message>
    <message>
        <source>Bytes:</source>
        <translation>Bajtova:</translation>
    </message>
    <message>
        <source>Amount:</source>
        <translation>Iznos:</translation>
    </message>
    <message>
        <source>Fee:</source>
        <translation>Naknada:</translation>
    </message>
    <message>
        <source>Dust:</source>
        <translation>Prašina:</translation>
    </message>
    <message>
        <source>After Fee:</source>
        <translation>Nakon naknade:</translation>
    </message>
    <message>
        <source>Change:</source>
        <translation>Vraćeno:</translation>
    </message>
    <message>
        <source>(un)select all</source>
        <translation>Izaberi sve/ništa</translation>
    </message>
    <message>
        <source>Tree mode</source>
        <translation>Prikažite kao stablo</translation>
    </message>
    <message>
        <source>List mode</source>
        <translation>Prikažite kao listu</translation>
    </message>
    <message>
        <source>Amount</source>
        <translation>Iznos</translation>
    </message>
    <message>
        <source>Received with label</source>
        <translation>Primljeno pod oznakom</translation>
    </message>
    <message>
        <source>Received with address</source>
        <translation>Primljeno na adresu</translation>
    </message>
    <message>
        <source>Date</source>
        <translation>Datum</translation>
    </message>
    <message>
        <source>Confirmations</source>
        <translation>Broj potvrda</translation>
    </message>
    <message>
        <source>Confirmed</source>
        <translation>Potvrđeno</translation>
    </message>
    <message>
        <source>Copy address</source>
        <translation>Kopirajte adresu</translation>
    </message>
    <message>
        <source>Copy label</source>
        <translation>Kopirajte oznaku</translation>
    </message>
    <message>
        <source>Copy amount</source>
        <translation>Kopirajte iznos</translation>
    </message>
    <message>
        <source>Copy transaction ID</source>
        <translation>Kopirajte ID transakcije</translation>
    </message>
    <message>
        <source>Lock unspent</source>
        <translation>Zaključajte nepotrošen input</translation>
    </message>
    <message>
        <source>Unlock unspent</source>
        <translation>Otključajte nepotrošen input</translation>
    </message>
    <message>
        <source>Copy quantity</source>
        <translation>Kopirajte iznos</translation>
    </message>
    <message>
        <source>Copy fee</source>
        <translation>Kopirajte naknadu</translation>
    </message>
    <message>
        <source>Copy after fee</source>
        <translation>Kopirajte iznos nakon naknade</translation>
    </message>
    <message>
        <source>Copy bytes</source>
        <translation>Kopirajte količinu bajtova</translation>
    </message>
    <message>
        <source>Copy dust</source>
        <translation>Kopirajte prašinu</translation>
    </message>
    <message>
        <source>Copy change</source>
        <translation>Kopirajte ostatak</translation>
    </message>
    <message>
        <source>(%1 locked)</source>
        <translation>(%1 zaključen)</translation>
    </message>
    <message>
        <source>yes</source>
        <translation>da</translation>
    </message>
    <message>
        <source>no</source>
        <translation>ne</translation>
    </message>
    <message>
        <source>This label turns red if any recipient receives an amount smaller than the current dust threshold.</source>
        <translation>Oznaka postane crvene boje ako bilo koji primatelj dobije iznos manji od trenutnog praga "prašine" (sićušnog iznosa).</translation>
    </message>
    <message>
        <source>Can vary +/- %1 satoshi(s) per input.</source>
        <translation>Može varirati +/- %1 satoši(ja) po inputu.</translation>
    </message>
    <message>
        <source>(no label)</source>
        <translation>(nema oznake)</translation>
    </message>
    <message>
        <source>change from %1 (%2)</source>
        <translation>ostatak od %1 (%2)</translation>
    </message>
    <message>
        <source>(change)</source>
        <translation>(ostatak)</translation>
    </message>
</context>
<context>
    <name>CreateWalletActivity</name>
    <message>
        <source>Creating Wallet &lt;b&gt;%1&lt;/b&gt;...</source>
        <translation>Stvara se novčanik &lt;b&gt;%1&lt;/b&gt;...</translation>
    </message>
    <message>
        <source>Create wallet failed</source>
        <translation>Neuspješno stvaranje novčanika</translation>
    </message>
    <message>
        <source>Create wallet warning</source>
        <translation>Upozorenje kod stvaranja novčanika</translation>
    </message>
</context>
<context>
    <name>CreateWalletDialog</name>
    <message>
        <source>Create Wallet</source>
        <translation>Stvorite novčanik</translation>
    </message>
    <message>
        <source>Wallet Name</source>
        <translation>Ime novčanika</translation>
    </message>
    <message>
        <source>Encrypt the wallet. The wallet will be encrypted with a passphrase of your choice.</source>
        <translation>Šifrirajte novčanik. Novčanik bit će šifriran lozinkom po vašem izboru.</translation>
    </message>
    <message>
        <source>Encrypt Wallet</source>
        <translation>Šifrirajte novčanik</translation>
    </message>
    <message>
        <source>Disable private keys for this wallet. Wallets with private keys disabled will have no private keys and cannot have an HD seed or imported private keys. This is ideal for watch-only wallets.</source>
        <translation>Isključite privatne ključeve za ovaj novčanik. Novčanici gdje su privatni ključevi isključeni neće sadržati privatne ključeve te ne mogu imati HD sjeme ili uvezene privatne ključeve. Ova postavka je idealna za novčanike koje su isključivo za promatranje.</translation>
    </message>
    <message>
        <source>Disable Private Keys</source>
        <translation>Isključite privatne ključeve</translation>
    </message>
    <message>
        <source>Make a blank wallet. Blank wallets do not initially have private keys or scripts. Private keys and addresses can be imported, or an HD seed can be set, at a later time.</source>
        <translation>Stvorite prazni novčanik. Prazni novčanici nemaju privatnih ključeva ili skripta. Mogu se naknadno uvesti privatne ključeve i adrese ili postaviti HD sjeme.</translation>
    </message>
    <message>
        <source>Make Blank Wallet</source>
        <translation>Stvorite prazni novčanik</translation>
    </message>
    <message>
        <source>Create</source>
        <translation>Stvorite</translation>
    </message>
    </context>
<context>
    <name>EditAddressDialog</name>
    <message>
        <source>Edit Address</source>
        <translation>Uredite adresu</translation>
    </message>
    <message>
        <source>&amp;Label</source>
        <translation>&amp;Oznaka</translation>
    </message>
    <message>
        <source>The label associated with this address list entry</source>
        <translation>Oznaka ovog zapisa u adresaru</translation>
    </message>
    <message>
        <source>The address associated with this address list entry. This can only be modified for sending addresses.</source>
        <translation>Adresa ovog zapisa u adresaru. Može se mijenjati samo kod adresa za slanje.</translation>
    </message>
    <message>
        <source>&amp;Address</source>
        <translation>&amp;Adresa</translation>
    </message>
    <message>
        <source>New sending address</source>
        <translation>Nova adresa za slanje</translation>
    </message>
    <message>
        <source>Edit receiving address</source>
        <translation>Uredi adresu za primanje</translation>
    </message>
    <message>
        <source>Edit sending address</source>
        <translation>Uredi adresu za slanje</translation>
    </message>
    <message>
        <source>The entered address "%1" is not a valid Qtum address.</source>
        <translation>Upisana adresa "%1" nije valjana Qtum adresa.</translation>
    </message>
    <message>
        <source>Address "%1" already exists as a receiving address with label "%2" and so cannot be added as a sending address.</source>
        <translation>Adresa "%1" već postoji kao primateljska adresa s oznakom "%2" te se ne može dodati kao pošiljateljska adresa.</translation>
    </message>
    <message>
        <source>The entered address "%1" is already in the address book with label "%2".</source>
        <translation>Unesena adresa "%1" postoji već u imeniku pod oznakom "%2".</translation>
    </message>
    <message>
        <source>Could not unlock wallet.</source>
        <translation>Ne može se otključati novčanik.</translation>
    </message>
    <message>
        <source>New key generation failed.</source>
        <translation>Stvaranje novog ključa nije uspjelo.</translation>
    </message>
</context>
<context>
    <name>FreespaceChecker</name>
    <message>
        <source>A new data directory will be created.</source>
        <translation>Bit će stvorena nova podatkovna mapa.</translation>
    </message>
    <message>
        <source>name</source>
        <translation>ime</translation>
    </message>
    <message>
        <source>Directory already exists. Add %1 if you intend to create a new directory here.</source>
        <translation>Mapa već postoji. Dodajte %1 ako namjeravate stvoriti novu mapu ovdje.</translation>
    </message>
    <message>
        <source>Path already exists, and is not a directory.</source>
        <translation>Put već postoji i nije mapa.</translation>
    </message>
    <message>
        <source>Cannot create data directory here.</source>
        <translation>Nije moguće stvoriti direktorij za podatke na tom mjestu.</translation>
    </message>
</context>
<context>
    <name>HelpMessageDialog</name>
    <message>
        <source>version</source>
        <translation>verzija</translation>
    </message>
    <message>
        <source>About %1</source>
        <translation>O programu %1</translation>
    </message>
    <message>
        <source>Command-line options</source>
        <translation>Opcije programa u naredbenoj liniji</translation>
    </message>
</context>
<context>
    <name>Intro</name>
    <message>
        <source>Welcome</source>
        <translation>Dobrodošli</translation>
    </message>
    <message>
        <source>Welcome to %1.</source>
        <translation>Dobrodošli u %1.</translation>
    </message>
    <message>
        <source>As this is the first time the program is launched, you can choose where %1 will store its data.</source>
        <translation>Kako je ovo prvi put da je ova aplikacija pokrenuta, možete izabrati gdje će %1 spremati svoje podatke.</translation>
    </message>
    <message>
        <source>When you click OK, %1 will begin to download and process the full %4 block chain (%2GB) starting with the earliest transactions in %3 when %4 initially launched.</source>
        <translation>Kada kliknete OK, %1 počet će preuzimati i procesirati cijeli lanac blokova (%2GB) počevši s najranijim transakcijama u %3 kad je %4 prvi put pokrenut.</translation>
    </message>
    <message>
        <source>Reverting this setting requires re-downloading the entire blockchain. It is faster to download the full chain first and prune it later. Disables some advanced features.</source>
        <translation>Vraćanje na ovu postavku zahtijeva ponovno preuzimanje cijelog lanca blokova. Brže je najprije preuzeti cijeli lanac pa ga kasnije obrezati. Isključuje napredne mogućnosti.</translation>
    </message>
    <message>
        <source>This initial synchronisation is very demanding, and may expose hardware problems with your computer that had previously gone unnoticed. Each time you run %1, it will continue downloading where it left off.</source>
        <translation>Početna sinkronizacija je vrlo zahtjevna i može otkriti hardverske probleme kod vašeg računala koji su prije prošli nezamijećeno. Svaki put kad pokrenete %1, nastavit će preuzimati odakle je stao.</translation>
    </message>
    <message>
        <source>If you have chosen to limit block chain storage (pruning), the historical data must still be downloaded and processed, but will be deleted afterward to keep your disk usage low.</source>
        <translation>Ako odlučite ograničiti spremanje lanca blokova pomoću pruninga (obrezivanja), treba preuzeti i procesirati povijesne podatke. Bit će obrisani naknadno kako bi se smanjila količina zauzetog prostora na disku.</translation>
    </message>
    <message>
        <source>Use the default data directory</source>
        <translation>Koristite uobičajenu podatkovnu mapu</translation>
    </message>
    <message>
        <source>Use a custom data directory:</source>
        <translation>Odaberite različitu podatkovnu mapu:</translation>
    </message>
    <message>
        <source>Qtum</source>
        <translation>Qtum</translation>
    </message>
    <message>
        <source>Discard blocks after verification, except most recent %1 GB (prune)</source>
        <translation>Odbacite blokove nakon provjere osim one najnovije do %1 GB-a (obrezujte)</translation>
    </message>
    <message>
        <source>At least %1 GB of data will be stored in this directory, and it will grow over time.</source>
        <translation>Bit će spremljeno barem %1 GB podataka u ovoj mapi te će se povećati tijekom vremena.</translation>
    </message>
    <message>
        <source>Approximately %1 GB of data will be stored in this directory.</source>
        <translation>Otprilike %1 GB podataka bit će spremljeno u ovoj mapi.</translation>
    </message>
    <message>
        <source>%1 will download and store a copy of the Qtum block chain.</source>
        <translation>%1 preuzet će i pohraniti kopiju Qtumovog lanca blokova.</translation>
    </message>
    <message>
        <source>The wallet will also be stored in this directory.</source>
        <translation>Novčanik bit će pohranjen u ovoj mapi.</translation>
    </message>
    <message>
        <source>Error: Specified data directory "%1" cannot be created.</source>
        <translation>Greška: Zadana podatkovna mapa "%1" ne može biti stvorena.</translation>
    </message>
    <message>
        <source>Error</source>
        <translation>Greška</translation>
    </message>
    <message numerus="yes">
        <source>%n GB of free space available</source>
        <translation><numerusform>Dostupno %n GB slobodnog prostora</numerusform><numerusform>Dostupno %n GB slobodnog prostora</numerusform><numerusform>Dostupno %n GB slobodnog prostora</numerusform></translation>
    </message>
    <message numerus="yes">
        <source>(of %n GB needed)</source>
        <translation><numerusform>(od potrebnog prostora od %n GB)</numerusform><numerusform>(od potrebnog prostora od %n GB)</numerusform><numerusform>(od potrebnog %n GB)</numerusform></translation>
    </message>
    <message numerus="yes">
        <source>(%n GB needed for full chain)</source>
        <translation><numerusform>(potreban je %n GB za cijeli lanac)</numerusform><numerusform>(potrebna su %n GB-a za cijeli lanac)</numerusform><numerusform>(potrebno je %n GB-a za cijeli lanac)</numerusform></translation>
    </message>
</context>
<context>
    <name>ModalOverlay</name>
    <message>
        <source>Form</source>
        <translation>Oblik</translation>
    </message>
    <message>
        <source>Recent transactions may not yet be visible, and therefore your wallet's balance might be incorrect. This information will be correct once your wallet has finished synchronizing with the qtum network, as detailed below.</source>
        <translation>Nedavne transakcije možda još nisu vidljive pa vam stanje novčanika može biti netočno. Ove informacije bit će točne nakon što vaš novčanik dovrši sinkronizaciju s Qtumovom mrežom, kako je opisano dolje.</translation>
    </message>
    <message>
        <source>Attempting to spend qtums that are affected by not-yet-displayed transactions will not be accepted by the network.</source>
        <translation>Mreža neće prihvatiti pokušaje trošenja qtuma koji su utjecani sa strane transakcija koje još nisu vidljive.</translation>
    </message>
    <message>
        <source>Number of blocks left</source>
        <translation>Broj preostalih blokova</translation>
    </message>
    <message>
        <source>Unknown...</source>
        <translation>Nepoznato...</translation>
    </message>
    <message>
        <source>Last block time</source>
        <translation>Posljednje vrijeme bloka</translation>
    </message>
    <message>
        <source>Progress</source>
        <translation>Napredak</translation>
    </message>
    <message>
        <source>Progress increase per hour</source>
        <translation>Postotak povećanja napretka na sat</translation>
    </message>
    <message>
        <source>calculating...</source>
        <translation>računa...</translation>
    </message>
    <message>
        <source>Estimated time left until synced</source>
        <translation>Preostalo vrijeme do završetka sinkronizacije</translation>
    </message>
    <message>
        <source>Hide</source>
        <translation>Sakrijte</translation>
    </message>
    <message>
        <source>Esc</source>
        <translation>Esc</translation>
    </message>
    <message>
        <source>%1 is currently syncing.  It will download headers and blocks from peers and validate them until reaching the tip of the block chain.</source>
        <translation>%1 is currently syncing.  It will download headers and blocks from peers and validate them until reaching the tip of the block chain.</translation>
    </message>
    <message>
        <source>Unknown. Syncing Headers (%1, %2%)...</source>
        <translation>Nepoznato. Sinkroniziranje zaglavlja (%1, %2%)...</translation>
    </message>
</context>
<context>
    <name>OpenURIDialog</name>
    <message>
        <source>Open qtum URI</source>
        <translation>Otvori qtum: URI</translation>
    </message>
    <message>
        <source>URI:</source>
        <translation>URI:</translation>
    </message>
</context>
<context>
    <name>OpenWalletActivity</name>
    <message>
        <source>Open wallet failed</source>
        <translation>Neuspješno otvaranje novčanika</translation>
    </message>
    <message>
        <source>Open wallet warning</source>
        <translation>Upozorenje kod otvaranja novčanika</translation>
    </message>
    <message>
        <source>default wallet</source>
        <translation>uobičajeni novčanik</translation>
    </message>
    <message>
        <source>Opening Wallet &lt;b&gt;%1&lt;/b&gt;...</source>
        <translation>Otvaranje novčanik &lt;b&gt;%1&lt;/b&gt;...</translation>
    </message>
</context>
<context>
    <name>OptionsDialog</name>
    <message>
        <source>Options</source>
        <translation>Postavke</translation>
    </message>
    <message>
        <source>&amp;Main</source>
        <translation>&amp;Glavno</translation>
    </message>
    <message>
        <source>Automatically start %1 after logging in to the system.</source>
        <translation>Automatski pokrenite %1 nakon prijave u sustav.</translation>
    </message>
    <message>
        <source>&amp;Start %1 on system login</source>
        <translation>&amp;Pokrenite %1 kod prijave u sustav</translation>
    </message>
    <message>
        <source>Size of &amp;database cache</source>
        <translation>Veličina predmemorije baze podataka</translation>
    </message>
    <message>
        <source>Number of script &amp;verification threads</source>
        <translation>Broj CPU niti za verifikaciju transakcija</translation>
    </message>
    <message>
        <source>IP address of the proxy (e.g. IPv4: 127.0.0.1 / IPv6: ::1)</source>
        <translation>IP adresa proxy servera (npr. IPv4: 127.0.0.1 / IPv6: ::1)</translation>
    </message>
    <message>
        <source>Shows if the supplied default SOCKS5 proxy is used to reach peers via this network type.</source>
        <translation>Prikazuje se ako je isporučeni uobičajeni SOCKS5 proxy korišten radi dohvaćanja klijenata preko ovog tipa mreže.</translation>
    </message>
    <message>
        <source>Hide the icon from the system tray.</source>
        <translation>Sakrijte ikonu sa sustavne trake.</translation>
    </message>
    <message>
        <source>&amp;Hide tray icon</source>
        <translation>&amp;Sakrijte ikonu</translation>
    </message>
    <message>
        <source>Minimize instead of exit the application when the window is closed. When this option is enabled, the application will be closed only after selecting Exit in the menu.</source>
        <translation>Minimizirati aplikaciju umjesto zatvoriti, kada se zatvori prozor. Kada je ova opcija omogućena, aplikacija će biti zatvorena tek nakon odabira naredbe Izlaz u izborniku.</translation>
    </message>
    <message>
        <source>Third party URLs (e.g. a block explorer) that appear in the transactions tab as context menu items. %s in the URL is replaced by transaction hash. Multiple URLs are separated by vertical bar |.</source>
        <translation>URL-ovi treće stranke (npr. preglednik blokova) koji se javljaju u kartici transakcija kao elementi kontekstnog izbornika. %s u URL-u zamijenjen je hashom transakcije. Višestruki URL-ovi su odvojeni vertikalnom crtom |.</translation>
    </message>
    <message>
        <source>Open the %1 configuration file from the working directory.</source>
        <translation>Otvorite konfiguracijsku datoteku programa %1 s radne mape.</translation>
    </message>
    <message>
        <source>Open Configuration File</source>
        <translation>Otvorite konfiguracijsku datoteku</translation>
    </message>
    <message>
        <source>Reset all client options to default.</source>
        <translation>Nastavi sve postavke programa na početne vrijednosti.</translation>
    </message>
    <message>
        <source>&amp;Reset Options</source>
        <translation>Po&amp;nastavi postavke</translation>
    </message>
    <message>
        <source>&amp;Network</source>
        <translation>&amp;Mreža</translation>
    </message>
    <message>
        <source>Disables some advanced features but all blocks will still be fully validated. Reverting this setting requires re-downloading the entire blockchain. Actual disk usage may be somewhat higher.</source>
        <translation>Isključuje napredne mogućnosti ali će svi blokovi ipak biti potpuno validirani. Vraćanje na prijašnje stanje zahtijeva ponovo preuzimanje cijelog lanca blokova. Realna količina zauzetog prostora na disku može biti ponešto veća.</translation>
    </message>
    <message>
        <source>Prune &amp;block storage to</source>
        <translation>Obrezujte pohranu &amp;blokova na</translation>
    </message>
    <message>
        <source>GB</source>
        <translation>GB</translation>
    </message>
    <message>
        <source>Reverting this setting requires re-downloading the entire blockchain.</source>
        <translation>Vraćanje na prijašnje stanje zahtijeva ponovo preuzimanje cijelog lanca blokova.</translation>
    </message>
    <message>
        <source>MiB</source>
        <translation>MiB</translation>
    </message>
    <message>
        <source>(0 = auto, &lt;0 = leave that many cores free)</source>
        <translation>(0 = automatski odredite, &lt;0 = ostavite slobodno upravo toliko jezgri)</translation>
    </message>
    <message>
        <source>W&amp;allet</source>
        <translation>&amp;Novčanik</translation>
    </message>
    <message>
        <source>Expert</source>
        <translation>Stručne postavke</translation>
    </message>
    <message>
        <source>Enable coin &amp;control features</source>
        <translation>Uključite postavke kontroliranja inputa</translation>
    </message>
    <message>
        <source>If you disable the spending of unconfirmed change, the change from a transaction cannot be used until that transaction has at least one confirmation. This also affects how your balance is computed.</source>
        <translation>Ako isključite trošenje nepotvrđenog ostatka, ostatak transakcije ne može biti korišten dok ta transakcija ne dobije barem jednu potvrdu. Također utječe na to kako je vaše stanje računato.</translation>
    </message>
    <message>
        <source>&amp;Spend unconfirmed change</source>
        <translation>&amp;Trošenje nepotvrđenih vraćenih iznosa</translation>
    </message>
    <message>
        <source>Automatically open the Qtum client port on the router. This only works when your router supports UPnP and it is enabled.</source>
        <translation>Automatski otvori port Qtum klijenta na ruteru. To radi samo ako ruter podržava UPnP i ako je omogućen.</translation>
    </message>
    <message>
        <source>Map port using &amp;UPnP</source>
        <translation>Mapiraj port koristeći &amp;UPnP</translation>
    </message>
    <message>
        <source>Accept connections from outside.</source>
        <translation>Prihvatite veze izvana.</translation>
    </message>
    <message>
        <source>Allow incomin&amp;g connections</source>
        <translation>Dozvolite dolazeće veze</translation>
    </message>
    <message>
        <source>Connect to the Qtum network through a SOCKS5 proxy.</source>
        <translation>Spojite se na Qtum mrežu kroz SOCKS5 proxy.</translation>
    </message>
    <message>
        <source>&amp;Connect through SOCKS5 proxy (default proxy):</source>
        <translation>&amp;Spojite se kroz SOCKS5 proxy (uobičajeni proxy)</translation>
    </message>
    <message>
        <source>Proxy &amp;IP:</source>
        <translation>Proxy &amp;IP:</translation>
    </message>
    <message>
        <source>&amp;Port:</source>
        <translation>&amp;Vrata:</translation>
    </message>
    <message>
        <source>Port of the proxy (e.g. 9050)</source>
        <translation>Proxy vrata (npr. 9050)</translation>
    </message>
    <message>
        <source>Used for reaching peers via:</source>
        <translation>Korišten za dohvaćanje klijenata preko:</translation>
    </message>
    <message>
        <source>IPv4</source>
        <translation>IPv4-a</translation>
    </message>
    <message>
        <source>IPv6</source>
        <translation>IPv6-a</translation>
    </message>
    <message>
        <source>Tor</source>
        <translation>Tora</translation>
    </message>
    <message>
<<<<<<< HEAD
        <source>Connect to the Qtum network through a separate SOCKS5 proxy for Tor hidden services.</source>
        <translation>Spojite se na Qtum mrežu kroz zaseban SOCKS5 proxy za povezivanje na Tor.</translation>
    </message>
    <message>
=======
>>>>>>> da23532c
        <source>&amp;Window</source>
        <translation>&amp;Prozor</translation>
    </message>
    <message>
        <source>Show only a tray icon after minimizing the window.</source>
        <translation>Prikaži samo ikonu u sistemskoj traci nakon minimiziranja prozora</translation>
    </message>
    <message>
        <source>&amp;Minimize to the tray instead of the taskbar</source>
        <translation>&amp;Minimiziraj u sistemsku traku umjesto u traku programa</translation>
    </message>
    <message>
        <source>M&amp;inimize on close</source>
        <translation>M&amp;inimiziraj kod zatvaranja</translation>
    </message>
    <message>
        <source>&amp;Display</source>
        <translation>&amp;Prikaz</translation>
    </message>
    <message>
        <source>User Interface &amp;language:</source>
        <translation>Jezi&amp;k sučelja:</translation>
    </message>
    <message>
        <source>The user interface language can be set here. This setting will take effect after restarting %1.</source>
        <translation>Jezik korisničkog sučelja može se postaviti ovdje. Postavka će vrijediti nakon ponovnog pokretanja programa %1.</translation>
    </message>
    <message>
        <source>&amp;Unit to show amounts in:</source>
        <translation>&amp;Jedinica za prikaz iznosa:</translation>
    </message>
    <message>
        <source>Choose the default subdivision unit to show in the interface and when sending coins.</source>
        <translation>Izaberite željeni najmanji dio qtuma koji će biti prikazan u sučelju i koji će se koristiti za plaćanje.</translation>
    </message>
    <message>
        <source>Whether to show coin control features or not.</source>
        <translation>Ovisi želite li prikazati mogućnosti kontroliranja inputa ili ne.</translation>
    </message>
    <message>
        <source>&amp;Third party transaction URLs</source>
        <translation>&amp;URL-ovi treće stranke o transakciji</translation>
    </message>
    <message>
        <source>Options set in this dialog are overridden by the command line or in the configuration file:</source>
        <translation>Opcije postavljene u ovom dijalogu nadglašene su naredbenom linijom ili konfiguracijskom datotekom:</translation>
    </message>
    <message>
        <source>&amp;OK</source>
        <translation>&amp;U redu</translation>
    </message>
    <message>
        <source>&amp;Cancel</source>
        <translation>&amp;Odustani</translation>
    </message>
    <message>
        <source>default</source>
        <translation>standardne vrijednosti</translation>
    </message>
    <message>
        <source>none</source>
        <translation>ništa</translation>
    </message>
    <message>
        <source>Confirm options reset</source>
        <translation>Potvrdite resetiranje opcija</translation>
    </message>
    <message>
        <source>Client restart required to activate changes.</source>
        <translation>Potrebno je ponovno pokretanje klijenta kako bi se promjene aktivirale.</translation>
    </message>
    <message>
        <source>Client will be shut down. Do you want to proceed?</source>
        <translation>Zatvorit će se klijent. Želite li nastaviti?</translation>
    </message>
    <message>
        <source>Configuration options</source>
        <translation>Konfiguracijske postavke</translation>
    </message>
    <message>
        <source>The configuration file is used to specify advanced user options which override GUI settings. Additionally, any command-line options will override this configuration file.</source>
        <translation>Ova konfiguracijska datoteka je korištena za specificiranje napredne korisničke opcije koje će poništiti postavke GUI-a. Također će bilo koje opcije navedene preko terminala poništiti ovu konfiguracijsku datoteku.</translation>
    </message>
    <message>
        <source>Error</source>
        <translation>Greška</translation>
    </message>
    <message>
        <source>The configuration file could not be opened.</source>
        <translation>Konfiguracijska datoteka nije se mogla otvoriti.</translation>
    </message>
    <message>
        <source>This change would require a client restart.</source>
        <translation>Ova promjena zahtijeva da se klijent ponovo pokrene.</translation>
    </message>
    <message>
        <source>The supplied proxy address is invalid.</source>
        <translation>Priložena proxy adresa je nevažeća.</translation>
    </message>
</context>
<context>
    <name>OverviewPage</name>
    <message>
        <source>Form</source>
        <translation>Oblik</translation>
    </message>
    <message>
        <source>The displayed information may be out of date. Your wallet automatically synchronizes with the Qtum network after a connection is established, but this process has not completed yet.</source>
        <translation>Prikazani podatci mogu biti zastarjeli. Vaš novčanik se automatski sinkronizira s Qtum mrežom kada je veza uspostavljena, ali taj proces još nije završen.</translation>
    </message>
    <message>
        <source>Watch-only:</source>
        <translation>Isključivno promatrane adrese:</translation>
    </message>
    <message>
        <source>Available:</source>
        <translation>Dostupno:</translation>
    </message>
    <message>
        <source>Your current spendable balance</source>
        <translation>Trenutno stanje koje možete trošiti</translation>
    </message>
    <message>
        <source>Pending:</source>
        <translation>Neriješeno:</translation>
    </message>
    <message>
        <source>Total of transactions that have yet to be confirmed, and do not yet count toward the spendable balance</source>
        <translation>Ukupan iznos transakcija koje se još moraju potvrditi te se ne računa kao stanje koje se može trošiti</translation>
    </message>
    <message>
        <source>Immature:</source>
        <translation>Nezrelo:</translation>
    </message>
    <message>
        <source>Mined balance that has not yet matured</source>
        <translation>Izrudareno stanje koje još nije dozrijevalo</translation>
    </message>
    <message>
        <source>Balances</source>
        <translation>Stanja</translation>
    </message>
    <message>
        <source>Total:</source>
        <translation>Ukupno:</translation>
    </message>
    <message>
        <source>Your current total balance</source>
        <translation>Vaše trenutno svekupno stanje</translation>
    </message>
    <message>
        <source>Your current balance in watch-only addresses</source>
        <translation>Vaše trenutno stanje kod eksluzivno promatranih (watch-only) adresa</translation>
    </message>
    <message>
        <source>Spendable:</source>
        <translation>Stanje koje se može trošiti:</translation>
    </message>
    <message>
        <source>Recent transactions</source>
        <translation>Nedavne transakcije</translation>
    </message>
    <message>
        <source>Unconfirmed transactions to watch-only addresses</source>
        <translation>Nepotvrđene transakcije isključivo promatranim adresama</translation>
    </message>
    <message>
        <source>Mined balance in watch-only addresses that has not yet matured</source>
        <translation>Izrudareno stanje na isključivo promatranim adresama koje još nije dozrijevalo</translation>
    </message>
    <message>
        <source>Current total balance in watch-only addresses</source>
        <translation>Trenutno ukupno stanje na isključivo promatranim adresama</translation>
    </message>
    </context>
<context>
    <name>PSBTOperationsDialog</name>
    <message>
        <source>Dialog</source>
        <translation>Dijalog</translation>
    </message>
    <message>
        <source>Total Amount</source>
        <translation>Ukupni iznos</translation>
    </message>
    <message>
        <source>or</source>
        <translation>ili</translation>
    </message>
    </context>
<context>
    <name>PaymentServer</name>
    <message>
        <source>Payment request error</source>
        <translation>Greška kod zahtjeva za plaćanje</translation>
    </message>
    <message>
        <source>Cannot start qtum: click-to-pay handler</source>
        <translation>Ne može se pokrenuti klijent: rukovatelj "kliknite da platite"</translation>
    </message>
    <message>
        <source>URI handling</source>
        <translation>URI upravljanje</translation>
    </message>
    <message>
        <source>'qtum://' is not a valid URI. Use 'qtum:' instead.</source>
        <translation>'qtum://' nije ispravan URI. Koristite 'qtum:' umjesto toga.</translation>
<<<<<<< HEAD
=======
    </message>
    <message>
        <source>Cannot process payment request because BIP70 is not supported.</source>
        <translation>Ne može se obraditi zahtjev jer BIP70 nije podržan</translation>
>>>>>>> da23532c
    </message>
    <message>
        <source>Due to widespread security flaws in BIP70 it's strongly recommended that any merchant instructions to switch wallets be ignored.</source>
        <translation>Zbog rasprostranjenih sigurnosnih mana u BIP70-u, strogo se preporučuje da se ignoriraju bilo kakve naredbe o zamjeni novčanika sa strane trgovca.</translation>
    </message>
    <message>
        <source>If you are receiving this error you should request the merchant provide a BIP21 compatible URI.</source>
        <translation>Ako dobivate ovu grešku, trebali biste zatražiti od trgovca BIP21 kompatibilan URI.</translation>
    </message>
    <message>
        <source>Invalid payment address %1</source>
        <translation>Nevažeća adresa za plaćanje %1</translation>
    </message>
    <message>
        <source>URI cannot be parsed! This can be caused by an invalid Qtum address or malformed URI parameters.</source>
        <translation>Ne može se parsirati URI! Uzrok tomu može biti nevažeća Qtum adresa ili neispravni parametri kod URI-a.</translation>
    </message>
    <message>
        <source>Payment request file handling</source>
        <translation>Rukovanje datotekom zahtjeva za plaćanje</translation>
    </message>
</context>
<context>
    <name>PeerTableModel</name>
    <message>
        <source>User Agent</source>
        <translation>Korisnički agent</translation>
    </message>
    <message>
        <source>Node/Service</source>
        <translation>Čvor/Servis</translation>
    </message>
    <message>
        <source>NodeId</source>
        <translation>NodeId (ID čvora)</translation>
    </message>
    <message>
        <source>Ping</source>
        <translation>Ping</translation>
    </message>
    <message>
        <source>Sent</source>
        <translation>Poslano</translation>
    </message>
    <message>
        <source>Received</source>
        <translation>Primljeno</translation>
    </message>
</context>
<context>
    <name>QObject</name>
    <message>
        <source>Amount</source>
        <translation>Iznos</translation>
    </message>
    <message>
        <source>Enter a Qtum address (e.g. %1)</source>
        <translation>Unesite Qtum adresu (npr. %1)</translation>
    </message>
    <message>
        <source>%1 d</source>
        <translation>%1 d</translation>
    </message>
    <message>
        <source>%1 h</source>
        <translation>%1 h</translation>
    </message>
    <message>
        <source>%1 m</source>
        <translation>%1 m</translation>
    </message>
    <message>
        <source>%1 s</source>
        <translation>%1 s</translation>
    </message>
    <message>
        <source>None</source>
        <translation>Ništa</translation>
    </message>
    <message>
        <source>N/A</source>
        <translation>N/A</translation>
    </message>
    <message>
        <source>%1 ms</source>
        <translation>%1 ms</translation>
    </message>
    <message numerus="yes">
        <source>%n second(s)</source>
        <translation><numerusform>%n sekund</numerusform><numerusform>%n sekundi</numerusform><numerusform>%n sekundi</numerusform></translation>
    </message>
    <message numerus="yes">
        <source>%n minute(s)</source>
        <translation><numerusform>%n minut</numerusform><numerusform>%n minuta</numerusform><numerusform>%n minuta</numerusform></translation>
    </message>
    <message numerus="yes">
        <source>%n hour(s)</source>
        <translation><numerusform>%n sat</numerusform><numerusform>%n sata</numerusform><numerusform>%n sati</numerusform></translation>
    </message>
    <message numerus="yes">
        <source>%n day(s)</source>
        <translation><numerusform>%n dan</numerusform><numerusform>%n dana</numerusform><numerusform>%n dana</numerusform></translation>
    </message>
    <message numerus="yes">
        <source>%n week(s)</source>
        <translation><numerusform>%n tjedan</numerusform><numerusform>%n tjedna</numerusform><numerusform>%n tjedana</numerusform></translation>
    </message>
    <message>
        <source>%1 and %2</source>
        <translation>%1 i %2</translation>
    </message>
    <message numerus="yes">
        <source>%n year(s)</source>
        <translation><numerusform>%n godina</numerusform><numerusform>%n godine</numerusform><numerusform>%n godina</numerusform></translation>
    </message>
    <message>
        <source>%1 B</source>
        <translation>%1 B</translation>
    </message>
    <message>
        <source>%1 KB</source>
        <translation>%1 KB</translation>
    </message>
    <message>
        <source>%1 MB</source>
        <translation>%1 MB</translation>
    </message>
    <message>
        <source>%1 GB</source>
        <translation>%1 GB</translation>
    </message>
    <message>
        <source>Error: Specified data directory "%1" does not exist.</source>
        <translation>Greška: Zadana podatkovna mapa "%1" ne postoji.</translation>
    </message>
    <message>
        <source>Error: Cannot parse configuration file: %1.</source>
        <translation>Greška: Ne može se parsirati konfiguracijska datoteka: %1.</translation>
    </message>
    <message>
        <source>Error: %1</source>
        <translation>Greška: %1</translation>
    </message>
    <message>
        <source>%1 didn't yet exit safely...</source>
        <translation>%1 se još nije sigurno zatvorio.</translation>
    </message>
    <message>
        <source>unknown</source>
        <translation>nepoznato</translation>
    </message>
</context>
<context>
    <name>QRImageWidget</name>
    <message>
        <source>&amp;Save Image...</source>
        <translation>&amp;Spremi sliku...</translation>
    </message>
    <message>
        <source>&amp;Copy Image</source>
        <translation>&amp;Kopirajte sliku</translation>
    </message>
    <message>
        <source>Resulting URI too long, try to reduce the text for label / message.</source>
        <translation>URI je predug, probajte skratiti tekst za naslov / poruku.</translation>
    </message>
    <message>
        <source>Error encoding URI into QR Code.</source>
        <translation>Greška kod kodiranja URI adrese u QR kod.</translation>
    </message>
    <message>
        <source>QR code support not available.</source>
        <translation>Podrška za QR kodove je nedostupna.</translation>
    </message>
    <message>
        <source>Save QR Code</source>
        <translation>Spremi QR kod</translation>
    </message>
    <message>
        <source>PNG Image (*.png)</source>
        <translation>PNG slika (*.png)</translation>
    </message>
</context>
<context>
    <name>RPCConsole</name>
    <message>
        <source>N/A</source>
        <translation>N/A</translation>
    </message>
    <message>
        <source>Client version</source>
        <translation>Verzija klijenta</translation>
    </message>
    <message>
        <source>&amp;Information</source>
        <translation>&amp;Informacije</translation>
    </message>
    <message>
        <source>General</source>
        <translation>Općenito</translation>
    </message>
    <message>
        <source>Using BerkeleyDB version</source>
        <translation>Verzija BerkeleyDB-a</translation>
    </message>
    <message>
        <source>Datadir</source>
        <translation>Datadir (podatkovna mapa)</translation>
    </message>
    <message>
        <source>To specify a non-default location of the data directory use the '%1' option.</source>
        <translation>Koristite opciju '%1' ako želite zadati drugu lokaciju podatkovnoj mapi.</translation>
    </message>
    <message>
        <source>Blocksdir</source>
        <translation>Blocksdir</translation>
    </message>
    <message>
        <source>To specify a non-default location of the blocks directory use the '%1' option.</source>
        <translation>Koristite opciju '%1' ako želite zadati drugu lokaciju mapi u kojoj se nalaze blokovi.</translation>
    </message>
    <message>
        <source>Startup time</source>
        <translation>Vrijeme pokretanja</translation>
    </message>
    <message>
        <source>Network</source>
        <translation>Mreža</translation>
    </message>
    <message>
        <source>Name</source>
        <translation>Ime</translation>
    </message>
    <message>
        <source>Number of connections</source>
        <translation>Broj veza</translation>
    </message>
    <message>
        <source>Block chain</source>
        <translation>Lanac blokova</translation>
    </message>
    <message>
        <source>Memory Pool</source>
        <translation>Memorijski bazen</translation>
    </message>
    <message>
        <source>Current number of transactions</source>
        <translation>Trenutan broj transakcija</translation>
    </message>
    <message>
        <source>Memory usage</source>
        <translation>Korištena memorija</translation>
    </message>
    <message>
        <source>Wallet: </source>
        <translation>Novčanik:</translation>
    </message>
    <message>
        <source>(none)</source>
        <translation>(ništa)</translation>
    </message>
    <message>
        <source>&amp;Reset</source>
        <translation>&amp;Resetirajte</translation>
    </message>
    <message>
        <source>Received</source>
        <translation>Primljeno</translation>
    </message>
    <message>
        <source>Sent</source>
        <translation>Poslano</translation>
    </message>
    <message>
        <source>&amp;Peers</source>
        <translation>&amp;Klijenti</translation>
    </message>
    <message>
        <source>Banned peers</source>
        <translation>Zabranjeni klijenti</translation>
    </message>
    <message>
        <source>Select a peer to view detailed information.</source>
        <translation>Odaberite klijent kako biste vidjeli detaljne informacije.</translation>
    </message>
    <message>
        <source>Direction</source>
        <translation>Smjer</translation>
    </message>
    <message>
        <source>Version</source>
        <translation>Verzija</translation>
    </message>
    <message>
        <source>Starting Block</source>
        <translation>Početni blok</translation>
    </message>
    <message>
        <source>Synced Headers</source>
        <translation>Broj sinkroniziranih zaglavlja</translation>
    </message>
    <message>
        <source>Synced Blocks</source>
        <translation>Broj sinkronizranih blokova</translation>
    </message>
    <message>
        <source>Mapped AS</source>
        <translation>Mapirano kao</translation>
    </message>
    <message>
        <source>User Agent</source>
        <translation>Korisnički agent</translation>
    </message>
    <message>
        <source>Node window</source>
        <translation>Konzola za čvor</translation>
    </message>
    <message>
        <source>Open the %1 debug log file from the current data directory. This can take a few seconds for large log files.</source>
        <translation>Otvorite datoteku zapisa programa %1 iz trenutne podatkovne mape. Može potrajati nekoliko sekundi za velike datoteke zapisa.</translation>
    </message>
    <message>
        <source>Decrease font size</source>
        <translation>Smanjite veličinu fonta</translation>
    </message>
    <message>
        <source>Increase font size</source>
        <translation>Povećajte veličinu fonta</translation>
    </message>
    <message>
        <source>Services</source>
        <translation>Usluge</translation>
    </message>
    <message>
        <source>Connection Time</source>
        <translation>Trajanje veze</translation>
    </message>
    <message>
        <source>Last Send</source>
        <translation>Zadnja pošiljka</translation>
    </message>
    <message>
        <source>Last Receive</source>
        <translation>Zadnji primitak</translation>
    </message>
    <message>
        <source>Ping Time</source>
        <translation>Vrijeme pinga</translation>
    </message>
    <message>
        <source>The duration of a currently outstanding ping.</source>
        <translation>Trajanje trenutno izvanrednog pinga</translation>
    </message>
    <message>
        <source>Ping Wait</source>
        <translation>Zakašnjenje pinga</translation>
    </message>
    <message>
        <source>Min Ping</source>
        <translation>Min ping</translation>
    </message>
    <message>
        <source>Time Offset</source>
        <translation>Vremenski ofset</translation>
    </message>
    <message>
        <source>Last block time</source>
        <translation>Posljednje vrijeme bloka</translation>
    </message>
    <message>
        <source>&amp;Open</source>
        <translation>&amp;Otvori</translation>
    </message>
    <message>
        <source>&amp;Console</source>
        <translation>&amp;Konzola</translation>
    </message>
    <message>
        <source>&amp;Network Traffic</source>
        <translation>&amp;Mrežni promet</translation>
    </message>
    <message>
        <source>Totals</source>
        <translation>Ukupno:</translation>
    </message>
    <message>
        <source>In:</source>
        <translation>Dolazne:</translation>
    </message>
    <message>
        <source>Out:</source>
        <translation>Izlazne:</translation>
    </message>
    <message>
        <source>Debug log file</source>
        <translation>Datoteka ispisa za debagiranje</translation>
    </message>
    <message>
        <source>Clear console</source>
        <translation>Očisti konzolu</translation>
    </message>
    <message>
        <source>1 &amp;hour</source>
        <translation>1 &amp;sat</translation>
    </message>
    <message>
        <source>1 &amp;day</source>
        <translation>1 &amp;dan</translation>
    </message>
    <message>
        <source>1 &amp;week</source>
        <translation>1 &amp;tjedan</translation>
    </message>
    <message>
        <source>1 &amp;year</source>
        <translation>1 &amp;godinu</translation>
    </message>
    <message>
        <source>&amp;Disconnect</source>
        <translation>&amp;Odspojite</translation>
    </message>
    <message>
        <source>Ban for</source>
        <translation>Zabranite za</translation>
    </message>
    <message>
        <source>&amp;Unban</source>
        <translation>&amp;Ukinite zabranu</translation>
    </message>
    <message>
        <source>Welcome to the %1 RPC console.</source>
        <translation>Dobrodošli u %1 RPC konzolu.</translation>
    </message>
    <message>
        <source>Use up and down arrows to navigate history, and %1 to clear screen.</source>
        <translation>Koristite tipke gore i dolje za izbor već korištenih naredbi. %1 kako biste očistili ekran i povijest naredbi.</translation>
    </message>
    <message>
        <source>Type %1 for an overview of available commands.</source>
        <translation>Utipkajte %1 za pregled dostupnih naredbi.</translation>
    </message>
    <message>
        <source>For more information on using this console type %1.</source>
        <translation>Za više informacija o korištenju ove konzole utipkajte %1.</translation>
    </message>
    <message>
        <source>WARNING: Scammers have been active, telling users to type commands here, stealing their wallet contents. Do not use this console without fully understanding the ramifications of a command.</source>
        <translation>UPOZORENJE: Prevaranti su aktivni i govore korisnicima da utipkaju naredbe ovdje kako bi ispraznili sadržaje njihovih novčanika. Ne koristite ovu konzolu bez da u potpunosti razumijete posljedice naredbe.</translation>
    </message>
    <message>
        <source>Network activity disabled</source>
        <translation>Mrežna aktivnost isključena</translation>
    </message>
    <message>
        <source>Executing command without any wallet</source>
        <translation>Izvršava se naredba bez bilo kakvog novčanika</translation>
    </message>
    <message>
        <source>Executing command using "%1" wallet</source>
        <translation>Izvršava se naredba koristeći novčanik "%1"</translation>
    </message>
    <message>
        <source>(node id: %1)</source>
        <translation>(ID čvora: %1)</translation>
    </message>
    <message>
        <source>via %1</source>
        <translation>preko %1</translation>
    </message>
    <message>
        <source>never</source>
        <translation>nikad</translation>
    </message>
    <message>
        <source>Inbound</source>
        <translation>Dolazni</translation>
    </message>
    <message>
        <source>Outbound</source>
        <translation>Izlazni</translation>
    </message>
    <message>
        <source>Unknown</source>
        <translation>Nepoznato</translation>
    </message>
</context>
<context>
    <name>ReceiveCoinsDialog</name>
    <message>
        <source>&amp;Amount:</source>
        <translation>&amp;Iznos:</translation>
    </message>
    <message>
        <source>&amp;Label:</source>
        <translation>&amp;Oznaka:</translation>
    </message>
    <message>
        <source>&amp;Message:</source>
        <translation>&amp;Poruka:</translation>
    </message>
    <message>
        <source>An optional message to attach to the payment request, which will be displayed when the request is opened. Note: The message will not be sent with the payment over the Qtum network.</source>
        <translation>Opcionalna poruka koja se može dodati kao privitak zahtjevu za plaćanje. Bit će prikazana kad je zahtjev otvoren. Napomena: Ova poruka neće biti poslana zajedno s uplatom preko Qtum mreže.</translation>
    </message>
    <message>
        <source>An optional label to associate with the new receiving address.</source>
        <translation>Opcionalna oznaka koja će se povezati s novom primateljskom adresom.</translation>
    </message>
    <message>
        <source>Use this form to request payments. All fields are &lt;b&gt;optional&lt;/b&gt;.</source>
        <translation>Koristite ovaj formular kako biste zahtijevali uplate. Sva su polja &lt;b&gt;opcionalna&lt;/b&gt;.</translation>
    </message>
    <message>
        <source>An optional amount to request. Leave this empty or zero to not request a specific amount.</source>
        <translation>Opcionalan iznos koji možete zahtijevati. Ostavite ovo prazno ili unesite nulu ako ne želite zahtijevati specifičan iznos.</translation>
    </message>
    <message>
        <source>An optional message that is attached to the payment request and may be displayed to the sender.</source>
        <translation>Izborna poruka je priložena zahtjevu za plaćanje i može se prikazati pošiljatelju.</translation>
    </message>
    <message>
        <source>&amp;Create new receiving address</source>
        <translation>&amp;Stvorite novu primateljsku adresu</translation>
    </message>
    <message>
        <source>Clear all fields of the form.</source>
        <translation>Obriši sva polja</translation>
    </message>
    <message>
        <source>Clear</source>
        <translation>Obrišite</translation>
    </message>
    <message>
        <source>Native segwit addresses (aka Bech32 or BIP-173) reduce your transaction fees later on and offer better protection against typos, but old wallets don't support them. When unchecked, an address compatible with older wallets will be created instead.</source>
        <translation>Izvorne SegWit adrese (tzv. Bech32 ili BIP-173) smanjuju vaše transakcijske naknade ubuduće i nude bolju zaštitu protiv tipfelera, ali stari novčanici ih ne podržavaju. Kada je ova opcija isključena, bit će umjesto toga stvorena adresa koja je kompatibilna sa starijim novčanicima.</translation>
    </message>
    <message>
        <source>Generate native segwit (Bech32) address</source>
        <translation>Generirajte izvornu SegWit (Bech32) adresu</translation>
    </message>
    <message>
        <source>Requested payments history</source>
        <translation>Povijest zahtjeva za plaćanje</translation>
    </message>
    <message>
        <source>Show the selected request (does the same as double clicking an entry)</source>
        <translation>Prikazuje izabran zahtjev (isto učini dvostruki klik na zapis)</translation>
    </message>
    <message>
        <source>Show</source>
        <translation>Pokaži</translation>
    </message>
    <message>
        <source>Remove the selected entries from the list</source>
        <translation>Uklonite odabrane zapise s popisa</translation>
    </message>
    <message>
        <source>Remove</source>
        <translation>Uklonite</translation>
    </message>
    <message>
        <source>Copy URI</source>
        <translation>Kopirajte URI</translation>
    </message>
    <message>
        <source>Copy label</source>
        <translation>Kopiraj oznaku</translation>
    </message>
    <message>
        <source>Copy message</source>
        <translation>Kopirajte poruku</translation>
    </message>
    <message>
        <source>Copy amount</source>
        <translation>Kopiraj iznos</translation>
    </message>
    <message>
        <source>Could not unlock wallet.</source>
        <translation>Ne može se otključati novčanik.</translation>
    </message>
    </context>
<context>
    <name>ReceiveRequestDialog</name>
    <message>
        <source>Amount:</source>
        <translation>Iznos:</translation>
    </message>
    <message>
        <source>Label:</source>
        <translation>Oznaka</translation>
    </message>
    <message>
        <source>Message:</source>
        <translation>Poruka:</translation>
    </message>
    <message>
        <source>Wallet:</source>
        <translation>Novčanik:</translation>
    </message>
    <message>
        <source>Copy &amp;URI</source>
        <translation>Kopiraj &amp;URI</translation>
    </message>
    <message>
        <source>Copy &amp;Address</source>
        <translation>Kopiraj &amp;adresu</translation>
    </message>
    <message>
        <source>&amp;Save Image...</source>
        <translation>&amp;Spremi sliku...</translation>
    </message>
    <message>
        <source>Request payment to %1</source>
        <translation>&amp;Zatražite plaćanje na adresu %1</translation>
    </message>
    <message>
        <source>Payment information</source>
        <translation>Informacije o uplati</translation>
    </message>
</context>
<context>
    <name>RecentRequestsTableModel</name>
    <message>
        <source>Date</source>
        <translation>Datum</translation>
    </message>
    <message>
        <source>Label</source>
        <translation>Oznaka</translation>
    </message>
    <message>
        <source>Message</source>
        <translation>Poruka</translation>
    </message>
    <message>
        <source>(no label)</source>
        <translation>(nema oznake)</translation>
    </message>
    <message>
        <source>(no message)</source>
        <translation>(bez poruke)</translation>
    </message>
    <message>
        <source>(no amount requested)</source>
        <translation>(nikakav iznos zahtijevan)</translation>
    </message>
    <message>
        <source>Requested</source>
        <translation>Zatraženo</translation>
    </message>
</context>
<context>
    <name>SendCoinsDialog</name>
    <message>
        <source>Send Coins</source>
        <translation>Slanje novca</translation>
    </message>
    <message>
        <source>Coin Control Features</source>
        <translation>Mogućnosti kontroliranja inputa</translation>
    </message>
    <message>
        <source>Inputs...</source>
        <translation>Inputi...</translation>
    </message>
    <message>
        <source>automatically selected</source>
        <translation>automatski izabrano</translation>
    </message>
    <message>
        <source>Insufficient funds!</source>
        <translation>Nedovoljna sredstva</translation>
    </message>
    <message>
        <source>Quantity:</source>
        <translation>Količina:</translation>
    </message>
    <message>
        <source>Bytes:</source>
        <translation>Bajtova:</translation>
    </message>
    <message>
        <source>Amount:</source>
        <translation>Iznos:</translation>
    </message>
    <message>
        <source>Fee:</source>
        <translation>Naknada:</translation>
    </message>
    <message>
        <source>After Fee:</source>
        <translation>Nakon naknade:</translation>
    </message>
    <message>
        <source>Change:</source>
        <translation>Vraćeno:</translation>
    </message>
    <message>
        <source>If this is activated, but the change address is empty or invalid, change will be sent to a newly generated address.</source>
        <translation>Ako je ovo aktivirano, ali adresa u koju treba poslati ostatak je prazna ili nevažeća, onda će ostatak biti poslan u novo generiranu adresu.</translation>
    </message>
    <message>
        <source>Custom change address</source>
        <translation>Zadana adresa u koju će ostatak biti poslan</translation>
    </message>
    <message>
        <source>Transaction Fee:</source>
        <translation>Naknada za transakciju:</translation>
    </message>
    <message>
        <source>Choose...</source>
        <translation>Birajte...</translation>
    </message>
    <message>
        <source>Using the fallbackfee can result in sending a transaction that will take several hours or days (or never) to confirm. Consider choosing your fee manually or wait until you have validated the complete chain.</source>
        <translation>Korištenje rezervnu naknadu može rezultirati slanjem transakcije kojoj može trebati nekoliko sati ili dana (ili pak nikad) da se potvrdi. Uzmite u obzir ručno biranje naknade ili pričekajte da se cijeli lanac validira.</translation>
    </message>
    <message>
        <source>Warning: Fee estimation is currently not possible.</source>
        <translation>Upozorenje: Procjena naknada trenutno nije moguća.</translation>
    </message>
    <message>
        <source>Specify a custom fee per kB (1,000 bytes) of the transaction's virtual size.

Note:  Since the fee is calculated on a per-byte basis, a fee of "100 satoshis per kB" for a transaction size of 500 bytes (half of 1 kB) would ultimately yield a fee of only 50 satoshis.</source>
        <translation>Zadajte prilagođeu naknadu po kB (1000 bajtova) virtualne veličine transakcije.

Napomena: Budući da se naknada računa po bajtu, naknada od "100 satošija po kB" za transakciju veličine 500 bajtova (polovica od 1 kB) rezultirala bi ultimativno naknadom od samo 50 satošija.</translation>
    </message>
    <message>
        <source>per kilobyte</source>
        <translation>po kilobajtu</translation>
    </message>
    <message>
        <source>Hide</source>
        <translation>Sakrijte</translation>
    </message>
    <message>
        <source>Recommended:</source>
        <translation>Preporučeno:</translation>
    </message>
    <message>
        <source>Custom:</source>
        <translation>Zadano:</translation>
    </message>
    <message>
        <source>(Smart fee not initialized yet. This usually takes a few blocks...)</source>
        <translation>(Pametna procjena naknada još nije inicijalizirana. Uobičajeno traje nekoliko blokova...)</translation>
    </message>
    <message>
        <source>Send to multiple recipients at once</source>
        <translation>Pošalji novce većem broju primatelja u jednoj transakciji</translation>
    </message>
    <message>
        <source>Add &amp;Recipient</source>
        <translation>&amp;Dodaj primatelja</translation>
    </message>
    <message>
        <source>Clear all fields of the form.</source>
        <translation>Obriši sva polja</translation>
    </message>
    <message>
        <source>Dust:</source>
        <translation>Prah:</translation>
    </message>
    <message>
<<<<<<< HEAD
=======
        <source>Hide transaction fee settings</source>
        <translation>Sakrijte postavke za transakcijske provizije
</translation>
    </message>
    <message>
>>>>>>> da23532c
        <source>When there is less transaction volume than space in the blocks, miners as well as relaying nodes may enforce a minimum fee. Paying only this minimum fee is just fine, but be aware that this can result in a never confirming transaction once there is more demand for qtum transactions than the network can process.</source>
        <translation>Kada je kapacitet transakcija manja od prostora u blokovima, rudari i čvorovi prenositelji mogu zatražiti minimalnu naknadu. Prihvatljivo je platiti samo ovu minimalnu naknadu, ali budite svjesni da ovime može nastati transakcija koja se nikad ne potvrđuje čim je potražnja za korištenjem Qtuma veća nego što mreža može obraditi.</translation>
    </message>
    <message>
        <source>A too low fee might result in a never confirming transaction (read the tooltip)</source>
        <translation>Preniska naknada može rezultirati transakcijom koja se nikad ne potvrđuje (vidite oblačić)</translation>
    </message>
    <message>
        <source>Confirmation time target:</source>
        <translation>Ciljno vrijeme potvrde:</translation>
    </message>
    <message>
        <source>Enable Replace-By-Fee</source>
        <translation>Uključite Replace-By-Fee</translation>
    </message>
    <message>
        <source>With Replace-By-Fee (BIP-125) you can increase a transaction's fee after it is sent. Without this, a higher fee may be recommended to compensate for increased transaction delay risk.</source>
        <translation>Pomoću mogućnosti Replace-By-Fee (BIP-125) možete povećati naknadu transakcije nakon što je poslana. Bez ovoga može biti preporučena veća naknada kako bi nadoknadila povećani rizik zakašnjenja transakcije.</translation>
    </message>
    <message>
        <source>Clear &amp;All</source>
        <translation>Obriši &amp;sve</translation>
    </message>
    <message>
        <source>Balance:</source>
        <translation>Stanje:</translation>
    </message>
    <message>
        <source>Confirm the send action</source>
        <translation>Potvrdi akciju slanja</translation>
    </message>
    <message>
        <source>S&amp;end</source>
        <translation>&amp;Pošalji</translation>
    </message>
    <message>
        <source>Copy quantity</source>
        <translation>Kopiraj iznos</translation>
    </message>
    <message>
        <source>Copy amount</source>
        <translation>Kopiraj iznos</translation>
    </message>
    <message>
        <source>Copy fee</source>
        <translation>Kopirajte naknadu</translation>
    </message>
    <message>
        <source>Copy after fee</source>
        <translation>Kopirajte iznos nakon naknade</translation>
    </message>
    <message>
        <source>Copy bytes</source>
        <translation>Kopirajte količinu bajtova</translation>
    </message>
    <message>
        <source>Copy dust</source>
        <translation>Kopirajte sićušne iznose ("prašinu")</translation>
    </message>
    <message>
        <source>Copy change</source>
        <translation>Kopirajte ostatak</translation>
    </message>
    <message>
        <source>%1 (%2 blocks)</source>
        <translation>%1 (%2 blokova)</translation>
    </message>
    <message>
        <source>Cr&amp;eate Unsigned</source>
        <translation>Cr&amp;eate nije potpisan</translation>
    </message>
    <message>
        <source> from wallet '%1'</source>
        <translation>iz novčanika '%1'</translation>
    </message>
    <message>
        <source>%1 to '%2'</source>
        <translation>od %1 do '%2'</translation>
    </message>
    <message>
        <source>%1 to %2</source>
        <translation>%1 na %2</translation>
    </message>
    <message>
        <source>Do you want to draft this transaction?</source>
        <translation>Želite li kreirati nacrt transakcije?</translation>
    </message>
    <message>
        <source>Are you sure you want to send?</source>
        <translation>Jeste li sigurni da želite poslati transakciju?</translation>
    </message>
    <message>
        <source>or</source>
        <translation>ili</translation>
    </message>
    <message>
        <source>You can increase the fee later (signals Replace-By-Fee, BIP-125).</source>
        <translation>Možete kasnije povećati naknadu (javlja Replace-By-Fee, BIP-125).</translation>
    </message>
    <message>
        <source>Please, review your transaction.</source>
        <translation>Molim vas, pregledajte svoju transakciju.</translation>
    </message>
    <message>
        <source>Transaction fee</source>
        <translation>Naknada za transakciju</translation>
    </message>
    <message>
        <source>Not signalling Replace-By-Fee, BIP-125.</source>
        <translation>Ne javlja Replace-By-Fee, BIP-125.</translation>
    </message>
    <message>
        <source>Total Amount</source>
        <translation>Ukupni iznos</translation>
    </message>
    <message>
        <source>To review recipient list click "Show Details..."</source>
        <translation>Kliknite "Prikažite detalje..." kako biste pregledali popis primatelja</translation>
    </message>
    <message>
        <source>Confirm send coins</source>
        <translation>Potvrdi slanje novca</translation>
    </message>
    <message>
        <source>Confirm transaction proposal</source>
        <translation>Potvrdi predloženu transakciju </translation>
    </message>
    <message>
        <source>Send</source>
        <translation>Pošalji</translation>
    </message>
    <message>
        <source>Watch-only balance:</source>
        <translation>Saldo samo za gledanje:</translation>
    </message>
    <message>
        <source>The recipient address is not valid. Please recheck.</source>
        <translation>Adresa primatelja je nevažeća. Provjerite ponovno, molim vas.</translation>
    </message>
    <message>
        <source>The amount to pay must be larger than 0.</source>
        <translation>Iznos mora biti veći od 0.</translation>
    </message>
    <message>
        <source>The amount exceeds your balance.</source>
        <translation>Iznos je veći od raspoložljivog stanja novčanika.</translation>
    </message>
    <message>
        <source>The total exceeds your balance when the %1 transaction fee is included.</source>
        <translation>Iznos je veći od stanja novčanika kad se doda naknada za transakcije od %1.</translation>
    </message>
    <message>
        <source>Duplicate address found: addresses should only be used once each.</source>
        <translation>Duplikatna adresa pronađena: adrese trebaju biti korištene samo jedanput.</translation>
    </message>
    <message>
        <source>Transaction creation failed!</source>
        <translation>Neuspješno stvorenje transakcije!</translation>
    </message>
    <message>
        <source>A fee higher than %1 is considered an absurdly high fee.</source>
        <translation>Naknada veća od %1 smatra se apsurdno visokim naknadom.</translation>
    </message>
    <message>
        <source>Payment request expired.</source>
        <translation>Zahtjev za plaćanje istekao.</translation>
    </message>
    <message numerus="yes">
        <source>Estimated to begin confirmation within %n block(s).</source>
        <translation><numerusform>Procijenjeno je da će početi potvrđivanje unutar %n bloka.</numerusform><numerusform>Procijenjeno je da će početi potvrđivanje unutar %n bloka.</numerusform><numerusform>Procijenjeno je da će početi potvrđivanje unutar %n blokova.</numerusform></translation>
    </message>
    <message>
        <source>Warning: Invalid Qtum address</source>
        <translation>Upozorenje: Nevažeća Qtum adresa</translation>
    </message>
    <message>
        <source>Warning: Unknown change address</source>
        <translation>Upozorenje: Nepoznata adresa u koju će ostatak biti poslan</translation>
    </message>
    <message>
        <source>Confirm custom change address</source>
        <translation>Potvrdite zadanu adresu u koju će ostatak biti poslan</translation>
    </message>
    <message>
        <source>The address you selected for change is not part of this wallet. Any or all funds in your wallet may be sent to this address. Are you sure?</source>
        <translation>Adresa koju ste izabrali kamo ćete poslati ostatak nije dio ovog novčanika. Bilo koji iznosi u vašem novčaniku mogu biti poslani na ovu adresu. Jeste li sigurni?</translation>
    </message>
    <message>
        <source>(no label)</source>
        <translation>(nema oznake)</translation>
    </message>
</context>
<context>
    <name>SendCoinsEntry</name>
    <message>
        <source>A&amp;mount:</source>
        <translation>&amp;Iznos:</translation>
    </message>
    <message>
        <source>Pay &amp;To:</source>
        <translation>&amp;Primatelj plaćanja:</translation>
    </message>
    <message>
        <source>&amp;Label:</source>
        <translation>&amp;Oznaka:</translation>
    </message>
    <message>
        <source>Choose previously used address</source>
        <translation>Odaberite prethodno korištenu adresu</translation>
    </message>
    <message>
        <source>The Qtum address to send the payment to</source>
        <translation>Qtum adresa na koju ćete poslati uplatu</translation>
    </message>
    <message>
        <source>Alt+A</source>
        <translation>Alt+A</translation>
    </message>
    <message>
        <source>Paste address from clipboard</source>
        <translation>Zalijepi adresu iz međuspremnika</translation>
    </message>
    <message>
        <source>Alt+P</source>
        <translation>Alt+P</translation>
    </message>
    <message>
        <source>Remove this entry</source>
        <translation>Obrišite ovaj zapis</translation>
    </message>
    <message>
<<<<<<< HEAD
=======
        <source>The amount to send in the selected unit</source>
        <translation>Iznos za slanje u odabranoj valuti </translation>
    </message>
    <message>
>>>>>>> da23532c
        <source>The fee will be deducted from the amount being sent. The recipient will receive less qtums than you enter in the amount field. If multiple recipients are selected, the fee is split equally.</source>
        <translation>Naknada će biti oduzeta od poslanog iznosa. Primatelj će primiti manji iznos od onoga koji unesete u polje iznosa. Ako je odabrano više primatelja, onda će naknada biti podjednako raspodijeljena.</translation>
    </message>
    <message>
        <source>S&amp;ubtract fee from amount</source>
        <translation>Oduzmite naknadu od iznosa</translation>
    </message>
    <message>
        <source>Use available balance</source>
        <translation>Koristite dostupno stanje</translation>
    </message>
    <message>
        <source>Message:</source>
        <translation>Poruka:</translation>
    </message>
    <message>
        <source>This is an unauthenticated payment request.</source>
        <translation>Ovo je neautenticiran zahtjev za plaćanje.</translation>
    </message>
    <message>
        <source>This is an authenticated payment request.</source>
        <translation>Ovo je autenticiran zahtjev za plaćanje.</translation>
    </message>
    <message>
        <source>Enter a label for this address to add it to the list of used addresses</source>
        <translation>Unesite oznaku za ovu adresu kako bi ju dodali u vaš adresar</translation>
    </message>
    <message>
        <source>A message that was attached to the qtum: URI which will be stored with the transaction for your reference. Note: This message will not be sent over the Qtum network.</source>
        <translation>Poruka koja je dodana uplati: URI koji će biti spremljen s transakcijom za referencu. Napomena: Ova poruka neće biti poslana preko Qtum mreže.</translation>
    </message>
    <message>
        <source>Pay To:</source>
        <translation>Primatelj plaćanja:</translation>
    </message>
    <message>
        <source>Memo:</source>
        <translation>Zapis:</translation>
    </message>
</context>
<context>
    <name>ShutdownWindow</name>
    <message>
        <source>%1 is shutting down...</source>
        <translation>Zatvara se %1...</translation>
    </message>
    <message>
        <source>Do not shut down the computer until this window disappears.</source>
        <translation>Ne ugasite računalo dok ovaj prozor ne nestane.</translation>
    </message>
</context>
<context>
    <name>SignVerifyMessageDialog</name>
    <message>
        <source>Signatures - Sign / Verify a Message</source>
        <translation>Potpisi - Potpisujte / Provjerite poruku</translation>
    </message>
    <message>
        <source>&amp;Sign Message</source>
        <translation>&amp;Potpišite poruku</translation>
    </message>
    <message>
        <source>You can sign messages/agreements with your addresses to prove you can receive qtums sent to them. Be careful not to sign anything vague or random, as phishing attacks may try to trick you into signing your identity over to them. Only sign fully-detailed statements you agree to.</source>
        <translation>Možete potpisati poruke/dogovore svojim adresama kako biste dokazali da možete pristupiti qtumima poslanim na te adrese. Budite oprezni da ne potpisujte ništa nejasno ili nasumično, jer napadi phishingom vas mogu prevariti da prepišite svoj identitet njima. Potpisujte samo detaljno objašnjene izjave s kojima se slažete.</translation>
    </message>
    <message>
        <source>The Qtum address to sign the message with</source>
        <translation>Qtum adresa pomoću koje ćete potpisati poruku</translation>
    </message>
    <message>
        <source>Choose previously used address</source>
        <translation>Odaberite prethodno korištenu adresu</translation>
    </message>
    <message>
        <source>Alt+A</source>
        <translation>Alt+A</translation>
    </message>
    <message>
        <source>Paste address from clipboard</source>
        <translation>Zalijepi adresu iz međuspremnika</translation>
    </message>
    <message>
        <source>Alt+P</source>
        <translation>Alt+P</translation>
    </message>
    <message>
        <source>Enter the message you want to sign here</source>
        <translation>Upišite poruku koju želite potpisati ovdje</translation>
    </message>
    <message>
        <source>Signature</source>
        <translation>Potpis</translation>
    </message>
    <message>
        <source>Copy the current signature to the system clipboard</source>
        <translation>Kopirajte trenutni potpis u međuspremnik</translation>
    </message>
    <message>
        <source>Sign the message to prove you own this Qtum address</source>
        <translation>Potpišite poruku kako biste dokazali da posjedujete ovu Qtum adresu</translation>
    </message>
    <message>
        <source>Sign &amp;Message</source>
        <translation>&amp;Potpišite poruku</translation>
    </message>
    <message>
        <source>Reset all sign message fields</source>
        <translation>Resetirajte sva polja formulara</translation>
    </message>
    <message>
        <source>Clear &amp;All</source>
        <translation>Obriši &amp;sve</translation>
    </message>
    <message>
        <source>&amp;Verify Message</source>
        <translation>&amp;Potvrdite poruku</translation>
    </message>
    <message>
        <source>Enter the receiver's address, message (ensure you copy line breaks, spaces, tabs, etc. exactly) and signature below to verify the message. Be careful not to read more into the signature than what is in the signed message itself, to avoid being tricked by a man-in-the-middle attack. Note that this only proves the signing party receives with the address, it cannot prove sendership of any transaction!</source>
        <translation>Unesite primateljevu adresu, poruku (provjerite da kopirate prekide crta, razmake, tabove, itd. točno) i potpis ispod da provjerite poruku. Pazite da ne pridodate veće značenje potpisu nego što je sadržano u samoj poruci kako biste izbjegli napad posrednika (MITM attack). Primijetite da ovo samo dokazuje da stranka koja potpisuje prima na adresu. Ne može dokažati da je neka stranka poslala transakciju!</translation>
    </message>
    <message>
        <source>The Qtum address the message was signed with</source>
        <translation>Qtum adresa kojom je poruka potpisana</translation>
<<<<<<< HEAD
=======
    </message>
    <message>
        <source>The signed message to verify</source>
        <translation>Potpisana poruka za provjeru</translation>
    </message>
    <message>
        <source>The signature given when the message was signed</source>
        <translation>Potpis predan kad je poruka bila potpisana</translation>
>>>>>>> da23532c
    </message>
    <message>
        <source>Verify the message to ensure it was signed with the specified Qtum address</source>
        <translation>Provjerite poruku da budete sigurni da je potpisana zadanom Qtum adresom</translation>
    </message>
    <message>
        <source>Verify &amp;Message</source>
        <translation>&amp;Potvrdite poruku</translation>
    </message>
    <message>
        <source>Reset all verify message fields</source>
        <translation>Resetirajte sva polja provjeravanja poruke</translation>
    </message>
    <message>
        <source>Click "Sign Message" to generate signature</source>
        <translation>Kliknite "Potpišite poruku" da generirate potpis</translation>
    </message>
    <message>
        <source>The entered address is invalid.</source>
        <translation>Unesena adresa je neispravna.</translation>
    </message>
    <message>
        <source>Please check the address and try again.</source>
        <translation>Molim provjerite adresu i pokušajte ponovo.</translation>
    </message>
    <message>
        <source>The entered address does not refer to a key.</source>
        <translation>Unesena adresa ne odnosi se na ključ.</translation>
    </message>
    <message>
        <source>Wallet unlock was cancelled.</source>
        <translation>Otključavanje novčanika je otkazano.</translation>
    </message>
    <message>
        <source>No error</source>
        <translation>Bez greške</translation>
    </message>
    <message>
        <source>Private key for the entered address is not available.</source>
        <translation>Privatni ključ za unesenu adresu nije dostupan.</translation>
    </message>
    <message>
        <source>Message signing failed.</source>
        <translation>Potpisivanje poruke neuspješno.</translation>
    </message>
    <message>
        <source>Message signed.</source>
        <translation>Poruka je potpisana.</translation>
    </message>
    <message>
        <source>The signature could not be decoded.</source>
        <translation>Potpis nije mogao biti dešifriran.</translation>
    </message>
    <message>
        <source>Please check the signature and try again.</source>
        <translation>Molim provjerite potpis i pokušajte ponovo.</translation>
    </message>
    <message>
        <source>The signature did not match the message digest.</source>
        <translation>Potpis se ne poklapa sa sažetkom poruke (message digest).</translation>
    </message>
    <message>
        <source>Message verification failed.</source>
        <translation>Provjera poruke neuspješna.</translation>
    </message>
    <message>
        <source>Message verified.</source>
        <translation>Poruka provjerena.</translation>
    </message>
</context>
<context>
    <name>TrafficGraphWidget</name>
    <message>
        <source>KB/s</source>
        <translation>KB/s</translation>
    </message>
</context>
<context>
    <name>TransactionDesc</name>
    <message numerus="yes">
        <source>Open for %n more block(s)</source>
        <translation><numerusform>Otvoren za još %n blok</numerusform><numerusform>Otvoren za još %n bloka</numerusform><numerusform>Otvoren za još %n blokova</numerusform></translation>
    </message>
    <message>
        <source>Open until %1</source>
        <translation>Otvoren do %1</translation>
    </message>
    <message>
        <source>conflicted with a transaction with %1 confirmations</source>
        <translation>subokljen s transakcijom broja potvrde %1</translation>
    </message>
    <message>
        <source>0/unconfirmed, %1</source>
        <translation>0/nepotvrđeno, %1</translation>
    </message>
    <message>
        <source>in memory pool</source>
        <translation>u memorijskom bazenu</translation>
    </message>
    <message>
        <source>not in memory pool</source>
        <translation>nije u memorijskom bazenu</translation>
    </message>
    <message>
        <source>abandoned</source>
        <translation>napušteno</translation>
    </message>
    <message>
        <source>%1/unconfirmed</source>
        <translation>%1/nepotvrđeno</translation>
    </message>
    <message>
        <source>%1 confirmations</source>
        <translation>%1 potvrda</translation>
    </message>
    <message>
        <source>Status</source>
        <translation>Status</translation>
    </message>
    <message>
        <source>Date</source>
        <translation>Datum</translation>
    </message>
    <message>
        <source>Source</source>
        <translation>Izvor</translation>
    </message>
    <message>
        <source>Generated</source>
        <translation>Generiran</translation>
    </message>
    <message>
        <source>From</source>
        <translation>Od</translation>
    </message>
    <message>
        <source>unknown</source>
        <translation>nepoznato</translation>
    </message>
    <message>
        <source>To</source>
        <translation>Za</translation>
    </message>
    <message>
        <source>own address</source>
        <translation>vlastita adresa</translation>
    </message>
    <message>
        <source>watch-only</source>
        <translation>isključivo promatrano</translation>
    </message>
    <message>
        <source>label</source>
        <translation>oznaka</translation>
    </message>
    <message>
        <source>Credit</source>
        <translation>Uplaćeno</translation>
    </message>
    <message numerus="yes">
        <source>matures in %n more block(s)</source>
        <translation><numerusform>dozrije za još %n blok</numerusform><numerusform>dozrije za još %n bloka</numerusform><numerusform>dozrije za još %n blokova</numerusform></translation>
    </message>
    <message>
        <source>not accepted</source>
        <translation>Nije prihvaćeno</translation>
    </message>
    <message>
        <source>Debit</source>
        <translation>Zaduženje</translation>
    </message>
    <message>
        <source>Total debit</source>
        <translation>Ukupni debit</translation>
    </message>
    <message>
        <source>Total credit</source>
        <translation>Ukupni kredit</translation>
    </message>
    <message>
        <source>Transaction fee</source>
        <translation>Naknada za transakciju</translation>
    </message>
    <message>
        <source>Net amount</source>
        <translation>Neto iznos</translation>
    </message>
    <message>
        <source>Message</source>
        <translation>Poruka</translation>
    </message>
    <message>
        <source>Comment</source>
        <translation>Komentar</translation>
    </message>
    <message>
        <source>Transaction ID</source>
        <translation>ID transakcije</translation>
    </message>
    <message>
        <source>Transaction total size</source>
        <translation>Ukupna veličina transakcije</translation>
    </message>
    <message>
        <source>Transaction virtual size</source>
        <translation>Virtualna veličina transakcije</translation>
    </message>
    <message>
        <source>Output index</source>
        <translation>Indeks outputa</translation>
    </message>
    <message>
        <source> (Certificate was not verified)</source>
        <translation>(Certifikat nije bio ovjeren)</translation>
    </message>
    <message>
        <source>Merchant</source>
        <translation>Trgovac</translation>
    </message>
    <message>
        <source>Generated coins must mature %1 blocks before they can be spent. When you generated this block, it was broadcast to the network to be added to the block chain. If it fails to get into the chain, its state will change to "not accepted" and it won't be spendable. This may occasionally happen if another node generates a block within a few seconds of yours.</source>
        <translation>Generirani novčići moraju dozrijeti %1 blokova prije nego što mogu biti potrošeni. Kada ste generirali ovaj blok, bio je emitiran na mreži kako bi bio dodan lancu blokova. Ako ne uspije ući u lanac, stanje će mu promijeniti na "neprihvaćeno" i neće se moći trošiti. Ovo se može dogoditi povremeno ako drugi čvor generira blok u roku od nekoliko sekundi od vas.</translation>
    </message>
    <message>
        <source>Debug information</source>
        <translation>Informacije za debugiranje</translation>
    </message>
    <message>
        <source>Transaction</source>
        <translation>Transakcija</translation>
    </message>
    <message>
        <source>Inputs</source>
        <translation>Unosi</translation>
    </message>
    <message>
        <source>Amount</source>
        <translation>Iznos</translation>
    </message>
    <message>
        <source>true</source>
        <translation>istina</translation>
    </message>
    <message>
        <source>false</source>
        <translation>laž</translation>
    </message>
</context>
<context>
    <name>TransactionDescDialog</name>
    <message>
        <source>This pane shows a detailed description of the transaction</source>
        <translation>Ovaj prozor prikazuje detaljni opis transakcije</translation>
    </message>
    <message>
        <source>Details for %1</source>
        <translation>Detalji za %1</translation>
    </message>
</context>
<context>
    <name>TransactionTableModel</name>
    <message>
        <source>Date</source>
        <translation>Datum</translation>
    </message>
    <message>
        <source>Type</source>
        <translation>Tip</translation>
    </message>
    <message>
        <source>Label</source>
        <translation>Oznaka</translation>
    </message>
    <message numerus="yes">
        <source>Open for %n more block(s)</source>
        <translation><numerusform>Otvoren za još %n blok</numerusform><numerusform>Otvoren za još %n bloka</numerusform><numerusform>Otvoren za još %n blokova</numerusform></translation>
    </message>
    <message>
        <source>Open until %1</source>
        <translation>Otvoren do %1</translation>
    </message>
    <message>
        <source>Unconfirmed</source>
        <translation>Nepotvrđeno</translation>
    </message>
    <message>
        <source>Abandoned</source>
        <translation>Napušteno</translation>
    </message>
    <message>
        <source>Confirming (%1 of %2 recommended confirmations)</source>
        <translation>Potvrđuje se (%1 od %2 preporučenih potvrda)</translation>
    </message>
    <message>
        <source>Confirmed (%1 confirmations)</source>
        <translation>Potvrđen (%1 potvrda)</translation>
    </message>
    <message>
        <source>Conflicted</source>
        <translation>Sukobljeno</translation>
    </message>
    <message>
        <source>Immature (%1 confirmations, will be available after %2)</source>
        <translation>Nezrelo (%1 potvrda/e, bit će dostupno nakon %2)</translation>
    </message>
    <message>
        <source>Generated but not accepted</source>
        <translation>Generirano, ali nije prihvaćeno</translation>
    </message>
    <message>
        <source>Received with</source>
        <translation>Primljeno s</translation>
    </message>
    <message>
        <source>Received from</source>
        <translation>Primljeno od</translation>
    </message>
    <message>
        <source>Sent to</source>
        <translation>Poslano za</translation>
    </message>
    <message>
        <source>Payment to yourself</source>
        <translation>Plaćanje samom sebi</translation>
    </message>
    <message>
        <source>Mined</source>
        <translation>Rudareno</translation>
    </message>
    <message>
        <source>watch-only</source>
        <translation>isključivo promatrano</translation>
    </message>
    <message>
        <source>(n/a)</source>
        <translation>(n/d)</translation>
    </message>
    <message>
        <source>(no label)</source>
        <translation>(nema oznake)</translation>
    </message>
    <message>
        <source>Transaction status. Hover over this field to show number of confirmations.</source>
        <translation>Status transakcije</translation>
    </message>
    <message>
        <source>Date and time that the transaction was received.</source>
        <translation>Datum i vrijeme kad je transakcija primljena</translation>
    </message>
    <message>
        <source>Type of transaction.</source>
        <translation>Vrsta transakcije.</translation>
    </message>
    <message>
        <source>Whether or not a watch-only address is involved in this transaction.</source>
        <translation>Ovisi je li isključivo promatrana adresa povezana s ovom transakcijom ili ne.</translation>
    </message>
    <message>
        <source>User-defined intent/purpose of the transaction.</source>
        <translation>Korisničko definirana namjera transakcije.</translation>
    </message>
    <message>
        <source>Amount removed from or added to balance.</source>
        <translation>Iznos odbijen od ili dodan k saldu.</translation>
    </message>
</context>
<context>
    <name>TransactionView</name>
    <message>
        <source>All</source>
        <translation>Sve</translation>
    </message>
    <message>
        <source>Today</source>
        <translation>Danas</translation>
    </message>
    <message>
        <source>This week</source>
        <translation>Ovaj tjedan</translation>
    </message>
    <message>
        <source>This month</source>
        <translation>Ovaj mjesec</translation>
    </message>
    <message>
        <source>Last month</source>
        <translation>Prošli mjesec</translation>
    </message>
    <message>
        <source>This year</source>
        <translation>Ove godine</translation>
    </message>
    <message>
        <source>Range...</source>
        <translation>Raspon...</translation>
    </message>
    <message>
        <source>Received with</source>
        <translation>Primljeno s</translation>
    </message>
    <message>
        <source>Sent to</source>
        <translation>Poslano za</translation>
    </message>
    <message>
        <source>To yourself</source>
        <translation>Samom sebi</translation>
    </message>
    <message>
        <source>Mined</source>
        <translation>Rudareno</translation>
    </message>
    <message>
        <source>Other</source>
        <translation>Ostalo</translation>
    </message>
    <message>
        <source>Enter address, transaction id, or label to search</source>
        <translation>Unesite adresu, ID transakcije ili oznaku za pretragu</translation>
    </message>
    <message>
        <source>Min amount</source>
        <translation>Min iznos</translation>
    </message>
    <message>
        <source>Abandon transaction</source>
        <translation>Napustite transakciju</translation>
    </message>
    <message>
        <source>Increase transaction fee</source>
        <translation>Povećajte transakcijsku naknadu</translation>
    </message>
    <message>
        <source>Copy address</source>
        <translation>Kopiraj adresu</translation>
    </message>
    <message>
        <source>Copy label</source>
        <translation>Kopiraj oznaku</translation>
    </message>
    <message>
        <source>Copy amount</source>
        <translation>Kopiraj iznos</translation>
    </message>
    <message>
        <source>Copy transaction ID</source>
        <translation>Kopiraj ID transakcije</translation>
    </message>
    <message>
        <source>Copy raw transaction</source>
        <translation>Kopirajte sirovu transakciju</translation>
    </message>
    <message>
        <source>Copy full transaction details</source>
        <translation>Kopirajte potpune transakcijske detalje</translation>
    </message>
    <message>
        <source>Edit label</source>
        <translation>Izmjeni oznaku</translation>
    </message>
    <message>
        <source>Show transaction details</source>
        <translation>Prikaži detalje transakcije</translation>
    </message>
    <message>
        <source>Export Transaction History</source>
        <translation>Izvozite povijest transakcija</translation>
    </message>
    <message>
        <source>Comma separated file (*.csv)</source>
        <translation>Datoteka podataka odvojenih zarezima (*.csv)</translation>
    </message>
    <message>
        <source>Confirmed</source>
        <translation>Potvrđeno</translation>
    </message>
    <message>
        <source>Watch-only</source>
        <translation>Isključivo promatrano</translation>
    </message>
    <message>
        <source>Date</source>
        <translation>Datum</translation>
    </message>
    <message>
        <source>Type</source>
        <translation>Tip</translation>
    </message>
    <message>
        <source>Label</source>
        <translation>Oznaka</translation>
    </message>
    <message>
        <source>Address</source>
        <translation>Adresa</translation>
    </message>
    <message>
        <source>ID</source>
        <translation>ID</translation>
    </message>
    <message>
        <source>Exporting Failed</source>
        <translation>Izvoz neuspješan</translation>
    </message>
    <message>
        <source>There was an error trying to save the transaction history to %1.</source>
        <translation>Nastala je greška pokušavajući snimiti povijest transakcija na %1.</translation>
    </message>
    <message>
        <source>Exporting Successful</source>
        <translation>Izvoz uspješan</translation>
    </message>
    <message>
        <source>The transaction history was successfully saved to %1.</source>
        <translation>Povijest transakcija je bila uspješno snimljena na %1.</translation>
    </message>
    <message>
        <source>Range:</source>
        <translation>Raspon:</translation>
    </message>
    <message>
        <source>to</source>
        <translation>za</translation>
    </message>
</context>
<context>
    <name>UnitDisplayStatusBarControl</name>
    <message>
        <source>Unit to show amounts in. Click to select another unit.</source>
        <translation>Jedinica u kojoj ćete prikazati iznose. Kliknite da izabrate drugu jedinicu.</translation>
    </message>
</context>
<context>
    <name>WalletController</name>
    <message>
        <source>Close wallet</source>
        <translation>Zatvorite novčanik</translation>
    </message>
    <message>
        <source>Are you sure you wish to close the wallet &lt;i&gt;%1&lt;/i&gt;?</source>
        <translation>Jeste li sigurni da želite zatvoriti novčanik &lt;i&gt;%1&lt;/i&gt;?</translation>
    </message>
    <message>
        <source>Closing the wallet for too long can result in having to resync the entire chain if pruning is enabled.</source>
        <translation>Držanje novčanik zatvorenim predugo može rezultirati ponovnom sinkronizacijom cijelog lanca ako je obrezivanje uključeno.</translation>
    </message>
    <message>
        <source>Close all wallets</source>
        <translation>Zatvori sve novčanike</translation>
    </message>
    </context>
<context>
    <name>WalletFrame</name>
    <message>
        <source>Create a new wallet</source>
        <translation>Stvorite novi novčanik</translation>
    </message>
</context>
<context>
    <name>WalletModel</name>
    <message>
        <source>Send Coins</source>
        <translation>Slanje novca</translation>
    </message>
    <message>
        <source>Fee bump error</source>
        <translation>Greška kod povećanja naknade</translation>
    </message>
    <message>
        <source>Increasing transaction fee failed</source>
        <translation>Povećavanje transakcijske naknade neuspješno</translation>
    </message>
    <message>
        <source>Do you want to increase the fee?</source>
        <translation>Želite li povećati naknadu?</translation>
    </message>
    <message>
        <source>Current fee:</source>
        <translation>Trenutna naknada:</translation>
    </message>
    <message>
        <source>Increase:</source>
        <translation>Povećanje:</translation>
    </message>
    <message>
        <source>New fee:</source>
        <translation>Nova naknada:</translation>
    </message>
    <message>
        <source>Confirm fee bump</source>
        <translation>Potvrdite povećanje naknade</translation>
    </message>
    <message>
        <source>Can't draft transaction.</source>
        <translation>Nije moguće pripremiti nacrt transakcije</translation>
    </message>
    <message>
        <source>PSBT copied</source>
        <translation>PSBT kopiran</translation>
    </message>
    <message>
        <source>Can't sign transaction.</source>
        <translation>Transakcija ne može biti potpisana.</translation>
    </message>
    <message>
        <source>Could not commit transaction</source>
        <translation>Transakcija ne može biti izvršena.</translation>
    </message>
    <message>
        <source>default wallet</source>
        <translation>uobičajeni novčanik</translation>
    </message>
</context>
<context>
    <name>WalletView</name>
    <message>
        <source>&amp;Export</source>
        <translation>&amp;Izvozi</translation>
    </message>
    <message>
        <source>Export the data in the current tab to a file</source>
        <translation>Izvoz podataka iz trenutnog lista u datoteku</translation>
    </message>
    <message>
        <source>Error</source>
        <translation>Greška</translation>
    </message>
    <message>
        <source>Backup Wallet</source>
        <translation>Arhiviranje novčanika</translation>
    </message>
    <message>
        <source>Wallet Data (*.dat)</source>
        <translation>Podaci novčanika (*.dat)</translation>
    </message>
    <message>
        <source>Backup Failed</source>
        <translation>Arhiviranje nije uspjelo</translation>
    </message>
    <message>
        <source>There was an error trying to save the wallet data to %1.</source>
        <translation>Nastala je greška pokušavajući snimiti podatke novčanika na %1.</translation>
    </message>
    <message>
        <source>Backup Successful</source>
        <translation>Sigurnosna kopija uspješna</translation>
    </message>
    <message>
        <source>The wallet data was successfully saved to %1.</source>
        <translation>Podaci novčanika su bili uspješno snimljeni na %1.</translation>
    </message>
    <message>
        <source>Cancel</source>
        <translation>Odustanite</translation>
    </message>
</context>
<context>
    <name>qtum-core</name>
    <message>
        <source>Distributed under the MIT software license, see the accompanying file %s or %s</source>
        <translation>Distribuirano pod MIT licencom softvera. Vidite pripadajuću datoteku %s ili %s.</translation>
    </message>
    <message>
        <source>Prune configured below the minimum of %d MiB.  Please use a higher number.</source>
        <translation>Obrezivanje postavljeno ispod minimuma od %d MiB. Molim koristite veći broj.</translation>
    </message>
    <message>
        <source>Prune: last wallet synchronisation goes beyond pruned data. You need to -reindex (download the whole blockchain again in case of pruned node)</source>
        <translation>Obrezivanje: zadnja sinkronizacija novčanika ide dalje od obrezivanih podataka. Morate koristiti -reindex (ponovo preuzeti cijeli lanac blokova u slučaju obrezivanog čvora)</translation>
    </message>
    <message>
        <source>Pruning blockstore...</source>
        <translation>Obrezuje se blockstore...</translation>
    </message>
    <message>
        <source>Unable to start HTTP server. See debug log for details.</source>
        <translation>Ne može se pokrenuti HTTP server. Vidite debug.log za više detalja.</translation>
    </message>
    <message>
        <source>The %s developers</source>
        <translation>Ekipa %s</translation>
    </message>
    <message>
        <source>Cannot obtain a lock on data directory %s. %s is probably already running.</source>
        <translation>Program ne može pristupiti podatkovnoj mapi %s. %s je vjerojatno već pokrenut.</translation>
    </message>
    <message>
        <source>Cannot provide specific connections and have addrman find outgoing connections at the same.</source>
        <translation>Ne može ponuditi specifične veze i dati addrman da traži izlazne veze istovremeno.</translation>
    </message>
    <message>
        <source>Error reading %s! All keys read correctly, but transaction data or address book entries might be missing or incorrect.</source>
        <translation>Greška kod iščitanja %s! Svi ključevi su ispravno učitani, ali transakcijski podaci ili zapisi u adresaru mogu biti nepotpuni ili netočni.</translation>
    </message>
    <message>
        <source>Please check that your computer's date and time are correct! If your clock is wrong, %s will not work properly.</source>
        <translation>Molimo provjerite jesu li datum i vrijeme na vašem računalu točni. Ako je vaš sat krivo namješten, %s neće raditi ispravno.</translation>
    </message>
    <message>
        <source>Please contribute if you find %s useful. Visit %s for further information about the software.</source>
        <translation>Molimo vas da doprinijete programu %s ako ga smatrate korisnim. Posjetite %s za više informacija.</translation>
    </message>
    <message>
        <source>The block database contains a block which appears to be from the future. This may be due to your computer's date and time being set incorrectly. Only rebuild the block database if you are sure that your computer's date and time are correct</source>
        <translation>Baza blokova sadrži blok koji je naizgled iz budućnosti. Može to biti posljedica krivo namještenog datuma i vremena na vašem računalu. Obnovite bazu blokova samo ako ste sigurni da su točni datum i vrijeme na vašem računalu.</translation>
    </message>
    <message>
        <source>This is a pre-release test build - use at your own risk - do not use for mining or merchant applications</source>
        <translation>Ovo je eksperimentalna verzija za testiranje - koristite je na vlastitu odgovornost - ne koristite je za rudarenje ili trgovačke primjene</translation>
    </message>
    <message>
        <source>This is the transaction fee you may discard if change is smaller than dust at this level</source>
        <translation>Ovo je transakcijska naknada koju možete odbaciti ako je ostatak manji od "prašine" (sićušnih iznosa) po ovoj stopi</translation>
    </message>
    <message>
        <source>Unable to replay blocks. You will need to rebuild the database using -reindex-chainstate.</source>
        <translation>Ne mogu se ponovo odigrati blokovi. Morat ćete ponovo složiti bazu koristeći -reindex-chainstate.</translation>
    </message>
    <message>
        <source>Unable to rewind the database to a pre-fork state. You will need to redownload the blockchain</source>
        <translation>Baza se ne može povratiti na stanje prije raskola. Morat ćete ponovno preuzeti lanac blokova</translation>
    </message>
    <message>
        <source>Warning: The network does not appear to fully agree! Some miners appear to be experiencing issues.</source>
        <translation>Upozorenje: Čini se da se mreža ne slaže u potpunosti! Izgleda da su neki rudari suočeni s poteškoćama.</translation>
    </message>
    <message>
        <source>Warning: We do not appear to fully agree with our peers! You may need to upgrade, or other nodes may need to upgrade.</source>
        <translation>Upozorenje: Izgleda da se ne slažemo u potpunosti s našim klijentima! Možda ćete se vi ili ostali čvorovi morati ažurirati.</translation>
    </message>
    <message>
        <source>-maxmempool must be at least %d MB</source>
        <translation>-maxmempool mora biti barem %d MB</translation>
    </message>
    <message>
        <source>Cannot resolve -%s address: '%s'</source>
        <translation>Ne može se razriješiti adresa -%s: '%s'</translation>
    </message>
    <message>
        <source>Change index out of range</source>
        <translation>Indeks ostatka izvan dosega</translation>
    </message>
    <message>
        <source>Config setting for %s only applied on %s network when in [%s] section.</source>
        <translation>Konfiguriranje postavki za %s primijenjeno je samo na %s mreži u odjeljku [%s].</translation>
    </message>
    <message>
        <source>Copyright (C) %i-%i</source>
        <translation>Copyright (C) %i-%i</translation>
    </message>
    <message>
        <source>Corrupted block database detected</source>
        <translation>Pokvarena baza blokova otkrivena</translation>
    </message>
    <message>
        <source>Could not find asmap file %s</source>
        <translation>Nije pronađena asmap datoteka %s</translation>
    </message>
    <message>
        <source>Could not parse asmap file %s</source>
        <translation>Nije moguće pročitati asmap datoteku %s</translation>
    </message>
    <message>
        <source>Do you want to rebuild the block database now?</source>
        <translation>Želite li sada obnoviti bazu blokova?</translation>
    </message>
    <message>
        <source>Error initializing block database</source>
        <translation>Greška kod inicijaliziranja baze blokova</translation>
    </message>
    <message>
        <source>Error initializing wallet database environment %s!</source>
        <translation>Greška kod inicijaliziranja okoline baze novčanika %s!</translation>
    </message>
    <message>
        <source>Error loading %s</source>
        <translation>Greška kod pokretanja programa %s!</translation>
    </message>
    <message>
        <source>Error loading %s: Private keys can only be disabled during creation</source>
        <translation>Greška kod učitavanja %s: Privatni ključevi mogu biti isključeni samo tijekom stvaranja</translation>
    </message>
    <message>
        <source>Error loading %s: Wallet corrupted</source>
        <translation>Greška kod učitavanja %s: Novčanik pokvaren</translation>
    </message>
    <message>
        <source>Error loading %s: Wallet requires newer version of %s</source>
        <translation>Greška kod učitavanja %s: Novčanik zahtijeva noviju verziju softvera %s.</translation>
    </message>
    <message>
        <source>Error loading block database</source>
        <translation>Greška kod pokretanja baze blokova</translation>
    </message>
    <message>
        <source>Error opening block database</source>
        <translation>Greška kod otvaranja baze blokova</translation>
    </message>
    <message>
        <source>Failed to listen on any port. Use -listen=0 if you want this.</source>
        <translation>Neuspješno slušanje na svim portovima. Koristite -listen=0 ako to želite.</translation>
    </message>
    <message>
        <source>Failed to rescan the wallet during initialization</source>
        <translation>Neuspješno ponovo skeniranje novčanika tijekom inicijalizacije</translation>
    </message>
    <message>
        <source>Importing...</source>
        <translation>Uvozi se...</translation>
    </message>
    <message>
        <source>Incorrect or no genesis block found. Wrong datadir for network?</source>
        <translation>Neispravan ili nepostojeći blok geneze. Možda je kriva podatkovna mapa za mrežu?</translation>
    </message>
    <message>
        <source>Initialization sanity check failed. %s is shutting down.</source>
        <translation>Brzinska provjera inicijalizacije neuspješna. %s se zatvara.</translation>
    </message>
    <message>
        <source>Invalid P2P permission: '%s'</source>
        <translation>Nevaljana dozvola za P2P: '%s'</translation>
    </message>
    <message>
        <source>Invalid amount for -%s=&lt;amount&gt;: '%s'</source>
        <translation>Neispravan iznos za  -%s=&lt;amount&gt;: '%s'</translation>
    </message>
    <message>
        <source>Invalid amount for -discardfee=&lt;amount&gt;: '%s'</source>
        <translation>Neispravan iznos za -discardfee=&lt;amount&gt;: '%s'</translation>
    </message>
    <message>
        <source>Invalid amount for -fallbackfee=&lt;amount&gt;: '%s'</source>
        <translation>Neispravan iznos za -fallbackfee=&lt;amount&gt;: '%s'</translation>
    </message>
    <message>
        <source>Specified blocks directory "%s" does not exist.</source>
        <translation>Zadana mapa blokova "%s" ne postoji.</translation>
    </message>
    <message>
        <source>Unknown address type '%s'</source>
        <translation>Nepoznat tip adrese '%s'</translation>
    </message>
    <message>
        <source>Unknown change type '%s'</source>
        <translation>Nepoznat tip adrese za vraćanje ostatka '%s'</translation>
    </message>
    <message>
        <source>Upgrading txindex database</source>
        <translation>Ažurira se txindex baza</translation>
    </message>
    <message>
        <source>Loading P2P addresses...</source>
        <translation>Pokreće se popis P2P adresa...</translation>
    </message>
    <message>
        <source>Loading banlist...</source>
        <translation>Pokreće se popis zabrana...</translation>
    </message>
    <message>
        <source>Not enough file descriptors available.</source>
        <translation>Nema dovoljno dostupnih datotečnih opisivača.</translation>
    </message>
    <message>
        <source>Prune cannot be configured with a negative value.</source>
        <translation>Obrezivanje (prune) ne može biti postavljeno na negativnu vrijednost.</translation>
    </message>
    <message>
        <source>Prune mode is incompatible with -txindex.</source>
        <translation>Način obreživanja (pruning) nekompatibilan je s parametrom -txindex.</translation>
    </message>
    <message>
        <source>Replaying blocks...</source>
        <translation>Odigraju se ponovno blokovi...</translation>
    </message>
    <message>
        <source>Rewinding blocks...</source>
        <translation>Premotavaju se blokovi...</translation>
    </message>
    <message>
        <source>The source code is available from %s.</source>
        <translation>Izvorni kod je dostupan na %s.</translation>
    </message>
    <message>
        <source>Transaction fee and change calculation failed</source>
        <translation>Neuspješno računanje ostatka i transakcijske naknade</translation>
    </message>
    <message>
        <source>Unable to bind to %s on this computer. %s is probably already running.</source>
        <translation>Ne može se povezati na %s na ovom računalu.  %s je vjerojatno već pokrenut.</translation>
    </message>
    <message>
        <source>Unable to generate keys</source>
        <translation>Ne mogu se generirati ključevi</translation>
    </message>
    <message>
        <source>Unsupported logging category %s=%s.</source>
        <translation>Nepodržana kategorija zapisa %s=%s.</translation>
    </message>
    <message>
        <source>Upgrading UTXO database</source>
        <translation>Ažurira se UTXO baza</translation>
    </message>
    <message>
        <source>User Agent comment (%s) contains unsafe characters.</source>
        <translation>Komentar pod "Korisnički agent" (%s) sadrži nesigurne znakove.</translation>
    </message>
    <message>
        <source>Verifying blocks...</source>
        <translation>Provjeravaju se blokovi...</translation>
    </message>
    <message>
        <source>Wallet needed to be rewritten: restart %s to complete</source>
        <translation>Novčanik je trebao prepravak: ponovo pokrenite %s</translation>
    </message>
    <message>
        <source>Error: Listening for incoming connections failed (listen returned error %s)</source>
        <translation>Greška: Neuspješno slušanje dolažećih veza (listen je izbacio grešku %s)</translation>
    </message>
    <message>
        <source>Invalid amount for -maxtxfee=&lt;amount&gt;: '%s' (must be at least the minrelay fee of %s to prevent stuck transactions)</source>
        <translation>Neispravan iznos za -maxtxfee=&lt;amount&gt;: '%s' (mora biti barem minimalnu naknadu za proslijeđivanje od %s kako se ne bi zapela transakcija)</translation>
    </message>
    <message>
        <source>The transaction amount is too small to send after the fee has been deducted</source>
        <translation>Iznos transakcije je premalen za poslati nakon naknade</translation>
    </message>
    <message>
        <source>You need to rebuild the database using -reindex to go back to unpruned mode.  This will redownload the entire blockchain</source>
        <translation>Morat ćete ponovno složiti bazu koristeći -reindex kako biste se vratili na neobrezivan način (unpruned mode). Ovo će ponovno preuzeti cijeli lanac blokova.</translation>
    </message>
    <message>
        <source>Error reading from database, shutting down.</source>
        <translation>Greška kod iščitanja baze. Zatvara se klijent.</translation>
    </message>
    <message>
        <source>Error upgrading chainstate database</source>
        <translation>Greška kod ažuriranja baze stanja lanca</translation>
    </message>
    <message>
        <source>Error: Disk space is low for %s</source>
        <translation>Pogreška: Malo diskovnog prostora za %s</translation>
    </message>
    <message>
        <source>Invalid -onion address or hostname: '%s'</source>
        <translation>Neispravna -onion adresa ili ime računala: '%s'</translation>
    </message>
    <message>
        <source>Invalid -proxy address or hostname: '%s'</source>
        <translation>Neispravna -proxy adresa ili ime računala: '%s'</translation>
    </message>
    <message>
        <source>Invalid amount for -paytxfee=&lt;amount&gt;: '%s' (must be at least %s)</source>
        <translation>Neispravan iznos za -paytxfee=&lt;amount&gt;: '%s' (mora biti barem %s)</translation>
    </message>
    <message>
        <source>Invalid netmask specified in -whitelist: '%s'</source>
        <translation>Neispravna mrežna maska zadana u -whitelist: '%s'</translation>
    </message>
    <message>
        <source>Need to specify a port with -whitebind: '%s'</source>
        <translation>Treba zadati port pomoću -whitebind: '%s'</translation>
    </message>
    <message>
        <source>Prune mode is incompatible with -blockfilterindex.</source>
        <translation>Obrezan način rada nije u skladu s parametrom -blockfilterindex.</translation>
    </message>
    <message>
        <source>Reducing -maxconnections from %d to %d, because of system limitations.</source>
        <translation>Smanjuje se -maxconnections sa %d na %d zbog sustavnih ograničenja.</translation>
    </message>
    <message>
        <source>Section [%s] is not recognized.</source>
        <translation>Odjeljak [%s] nije prepoznat.</translation>
    </message>
    <message>
        <source>Signing transaction failed</source>
        <translation>Potpisivanje transakcije neuspješno</translation>
    </message>
    <message>
        <source>Specified -walletdir "%s" does not exist</source>
        <translation>Zadan -walletdir "%s" ne postoji</translation>
    </message>
    <message>
        <source>Specified -walletdir "%s" is a relative path</source>
        <translation>Zadan -walletdir "%s" je relativan put</translation>
    </message>
    <message>
        <source>Specified -walletdir "%s" is not a directory</source>
        <translation>Zadan -walletdir "%s" nije mapa</translation>
    </message>
    <message>
        <source>The specified config file %s does not exist
</source>
        <translation>Navedena konfiguracijska datoteka %s ne postoji
</translation>
    </message>
    <message>
        <source>The transaction amount is too small to pay the fee</source>
        <translation>Transakcijiski iznos je premalen da plati naknadu</translation>
    </message>
    <message>
        <source>This is experimental software.</source>
        <translation>Ovo je eksperimentalni softver.</translation>
    </message>
    <message>
        <source>Transaction amount too small</source>
        <translation>Transakcijski iznos premalen</translation>
    </message>
    <message>
        <source>Transaction too large</source>
        <translation>Transakcija prevelika</translation>
    </message>
    <message>
        <source>Unable to bind to %s on this computer (bind returned error %s)</source>
        <translation>Ne može se povezati na %s na ovom računalu. (povezivanje je vratilo grešku %s)</translation>
    </message>
    <message>
        <source>Unable to create the PID file '%s': %s</source>
        <translation>Nije moguće stvoriti PID datoteku '%s': %s</translation>
    </message>
    <message>
        <source>Unable to generate initial keys</source>
        <translation>Ne mogu se generirati početni ključevi</translation>
    </message>
    <message>
        <source>Unknown -blockfilterindex value %s.</source>
        <translation>Nepoznata vrijednost parametra -blockfilterindex %s.</translation>
    </message>
    <message>
        <source>Verifying wallet(s)...</source>
        <translation>Provjerava(ju) se novčanik/(ci)...</translation>
    </message>
    <message>
        <source>Warning: unknown new rules activated (versionbit %i)</source>
        <translation>Upozorenje: nepoznata nova pravila aktivirana (versionbit %i)</translation>
    </message>
    <message>
        <source>-maxtxfee is set very high! Fees this large could be paid on a single transaction.</source>
        <translation>-maxtxfee je postavljen preveliko. Naknade ove veličine će biti plaćene na individualnoj transakciji.</translation>
    </message>
    <message>
        <source>This is the transaction fee you may pay when fee estimates are not available.</source>
        <translation>Ovo je transakcijska naknada koju ćete možda platiti kada su nedostupne procjene naknada.</translation>
    </message>
    <message>
        <source>Total length of network version string (%i) exceeds maximum length (%i). Reduce the number or size of uacomments.</source>
        <translation>Ukupna duljina stringa verzije mreže (%i) prelazi maksimalnu duljinu (%i). Smanjite broj ili veličinu komentara o korisničkom agentu (uacomments).</translation>
    </message>
    <message>
        <source>%s is set very high!</source>
        <translation>%s je postavljen preveliko!</translation>
    </message>
    <message>
        <source>Starting network threads...</source>
        <translation>Pokreću se mrežne niti...</translation>
    </message>
    <message>
        <source>The wallet will avoid paying less than the minimum relay fee.</source>
        <translation>Ovaj novčanik će izbjegavati plaćanje manje od minimalne naknade prijenosa.</translation>
    </message>
    <message>
        <source>This is the minimum transaction fee you pay on every transaction.</source>
        <translation>Ovo je minimalna transakcijska naknada koju plaćate za svaku transakciju.</translation>
    </message>
    <message>
        <source>This is the transaction fee you will pay if you send a transaction.</source>
        <translation>Ovo je transakcijska naknada koju ćete platiti ako pošaljete transakciju.</translation>
    </message>
    <message>
        <source>Transaction amounts must not be negative</source>
        <translation>Iznosi transakcije ne smiju biti negativni</translation>
    </message>
    <message>
        <source>Transaction has too long of a mempool chain</source>
        <translation>Transakcija ima prevelik lanac memorijskog bazena</translation>
    </message>
    <message>
        <source>Transaction must have at least one recipient</source>
        <translation>Transakcija mora imati barem jednog primatelja</translation>
    </message>
    <message>
        <source>Unknown network specified in -onlynet: '%s'</source>
        <translation>Nepoznata mreža zadana kod -onlynet: '%s'</translation>
    </message>
    <message>
        <source>Insufficient funds</source>
        <translation>Nedovoljna sredstva</translation>
    </message>
    <message>
        <source>Fee estimation failed. Fallbackfee is disabled. Wait a few blocks or enable -fallbackfee.</source>
        <translation>Neuspješno procjenjivanje naknada. Fallbackfee je isključena. Pričekajte nekoliko blokova ili uključite -fallbackfee.</translation>
    </message>
    <message>
        <source>Warning: Private keys detected in wallet {%s} with disabled private keys</source>
        <translation>Upozorenje: Privatni ključevi pronađeni u novčaniku {%s} s isključenim privatnim ključevima</translation>
    </message>
    <message>
        <source>Cannot write to data directory '%s'; check permissions.</source>
        <translation>Nije moguće pisati u podatkovnu mapu '%s'; provjerite dozvole.</translation>
    </message>
    <message>
        <source>Loading block index...</source>
        <translation>Učitavanje indeksa blokova...</translation>
    </message>
    <message>
        <source>Loading wallet...</source>
        <translation>Učitavanje novčanika...</translation>
    </message>
    <message>
        <source>Cannot downgrade wallet</source>
        <translation>Nije moguće novčanik vratiti na prijašnju verziju.</translation>
    </message>
    <message>
        <source>Rescanning...</source>
        <translation>Ponovno pretraživanje...</translation>
    </message>
    <message>
        <source>Done loading</source>
        <translation>Učitavanje gotovo</translation>
    </message>
</context>
</TS><|MERGE_RESOLUTION|>--- conflicted
+++ resolved
@@ -68,13 +68,6 @@
     <message>
         <source>These are your Qtum addresses for sending payments. Always check the amount and the receiving address before sending coins.</source>
         <translation>Ovo su vaše Qtum adrese za slanje novca. Uvijek provjerite iznos i adresu primatelja prije slanja novca.</translation>
-<<<<<<< HEAD
-    </message>
-    <message>
-        <source>These are your Qtum addresses for receiving payments. Use the 'Create new receiving address' button in the receive tab to create new addresses.</source>
-        <translation>Ovo su vaše Qtum adrese za primanje novca. Preporučeno je da koristite novu primateljsku adresu za svaku transakciju.</translation>
-=======
->>>>>>> da23532c
     </message>
     <message>
         <source>&amp;Copy Address</source>
@@ -537,8 +530,6 @@
         <translation>Zatvorite novčanik</translation>
     </message>
     <message>
-<<<<<<< HEAD
-=======
         <source>Close All Wallets...</source>
         <translation>Zatvori sve novčanike...</translation>
     </message>
@@ -547,7 +538,6 @@
         <translation>Zatvori sve novčanike</translation>
     </message>
     <message>
->>>>>>> da23532c
         <source>Show the %1 help message to get a list with possible Qtum command-line options</source>
         <translation>Prikažite pomoć programa %1 kako biste ispisali moguće opcije preko terminala</translation>
     </message>
@@ -658,15 +648,7 @@
         <source>Wallet is &lt;b&gt;encrypted&lt;/b&gt; and currently &lt;b&gt;locked&lt;/b&gt;</source>
         <translation>Novčanik je &lt;b&gt;šifriran&lt;/b&gt; i trenutno &lt;b&gt;zaključan&lt;/b&gt;</translation>
     </message>
-<<<<<<< HEAD
-    <message>
-        <source>A fatal error occurred. Qtum can no longer continue safely and will quit.</source>
-        <translation>Dogodila se kobna greška. Qtum ne može više sigurno nastaviti te će se zatvoriti.</translation>
-    </message>
-</context>
-=======
     </context>
->>>>>>> da23532c
 <context>
     <name>CoinControlDialog</name>
     <message>
@@ -1304,13 +1286,6 @@
         <translation>Tora</translation>
     </message>
     <message>
-<<<<<<< HEAD
-        <source>Connect to the Qtum network through a separate SOCKS5 proxy for Tor hidden services.</source>
-        <translation>Spojite se na Qtum mrežu kroz zaseban SOCKS5 proxy za povezivanje na Tor.</translation>
-    </message>
-    <message>
-=======
->>>>>>> da23532c
         <source>&amp;Window</source>
         <translation>&amp;Prozor</translation>
     </message>
@@ -1518,13 +1493,10 @@
     <message>
         <source>'qtum://' is not a valid URI. Use 'qtum:' instead.</source>
         <translation>'qtum://' nije ispravan URI. Koristite 'qtum:' umjesto toga.</translation>
-<<<<<<< HEAD
-=======
     </message>
     <message>
         <source>Cannot process payment request because BIP70 is not supported.</source>
         <translation>Ne može se obraditi zahtjev jer BIP70 nije podržan</translation>
->>>>>>> da23532c
     </message>
     <message>
         <source>Due to widespread security flaws in BIP70 it's strongly recommended that any merchant instructions to switch wallets be ignored.</source>
@@ -2291,14 +2263,11 @@
         <translation>Prah:</translation>
     </message>
     <message>
-<<<<<<< HEAD
-=======
         <source>Hide transaction fee settings</source>
         <translation>Sakrijte postavke za transakcijske provizije
 </translation>
     </message>
     <message>
->>>>>>> da23532c
         <source>When there is less transaction volume than space in the blocks, miners as well as relaying nodes may enforce a minimum fee. Paying only this minimum fee is just fine, but be aware that this can result in a never confirming transaction once there is more demand for qtum transactions than the network can process.</source>
         <translation>Kada je kapacitet transakcija manja od prostora u blokovima, rudari i čvorovi prenositelji mogu zatražiti minimalnu naknadu. Prihvatljivo je platiti samo ovu minimalnu naknadu, ali budite svjesni da ovime može nastati transakcija koja se nikad ne potvrđuje čim je potražnja za korištenjem Qtuma veća nego što mreža može obraditi.</translation>
     </message>
@@ -2530,13 +2499,10 @@
         <translation>Obrišite ovaj zapis</translation>
     </message>
     <message>
-<<<<<<< HEAD
-=======
         <source>The amount to send in the selected unit</source>
         <translation>Iznos za slanje u odabranoj valuti </translation>
     </message>
     <message>
->>>>>>> da23532c
         <source>The fee will be deducted from the amount being sent. The recipient will receive less qtums than you enter in the amount field. If multiple recipients are selected, the fee is split equally.</source>
         <translation>Naknada će biti oduzeta od poslanog iznosa. Primatelj će primiti manji iznos od onoga koji unesete u polje iznosa. Ako je odabrano više primatelja, onda će naknada biti podjednako raspodijeljena.</translation>
     </message>
@@ -2661,8 +2627,6 @@
     <message>
         <source>The Qtum address the message was signed with</source>
         <translation>Qtum adresa kojom je poruka potpisana</translation>
-<<<<<<< HEAD
-=======
     </message>
     <message>
         <source>The signed message to verify</source>
@@ -2671,7 +2635,6 @@
     <message>
         <source>The signature given when the message was signed</source>
         <translation>Potpis predan kad je poruka bila potpisana</translation>
->>>>>>> da23532c
     </message>
     <message>
         <source>Verify the message to ensure it was signed with the specified Qtum address</source>
