<TS language="hr" version="2.1">
<context>
    <name>AddressBookPage</name>
    <message>
        <source>Right-click to edit address or label</source>
        <translation>Desni klik za uređivanje adrese ili oznake</translation>
    </message>
    <message>
        <source>Create a new address</source>
        <translation>Dodajte novu adresu</translation>
    </message>
    <message>
        <source>&amp;New</source>
        <translation>&amp;Nova</translation>
    </message>
    <message>
        <source>Copy the currently selected address to the system clipboard</source>
        <translation>Kopirajte trenutno odabranu adresu u međuspremnik</translation>
    </message>
    <message>
        <source>&amp;Copy</source>
        <translation>&amp;Kopirajte</translation>
    </message>
    <message>
        <source>C&amp;lose</source>
        <translation>&amp;Zatvorite</translation>
    </message>
    <message>
        <source>Delete the currently selected address from the list</source>
        <translation>Obrišite trenutno odabranu adresu s popisa.</translation>
    </message>
    <message>
        <source>Enter address or label to search</source>
        <translation>Unesite adresu ili oznaku za pretraživanje</translation>
    </message>
    <message>
        <source>Export the data in the current tab to a file</source>
        <translation>Izvezite podatke iz trenutne kartice u datoteku</translation>
    </message>
    <message>
        <source>&amp;Export</source>
        <translation>&amp;Izvezite</translation>
    </message>
    <message>
        <source>&amp;Delete</source>
        <translation>Iz&amp;brišite</translation>
    </message>
    <message>
        <source>Choose the address to send coins to</source>
        <translation>Odaberite adresu na koju ćete poslati novac</translation>
    </message>
    <message>
        <source>Choose the address to receive coins with</source>
        <translation>Odaberite adresu na koju ćete primiti novac</translation>
    </message>
    <message>
        <source>C&amp;hoose</source>
        <translation>&amp;Odaberite</translation>
    </message>
    <message>
        <source>Sending addresses</source>
        <translation>Adrese pošiljatelja</translation>
    </message>
    <message>
        <source>Receiving addresses</source>
        <translation>Adrese primatelja</translation>
    </message>
    <message>
        <source>These are your Qtum addresses for sending payments. Always check the amount and the receiving address before sending coins.</source>
        <translation>Ovo su vaše Qtum adrese za slanje novca. Uvijek provjerite iznos i adresu primatelja prije slanja novca.</translation>
    </message>
    <message>
        <source>These are your Qtum addresses for receiving payments. Use the 'Create new receiving address' button in the receive tab to create new addresses.</source>
        <translation>Ovo su vaše Qtum adrese za primanje novca. Preporučeno je da koristite novu primateljsku adresu za svaku transakciju.</translation>
    </message>
    <message>
        <source>&amp;Copy Address</source>
        <translation>&amp;Kopirajte adresu</translation>
    </message>
    <message>
        <source>Copy &amp;Label</source>
        <translation>Kopirajte &amp;oznaku</translation>
    </message>
    <message>
        <source>&amp;Edit</source>
        <translation>&amp;Uredite</translation>
    </message>
    <message>
        <source>Export Address List</source>
        <translation>Izvezite listu adresa</translation>
    </message>
    <message>
        <source>Comma separated file (*.csv)</source>
        <translation>Datoteka podataka odvojenih zarezima (*.csv)</translation>
    </message>
    <message>
        <source>Exporting Failed</source>
        <translation>Izvoz neuspješan</translation>
    </message>
    <message>
        <source>There was an error trying to save the address list to %1. Please try again.</source>
        <translation>Došlo je do pogreške kod spremanja liste adresa na %1. Molimo pokušajte ponovno.</translation>
    </message>
</context>
<context>
    <name>AddressTableModel</name>
    <message>
        <source>Label</source>
        <translation>Oznaka</translation>
    </message>
    <message>
        <source>Address</source>
        <translation>Adresa</translation>
    </message>
    <message>
        <source>(no label)</source>
        <translation>(nema oznake)</translation>
    </message>
</context>
<context>
    <name>AskPassphraseDialog</name>
    <message>
        <source>Passphrase Dialog</source>
        <translation>Dijalog lozinke</translation>
    </message>
    <message>
        <source>Enter passphrase</source>
        <translation>Unesite lozinku</translation>
    </message>
    <message>
        <source>New passphrase</source>
        <translation>Nova lozinka</translation>
    </message>
    <message>
        <source>Repeat new passphrase</source>
        <translation>Ponovite novu lozinku</translation>
    </message>
    <message>
        <source>Show passphrase</source>
        <translation>Pokažite lozinku</translation>
    </message>
    <message>
        <source>Encrypt wallet</source>
        <translation>Šifrirajte novčanik</translation>
    </message>
    <message>
        <source>This operation needs your wallet passphrase to unlock the wallet.</source>
        <translation>Ova operacija treba lozinku vašeg novčanika kako bi se novčanik otključao.</translation>
    </message>
    <message>
        <source>Unlock wallet</source>
        <translation>Otključajte novčanik</translation>
    </message>
    <message>
        <source>This operation needs your wallet passphrase to decrypt the wallet.</source>
        <translation>Ova operacija treba lozinku vašeg novčanika kako bi se novčanik dešifrirao.</translation>
    </message>
    <message>
        <source>Decrypt wallet</source>
        <translation>Dešifrirajte novčanik</translation>
    </message>
    <message>
        <source>Change passphrase</source>
        <translation>Promijenite lozinku</translation>
    </message>
    <message>
        <source>Confirm wallet encryption</source>
        <translation>Potvrdite šifriranje novčanika</translation>
    </message>
    <message>
        <source>Warning: If you encrypt your wallet and lose your passphrase, you will &lt;b&gt;LOSE ALL OF YOUR QTUMS&lt;/b&gt;!</source>
        <translation>Upozorenje: Ako šifrirate vaš novčanik i izgubite lozinku, &lt;b&gt;IZGUBIT ĆETE SVE SVOJE QTUME!&lt;/b&gt;</translation>
    </message>
    <message>
        <source>Are you sure you wish to encrypt your wallet?</source>
        <translation>Jeste li sigurni da želite šifrirati svoj novčanik?</translation>
    </message>
    <message>
        <source>Wallet encrypted</source>
        <translation>Novčanik šifriran</translation>
    </message>
    <message>
        <source>Enter the new passphrase for the wallet.&lt;br/&gt;Please use a passphrase of &lt;b&gt;ten or more random characters&lt;/b&gt;, or &lt;b&gt;eight or more words&lt;/b&gt;.</source>
        <translation>Unesite novu lozinku za novčanik. &lt;br/&gt;Molimo vas da koristite zaporku od &lt;b&gt;deset ili više slučajnih znakova&lt;/b&gt;, ili &lt;b&gt;osam ili više riječi.&lt;/b&gt;</translation>
    </message>
    <message>
        <source>Enter the old passphrase and new passphrase for the wallet.</source>
        <translation>Unesite staru i novu lozinku za novčanik.</translation>
    </message>
    <message>
        <source>Remember that encrypting your wallet cannot fully protect your qtums from being stolen by malware infecting your computer.</source>
        <translation>Zapamtite da šifriranje vašeg novčanika ne može u potpunosti zaštititi vaše qtumove od zloćudnog softvera kojim se zarazi vaše računalo.</translation>
    </message>
    <message>
        <source>Wallet to be encrypted</source>
        <translation>Novčanik koji treba šifrirati</translation>
    </message>
    <message>
        <source>Your wallet is about to be encrypted. </source>
        <translation>Vaš novčanik će biti šifriran.</translation>
    </message>
    <message>
        <source>Your wallet is now encrypted. </source>
        <translation>Vaš novčanik je sad šifriran.</translation>
    </message>
    <message>
        <source>IMPORTANT: Any previous backups you have made of your wallet file should be replaced with the newly generated, encrypted wallet file. For security reasons, previous backups of the unencrypted wallet file will become useless as soon as you start using the new, encrypted wallet.</source>
        <translation>VAŽNO: Sve prethodne pričuve vašeg novčanika trebale bi biti zamijenjene novo stvorenom, šifriranom datotekom novčanika. Zbog sigurnosnih razloga, prethodne pričuve nešifriranog novčanika će postati beskorisne čim počnete koristiti novi, šifrirani novčanik.</translation>
    </message>
    <message>
        <source>Wallet encryption failed</source>
        <translation>Šifriranje novčanika nije uspjelo</translation>
    </message>
    <message>
        <source>Wallet encryption failed due to an internal error. Your wallet was not encrypted.</source>
        <translation>Šifriranje novčanika nije uspjelo zbog interne pogreške. Vaš novčanik nije šifriran.</translation>
    </message>
    <message>
        <source>The supplied passphrases do not match.</source>
        <translation>Priložene lozinke se ne podudaraju.</translation>
    </message>
    <message>
        <source>Wallet unlock failed</source>
        <translation>Otključavanje novčanika nije uspjelo</translation>
    </message>
    <message>
        <source>The passphrase entered for the wallet decryption was incorrect.</source>
        <translation>Lozinka za dešifriranje novčanika nije točna.</translation>
    </message>
    <message>
        <source>Wallet decryption failed</source>
        <translation>Dešifriranje novčanika nije uspjelo</translation>
    </message>
    <message>
        <source>Wallet passphrase was successfully changed.</source>
        <translation>Lozinka novčanika je uspješno promijenjena.</translation>
    </message>
    <message>
        <source>Warning: The Caps Lock key is on!</source>
        <translation>Upozorenje: Caps Lock je uključen!</translation>
    </message>
</context>
<context>
    <name>BanTableModel</name>
    <message>
        <source>IP/Netmask</source>
        <translation>IP/Mrežna maska</translation>
    </message>
    <message>
        <source>Banned Until</source>
        <translation>Zabranjen do</translation>
    </message>
</context>
<context>
    <name>QtumGUI</name>
    <message>
        <source>Sign &amp;message...</source>
        <translation>P&amp;otpišite poruku...</translation>
    </message>
    <message>
        <source>Synchronizing with network...</source>
        <translation>Sinkronizira se s mrežom...</translation>
    </message>
    <message>
        <source>&amp;Overview</source>
        <translation>&amp;Pregled</translation>
    </message>
    <message>
        <source>Show general overview of wallet</source>
        <translation>Prikaži opći pregled novčanika</translation>
    </message>
    <message>
        <source>&amp;Transactions</source>
        <translation>&amp;Transakcije</translation>
    </message>
    <message>
        <source>Browse transaction history</source>
        <translation>Pretražite povijest transakcija</translation>
    </message>
    <message>
        <source>E&amp;xit</source>
        <translation>&amp;Izlaz</translation>
    </message>
    <message>
        <source>Quit application</source>
        <translation>Zatvorite aplikaciju</translation>
    </message>
    <message>
        <source>&amp;About %1</source>
        <translation>&amp;Više o %1</translation>
    </message>
    <message>
        <source>Show information about %1</source>
        <translation>Prikažite informacije o programu %1</translation>
    </message>
    <message>
        <source>About &amp;Qt</source>
        <translation>Više o &amp;Qt</translation>
    </message>
    <message>
        <source>Show information about Qt</source>
        <translation>Prikažite informacije o Qt</translation>
    </message>
    <message>
        <source>&amp;Options...</source>
        <translation>Pos&amp;tavke...</translation>
    </message>
    <message>
        <source>Modify configuration options for %1</source>
        <translation>Promijenite postavke za %1</translation>
    </message>
    <message>
        <source>&amp;Encrypt Wallet...</source>
        <translation>Ši&amp;frirajte novčanik...</translation>
    </message>
    <message>
        <source>&amp;Backup Wallet...</source>
        <translation>Spremite &amp;kopiju novčanika...</translation>
    </message>
    <message>
        <source>&amp;Change Passphrase...</source>
        <translation>Promijenite &amp;lozinku...</translation>
    </message>
    <message>
        <source>Open &amp;URI...</source>
        <translation>Otvorite &amp;URI...</translation>
    </message>
    <message>
        <source>Create Wallet...</source>
        <translation>Stvorite novčanik...</translation>
    </message>
    <message>
        <source>Create a new wallet</source>
        <translation>Stvorite novi novčanik</translation>
    </message>
    <message>
        <source>Wallet:</source>
        <translation>Novčanik:</translation>
    </message>
    <message>
        <source>Click to disable network activity.</source>
        <translation>Kliknite da isključite mrežnu aktivnost.</translation>
    </message>
    <message>
        <source>Network activity disabled.</source>
        <translation>Mrežna aktivnost isključena.</translation>
    </message>
    <message>
        <source>Click to enable network activity again.</source>
        <translation>Kliknite da ponovo uključite mrežnu aktivnost.</translation>
    </message>
    <message>
        <source>Syncing Headers (%1%)...</source>
        <translation>Sinkroniziraju se zaglavlja (%1%)...</translation>
    </message>
    <message>
        <source>Reindexing blocks on disk...</source>
        <translation>Re-indeksiranje blokova na disku...</translation>
    </message>
    <message>
        <source>Proxy is &lt;b&gt;enabled&lt;/b&gt;: %1</source>
        <translation>Proxy je &lt;b&gt;uključen&lt;/b&gt;: %1</translation>
    </message>
    <message>
        <source>Send coins to a Qtum address</source>
        <translation>Pošaljite novac na Qtum adresu</translation>
    </message>
    <message>
        <source>Backup wallet to another location</source>
        <translation>Napravite sigurnosnu kopiju novčanika na drugoj lokaciji</translation>
    </message>
    <message>
        <source>Change the passphrase used for wallet encryption</source>
        <translation>Promijenite lozinku za šifriranje novčanika</translation>
    </message>
    <message>
        <source>&amp;Verify message...</source>
        <translation>&amp;Potvrdite poruku...</translation>
    </message>
    <message>
        <source>&amp;Send</source>
        <translation>&amp;Pošaljite</translation>
    </message>
    <message>
        <source>&amp;Receive</source>
        <translation>Pri&amp;mite</translation>
    </message>
    <message>
        <source>&amp;Show / Hide</source>
        <translation>Po&amp;kažite / Sakrijte</translation>
    </message>
    <message>
        <source>Show or hide the main Window</source>
        <translation>Prikažite ili sakrijte glavni prozor</translation>
    </message>
    <message>
        <source>Encrypt the private keys that belong to your wallet</source>
        <translation>Šifrirajte privatne ključeve u novčaniku</translation>
    </message>
    <message>
        <source>Sign messages with your Qtum addresses to prove you own them</source>
        <translation>Poruku potpišemo s Qtum adresom, kako bi dokazali vlasništvo nad tom adresom</translation>
    </message>
    <message>
        <source>Verify messages to ensure they were signed with specified Qtum addresses</source>
        <translation>Provjerite poruku da je potpisana s navedenom Qtum adresom</translation>
    </message>
    <message>
        <source>&amp;File</source>
        <translation>&amp;Datoteka</translation>
    </message>
    <message>
        <source>&amp;Settings</source>
        <translation>&amp;Postavke</translation>
    </message>
    <message>
        <source>&amp;Help</source>
        <translation>&amp;Pomoć</translation>
    </message>
    <message>
        <source>Tabs toolbar</source>
        <translation>Traka kartica</translation>
    </message>
    <message>
        <source>Request payments (generates QR codes and qtum: URIs)</source>
        <translation>Zatražite uplatu (stvara QR kod i qtum: URI adresu)</translation>
    </message>
    <message>
        <source>Show the list of used sending addresses and labels</source>
        <translation>Prikažite popis korištenih adresa i oznaka za slanje novca</translation>
    </message>
    <message>
        <source>Show the list of used receiving addresses and labels</source>
        <translation>Prikažite popis korištenih adresa i oznaka za primanje novca</translation>
    </message>
    <message>
<<<<<<< HEAD
        <source>Open a qtum: URI or payment request</source>
        <translation>Otvorite qtum: URI adresu ili zahtjev za uplatu</translation>
    </message>
    <message>
=======
>>>>>>> ee8ca219
        <source>&amp;Command-line options</source>
        <translation>Opcije &amp;naredbene linije</translation>
    </message>
    <message numerus="yes">
        <source>%n active connection(s) to Qtum network</source>
        <translation><numerusform>%n aktivna veza na Qtum mrežu</numerusform><numerusform>%n aktivnih veza na Qtum mrežu</numerusform><numerusform>%n aktivnih veza na Qtum mrežu</numerusform></translation>
    </message>
    <message>
        <source>Indexing blocks on disk...</source>
        <translation>Indeksiraju se blokovi na disku...</translation>
    </message>
    <message>
        <source>Processing blocks on disk...</source>
        <translation>Procesiraju se blokovi na disku...</translation>
    </message>
    <message numerus="yes">
        <source>Processed %n block(s) of transaction history.</source>
        <translation><numerusform>Obrađen %n blok povijesti transakcije.</numerusform><numerusform>Obrađeno %n bloka povijesti transakcije.</numerusform><numerusform>Obrađeno %n blokova povijesti transakcije.</numerusform></translation>
    </message>
    <message>
        <source>%1 behind</source>
        <translation>%1 iza</translation>
    </message>
    <message>
        <source>Last received block was generated %1 ago.</source>
        <translation>Zadnji primljeni blok je bio ustvaren prije %1.</translation>
    </message>
    <message>
        <source>Transactions after this will not yet be visible.</source>
        <translation>Transakcije izvršene za tim blokom nisu još prikazane.</translation>
    </message>
    <message>
        <source>Error</source>
        <translation>Greška</translation>
    </message>
    <message>
        <source>Warning</source>
        <translation>Upozorenje</translation>
    </message>
    <message>
        <source>Information</source>
        <translation>Informacija</translation>
    </message>
    <message>
        <source>Up to date</source>
        <translation>Ažurno</translation>
    </message>
    <message>
        <source>&amp;Sending addresses</source>
        <translation>Adrese za &amp;slanje</translation>
    </message>
    <message>
        <source>&amp;Receiving addresses</source>
        <translation>Adrese za &amp;primanje</translation>
    </message>
    <message>
        <source>Open Wallet</source>
        <translation>Otvorite novčanik</translation>
    </message>
    <message>
        <source>Open a wallet</source>
        <translation>Otvorite neki novčanik</translation>
    </message>
    <message>
        <source>Close Wallet...</source>
        <translation>Zatvorite novčanik...</translation>
    </message>
    <message>
        <source>Close wallet</source>
        <translation>Zatvorite novčanik</translation>
    </message>
    <message>
        <source>Show the %1 help message to get a list with possible Qtum command-line options</source>
        <translation>Prikažite pomoć programa %1 kako biste ispisali moguće opcije preko terminala</translation>
    </message>
    <message>
        <source>default wallet</source>
        <translation>uobičajeni novčanik</translation>
    </message>
    <message>
        <source>No wallets available</source>
        <translation>Nema dostupnih novčanika</translation>
    </message>
    <message>
        <source>&amp;Window</source>
        <translation>&amp;Prozor</translation>
    </message>
    <message>
        <source>Minimize</source>
        <translation>Minimizirajte</translation>
    </message>
    <message>
        <source>Zoom</source>
        <translation>Povećajte</translation>
    </message>
    <message>
        <source>Main Window</source>
        <translation>Glavni prozor</translation>
    </message>
    <message>
        <source>%1 client</source>
        <translation>%1 klijent</translation>
    </message>
    <message>
        <source>Connecting to peers...</source>
        <translation>Spaja se na klijente...</translation>
    </message>
    <message>
        <source>Catching up...</source>
        <translation>Ažuriranje...</translation>
    </message>
    <message>
        <source>Error: %1</source>
        <translation>Greška: %1</translation>
    </message>
    <message>
        <source>Warning: %1</source>
        <translation>Upozorenje: %1</translation>
    </message>
    <message>
        <source>Date: %1
</source>
        <translation>Datum: %1
</translation>
    </message>
    <message>
        <source>Amount: %1
</source>
        <translation>Iznos: %1
</translation>
    </message>
    <message>
        <source>Wallet: %1
</source>
        <translation>Novčanik: %1</translation>
    </message>
    <message>
        <source>Type: %1
</source>
        <translation>Vrsta: %1
</translation>
    </message>
    <message>
        <source>Label: %1
</source>
        <translation>Oznaka: %1
</translation>
    </message>
    <message>
        <source>Address: %1
</source>
        <translation>Adresa: %1
</translation>
    </message>
    <message>
        <source>Sent transaction</source>
        <translation>Poslana transakcija</translation>
    </message>
    <message>
        <source>Incoming transaction</source>
        <translation>Dolazna transakcija</translation>
    </message>
    <message>
        <source>HD key generation is &lt;b&gt;enabled&lt;/b&gt;</source>
        <translation>Generiranje HD ključeva je &lt;b&gt;uključeno&lt;/b&gt;</translation>
    </message>
    <message>
        <source>HD key generation is &lt;b&gt;disabled&lt;/b&gt;</source>
        <translation>Generiranje HD ključeva je &lt;b&gt;isključeno&lt;/b&gt;</translation>
    </message>
    <message>
        <source>Private key &lt;b&gt;disabled&lt;/b&gt;</source>
        <translation>Privatni ključ &lt;b&gt;onemogućen&lt;/b&gt;</translation>
    </message>
    <message>
        <source>Wallet is &lt;b&gt;encrypted&lt;/b&gt; and currently &lt;b&gt;unlocked&lt;/b&gt;</source>
        <translation>Novčanik je &lt;b&gt;šifriran&lt;/b&gt; i trenutno &lt;b&gt;otključan&lt;/b&gt;</translation>
    </message>
    <message>
        <source>Wallet is &lt;b&gt;encrypted&lt;/b&gt; and currently &lt;b&gt;locked&lt;/b&gt;</source>
        <translation>Novčanik je &lt;b&gt;šifriran&lt;/b&gt; i trenutno &lt;b&gt;zaključan&lt;/b&gt;</translation>
    </message>
    <message>
        <source>A fatal error occurred. Qtum can no longer continue safely and will quit.</source>
        <translation>Dogodila se kobna greška. Qtum ne može više sigurno nastaviti te će se zatvoriti.</translation>
    </message>
</context>
<context>
    <name>CoinControlDialog</name>
    <message>
        <source>Coin Selection</source>
        <translation>Izbor ulaza transakcije</translation>
    </message>
    <message>
        <source>Quantity:</source>
        <translation>Količina:</translation>
    </message>
    <message>
        <source>Bytes:</source>
        <translation>Bajtova:</translation>
    </message>
    <message>
        <source>Amount:</source>
        <translation>Iznos:</translation>
    </message>
    <message>
        <source>Fee:</source>
        <translation>Naknada:</translation>
    </message>
    <message>
        <source>Dust:</source>
        <translation>Prašina:</translation>
    </message>
    <message>
        <source>After Fee:</source>
        <translation>Nakon naknade:</translation>
    </message>
    <message>
        <source>Change:</source>
        <translation>Vraćeno:</translation>
    </message>
    <message>
        <source>(un)select all</source>
        <translation>Izaberi sve/ništa</translation>
    </message>
    <message>
        <source>Tree mode</source>
        <translation>Prikažite kao stablo</translation>
    </message>
    <message>
        <source>List mode</source>
        <translation>Prikažite kao listu</translation>
    </message>
    <message>
        <source>Amount</source>
        <translation>Iznos</translation>
    </message>
    <message>
        <source>Received with label</source>
        <translation>Primljeno pod oznakom</translation>
    </message>
    <message>
        <source>Received with address</source>
        <translation>Primljeno na adresu</translation>
    </message>
    <message>
        <source>Date</source>
        <translation>Datum</translation>
    </message>
    <message>
        <source>Confirmations</source>
        <translation>Broj potvrda</translation>
    </message>
    <message>
        <source>Confirmed</source>
        <translation>Potvrđeno</translation>
    </message>
    <message>
        <source>Copy address</source>
        <translation>Kopirajte adresu</translation>
    </message>
    <message>
        <source>Copy label</source>
        <translation>Kopirajte oznaku</translation>
    </message>
    <message>
        <source>Copy amount</source>
        <translation>Kopirajte iznos</translation>
    </message>
    <message>
        <source>Copy transaction ID</source>
        <translation>Kopirajte ID transakcije</translation>
    </message>
    <message>
        <source>Lock unspent</source>
        <translation>Zaključajte nepotrošen input</translation>
    </message>
    <message>
        <source>Unlock unspent</source>
        <translation>Otključajte nepotrošen input</translation>
    </message>
    <message>
        <source>Copy quantity</source>
        <translation>Kopirajte iznos</translation>
    </message>
    <message>
        <source>Copy fee</source>
        <translation>Kopirajte naknadu</translation>
    </message>
    <message>
        <source>Copy after fee</source>
        <translation>Kopirajte iznos nakon naknade</translation>
    </message>
    <message>
        <source>Copy bytes</source>
        <translation>Kopirajte količinu bajtova</translation>
    </message>
    <message>
        <source>Copy dust</source>
        <translation>Kopirajte prašinu</translation>
    </message>
    <message>
        <source>Copy change</source>
        <translation>Kopirajte ostatak</translation>
    </message>
    <message>
        <source>(%1 locked)</source>
        <translation>(%1 zaključen)</translation>
    </message>
    <message>
        <source>yes</source>
        <translation>da</translation>
    </message>
    <message>
        <source>no</source>
        <translation>ne</translation>
    </message>
    <message>
        <source>This label turns red if any recipient receives an amount smaller than the current dust threshold.</source>
        <translation>Oznaka postane crvene boje ako bilo koji primatelj dobije iznos manji od trenutnog praga "prašine" (sićušnog iznosa).</translation>
    </message>
    <message>
        <source>Can vary +/- %1 satoshi(s) per input.</source>
        <translation>Može varirati +/- %1 satoši(ja) po inputu.</translation>
    </message>
    <message>
        <source>(no label)</source>
        <translation>(nema oznake)</translation>
    </message>
    <message>
        <source>change from %1 (%2)</source>
        <translation>ostatak od %1 (%2)</translation>
    </message>
    <message>
        <source>(change)</source>
        <translation>(ostatak)</translation>
    </message>
</context>
<context>
    <name>CreateWalletActivity</name>
    <message>
        <source>Creating Wallet &lt;b&gt;%1&lt;/b&gt;...</source>
        <translation>Stvara se novčanik &lt;b&gt;%1&lt;/b&gt;...</translation>
    </message>
    <message>
        <source>Create wallet failed</source>
        <translation>Neuspješno stvaranje novčanika</translation>
    </message>
    <message>
        <source>Create wallet warning</source>
        <translation>Upozorenje kod stvaranja novčanika</translation>
    </message>
</context>
<context>
    <name>CreateWalletDialog</name>
    <message>
        <source>Create Wallet</source>
        <translation>Stvorite novčanik</translation>
    </message>
    <message>
        <source>Wallet Name</source>
        <translation>Ime novčanika</translation>
    </message>
    <message>
        <source>Encrypt the wallet. The wallet will be encrypted with a passphrase of your choice.</source>
        <translation>Šifrirajte novčanik. Novčanik bit će šifriran lozinkom po vašem izboru.</translation>
    </message>
    <message>
        <source>Encrypt Wallet</source>
        <translation>Šifrirajte novčanik</translation>
    </message>
    <message>
        <source>Disable private keys for this wallet. Wallets with private keys disabled will have no private keys and cannot have an HD seed or imported private keys. This is ideal for watch-only wallets.</source>
        <translation>Isključite privatne ključeve za ovaj novčanik. Novčanici gdje su privatni ključevi isključeni neće sadržati privatne ključeve te ne mogu imati HD sjeme ili uvezene privatne ključeve. Ova postavka je idealna za novčanike koje su isključivo za promatranje.</translation>
    </message>
    <message>
        <source>Disable Private Keys</source>
        <translation>Isključite privatne ključeve</translation>
    </message>
    <message>
        <source>Make a blank wallet. Blank wallets do not initially have private keys or scripts. Private keys and addresses can be imported, or an HD seed can be set, at a later time.</source>
        <translation>Stvorite prazni novčanik. Prazni novčanici nemaju privatnih ključeva ili skripta. Mogu se naknadno uvesti privatne ključeve i adrese ili postaviti HD sjeme.</translation>
    </message>
    <message>
        <source>Make Blank Wallet</source>
        <translation>Stvorite prazni novčanik</translation>
    </message>
    <message>
        <source>Create</source>
        <translation>Stvorite</translation>
    </message>
</context>
<context>
    <name>EditAddressDialog</name>
    <message>
        <source>Edit Address</source>
        <translation>Uredite adresu</translation>
    </message>
    <message>
        <source>&amp;Label</source>
        <translation>&amp;Oznaka</translation>
    </message>
    <message>
        <source>The label associated with this address list entry</source>
        <translation>Oznaka ovog zapisa u adresaru</translation>
    </message>
    <message>
        <source>The address associated with this address list entry. This can only be modified for sending addresses.</source>
        <translation>Adresa ovog zapisa u adresaru. Može se mijenjati samo kod adresa za slanje.</translation>
    </message>
    <message>
        <source>&amp;Address</source>
        <translation>&amp;Adresa</translation>
    </message>
    <message>
        <source>New sending address</source>
        <translation>Nova adresa za slanje</translation>
    </message>
    <message>
        <source>Edit receiving address</source>
        <translation>Uredi adresu za primanje</translation>
    </message>
    <message>
        <source>Edit sending address</source>
        <translation>Uredi adresu za slanje</translation>
    </message>
    <message>
        <source>The entered address "%1" is not a valid Qtum address.</source>
        <translation>Upisana adresa "%1" nije valjana Qtum adresa.</translation>
    </message>
    <message>
        <source>Address "%1" already exists as a receiving address with label "%2" and so cannot be added as a sending address.</source>
        <translation>Adresa "%1" već postoji kao primateljska adresa s oznakom "%2" te se ne može dodati kao pošiljateljska adresa.</translation>
    </message>
    <message>
        <source>The entered address "%1" is already in the address book with label "%2".</source>
        <translation>Unesena adresa "%1" postoji već u imeniku pod oznakom "%2".</translation>
    </message>
    <message>
        <source>Could not unlock wallet.</source>
        <translation>Ne može se otključati novčanik.</translation>
    </message>
    <message>
        <source>New key generation failed.</source>
        <translation>Stvaranje novog ključa nije uspjelo.</translation>
    </message>
</context>
<context>
    <name>FreespaceChecker</name>
    <message>
        <source>A new data directory will be created.</source>
        <translation>Bit će stvorena nova podatkovna mapa.</translation>
    </message>
    <message>
        <source>name</source>
        <translation>ime</translation>
    </message>
    <message>
        <source>Directory already exists. Add %1 if you intend to create a new directory here.</source>
        <translation>Mapa već postoji. Dodajte %1 ako namjeravate stvoriti novu mapu ovdje.</translation>
    </message>
    <message>
        <source>Path already exists, and is not a directory.</source>
        <translation>Put već postoji i nije mapa.</translation>
    </message>
    <message>
        <source>Cannot create data directory here.</source>
        <translation>Nije moguće stvoriti direktorij za podatke na tom mjestu.</translation>
    </message>
</context>
<context>
    <name>HelpMessageDialog</name>
    <message>
        <source>version</source>
        <translation>verzija</translation>
    </message>
    <message>
        <source>About %1</source>
        <translation>O programu %1</translation>
    </message>
    <message>
        <source>Command-line options</source>
        <translation>Opcije programa u naredbenoj liniji</translation>
    </message>
</context>
<context>
    <name>Intro</name>
    <message>
        <source>Welcome</source>
        <translation>Dobrodošli</translation>
    </message>
    <message>
        <source>Welcome to %1.</source>
        <translation>Dobrodošli u %1.</translation>
    </message>
    <message>
        <source>As this is the first time the program is launched, you can choose where %1 will store its data.</source>
        <translation>Kako je ovo prvi put da je ova aplikacija pokrenuta, možete izabrati gdje će %1 spremati svoje podatke.</translation>
    </message>
    <message>
        <source>When you click OK, %1 will begin to download and process the full %4 block chain (%2GB) starting with the earliest transactions in %3 when %4 initially launched.</source>
        <translation>Kada kliknete OK, %1 počet će preuzimati i procesirati cijeli lanac blokova (%2GB) počevši s najranijim transakcijama u %3 kad je %4 prvi put pokrenut.</translation>
    </message>
    <message>
        <source>Reverting this setting requires re-downloading the entire blockchain. It is faster to download the full chain first and prune it later. Disables some advanced features.</source>
        <translation>Vraćanje na ovu postavku zahtijeva ponovno preuzimanje cijelog lanca blokova. Brže je najprije preuzeti cijeli lanac pa ga kasnije obrezati. Isključuje napredne mogućnosti.</translation>
    </message>
    <message>
        <source>This initial synchronisation is very demanding, and may expose hardware problems with your computer that had previously gone unnoticed. Each time you run %1, it will continue downloading where it left off.</source>
        <translation>Početna sinkronizacija je vrlo zahtjevna i može otkriti hardverske probleme kod vašeg računala koji su prije prošli nezamijećeno. Svaki put kad pokrenete %1, nastavit će preuzimati odakle je stao.</translation>
    </message>
    <message>
        <source>If you have chosen to limit block chain storage (pruning), the historical data must still be downloaded and processed, but will be deleted afterward to keep your disk usage low.</source>
        <translation>Ako odlučite ograničiti spremanje lanca blokova pomoću pruninga (obrezivanja), treba preuzeti i procesirati povijesne podatke. Bit će obrisani naknadno kako bi se smanjila količina zauzetog prostora na disku.</translation>
    </message>
    <message>
        <source>Use the default data directory</source>
        <translation>Koristite uobičajenu podatkovnu mapu</translation>
    </message>
    <message>
        <source>Use a custom data directory:</source>
        <translation>Odaberite različitu podatkovnu mapu:</translation>
    </message>
    <message>
        <source>Qtum</source>
        <translation>Qtum</translation>
    </message>
    <message>
        <source>Discard blocks after verification, except most recent %1 GB (prune)</source>
        <translation>Odbacite blokove nakon provjere osim one najnovije do %1 GB-a (obrezujte)</translation>
    </message>
    <message>
        <source>At least %1 GB of data will be stored in this directory, and it will grow over time.</source>
        <translation>Bit će spremljeno barem %1 GB podataka u ovoj mapi te će se povećati tijekom vremena.</translation>
    </message>
    <message>
        <source>Approximately %1 GB of data will be stored in this directory.</source>
        <translation>Otprilike %1 GB podataka bit će spremljeno u ovoj mapi.</translation>
    </message>
    <message>
        <source>%1 will download and store a copy of the Qtum block chain.</source>
        <translation>%1 preuzet će i pohraniti kopiju Qtumovog lanca blokova.</translation>
    </message>
    <message>
        <source>The wallet will also be stored in this directory.</source>
        <translation>Novčanik bit će pohranjen u ovoj mapi.</translation>
    </message>
    <message>
        <source>Error: Specified data directory "%1" cannot be created.</source>
        <translation>Greška: Zadana podatkovna mapa "%1" ne može biti stvorena.</translation>
    </message>
    <message>
        <source>Error</source>
        <translation>Greška</translation>
    </message>
    <message numerus="yes">
        <source>%n GB of free space available</source>
        <translation><numerusform>Dostupno %n GB slobodnog prostora</numerusform><numerusform>Dostupno %n GB slobodnog prostora</numerusform><numerusform>Dostupno %n GB slobodnog prostora</numerusform></translation>
    </message>
    <message numerus="yes">
        <source>(of %n GB needed)</source>
        <translation><numerusform>(od potrebnog prostora od %n GB)</numerusform><numerusform>(od potrebnog prostora od %n GB)</numerusform><numerusform>(od potrebnog %n GB)</numerusform></translation>
    </message>
    <message numerus="yes">
        <source>(%n GB needed for full chain)</source>
        <translation><numerusform>(potreban je %n GB za cijeli lanac)</numerusform><numerusform>(potrebna su %n GB-a za cijeli lanac)</numerusform><numerusform>(potrebno je %n GB-a za cijeli lanac)</numerusform></translation>
    </message>
</context>
<context>
    <name>ModalOverlay</name>
    <message>
        <source>Form</source>
        <translation>Oblik</translation>
    </message>
    <message>
        <source>Recent transactions may not yet be visible, and therefore your wallet's balance might be incorrect. This information will be correct once your wallet has finished synchronizing with the qtum network, as detailed below.</source>
        <translation>Nedavne transakcije možda još nisu vidljive pa vam stanje novčanika može biti netočno. Ove informacije bit će točne nakon što vaš novčanik dovrši sinkronizaciju s Qtumovom mrežom, kako je opisano dolje.</translation>
    </message>
    <message>
        <source>Attempting to spend qtums that are affected by not-yet-displayed transactions will not be accepted by the network.</source>
        <translation>Mreža neće prihvatiti pokušaje trošenja qtuma koji su utjecani sa strane transakcija koje još nisu vidljive.</translation>
    </message>
    <message>
        <source>Number of blocks left</source>
        <translation>Broj preostalih blokova</translation>
    </message>
    <message>
        <source>Unknown...</source>
        <translation>Nepoznato...</translation>
    </message>
    <message>
        <source>Last block time</source>
        <translation>Posljednje vrijeme bloka</translation>
    </message>
    <message>
        <source>Progress</source>
        <translation>Napredak</translation>
    </message>
    <message>
        <source>Progress increase per hour</source>
        <translation>Postotak povećanja napretka na sat</translation>
    </message>
    <message>
        <source>calculating...</source>
        <translation>računa...</translation>
    </message>
    <message>
        <source>Estimated time left until synced</source>
        <translation>Preostalo vrijeme do završetka sinkronizacije</translation>
    </message>
    <message>
        <source>Hide</source>
        <translation>Sakrijte</translation>
    </message>
    <message>
        <source>Esc</source>
        <translation>Esc</translation>
    </message>
    <message>
        <source>Unknown. Syncing Headers (%1, %2%)...</source>
        <translation>Nepoznato. Sinkroniziranje zaglavlja (%1, %2%)...</translation>
    </message>
</context>
<context>
    <name>OpenURIDialog</name>
    <message>
        <source>URI:</source>
        <translation>URI:</translation>
    </message>
</context>
<context>
    <name>OpenWalletActivity</name>
    <message>
        <source>Open wallet failed</source>
        <translation>Neuspješno otvaranje novčanika</translation>
    </message>
    <message>
        <source>Open wallet warning</source>
        <translation>Upozorenje kod otvaranja novčanika</translation>
    </message>
    <message>
        <source>Open wallet failed</source>
        <translation>Neuspješno otvaranje novčanika</translation>
    </message>
    <message>
        <source>Open wallet warning</source>
        <translation>Upozorenje kod otvaranja novčanika</translation>
    </message>
    <message>
        <source>default wallet</source>
        <translation>uobičajeni novčanik</translation>
    </message>
    <message>
        <source>Opening Wallet &lt;b&gt;%1&lt;/b&gt;...</source>
        <translation>Otvaranje novčanik &lt;b&gt;%1&lt;/b&gt;...</translation>
    </message>
</context>
<context>
    <name>OptionsDialog</name>
    <message>
        <source>Options</source>
        <translation>Postavke</translation>
    </message>
    <message>
        <source>&amp;Main</source>
        <translation>&amp;Glavno</translation>
    </message>
    <message>
        <source>Automatically start %1 after logging in to the system.</source>
        <translation>Automatski pokrenite %1 nakon prijave u sustav.</translation>
    </message>
    <message>
        <source>&amp;Start %1 on system login</source>
        <translation>&amp;Pokrenite %1 kod prijave u sustav</translation>
    </message>
    <message>
        <source>Size of &amp;database cache</source>
        <translation>Veličina predmemorije baze podataka</translation>
    </message>
    <message>
        <source>Number of script &amp;verification threads</source>
        <translation>Broj CPU niti za verifikaciju transakcija</translation>
    </message>
    <message>
        <source>IP address of the proxy (e.g. IPv4: 127.0.0.1 / IPv6: ::1)</source>
        <translation>IP adresa proxy servera (npr. IPv4: 127.0.0.1 / IPv6: ::1)</translation>
    </message>
    <message>
        <source>Shows if the supplied default SOCKS5 proxy is used to reach peers via this network type.</source>
        <translation>Prikazuje se ako je isporučeni uobičajeni SOCKS5 proxy korišten radi dohvaćanja klijenata preko ovog tipa mreže.</translation>
    </message>
    <message>
        <source>Use separate SOCKS&amp;5 proxy to reach peers via Tor hidden services:</source>
        <translation>Koristite zaseban SOCKS&amp;5 proxy kako biste dohvatili klijente preko Tora:</translation>
    </message>
    <message>
        <source>Hide the icon from the system tray.</source>
        <translation>Sakrijte ikonu sa sustavne trake.</translation>
    </message>
    <message>
        <source>&amp;Hide tray icon</source>
        <translation>&amp;Sakrijte ikonu</translation>
    </message>
    <message>
        <source>Minimize instead of exit the application when the window is closed. When this option is enabled, the application will be closed only after selecting Exit in the menu.</source>
        <translation>Minimizirati aplikaciju umjesto zatvoriti, kada se zatvori prozor. Kada je ova opcija omogućena, aplikacija će biti zatvorena tek nakon odabira naredbe Izlaz u izborniku.</translation>
    </message>
    <message>
        <source>Third party URLs (e.g. a block explorer) that appear in the transactions tab as context menu items. %s in the URL is replaced by transaction hash. Multiple URLs are separated by vertical bar |.</source>
        <translation>URL-ovi treće stranke (npr. preglednik blokova) koji se javljaju u kartici transakcija kao elementi kontekstnog izbornika. %s u URL-u zamijenjen je hashom transakcije. Višestruki URL-ovi su odvojeni vertikalnom crtom |.</translation>
    </message>
    <message>
        <source>Open the %1 configuration file from the working directory.</source>
        <translation>Otvorite konfiguracijsku datoteku programa %1 s radne mape.</translation>
    </message>
    <message>
        <source>Open Configuration File</source>
        <translation>Otvorite konfiguracijsku datoteku</translation>
    </message>
    <message>
        <source>Reset all client options to default.</source>
        <translation>Nastavi sve postavke programa na početne vrijednosti.</translation>
    </message>
    <message>
        <source>&amp;Reset Options</source>
        <translation>Po&amp;nastavi postavke</translation>
    </message>
    <message>
        <source>&amp;Network</source>
        <translation>&amp;Mreža</translation>
    </message>
    <message>
        <source>Disables some advanced features but all blocks will still be fully validated. Reverting this setting requires re-downloading the entire blockchain. Actual disk usage may be somewhat higher.</source>
        <translation>Isključuje napredne mogućnosti ali će svi blokovi ipak biti potpuno validirani. Vraćanje na prijašnje stanje zahtijeva ponovo preuzimanje cijelog lanca blokova. Realna količina zauzetog prostora na disku može biti ponešto veća.</translation>
    </message>
    <message>
        <source>Prune &amp;block storage to</source>
        <translation>Obrezujte pohranu &amp;blokova na</translation>
    </message>
    <message>
        <source>GB</source>
        <translation>GB</translation>
    </message>
    <message>
        <source>Reverting this setting requires re-downloading the entire blockchain.</source>
        <translation>Vraćanje na prijašnje stanje zahtijeva ponovo preuzimanje cijelog lanca blokova.</translation>
    </message>
    <message>
        <source>MiB</source>
        <translation>MiB</translation>
    </message>
    <message>
        <source>(0 = auto, &lt;0 = leave that many cores free)</source>
        <translation>(0 = automatski odredite, &lt;0 = ostavite slobodno upravo toliko jezgri)</translation>
    </message>
    <message>
        <source>W&amp;allet</source>
        <translation>&amp;Novčanik</translation>
    </message>
    <message>
        <source>Expert</source>
        <translation>Stručne postavke</translation>
    </message>
    <message>
        <source>Enable coin &amp;control features</source>
        <translation>Uključite postavke kontroliranja inputa</translation>
    </message>
    <message>
        <source>If you disable the spending of unconfirmed change, the change from a transaction cannot be used until that transaction has at least one confirmation. This also affects how your balance is computed.</source>
        <translation>Ako isključite trošenje nepotvrđenog ostatka, ostatak transakcije ne može biti korišten dok ta transakcija ne dobije barem jednu potvrdu. Također utječe na to kako je vaše stanje računato.</translation>
    </message>
    <message>
        <source>&amp;Spend unconfirmed change</source>
        <translation>&amp;Trošenje nepotvrđenih vraćenih iznosa</translation>
    </message>
    <message>
        <source>Automatically open the Qtum client port on the router. This only works when your router supports UPnP and it is enabled.</source>
        <translation>Automatski otvori port Qtum klijenta na ruteru. To radi samo ako ruter podržava UPnP i ako je omogućen.</translation>
    </message>
    <message>
        <source>Map port using &amp;UPnP</source>
        <translation>Mapiraj port koristeći &amp;UPnP</translation>
    </message>
    <message>
        <source>Accept connections from outside.</source>
        <translation>Prihvatite veze izvana.</translation>
    </message>
    <message>
        <source>Allow incomin&amp;g connections</source>
        <translation>Dozvolite dolazeće veze</translation>
    </message>
    <message>
        <source>Connect to the Qtum network through a SOCKS5 proxy.</source>
        <translation>Spojite se na Qtum mrežu kroz SOCKS5 proxy.</translation>
    </message>
    <message>
        <source>&amp;Connect through SOCKS5 proxy (default proxy):</source>
        <translation>&amp;Spojite se kroz SOCKS5 proxy (uobičajeni proxy)</translation>
    </message>
    <message>
        <source>Proxy &amp;IP:</source>
        <translation>Proxy &amp;IP:</translation>
    </message>
    <message>
        <source>&amp;Port:</source>
        <translation>&amp;Vrata:</translation>
    </message>
    <message>
        <source>Port of the proxy (e.g. 9050)</source>
        <translation>Proxy vrata (npr. 9050)</translation>
    </message>
    <message>
        <source>Used for reaching peers via:</source>
        <translation>Korišten za dohvaćanje klijenata preko:</translation>
    </message>
    <message>
        <source>IPv4</source>
        <translation>IPv4-a</translation>
    </message>
    <message>
        <source>IPv6</source>
        <translation>IPv6-a</translation>
    </message>
    <message>
        <source>Tor</source>
        <translation>Tora</translation>
    </message>
    <message>
        <source>Connect to the Qtum network through a separate SOCKS5 proxy for Tor hidden services.</source>
        <translation>Spojite se na Qtum mrežu kroz zaseban SOCKS5 proxy za povezivanje na Tor.</translation>
    </message>
    <message>
        <source>&amp;Window</source>
        <translation>&amp;Prozor</translation>
    </message>
    <message>
        <source>Show only a tray icon after minimizing the window.</source>
        <translation>Prikaži samo ikonu u sistemskoj traci nakon minimiziranja prozora</translation>
    </message>
    <message>
        <source>&amp;Minimize to the tray instead of the taskbar</source>
        <translation>&amp;Minimiziraj u sistemsku traku umjesto u traku programa</translation>
    </message>
    <message>
        <source>M&amp;inimize on close</source>
        <translation>M&amp;inimiziraj kod zatvaranja</translation>
    </message>
    <message>
        <source>&amp;Display</source>
        <translation>&amp;Prikaz</translation>
    </message>
    <message>
        <source>User Interface &amp;language:</source>
        <translation>Jezi&amp;k sučelja:</translation>
    </message>
    <message>
        <source>The user interface language can be set here. This setting will take effect after restarting %1.</source>
        <translation>Jezik korisničkog sučelja može se postaviti ovdje. Postavka će vrijediti nakon ponovnog pokretanja programa %1.</translation>
    </message>
    <message>
        <source>&amp;Unit to show amounts in:</source>
        <translation>&amp;Jedinica za prikaz iznosa:</translation>
    </message>
    <message>
        <source>Choose the default subdivision unit to show in the interface and when sending coins.</source>
        <translation>Izaberite željeni najmanji dio qtuma koji će biti prikazan u sučelju i koji će se koristiti za plaćanje.</translation>
    </message>
    <message>
        <source>Whether to show coin control features or not.</source>
        <translation>Ovisi želite li prikazati mogućnosti kontroliranja inputa ili ne.</translation>
    </message>
    <message>
        <source>&amp;Third party transaction URLs</source>
        <translation>&amp;URL-ovi treće stranke o transakciji</translation>
    </message>
    <message>
        <source>Options set in this dialog are overridden by the command line or in the configuration file:</source>
        <translation>Opcije postavljene u ovom dijalogu nadglašene su naredbenom linijom ili konfiguracijskom datotekom:</translation>
    </message>
    <message>
        <source>&amp;OK</source>
        <translation>&amp;U redu</translation>
    </message>
    <message>
        <source>&amp;Cancel</source>
        <translation>&amp;Odustani</translation>
    </message>
    <message>
        <source>default</source>
        <translation>standardne vrijednosti</translation>
    </message>
    <message>
        <source>none</source>
        <translation>ništa</translation>
    </message>
    <message>
        <source>Confirm options reset</source>
        <translation>Potvrdite resetiranje opcija</translation>
    </message>
    <message>
        <source>Client restart required to activate changes.</source>
        <translation>Potrebno je ponovno pokretanje klijenta kako bi se promjene aktivirale.</translation>
    </message>
    <message>
        <source>Client will be shut down. Do you want to proceed?</source>
        <translation>Zatvorit će se klijent. Želite li nastaviti?</translation>
    </message>
    <message>
        <source>Configuration options</source>
        <translation>Konfiguracijske postavke</translation>
    </message>
    <message>
        <source>The configuration file is used to specify advanced user options which override GUI settings. Additionally, any command-line options will override this configuration file.</source>
        <translation>Ova konfiguracijska datoteka je korištena za specificiranje napredne korisničke opcije koje će poništiti postavke GUI-a. Također će bilo koje opcije navedene preko terminala poništiti ovu konfiguracijsku datoteku.</translation>
    </message>
    <message>
        <source>Error</source>
        <translation>Greška</translation>
    </message>
    <message>
        <source>The configuration file could not be opened.</source>
        <translation>Konfiguracijska datoteka nije se mogla otvoriti.</translation>
    </message>
    <message>
        <source>This change would require a client restart.</source>
        <translation>Ova promjena zahtijeva da se klijent ponovo pokrene.</translation>
    </message>
    <message>
        <source>The supplied proxy address is invalid.</source>
        <translation>Priložena proxy adresa je nevažeća.</translation>
    </message>
</context>
<context>
    <name>OverviewPage</name>
    <message>
        <source>Form</source>
        <translation>Oblik</translation>
    </message>
    <message>
        <source>The displayed information may be out of date. Your wallet automatically synchronizes with the Qtum network after a connection is established, but this process has not completed yet.</source>
        <translation>Prikazani podatci mogu biti zastarjeli. Vaš novčanik se automatski sinkronizira s Qtum mrežom kada je veza uspostavljena, ali taj proces još nije završen.</translation>
    </message>
    <message>
        <source>Watch-only:</source>
        <translation>Isključivno promatrane adrese:</translation>
    </message>
    <message>
        <source>Available:</source>
        <translation>Dostupno:</translation>
    </message>
    <message>
        <source>Your current spendable balance</source>
        <translation>Trenutno stanje koje možete trošiti</translation>
    </message>
    <message>
        <source>Pending:</source>
        <translation>Neriješeno:</translation>
    </message>
    <message>
        <source>Total of transactions that have yet to be confirmed, and do not yet count toward the spendable balance</source>
        <translation>Ukupan iznos transakcija koje se još moraju potvrditi te se ne računa kao stanje koje se može trošiti</translation>
    </message>
    <message>
        <source>Immature:</source>
        <translation>Nezrelo:</translation>
    </message>
    <message>
        <source>Mined balance that has not yet matured</source>
        <translation>Izrudareno stanje koje još nije dozrijevalo</translation>
    </message>
    <message>
        <source>Balances</source>
        <translation>Stanja</translation>
    </message>
    <message>
        <source>Total:</source>
        <translation>Ukupno:</translation>
    </message>
    <message>
        <source>Your current total balance</source>
        <translation>Vaše trenutno svekupno stanje</translation>
    </message>
    <message>
        <source>Your current balance in watch-only addresses</source>
        <translation>Vaše trenutno stanje kod eksluzivno promatranih (watch-only) adresa</translation>
    </message>
    <message>
        <source>Spendable:</source>
        <translation>Stanje koje se može trošiti:</translation>
    </message>
    <message>
        <source>Recent transactions</source>
        <translation>Nedavne transakcije</translation>
    </message>
    <message>
        <source>Unconfirmed transactions to watch-only addresses</source>
        <translation>Nepotvrđene transakcije isključivo promatranim adresama</translation>
    </message>
    <message>
        <source>Mined balance in watch-only addresses that has not yet matured</source>
        <translation>Izrudareno stanje na isključivo promatranim adresama koje još nije dozrijevalo</translation>
    </message>
    <message>
        <source>Current total balance in watch-only addresses</source>
        <translation>Trenutno ukupno stanje na isključivo promatranim adresama</translation>
    </message>
</context>
<context>
    <name>PaymentServer</name>
    <message>
        <source>Payment request error</source>
        <translation>Greška kod zahtjeva za plaćanje</translation>
    </message>
    <message>
        <source>Cannot start qtum: click-to-pay handler</source>
        <translation>Ne može se pokrenuti klijent: rukovatelj "kliknite da platite"</translation>
    </message>
    <message>
        <source>URI handling</source>
        <translation>URI upravljanje</translation>
    </message>
    <message>
        <source>'qtum://' is not a valid URI. Use 'qtum:' instead.</source>
        <translation>'qtum://' nije ispravan URI. Koristite 'qtum:' umjesto toga.</translation>
<<<<<<< HEAD
    </message>
    <message>
        <source>You are using a BIP70 URL which will be unsupported in the future.</source>
        <translation>Koristite BIP70 URL koji će ubuduće biti nepodržan.</translation>
=======
>>>>>>> ee8ca219
    </message>
    <message>
        <source>Due to widespread security flaws in BIP70 it's strongly recommended that any merchant instructions to switch wallets be ignored.</source>
        <translation>Zbog rasprostranjenih sigurnosnih mana u BIP70-u, strogo se preporučuje da se ignoriraju bilo kakve naredbe o zamjeni novčanika sa strane trgovca.</translation>
    </message>
    <message>
        <source>If you are receiving this error you should request the merchant provide a BIP21 compatible URI.</source>
        <translation>Ako dobivate ovu grešku, trebali biste zatražiti od trgovca BIP21 kompatibilan URI.</translation>
    </message>
    <message>
        <source>Due to widespread security flaws in BIP70 it's strongly recommended that any merchant instructions to switch wallets be ignored.</source>
        <translation>Zbog rasprostranjenih sigurnosnih mana u BIP70-u, strogo se preporučuje da se ignoriraju bilo kakve naredbe o zamjeni novčanika sa strane trgovca.</translation>
    </message>
    <message>
        <source>If you are receiving this error you should request the merchant provide a BIP21 compatible URI.</source>
        <translation>Ako dobivate ovu grešku, trebali biste zatražiti od trgovca BIP21 kompatibilan URI.</translation>
    </message>
    <message>
        <source>Invalid payment address %1</source>
        <translation>Nevažeća adresa za plaćanje %1</translation>
    </message>
    <message>
        <source>URI cannot be parsed! This can be caused by an invalid Qtum address or malformed URI parameters.</source>
        <translation>Ne može se parsirati URI! Uzrok tomu može biti nevažeća Qtum adresa ili neispravni parametri kod URI-a.</translation>
    </message>
    <message>
        <source>Payment request file handling</source>
        <translation>Rukovanje datotekom zahtjeva za plaćanje</translation>
    </message>
</context>
<context>
    <name>PeerTableModel</name>
    <message>
        <source>User Agent</source>
        <translation>Korisnički agent</translation>
    </message>
    <message>
        <source>Node/Service</source>
        <translation>Čvor/Servis</translation>
    </message>
    <message>
        <source>NodeId</source>
        <translation>NodeId (ID čvora)</translation>
    </message>
    <message>
        <source>Ping</source>
        <translation>Ping</translation>
    </message>
    <message>
        <source>Sent</source>
        <translation>Poslano</translation>
    </message>
    <message>
        <source>Received</source>
        <translation>Primljeno</translation>
    </message>
</context>
<context>
    <name>QObject</name>
    <message>
        <source>Amount</source>
        <translation>Iznos</translation>
    </message>
    <message>
        <source>Enter a Qtum address (e.g. %1)</source>
        <translation>Unesite Qtum adresu (npr. %1)</translation>
    </message>
    <message>
        <source>%1 d</source>
        <translation>%1 d</translation>
    </message>
    <message>
        <source>%1 h</source>
        <translation>%1 h</translation>
    </message>
    <message>
        <source>%1 m</source>
        <translation>%1 m</translation>
    </message>
    <message>
        <source>%1 s</source>
        <translation>%1 s</translation>
    </message>
    <message>
        <source>None</source>
        <translation>Ništa</translation>
    </message>
    <message>
        <source>N/A</source>
        <translation>N/A</translation>
    </message>
    <message>
        <source>%1 ms</source>
        <translation>%1 ms</translation>
    </message>
    <message numerus="yes">
        <source>%n second(s)</source>
        <translation><numerusform>%n sekund</numerusform><numerusform>%n sekundi</numerusform><numerusform>%n sekundi</numerusform></translation>
    </message>
    <message numerus="yes">
        <source>%n minute(s)</source>
        <translation><numerusform>%n minut</numerusform><numerusform>%n minuta</numerusform><numerusform>%n minuta</numerusform></translation>
    </message>
    <message numerus="yes">
        <source>%n hour(s)</source>
        <translation><numerusform>%n sat</numerusform><numerusform>%n sata</numerusform><numerusform>%n sati</numerusform></translation>
    </message>
    <message numerus="yes">
        <source>%n day(s)</source>
        <translation><numerusform>%n dan</numerusform><numerusform>%n dana</numerusform><numerusform>%n dana</numerusform></translation>
    </message>
    <message numerus="yes">
        <source>%n week(s)</source>
        <translation><numerusform>%n tjedan</numerusform><numerusform>%n tjedna</numerusform><numerusform>%n tjedana</numerusform></translation>
    </message>
    <message>
        <source>%1 and %2</source>
        <translation>%1 i %2</translation>
    </message>
    <message numerus="yes">
        <source>%n year(s)</source>
        <translation><numerusform>%n godina</numerusform><numerusform>%n godine</numerusform><numerusform>%n godina</numerusform></translation>
    </message>
    <message>
        <source>%1 B</source>
        <translation>%1 B</translation>
    </message>
    <message>
        <source>%1 KB</source>
        <translation>%1 KB</translation>
    </message>
    <message>
        <source>%1 MB</source>
        <translation>%1 MB</translation>
    </message>
    <message>
        <source>%1 GB</source>
        <translation>%1 GB</translation>
    </message>
    <message>
        <source>Error: Specified data directory "%1" does not exist.</source>
        <translation>Greška: Zadana podatkovna mapa "%1" ne postoji.</translation>
    </message>
    <message>
        <source>Error: Cannot parse configuration file: %1.</source>
        <translation>Greška: Ne može se parsirati konfiguracijska datoteka: %1.</translation>
    </message>
    <message>
        <source>Error: %1</source>
        <translation>Greška: %1</translation>
    </message>
    <message>
        <source>%1 didn't yet exit safely...</source>
        <translation>%1 se još nije sigurno zatvorio.</translation>
    </message>
    <message>
        <source>unknown</source>
        <translation>nepoznato</translation>
    </message>
</context>
<context>
    <name>QRImageWidget</name>
    <message>
        <source>&amp;Save Image...</source>
        <translation>&amp;Spremi sliku...</translation>
    </message>
    <message>
        <source>&amp;Copy Image</source>
        <translation>&amp;Kopirajte sliku</translation>
    </message>
    <message>
        <source>Resulting URI too long, try to reduce the text for label / message.</source>
        <translation>URI je predug, probajte skratiti tekst za naslov / poruku.</translation>
    </message>
    <message>
        <source>Error encoding URI into QR Code.</source>
        <translation>Greška kod kodiranja URI adrese u QR kod.</translation>
    </message>
    <message>
        <source>QR code support not available.</source>
        <translation>Podrška za QR kodove je nedostupna.</translation>
    </message>
    <message>
        <source>Save QR Code</source>
        <translation>Spremi QR kod</translation>
    </message>
    <message>
        <source>PNG Image (*.png)</source>
        <translation>PNG slika (*.png)</translation>
    </message>
</context>
<context>
    <name>RPCConsole</name>
    <message>
        <source>N/A</source>
        <translation>N/A</translation>
    </message>
    <message>
        <source>Client version</source>
        <translation>Verzija klijenta</translation>
    </message>
    <message>
        <source>&amp;Information</source>
        <translation>&amp;Informacije</translation>
    </message>
    <message>
        <source>General</source>
        <translation>Općenito</translation>
    </message>
    <message>
        <source>Using BerkeleyDB version</source>
        <translation>Verzija BerkeleyDB-a</translation>
    </message>
    <message>
        <source>Datadir</source>
        <translation>Datadir (podatkovna mapa)</translation>
    </message>
    <message>
        <source>To specify a non-default location of the data directory use the '%1' option.</source>
        <translation>Koristite opciju '%1' ako želite zadati drugu lokaciju podatkovnoj mapi.</translation>
    </message>
    <message>
        <source>Blocksdir</source>
        <translation>Blocksdir</translation>
    </message>
    <message>
        <source>To specify a non-default location of the blocks directory use the '%1' option.</source>
        <translation>Koristite opciju '%1' ako želite zadati drugu lokaciju mapi u kojoj se nalaze blokovi.</translation>
    </message>
    <message>
        <source>Startup time</source>
        <translation>Vrijeme pokretanja</translation>
    </message>
    <message>
        <source>Network</source>
        <translation>Mreža</translation>
    </message>
    <message>
        <source>Name</source>
        <translation>Ime</translation>
    </message>
    <message>
        <source>Number of connections</source>
        <translation>Broj veza</translation>
    </message>
    <message>
        <source>Block chain</source>
        <translation>Lanac blokova</translation>
    </message>
    <message>
        <source>Current number of blocks</source>
        <translation>Trenutni broj blokova</translation>
    </message>
    <message>
        <source>Memory Pool</source>
        <translation>Memorijski bazen</translation>
    </message>
    <message>
        <source>Current number of transactions</source>
        <translation>Trenutan broj transakcija</translation>
    </message>
    <message>
        <source>Memory usage</source>
        <translation>Korištena memorija</translation>
    </message>
    <message>
        <source>Wallet: </source>
        <translation>Novčanik:</translation>
    </message>
    <message>
        <source>(none)</source>
        <translation>(ništa)</translation>
    </message>
    <message>
        <source>&amp;Reset</source>
        <translation>&amp;Resetirajte</translation>
    </message>
    <message>
        <source>Received</source>
        <translation>Primljeno</translation>
    </message>
    <message>
        <source>Sent</source>
        <translation>Poslano</translation>
    </message>
    <message>
        <source>&amp;Peers</source>
        <translation>&amp;Klijenti</translation>
    </message>
    <message>
        <source>Banned peers</source>
        <translation>Zabranjeni klijenti</translation>
    </message>
    <message>
        <source>Select a peer to view detailed information.</source>
        <translation>Odaberite klijent kako biste vidjeli detaljne informacije.</translation>
    </message>
    <message>
        <source>Whitelisted</source>
        <translation>Na bijeloj listi</translation>
    </message>
    <message>
        <source>Direction</source>
        <translation>Smjer</translation>
    </message>
    <message>
        <source>Version</source>
        <translation>Verzija</translation>
    </message>
    <message>
        <source>Starting Block</source>
        <translation>Početni blok</translation>
    </message>
    <message>
        <source>Synced Headers</source>
        <translation>Broj sinkroniziranih zaglavlja</translation>
    </message>
    <message>
        <source>Synced Blocks</source>
        <translation>Broj sinkronizranih blokova</translation>
    </message>
    <message>
        <source>User Agent</source>
        <translation>Korisnički agent</translation>
    </message>
    <message>
        <source>Open the %1 debug log file from the current data directory. This can take a few seconds for large log files.</source>
        <translation>Otvorite datoteku zapisa programa %1 iz trenutne podatkovne mape. Može potrajati nekoliko sekundi za velike datoteke zapisa.</translation>
    </message>
    <message>
        <source>Decrease font size</source>
        <translation>Smanjite veličinu fonta</translation>
    </message>
    <message>
        <source>Increase font size</source>
        <translation>Povećajte veličinu fonta</translation>
    </message>
    <message>
        <source>Services</source>
        <translation>Usluge</translation>
    </message>
    <message>
        <source>Ban Score</source>
        <translation>Broj zabrana</translation>
    </message>
    <message>
        <source>Connection Time</source>
        <translation>Trajanje veze</translation>
    </message>
    <message>
        <source>Last Send</source>
        <translation>Zadnja pošiljka</translation>
    </message>
    <message>
        <source>Last Receive</source>
        <translation>Zadnji primitak</translation>
    </message>
    <message>
        <source>Ping Time</source>
        <translation>Vrijeme pinga</translation>
    </message>
    <message>
        <source>The duration of a currently outstanding ping.</source>
        <translation>Trajanje trenutno izvanrednog pinga</translation>
    </message>
    <message>
        <source>Ping Wait</source>
        <translation>Zakašnjenje pinga</translation>
    </message>
    <message>
        <source>Min Ping</source>
        <translation>Min ping</translation>
    </message>
    <message>
        <source>Time Offset</source>
        <translation>Vremenski ofset</translation>
    </message>
    <message>
        <source>Last block time</source>
        <translation>Posljednje vrijeme bloka</translation>
    </message>
    <message>
        <source>&amp;Open</source>
        <translation>&amp;Otvori</translation>
    </message>
    <message>
        <source>&amp;Console</source>
        <translation>&amp;Konzola</translation>
    </message>
    <message>
        <source>&amp;Network Traffic</source>
        <translation>&amp;Mrežni promet</translation>
    </message>
    <message>
        <source>Totals</source>
        <translation>Ukupno:</translation>
    </message>
    <message>
        <source>In:</source>
        <translation>Dolazne:</translation>
    </message>
    <message>
        <source>Out:</source>
        <translation>Izlazne:</translation>
    </message>
    <message>
        <source>Debug log file</source>
        <translation>Datoteka ispisa za debagiranje</translation>
    </message>
    <message>
        <source>Clear console</source>
        <translation>Očisti konzolu</translation>
    </message>
    <message>
        <source>1 &amp;hour</source>
        <translation>1 &amp;sat</translation>
    </message>
    <message>
        <source>1 &amp;day</source>
        <translation>1 &amp;dan</translation>
    </message>
    <message>
        <source>1 &amp;week</source>
        <translation>1 &amp;tjedan</translation>
    </message>
    <message>
        <source>1 &amp;year</source>
        <translation>1 &amp;godinu</translation>
    </message>
    <message>
        <source>&amp;Disconnect</source>
        <translation>&amp;Odspojite</translation>
    </message>
    <message>
        <source>Ban for</source>
        <translation>Zabranite za</translation>
    </message>
    <message>
        <source>&amp;Unban</source>
        <translation>&amp;Ukinite zabranu</translation>
    </message>
    <message>
        <source>Welcome to the %1 RPC console.</source>
        <translation>Dobrodošli u %1 RPC konzolu.</translation>
    </message>
    <message>
        <source>Use up and down arrows to navigate history, and %1 to clear screen.</source>
        <translation>Koristite tipke gore i dolje za izbor već korištenih naredbi. %1 kako biste očistili ekran i povijest naredbi.</translation>
    </message>
    <message>
        <source>Type %1 for an overview of available commands.</source>
        <translation>Utipkajte %1 za pregled dostupnih naredbi.</translation>
    </message>
    <message>
        <source>For more information on using this console type %1.</source>
        <translation>Za više informacija o korištenju ove konzole utipkajte %1.</translation>
    </message>
    <message>
        <source>WARNING: Scammers have been active, telling users to type commands here, stealing their wallet contents. Do not use this console without fully understanding the ramifications of a command.</source>
        <translation>UPOZORENJE: Prevaranti su aktivni i govore korisnicima da utipkaju naredbe ovdje kako bi ispraznili sadržaje njihovih novčanika. Ne koristite ovu konzolu bez da u potpunosti razumijete posljedice naredbe.</translation>
    </message>
    <message>
        <source>Network activity disabled</source>
        <translation>Mrežna aktivnost isključena</translation>
    </message>
    <message>
        <source>Executing command without any wallet</source>
        <translation>Izvršava se naredba bez bilo kakvog novčanika</translation>
    </message>
    <message>
        <source>Executing command using "%1" wallet</source>
        <translation>Izvršava se naredba koristeći novčanik "%1"</translation>
    </message>
    <message>
        <source>(node id: %1)</source>
        <translation>(ID čvora: %1)</translation>
    </message>
    <message>
        <source>via %1</source>
        <translation>preko %1</translation>
    </message>
    <message>
        <source>never</source>
        <translation>nikad</translation>
    </message>
    <message>
        <source>Inbound</source>
        <translation>Dolazni</translation>
    </message>
    <message>
        <source>Outbound</source>
        <translation>Izlazni</translation>
    </message>
    <message>
        <source>Yes</source>
        <translation>Da</translation>
    </message>
    <message>
        <source>No</source>
        <translation>Ne</translation>
    </message>
    <message>
        <source>Unknown</source>
        <translation>Nepoznato</translation>
    </message>
</context>
<context>
    <name>ReceiveCoinsDialog</name>
    <message>
        <source>&amp;Amount:</source>
        <translation>&amp;Iznos:</translation>
    </message>
    <message>
        <source>&amp;Label:</source>
        <translation>&amp;Oznaka:</translation>
    </message>
    <message>
        <source>&amp;Message:</source>
        <translation>&amp;Poruka:</translation>
    </message>
    <message>
        <source>An optional message to attach to the payment request, which will be displayed when the request is opened. Note: The message will not be sent with the payment over the Qtum network.</source>
        <translation>Opcionalna poruka koja se može dodati kao privitak zahtjevu za plaćanje. Bit će prikazana kad je zahtjev otvoren. Napomena: Ova poruka neće biti poslana zajedno s uplatom preko Qtum mreže.</translation>
    </message>
    <message>
        <source>An optional label to associate with the new receiving address.</source>
        <translation>Opcionalna oznaka koja će se povezati s novom primateljskom adresom.</translation>
    </message>
    <message>
        <source>Use this form to request payments. All fields are &lt;b&gt;optional&lt;/b&gt;.</source>
        <translation>Koristite ovaj formular kako biste zahtijevali uplate. Sva su polja &lt;b&gt;opcionalna&lt;/b&gt;.</translation>
    </message>
    <message>
        <source>An optional amount to request. Leave this empty or zero to not request a specific amount.</source>
        <translation>Opcionalan iznos koji možete zahtijevati. Ostavite ovo prazno ili unesite nulu ako ne želite zahtijevati specifičan iznos.</translation>
    </message>
    <message>
        <source>&amp;Create new receiving address</source>
        <translation>&amp;Stvorite novu primateljsku adresu</translation>
    </message>
    <message>
        <source>Clear all fields of the form.</source>
        <translation>Obriši sva polja</translation>
    </message>
    <message>
        <source>Clear</source>
        <translation>Obrišite</translation>
    </message>
    <message>
        <source>Native segwit addresses (aka Bech32 or BIP-173) reduce your transaction fees later on and offer better protection against typos, but old wallets don't support them. When unchecked, an address compatible with older wallets will be created instead.</source>
        <translation>Izvorne SegWit adrese (tzv. Bech32 ili BIP-173) smanjuju vaše transakcijske naknade ubuduće i nude bolju zaštitu protiv tipfelera, ali stari novčanici ih ne podržavaju. Kada je ova opcija isključena, bit će umjesto toga stvorena adresa koja je kompatibilna sa starijim novčanicima.</translation>
    </message>
    <message>
        <source>Generate native segwit (Bech32) address</source>
        <translation>Generirajte izvornu SegWit (Bech32) adresu</translation>
    </message>
    <message>
        <source>Requested payments history</source>
        <translation>Povijest zahtjeva za plaćanje</translation>
    </message>
    <message>
        <source>Show the selected request (does the same as double clicking an entry)</source>
        <translation>Prikazuje izabran zahtjev (isto učini dvostruki klik na zapis)</translation>
    </message>
    <message>
        <source>Show</source>
        <translation>Pokaži</translation>
    </message>
    <message>
        <source>Remove the selected entries from the list</source>
        <translation>Uklonite odabrane zapise s popisa</translation>
    </message>
    <message>
        <source>Remove</source>
        <translation>Uklonite</translation>
    </message>
    <message>
        <source>Copy URI</source>
        <translation>Kopirajte URI</translation>
    </message>
    <message>
        <source>Copy label</source>
        <translation>Kopiraj oznaku</translation>
    </message>
    <message>
        <source>Copy message</source>
        <translation>Kopirajte poruku</translation>
    </message>
    <message>
        <source>Copy amount</source>
        <translation>Kopiraj iznos</translation>
    </message>
</context>
<context>
    <name>ReceiveRequestDialog</name>
    <message>
        <source>QR Code</source>
        <translation>QR kôd</translation>
    </message>
    <message>
        <source>Copy &amp;URI</source>
        <translation>Kopiraj &amp;URI</translation>
    </message>
    <message>
        <source>Copy &amp;Address</source>
        <translation>Kopiraj &amp;adresu</translation>
    </message>
    <message>
        <source>&amp;Save Image...</source>
        <translation>&amp;Spremi sliku...</translation>
    </message>
    <message>
        <source>Request payment to %1</source>
        <translation>&amp;Zatražite plaćanje na adresu %1</translation>
    </message>
    <message>
        <source>Payment information</source>
        <translation>Informacije o uplati</translation>
    </message>
    <message>
        <source>URI</source>
        <translation>URI</translation>
    </message>
    <message>
        <source>Address</source>
        <translation>Adresa</translation>
    </message>
    <message>
        <source>Amount</source>
        <translation>Iznos</translation>
    </message>
    <message>
        <source>Label</source>
        <translation>Oznaka</translation>
    </message>
    <message>
        <source>Message</source>
        <translation>Poruka</translation>
    </message>
    <message>
        <source>Wallet</source>
        <translation>Novčanik</translation>
    </message>
</context>
<context>
    <name>RecentRequestsTableModel</name>
    <message>
        <source>Date</source>
        <translation>Datum</translation>
    </message>
    <message>
        <source>Label</source>
        <translation>Oznaka</translation>
    </message>
    <message>
        <source>Message</source>
        <translation>Poruka</translation>
    </message>
    <message>
        <source>(no label)</source>
        <translation>(nema oznake)</translation>
    </message>
    <message>
        <source>(no message)</source>
        <translation>(bez poruke)</translation>
    </message>
    <message>
        <source>(no amount requested)</source>
        <translation>(nikakav iznos zahtijevan)</translation>
    </message>
    <message>
        <source>Requested</source>
        <translation>Zatraženo</translation>
    </message>
</context>
<context>
    <name>SendCoinsDialog</name>
    <message>
        <source>Send Coins</source>
        <translation>Slanje novca</translation>
    </message>
    <message>
        <source>Coin Control Features</source>
        <translation>Mogućnosti kontroliranja inputa</translation>
    </message>
    <message>
        <source>Inputs...</source>
        <translation>Inputi...</translation>
    </message>
    <message>
        <source>automatically selected</source>
        <translation>automatski izabrano</translation>
    </message>
    <message>
        <source>Insufficient funds!</source>
        <translation>Nedovoljna sredstva</translation>
    </message>
    <message>
        <source>Quantity:</source>
        <translation>Količina:</translation>
    </message>
    <message>
        <source>Bytes:</source>
        <translation>Bajtova:</translation>
    </message>
    <message>
        <source>Amount:</source>
        <translation>Iznos:</translation>
    </message>
    <message>
        <source>Fee:</source>
        <translation>Naknada:</translation>
    </message>
    <message>
        <source>After Fee:</source>
        <translation>Nakon naknade:</translation>
    </message>
    <message>
        <source>Change:</source>
        <translation>Vraćeno:</translation>
    </message>
    <message>
        <source>If this is activated, but the change address is empty or invalid, change will be sent to a newly generated address.</source>
        <translation>Ako je ovo aktivirano, ali adresa u koju treba poslati ostatak je prazna ili nevažeća, onda će ostatak biti poslan u novo generiranu adresu.</translation>
    </message>
    <message>
        <source>Custom change address</source>
        <translation>Zadana adresa u koju će ostatak biti poslan</translation>
    </message>
    <message>
        <source>Transaction Fee:</source>
        <translation>Naknada za transakciju:</translation>
    </message>
    <message>
        <source>Choose...</source>
        <translation>Birajte...</translation>
    </message>
    <message>
        <source>Using the fallbackfee can result in sending a transaction that will take several hours or days (or never) to confirm. Consider choosing your fee manually or wait until you have validated the complete chain.</source>
        <translation>Korištenje rezervnu naknadu može rezultirati slanjem transakcije kojoj može trebati nekoliko sati ili dana (ili pak nikad) da se potvrdi. Uzmite u obzir ručno biranje naknade ili pričekajte da se cijeli lanac validira.</translation>
    </message>
    <message>
        <source>Warning: Fee estimation is currently not possible.</source>
        <translation>Upozorenje: Procjena naknada trenutno nije moguća.</translation>
    </message>
    <message>
        <source>Specify a custom fee per kB (1,000 bytes) of the transaction's virtual size.

Note:  Since the fee is calculated on a per-byte basis, a fee of "100 satoshis per kB" for a transaction size of 500 bytes (half of 1 kB) would ultimately yield a fee of only 50 satoshis.</source>
        <translation>Zadajte prilagođeu naknadu po kB (1000 bajtova) virtualne veličine transakcije.

Napomena: Budući da se naknada računa po bajtu, naknada od "100 satošija po kB" za transakciju veličine 500 bajtova (polovica od 1 kB) rezultirala bi ultimativno naknadom od samo 50 satošija.</translation>
    </message>
    <message>
        <source>per kilobyte</source>
        <translation>po kilobajtu</translation>
    </message>
    <message>
        <source>Hide</source>
        <translation>Sakrijte</translation>
    </message>
    <message>
        <source>Recommended:</source>
        <translation>Preporučeno:</translation>
    </message>
    <message>
        <source>Custom:</source>
        <translation>Zadano:</translation>
    </message>
    <message>
        <source>(Smart fee not initialized yet. This usually takes a few blocks...)</source>
        <translation>(Pametna procjena naknada još nije inicijalizirana. Uobičajeno traje nekoliko blokova...)</translation>
    </message>
    <message>
        <source>Send to multiple recipients at once</source>
        <translation>Pošalji novce većem broju primatelja u jednoj transakciji</translation>
    </message>
    <message>
        <source>Add &amp;Recipient</source>
        <translation>&amp;Dodaj primatelja</translation>
    </message>
    <message>
        <source>Clear all fields of the form.</source>
        <translation>Obriši sva polja</translation>
    </message>
    <message>
        <source>Dust:</source>
        <translation>Prah:</translation>
    </message>
    <message>
        <source>When there is less transaction volume than space in the blocks, miners as well as relaying nodes may enforce a minimum fee. Paying only this minimum fee is just fine, but be aware that this can result in a never confirming transaction once there is more demand for qtum transactions than the network can process.</source>
        <translation>Kada je kapacitet transakcija manja od prostora u blokovima, rudari i čvorovi prenositelji mogu zatražiti minimalnu naknadu. Prihvatljivo je platiti samo ovu minimalnu naknadu, ali budite svjesni da ovime može nastati transakcija koja se nikad ne potvrđuje čim je potražnja za korištenjem Qtuma veća nego što mreža može obraditi.</translation>
    </message>
    <message>
        <source>A too low fee might result in a never confirming transaction (read the tooltip)</source>
        <translation>Preniska naknada može rezultirati transakcijom koja se nikad ne potvrđuje (vidite oblačić)</translation>
    </message>
    <message>
        <source>Confirmation time target:</source>
        <translation>Ciljno vrijeme potvrde:</translation>
    </message>
    <message>
        <source>Enable Replace-By-Fee</source>
        <translation>Uključite Replace-By-Fee</translation>
    </message>
    <message>
        <source>With Replace-By-Fee (BIP-125) you can increase a transaction's fee after it is sent. Without this, a higher fee may be recommended to compensate for increased transaction delay risk.</source>
        <translation>Pomoću mogućnosti Replace-By-Fee (BIP-125) možete povećati naknadu transakcije nakon što je poslana. Bez ovoga može biti preporučena veća naknada kako bi nadoknadila povećani rizik zakašnjenja transakcije.</translation>
    </message>
    <message>
        <source>Clear &amp;All</source>
        <translation>Obriši &amp;sve</translation>
    </message>
    <message>
        <source>Balance:</source>
        <translation>Stanje:</translation>
    </message>
    <message>
        <source>Confirm the send action</source>
        <translation>Potvrdi akciju slanja</translation>
    </message>
    <message>
        <source>S&amp;end</source>
        <translation>&amp;Pošalji</translation>
    </message>
    <message>
        <source>Copy quantity</source>
        <translation>Kopiraj iznos</translation>
    </message>
    <message>
        <source>Copy amount</source>
        <translation>Kopiraj iznos</translation>
    </message>
    <message>
        <source>Copy fee</source>
        <translation>Kopirajte naknadu</translation>
    </message>
    <message>
        <source>Copy after fee</source>
        <translation>Kopirajte iznos nakon naknade</translation>
    </message>
    <message>
        <source>Copy bytes</source>
        <translation>Kopirajte količinu bajtova</translation>
    </message>
    <message>
        <source>Copy dust</source>
        <translation>Kopirajte sićušne iznose ("prašinu")</translation>
    </message>
    <message>
        <source>Copy change</source>
        <translation>Kopirajte ostatak</translation>
    </message>
    <message>
        <source>%1 (%2 blocks)</source>
        <translation>%1 (%2 blokova)</translation>
    </message>
    <message>
        <source> from wallet '%1'</source>
        <translation>iz novčanika '%1'</translation>
    </message>
    <message>
        <source>%1 to '%2'</source>
        <translation>od %1 do '%2'</translation>
    </message>
    <message>
        <source>%1 to %2</source>
        <translation>%1 na %2</translation>
    </message>
    <message>
        <source>Are you sure you want to send?</source>
        <translation>Jeste li sigurni da želite poslati transakciju?</translation>
    </message>
    <message>
        <source>or</source>
        <translation>ili</translation>
    </message>
    <message>
        <source>You can increase the fee later (signals Replace-By-Fee, BIP-125).</source>
        <translation>Možete kasnije povećati naknadu (javlja Replace-By-Fee, BIP-125).</translation>
    </message>
    <message>
        <source>Please, review your transaction.</source>
        <translation>Molim vas, pregledajte svoju transakciju.</translation>
    </message>
    <message>
        <source>Transaction fee</source>
        <translation>Naknada za transakciju</translation>
    </message>
    <message>
        <source>Not signalling Replace-By-Fee, BIP-125.</source>
        <translation>Ne javlja Replace-By-Fee, BIP-125.</translation>
    </message>
    <message>
        <source>Total Amount</source>
        <translation>Ukupni iznos</translation>
    </message>
    <message>
        <source>To review recipient list click "Show Details..."</source>
        <translation>Kliknite "Prikažite detalje..." kako biste pregledali popis primatelja</translation>
    </message>
    <message>
        <source>Confirm send coins</source>
        <translation>Potvrdi slanje novca</translation>
    </message>
    <message>
        <source>Send</source>
        <translation>Pošalji</translation>
    </message>
    <message>
        <source>The recipient address is not valid. Please recheck.</source>
        <translation>Adresa primatelja je nevažeća. Provjerite ponovno, molim vas.</translation>
    </message>
    <message>
        <source>The amount to pay must be larger than 0.</source>
        <translation>Iznos mora biti veći od 0.</translation>
    </message>
    <message>
        <source>The amount exceeds your balance.</source>
        <translation>Iznos je veći od raspoložljivog stanja novčanika.</translation>
    </message>
    <message>
        <source>The total exceeds your balance when the %1 transaction fee is included.</source>
        <translation>Iznos je veći od stanja novčanika kad se doda naknada za transakcije od %1.</translation>
    </message>
    <message>
        <source>Duplicate address found: addresses should only be used once each.</source>
        <translation>Duplikatna adresa pronađena: adrese trebaju biti korištene samo jedanput.</translation>
    </message>
    <message>
        <source>Transaction creation failed!</source>
        <translation>Neuspješno stvorenje transakcije!</translation>
    </message>
    <message>
        <source>A fee higher than %1 is considered an absurdly high fee.</source>
        <translation>Naknada veća od %1 smatra se apsurdno visokim naknadom.</translation>
    </message>
    <message>
        <source>Payment request expired.</source>
        <translation>Zahtjev za plaćanje istekao.</translation>
    </message>
    <message numerus="yes">
        <source>Estimated to begin confirmation within %n block(s).</source>
        <translation><numerusform>Procijenjeno je da će početi potvrđivanje unutar %n bloka.</numerusform><numerusform>Procijenjeno je da će početi potvrđivanje unutar %n bloka.</numerusform><numerusform>Procijenjeno je da će početi potvrđivanje unutar %n blokova.</numerusform></translation>
    </message>
    <message>
        <source>Warning: Invalid Qtum address</source>
        <translation>Upozorenje: Nevažeća Qtum adresa</translation>
    </message>
    <message>
        <source>Warning: Unknown change address</source>
        <translation>Upozorenje: Nepoznata adresa u koju će ostatak biti poslan</translation>
    </message>
    <message>
        <source>Confirm custom change address</source>
        <translation>Potvrdite zadanu adresu u koju će ostatak biti poslan</translation>
    </message>
    <message>
        <source>The address you selected for change is not part of this wallet. Any or all funds in your wallet may be sent to this address. Are you sure?</source>
        <translation>Adresa koju ste izabrali kamo ćete poslati ostatak nije dio ovog novčanika. Bilo koji iznosi u vašem novčaniku mogu biti poslani na ovu adresu. Jeste li sigurni?</translation>
    </message>
    <message>
        <source>(no label)</source>
        <translation>(nema oznake)</translation>
    </message>
</context>
<context>
    <name>SendCoinsEntry</name>
    <message>
        <source>A&amp;mount:</source>
        <translation>&amp;Iznos:</translation>
    </message>
    <message>
        <source>Pay &amp;To:</source>
        <translation>&amp;Primatelj plaćanja:</translation>
    </message>
    <message>
        <source>&amp;Label:</source>
        <translation>&amp;Oznaka:</translation>
    </message>
    <message>
        <source>Choose previously used address</source>
        <translation>Odaberite prethodno korištenu adresu</translation>
    </message>
    <message>
<<<<<<< HEAD
        <source>This is a normal payment.</source>
        <translation>Ovo je normalna uplata.</translation>
    </message>
    <message>
=======
>>>>>>> ee8ca219
        <source>The Qtum address to send the payment to</source>
        <translation>Qtum adresa na koju ćete poslati uplatu</translation>
    </message>
    <message>
        <source>Alt+A</source>
        <translation>Alt+A</translation>
    </message>
    <message>
        <source>Paste address from clipboard</source>
        <translation>Zalijepi adresu iz međuspremnika</translation>
    </message>
    <message>
        <source>Alt+P</source>
        <translation>Alt+P</translation>
    </message>
    <message>
        <source>Remove this entry</source>
        <translation>Obrišite ovaj zapis</translation>
    </message>
    <message>
        <source>The fee will be deducted from the amount being sent. The recipient will receive less qtums than you enter in the amount field. If multiple recipients are selected, the fee is split equally.</source>
        <translation>Naknada će biti oduzeta od poslanog iznosa. Primatelj će primiti manji iznos od onoga koji unesete u polje iznosa. Ako je odabrano više primatelja, onda će naknada biti podjednako raspodijeljena.</translation>
    </message>
    <message>
        <source>S&amp;ubtract fee from amount</source>
        <translation>Oduzmite naknadu od iznosa</translation>
    </message>
    <message>
        <source>Use available balance</source>
        <translation>Koristite dostupno stanje</translation>
    </message>
    <message>
        <source>Message:</source>
        <translation>Poruka:</translation>
    </message>
    <message>
        <source>This is an unauthenticated payment request.</source>
        <translation>Ovo je neautenticiran zahtjev za plaćanje.</translation>
    </message>
    <message>
        <source>This is an authenticated payment request.</source>
        <translation>Ovo je autenticiran zahtjev za plaćanje.</translation>
    </message>
    <message>
        <source>Enter a label for this address to add it to the list of used addresses</source>
        <translation>Unesite oznaku za ovu adresu kako bi ju dodali u vaš adresar</translation>
    </message>
    <message>
        <source>A message that was attached to the qtum: URI which will be stored with the transaction for your reference. Note: This message will not be sent over the Qtum network.</source>
        <translation>Poruka koja je dodana uplati: URI koji će biti spremljen s transakcijom za referencu. Napomena: Ova poruka neće biti poslana preko Qtum mreže.</translation>
    </message>
    <message>
        <source>Pay To:</source>
        <translation>Primatelj plaćanja:</translation>
    </message>
    <message>
        <source>Memo:</source>
        <translation>Zapis:</translation>
    </message>
</context>
<context>
    <name>ShutdownWindow</name>
    <message>
        <source>%1 is shutting down...</source>
        <translation>Zatvara se %1...</translation>
    </message>
    <message>
        <source>Do not shut down the computer until this window disappears.</source>
        <translation>Ne ugasite računalo dok ovaj prozor ne nestane.</translation>
    </message>
</context>
<context>
    <name>SignVerifyMessageDialog</name>
    <message>
        <source>Signatures - Sign / Verify a Message</source>
        <translation>Potpisi - Potpisujte / Provjerite poruku</translation>
    </message>
    <message>
        <source>&amp;Sign Message</source>
        <translation>&amp;Potpišite poruku</translation>
    </message>
    <message>
        <source>You can sign messages/agreements with your addresses to prove you can receive qtums sent to them. Be careful not to sign anything vague or random, as phishing attacks may try to trick you into signing your identity over to them. Only sign fully-detailed statements you agree to.</source>
        <translation>Možete potpisati poruke/dogovore svojim adresama kako biste dokazali da možete pristupiti qtumima poslanim na te adrese. Budite oprezni da ne potpisujte ništa nejasno ili nasumično, jer napadi phishingom vas mogu prevariti da prepišite svoj identitet njima. Potpisujte samo detaljno objašnjene izjave s kojima se slažete.</translation>
    </message>
    <message>
        <source>The Qtum address to sign the message with</source>
        <translation>Qtum adresa pomoću koje ćete potpisati poruku</translation>
    </message>
    <message>
        <source>Choose previously used address</source>
        <translation>Odaberite prethodno korištenu adresu</translation>
    </message>
    <message>
        <source>Alt+A</source>
        <translation>Alt+A</translation>
    </message>
    <message>
        <source>Paste address from clipboard</source>
        <translation>Zalijepi adresu iz međuspremnika</translation>
    </message>
    <message>
        <source>Alt+P</source>
        <translation>Alt+P</translation>
    </message>
    <message>
        <source>Enter the message you want to sign here</source>
        <translation>Upišite poruku koju želite potpisati ovdje</translation>
    </message>
    <message>
        <source>Signature</source>
        <translation>Potpis</translation>
    </message>
    <message>
        <source>Copy the current signature to the system clipboard</source>
        <translation>Kopirajte trenutni potpis u međuspremnik</translation>
    </message>
    <message>
        <source>Sign the message to prove you own this Qtum address</source>
        <translation>Potpišite poruku kako biste dokazali da posjedujete ovu Qtum adresu</translation>
    </message>
    <message>
        <source>Sign &amp;Message</source>
        <translation>&amp;Potpišite poruku</translation>
    </message>
    <message>
        <source>Reset all sign message fields</source>
        <translation>Resetirajte sva polja formulara</translation>
    </message>
    <message>
        <source>Clear &amp;All</source>
        <translation>Obriši &amp;sve</translation>
    </message>
    <message>
        <source>&amp;Verify Message</source>
        <translation>&amp;Potvrdite poruku</translation>
    </message>
    <message>
        <source>Enter the receiver's address, message (ensure you copy line breaks, spaces, tabs, etc. exactly) and signature below to verify the message. Be careful not to read more into the signature than what is in the signed message itself, to avoid being tricked by a man-in-the-middle attack. Note that this only proves the signing party receives with the address, it cannot prove sendership of any transaction!</source>
        <translation>Unesite primateljevu adresu, poruku (provjerite da kopirate prekide crta, razmake, tabove, itd. točno) i potpis ispod da provjerite poruku. Pazite da ne pridodate veće značenje potpisu nego što je sadržano u samoj poruci kako biste izbjegli napad posrednika (MITM attack). Primijetite da ovo samo dokazuje da stranka koja potpisuje prima na adresu. Ne može dokažati da je neka stranka poslala transakciju!</translation>
    </message>
    <message>
        <source>The Qtum address the message was signed with</source>
        <translation>Qtum adresa kojom je poruka potpisana</translation>
    </message>
    <message>
        <source>Verify the message to ensure it was signed with the specified Qtum address</source>
        <translation>Provjerite poruku da budete sigurni da je potpisana zadanom Qtum adresom</translation>
    </message>
    <message>
        <source>Verify &amp;Message</source>
        <translation>&amp;Potvrdite poruku</translation>
    </message>
    <message>
        <source>Reset all verify message fields</source>
        <translation>Resetirajte sva polja provjeravanja poruke</translation>
    </message>
    <message>
        <source>Click "Sign Message" to generate signature</source>
        <translation>Kliknite "Potpišite poruku" da generirate potpis</translation>
    </message>
    <message>
        <source>The entered address is invalid.</source>
        <translation>Unesena adresa je neispravna.</translation>
    </message>
    <message>
        <source>Please check the address and try again.</source>
        <translation>Molim provjerite adresu i pokušajte ponovo.</translation>
    </message>
    <message>
        <source>The entered address does not refer to a key.</source>
        <translation>Unesena adresa ne odnosi se na ključ.</translation>
    </message>
    <message>
        <source>Wallet unlock was cancelled.</source>
        <translation>Otključavanje novčanika je otkazano.</translation>
    </message>
    <message>
        <source>No error</source>
        <translation>Bez greške</translation>
    </message>
    <message>
        <source>Private key for the entered address is not available.</source>
        <translation>Privatni ključ za unesenu adresu nije dostupan.</translation>
    </message>
    <message>
        <source>Message signing failed.</source>
        <translation>Potpisivanje poruke neuspješno.</translation>
    </message>
    <message>
        <source>Message signed.</source>
        <translation>Poruka je potpisana.</translation>
    </message>
    <message>
        <source>The signature could not be decoded.</source>
        <translation>Potpis nije mogao biti dešifriran.</translation>
    </message>
    <message>
        <source>Please check the signature and try again.</source>
        <translation>Molim provjerite potpis i pokušajte ponovo.</translation>
    </message>
    <message>
        <source>The signature did not match the message digest.</source>
        <translation>Potpis se ne poklapa sa sažetkom poruke (message digest).</translation>
    </message>
    <message>
        <source>Message verification failed.</source>
        <translation>Provjera poruke neuspješna.</translation>
    </message>
    <message>
        <source>Message verified.</source>
        <translation>Poruka provjerena.</translation>
    </message>
</context>
<context>
    <name>TrafficGraphWidget</name>
    <message>
        <source>KB/s</source>
        <translation>KB/s</translation>
    </message>
</context>
<context>
    <name>TransactionDesc</name>
    <message numerus="yes">
        <source>Open for %n more block(s)</source>
        <translation><numerusform>Otvoren za još %n blok</numerusform><numerusform>Otvoren za još %n bloka</numerusform><numerusform>Otvoren za još %n blokova</numerusform></translation>
    </message>
    <message>
        <source>Open until %1</source>
        <translation>Otvoren do %1</translation>
    </message>
    <message>
        <source>conflicted with a transaction with %1 confirmations</source>
        <translation>subokljen s transakcijom broja potvrde %1</translation>
    </message>
    <message>
        <source>0/unconfirmed, %1</source>
        <translation>0/nepotvrđeno, %1</translation>
    </message>
    <message>
        <source>in memory pool</source>
        <translation>u memorijskom bazenu</translation>
    </message>
    <message>
        <source>not in memory pool</source>
        <translation>nije u memorijskom bazenu</translation>
    </message>
    <message>
        <source>abandoned</source>
        <translation>napušteno</translation>
    </message>
    <message>
        <source>%1/unconfirmed</source>
        <translation>%1/nepotvrđeno</translation>
    </message>
    <message>
        <source>%1 confirmations</source>
        <translation>%1 potvrda</translation>
    </message>
    <message>
        <source>Status</source>
        <translation>Status</translation>
    </message>
    <message>
        <source>Date</source>
        <translation>Datum</translation>
    </message>
    <message>
        <source>Source</source>
        <translation>Izvor</translation>
    </message>
    <message>
        <source>Generated</source>
        <translation>Generiran</translation>
    </message>
    <message>
        <source>From</source>
        <translation>Od</translation>
    </message>
    <message>
        <source>unknown</source>
        <translation>nepoznato</translation>
    </message>
    <message>
        <source>To</source>
        <translation>Za</translation>
    </message>
    <message>
        <source>own address</source>
        <translation>vlastita adresa</translation>
    </message>
    <message>
        <source>watch-only</source>
        <translation>isključivo promatrano</translation>
    </message>
    <message>
        <source>label</source>
        <translation>oznaka</translation>
    </message>
    <message>
        <source>Credit</source>
        <translation>Uplaćeno</translation>
    </message>
    <message numerus="yes">
        <source>matures in %n more block(s)</source>
        <translation><numerusform>dozrije za još %n blok</numerusform><numerusform>dozrije za još %n bloka</numerusform><numerusform>dozrije za još %n blokova</numerusform></translation>
    </message>
    <message>
        <source>not accepted</source>
        <translation>Nije prihvaćeno</translation>
    </message>
    <message>
        <source>Debit</source>
        <translation>Zaduženje</translation>
    </message>
    <message>
        <source>Total debit</source>
        <translation>Ukupni debit</translation>
    </message>
    <message>
        <source>Total credit</source>
        <translation>Ukupni kredit</translation>
    </message>
    <message>
        <source>Transaction fee</source>
        <translation>Naknada za transakciju</translation>
    </message>
    <message>
        <source>Net amount</source>
        <translation>Neto iznos</translation>
    </message>
    <message>
        <source>Message</source>
        <translation>Poruka</translation>
    </message>
    <message>
        <source>Comment</source>
        <translation>Komentar</translation>
    </message>
    <message>
        <source>Transaction ID</source>
        <translation>ID transakcije</translation>
    </message>
    <message>
        <source>Transaction total size</source>
        <translation>Ukupna veličina transakcije</translation>
    </message>
    <message>
        <source>Transaction virtual size</source>
        <translation>Virtualna veličina transakcije</translation>
    </message>
    <message>
        <source>Output index</source>
        <translation>Indeks outputa</translation>
    </message>
    <message>
        <source> (Certificate was not verified)</source>
        <translation>(Certifikat nije bio ovjeren)</translation>
    </message>
    <message>
        <source>Merchant</source>
        <translation>Trgovac</translation>
    </message>
    <message>
        <source>Generated coins must mature %1 blocks before they can be spent. When you generated this block, it was broadcast to the network to be added to the block chain. If it fails to get into the chain, its state will change to "not accepted" and it won't be spendable. This may occasionally happen if another node generates a block within a few seconds of yours.</source>
        <translation>Generirani novčići moraju dozrijeti %1 blokova prije nego što mogu biti potrošeni. Kada ste generirali ovaj blok, bio je emitiran na mreži kako bi bio dodan lancu blokova. Ako ne uspije ući u lanac, stanje će mu promijeniti na "neprihvaćeno" i neće se moći trošiti. Ovo se može dogoditi povremeno ako drugi čvor generira blok u roku od nekoliko sekundi od vas.</translation>
    </message>
    <message>
        <source>Debug information</source>
        <translation>Informacije za debugiranje</translation>
    </message>
    <message>
        <source>Transaction</source>
        <translation>Transakcija</translation>
    </message>
    <message>
        <source>Inputs</source>
        <translation>Unosi</translation>
    </message>
    <message>
        <source>Amount</source>
        <translation>Iznos</translation>
    </message>
    <message>
        <source>true</source>
        <translation>istina</translation>
    </message>
    <message>
        <source>false</source>
        <translation>laž</translation>
    </message>
</context>
<context>
    <name>TransactionDescDialog</name>
    <message>
        <source>This pane shows a detailed description of the transaction</source>
        <translation>Ovaj prozor prikazuje detaljni opis transakcije</translation>
    </message>
    <message>
        <source>Details for %1</source>
        <translation>Detalji za %1</translation>
    </message>
</context>
<context>
    <name>TransactionTableModel</name>
    <message>
        <source>Date</source>
        <translation>Datum</translation>
    </message>
    <message>
        <source>Type</source>
        <translation>Tip</translation>
    </message>
    <message>
        <source>Label</source>
        <translation>Oznaka</translation>
    </message>
    <message numerus="yes">
        <source>Open for %n more block(s)</source>
        <translation><numerusform>Otvoren za još %n blok</numerusform><numerusform>Otvoren za još %n bloka</numerusform><numerusform>Otvoren za još %n blokova</numerusform></translation>
    </message>
    <message>
        <source>Open until %1</source>
        <translation>Otvoren do %1</translation>
    </message>
    <message>
        <source>Unconfirmed</source>
        <translation>Nepotvrđeno</translation>
    </message>
    <message>
        <source>Abandoned</source>
        <translation>Napušteno</translation>
    </message>
    <message>
        <source>Confirming (%1 of %2 recommended confirmations)</source>
        <translation>Potvrđuje se (%1 od %2 preporučenih potvrda)</translation>
    </message>
    <message>
        <source>Confirmed (%1 confirmations)</source>
        <translation>Potvrđen (%1 potvrda)</translation>
    </message>
    <message>
        <source>Conflicted</source>
        <translation>Sukobljeno</translation>
    </message>
    <message>
        <source>Immature (%1 confirmations, will be available after %2)</source>
        <translation>Nezrelo (%1 potvrda/e, bit će dostupno nakon %2)</translation>
    </message>
    <message>
        <source>Generated but not accepted</source>
        <translation>Generirano, ali nije prihvaćeno</translation>
    </message>
    <message>
        <source>Received with</source>
        <translation>Primljeno s</translation>
    </message>
    <message>
        <source>Received from</source>
        <translation>Primljeno od</translation>
    </message>
    <message>
        <source>Sent to</source>
        <translation>Poslano za</translation>
    </message>
    <message>
        <source>Payment to yourself</source>
        <translation>Plaćanje samom sebi</translation>
    </message>
    <message>
        <source>Mined</source>
        <translation>Rudareno</translation>
    </message>
    <message>
        <source>watch-only</source>
        <translation>isključivo promatrano</translation>
    </message>
    <message>
        <source>(n/a)</source>
        <translation>(n/d)</translation>
    </message>
    <message>
        <source>(no label)</source>
        <translation>(nema oznake)</translation>
    </message>
    <message>
        <source>Transaction status. Hover over this field to show number of confirmations.</source>
        <translation>Status transakcije</translation>
    </message>
    <message>
        <source>Date and time that the transaction was received.</source>
        <translation>Datum i vrijeme kad je transakcija primljena</translation>
    </message>
    <message>
        <source>Type of transaction.</source>
        <translation>Vrsta transakcije.</translation>
    </message>
    <message>
        <source>Whether or not a watch-only address is involved in this transaction.</source>
        <translation>Ovisi je li isključivo promatrana adresa povezana s ovom transakcijom ili ne.</translation>
    </message>
    <message>
        <source>User-defined intent/purpose of the transaction.</source>
        <translation>Korisničko definirana namjera transakcije.</translation>
    </message>
    <message>
        <source>Amount removed from or added to balance.</source>
        <translation>Iznos odbijen od ili dodan k saldu.</translation>
    </message>
</context>
<context>
    <name>TransactionView</name>
    <message>
        <source>All</source>
        <translation>Sve</translation>
    </message>
    <message>
        <source>Today</source>
        <translation>Danas</translation>
    </message>
    <message>
        <source>This week</source>
        <translation>Ovaj tjedan</translation>
    </message>
    <message>
        <source>This month</source>
        <translation>Ovaj mjesec</translation>
    </message>
    <message>
        <source>Last month</source>
        <translation>Prošli mjesec</translation>
    </message>
    <message>
        <source>This year</source>
        <translation>Ove godine</translation>
    </message>
    <message>
        <source>Range...</source>
        <translation>Raspon...</translation>
    </message>
    <message>
        <source>Received with</source>
        <translation>Primljeno s</translation>
    </message>
    <message>
        <source>Sent to</source>
        <translation>Poslano za</translation>
    </message>
    <message>
        <source>To yourself</source>
        <translation>Samom sebi</translation>
    </message>
    <message>
        <source>Mined</source>
        <translation>Rudareno</translation>
    </message>
    <message>
        <source>Other</source>
        <translation>Ostalo</translation>
    </message>
    <message>
        <source>Enter address, transaction id, or label to search</source>
        <translation>Unesite adresu, ID transakcije ili oznaku za pretragu</translation>
    </message>
    <message>
        <source>Min amount</source>
        <translation>Min iznos</translation>
    </message>
    <message>
        <source>Abandon transaction</source>
        <translation>Napustite transakciju</translation>
    </message>
    <message>
        <source>Increase transaction fee</source>
        <translation>Povećajte transakcijsku naknadu</translation>
    </message>
    <message>
        <source>Copy address</source>
        <translation>Kopiraj adresu</translation>
    </message>
    <message>
        <source>Copy label</source>
        <translation>Kopiraj oznaku</translation>
    </message>
    <message>
        <source>Copy amount</source>
        <translation>Kopiraj iznos</translation>
    </message>
    <message>
        <source>Copy transaction ID</source>
        <translation>Kopiraj ID transakcije</translation>
    </message>
    <message>
        <source>Copy raw transaction</source>
        <translation>Kopirajte sirovu transakciju</translation>
    </message>
    <message>
        <source>Copy full transaction details</source>
        <translation>Kopirajte potpune transakcijske detalje</translation>
    </message>
    <message>
        <source>Edit label</source>
        <translation>Izmjeni oznaku</translation>
    </message>
    <message>
        <source>Show transaction details</source>
        <translation>Prikaži detalje transakcije</translation>
    </message>
    <message>
        <source>Export Transaction History</source>
        <translation>Izvozite povijest transakcija</translation>
    </message>
    <message>
        <source>Comma separated file (*.csv)</source>
        <translation>Datoteka podataka odvojenih zarezima (*.csv)</translation>
    </message>
    <message>
        <source>Confirmed</source>
        <translation>Potvrđeno</translation>
    </message>
    <message>
        <source>Watch-only</source>
        <translation>Isključivo promatrano</translation>
    </message>
    <message>
        <source>Date</source>
        <translation>Datum</translation>
    </message>
    <message>
        <source>Type</source>
        <translation>Tip</translation>
    </message>
    <message>
        <source>Label</source>
        <translation>Oznaka</translation>
    </message>
    <message>
        <source>Address</source>
        <translation>Adresa</translation>
    </message>
    <message>
        <source>ID</source>
        <translation>ID</translation>
    </message>
    <message>
        <source>Exporting Failed</source>
        <translation>Izvoz neuspješan</translation>
    </message>
    <message>
        <source>There was an error trying to save the transaction history to %1.</source>
        <translation>Nastala je greška pokušavajući snimiti povijest transakcija na %1.</translation>
    </message>
    <message>
        <source>Exporting Successful</source>
        <translation>Izvoz uspješan</translation>
    </message>
    <message>
        <source>The transaction history was successfully saved to %1.</source>
        <translation>Povijest transakcija je bila uspješno snimljena na %1.</translation>
    </message>
    <message>
        <source>Range:</source>
        <translation>Raspon:</translation>
    </message>
    <message>
        <source>to</source>
        <translation>za</translation>
    </message>
</context>
<context>
    <name>UnitDisplayStatusBarControl</name>
    <message>
        <source>Unit to show amounts in. Click to select another unit.</source>
        <translation>Jedinica u kojoj ćete prikazati iznose. Kliknite da izabrate drugu jedinicu.</translation>
    </message>
</context>
<context>
    <name>WalletController</name>
    <message>
        <source>Close wallet</source>
        <translation>Zatvorite novčanik</translation>
    </message>
    <message>
        <source>Are you sure you wish to close the wallet &lt;i&gt;%1&lt;/i&gt;?</source>
        <translation>Jeste li sigurni da želite zatvoriti novčanik &lt;i&gt;%1&lt;/i&gt;?</translation>
    </message>
    <message>
        <source>Closing the wallet for too long can result in having to resync the entire chain if pruning is enabled.</source>
        <translation>Držanje novčanik zatvorenim predugo može rezultirati ponovnom sinkronizacijom cijelog lanca ako je obrezivanje uključeno.</translation>
    </message>
</context>
<context>
    <name>WalletFrame</name>
    <message>
        <source>No wallet has been loaded.</source>
        <translation>Nije pokrenut nikakav novčanik.</translation>
    </message>
</context>
<context>
    <name>WalletModel</name>
    <message>
        <source>Send Coins</source>
        <translation>Slanje novca</translation>
    </message>
    <message>
        <source>Fee bump error</source>
        <translation>Greška kod povećanja naknade</translation>
    </message>
    <message>
        <source>Increasing transaction fee failed</source>
        <translation>Povećavanje transakcijske naknade neuspješno</translation>
    </message>
    <message>
        <source>Do you want to increase the fee?</source>
        <translation>Želite li povećati naknadu?</translation>
    </message>
    <message>
        <source>Current fee:</source>
        <translation>Trenutna naknada:</translation>
    </message>
    <message>
        <source>Increase:</source>
        <translation>Povećanje:</translation>
    </message>
    <message>
        <source>New fee:</source>
        <translation>Nova naknada:</translation>
    </message>
    <message>
        <source>Confirm fee bump</source>
        <translation>Potvrdite povećanje naknade</translation>
    </message>
    <message>
        <source>Can't sign transaction.</source>
        <translation>Transakcija ne može biti potpisana.</translation>
    </message>
    <message>
        <source>Could not commit transaction</source>
        <translation>Transakcija ne može biti izvršena.</translation>
    </message>
    <message>
        <source>default wallet</source>
        <translation>uobičajeni novčanik</translation>
    </message>
</context>
<context>
    <name>WalletView</name>
    <message>
        <source>&amp;Export</source>
        <translation>&amp;Izvozi</translation>
    </message>
    <message>
        <source>Export the data in the current tab to a file</source>
        <translation>Izvoz podataka iz trenutnog lista u datoteku</translation>
    </message>
    <message>
        <source>Backup Wallet</source>
        <translation>Arhiviranje novčanika</translation>
    </message>
    <message>
        <source>Wallet Data (*.dat)</source>
        <translation>Podaci novčanika (*.dat)</translation>
    </message>
    <message>
        <source>Backup Failed</source>
        <translation>Arhiviranje nije uspjelo</translation>
    </message>
    <message>
        <source>There was an error trying to save the wallet data to %1.</source>
        <translation>Nastala je greška pokušavajući snimiti podatke novčanika na %1.</translation>
    </message>
    <message>
        <source>Backup Successful</source>
        <translation>Sigurnosna kopija uspješna</translation>
    </message>
    <message>
        <source>The wallet data was successfully saved to %1.</source>
        <translation>Podaci novčanika su bili uspješno snimljeni na %1.</translation>
    </message>
    <message>
        <source>Cancel</source>
        <translation>Odustanite</translation>
    </message>
</context>
<context>
    <name>qtum-core</name>
    <message>
        <source>Distributed under the MIT software license, see the accompanying file %s or %s</source>
        <translation>Distribuirano pod MIT licencom softvera. Vidite pripadajuću datoteku %s ili %s.</translation>
    </message>
    <message>
        <source>Prune configured below the minimum of %d MiB.  Please use a higher number.</source>
        <translation>Obrezivanje postavljeno ispod minimuma od %d MiB. Molim koristite veći broj.</translation>
    </message>
    <message>
        <source>Prune: last wallet synchronisation goes beyond pruned data. You need to -reindex (download the whole blockchain again in case of pruned node)</source>
        <translation>Obrezivanje: zadnja sinkronizacija novčanika ide dalje od obrezivanih podataka. Morate koristiti -reindex (ponovo preuzeti cijeli lanac blokova u slučaju obrezivanog čvora)</translation>
    </message>
    <message>
        <source>Error: A fatal internal error occurred, see debug.log for details</source>
        <translation>Greška: Dogodila se kobna interna greška. Vidite debug.log za detalje</translation>
    </message>
    <message>
        <source>Pruning blockstore...</source>
        <translation>Obrezuje se blockstore...</translation>
    </message>
    <message>
        <source>Unable to start HTTP server. See debug log for details.</source>
        <translation>Ne može se pokrenuti HTTP server. Vidite debug.log za više detalja.</translation>
    </message>
    <message>
        <source>The %s developers</source>
        <translation>Ekipa %s</translation>
    </message>
    <message>
        <source>Can't generate a change-address key. No keys in the internal keypool and can't generate any keys.</source>
        <translation>Ne može se generirati ključ adrese za ostatak. Nema ključeva u unutarnjem bazenu ključeva i ne mogu se generirati nikakvi ključevi.</translation>
    </message>
    <message>
        <source>Cannot obtain a lock on data directory %s. %s is probably already running.</source>
        <translation>Program ne može pristupiti podatkovnoj mapi %s. %s je vjerojatno već pokrenut.</translation>
    </message>
    <message>
        <source>Cannot provide specific connections and have addrman find outgoing connections at the same.</source>
        <translation>Ne može ponuditi specifične veze i dati addrman da traži izlazne veze istovremeno.</translation>
    </message>
    <message>
        <source>Error reading %s! All keys read correctly, but transaction data or address book entries might be missing or incorrect.</source>
        <translation>Greška kod iščitanja %s! Svi ključevi su ispravno učitani, ali transakcijski podaci ili zapisi u adresaru mogu biti nepotpuni ili netočni.</translation>
    </message>
    <message>
        <source>Please check that your computer's date and time are correct! If your clock is wrong, %s will not work properly.</source>
        <translation>Molimo provjerite jesu li datum i vrijeme na vašem računalu točni. Ako je vaš sat krivo namješten, %s neće raditi ispravno.</translation>
    </message>
    <message>
        <source>Please contribute if you find %s useful. Visit %s for further information about the software.</source>
        <translation>Molimo vas da doprinijete programu %s ako ga smatrate korisnim. Posjetite %s za više informacija.</translation>
    </message>
    <message>
        <source>The block database contains a block which appears to be from the future. This may be due to your computer's date and time being set incorrectly. Only rebuild the block database if you are sure that your computer's date and time are correct</source>
        <translation>Baza blokova sadrži blok koji je naizgled iz budućnosti. Može to biti posljedica krivo namještenog datuma i vremena na vašem računalu. Obnovite bazu blokova samo ako ste sigurni da su točni datum i vrijeme na vašem računalu.</translation>
    </message>
    <message>
        <source>This is a pre-release test build - use at your own risk - do not use for mining or merchant applications</source>
        <translation>Ovo je eksperimentalna verzija za testiranje - koristite je na vlastitu odgovornost - ne koristite je za rudarenje ili trgovačke primjene</translation>
    </message>
    <message>
        <source>This is the transaction fee you may discard if change is smaller than dust at this level</source>
        <translation>Ovo je transakcijska naknada koju možete odbaciti ako je ostatak manji od "prašine" (sićušnih iznosa) po ovoj stopi</translation>
    </message>
    <message>
        <source>Unable to replay blocks. You will need to rebuild the database using -reindex-chainstate.</source>
        <translation>Ne mogu se ponovo odigrati blokovi. Morat ćete ponovo složiti bazu koristeći -reindex-chainstate.</translation>
    </message>
    <message>
        <source>Unable to rewind the database to a pre-fork state. You will need to redownload the blockchain</source>
        <translation>Baza se ne može povratiti na stanje prije raskola. Morat ćete ponovno preuzeti lanac blokova</translation>
    </message>
    <message>
        <source>Warning: The network does not appear to fully agree! Some miners appear to be experiencing issues.</source>
        <translation>Upozorenje: Čini se da se mreža ne slaže u potpunosti! Izgleda da su neki rudari suočeni s poteškoćama.</translation>
    </message>
    <message>
        <source>Warning: We do not appear to fully agree with our peers! You may need to upgrade, or other nodes may need to upgrade.</source>
        <translation>Upozorenje: Izgleda da se ne slažemo u potpunosti s našim klijentima! Možda ćete se vi ili ostali čvorovi morati ažurirati.</translation>
    </message>
    <message>
        <source>%d of last 100 blocks have unexpected version</source>
        <translation>%d od zadnjih 100 blokova ima neočekivanu verziju</translation>
    </message>
    <message>
        <source>%s corrupt, salvage failed</source>
        <translation>%s pokvaren, spašavanje neuspješno</translation>
    </message>
    <message>
        <source>-maxmempool must be at least %d MB</source>
        <translation>-maxmempool mora biti barem %d MB</translation>
    </message>
    <message>
        <source>Cannot resolve -%s address: '%s'</source>
        <translation>Ne može se razriješiti adresa -%s: '%s'</translation>
    </message>
    <message>
        <source>Change index out of range</source>
        <translation>Indeks ostatka izvan dosega</translation>
    </message>
    <message>
        <source>Config setting for %s only applied on %s network when in [%s] section.</source>
        <translation>Konfiguriranje postavki za %s primijenjeno je samo na %s mreži u odjeljku [%s].</translation>
    </message>
    <message>
        <source>Copyright (C) %i-%i</source>
        <translation>Copyright (C) %i-%i</translation>
    </message>
    <message>
        <source>Corrupted block database detected</source>
        <translation>Pokvarena baza blokova otkrivena</translation>
    </message>
    <message>
        <source>Do you want to rebuild the block database now?</source>
        <translation>Želite li sada obnoviti bazu blokova?</translation>
    </message>
    <message>
        <source>Error initializing block database</source>
        <translation>Greška kod inicijaliziranja baze blokova</translation>
    </message>
    <message>
        <source>Error initializing wallet database environment %s!</source>
        <translation>Greška kod inicijaliziranja okoline baze novčanika %s!</translation>
    </message>
    <message>
        <source>Error loading %s</source>
        <translation>Greška kod pokretanja programa %s!</translation>
    </message>
    <message>
        <source>Error loading %s: Private keys can only be disabled during creation</source>
        <translation>Greška kod učitavanja %s: Privatni ključevi mogu biti isključeni samo tijekom stvaranja</translation>
    </message>
    <message>
        <source>Error loading %s: Wallet corrupted</source>
        <translation>Greška kod učitavanja %s: Novčanik pokvaren</translation>
    </message>
    <message>
        <source>Error loading %s: Wallet requires newer version of %s</source>
        <translation>Greška kod učitavanja %s: Novčanik zahtijeva noviju verziju softvera %s.</translation>
    </message>
    <message>
        <source>Error loading block database</source>
        <translation>Greška kod pokretanja baze blokova</translation>
    </message>
    <message>
        <source>Error opening block database</source>
        <translation>Greška kod otvaranja baze blokova</translation>
    </message>
    <message>
        <source>Failed to listen on any port. Use -listen=0 if you want this.</source>
        <translation>Neuspješno slušanje na svim portovima. Koristite -listen=0 ako to želite.</translation>
    </message>
    <message>
        <source>Failed to rescan the wallet during initialization</source>
        <translation>Neuspješno ponovo skeniranje novčanika tijekom inicijalizacije</translation>
    </message>
    <message>
        <source>Importing...</source>
        <translation>Uvozi se...</translation>
    </message>
    <message>
        <source>Incorrect or no genesis block found. Wrong datadir for network?</source>
        <translation>Neispravan ili nepostojeći blok geneze. Možda je kriva podatkovna mapa za mrežu?</translation>
    </message>
    <message>
        <source>Initialization sanity check failed. %s is shutting down.</source>
        <translation>Brzinska provjera inicijalizacije neuspješna. %s se zatvara.</translation>
    </message>
    <message>
        <source>Invalid P2P permission: '%s'</source>
        <translation>Nevaljana dozvola za P2P: '%s'</translation>
    </message>
    <message>
        <source>Invalid amount for -%s=&lt;amount&gt;: '%s'</source>
        <translation>Neispravan iznos za  -%s=&lt;amount&gt;: '%s'</translation>
    </message>
    <message>
        <source>Invalid amount for -discardfee=&lt;amount&gt;: '%s'</source>
        <translation>Neispravan iznos za -discardfee=&lt;amount&gt;: '%s'</translation>
    </message>
    <message>
        <source>Invalid amount for -fallbackfee=&lt;amount&gt;: '%s'</source>
        <translation>Neispravan iznos za -fallbackfee=&lt;amount&gt;: '%s'</translation>
    </message>
    <message>
        <source>Specified blocks directory "%s" does not exist.</source>
        <translation>Zadana mapa blokova "%s" ne postoji.</translation>
    </message>
    <message>
        <source>Unknown address type '%s'</source>
        <translation>Nepoznat tip adrese '%s'</translation>
    </message>
    <message>
        <source>Unknown change type '%s'</source>
        <translation>Nepoznat tip adrese za vraćanje ostatka '%s'</translation>
    </message>
    <message>
        <source>Upgrading txindex database</source>
        <translation>Ažurira se txindex baza</translation>
    </message>
    <message>
        <source>Loading P2P addresses...</source>
        <translation>Pokreće se popis P2P adresa...</translation>
    </message>
    <message>
        <source>Error: Disk space is too low!</source>
        <translation>Pogreška: Nema dovoljno prostora na disku!</translation>
    </message>
    <message>
        <source>Loading banlist...</source>
        <translation>Pokreće se popis zabrana...</translation>
    </message>
    <message>
        <source>Not enough file descriptors available.</source>
        <translation>Nema dovoljno dostupnih datotečnih opisivača.</translation>
    </message>
    <message>
        <source>Prune cannot be configured with a negative value.</source>
        <translation>Obrezivanje (prune) ne može biti postavljeno na negativnu vrijednost.</translation>
    </message>
    <message>
        <source>Prune mode is incompatible with -txindex.</source>
        <translation>Način obreživanja (pruning) nekompatibilan je s parametrom -txindex.</translation>
    </message>
    <message>
        <source>Replaying blocks...</source>
        <translation>Odigraju se ponovno blokovi...</translation>
    </message>
    <message>
        <source>Rewinding blocks...</source>
        <translation>Premotavaju se blokovi...</translation>
    </message>
    <message>
        <source>The source code is available from %s.</source>
        <translation>Izvorni kod je dostupan na %s.</translation>
    </message>
    <message>
        <source>Transaction fee and change calculation failed</source>
        <translation>Neuspješno računanje ostatka i transakcijske naknade</translation>
    </message>
    <message>
        <source>Unable to bind to %s on this computer. %s is probably already running.</source>
        <translation>Ne može se povezati na %s na ovom računalu.  %s je vjerojatno već pokrenut.</translation>
    </message>
    <message>
        <source>Unable to generate keys</source>
        <translation>Ne mogu se generirati ključevi</translation>
    </message>
    <message>
        <source>Unsupported logging category %s=%s.</source>
        <translation>Nepodržana kategorija zapisa %s=%s.</translation>
    </message>
    <message>
        <source>Upgrading UTXO database</source>
        <translation>Ažurira se UTXO baza</translation>
    </message>
    <message>
        <source>User Agent comment (%s) contains unsafe characters.</source>
        <translation>Komentar pod "Korisnički agent" (%s) sadrži nesigurne znakove.</translation>
    </message>
    <message>
        <source>Verifying blocks...</source>
        <translation>Provjeravaju se blokovi...</translation>
    </message>
    <message>
        <source>Wallet needed to be rewritten: restart %s to complete</source>
        <translation>Novčanik je trebao prepravak: ponovo pokrenite %s</translation>
    </message>
    <message>
        <source>Error: Listening for incoming connections failed (listen returned error %s)</source>
        <translation>Greška: Neuspješno slušanje dolažećih veza (listen je izbacio grešku %s)</translation>
    </message>
    <message>
        <source>Invalid amount for -maxtxfee=&lt;amount&gt;: '%s' (must be at least the minrelay fee of %s to prevent stuck transactions)</source>
        <translation>Neispravan iznos za -maxtxfee=&lt;amount&gt;: '%s' (mora biti barem minimalnu naknadu za proslijeđivanje od %s kako se ne bi zapela transakcija)</translation>
    </message>
    <message>
        <source>The transaction amount is too small to send after the fee has been deducted</source>
        <translation>Iznos transakcije je premalen za poslati nakon naknade</translation>
    </message>
    <message>
        <source>You need to rebuild the database using -reindex to go back to unpruned mode.  This will redownload the entire blockchain</source>
        <translation>Morat ćete ponovno složiti bazu koristeći -reindex kako biste se vratili na neobrezivan način (unpruned mode). Ovo će ponovno preuzeti cijeli lanac blokova.</translation>
    </message>
    <message>
        <source>Error reading from database, shutting down.</source>
        <translation>Greška kod iščitanja baze. Zatvara se klijent.</translation>
    </message>
    <message>
        <source>Error upgrading chainstate database</source>
        <translation>Greška kod ažuriranja baze stanja lanca</translation>
    </message>
    <message>
        <source>Error: Disk space is low for %s</source>
        <translation>Pogreška: Malo diskovnog prostora za %s</translation>
    </message>
    <message>
        <source>Invalid -onion address or hostname: '%s'</source>
        <translation>Neispravna -onion adresa ili ime računala: '%s'</translation>
    </message>
    <message>
        <source>Invalid -proxy address or hostname: '%s'</source>
        <translation>Neispravna -proxy adresa ili ime računala: '%s'</translation>
    </message>
    <message>
        <source>Invalid amount for -paytxfee=&lt;amount&gt;: '%s' (must be at least %s)</source>
        <translation>Neispravan iznos za -paytxfee=&lt;amount&gt;: '%s' (mora biti barem %s)</translation>
    </message>
    <message>
        <source>Invalid netmask specified in -whitelist: '%s'</source>
        <translation>Neispravna mrežna maska zadana u -whitelist: '%s'</translation>
    </message>
    <message>
        <source>Need to specify a port with -whitebind: '%s'</source>
        <translation>Treba zadati port pomoću -whitebind: '%s'</translation>
    </message>
    <message>
        <source>Prune mode is incompatible with -blockfilterindex.</source>
        <translation>Obrezan način rada nije u skladu s parametrom -blockfilterindex.</translation>
    </message>
    <message>
        <source>Reducing -maxconnections from %d to %d, because of system limitations.</source>
        <translation>Smanjuje se -maxconnections sa %d na %d zbog sustavnih ograničenja.</translation>
    </message>
    <message>
        <source>Section [%s] is not recognized.</source>
        <translation>Odjeljak [%s] nije prepoznat.</translation>
    </message>
    <message>
        <source>Signing transaction failed</source>
        <translation>Potpisivanje transakcije neuspješno</translation>
    </message>
    <message>
        <source>Specified -walletdir "%s" does not exist</source>
        <translation>Zadan -walletdir "%s" ne postoji</translation>
    </message>
    <message>
        <source>Specified -walletdir "%s" is a relative path</source>
        <translation>Zadan -walletdir "%s" je relativan put</translation>
    </message>
    <message>
        <source>Specified -walletdir "%s" is not a directory</source>
        <translation>Zadan -walletdir "%s" nije mapa</translation>
    </message>
    <message>
        <source>The specified config file %s does not exist
</source>
        <translation>Navedena konfiguracijska datoteka %s ne postoji
</translation>
    </message>
    <message>
        <source>The transaction amount is too small to pay the fee</source>
        <translation>Transakcijiski iznos je premalen da plati naknadu</translation>
    </message>
    <message>
        <source>This is experimental software.</source>
        <translation>Ovo je eksperimentalni softver.</translation>
    </message>
    <message>
        <source>Transaction amount too small</source>
        <translation>Transakcijski iznos premalen</translation>
    </message>
    <message>
        <source>Transaction too large</source>
        <translation>Transakcija prevelika</translation>
    </message>
    <message>
        <source>Unable to bind to %s on this computer (bind returned error %s)</source>
        <translation>Ne može se povezati na %s na ovom računalu. (povezivanje je vratilo grešku %s)</translation>
    </message>
    <message>
        <source>Unable to create the PID file '%s': %s</source>
        <translation>Nije moguće stvoriti PID datoteku '%s': %s</translation>
    </message>
    <message>
        <source>Unable to generate initial keys</source>
        <translation>Ne mogu se generirati početni ključevi</translation>
    </message>
    <message>
        <source>Unknown -blockfilterindex value %s.</source>
        <translation>Nepoznata vrijednost parametra -blockfilterindex %s.</translation>
    </message>
    <message>
        <source>Verifying wallet(s)...</source>
        <translation>Provjerava(ju) se novčanik/(ci)...</translation>
    </message>
    <message>
        <source>Warning: unknown new rules activated (versionbit %i)</source>
        <translation>Upozorenje: nepoznata nova pravila aktivirana (versionbit %i)</translation>
    </message>
    <message>
        <source>Zapping all transactions from wallet...</source>
        <translation>Brišu se sve transakcije iz novčanika...</translation>
    </message>
    <message>
        <source>-maxtxfee is set very high! Fees this large could be paid on a single transaction.</source>
        <translation>-maxtxfee je postavljen preveliko. Naknade ove veličine će biti plaćene na individualnoj transakciji.</translation>
    </message>
    <message>
        <source>This is the transaction fee you may pay when fee estimates are not available.</source>
        <translation>Ovo je transakcijska naknada koju ćete možda platiti kada su nedostupne procjene naknada.</translation>
    </message>
    <message>
        <source>Total length of network version string (%i) exceeds maximum length (%i). Reduce the number or size of uacomments.</source>
        <translation>Ukupna duljina stringa verzije mreže (%i) prelazi maksimalnu duljinu (%i). Smanjite broj ili veličinu komentara o korisničkom agentu (uacomments).</translation>
    </message>
    <message>
        <source>Warning: Wallet file corrupt, data salvaged! Original %s saved as %s in %s; if your balance or transactions are incorrect you should restore from a backup.</source>
        <translation>Upozorenje: Datoteka novčanika je pokvarena, ali su podaci spašeni! Original %s snimljen je kao %s u %s; ako su transakcije ili stanje neispravni, onda biste trebali restorirati sa sigurnosne kopije (backupa).</translation>
    </message>
    <message>
        <source>%s is set very high!</source>
        <translation>%s je postavljen preveliko!</translation>
    </message>
    <message>
        <source>Error loading wallet %s. Duplicate -wallet filename specified.</source>
        <translation>Greška kod učitavanja novčanika %s. Duplikat imena novčanika zadan.</translation>
    </message>
    <message>
        <source>Starting network threads...</source>
        <translation>Pokreću se mrežne niti...</translation>
    </message>
    <message>
        <source>The wallet will avoid paying less than the minimum relay fee.</source>
        <translation>Ovaj novčanik će izbjegavati plaćanje manje od minimalne naknade prijenosa.</translation>
    </message>
    <message>
        <source>This is the minimum transaction fee you pay on every transaction.</source>
        <translation>Ovo je minimalna transakcijska naknada koju plaćate za svaku transakciju.</translation>
    </message>
    <message>
        <source>This is the transaction fee you will pay if you send a transaction.</source>
        <translation>Ovo je transakcijska naknada koju ćete platiti ako pošaljete transakciju.</translation>
    </message>
    <message>
        <source>Transaction amounts must not be negative</source>
        <translation>Iznosi transakcije ne smiju biti negativni</translation>
    </message>
    <message>
        <source>Transaction has too long of a mempool chain</source>
        <translation>Transakcija ima prevelik lanac memorijskog bazena</translation>
    </message>
    <message>
        <source>Transaction must have at least one recipient</source>
        <translation>Transakcija mora imati barem jednog primatelja</translation>
    </message>
    <message>
        <source>Unknown network specified in -onlynet: '%s'</source>
        <translation>Nepoznata mreža zadana kod -onlynet: '%s'</translation>
    </message>
    <message>
        <source>Insufficient funds</source>
        <translation>Nedovoljna sredstva</translation>
    </message>
    <message>
        <source>Cannot upgrade a non HD split wallet without upgrading to support pre split keypool. Please use -upgradewallet=169900 or -upgradewallet with no version specified.</source>
        <translation>Ne može se ažurirati novčanik koji nije HD bez ažuriranja radi podrške za bazen ključeva prije raskola. Molim koristite -upgradewallet=169900 ili -upgradewallet bez zadane verzije.</translation>
    </message>
    <message>
        <source>Fee estimation failed. Fallbackfee is disabled. Wait a few blocks or enable -fallbackfee.</source>
        <translation>Neuspješno procjenjivanje naknada. Fallbackfee je isključena. Pričekajte nekoliko blokova ili uključite -fallbackfee.</translation>
    </message>
    <message>
        <source>Warning: Private keys detected in wallet {%s} with disabled private keys</source>
        <translation>Upozorenje: Privatni ključevi pronađeni u novčaniku {%s} s isključenim privatnim ključevima</translation>
    </message>
    <message>
        <source>Cannot write to data directory '%s'; check permissions.</source>
        <translation>Nije moguće pisati u podatkovnu mapu '%s'; provjerite dozvole.</translation>
    </message>
    <message>
        <source>Loading block index...</source>
        <translation>Učitavanje indeksa blokova...</translation>
    </message>
    <message>
        <source>Loading wallet...</source>
        <translation>Učitavanje novčanika...</translation>
    </message>
    <message>
        <source>Cannot downgrade wallet</source>
        <translation>Nije moguće novčanik vratiti na prijašnju verziju.</translation>
    </message>
    <message>
        <source>Rescanning...</source>
        <translation>Ponovno pretraživanje...</translation>
    </message>
    <message>
        <source>Done loading</source>
        <translation>Učitavanje gotovo</translation>
    </message>
</context>
</TS><|MERGE_RESOLUTION|>--- conflicted
+++ resolved
@@ -434,13 +434,6 @@
         <translation>Prikažite popis korištenih adresa i oznaka za primanje novca</translation>
     </message>
     <message>
-<<<<<<< HEAD
-        <source>Open a qtum: URI or payment request</source>
-        <translation>Otvorite qtum: URI adresu ili zahtjev za uplatu</translation>
-    </message>
-    <message>
-=======
->>>>>>> ee8ca219
         <source>&amp;Command-line options</source>
         <translation>Opcije &amp;naredbene linije</translation>
     </message>
@@ -1082,14 +1075,6 @@
         <translation>Upozorenje kod otvaranja novčanika</translation>
     </message>
     <message>
-        <source>Open wallet failed</source>
-        <translation>Neuspješno otvaranje novčanika</translation>
-    </message>
-    <message>
-        <source>Open wallet warning</source>
-        <translation>Upozorenje kod otvaranja novčanika</translation>
-    </message>
-    <message>
         <source>default wallet</source>
         <translation>uobičajeni novčanik</translation>
     </message>
@@ -1465,21 +1450,6 @@
     <message>
         <source>'qtum://' is not a valid URI. Use 'qtum:' instead.</source>
         <translation>'qtum://' nije ispravan URI. Koristite 'qtum:' umjesto toga.</translation>
-<<<<<<< HEAD
-    </message>
-    <message>
-        <source>You are using a BIP70 URL which will be unsupported in the future.</source>
-        <translation>Koristite BIP70 URL koji će ubuduće biti nepodržan.</translation>
-=======
->>>>>>> ee8ca219
-    </message>
-    <message>
-        <source>Due to widespread security flaws in BIP70 it's strongly recommended that any merchant instructions to switch wallets be ignored.</source>
-        <translation>Zbog rasprostranjenih sigurnosnih mana u BIP70-u, strogo se preporučuje da se ignoriraju bilo kakve naredbe o zamjeni novčanika sa strane trgovca.</translation>
-    </message>
-    <message>
-        <source>If you are receiving this error you should request the merchant provide a BIP21 compatible URI.</source>
-        <translation>Ako dobivate ovu grešku, trebali biste zatražiti od trgovca BIP21 kompatibilan URI.</translation>
     </message>
     <message>
         <source>Due to widespread security flaws in BIP70 it's strongly recommended that any merchant instructions to switch wallets be ignored.</source>
@@ -2457,13 +2427,6 @@
         <translation>Odaberite prethodno korištenu adresu</translation>
     </message>
     <message>
-<<<<<<< HEAD
-        <source>This is a normal payment.</source>
-        <translation>Ovo je normalna uplata.</translation>
-    </message>
-    <message>
-=======
->>>>>>> ee8ca219
         <source>The Qtum address to send the payment to</source>
         <translation>Qtum adresa na koju ćete poslati uplatu</translation>
     </message>
