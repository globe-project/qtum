--- conflicted
+++ resolved
@@ -458,8 +458,6 @@
         <translation>Актуално</translation>
     </message>
     <message>
-<<<<<<< HEAD
-=======
         <source>Node window</source>
         <translation>Прозорец на възела</translation>
     </message>
@@ -484,7 +482,6 @@
         <translation>Затвори всички портфейли</translation>
     </message>
     <message>
->>>>>>> da23532c
         <source>Show the %1 help message to get a list with possible Qtum command-line options</source>
         <translation>Покажи %1 помощно съобщение за да получиш лист с възможни Биткойн команди</translation>
     </message>
@@ -566,15 +563,7 @@
         <source>Wallet is &lt;b&gt;encrypted&lt;/b&gt; and currently &lt;b&gt;locked&lt;/b&gt;</source>
         <translation>Портфейлът е &lt;b&gt;криптиран&lt;/b&gt; и &lt;b&gt;заключен&lt;/b&gt;</translation>
     </message>
-<<<<<<< HEAD
-    <message>
-        <source>A fatal error occurred. Qtum can no longer continue safely and will quit.</source>
-        <translation>Възникна фатална грешка. Биткойн не може да продължи безопасно и ще се изключи.</translation>
-    </message>
-</context>
-=======
     </context>
->>>>>>> da23532c
 <context>
     <name>CoinControlDialog</name>
     <message>
