--- conflicted
+++ resolved
@@ -67,11 +67,7 @@
     </message>
     <message>
         <source>These are your Qtum addresses for sending payments. Always check the amount and the receiving address before sending coins.</source> 
-<<<<<<< HEAD
-        <translation type="unfinished">Тези са вашите Биткойн адреси за изпращане на монети. Винаги проверявайте количеството и получаващия адрес преди изпращане. </translation>
-=======
         <translation type="unfinished">Тези са вашите Биткойн адреси за изпращане на плащания. Винаги проверявайте количеството и получаващите адреси преди изпращане на монети. </translation>
->>>>>>> 4985b774
     </message>
     <message>
         <source>These are your Qtum addresses for receiving payments. Use the 'Create new receiving address' button in the receive tab to create new addresses.
@@ -282,17 +278,6 @@
         <translation type="unfinished">Възникна фатална грешка. Проверете че файла с настройки е редактируем или опирайте да стартирате без настройки.</translation>
     </message>
     <message>
-<<<<<<< HEAD
-        <source>Error: Specified data directory "%1" does not exist.</source>
-        <translation type="unfinished">Грешка:Избраната "%1" директория не съществува.</translation>
-    </message>
-    <message>
-        <source>Error: Cannot parse configuration file: %1.</source>
-        <translation type="unfinished">Грешка: Не може да се анализира конфигурационния файл: %1.</translation>
-    </message>
-    <message>
-=======
->>>>>>> 4985b774
         <source>Error: %1</source>
         <translation type="unfinished">Грешка: %1</translation>
     </message>
@@ -309,11 +294,7 @@
         <translation type="unfinished">Количество</translation>
     </message>
     <message>
-<<<<<<< HEAD
-        <source>Enter a Qtum address (e.g. %1)</source> 
-=======
         <source>Enter a Qtum address (e.g. %1)</source>
->>>>>>> 4985b774
         <translation type="unfinished">Въведете Биткойн адрес (например: %1)</translation>
     </message>
     <message>
@@ -414,100 +395,6 @@
     </message>
 </context>
 <context>
-<<<<<<< HEAD
-    <name>bitcoin-core</name>
-    <message>
-        <source>Settings file could not be read</source>
-        <translation type="unfinished">Файла с настройки не може да бъде прочетен.</translation>
-    </message>
-    <message>
-        <source>Settings file could not be written</source>
-        <translation type="unfinished">Файла с настройки не може да бъде записан.</translation>
-    </message>
-    <message>
-        <source>Config setting for %s only applied on %s network when in [%s] section.</source>
-        <translation type="unfinished">Конфигурирай настройки за %s само когато са приложени на %s мрежа, когато са в [%s] секция.</translation>
-    </message>
-    <message>
-        <source>Do you want to rebuild the block database now?</source>
-        <translation type="unfinished">Желаете ли да пресъздадете базата данни с блокове сега?</translation>
-    </message>
-    <message>
-        <source>Done loading</source>
-        <translation type="unfinished">Зареждането е завършено</translation>
-    </message>
-    <message>
-        <source>Error initializing block database</source>
-        <translation type="unfinished">Грешка в пускането на базата данни с блокове</translation>
-    </message>
-    <message>
-        <source>Failed to listen on any port. Use -listen=0 if you want this.</source>
-        <translation type="unfinished">Провалено "слушане" на всеки порт. Използвайте -listen=0 ако искате това.</translation>
-    </message>
-    <message>
-        <source>Insufficient funds</source>
-        <translation type="unfinished">Недостатъчно средства</translation>
-    </message>
-    <message>
-        <source>The wallet will avoid paying less than the minimum relay fee.</source>
-        <translation type="unfinished">Портфейлът няма да плаша по-малко от миналата такса за препредаване.</translation>
-    </message>
-    <message>
-        <source>This is experimental software.</source>
-        <translation type="unfinished">Това е експериментален софтуер.</translation>
-    </message>
-    <message>
-        <source>This is the minimum transaction fee you pay on every transaction.</source>
-        <translation type="unfinished">Това е минималната такса за транзакция, която плащате за всяка транзакция.</translation>
-    </message>
-    <message>
-        <source>This is the transaction fee you will pay if you send a transaction.</source>
-        <translation type="unfinished">Това е таксата за транзакцията която ще платите ако изпратите транзакция.</translation>
-    </message>
-    <message>
-        <source>Transaction amount too small</source>
-        <translation type="unfinished">Сумата на транзакцията е твърде малка</translation>
-    </message>
-    <message>
-        <source>Transaction amounts must not be negative</source>
-        <translation type="unfinished">Сумите на транзакциите не могат да бъдат отрицателни</translation>
-    </message>
-    <message>
-        <source>Transaction must have at least one recipient</source>
-        <translation type="unfinished">Транзакцията трябва да има поне един получател.</translation>
-    </message>
-    <message>
-        <source>Transaction too large</source>
-        <translation type="unfinished">Транзакцията е твърде голяма</translation>
-    </message>
-    <message>
-        <source>Unknown new rules activated (versionbit %i)</source>
-        <translation type="unfinished">Активирани са неизвестни нови правила (versionbit %i)</translation>
-    </message>
-    <message>
-        <source>Unsupported logging category %s=%s.</source>
-        <translation type="unfinished">Неподдържана logging категория%s=%s.</translation>
-    </message>
-    <message>
-        <source>User Agent comment (%s) contains unsafe characters.</source>
-        <translation type="unfinished">Коментар потребителски агент (%s) съдържа не безопасни знаци. </translation>
-    </message>
-    <message>
-        <source>Verifying blocks…</source>
-        <translation type="unfinished">Секторите се проверяват...</translation>
-    </message>
-    <message>
-        <source>Verifying wallet(s)…</source>
-        <translation type="unfinished">Потвърждаване на портфейл(и)...</translation>
-    </message>
-    <message>
-        <source>Wallet needed to be rewritten: restart %s to complete</source>
-        <translation type="unfinished">Портфейлът трябва да бъде презаписан : рестартирай %s , за да завърши</translation>
-    </message>
-</context>
-<context>
-=======
->>>>>>> 4985b774
     <name>BitcoinGUI</name>
     <message>
         <source>&amp;Overview</source>
@@ -575,11 +462,7 @@
         <translation type="unfinished">Прокси е &lt;b&gt;разрешено&lt;/b&gt;: %1</translation>
     </message>
     <message>
-<<<<<<< HEAD
-        <source>Send coins to a Qtum address</source> 
-=======
         <source>Send coins to a Qtum address</source>
->>>>>>> 4985b774
         <translation type="unfinished">Изпращане към Биткоин адрес</translation>
     </message>
     <message>
@@ -623,11 +506,7 @@
         <translation type="unfinished">Подпиши &amp;съобщение…</translation>
     </message>
     <message>
-<<<<<<< HEAD
-        <source>Sign messages with your Qtum addresses to prove you own them</source> 
-=======
         <source>Sign messages with your Qtum addresses to prove you own them</source>
->>>>>>> 4985b774
         <translation type="unfinished">Пишете съобщения със своя Биткойн адрес за да докажете,че е ваш.</translation>
     </message>
     <message>
@@ -635,11 +514,7 @@
         <translation type="unfinished">&amp;Потвърди съобщение…</translation>
     </message>
     <message>
-<<<<<<< HEAD
-        <source>Verify messages to ensure they were signed with specified Qtum addresses</source> 
-=======
         <source>Verify messages to ensure they were signed with specified Qtum addresses</source>
->>>>>>> 4985b774
         <translation type="unfinished">Потвърждаване на съобщения  за да се знае,че са написани с дадените Биткойн адреси.</translation>
     </message>
     <message>
@@ -692,15 +567,7 @@
     </message>
     <message>
         <source>Processing blocks on disk…</source>
-<<<<<<< HEAD
-        <translation type="unfinished">Обработват се блокове на диска...</translation>
-    </message>
-    <message>
-        <source>Reindexing blocks on disk…</source>
-        <translation type="unfinished">Преиндексиране на блоково от диска...</translation>
-=======
         <translation type="unfinished">Обработване на сектори от диска...</translation>
->>>>>>> 4985b774
     </message>
     <message>
         <source>Connecting to peers…</source>
@@ -771,11 +638,7 @@
     </message>
     <message>
         <source>Load PSBT from &amp;clipboard…</source>
-<<<<<<< HEAD
-        <translation type="unfinished">Заредете PSBT (частично подписана Qtum трансакция) от &amp;клипборд...</translation>
-=======
         <translation type="unfinished">Заредете PSBT от &amp;клипборд...</translation>
->>>>>>> 4985b774
     </message>
     <message>
         <source>Load Partially Signed Qtum Transaction from clipboard</source>
@@ -828,11 +691,7 @@
         <translation type="unfinished">Затвори всички портфейли</translation>
     </message>
     <message>
-<<<<<<< HEAD
-        <source>Show the %1 help message to get a list with possible Qtum command-line options</source> 
-=======
         <source>Show the %1 help message to get a list with possible Qtum command-line options</source>
->>>>>>> 4985b774
         <translation type="unfinished">Покажи %1 помощно съобщение за да получиш лист с възможни Биткойн команди</translation>
     </message>
     <message>
@@ -900,11 +759,7 @@
         <translation type="unfinished">&amp;Покажи</translation>
     </message>
     <message numerus="yes">
-<<<<<<< HEAD
-        <source>%n active connection(s) to Qtum network.</source> 
-=======
         <source>%n active connection(s) to Qtum network.</source>
->>>>>>> 4985b774
         <extracomment>A substring of the tooltip.</extracomment>
         <translation type="unfinished">
             <numerusform>%n свързани активно към Qtum мрежата.</numerusform>
@@ -1385,11 +1240,7 @@
         <translation type="unfinished">Редактиране на адрес за изпращане</translation>
     </message>
     <message>
-<<<<<<< HEAD
-        <source>The entered address "%1" is not a valid Qtum address.</source> 
-=======
         <source>The entered address "%1" is not a valid Qtum address.</source>
->>>>>>> 4985b774
         <translation type="unfinished">"%1" не е валиден Биткоин адрес.</translation>
     </message>
     <message>
@@ -1435,11 +1286,7 @@
 <context>
     <name>Intro</name>
     <message>
-<<<<<<< HEAD
-        <source>Qtum</source> 
-=======
         <source>Qtum</source>
->>>>>>> 4985b774
         <translation type="unfinished">Биткоин</translation>
     </message>
     <message numerus="yes">
@@ -1780,13 +1627,6 @@
         <translation type="unfinished">&amp;Външен път на скрипта на подписващия</translation>
     </message>
     <message>
-<<<<<<< HEAD
-        <source>Full path to a Qtum Core compatible script (e.g. C:\Downloads\hwi.exe or /Users/you/Downloads/hwi.py). Beware: malware can steal your coins!</source>
-        <translation type="unfinished">Пълен път към съвместим с биткойн основен скрипт (например C: \ Downloads \ hwi.exe или /users/you/downloads/hwi.py). Внимавайте: злонамерен софтуер може да открадне вашите монети!</translation>
-    </message>
-    <message>
-=======
->>>>>>> 4985b774
         <source>Automatically open the Qtum client port on the router. This only works when your router supports UPnP and it is enabled.</source>
         <translation type="unfinished">Автоматично отваряне на входящия Qtum порт. Работи само с рутери поддържащи UPnP.</translation>
     </message>
@@ -1803,11 +1643,7 @@
         <translation type="unfinished">Позволи входящи връзки</translation>
     </message>
     <message>
-<<<<<<< HEAD
-        <source>Connect to the Qtum network through a SOCKS5 proxy.</source> 
-=======
         <source>Connect to the Qtum network through a SOCKS5 proxy.</source>
->>>>>>> 4985b774
         <translation type="unfinished">Свързване с Биткойн мрежата чрез SOCKS5  прокси.</translation>
     </message>
     <message>
@@ -2001,11 +1837,7 @@
         <translation type="unfinished">Възникна грешка по време назаявката за плащане</translation>
     </message>
     <message>
-<<<<<<< HEAD
-        <source>Cannot start qtum: click-to-pay handler</source> 
-=======
         <source>Cannot start qtum: click-to-pay handler</source>
->>>>>>> 4985b774
         <translation type="unfinished">Биткойн не можe да се стартира: click-to-pay handler</translation>
     </message>
     <message>
@@ -2548,11 +2380,7 @@
         </translation>
     </message>
     <message>
-<<<<<<< HEAD
-        <source>Warning: Invalid Qtum address</source> 
-=======
         <source>Warning: Invalid Qtum address</source>
->>>>>>> 4985b774
         <translation type="unfinished">Внимание: Невалиден Биткойн адрес</translation>
     </message>
     <message>
@@ -2630,11 +2458,7 @@
         <translation type="unfinished">Копиране на текущия подпис</translation>
     </message>
     <message>
-<<<<<<< HEAD
-        <source>Sign the message to prove you own this Qtum address</source> 
-=======
         <source>Sign the message to prove you own this Qtum address</source>
->>>>>>> 4985b774
         <translation type="unfinished">Подпишете съобщение като доказателство, че притежавате определен адрес</translation>
     </message>
     <message>
@@ -2650,11 +2474,7 @@
         <translation type="unfinished">&amp;Провери</translation>
     </message>
     <message>
-<<<<<<< HEAD
-        <source>Verify the message to ensure it was signed with the specified Qtum address</source> 
-=======
         <source>Verify the message to ensure it was signed with the specified Qtum address</source>
->>>>>>> 4985b774
         <translation type="unfinished">Проверете съобщение, за да сте сигурни че е подписано с определен Биткоин адрес</translation>
     </message>
     <message>
