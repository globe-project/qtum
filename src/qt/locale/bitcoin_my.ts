--- conflicted
+++ resolved
@@ -110,15 +110,12 @@
     </context>
 <context>
     <name>QtumGUI</name>
-<<<<<<< HEAD
-=======
     <message numerus="yes">
         <source>Processed %n block(s) of transaction history.</source>
         <translation>
             <numerusform />
         </translation>
     </message>
->>>>>>> 5ed36332
     <message>
         <source>Error</source>
         <translation>အမှား</translation>
@@ -281,10 +278,4 @@
         <translation type="unfinished">အမှား</translation>
     </message>
     </context>
-<<<<<<< HEAD
-<context>
-    <name>qtum-core</name>
-    </context>
-=======
->>>>>>> 5ed36332
 </TS>