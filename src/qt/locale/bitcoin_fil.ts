--- conflicted
+++ resolved
@@ -394,13 +394,6 @@
         <translation>Ipakita ang talaan ng mga gamit na address at label para sa pagtanggap</translation>
     </message>
     <message>
-<<<<<<< HEAD
-        <source>Open a qtum: URI or payment request</source>
-        <translation>Buksan ang qtum: URI o kahilingan ng bayad</translation>
-    </message>
-    <message>
-=======
->>>>>>> ee8ca219
         <source>&amp;Command-line options</source>
         <translation>Mga opsyon ng command-line</translation>
     </message>
@@ -1326,21 +1319,6 @@
     <message>
         <source>'qtum://' is not a valid URI. Use 'qtum:' instead.</source>
         <translation>Ang 'qtum://' ay hindi wastong URI. Sa halip, gamitin ang 'qtum:'.</translation>
-<<<<<<< HEAD
-    </message>
-    <message>
-        <source>You are using a BIP70 URL which will be unsupported in the future.</source>
-        <translation>Gumagamit ka ng BIP70 URL na hindi suportado sa hinaharap.</translation>
-    </message>
-    <message>
-        <source>Payment request fetch URL is invalid: %1</source>
-        <translation>Ang fetch URL ng hiling ng bayad ay hindi wasto: %1</translation>
-    </message>
-    <message>
-        <source>Cannot process payment request because BIP70 support was not compiled in.</source>
-        <translation>Hindi maproseso ang hiling ng bayad dahil ang suporta ng BIP70 ay hindi naipon.</translation>
-=======
->>>>>>> ee8ca219
     </message>
     <message>
         <source>Invalid payment address %1</source>
@@ -2286,13 +2264,6 @@
         <translation>Piliin ang dating ginamit na address</translation>
     </message>
     <message>
-<<<<<<< HEAD
-        <source>This is a normal payment.</source>
-        <translation>Ito ay normal na pagbabayad.</translation>
-    </message>
-    <message>
-=======
->>>>>>> ee8ca219
         <source>The Qtum address to send the payment to</source>
         <translation>Ang Qtum address kung saan ipapadala and bayad</translation>
     </message>
