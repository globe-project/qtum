--- conflicted
+++ resolved
@@ -614,13 +614,8 @@
         <translation>Walet ay na-encrypt at kasalukuyang naka-lock.</translation>
     </message>
     <message>
-<<<<<<< HEAD
-        <source>A fatal error occurred. Qtum can no longer continue safely and will quit.</source>
-        <translation>May nangyaring malubhang kamalian. Hindi na kayang magpatuloy ng ligtas ang Qtum at ito ay hihinto na.</translation>
-=======
         <source>Original message:</source>
         <translation>Orihinal na mensahe:</translation>
->>>>>>> da23532c
     </message>
     </context>
 <context>
@@ -962,13 +957,10 @@
     <message>
         <source>Qtum</source>
         <translation>Qtum</translation>
-<<<<<<< HEAD
-=======
     </message>
     <message>
         <source>Discard blocks after verification, except most recent %1 GB (prune)</source>
         <translation>Discard blocks after verification, except most recent %1 GB (prune)</translation>
->>>>>>> da23532c
     </message>
     <message>
         <source>At least %1 GB of data will be stored in this directory, and it will grow over time.</source>
@@ -1255,13 +1247,6 @@
         <translation>Tor</translation>
     </message>
     <message>
-<<<<<<< HEAD
-        <source>Connect to the Qtum network through a separate SOCKS5 proxy for Tor hidden services.</source>
-        <translation>Kumunekta sa Qtum network sa pamamagitan ng hiwalay na SOCKS5 proxy para sa mga tagong serbisyo ng Tor.</translation>
-    </message>
-    <message>
-=======
->>>>>>> da23532c
         <source>&amp;Window</source>
         <translation>Window</translation>
     </message>
@@ -1517,8 +1502,6 @@
     <message>
         <source>'qtum://' is not a valid URI. Use 'qtum:' instead.</source>
         <translation>Ang 'qtum://' ay hindi wastong URI. Sa halip, gamitin ang 'qtum:'.</translation>
-<<<<<<< HEAD
-=======
     </message>
     <message>
         <source>Cannot process payment request because BIP70 is not supported.</source>
@@ -1531,7 +1514,6 @@
     <message>
         <source>If you are receiving this error you should request the merchant provide a BIP21 compatible URI.</source>
         <translation>If you are receiving this error you should request the merchant provide a BIP21 compatible URI.</translation>
->>>>>>> da23532c
     </message>
     <message>
         <source>Invalid payment address %1</source>
@@ -2295,13 +2277,10 @@
         <translation>Dust:</translation>
     </message>
     <message>
-<<<<<<< HEAD
-=======
         <source>Hide transaction fee settings</source>
         <translation>Itago ang mga Setting ng bayad sa Transaksyon</translation>
     </message>
     <message>
->>>>>>> da23532c
         <source>When there is less transaction volume than space in the blocks, miners as well as relaying nodes may enforce a minimum fee. Paying only this minimum fee is just fine, but be aware that this can result in a never confirming transaction once there is more demand for qtum transactions than the network can process.</source>
         <translation>Kapag mas kaunti ang dami ng transaksyon kaysa sa puwang sa mga blocks, ang mga minero pati na rin ang mga relaying node ay maaaring magpatupad ng minimum na bayad. Ang pagbabayad lamang ng minimum na bayad na ito ay maayos, ngunit malaman na maaari itong magresulta sa hindi kailanmang nagkukumpirmang transaksyon sa sandaling magkaroon ng higit na pangangailangan para sa mga transaksyon ng qtum kaysa sa kayang i-proseso ng network.</translation>
     </message>
@@ -2525,13 +2504,10 @@
         <translation>Alisin ang entry na ito</translation>
     </message>
     <message>
-<<<<<<< HEAD
-=======
         <source>The amount to send in the selected unit</source>
         <translation>The amount to send in the selected unit</translation>
     </message>
     <message>
->>>>>>> da23532c
         <source>The fee will be deducted from the amount being sent. The recipient will receive less qtums than you enter in the amount field. If multiple recipients are selected, the fee is split equally.</source>
         <translation>Ibabawas ang bayad mula sa halagang ipapadala. Ang tatanggap ay makakatanggap ng mas kaunting mga qtum kaysa sa pinasok mo sa patlang ng halaga. Kung napili ang maraming tatanggap, ang bayad ay paghihiwalayin.</translation>
     </message>
@@ -2656,10 +2632,6 @@
     <message>
         <source>The Qtum address the message was signed with</source>
         <translation>Ang Qtum address na pumirma sa mensahe</translation>
-<<<<<<< HEAD
-    </message>
-    <message>
-=======
     </message>
     <message>
         <source>The signed message to verify</source>
@@ -2670,7 +2642,6 @@
         <translation>The signature given when the message was signed</translation>
     </message>
     <message>
->>>>>>> da23532c
         <source>Verify the message to ensure it was signed with the specified Qtum address</source>
         <translation>Tiyakin ang katotohanan ng mensahe upang siguruhin na ito'y napirmahan ng tinukoy na Qtum address</translation>
     </message>
