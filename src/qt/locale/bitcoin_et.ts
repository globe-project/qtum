--- conflicted
+++ resolved
@@ -68,13 +68,6 @@
     <message>
         <source>These are your Qtum addresses for sending payments. Always check the amount and the receiving address before sending coins.</source>
         <translation>Need on sinu Qtum aadressid maksete saatmiseks. Ennem müntide saatmist kontrolli alati summat ja makse saaja aadressi.</translation>
-<<<<<<< HEAD
-    </message>
-    <message>
-        <source>These are your Qtum addresses for receiving payments. It is recommended to use a new receiving address for each transaction.</source>
-        <translation>Need on sinu Qtum aadressid sisenevate maksete vastu võtmiseks. Soovitav on iga tehingu tarbeks kasutada uut aadressi.</translation>
-=======
->>>>>>> 451880b9
     </message>
     <message>
         <source>&amp;Copy Address</source>
@@ -313,13 +306,6 @@
         <translation>&amp;Kontrolli sõnumit...</translation>
     </message>
     <message>
-<<<<<<< HEAD
-        <source>Qtum</source>
-        <translation>Qtum</translation>
-    </message>
-    <message>
-=======
->>>>>>> 451880b9
         <source>&amp;Send</source>
         <translation>&amp;Saada</translation>
     </message>
@@ -1937,13 +1923,6 @@
     </context>
 <context>
     <name>qtum-core</name>
-<<<<<<< HEAD
-    <message>
-        <source>Qtum Core</source>
-        <translation>Qtumi tuumik</translation>
-    </message>
-=======
->>>>>>> 451880b9
     <message>
         <source>This is a pre-release test build - use at your own risk - do not use for mining or merchant applications</source>
         <translation>See on test-versioon - kasutamine omal riisikol - ära kasuta mining'uks ega kaupmeeste programmides</translation>
