<TS language="es" version="2.1">
<context>
    <name>AddressBookPage</name>
    <message>
        <source>Right-click to edit address or label</source>
        <translation>Haz click con el botón derecho para editar una dirección o etiqueta</translation>
    </message>
    <message>
        <source>Create a new address</source>
        <translation>Crear una dirección nueva</translation>
    </message>
    <message>
        <source>&amp;New</source>
        <translation>&amp;Nuevo</translation>
    </message>
    <message>
        <source>Copy the currently selected address to the system clipboard</source>
        <translation>Copiar la dirección seleccionada al portapapeles del sistema</translation>
    </message>
    <message>
        <source>&amp;Copy</source>
        <translation>&amp;Copiar</translation>
    </message>
    <message>
        <source>C&amp;lose</source>
        <translation>Cerrar</translation>
    </message>
    <message>
        <source>Delete the currently selected address from the list</source>
        <translation>Borrar de la lista la dirección seleccionada</translation>
    </message>
    <message>
        <source>Enter address or label to search</source>
        <translation>Introduce la dirección o etiqueta que quieres buscar</translation>
    </message>
    <message>
        <source>Export the data in the current tab to a file</source>
        <translation>Exportar a un archivo los datos de esta pestaña</translation>
    </message>
    <message>
        <source>&amp;Export</source>
        <translation>&amp;Exportar</translation>
    </message>
    <message>
        <source>&amp;Delete</source>
        <translation>&amp;Borrar</translation>
    </message>
    <message>
        <source>Choose the address to send coins to</source>
        <translation>Elige la dirección a la que se enviarán las monedas</translation>
    </message>
    <message>
        <source>Choose the address to receive coins with</source>
        <translation>Escoja la dirección donde quiere recibir monedas</translation>
    </message>
    <message>
        <source>C&amp;hoose</source>
        <translation>Escoger</translation>
    </message>
    <message>
        <source>Sending addresses</source>
        <translation>Direcciones de envío</translation>
    </message>
    <message>
        <source>Receiving addresses</source>
        <translation>Direcciones de recepción</translation>
    </message>
    <message>
        <source>These are your Qtum addresses for sending payments. Always check the amount and the receiving address before sending coins.</source>
        <translation>Estas son sus direcciones Qtum para enviar pagos. Compruebe siempre la cantidad y la dirección de recibo antes de transferir monedas.</translation>
    </message>
    <message>
<<<<<<< HEAD
        <source>These are your Qtum addresses for receiving payments. Use the 'Create new receiving address' button in the receive tab to create new addresses.</source>
        <translation>Estas son sus direcciones Qtum para la recepción de pagos. Use el botón 'Crear una nueva dirección para recepción' en la pestaña Recibir para crear nuevas direcciones</translation>
=======
        <source>These are your Qtum addresses for receiving payments. Use the 'Create new receiving address' button in the receive tab to create new addresses.
Signing is only possible with addresses of the type 'legacy'.</source>
        <translation>Estas son sus direcciones Qtum para la recepción de pagos. Use el botón 'Crear una nueva dirección para recepción' en la pestaña Recibir para crear nuevas direcciones.
Firmar solo es posible con correos del tipo Legacy.</translation>
>>>>>>> da23532c
    </message>
    <message>
        <source>&amp;Copy Address</source>
        <translation>&amp;Copiar dirección</translation>
    </message>
    <message>
        <source>Copy &amp;Label</source>
        <translation>Copiar &amp;Etiqueta</translation>
    </message>
    <message>
        <source>&amp;Edit</source>
        <translation>&amp;Editar</translation>
    </message>
    <message>
        <source>Export Address List</source>
        <translation>Exportar la Lista de Direcciones</translation>
    </message>
    <message>
        <source>Comma separated file (*.csv)</source>
        <translation>Archivo de columnas separadas por coma (*.csv)</translation>
    </message>
    <message>
        <source>Exporting Failed</source>
        <translation>La exportación ha fallado</translation>
    </message>
    <message>
        <source>There was an error trying to save the address list to %1. Please try again.</source>
        <translation>Hubo un error al intentar guardar la lista de direcciones a %1. Por favor, inténtelo de nuevo.</translation>
    </message>
</context>
<context>
    <name>AddressTableModel</name>
    <message>
        <source>Label</source>
        <translation>Etiqueta</translation>
    </message>
    <message>
        <source>Address</source>
        <translation>Dirección</translation>
    </message>
    <message>
        <source>(no label)</source>
        <translation>(sin etiqueta)</translation>
    </message>
</context>
<context>
    <name>AskPassphraseDialog</name>
    <message>
        <source>Passphrase Dialog</source>
        <translation>Diálogo de contraseña</translation>
    </message>
    <message>
        <source>Enter passphrase</source>
        <translation>Introduce la contraseña</translation>
    </message>
    <message>
        <source>New passphrase</source>
        <translation>Nueva contraseña</translation>
    </message>
    <message>
        <source>Repeat new passphrase</source>
        <translation>Repita la nueva contraseña</translation>
    </message>
    <message>
        <source>Show passphrase</source>
        <translation>Mostrar contraseña</translation>
    </message>
    <message>
        <source>Encrypt wallet</source>
        <translation>Cifrar billetera</translation>
    </message>
    <message>
        <source>This operation needs your wallet passphrase to unlock the wallet.</source>
        <translation>Esta operación necesita la contraseña para desbloquear la billetera.</translation>
    </message>
    <message>
        <source>Unlock wallet</source>
        <translation>Desbloquear billetera</translation>
    </message>
    <message>
        <source>This operation needs your wallet passphrase to decrypt the wallet.</source>
        <translation>Esta operación necesita la contraseña para desbloquear la billetera.</translation>
    </message>
    <message>
        <source>Decrypt wallet</source>
        <translation>Descifrar billetera</translation>
    </message>
    <message>
        <source>Change passphrase</source>
        <translation>Cambiar contraseña</translation>
    </message>
    <message>
        <source>Confirm wallet encryption</source>
        <translation>Confirma el cifrado de esta billetera</translation>
    </message>
    <message>
        <source>Warning: If you encrypt your wallet and lose your passphrase, you will &lt;b&gt;LOSE ALL OF YOUR QTUMS&lt;/b&gt;!</source>
        <translation>Atención: Si cifra su monedero y pierde la contraseña, perderá ¡&lt;b&gt;TODOS SUS QTUMS&lt;/b&gt;!</translation>
    </message>
    <message>
        <source>Are you sure you wish to encrypt your wallet?</source>
        <translation>¿Seguro que quieres cifrar tu billetera?</translation>
    </message>
    <message>
        <source>Wallet encrypted</source>
        <translation>Billetera encriptada</translation>
    </message>
    <message>
        <source>Enter the new passphrase for the wallet.&lt;br/&gt;Please use a passphrase of &lt;b&gt;ten or more random characters&lt;/b&gt;, or &lt;b&gt;eight or more words&lt;/b&gt;.</source>
        <translation>Introduce la contraseña nueva para la billetera. &lt;br/&gt;Por favor utiliza una contraseña de &lt;b&gt;diez o más caracteres aleatorios&lt;/b&gt;, u &lt;b&gt;ocho o más palabras&lt;/b&gt;.</translation>
    </message>
    <message>
        <source>Enter the old passphrase and new passphrase for the wallet.</source>
        <translation>Introduce la contraseña antigua y la nueva para la billetera.</translation>
    </message>
    <message>
        <source>Remember that encrypting your wallet cannot fully protect your qtums from being stolen by malware infecting your computer.</source>
<<<<<<< HEAD
        <translation>Recuerde que cifrar su monedero no garantiza mantener a salvo sus qtums en caso de tener virus en el computador.</translation>
=======
        <translation>Recuerda que cifrar tu billetera no garantiza la protección de tus qtum si tu ordenador es infectado con malware.</translation>
>>>>>>> da23532c
    </message>
    <message>
        <source>Wallet to be encrypted</source>
        <translation>Billetera a cifrar</translation>
    </message>
    <message>
        <source>Your wallet is about to be encrypted. </source>
        <translation>Tu billetera va a ser cifrada</translation>
    </message>
    <message>
        <source>Your wallet is now encrypted. </source>
        <translation>Tu billetera ya está cifrada</translation>
    </message>
    <message>
        <source>IMPORTANT: Any previous backups you have made of your wallet file should be replaced with the newly generated, encrypted wallet file. For security reasons, previous backups of the unencrypted wallet file will become useless as soon as you start using the new, encrypted wallet.</source>
        <translation>IMPORTANTE: Cualquier copia de seguridad que hayas hecho del archivo de tu billetera debe ser reemplazada por el archivo cifrado de la billetera recién generado. Por razones de seguridad, las copias de seguridad anteriores del archivo de la billetera sin cifrar serán inútiles cuando empiece a usar la nueva billetera cifrada.</translation>
    </message>
    <message>
        <source>Wallet encryption failed</source>
        <translation>El cifrado de la billetera ha fallado</translation>
    </message>
    <message>
        <source>Wallet encryption failed due to an internal error. Your wallet was not encrypted.</source>
        <translation>El cifrado de la billetera ha fallado debido a un error interno. Tu billetera no ha sido cifrada.</translation>
    </message>
    <message>
        <source>The supplied passphrases do not match.</source>
        <translation>Las contraseñas dadas no coinciden.</translation>
    </message>
    <message>
        <source>Wallet unlock failed</source>
        <translation>El desbloqueo de la billetera ha fallado</translation>
    </message>
    <message>
        <source>The passphrase entered for the wallet decryption was incorrect.</source>
        <translation>La contraseña introducida descifrar la billetera es incorrecta.</translation>
    </message>
    <message>
        <source>Wallet decryption failed</source>
        <translation>El descifrado de la billetera ha fallado</translation>
    </message>
    <message>
        <source>Wallet passphrase was successfully changed.</source>
        <translation>La contraseña de la billetera ha sido cambiada.</translation>
    </message>
    <message>
        <source>Warning: The Caps Lock key is on!</source>
        <translation>Advertencia: ¡La tecla Bloq Mayus está activada!</translation>
    </message>
</context>
<context>
    <name>BanTableModel</name>
    <message>
        <source>IP/Netmask</source>
        <translation>IP/Máscara de red</translation>
    </message>
    <message>
        <source>Banned Until</source>
        <translation>Prohibido hasta</translation>
    </message>
</context>
<context>
    <name>QtumGUI</name>
    <message>
        <source>Sign &amp;message...</source>
        <translation>Firmar &amp;mensaje...</translation>
    </message>
    <message>
        <source>Synchronizing with network...</source>
        <translation>Sincronizando con la red…</translation>
    </message>
    <message>
        <source>&amp;Overview</source>
        <translation>&amp;Vista general</translation>
    </message>
    <message>
        <source>Show general overview of wallet</source>
        <translation>Mostrar vista general de la billetera</translation>
    </message>
    <message>
        <source>&amp;Transactions</source>
        <translation>&amp;Transacciones</translation>
    </message>
    <message>
        <source>Browse transaction history</source>
        <translation>Examinar el historial de transacciones</translation>
    </message>
    <message>
        <source>E&amp;xit</source>
        <translation>&amp;Salir</translation>
    </message>
    <message>
        <source>Quit application</source>
        <translation>Salir de la aplicación</translation>
    </message>
    <message>
        <source>&amp;About %1</source>
        <translation>&amp;Acerca de %1</translation>
    </message>
    <message>
        <source>Show information about %1</source>
        <translation>Mostrar información acerca de %1</translation>
    </message>
    <message>
        <source>About &amp;Qt</source>
        <translation>Acerca de &amp;Qt</translation>
    </message>
    <message>
        <source>Show information about Qt</source>
        <translation>Mostrar información acerca de Qt</translation>
    </message>
    <message>
        <source>&amp;Options...</source>
        <translation>&amp;Opciones...</translation>
    </message>
    <message>
        <source>Modify configuration options for %1</source>
        <translation>Modificar las opciones de configuración para %1</translation>
    </message>
    <message>
        <source>&amp;Encrypt Wallet...</source>
        <translation>&amp;Cifrar billetera…</translation>
    </message>
    <message>
        <source>&amp;Backup Wallet...</source>
        <translation>&amp;Copia de seguridad de la billetera...</translation>
    </message>
    <message>
        <source>&amp;Change Passphrase...</source>
        <translation>&amp;Cambiar la contraseña…</translation>
    </message>
    <message>
        <source>Open &amp;URI...</source>
        <translation>Abrir URI...</translation>
    </message>
    <message>
        <source>Create Wallet...</source>
        <translation>Crear billetera...</translation>
    </message>
    <message>
        <source>Create a new wallet</source>
        <translation>Crear nueva billetera</translation>
    </message>
    <message>
        <source>Wallet:</source>
        <translation>Billetera:</translation>
    </message>
    <message>
        <source>Click to disable network activity.</source>
        <translation>Haga clic para desactivar la actividad de la red.</translation>
    </message>
    <message>
        <source>Network activity disabled.</source>
        <translation>Actividad de red deshabilitada.</translation>
    </message>
    <message>
        <source>Click to enable network activity again.</source>
        <translation>Haga clic para habilitar nuevamente la actividad de la red.</translation>
    </message>
    <message>
        <source>Syncing Headers (%1%)...</source>
        <translation>Sincronizando cabeceras (%1%) ...</translation>
    </message>
    <message>
        <source>Reindexing blocks on disk...</source>
        <translation>Reindexando bloques en disco...</translation>
    </message>
    <message>
        <source>Proxy is &lt;b&gt;enabled&lt;/b&gt;: %1</source>
        <translation>El proxy está &lt;b&gt;habilitado&lt;/b&gt;: %1</translation>
    </message>
    <message>
        <source>Send coins to a Qtum address</source>
        <translation>Enviar monedas a una dirección Qtum</translation>
    </message>
    <message>
        <source>Backup wallet to another location</source>
        <translation>Copia de seguridad del monedero en otra ubicación.</translation>
    </message>
    <message>
        <source>Change the passphrase used for wallet encryption</source>
        <translation>Cambiar la contraseña utilizada para el cifrado del monedero</translation>
    </message>
    <message>
        <source>&amp;Verify message...</source>
        <translation>&amp;Verificar mensaje...</translation>
    </message>
    <message>
        <source>&amp;Send</source>
        <translation>&amp;Enviar</translation>
    </message>
    <message>
        <source>&amp;Receive</source>
        <translation>&amp;Recibir</translation>
    </message>
    <message>
        <source>&amp;Show / Hide</source>
        <translation>&amp;Mostrar / Ocultar</translation>
    </message>
    <message>
        <source>Show or hide the main Window</source>
        <translation>Mostrar u ocultar la ventana principal</translation>
    </message>
    <message>
        <source>Encrypt the private keys that belong to your wallet</source>
<<<<<<< HEAD
        <translation>Encriptar las claves privadas que pertenecen a su billetera</translation>
=======
        <translation>Cifrar las claves privadas que pertenecen a tu billetera</translation>
>>>>>>> da23532c
    </message>
    <message>
        <source>Sign messages with your Qtum addresses to prove you own them</source>
        <translation>Firmar mensajes con sus direcciones Qtum para demostrar la propiedad</translation>
    </message>
    <message>
        <source>Verify messages to ensure they were signed with specified Qtum addresses</source>
        <translation>Verificar mensajes comprobando que están firmados con direcciones Qtum concretas</translation>
    </message>
    <message>
        <source>&amp;File</source>
        <translation>&amp;Archivo</translation>
    </message>
    <message>
        <source>&amp;Settings</source>
        <translation>&amp;Configuración</translation>
    </message>
    <message>
        <source>&amp;Help</source>
        <translation>&amp;Ayuda</translation>
    </message>
    <message>
        <source>Tabs toolbar</source>
        <translation>Barra de pestañas</translation>
    </message>
    <message>
        <source>Request payments (generates QR codes and qtum: URIs)</source>
        <translation>Solicitar pagos (genera código QR y URL's de Qtum)</translation>
    </message>
    <message>
        <source>Show the list of used sending addresses and labels</source>
        <translation>Mostrar la lista de direcciones de envío y etiquetas</translation>
    </message>
    <message>
        <source>Show the list of used receiving addresses and labels</source>
        <translation>Muestra la lista de direcciones de recepción y etiquetas</translation>
    </message>
    <message>
        <source>&amp;Command-line options</source>
        <translation>&amp;Opciones de línea de comandos</translation>
    </message>
    <message numerus="yes">
        <source>%n active connection(s) to Qtum network</source>
        <translation><numerusform>%n conexión activa hacia la red Qtum</numerusform><numerusform>%n conexiones activas hacia la red Qtum</numerusform></translation>
    </message>
    <message>
        <source>Indexing blocks on disk...</source>
        <translation>Bloques de indexación en el disco ...</translation>
    </message>
    <message>
        <source>Processing blocks on disk...</source>
        <translation>Procesamiento de bloques en el disco ...</translation>
    </message>
    <message numerus="yes">
        <source>Processed %n block(s) of transaction history.</source>
        <translation><numerusform>%n bloque procesado del historial de transacciones.</numerusform><numerusform>%n bloques procesados del historial de transacciones.</numerusform></translation>
    </message>
    <message>
        <source>%1 behind</source>
        <translation>%1 atrás</translation>
    </message>
    <message>
        <source>Last received block was generated %1 ago.</source>
        <translation>El último bloque recibido fue generado hace %1.</translation>
    </message>
    <message>
        <source>Transactions after this will not yet be visible.</source>
        <translation>Las transacciones posteriores aún no están visibles.</translation>
    </message>
    <message>
        <source>Error</source>
        <translation>Error</translation>
    </message>
    <message>
        <source>Warning</source>
        <translation>Advertencia</translation>
    </message>
    <message>
        <source>Information</source>
        <translation>Información</translation>
    </message>
    <message>
        <source>Up to date</source>
        <translation>Actualizado</translation>
    </message>
    <message>
        <source>&amp;Load PSBT from file...</source>
        <translation>&amp;Cargar PSBT desde el archivo...</translation>
    </message>
    <message>
        <source>Load Partially Signed Qtum Transaction</source>
        <translation>Cargar una transacción de Qtum parcialmente firmada</translation>
    </message>
    <message>
        <source>Load PSBT from clipboard...</source>
        <translation>Cargar PSBT desde el portapapeles...</translation>
    </message>
    <message>
        <source>Load Partially Signed Qtum Transaction from clipboard</source>
        <translation>Cargar una transacción de Qtum parcialmente firmada desde el Portapapeles</translation>
    </message>
    <message>
        <source>Node window</source>
        <translation>Ventana de nodo</translation>
    </message>
    <message>
        <source>Open node debugging and diagnostic console</source>
        <translation>Abrir consola de depuración y diagnóstico de nodo</translation>
    </message>
    <message>
        <source>&amp;Sending addresses</source>
        <translation>&amp;Direcciones de envío</translation>
    </message>
    <message>
        <source>&amp;Receiving addresses</source>
        <translation>Direcciones de recepción</translation>
    </message>
    <message>
        <source>Open a qtum: URI</source>
        <translation>Abrir una qtum: URI</translation>
    </message>
    <message>
        <source>Open Wallet</source>
        <translation>Abrir billetera</translation>
    </message>
    <message>
        <source>Open a wallet</source>
        <translation>Abrir una billetera</translation>
    </message>
    <message>
        <source>Close Wallet...</source>
        <translation>Cerrar billetera...</translation>
    </message>
    <message>
        <source>Close wallet</source>
        <translation>Cerrar billetera</translation>
    </message>
    <message>
<<<<<<< HEAD
        <source>Show the %1 help message to get a list with possible Qtum command-line options</source>
        <translation>Muestra el mensaje de ayuda %1 para obtener una lista con posibles opciones de línea de comandos de Qtum.</translation>
=======
        <source>Close All Wallets...</source>
        <translation>Cerrar todas las billeteras...</translation>
    </message>
    <message>
        <source>Close all wallets</source>
        <translation>Cerrar todas las billeteras</translation>
    </message>
    <message>
        <source>Show the %1 help message to get a list with possible Qtum command-line options</source>
        <translation>Muestra el mensaje de ayuda %1 para obtener una lista con posibles opciones de línea de comandos de Qtum.</translation>
    </message>
    <message>
        <source>&amp;Mask values</source>
        <translation>&amp;Esconder valores</translation>
    </message>
    <message>
        <source>Mask the values in the Overview tab</source>
        <translation>Esconder los valores de la ventana de previsualización</translation>
>>>>>>> da23532c
    </message>
    <message>
        <source>default wallet</source>
        <translation>Billetera predeterminada</translation>
    </message>
    <message>
        <source>No wallets available</source>
        <translation>No hay billeteras disponibles</translation>
    </message>
    <message>
        <source>&amp;Window</source>
        <translation>&amp;Ventana</translation>
    </message>
    <message>
        <source>Minimize</source>
        <translation>Minimizar</translation>
    </message>
    <message>
        <source>Zoom</source>
        <translation>Acercar</translation>
    </message>
    <message>
        <source>Main Window</source>
        <translation>Ventana principal</translation>
    </message>
    <message>
        <source>%1 client</source>
        <translation>%1 cliente</translation>
    </message>
    <message>
        <source>Connecting to peers...</source>
        <translation>Conectando con sus pares ...</translation>
    </message>
    <message>
        <source>Catching up...</source>
        <translation>Actualizando...</translation>
    </message>
    <message>
        <source>Error: %1</source>
        <translation>Error: %1</translation>
    </message>
    <message>
        <source>Warning: %1</source>
        <translation>Advertencia: %1</translation>
    </message>
    <message>
        <source>Date: %1
</source>
        <translation>Fecha: %1
</translation>
    </message>
    <message>
        <source>Amount: %1
</source>
        <translation>Cantidad: %1
</translation>
    </message>
    <message>
        <source>Wallet: %1
</source>
        <translation>Billetera: %1
</translation>
    </message>
    <message>
        <source>Type: %1
</source>
        <translation>Tipo: %1
</translation>
    </message>
    <message>
        <source>Label: %1
</source>
        <translation>Etiqueta: %1
</translation>
    </message>
    <message>
        <source>Address: %1
</source>
        <translation>Dirección: %1
</translation>
    </message>
    <message>
        <source>Sent transaction</source>
        <translation>Transacción enviada</translation>
    </message>
    <message>
        <source>Incoming transaction</source>
        <translation>Transacción entrante</translation>
    </message>
    <message>
        <source>HD key generation is &lt;b&gt;enabled&lt;/b&gt;</source>
        <translation>La generación de clave HD está &lt;b&gt;habilitada&lt;/b&gt;</translation>
    </message>
    <message>
        <source>HD key generation is &lt;b&gt;disabled&lt;/b&gt;</source>
        <translation>La generación de clave HD está &lt;b&gt;deshabilitada&lt;/b&gt;</translation>
    </message>
    <message>
        <source>Private key &lt;b&gt;disabled&lt;/b&gt;</source>
        <translation>Llave privada &lt;b&gt;deshabilitada&lt;/b&gt;</translation>
    </message>
    <message>
        <source>Wallet is &lt;b&gt;encrypted&lt;/b&gt; and currently &lt;b&gt;unlocked&lt;/b&gt;</source>
        <translation>El monedero está &lt;b&gt;cifrado&lt;/b&gt; y actualmente &lt;b&gt;desbloqueado&lt;/b&gt;</translation>
    </message>
    <message>
        <source>Wallet is &lt;b&gt;encrypted&lt;/b&gt; and currently &lt;b&gt;locked&lt;/b&gt;</source>
        <translation>La billetera está &lt;b&gt;cifrada&lt;/b&gt; y &lt;b&gt;bloqueada&lt;/b&gt;</translation>
    </message>
    <message>
        <source>Original message:</source>
        <translation>Mensaje original:</translation>
    </message>
    <message>
<<<<<<< HEAD
        <source>A fatal error occurred. Qtum can no longer continue safely and will quit.</source>
        <translation>Se produjo un error fatal. Qtum ya no puede continuar de manera segura y se cerrará</translation>
=======
        <source>A fatal error occurred. %1 can no longer continue safely and will quit.</source>
        <translation>Ha ocurrido un error fatal. %1 no puede seguir seguro y se cerrará.</translation>
>>>>>>> da23532c
    </message>
</context>
<context>
    <name>CoinControlDialog</name>
    <message>
        <source>Coin Selection</source>
        <translation>Selección de moneda</translation>
    </message>
    <message>
        <source>Quantity:</source>
        <translation>Cantidad:</translation>
    </message>
    <message>
        <source>Bytes:</source>
        <translation>Bytes:</translation>
    </message>
    <message>
        <source>Amount:</source>
        <translation>Cantidad:</translation>
    </message>
    <message>
        <source>Fee:</source>
        <translation>Comisión:</translation>
    </message>
    <message>
        <source>Dust:</source>
        <translation>Polvo:</translation>
    </message>
    <message>
        <source>After Fee:</source>
        <translation>Después de comisión:</translation>
    </message>
    <message>
        <source>Change:</source>
        <translation>Cambio:</translation>
    </message>
    <message>
        <source>(un)select all</source>
        <translation>(des)selecciona todos</translation>
    </message>
    <message>
        <source>Tree mode</source>
        <translation>Modo árbol</translation>
    </message>
    <message>
        <source>List mode</source>
        <translation>Modo lista</translation>
    </message>
    <message>
        <source>Amount</source>
        <translation>Cantidad</translation>
    </message>
    <message>
        <source>Received with label</source>
        <translation>Recibido con etiqueta</translation>
    </message>
    <message>
        <source>Received with address</source>
        <translation>Recibido con dirección</translation>
    </message>
    <message>
        <source>Date</source>
        <translation>Fecha</translation>
    </message>
    <message>
        <source>Confirmations</source>
        <translation>Confirmaciones</translation>
    </message>
    <message>
        <source>Confirmed</source>
        <translation>Confirmado</translation>
    </message>
    <message>
        <source>Copy address</source>
        <translation>Copiar dirección</translation>
    </message>
    <message>
        <source>Copy label</source>
        <translation>Copiar etiqueta</translation>
    </message>
    <message>
        <source>Copy amount</source>
        <translation>Copiar cantidad</translation>
    </message>
    <message>
        <source>Copy transaction ID</source>
        <translation>Copiar ID de la transacción</translation>
    </message>
    <message>
        <source>Lock unspent</source>
        <translation>Bloquear lo no gastado</translation>
    </message>
    <message>
        <source>Unlock unspent</source>
        <translation>Desbloquear lo no gastado</translation>
    </message>
    <message>
        <source>Copy quantity</source>
        <translation>Copiar cantidad</translation>
    </message>
    <message>
        <source>Copy fee</source>
        <translation>Copiar comisión</translation>
    </message>
    <message>
        <source>Copy after fee</source>
        <translation>Copiar después de la comisión</translation>
    </message>
    <message>
        <source>Copy bytes</source>
        <translation>Copiar bytes</translation>
    </message>
    <message>
        <source>Copy dust</source>
        <translation>Copiar polvo</translation>
    </message>
    <message>
        <source>Copy change</source>
        <translation>Copiar cambio</translation>
    </message>
    <message>
        <source>(%1 locked)</source>
        <translation>(%1 bloqueado)</translation>
    </message>
    <message>
        <source>yes</source>
        <translation>sí</translation>
    </message>
    <message>
        <source>no</source>
        <translation>no</translation>
    </message>
    <message>
        <source>This label turns red if any recipient receives an amount smaller than the current dust threshold.</source>
        <translation>Esta etiqueta se vuelve roja si algún receptor recibe una cantidad inferior al umbral actual establecido para el polvo.</translation>
    </message>
    <message>
        <source>Can vary +/- %1 satoshi(s) per input.</source>
        <translation>Puede variar +/- %1 satoshi(s) por entrada.</translation>
    </message>
    <message>
        <source>(no label)</source>
        <translation>(sin etiqueta)</translation>
    </message>
    <message>
        <source>change from %1 (%2)</source>
        <translation>cambia desde %1 (%2)</translation>
    </message>
    <message>
        <source>(change)</source>
        <translation>(cambio)</translation>
    </message>
</context>
<context>
    <name>CreateWalletActivity</name>
    <message>
        <source>Creating Wallet &lt;b&gt;%1&lt;/b&gt;...</source>
        <translation>Creando monedero &lt;b&gt;%1&lt;/b&gt;...</translation>
    </message>
    <message>
        <source>Create wallet failed</source>
        <translation>Error al crear billetera</translation>
    </message>
    <message>
        <source>Create wallet warning</source>
        <translation>Advertencia sobre crear monedero</translation>
    </message>
</context>
<context>
    <name>CreateWalletDialog</name>
    <message>
        <source>Create Wallet</source>
        <translation>Crear monedero</translation>
    </message>
    <message>
        <source>Wallet Name</source>
        <translation>Nombre de monedero</translation>
    </message>
    <message>
        <source>Encrypt the wallet. The wallet will be encrypted with a passphrase of your choice.</source>
        <translation>Cifrar monedero. El monedero será cifrado con la contraseña que elija.</translation>
    </message>
    <message>
        <source>Encrypt Wallet</source>
        <translation>Cifrar monedero</translation>
    </message>
    <message>
        <source>Disable private keys for this wallet. Wallets with private keys disabled will have no private keys and cannot have an HD seed or imported private keys. This is ideal for watch-only wallets.</source>
        <translation>Deshabilita las claves privadas para este monedero. Los monederos con claves privadas deshabilitadas no tendrán claves privadas y no podrán tener ni una semilla HD ni claves privadas importadas. Esto es ideal para monederos de solo lectura.</translation>
    </message>
    <message>
        <source>Disable Private Keys</source>
        <translation>Deshabilitar claves privadas</translation>
    </message>
    <message>
        <source>Make a blank wallet. Blank wallets do not initially have private keys or scripts. Private keys and addresses can be imported, or an HD seed can be set, at a later time.</source>
        <translation>Crear un monedero vacío. Los monederos vacíos no tienen claves privadas ni scripts. Las claves privadas y direcciones pueden importarse después o también establecer una semilla HD.</translation>
    </message>
    <message>
        <source>Make Blank Wallet</source>
        <translation>Crear monedero vacío</translation>
    </message>
    <message>
        <source>Use descriptors for scriptPubKey management</source>
        <translation>Use descriptores para la gestión de scriptPubKey</translation>
    </message>
    <message>
        <source>Descriptor Wallet</source>
        <translation>Descriptor del monedero</translation>
    </message>
    <message>
        <source>Create</source>
        <translation>Crear</translation>
    </message>
    <message>
        <source>Compiled without sqlite support (required for descriptor wallets)</source>
        <translation>Compilado sin soporte de sqlite (requerido para billeteras descriptoras)</translation>
    </message>
</context>
<context>
    <name>EditAddressDialog</name>
    <message>
        <source>Edit Address</source>
        <translation>Editar Dirección</translation>
    </message>
    <message>
        <source>&amp;Label</source>
        <translation>&amp;Etiqueta</translation>
    </message>
    <message>
        <source>The label associated with this address list entry</source>
        <translation>La etiqueta asociada con esta entrada de la lista de direcciones</translation>
    </message>
    <message>
        <source>The address associated with this address list entry. This can only be modified for sending addresses.</source>
        <translation>La dirección asociada con esta entrada de la lista de direcciones. Solo puede ser modificada para direcciones de envío.</translation>
    </message>
    <message>
        <source>&amp;Address</source>
        <translation>&amp;Dirección</translation>
    </message>
    <message>
        <source>New sending address</source>
        <translation>Nueva dirección de envío</translation>
    </message>
    <message>
        <source>Edit receiving address</source>
        <translation>Editar dirección de recepción</translation>
    </message>
    <message>
        <source>Edit sending address</source>
        <translation>Editar dirección de envío</translation>
    </message>
    <message>
        <source>The entered address "%1" is not a valid Qtum address.</source>
        <translation>La dirección ingresada "%1" no es una dirección válida de Qtum.</translation>
    </message>
    <message>
        <source>Address "%1" already exists as a receiving address with label "%2" and so cannot be added as a sending address.</source>
        <translation>La dirección "%1" ya existe como dirección de recepción con la etiqueta "%2" y, por lo tanto, no se puede agregar como dirección de envío.</translation>
    </message>
    <message>
        <source>The entered address "%1" is already in the address book with label "%2".</source>
        <translation>La dirección ingresada "%1" ya está en la libreta de direcciones con la etiqueta "%2".</translation>
    </message>
    <message>
        <source>Could not unlock wallet.</source>
        <translation>No se pudo desbloquear el monedero.</translation>
    </message>
    <message>
        <source>New key generation failed.</source>
        <translation>Nueva generación de claves fallida.</translation>
    </message>
</context>
<context>
    <name>FreespaceChecker</name>
    <message>
        <source>A new data directory will be created.</source>
        <translation>Se creará un nuevo directorio de datos.</translation>
    </message>
    <message>
        <source>name</source>
        <translation>nombre</translation>
    </message>
    <message>
        <source>Directory already exists. Add %1 if you intend to create a new directory here.</source>
        <translation>El directorio ya existe. Añada %1 si pretende crear aquí un directorio nuevo.</translation>
    </message>
    <message>
        <source>Path already exists, and is not a directory.</source>
        <translation>La ruta ya existe y no es un directorio.</translation>
    </message>
    <message>
        <source>Cannot create data directory here.</source>
        <translation>No se puede crear un directorio de datos aquí.</translation>
    </message>
</context>
<context>
    <name>HelpMessageDialog</name>
    <message>
        <source>version</source>
        <translation>versión</translation>
    </message>
    <message>
        <source>About %1</source>
        <translation>Alrededor de %1</translation>
    </message>
    <message>
        <source>Command-line options</source>
        <translation>Opciones de la línea de comandos</translation>
    </message>
</context>
<context>
    <name>Intro</name>
    <message>
        <source>Welcome</source>
        <translation>Bienvenido</translation>
    </message>
    <message>
        <source>Welcome to %1.</source>
        <translation>Bienvenido a %1.</translation>
    </message>
    <message>
        <source>As this is the first time the program is launched, you can choose where %1 will store its data.</source>
        <translation>Como esta es la primera vez que se lanza el programa, puede elegir dónde %1 almacenará sus datos.</translation>
    </message>
    <message>
        <source>When you click OK, %1 will begin to download and process the full %4 block chain (%2GB) starting with the earliest transactions in %3 when %4 initially launched.</source>
        <translation>Al hacer clic en OK, %1 se iniciará el proceso de descarga y se procesará la cadena de bloques completa de %4 (%2 GB), iniciando desde la transacción más antigua %3 cuando %4 se ejecutó inicialmente.</translation>
    </message>
    <message>
        <source>Reverting this setting requires re-downloading the entire blockchain. It is faster to download the full chain first and prune it later. Disables some advanced features.</source>
        <translation>Revertir este parámetro requiere volver a descargar todos los bloques. Es más rápido descargar primero todos los bloques y podar después. Deshabilita algunas características avanzadas.</translation>
    </message>
    <message>
        <source>This initial synchronisation is very demanding, and may expose hardware problems with your computer that had previously gone unnoticed. Each time you run %1, it will continue downloading where it left off.</source>
        <translation>Esta sincronización inicial es muy exigente y puede exponer problemas de hardware con su computadora que anteriormente habían pasado desapercibidos. Cada vez que ejecuta %1, continuará la descarga desde donde la dejó.</translation>
    </message>
    <message>
        <source>If you have chosen to limit block chain storage (pruning), the historical data must still be downloaded and processed, but will be deleted afterward to keep your disk usage low.</source>
        <translation>Si ha elegido limitar el almacenamiento de la cadena de bloques (pruning), los datos históricos todavía se deben descargar y procesar, pero se eliminarán posteriormente para mantener el uso del disco bajo.</translation>
    </message>
    <message>
        <source>Use the default data directory</source>
        <translation>Utilizar el directorio de datos predeterminado</translation>
    </message>
    <message>
        <source>Use a custom data directory:</source>
        <translation>Utilice un directorio de datos personalizado:</translation>
    </message>
    <message>
        <source>Qtum</source>
        <translation>Qtum</translation>
    </message>
    <message>
        <source>Discard blocks after verification, except most recent %1 GB (prune)</source>
        <translation>Descartar los bloques después de la verificación, excepto los %1 GB más recientes (prune)</translation>
    </message>
    <message>
        <source>At least %1 GB of data will be stored in this directory, and it will grow over time.</source>
        <translation>Al menos %1 GB de información será almacenada en este directorio, y seguirá creciendo a través del tiempo.</translation>
    </message>
    <message>
        <source>Approximately %1 GB of data will be stored in this directory.</source>
        <translation>Aproximadamente %1 GB de datos se almacenarán en este directorio.</translation>
    </message>
    <message>
        <source>%1 will download and store a copy of the Qtum block chain.</source>
        <translation>%1 descargará y almacenará una copia de la cadena de bloques de Qtum.</translation>
    </message>
    <message>
        <source>The wallet will also be stored in this directory.</source>
        <translation>La billetera también se almacenará en este directorio.</translation>
    </message>
    <message>
        <source>Error: Specified data directory "%1" cannot be created.</source>
        <translation>Error: Directorio de datos especificado "%1" no puede ser creado.</translation>
    </message>
    <message>
        <source>Error</source>
        <translation>Error</translation>
    </message>
    <message numerus="yes">
        <source>%n GB of free space available</source>
        <translation><numerusform>%n GB de espacio libre disponible</numerusform><numerusform>%n GB de espacio libre disponible</numerusform></translation>
    </message>
    <message numerus="yes">
        <source>(of %n GB needed)</source>
        <translation><numerusform>(de %n GB requerido)</numerusform><numerusform>(de %n GB requeridos)</numerusform></translation>
    </message>
    <message numerus="yes">
        <source>(%n GB needed for full chain)</source>
        <translation><numerusform>(%n GB necesarios para la cadena completa)</numerusform><numerusform>(%n GB necesarios para la cadena completa)</numerusform></translation>
    </message>
</context>
<context>
    <name>ModalOverlay</name>
    <message>
        <source>Form</source>
        <translation>Formulario</translation>
    </message>
    <message>
        <source>Recent transactions may not yet be visible, and therefore your wallet's balance might be incorrect. This information will be correct once your wallet has finished synchronizing with the qtum network, as detailed below.</source>
        <translation>Es posible que las transacciones recientes aún no estén visibles y, por lo tanto, el saldo de su monedero podría ser incorrecto. Esta información será correcta una vez que su monedero haya terminado de sincronizarse con la red qtum, como se detalla a continuación.</translation>
    </message>
    <message>
        <source>Attempting to spend qtums that are affected by not-yet-displayed transactions will not be accepted by the network.</source>
        <translation>La red no aceptará intentar gastar qtums que se vean afectados por transacciones aún no mostradas.</translation>
    </message>
    <message>
        <source>Number of blocks left</source>
        <translation>Cantidad de bloques restantes.</translation>
    </message>
    <message>
        <source>Unknown...</source>
        <translation>Desconocido...</translation>
    </message>
    <message>
        <source>Last block time</source>
        <translation>Hora del último bloque</translation>
    </message>
    <message>
        <source>Progress</source>
        <translation>Progreso</translation>
    </message>
    <message>
        <source>Progress increase per hour</source>
        <translation>Aumento de progreso por hora.</translation>
    </message>
    <message>
        <source>calculating...</source>
        <translation>calculando...</translation>
    </message>
    <message>
        <source>Estimated time left until synced</source>
        <translation>Tiempo estimado restante hasta la sincronización.</translation>
    </message>
    <message>
        <source>Hide</source>
        <translation>Ocultar</translation>
    </message>
    <message>
        <source>Esc</source>
        <translation>Esc</translation>
    </message>
    <message>
        <source>%1 is currently syncing.  It will download headers and blocks from peers and validate them until reaching the tip of the block chain.</source>
        <translation>%1 está actualmente sincronizándose. Descargará cabeceras y bloques de nodos semejantes y los validará hasta alcanzar la cabeza de la cadena de bloques.</translation>
    </message>
    <message>
        <source>Unknown. Syncing Headers (%1, %2%)...</source>
        <translation>Desconocido. Sincronizando cabeceras (%1, %2%)...</translation>
    </message>
</context>
<context>
    <name>OpenURIDialog</name>
    <message>
        <source>Open qtum URI</source>
        <translation>Abrir URI de qtum</translation>
    </message>
    <message>
        <source>URI:</source>
        <translation>URI:</translation>
    </message>
</context>
<context>
    <name>OpenWalletActivity</name>
    <message>
        <source>Open wallet failed</source>
        <translation>La apertura del monedero falló</translation>
    </message>
    <message>
        <source>Open wallet warning</source>
<<<<<<< HEAD
        <translation>Aviso de apertura de monedero</translation>
=======
        <translation>Ver aviso sobre la billetera</translation>
>>>>>>> da23532c
    </message>
    <message>
        <source>default wallet</source>
        <translation>Monedero predeterminado</translation>
    </message>
    <message>
        <source>Opening Wallet &lt;b&gt;%1&lt;/b&gt;...</source>
        <translation>Abriendo monedero &lt;b&gt;%1&lt;/b&gt;...</translation>
    </message>
</context>
<context>
    <name>OptionsDialog</name>
    <message>
        <source>Options</source>
        <translation>Opciones</translation>
    </message>
    <message>
        <source>&amp;Main</source>
        <translation>&amp;Principal</translation>
    </message>
    <message>
        <source>Automatically start %1 after logging in to the system.</source>
        <translation>Iniciar automaticamente %1 al encender el sistema.</translation>
    </message>
    <message>
        <source>&amp;Start %1 on system login</source>
        <translation>&amp; Comience %1 en el inicio de sesión del sistema</translation>
    </message>
    <message>
        <source>Size of &amp;database cache</source>
        <translation>Tamaño de la memoria caché de la base de datos</translation>
    </message>
    <message>
        <source>Number of script &amp;verification threads</source>
        <translation>Cantidad de secuencias de comandos y verificación</translation>
    </message>
    <message>
        <source>IP address of the proxy (e.g. IPv4: 127.0.0.1 / IPv6: ::1)</source>
        <translation>Dirección IP del proxy (ej. IPv4: 127.0.0.1 / IPv6: ::1)</translation>
    </message>
    <message>
        <source>Shows if the supplied default SOCKS5 proxy is used to reach peers via this network type.</source>
        <translation>Muestra si el proxy SOCKS5 suministrado se utiliza para llegar a los pares a través de este tipo de red.</translation>
    </message>
    <message>
        <source>Hide the icon from the system tray.</source>
        <translation>Ocultar el icono de la bandeja del sistema.</translation>
    </message>
    <message>
        <source>&amp;Hide tray icon</source>
        <translation>&amp;Ocultar el icono de la bandeja</translation>
    </message>
    <message>
        <source>Minimize instead of exit the application when the window is closed. When this option is enabled, the application will be closed only after selecting Exit in the menu.</source>
        <translation>Minimizar en lugar de salir de la aplicación cuando la ventana está cerrada. Cuando se activa esta opción, la aplicación sólo se cerrará después de seleccionar Salir en el menú.</translation>
    </message>
    <message>
        <source>Third party URLs (e.g. a block explorer) that appear in the transactions tab as context menu items. %s in the URL is replaced by transaction hash. Multiple URLs are separated by vertical bar |.</source>
        <translation>URL de terceros (por ejemplo, un explorador de bloques) que aparecen en la pestaña de transacciones como elementos del menú contextual. %s en la URL se reemplaza por hash de transacción. Varias URL están separadas por una barra vertical |.</translation>
    </message>
    <message>
        <source>Open the %1 configuration file from the working directory.</source>
        <translation>Abrir el archivo de configuración %1 en el directorio de trabajo.</translation>
    </message>
    <message>
        <source>Open Configuration File</source>
        <translation>Abrir archivo de configuración</translation>
    </message>
    <message>
        <source>Reset all client options to default.</source>
        <translation>Restablecer todas las opciones predeterminadas del cliente.</translation>
    </message>
    <message>
        <source>&amp;Reset Options</source>
        <translation>&amp;Restablecer opciones</translation>
    </message>
    <message>
        <source>&amp;Network</source>
        <translation>&amp;Red</translation>
    </message>
    <message>
        <source>Disables some advanced features but all blocks will still be fully validated. Reverting this setting requires re-downloading the entire blockchain. Actual disk usage may be somewhat higher.</source>
        <translation>Desactiva algunas características avanzadas, pero todos los bloques se validarán por completo. Revertir esta configuración requiere volver a descargar toda la blockchain. El uso real del disco puede ser algo mayor.</translation>
    </message>
    <message>
        <source>Prune &amp;block storage to</source>
        <translation>Podar el almacenamiento de &amp;bloques para</translation>
    </message>
    <message>
        <source>GB</source>
        <translation>GB</translation>
    </message>
    <message>
        <source>Reverting this setting requires re-downloading the entire blockchain.</source>
        <translation>Revertir estas configuraciones requiere descargar de nuevo la blockchain entera.</translation>
    </message>
    <message>
        <source>MiB</source>
        <translation>MiB</translation>
    </message>
    <message>
        <source>(0 = auto, &lt;0 = leave that many cores free)</source>
        <translation>(0 = auto, &lt;0 = deja estos núcleos libres)</translation>
    </message>
    <message>
        <source>W&amp;allet</source>
        <translation>C&amp;artera</translation>
    </message>
    <message>
        <source>Expert</source>
        <translation>Experto</translation>
    </message>
    <message>
        <source>Enable coin &amp;control features</source>
        <translation>Habilitar características de &amp;Control de Moneda.</translation>
    </message>
    <message>
        <source>If you disable the spending of unconfirmed change, the change from a transaction cannot be used until that transaction has at least one confirmation. This also affects how your balance is computed.</source>
        <translation>Si deshabilita el gasto de un cambio no confirmado, el cambio de una transacción no se puede usar hasta que esa transacción tenga al menos una confirmación. Esto también afecta a cómo se calcula su saldo.</translation>
    </message>
    <message>
        <source>&amp;Spend unconfirmed change</source>
        <translation>&amp; Gastar cambio no confirmado</translation>
    </message>
    <message>
        <source>Automatically open the Qtum client port on the router. This only works when your router supports UPnP and it is enabled.</source>
        <translation>Abrir automáticamente el puerto del cliente Qtum en el router. Esta opción solo funciona cuando el router admite UPnP y está activado.</translation>
    </message>
    <message>
        <source>Map port using &amp;UPnP</source>
        <translation>Mapear el puerto usando &amp;UPnP</translation>
    </message>
    <message>
        <source>Accept connections from outside.</source>
        <translation>Acepta conexiones desde afuera.</translation>
    </message>
    <message>
        <source>Allow incomin&amp;g connections</source>
        <translation>Permitir conexiones entrantes</translation>
    </message>
    <message>
        <source>Connect to the Qtum network through a SOCKS5 proxy.</source>
        <translation>Conectar a la red de Qtum a través de un proxy SOCKS5.</translation>
    </message>
    <message>
        <source>&amp;Connect through SOCKS5 proxy (default proxy):</source>
        <translation>Conectar a través del proxy SOCKS5 (proxy predeterminado):</translation>
    </message>
    <message>
        <source>Proxy &amp;IP:</source>
        <translation>Dirección &amp;IP del proxy:</translation>
    </message>
    <message>
        <source>&amp;Port:</source>
        <translation>&amp;Puerto:</translation>
    </message>
    <message>
        <source>Port of the proxy (e.g. 9050)</source>
        <translation>Puerto del servidor proxy (ej. 9050)</translation>
    </message>
    <message>
        <source>Used for reaching peers via:</source>
        <translation>Utilizado para llegar a los compañeros a través de:</translation>
    </message>
    <message>
        <source>IPv4</source>
        <translation>IPv4</translation>
    </message>
    <message>
        <source>IPv6</source>
        <translation>IPv6</translation>
    </message>
    <message>
        <source>Tor</source>
        <translation>Tor</translation>
    </message>
    <message>
<<<<<<< HEAD
        <source>Connect to the Qtum network through a separate SOCKS5 proxy for Tor hidden services.</source>
        <translation>Conéctese a la red de Qtum a través de un proxy SOCKS5 separado para los servicios Tor ocultos.</translation>
    </message>
    <message>
=======
>>>>>>> da23532c
        <source>&amp;Window</source>
        <translation>&amp;Ventana</translation>
    </message>
    <message>
        <source>Show only a tray icon after minimizing the window.</source>
        <translation>Mostrar solo un icono de sistema después de minimizar la ventana</translation>
    </message>
    <message>
        <source>&amp;Minimize to the tray instead of the taskbar</source>
        <translation>&amp;Minimizar a la bandeja en vez de a la barra de tareas</translation>
    </message>
    <message>
        <source>M&amp;inimize on close</source>
        <translation>M&amp;inimizar al cerrar</translation>
    </message>
    <message>
        <source>&amp;Display</source>
        <translation>&amp;Interfaz</translation>
    </message>
    <message>
        <source>User Interface &amp;language:</source>
        <translation>I&amp;dioma de la interfaz de usuario</translation>
    </message>
    <message>
        <source>The user interface language can be set here. This setting will take effect after restarting %1.</source>
        <translation>El idioma de la interfaz de usuario puede establecerse aquí. Esta configuración tendrá efecto después de reiniciar %1.</translation>
    </message>
    <message>
        <source>&amp;Unit to show amounts in:</source>
        <translation>Mostrar las cantidades en la &amp;unidad:</translation>
    </message>
    <message>
        <source>Choose the default subdivision unit to show in the interface and when sending coins.</source>
        <translation>Elegir la subdivisión predeterminada para mostrar cantidades en la interfaz y cuando se envían monedas.</translation>
    </message>
    <message>
        <source>Whether to show coin control features or not.</source>
        <translation>Mostrar o no características de control de moneda</translation>
    </message>
    <message>
        <source>Connect to the Qtum network through a separate SOCKS5 proxy for Tor onion services.</source>
        <translation>Conéctese a la red de Qtum a través de un proxy SOCKS5 separado para los servicios Tor ocultos.</translation>
    </message>
    <message>
        <source>Use separate SOCKS&amp;5 proxy to reach peers via Tor onion services:</source>
        <translation>Usar proxy SOCKS&amp;5 para alcanzar nodos via servicios ocultos Tor:</translation>
    </message>
    <message>
        <source>&amp;Third party transaction URLs</source>
        <translation>URLs de transacciones de terceros</translation>
    </message>
    <message>
        <source>Options set in this dialog are overridden by the command line or in the configuration file:</source>
        <translation>Las opciones establecidas en este diálogo serán invalidadas por la línea de comando o en el fichero de configuración:</translation>
    </message>
    <message>
        <source>&amp;OK</source>
        <translation>&amp;OK</translation>
    </message>
    <message>
        <source>&amp;Cancel</source>
        <translation>&amp;Cancelar</translation>
    </message>
    <message>
        <source>default</source>
        <translation>predeterminado</translation>
    </message>
    <message>
        <source>none</source>
        <translation>ninguno</translation>
    </message>
    <message>
        <source>Confirm options reset</source>
        <translation>Confirme el restablecimiento de las opciones</translation>
    </message>
    <message>
        <source>Client restart required to activate changes.</source>
        <translation>Se necesita reiniciar el cliente para activar los cambios.</translation>
    </message>
    <message>
        <source>Client will be shut down. Do you want to proceed?</source>
        <translation>El cliente se cerrará. ¿Quiere proceder?</translation>
    </message>
    <message>
        <source>Configuration options</source>
        <translation>Opciones de configuración</translation>
    </message>
    <message>
        <source>The configuration file is used to specify advanced user options which override GUI settings. Additionally, any command-line options will override this configuration file.</source>
        <translation>El archivo de configuración se utiliza para especificar opciones de usuario avanzadas que anulan la configuración de la GUI. Además, cualquier opción de línea de comandos anulará este archivo de configuración.</translation>
    </message>
    <message>
        <source>Error</source>
        <translation>Error</translation>
    </message>
    <message>
        <source>The configuration file could not be opened.</source>
        <translation>El archivo de configuración no se pudo abrir.</translation>
    </message>
    <message>
        <source>This change would require a client restart.</source>
        <translation>Este cambio requiere reiniciar el cliente.</translation>
    </message>
    <message>
        <source>The supplied proxy address is invalid.</source>
        <translation>La dirección proxy indicada es inválida.</translation>
    </message>
</context>
<context>
    <name>OverviewPage</name>
    <message>
        <source>Form</source>
        <translation>Formulario</translation>
    </message>
    <message>
        <source>The displayed information may be out of date. Your wallet automatically synchronizes with the Qtum network after a connection is established, but this process has not completed yet.</source>
        <translation>La información mostrada puede estar desactualizada. Su monedero se sincroniza automáticamente con la red Qtum después de que se haya establecido una conexión, pero este proceso aún no se ha completado.</translation>
    </message>
    <message>
        <source>Watch-only:</source>
        <translation>Ver-solo:</translation>
    </message>
    <message>
        <source>Available:</source>
        <translation>Disponible:</translation>
    </message>
    <message>
        <source>Your current spendable balance</source>
        <translation>Su saldo actual gastable</translation>
    </message>
    <message>
        <source>Pending:</source>
        <translation>Pendiente:</translation>
    </message>
    <message>
        <source>Total of transactions that have yet to be confirmed, and do not yet count toward the spendable balance</source>
        <translation>Total de transacciones que deben ser confirmadas y que no cuentan con el saldo disponible necesario.</translation>
    </message>
    <message>
        <source>Immature:</source>
        <translation>No disponible:</translation>
    </message>
    <message>
        <source>Mined balance that has not yet matured</source>
        <translation>Saldo recién minado que aún no está disponible.</translation>
    </message>
    <message>
        <source>Balances</source>
        <translation>Balances</translation>
    </message>
    <message>
        <source>Total:</source>
        <translation>Total:</translation>
    </message>
    <message>
        <source>Your current total balance</source>
        <translation>Su balance actual total</translation>
    </message>
    <message>
        <source>Your current balance in watch-only addresses</source>
        <translation>Su saldo actual en direcciones solo-ver</translation>
    </message>
    <message>
        <source>Spendable:</source>
        <translation>Utilizable:</translation>
    </message>
    <message>
        <source>Recent transactions</source>
        <translation>Transacciones recientes</translation>
    </message>
    <message>
        <source>Unconfirmed transactions to watch-only addresses</source>
        <translation>Transacciones no confirmadas para direcciones ver-solo</translation>
    </message>
    <message>
        <source>Mined balance in watch-only addresses that has not yet matured</source>
        <translation>Balance minado en direcciones ver-solo que aún no ha madurado</translation>
    </message>
    <message>
        <source>Current total balance in watch-only addresses</source>
        <translation>Saldo total actual en direcciones de solo-ver</translation>
    </message>
    <message>
        <source>Privacy mode activated for the Overview tab. To unmask the values, uncheck Settings-&gt;Mask values.</source>
        <translation>Modo de privacidad activado para la pestaña de visión general. Para desenmascarar los valores, desmarcar los valores de Configuración-&gt;Máscara.</translation>
    </message>
</context>
<context>
    <name>PSBTOperationsDialog</name>
    <message>
        <source>Dialog</source>
        <translation>Dialogo</translation>
    </message>
    <message>
        <source>Sign Tx</source>
        <translation>Firmar Tx</translation>
    </message>
    <message>
        <source>Broadcast Tx</source>
        <translation>Emitir Tx</translation>
    </message>
    <message>
        <source>Copy to Clipboard</source>
        <translation>Copiar al portapapeles</translation>
    </message>
    <message>
        <source>Save...</source>
        <translation>Guardar...</translation>
    </message>
    <message>
        <source>Close</source>
        <translation>Cerrar</translation>
    </message>
    <message>
        <source>Failed to load transaction: %1</source>
        <translation>Error en la carga de la transacción: %1</translation>
    </message>
    <message>
        <source>Failed to sign transaction: %1</source>
        <translation>Error en la firma de la transacción: %1</translation>
    </message>
    <message>
        <source>Could not sign any more inputs.</source>
        <translation>No se han podido firmar más entradas.</translation>
    </message>
    <message>
        <source>Signed %1 inputs, but more signatures are still required.</source>
        <translation>Se han firmado %1 entradas, pero aún se requieren más firmas.</translation>
    </message>
    <message>
        <source>Signed transaction successfully. Transaction is ready to broadcast.</source>
        <translation>Se ha firmado correctamente. La transacción está lista para difundirse.</translation>
    </message>
    <message>
        <source>Unknown error processing transaction.</source>
        <translation>Error desconocido al procesar la transacción.</translation>
    </message>
    <message>
        <source>Transaction broadcast successfully! Transaction ID: %1</source>
        <translation>¡La transacción se ha difundido correctamente! Código ID de la transacción: %1</translation>
    </message>
    <message>
        <source>Transaction broadcast failed: %1</source>
        <translation>Ha habido un error en la difusión de la transacción: %1</translation>
    </message>
    <message>
        <source>PSBT copied to clipboard.</source>
        <translation>PSBT copiado al portapapeles</translation>
    </message>
    <message>
        <source>Save Transaction Data</source>
        <translation>Guardar datos de la transacción</translation>
    </message>
    <message>
        <source>Partially Signed Transaction (Binary) (*.psbt)</source>
        <translation>Transacción firmada de manera parcial (Binaria) (*.psbt)</translation>
    </message>
    <message>
        <source>PSBT saved to disk.</source>
        <translation>PSBT guardado en la memoria.</translation>
    </message>
    <message>
        <source> * Sends %1 to %2</source>
        <translation>* Envia %1 a %2</translation>
    </message>
    <message>
        <source>Unable to calculate transaction fee or total transaction amount.</source>
        <translation>No se ha podido calcular la comisión por transacción o la totalidad de la cantidad de la transacción.</translation>
    </message>
    <message>
        <source>Pays transaction fee: </source>
        <translation>Pagar comisión de transacción:</translation>
    </message>
    <message>
        <source>Total Amount</source>
        <translation>Monto total</translation>
    </message>
    <message>
        <source>or</source>
        <translation>o</translation>
    </message>
    <message>
        <source>Transaction has %1 unsigned inputs.</source>
        <translation>La transacción tiene %1 entradas no firmadas.</translation>
    </message>
    <message>
        <source>Transaction is missing some information about inputs.</source>
        <translation>Le falta alguna información sobre entradas a la transacción.</translation>
    </message>
    <message>
        <source>Transaction still needs signature(s).</source>
        <translation>La transacción aún necesita firma(s).</translation>
    </message>
    <message>
        <source>(But this wallet cannot sign transactions.)</source>
        <translation>(Este monedero no puede firmar transacciones.)</translation>
    </message>
    <message>
        <source>(But this wallet does not have the right keys.)</source>
        <translation>(Este monedero no tiene las claves adecuadas.)</translation>
    </message>
    <message>
        <source>Transaction is fully signed and ready for broadcast.</source>
        <translation>La transacción se ha firmado correctamente y está lista para difundirse.</translation>
    </message>
    <message>
        <source>Transaction status is unknown.</source>
        <translation>El estatus de la transacción es desconocido.</translation>
    </message>
</context>
<context>
    <name>PaymentServer</name>
    <message>
        <source>Payment request error</source>
        <translation>Error de solicitud de pago</translation>
    </message>
    <message>
        <source>Cannot start qtum: click-to-pay handler</source>
        <translation>No se puede iniciar Qtum: controlador de clic para pagar</translation>
    </message>
    <message>
        <source>URI handling</source>
        <translation>Manejo de URI</translation>
    </message>
    <message>
        <source>'qtum://' is not a valid URI. Use 'qtum:' instead.</source>
        <translation>'qtum: //' no es un URI válido. Use 'qtum:' en su lugar.</translation>
    </message>
    <message>
        <source>Cannot process payment request because BIP70 is not supported.</source>
        <translation>No se puede procesar la solicitud de pago debido a que no se ha incluido el soporte de BIP70.</translation>
    </message>
    <message>
        <source>Due to widespread security flaws in BIP70 it's strongly recommended that any merchant instructions to switch wallets be ignored.</source>
        <translation>Debido a fallos de seguridad conocidos en BIP70 se recomienda encarecidamente que se ignore cualquier instrucción sobre el intercambio de monederos.</translation>
    </message>
    <message>
        <source>If you are receiving this error you should request the merchant provide a BIP21 compatible URI.</source>
        <translation>Si está recibiendo este error debería solicitar al comerciante que le proporcione una URI compatible con BIP21</translation>
    </message>
    <message>
        <source>Invalid payment address %1</source>
        <translation>Dirección de pago inválida %1</translation>
    </message>
    <message>
        <source>URI cannot be parsed! This can be caused by an invalid Qtum address or malformed URI parameters.</source>
        <translation>¡No se puede interpretar la URI! Esto puede deberse a una dirección Qtum inválida o a parámetros de URI mal formados.</translation>
    </message>
    <message>
        <source>Payment request file handling</source>
        <translation>Manejo de archivos de solicitud de pago</translation>
    </message>
</context>
<context>
    <name>PeerTableModel</name>
    <message>
        <source>User Agent</source>
        <translation>Agente de usuario</translation>
    </message>
    <message>
        <source>Node/Service</source>
        <translation>Nodo / Servicio</translation>
    </message>
    <message>
        <source>NodeId</source>
        <translation>NodeId</translation>
    </message>
    <message>
        <source>Ping</source>
        <translation>Ping</translation>
    </message>
    <message>
        <source>Sent</source>
        <translation>Enviado</translation>
    </message>
    <message>
        <source>Received</source>
        <translation>Recibido</translation>
    </message>
</context>
<context>
    <name>QObject</name>
    <message>
        <source>Amount</source>
        <translation>Cantidad</translation>
    </message>
    <message>
        <source>Enter a Qtum address (e.g. %1)</source>
        <translation>Ingrese una dirección de Qtum (por ejemplo, %1)</translation>
    </message>
    <message>
        <source>%1 d</source>
        <translation>%1 d</translation>
    </message>
    <message>
        <source>%1 h</source>
        <translation>%1 h</translation>
    </message>
    <message>
        <source>%1 m</source>
        <translation>%1 m</translation>
    </message>
    <message>
        <source>%1 s</source>
        <translation>%1 s</translation>
    </message>
    <message>
        <source>None</source>
        <translation>Ninguno</translation>
    </message>
    <message>
        <source>N/A</source>
        <translation>N/D</translation>
    </message>
    <message>
        <source>%1 ms</source>
        <translation>%1 ms</translation>
    </message>
    <message numerus="yes">
        <source>%n second(s)</source>
        <translation><numerusform>%n segundos</numerusform><numerusform>%n segundos</numerusform></translation>
    </message>
    <message numerus="yes">
        <source>%n minute(s)</source>
        <translation><numerusform>%n minutos</numerusform><numerusform>%n minutos</numerusform></translation>
    </message>
    <message numerus="yes">
        <source>%n hour(s)</source>
        <translation><numerusform>%n horas</numerusform><numerusform>%n horas</numerusform></translation>
    </message>
    <message numerus="yes">
        <source>%n day(s)</source>
        <translation><numerusform>%n días </numerusform><numerusform>%n días </numerusform></translation>
    </message>
    <message numerus="yes">
        <source>%n week(s)</source>
        <translation><numerusform>%n semanas</numerusform><numerusform>%n semanas</numerusform></translation>
    </message>
    <message>
        <source>%1 and %2</source>
        <translation>%1 y %2</translation>
    </message>
    <message numerus="yes">
        <source>%n year(s)</source>
        <translation><numerusform>%n años</numerusform><numerusform>%n años</numerusform></translation>
    </message>
    <message>
        <source>%1 B</source>
        <translation>%1 B</translation>
    </message>
    <message>
        <source>%1 KB</source>
        <translation>%1 KB</translation>
    </message>
    <message>
        <source>%1 MB</source>
        <translation>%1 MB</translation>
    </message>
    <message>
        <source>%1 GB</source>
        <translation>%1 GB</translation>
    </message>
    <message>
        <source>Error: Specified data directory "%1" does not exist.</source>
        <translation>Error: El directorio de datos especificado "%1" no existe.</translation>
    </message>
    <message>
        <source>Error: Cannot parse configuration file: %1.</source>
        <translation>Error: No se puede analizar/parsear el archivo de configuración: %1.</translation>
    </message>
    <message>
        <source>Error: %1</source>
        <translation>Error: %1</translation>
    </message>
    <message>
        <source>%1 didn't yet exit safely...</source>
        <translation>%1 aún no salió de forma segura ...</translation>
    </message>
    <message>
        <source>unknown</source>
        <translation>desconocido</translation>
    </message>
</context>
<context>
    <name>QRImageWidget</name>
    <message>
        <source>&amp;Save Image...</source>
        <translation>Guardar Imagen...</translation>
    </message>
    <message>
        <source>&amp;Copy Image</source>
        <translation>Copiar imagen</translation>
    </message>
    <message>
        <source>Resulting URI too long, try to reduce the text for label / message.</source>
        <translation>URI resultante demasiado larga. Intente reducir el texto de la etiqueta / mensaje.</translation>
    </message>
    <message>
        <source>Error encoding URI into QR Code.</source>
        <translation>Error al codificar la URI en el código QR.</translation>
    </message>
    <message>
        <source>QR code support not available.</source>
        <translation>Soporte de código QR no disponible.</translation>
    </message>
    <message>
        <source>Save QR Code</source>
        <translation>Guardar código QR</translation>
    </message>
    <message>
        <source>PNG Image (*.png)</source>
        <translation>Imagen PNG (*.png)</translation>
    </message>
</context>
<context>
    <name>RPCConsole</name>
    <message>
        <source>N/A</source>
        <translation>N/D</translation>
    </message>
    <message>
        <source>Client version</source>
        <translation>Versión del cliente</translation>
    </message>
    <message>
        <source>&amp;Information</source>
        <translation>Información</translation>
    </message>
    <message>
        <source>General</source>
        <translation>General</translation>
    </message>
    <message>
        <source>Using BerkeleyDB version</source>
        <translation>Usando la versión BerkeleyDB</translation>
    </message>
    <message>
        <source>Datadir</source>
        <translation>Datadir</translation>
    </message>
    <message>
        <source>To specify a non-default location of the data directory use the '%1' option.</source>
        <translation>Para especificar una ubicación distinta a la ubicación por defecto del directorio de datos, use la opción '%1'.</translation>
    </message>
    <message>
        <source>Blocksdir</source>
        <translation>Blocksdir</translation>
    </message>
    <message>
        <source>To specify a non-default location of the blocks directory use the '%1' option.</source>
        <translation>Para especificar una ubicación distinta a la ubicación por defecto del directorio de bloques, use la opción '%1'.</translation>
    </message>
    <message>
        <source>Startup time</source>
        <translation>Hora de inicio</translation>
    </message>
    <message>
        <source>Network</source>
        <translation>Red</translation>
    </message>
    <message>
        <source>Name</source>
        <translation>Nombre</translation>
    </message>
    <message>
        <source>Number of connections</source>
        <translation>Número de conexiones</translation>
    </message>
    <message>
        <source>Block chain</source>
        <translation>Cadena de bloques</translation>
    </message>
    <message>
        <source>Memory Pool</source>
        <translation>Grupo de memoria</translation>
    </message>
    <message>
        <source>Current number of transactions</source>
        <translation>Número actual de transacciones</translation>
    </message>
    <message>
        <source>Memory usage</source>
        <translation>Uso de memoria</translation>
    </message>
    <message>
        <source>Wallet: </source>
        <translation>Monedero:</translation>
    </message>
    <message>
        <source>(none)</source>
        <translation>(ninguno)</translation>
    </message>
    <message>
        <source>&amp;Reset</source>
        <translation>Reiniciar</translation>
    </message>
    <message>
        <source>Received</source>
        <translation>Recibido</translation>
    </message>
    <message>
        <source>Sent</source>
        <translation>Enviado</translation>
    </message>
    <message>
        <source>&amp;Peers</source>
        <translation>Pares</translation>
    </message>
    <message>
        <source>Banned peers</source>
        <translation>Pares prohibidos</translation>
    </message>
    <message>
        <source>Select a peer to view detailed information.</source>
        <translation>Seleccione un par para ver información detallada.</translation>
    </message>
    <message>
        <source>Direction</source>
        <translation>Dirección</translation>
    </message>
    <message>
        <source>Version</source>
        <translation>Versión</translation>
    </message>
    <message>
        <source>Starting Block</source>
        <translation>Bloque de inicio</translation>
    </message>
    <message>
        <source>Synced Headers</source>
        <translation>Encabezados sincronizados</translation>
    </message>
    <message>
        <source>Synced Blocks</source>
        <translation>Bloques sincronizados</translation>
    </message>
    <message>
        <source>The mapped Autonomous System used for diversifying peer selection.</source>
        <translation>El Sistema Autónomo mapeado utilizado para la selección diversificada de participantes.</translation>
    </message>
    <message>
        <source>Mapped AS</source>
        <translation>SA Mapeado</translation>
    </message>
    <message>
        <source>User Agent</source>
        <translation>Agente de usuario</translation>
    </message>
    <message>
        <source>Node window</source>
        <translation>Ventana de nodo</translation>
    </message>
    <message>
        <source>Current block height</source>
        <translation>Altura del bloque actual</translation>
    </message>
    <message>
        <source>Open the %1 debug log file from the current data directory. This can take a few seconds for large log files.</source>
        <translation>Abrir el archivo de depuración %1 desde el directorio de datos actual. Puede tardar unos segundos para ficheros de gran tamaño.</translation>
    </message>
    <message>
        <source>Decrease font size</source>
        <translation>Disminuir tamaño de letra</translation>
    </message>
    <message>
        <source>Increase font size</source>
        <translation>Aumentar el tamaño de la fuente</translation>
    </message>
    <message>
        <source>Permissions</source>
        <translation>Permisos</translation>
    </message>
    <message>
        <source>Services</source>
        <translation>Servicios</translation>
    </message>
    <message>
        <source>Connection Time</source>
        <translation>Tiempo de conexión</translation>
    </message>
    <message>
        <source>Last Send</source>
        <translation>Último envío</translation>
    </message>
    <message>
        <source>Last Receive</source>
        <translation>Última recepción</translation>
    </message>
    <message>
        <source>Ping Time</source>
        <translation>Tiempo Ping</translation>
    </message>
    <message>
        <source>The duration of a currently outstanding ping.</source>
        <translation>La duración de un ping actualmente pendiente.</translation>
    </message>
    <message>
        <source>Ping Wait</source>
        <translation>Ping en espera</translation>
    </message>
    <message>
        <source>Min Ping</source>
        <translation>Min Ping</translation>
    </message>
    <message>
        <source>Time Offset</source>
        <translation>Desplazamiento de tiempo</translation>
    </message>
    <message>
        <source>Last block time</source>
        <translation>Hora del último bloque</translation>
    </message>
    <message>
        <source>&amp;Open</source>
        <translation>&amp;Abrir</translation>
    </message>
    <message>
        <source>&amp;Console</source>
        <translation>&amp;Consola</translation>
    </message>
    <message>
        <source>&amp;Network Traffic</source>
        <translation>&amp;Tráfico de Red</translation>
    </message>
    <message>
        <source>Totals</source>
        <translation>Total:</translation>
    </message>
    <message>
        <source>In:</source>
        <translation>Dentro:</translation>
    </message>
    <message>
        <source>Out:</source>
        <translation>Fuera:</translation>
    </message>
    <message>
        <source>Debug log file</source>
        <translation>Archivo de registro de depuración</translation>
    </message>
    <message>
        <source>Clear console</source>
        <translation>Borrar consola</translation>
    </message>
    <message>
        <source>1 &amp;hour</source>
        <translation>1 hora</translation>
    </message>
    <message>
        <source>1 &amp;day</source>
        <translation>1 día</translation>
    </message>
    <message>
        <source>1 &amp;week</source>
        <translation>1 semana</translation>
    </message>
    <message>
        <source>1 &amp;year</source>
        <translation>1 año</translation>
    </message>
    <message>
        <source>&amp;Disconnect</source>
        <translation>Desconectar</translation>
    </message>
    <message>
        <source>Ban for</source>
        <translation>Prohibición de</translation>
    </message>
    <message>
        <source>&amp;Unban</source>
        <translation>&amp;Desbloquear</translation>
    </message>
    <message>
        <source>Welcome to the %1 RPC console.</source>
        <translation>Bienvenido a la consola %1 RPC.</translation>
    </message>
    <message>
        <source>Use up and down arrows to navigate history, and %1 to clear screen.</source>
        <translation>Use las flechas hacia arriba y hacia abajo para navegar por el historial, y %1 para borrar la pantalla.</translation>
    </message>
    <message>
        <source>Type %1 for an overview of available commands.</source>
        <translation>Escriba %1 para obtener una descripción general de los comandos disponibles.</translation>
    </message>
    <message>
        <source>For more information on using this console type %1.</source>
        <translation>Para obtener más información sobre el uso de esta consola, escriba %1.</translation>
    </message>
    <message>
        <source>WARNING: Scammers have been active, telling users to type commands here, stealing their wallet contents. Do not use this console without fully understanding the ramifications of a command.</source>
        <translation>ADVERTENCIA: los estafadores han estado activos pidiendo a los usuarios que escriban comandos aquí, robando el contenido de su monedero. No use esta consola sin entender completamente las ramificaciones de un comando.</translation>
    </message>
    <message>
        <source>Network activity disabled</source>
        <translation>Actividad de red deshabilitada</translation>
    </message>
    <message>
        <source>Executing command without any wallet</source>
        <translation>Ejecutar comando sin monedero</translation>
    </message>
    <message>
        <source>Executing command using "%1" wallet</source>
        <translation>Ejecutar comando usando "%1" monedero</translation>
    </message>
    <message>
        <source>(node id: %1)</source>
        <translation>(ID de nodo: %1)</translation>
    </message>
    <message>
        <source>via %1</source>
        <translation>a través de %1</translation>
    </message>
    <message>
        <source>never</source>
        <translation>nunca </translation>
    </message>
    <message>
        <source>Inbound</source>
        <translation>Entrante</translation>
    </message>
    <message>
        <source>Outbound</source>
        <translation>Salida</translation>
    </message>
    <message>
        <source>Unknown</source>
        <translation>Desconocido</translation>
    </message>
</context>
<context>
    <name>ReceiveCoinsDialog</name>
    <message>
        <source>&amp;Amount:</source>
        <translation>Cantidad</translation>
    </message>
    <message>
        <source>&amp;Label:</source>
        <translation>&amp;Etiqueta:</translation>
    </message>
    <message>
        <source>&amp;Message:</source>
        <translation>Mensaje:</translation>
    </message>
    <message>
        <source>An optional message to attach to the payment request, which will be displayed when the request is opened. Note: The message will not be sent with the payment over the Qtum network.</source>
        <translation>Mensaje opcional para agregar a la solicitud de pago, el cual será mostrado cuando la solicitud esté abierta. Nota: El mensaje no se enviará con el pago a través de la red de Qtum.</translation>
    </message>
    <message>
        <source>An optional label to associate with the new receiving address.</source>
        <translation>Una etiqueta opcional para asociar con la nueva dirección de recepción</translation>
    </message>
    <message>
        <source>Use this form to request payments. All fields are &lt;b&gt;optional&lt;/b&gt;.</source>
        <translation>Use este formulario para la solicitud de pagos. Todos los campos son &lt;b&gt;opcionales&lt;/b&gt;</translation>
    </message>
    <message>
        <source>An optional amount to request. Leave this empty or zero to not request a specific amount.</source>
        <translation>Monto opcional a solicitar. Dejarlo vacío o en cero para no solicitar un monto específico.</translation>
    </message>
    <message>
        <source>An optional label to associate with the new receiving address (used by you to identify an invoice).  It is also attached to the payment request.</source>
        <translation>Etiqueta opcional para asociar con la nueva dirección de recepción (utilizado por ti para identificar una factura). También esta asociado a la solicitud de pago.</translation>
    </message>
    <message>
        <source>An optional message that is attached to the payment request and may be displayed to the sender.</source>
        <translation>Mensaje opcional asociado a la solicitud de pago que podría ser presentado al remitente </translation>
    </message>
    <message>
        <source>&amp;Create new receiving address</source>
        <translation>Crear nueva dirección para recepción</translation>
    </message>
    <message>
        <source>Clear all fields of the form.</source>
        <translation>Limpiar todos los campos del formulario</translation>
    </message>
    <message>
        <source>Clear</source>
        <translation>Limpiar</translation>
    </message>
    <message>
        <source>Native segwit addresses (aka Bech32 or BIP-173) reduce your transaction fees later on and offer better protection against typos, but old wallets don't support them. When unchecked, an address compatible with older wallets will be created instead.</source>
        <translation>Las direcciones segwit nativas (también conocidas como Bech32 o BIP-173) reducen las comisiones de transacción más adelante y ofrecen una mejor protección contra errores tipográficos, pero los monederos antiguos no las admiten. Cuando no está marcada, se creará una dirección compatible con monederos más antiguos.</translation>
    </message>
    <message>
        <source>Generate native segwit (Bech32) address</source>
        <translation>Generar dirección segwit nativa (Bech32)</translation>
    </message>
    <message>
        <source>Requested payments history</source>
        <translation>Historial de pagos solicitado</translation>
    </message>
    <message>
        <source>Show the selected request (does the same as double clicking an entry)</source>
        <translation>Muestra la petición seleccionada (También doble clic)</translation>
    </message>
    <message>
        <source>Show</source>
        <translation>Mostrar</translation>
    </message>
    <message>
        <source>Remove the selected entries from the list</source>
        <translation>Eliminar de la lista las direcciones actualmente seleccionadas.</translation>
    </message>
    <message>
        <source>Remove</source>
        <translation>Eliminar</translation>
    </message>
    <message>
        <source>Copy URI</source>
        <translation>Copiar URI</translation>
    </message>
    <message>
        <source>Copy label</source>
        <translation>Copiar etiqueta</translation>
    </message>
    <message>
        <source>Copy message</source>
        <translation>Copiar mensaje</translation>
    </message>
    <message>
        <source>Copy amount</source>
        <translation>Copiar cantidad</translation>
    </message>
    <message>
        <source>Could not unlock wallet.</source>
        <translation>No se pudo desbloquear el monedero.</translation>
    </message>
    <message>
        <source>Could not generate new %1 address</source>
        <translation>No se ha podido generar una nueva dirección %1</translation>
    </message>
</context>
<context>
    <name>ReceiveRequestDialog</name>
    <message>
        <source>Request payment to ...</source>
        <translation>Solicitar pago a...</translation>
    </message>
    <message>
        <source>Address:</source>
        <translation>Dirección:</translation>
    </message>
    <message>
        <source>Amount:</source>
        <translation>Cantidad:</translation>
    </message>
    <message>
        <source>Label:</source>
        <translation>Etiqueta:</translation>
    </message>
    <message>
        <source>Message:</source>
        <translation>Mensaje:</translation>
    </message>
    <message>
        <source>Wallet:</source>
        <translation>Monedero:</translation>
    </message>
    <message>
        <source>Copy &amp;URI</source>
        <translation>Copiar &amp;URI</translation>
    </message>
    <message>
        <source>Copy &amp;Address</source>
        <translation>Copiar &amp;Dirección</translation>
    </message>
    <message>
        <source>&amp;Save Image...</source>
        <translation>Guardar Imagen...</translation>
    </message>
    <message>
        <source>Request payment to %1</source>
        <translation>Solicitar pago a %1</translation>
    </message>
    <message>
        <source>Payment information</source>
        <translation>Información del pago</translation>
    </message>
</context>
<context>
    <name>RecentRequestsTableModel</name>
    <message>
        <source>Date</source>
        <translation>Fecha</translation>
    </message>
    <message>
        <source>Label</source>
        <translation>Etiqueta</translation>
    </message>
    <message>
        <source>Message</source>
        <translation>Mensaje</translation>
    </message>
    <message>
        <source>(no label)</source>
        <translation>(sin etiqueta)</translation>
    </message>
    <message>
        <source>(no message)</source>
        <translation>(sin mensaje)</translation>
    </message>
    <message>
        <source>(no amount requested)</source>
        <translation>(no existe monto solicitado)</translation>
    </message>
    <message>
        <source>Requested</source>
        <translation>Solicitado</translation>
    </message>
</context>
<context>
    <name>SendCoinsDialog</name>
    <message>
        <source>Send Coins</source>
        <translation>Enviar monedas</translation>
    </message>
    <message>
        <source>Coin Control Features</source>
        <translation>Características de control de la moneda</translation>
    </message>
    <message>
        <source>Inputs...</source>
        <translation>Entradas...</translation>
    </message>
    <message>
        <source>automatically selected</source>
        <translation>Seleccionado automaticamente</translation>
    </message>
    <message>
        <source>Insufficient funds!</source>
        <translation>¡Fondos insuficientes!</translation>
    </message>
    <message>
        <source>Quantity:</source>
        <translation>Cantidad:</translation>
    </message>
    <message>
        <source>Bytes:</source>
        <translation>Bytes:</translation>
    </message>
    <message>
        <source>Amount:</source>
        <translation>Cuantía:</translation>
    </message>
    <message>
        <source>Fee:</source>
        <translation>Comisión:</translation>
    </message>
    <message>
        <source>After Fee:</source>
        <translation>Después de la comisión:</translation>
    </message>
    <message>
        <source>Change:</source>
        <translation>Cambio:</translation>
    </message>
    <message>
        <source>If this is activated, but the change address is empty or invalid, change will be sent to a newly generated address.</source>
        <translation>Si se activa, pero la dirección de cambio está vacía o es inválida, las monedas serán enviadas a una nueva dirección generada.</translation>
    </message>
    <message>
        <source>Custom change address</source>
        <translation>Dirección de cambio personalizada.</translation>
    </message>
    <message>
        <source>Transaction Fee:</source>
        <translation>Comisión por transacción: </translation>
    </message>
    <message>
        <source>Choose...</source>
        <translation>Seleccione</translation>
    </message>
    <message>
        <source>Using the fallbackfee can result in sending a transaction that will take several hours or days (or never) to confirm. Consider choosing your fee manually or wait until you have validated the complete chain.</source>
        <translation>Si utiliza la comisión por defecto, la transacción puede tardar varias horas o incluso días (o nunca) en confirmar. Considere elegir la comisión de forma manual o espere hasta que se haya validado completamente la cadena.</translation>
    </message>
    <message>
        <source>Warning: Fee estimation is currently not possible.</source>
        <translation>Advertencia: En este momento no se puede estimar la comisión.</translation>
    </message>
    <message>
        <source>Specify a custom fee per kB (1,000 bytes) of the transaction's virtual size.

Note:  Since the fee is calculated on a per-byte basis, a fee of "100 satoshis per kB" for a transaction size of 500 bytes (half of 1 kB) would ultimately yield a fee of only 50 satoshis.</source>
        <translation>Especifique una comisión personalizada por kB (1,000 bytes) del tamaño virtual de la transacción.

Nota: Dado que la comisión se calcula por byte, una comisión de "100 satoshis por kB" para un tamaño de transacción de 500 bytes (la mitad de 1 kB) finalmente generará una comisión de solo 50 satoshis.</translation>
    </message>
    <message>
        <source>per kilobyte</source>
        <translation>por kilobyte</translation>
    </message>
    <message>
        <source>Hide</source>
        <translation>Ocultar</translation>
    </message>
    <message>
        <source>Recommended:</source>
        <translation>Recomendado:</translation>
    </message>
    <message>
        <source>Custom:</source>
        <translation>Personalizado:</translation>
    </message>
    <message>
        <source>(Smart fee not initialized yet. This usually takes a few blocks...)</source>
        <translation>(Aún no se ha inicializado la Comisión Inteligente. Esto generalmente tarda pocos bloques...)</translation>
    </message>
    <message>
        <source>Send to multiple recipients at once</source>
        <translation>Enviar a múltiples destinatarios de una vez</translation>
    </message>
    <message>
        <source>Add &amp;Recipient</source>
        <translation>Añadir &amp;destinatario</translation>
    </message>
    <message>
        <source>Clear all fields of the form.</source>
        <translation>Limpiar todos los campos del formulario</translation>
    </message>
    <message>
        <source>Dust:</source>
        <translation>Polvo:</translation>
    </message>
    <message>
        <source>Hide transaction fee settings</source>
        <translation>Esconder ajustes de tarifas de transacción</translation>
    </message>
    <message>
        <source>When there is less transaction volume than space in the blocks, miners as well as relaying nodes may enforce a minimum fee. Paying only this minimum fee is just fine, but be aware that this can result in a never confirming transaction once there is more demand for qtum transactions than the network can process.</source>
        <translation>Cuando hay menos volumen de transacciones que espacio en los bloques, los mineros y los nodos de retransmisión pueden imponer una comisión mínima. Pagar solo esta comisión mínima está bien, pero tenga en cuenta que esto puede resultar en una transacción nunca confirmada una vez que haya más demanda de transacciones de Qtum de la que la red puede procesar.</translation>
    </message>
    <message>
        <source>A too low fee might result in a never confirming transaction (read the tooltip)</source>
        <translation>Una comisión muy pequeña puede derivar en una transacción que nunca será confirmada (leer herramientas de información).</translation>
    </message>
    <message>
        <source>Confirmation time target:</source>
        <translation>Objetivo de tiempo de confirmación</translation>
    </message>
    <message>
        <source>Enable Replace-By-Fee</source>
        <translation>Habilitar Replace-By-Fee</translation>
    </message>
    <message>
        <source>With Replace-By-Fee (BIP-125) you can increase a transaction's fee after it is sent. Without this, a higher fee may be recommended to compensate for increased transaction delay risk.</source>
        <translation>Con Replace-By-Fee (BIP-125) puede incrementar la comisión después de haber enviado la transacción. Si no utiliza esto, se recomienda que añada una comisión mayor para compensar el riesgo adicional de que la transacción se retrase.</translation>
    </message>
    <message>
        <source>Clear &amp;All</source>
        <translation>Limpiar &amp;todo</translation>
    </message>
    <message>
        <source>Balance:</source>
        <translation>Saldo:</translation>
    </message>
    <message>
        <source>Confirm the send action</source>
        <translation>Confirmar el envío</translation>
    </message>
    <message>
        <source>S&amp;end</source>
        <translation>&amp;Enviar</translation>
    </message>
    <message>
        <source>Copy quantity</source>
        <translation>Copiar cantidad</translation>
    </message>
    <message>
        <source>Copy amount</source>
        <translation>Copiar cantidad</translation>
    </message>
    <message>
        <source>Copy fee</source>
        <translation>Copiar comisión</translation>
    </message>
    <message>
        <source>Copy after fee</source>
        <translation>Copiar después de la comisión</translation>
    </message>
    <message>
        <source>Copy bytes</source>
        <translation>Copiar bytes</translation>
    </message>
    <message>
        <source>Copy dust</source>
        <translation>Copiar polvo</translation>
    </message>
    <message>
        <source>Copy change</source>
        <translation>Copiar cambio</translation>
    </message>
    <message>
        <source>%1 (%2 blocks)</source>
        <translation>%1 (%2 bloques)</translation>
    </message>
    <message>
        <source>Cr&amp;eate Unsigned</source>
        <translation>Cr&amp;ear sin firmar</translation>
    </message>
    <message>
        <source> from wallet '%1'</source>
        <translation>desde el monedero %1</translation>
    </message>
    <message>
        <source>%1 to '%2'</source>
        <translation>%1 a %2</translation>
    </message>
    <message>
        <source>%1 to %2</source>
        <translation>%1 a %2</translation>
    </message>
    <message>
        <source>Do you want to draft this transaction?</source>
        <translation>¿Desea preparar esta transacción?</translation>
    </message>
    <message>
        <source>Are you sure you want to send?</source>
        <translation>¿Seguro que quiere enviar?</translation>
    </message>
    <message>
        <source>Create Unsigned</source>
        <translation>Crear sin firmar</translation>
    </message>
    <message>
        <source>Save Transaction Data</source>
        <translation>Guardar datos de la transacción</translation>
    </message>
    <message>
        <source>Partially Signed Transaction (Binary) (*.psbt)</source>
        <translation>Transacción firmaa de manera parcial (Binaria) (*.psbt)</translation>
    </message>
    <message>
        <source>PSBT saved</source>
        <translation>PSBT guardado </translation>
    </message>
    <message>
        <source>or</source>
        <translation>o</translation>
    </message>
    <message>
        <source>You can increase the fee later (signals Replace-By-Fee, BIP-125).</source>
        <translation>Puede incrementar la comisión más tarde (use Replace-By-Fee, BIP-125).</translation>
    </message>
    <message>
        <source>Please, review your transaction.</source>
        <translation>Por favor, revise su transacción.</translation>
    </message>
    <message>
        <source>Transaction fee</source>
        <translation>Comisión por transacción. </translation>
    </message>
    <message>
        <source>Not signalling Replace-By-Fee, BIP-125.</source>
        <translation>No usa Replace-By-Fee, BIP-125.</translation>
    </message>
    <message>
        <source>Total Amount</source>
        <translation>Monto total</translation>
    </message>
    <message>
        <source>To review recipient list click "Show Details..."</source>
        <translation>Para ver la lista de receptores haga clic en "Mostrar detalles"</translation>
    </message>
    <message>
        <source>Confirm send coins</source>
        <translation>Confirmar el envío de monedas</translation>
    </message>
    <message>
        <source>Confirm transaction proposal</source>
        <translation>Confirme la propuesta de transaccion</translation>
    </message>
    <message>
<<<<<<< HEAD
        <source>Copy PSBT to clipboard</source>
        <translation>Copiar la TBPF al portapapeles</translation>
    </message>
    <message>
=======
>>>>>>> da23532c
        <source>Send</source>
        <translation>Enviar</translation>
    </message>
    <message>
<<<<<<< HEAD
        <source>PSBT copied</source>
        <translation>TBPF copiada</translation>
    </message>
    <message>
=======
>>>>>>> da23532c
        <source>Watch-only balance:</source>
        <translation>Visualización unicamente balance:</translation>
    </message>
    <message>
        <source>The recipient address is not valid. Please recheck.</source>
        <translation>La dirección de envío no es válida. Por favor, revísela.</translation>
    </message>
    <message>
        <source>The amount to pay must be larger than 0.</source>
        <translation>La cantidad a pagar tiene que ser mayor que 0.</translation>
    </message>
    <message>
        <source>The amount exceeds your balance.</source>
        <translation>El monto sobrepasa su saldo.</translation>
    </message>
    <message>
        <source>The total exceeds your balance when the %1 transaction fee is included.</source>
        <translation>El total sobrepasa su saldo cuando se incluyen %1 como comisión por transacción.</translation>
    </message>
    <message>
        <source>Duplicate address found: addresses should only be used once each.</source>
        <translation>Dirección duplicada encontrada: las direcciones sólo deberían ser utilizadas una vez.</translation>
    </message>
    <message>
        <source>Transaction creation failed!</source>
        <translation>¡Fallo al crear la transacción!</translation>
    </message>
    <message>
        <source>A fee higher than %1 is considered an absurdly high fee.</source>
        <translation>Una comisión mayor que %1 se considera una comisión absurdamente alta.</translation>
    </message>
    <message>
        <source>Payment request expired.</source>
        <translation>Solicitud de pago caducada.</translation>
    </message>
    <message numerus="yes">
        <source>Estimated to begin confirmation within %n block(s).</source>
        <translation><numerusform>Estimado para empezar la confirmación dentro de %n bloque.</numerusform><numerusform>Estimado para empezar la confirmación dentro de %n bloques.</numerusform></translation>
    </message>
    <message>
        <source>Warning: Invalid Qtum address</source>
        <translation>Advertencia: Dirección de Qtum inválida.</translation>
    </message>
    <message>
        <source>Warning: Unknown change address</source>
        <translation>Advertencia: Dirección de cambio desconocida.</translation>
    </message>
    <message>
        <source>Confirm custom change address</source>
        <translation>Confirma dirección de cambio personalizada</translation>
    </message>
    <message>
        <source>The address you selected for change is not part of this wallet. Any or all funds in your wallet may be sent to this address. Are you sure?</source>
        <translation>La dirección que ha seleccionado para el cambio no es parte de su monedero. Parte o todos sus fondos pueden ser enviados a esta dirección. ¿Está seguro?</translation>
    </message>
    <message>
        <source>(no label)</source>
        <translation>(sin etiqueta)</translation>
    </message>
</context>
<context>
    <name>SendCoinsEntry</name>
    <message>
        <source>A&amp;mount:</source>
        <translation>&amp;Cantidad:</translation>
    </message>
    <message>
        <source>Pay &amp;To:</source>
        <translation>Pagar &amp;a:</translation>
    </message>
    <message>
        <source>&amp;Label:</source>
        <translation>&amp;Etiqueta:</translation>
    </message>
    <message>
        <source>Choose previously used address</source>
        <translation>Escoger dirección previamente usada</translation>
    </message>
    <message>
        <source>The Qtum address to send the payment to</source>
        <translation>Dirección Qtum a la que se enviará el pago</translation>
    </message>
    <message>
        <source>Alt+A</source>
        <translation>Alt+A</translation>
    </message>
    <message>
        <source>Paste address from clipboard</source>
        <translation>Pegar dirección desde el portapapeles</translation>
    </message>
    <message>
        <source>Alt+P</source>
        <translation>Alt+P</translation>
    </message>
    <message>
        <source>Remove this entry</source>
        <translation>Eliminar esta entrada.</translation>
    </message>
    <message>
        <source>The amount to send in the selected unit</source>
        <translation>El monto a enviar en las unidades seleccionadas</translation>
    </message>
    <message>
        <source>The fee will be deducted from the amount being sent. The recipient will receive less qtums than you enter in the amount field. If multiple recipients are selected, the fee is split equally.</source>
        <translation>La comisión será deducida de la cantidad enviada. El destinatario recibirá menos qtums que la cantidad introducida en el campo Cantidad. Si hay varios destinatarios seleccionados, la comisión será distribuida a partes iguales.</translation>
    </message>
    <message>
        <source>S&amp;ubtract fee from amount</source>
        <translation>Restar comisiones del monto.</translation>
    </message>
    <message>
        <source>Use available balance</source>
        <translation>Usar el balance disponible</translation>
    </message>
    <message>
        <source>Message:</source>
        <translation>Mensaje:</translation>
    </message>
    <message>
        <source>This is an unauthenticated payment request.</source>
        <translation>Esta es una petición de pago no autentificada.</translation>
    </message>
    <message>
        <source>This is an authenticated payment request.</source>
        <translation>Esta es una petición de pago autentificada.</translation>
    </message>
    <message>
        <source>Enter a label for this address to add it to the list of used addresses</source>
        <translation>Introduzca una etiqueta para esta dirección para añadirla a la lista de direcciones utilizadas</translation>
    </message>
    <message>
        <source>A message that was attached to the qtum: URI which will be stored with the transaction for your reference. Note: This message will not be sent over the Qtum network.</source>
        <translation>Un mensaje que se adjuntó a la qtum: URL que será almacenada con la transacción para su referencia. Nota: Este mensaje no se envía a través de la red Qtum.</translation>
    </message>
    <message>
        <source>Pay To:</source>
        <translation>Pagar a:</translation>
    </message>
    <message>
        <source>Memo:</source>
        <translation>Memo:</translation>
    </message>
</context>
<context>
    <name>ShutdownWindow</name>
    <message>
        <source>%1 is shutting down...</source>
        <translation>%1 se está cerrando...</translation>
    </message>
    <message>
        <source>Do not shut down the computer until this window disappears.</source>
        <translation>No apague el equipo hasta que esta ventana desaparezca.</translation>
    </message>
</context>
<context>
    <name>SignVerifyMessageDialog</name>
    <message>
        <source>Signatures - Sign / Verify a Message</source>
        <translation>Firmas - Firmar / verificar un mensaje</translation>
    </message>
    <message>
        <source>&amp;Sign Message</source>
        <translation>&amp;Firmar mensaje</translation>
    </message>
    <message>
        <source>You can sign messages/agreements with your addresses to prove you can receive qtums sent to them. Be careful not to sign anything vague or random, as phishing attacks may try to trick you into signing your identity over to them. Only sign fully-detailed statements you agree to.</source>
        <translation>Puede firmar los mensajes con sus direcciones para demostrar que las posee. Tenga cuidado de no firmar cualquier cosa de manera vaga o aleatoria, pues los ataques de phishing pueden tratar de engañarle firmando su identidad a través de ellos. Sólo firme declaraciones totalmente detalladas con las que usted esté de acuerdo.</translation>
    </message>
    <message>
        <source>The Qtum address to sign the message with</source>
        <translation>Dirección Qtum con la que firmar el mensaje</translation>
    </message>
    <message>
        <source>Choose previously used address</source>
        <translation>Escoger direcciones previamente usadas</translation>
    </message>
    <message>
        <source>Alt+A</source>
        <translation>Alt+A</translation>
    </message>
    <message>
        <source>Paste address from clipboard</source>
        <translation>Pegar dirección desde el portapapeles</translation>
    </message>
    <message>
        <source>Alt+P</source>
        <translation>Alt+P</translation>
    </message>
    <message>
        <source>Enter the message you want to sign here</source>
        <translation>Introduzca el mensaje que desea firmar aquí</translation>
    </message>
    <message>
        <source>Signature</source>
        <translation>Firma</translation>
    </message>
    <message>
        <source>Copy the current signature to the system clipboard</source>
        <translation>Copiar la firma actual al portapapeles del sistema</translation>
    </message>
    <message>
        <source>Sign the message to prove you own this Qtum address</source>
        <translation>Firmar el mensaje para demostrar que se posee esta dirección Qtum</translation>
    </message>
    <message>
        <source>Sign &amp;Message</source>
        <translation>Firmar &amp;mensaje</translation>
    </message>
    <message>
        <source>Reset all sign message fields</source>
        <translation>Limpiar todos los campos de la firma de mensaje</translation>
    </message>
    <message>
        <source>Clear &amp;All</source>
        <translation>Limpiar &amp;todo</translation>
    </message>
    <message>
        <source>&amp;Verify Message</source>
        <translation>&amp;Verificar mensaje</translation>
    </message>
    <message>
        <source>Enter the receiver's address, message (ensure you copy line breaks, spaces, tabs, etc. exactly) and signature below to verify the message. Be careful not to read more into the signature than what is in the signed message itself, to avoid being tricked by a man-in-the-middle attack. Note that this only proves the signing party receives with the address, it cannot prove sendership of any transaction!</source>
        <translation>Introduzca la dirección para la firma, el mensaje (asegurándose de copiar tal cual los saltos de línea, espacios, tabulaciones, etc.) y la firma a continuación para verificar el mensaje. Tenga cuidado de no asumir más información de lo que dice el propio mensaje firmado para evitar fraudes basados en ataques de tipo man-in-the-middle.</translation>
    </message>
    <message>
        <source>The Qtum address the message was signed with</source>
        <translation>La dirección Qtum con la que se firmó el mensaje</translation>
    </message>
    <message>
        <source>The signed message to verify</source>
        <translation>El mensaje firmado para verificar</translation>
    </message>
    <message>
        <source>The signature given when the message was signed</source>
        <translation>La firma proporcionada cuando el mensaje fue firmado</translation>
    </message>
    <message>
        <source>Verify the message to ensure it was signed with the specified Qtum address</source>
        <translation>Verificar el mensaje para comprobar que fue firmado con la dirección Qtum indicada</translation>
    </message>
    <message>
        <source>Verify &amp;Message</source>
        <translation>Verificar &amp;mensaje</translation>
    </message>
    <message>
        <source>Reset all verify message fields</source>
        <translation>Limpiar todos los campos de la verificación de mensaje</translation>
    </message>
    <message>
        <source>Click "Sign Message" to generate signature</source>
        <translation>Clic en "Firmar mensaje" para generar una firma.</translation>
    </message>
    <message>
        <source>The entered address is invalid.</source>
        <translation>La dirección ingresada es inválida</translation>
    </message>
    <message>
        <source>Please check the address and try again.</source>
        <translation>Por favor, revise la dirección e inténtelo nuevamente.</translation>
    </message>
    <message>
        <source>The entered address does not refer to a key.</source>
        <translation>La dirección ingresada no corresponde a una llave válida.</translation>
    </message>
    <message>
        <source>Wallet unlock was cancelled.</source>
        <translation>El desbloqueo del monedero fue cancelado.</translation>
    </message>
    <message>
        <source>No error</source>
        <translation>Sin error </translation>
    </message>
    <message>
        <source>Private key for the entered address is not available.</source>
        <translation>La llave privada para la dirección introducida no está disponible.</translation>
    </message>
    <message>
        <source>Message signing failed.</source>
        <translation>Falló la firma del mensaje.</translation>
    </message>
    <message>
        <source>Message signed.</source>
        <translation>Mensaje firmado.</translation>
    </message>
    <message>
        <source>The signature could not be decoded.</source>
        <translation>La firma no pudo decodificarse.</translation>
    </message>
    <message>
        <source>Please check the signature and try again.</source>
        <translation>Por favor, compruebe la firma e inténtelo de nuevo.</translation>
    </message>
    <message>
        <source>The signature did not match the message digest.</source>
        <translation>La firma no coincide con el resumen del mensaje.</translation>
    </message>
    <message>
        <source>Message verification failed.</source>
        <translation>Falló la verificación del mensaje.</translation>
    </message>
    <message>
        <source>Message verified.</source>
        <translation>Mensaje verificado.</translation>
    </message>
</context>
<context>
    <name>TrafficGraphWidget</name>
    <message>
        <source>KB/s</source>
        <translation>KB/s</translation>
    </message>
</context>
<context>
    <name>TransactionDesc</name>
    <message numerus="yes">
        <source>Open for %n more block(s)</source>
        <translation><numerusform>Abrir para %n bloque más</numerusform><numerusform>Abrir para %n bloques más</numerusform></translation>
    </message>
    <message>
        <source>Open until %1</source>
        <translation>Abierto hasta %1</translation>
    </message>
    <message>
        <source>conflicted with a transaction with %1 confirmations</source>
        <translation>Hay un conflicto con una transacción con %1 confirmaciones.</translation>
    </message>
    <message>
        <source>0/unconfirmed, %1</source>
        <translation>0/no confirmado, %1</translation>
    </message>
    <message>
        <source>in memory pool</source>
        <translation>en el "pool" de memoria</translation>
    </message>
    <message>
        <source>not in memory pool</source>
        <translation>no está en el "pool" de memoria</translation>
    </message>
    <message>
        <source>abandoned</source>
        <translation>abandonado</translation>
    </message>
    <message>
        <source>%1/unconfirmed</source>
        <translation>%1/no confirmado</translation>
    </message>
    <message>
        <source>%1 confirmations</source>
        <translation>confirmaciones %1</translation>
    </message>
    <message>
        <source>Status</source>
        <translation>Estado</translation>
    </message>
    <message>
        <source>Date</source>
        <translation>Fecha</translation>
    </message>
    <message>
        <source>Source</source>
        <translation>Fuente</translation>
    </message>
    <message>
        <source>Generated</source>
        <translation>Generado</translation>
    </message>
    <message>
        <source>From</source>
        <translation>Desde</translation>
    </message>
    <message>
        <source>unknown</source>
        <translation>desconocido</translation>
    </message>
    <message>
        <source>To</source>
        <translation>Para</translation>
    </message>
    <message>
        <source>own address</source>
        <translation>dirección personal</translation>
    </message>
    <message>
        <source>watch-only</source>
        <translation>Solo observación</translation>
    </message>
    <message>
        <source>label</source>
        <translation>etiqueta</translation>
    </message>
    <message>
        <source>Credit</source>
        <translation>Crédito</translation>
    </message>
    <message numerus="yes">
        <source>matures in %n more block(s)</source>
        <translation><numerusform>disponible en %n bloque más</numerusform><numerusform>disponible en %n bloques más</numerusform></translation>
    </message>
    <message>
        <source>not accepted</source>
        <translation>no aceptada</translation>
    </message>
    <message>
        <source>Debit</source>
        <translation>Débito</translation>
    </message>
    <message>
        <source>Total debit</source>
        <translation>Total enviado</translation>
    </message>
    <message>
        <source>Total credit</source>
        <translation>Crédito total</translation>
    </message>
    <message>
        <source>Transaction fee</source>
        <translation>Comisión por transacción.</translation>
    </message>
    <message>
        <source>Net amount</source>
        <translation>Cantidad total</translation>
    </message>
    <message>
        <source>Message</source>
        <translation>Mensaje</translation>
    </message>
    <message>
        <source>Comment</source>
        <translation>Comentario</translation>
    </message>
    <message>
        <source>Transaction ID</source>
        <translation>Identificador de transacción (ID)</translation>
    </message>
    <message>
        <source>Transaction total size</source>
        <translation>Tamaño total de transacción</translation>
    </message>
    <message>
        <source>Transaction virtual size</source>
        <translation>Tamaño virtual de transacción</translation>
    </message>
    <message>
        <source>Output index</source>
        <translation>Índice de salida</translation>
    </message>
    <message>
        <source> (Certificate was not verified)</source>
        <translation>(El certificado no ha sido verificado)</translation>
    </message>
    <message>
        <source>Merchant</source>
        <translation>Vendedor</translation>
    </message>
    <message>
        <source>Generated coins must mature %1 blocks before they can be spent. When you generated this block, it was broadcast to the network to be added to the block chain. If it fails to get into the chain, its state will change to "not accepted" and it won't be spendable. This may occasionally happen if another node generates a block within a few seconds of yours.</source>
        <translation>Las monedas generadas deben madurar %1 bloques antes de que puedan gastarse. Cuando generó este bloque, fue retransmitido a la red para que se añadiera a la cadena de bloques. Si no consigue entrar en la cadena, su estado cambiará a "no aceptado" y ya no se podrá gastar. Esto puede ocurrir ocasionalmente si otro nodo genera un bloque a pocos segundos del suyo.</translation>
    </message>
    <message>
        <source>Debug information</source>
        <translation>Información de depuración</translation>
    </message>
    <message>
        <source>Transaction</source>
        <translation>Transacción</translation>
    </message>
    <message>
        <source>Inputs</source>
        <translation>Entradas</translation>
    </message>
    <message>
        <source>Amount</source>
        <translation>Cantidad</translation>
    </message>
    <message>
        <source>true</source>
        <translation>verdadero</translation>
    </message>
    <message>
        <source>false</source>
        <translation>falso</translation>
    </message>
</context>
<context>
    <name>TransactionDescDialog</name>
    <message>
        <source>This pane shows a detailed description of the transaction</source>
        <translation>Esta ventana muestra información detallada sobre la transacción</translation>
    </message>
    <message>
        <source>Details for %1</source>
        <translation>Detalles para %1</translation>
    </message>
</context>
<context>
    <name>TransactionTableModel</name>
    <message>
        <source>Date</source>
        <translation>Fecha</translation>
    </message>
    <message>
        <source>Type</source>
        <translation>Tipo</translation>
    </message>
    <message>
        <source>Label</source>
        <translation>Etiqueta</translation>
    </message>
    <message numerus="yes">
        <source>Open for %n more block(s)</source>
        <translation><numerusform>Abrir para %n bloque más</numerusform><numerusform>Abrir para %n bloques más</numerusform></translation>
    </message>
    <message>
        <source>Open until %1</source>
        <translation>Abierto hasta %1</translation>
    </message>
    <message>
        <source>Unconfirmed</source>
        <translation>Sin confirmar</translation>
    </message>
    <message>
        <source>Abandoned</source>
        <translation>Abandonado</translation>
    </message>
    <message>
        <source>Confirming (%1 of %2 recommended confirmations)</source>
        <translation>Confirmando (%1 de %2 confirmaciones recomendadas)</translation>
    </message>
    <message>
        <source>Confirmed (%1 confirmations)</source>
        <translation>Confirmado (%1 confirmaciones)</translation>
    </message>
    <message>
        <source>Conflicted</source>
        <translation>En conflicto</translation>
    </message>
    <message>
        <source>Immature (%1 confirmations, will be available after %2)</source>
        <translation>Inmaduro (%1 confirmaciones, Estará disponible después de %2)</translation>
    </message>
    <message>
        <source>Generated but not accepted</source>
        <translation>Generado pero no aceptado</translation>
    </message>
    <message>
        <source>Received with</source>
        <translation>Recibido con</translation>
    </message>
    <message>
        <source>Received from</source>
        <translation>Recibido de</translation>
    </message>
    <message>
        <source>Sent to</source>
        <translation>Enviado a</translation>
    </message>
    <message>
        <source>Payment to yourself</source>
        <translation>Pago a usted mismo.</translation>
    </message>
    <message>
        <source>Mined</source>
        <translation>Minado</translation>
    </message>
    <message>
        <source>watch-only</source>
        <translation>Solo-ver.</translation>
    </message>
    <message>
        <source>(n/a)</source>
        <translation>(n/a)</translation>
    </message>
    <message>
        <source>(no label)</source>
        <translation>(sin etiqueta)</translation>
    </message>
    <message>
        <source>Transaction status. Hover over this field to show number of confirmations.</source>
        <translation>Estado de transacción. Pase el ratón sobre este campo para ver el número de confirmaciones.</translation>
    </message>
    <message>
        <source>Date and time that the transaction was received.</source>
        <translation>Fecha y hora cuando se recibió la transacción</translation>
    </message>
    <message>
        <source>Type of transaction.</source>
        <translation>Tipo de transacción.</translation>
    </message>
    <message>
        <source>Whether or not a watch-only address is involved in this transaction.</source>
        <translation>Si una dirección watch-only está involucrada en esta transacción o no.</translation>
    </message>
    <message>
        <source>User-defined intent/purpose of the transaction.</source>
        <translation>Descripción de la transacción definida por el usuario.</translation>
    </message>
    <message>
        <source>Amount removed from or added to balance.</source>
        <translation>Cantidad restada o añadida al balance</translation>
    </message>
</context>
<context>
    <name>TransactionView</name>
    <message>
        <source>All</source>
        <translation>Todo</translation>
    </message>
    <message>
        <source>Today</source>
        <translation>Hoy</translation>
    </message>
    <message>
        <source>This week</source>
        <translation>Esta semana</translation>
    </message>
    <message>
        <source>This month</source>
        <translation>Este mes</translation>
    </message>
    <message>
        <source>Last month</source>
        <translation>Mes pasado</translation>
    </message>
    <message>
        <source>This year</source>
        <translation>Este año</translation>
    </message>
    <message>
        <source>Range...</source>
        <translation>Rango...</translation>
    </message>
    <message>
        <source>Received with</source>
        <translation>Recibido con</translation>
    </message>
    <message>
        <source>Sent to</source>
        <translation>Enviado a</translation>
    </message>
    <message>
        <source>To yourself</source>
        <translation>A usted mismo</translation>
    </message>
    <message>
        <source>Mined</source>
        <translation>Minado</translation>
    </message>
    <message>
        <source>Other</source>
        <translation>Otra</translation>
    </message>
    <message>
        <source>Enter address, transaction id, or label to search</source>
        <translation>Introduzca dirección, id de transacción o etiqueta a buscar</translation>
    </message>
    <message>
        <source>Min amount</source>
        <translation>Cantidad mínima</translation>
    </message>
    <message>
        <source>Abandon transaction</source>
        <translation>Transacción abandonada</translation>
    </message>
    <message>
        <source>Increase transaction fee</source>
        <translation>Incrementar la comisión por transacción</translation>
    </message>
    <message>
        <source>Copy address</source>
        <translation>Copiar dirección</translation>
    </message>
    <message>
        <source>Copy label</source>
        <translation>Copiar etiqueta</translation>
    </message>
    <message>
        <source>Copy amount</source>
        <translation>Copiar cantidad</translation>
    </message>
    <message>
        <source>Copy transaction ID</source>
        <translation>Copiar ID de la transacción</translation>
    </message>
    <message>
        <source>Copy raw transaction</source>
        <translation>Copiar transacción bruta</translation>
    </message>
    <message>
        <source>Copy full transaction details</source>
        <translation>Copiar todos los detalles de la transacción</translation>
    </message>
    <message>
        <source>Edit label</source>
        <translation>Editar etiqueta</translation>
    </message>
    <message>
        <source>Show transaction details</source>
        <translation>Mostrar detalles de la transacción</translation>
    </message>
    <message>
        <source>Export Transaction History</source>
        <translation>Exportar historial de transacciones</translation>
    </message>
    <message>
        <source>Comma separated file (*.csv)</source>
        <translation>Archivo de columnas separadas por coma (*.csv)</translation>
    </message>
    <message>
        <source>Confirmed</source>
        <translation>Confirmado</translation>
    </message>
    <message>
        <source>Watch-only</source>
        <translation>Solo observación</translation>
    </message>
    <message>
        <source>Date</source>
        <translation>Fecha</translation>
    </message>
    <message>
        <source>Type</source>
        <translation>Tipo</translation>
    </message>
    <message>
        <source>Label</source>
        <translation>Etiqueta</translation>
    </message>
    <message>
        <source>Address</source>
        <translation>Dirección</translation>
    </message>
    <message>
        <source>ID</source>
        <translation>ID</translation>
    </message>
    <message>
        <source>Exporting Failed</source>
        <translation>La exportación falló</translation>
    </message>
    <message>
        <source>There was an error trying to save the transaction history to %1.</source>
        <translation>Ha habido un error al intentar guardar la transacción con %1.</translation>
    </message>
    <message>
        <source>Exporting Successful</source>
        <translation>Exportación finalizada</translation>
    </message>
    <message>
        <source>The transaction history was successfully saved to %1.</source>
        <translation>La transacción ha sido guardada en %1.</translation>
    </message>
    <message>
        <source>Range:</source>
        <translation>Rango:</translation>
    </message>
    <message>
        <source>to</source>
        <translation>para</translation>
    </message>
</context>
<context>
    <name>UnitDisplayStatusBarControl</name>
    <message>
        <source>Unit to show amounts in. Click to select another unit.</source>
        <translation>Unidad en la que se muestran las cantidades. Haga clic para seleccionar otra unidad.</translation>
    </message>
</context>
<context>
    <name>WalletController</name>
    <message>
        <source>Close wallet</source>
        <translation>Cerrar monedero</translation>
    </message>
    <message>
        <source>Are you sure you wish to close the wallet &lt;i&gt;%1&lt;/i&gt;?</source>
        <translation>¿Está seguro que desea cerrar el monedero &lt;i&gt;%1&lt;/i&gt;?</translation>
    </message>
    <message>
        <source>Closing the wallet for too long can result in having to resync the entire chain if pruning is enabled.</source>
        <translation>Cerrar el monedero durante demasiado tiempo puede causar la resincronización de toda la cadena si la poda es habilitada.</translation>
    </message>
    <message>
        <source>Close all wallets</source>
        <translation>Cerrar todas las billeteras</translation>
    </message>
    <message>
        <source>Are you sure you wish to close all wallets?</source>
        <translation>¿Está seguro de que desea cerrar todos los monederos?</translation>
    </message>
</context>
<context>
    <name>WalletFrame</name>
    <message>
        <source>No wallet has been loaded.
Go to File &gt; Open Wallet to load a wallet.
- OR -</source>
        <translation>No se ha cargado ningún monedero.
Vaya a Archivo&gt; Abrir monedero para cargar un monedero.
- O -</translation>
    </message>
    <message>
        <source>Create a new wallet</source>
        <translation>Crear monedero nuevo</translation>
    </message>
</context>
<context>
    <name>WalletModel</name>
    <message>
        <source>Send Coins</source>
        <translation>Enviar monedas</translation>
    </message>
    <message>
        <source>Fee bump error</source>
        <translation>Error de incremento de comisión</translation>
    </message>
    <message>
        <source>Increasing transaction fee failed</source>
        <translation>Ha fallado el incremento de la comisión por transacción.</translation>
    </message>
    <message>
        <source>Do you want to increase the fee?</source>
        <translation>¿Desea incrementar la comisión?</translation>
    </message>
    <message>
        <source>Do you want to draft a transaction with fee increase?</source>
        <translation>¿Desea preparar una transacción con aumento de comisión ?</translation>
    </message>
    <message>
        <source>Current fee:</source>
        <translation>Comisión actual:</translation>
    </message>
    <message>
        <source>Increase:</source>
        <translation>Incremento:</translation>
    </message>
    <message>
        <source>New fee:</source>
        <translation>Nueva comisión:</translation>
    </message>
    <message>
        <source>Confirm fee bump</source>
        <translation>Confirmar incremento de comisión</translation>
    </message>
    <message>
        <source>Can't draft transaction.</source>
        <translation>No se pudo preparar la transacción.</translation>
    </message>
    <message>
        <source>PSBT copied</source>
        <translation>TBPF copiada</translation>
    </message>
    <message>
        <source>Can't sign transaction.</source>
        <translation>No se ha podido firmar la transacción.</translation>
    </message>
    <message>
        <source>Could not commit transaction</source>
        <translation>No se pudo confirmar la transacción</translation>
    </message>
    <message>
        <source>default wallet</source>
        <translation>Monedero predeterminado</translation>
    </message>
</context>
<context>
    <name>WalletView</name>
    <message>
        <source>&amp;Export</source>
        <translation>&amp;Exportar</translation>
    </message>
    <message>
        <source>Export the data in the current tab to a file</source>
        <translation>Exportar a un archivo los datos de esta pestaña</translation>
    </message>
    <message>
        <source>Error</source>
        <translation>Error</translation>
    </message>
    <message>
        <source>Unable to decode PSBT from clipboard (invalid base64)</source>
        <translation>No se puede decodificar PSBT desde el portapapeles (inválido base64)</translation>
    </message>
    <message>
        <source>Load Transaction Data</source>
        <translation>Cargar datos de la transacción</translation>
    </message>
    <message>
        <source>Partially Signed Transaction (*.psbt)</source>
        <translation>Transacción firmada de manera parcial (*.psbt)</translation>
    </message>
    <message>
        <source>PSBT file must be smaller than 100 MiB</source>
        <translation>El archivo PSBT debe ser más pequeño de 100 MiB</translation>
    </message>
    <message>
        <source>Unable to decode PSBT</source>
        <translation>Imposible descodificar PSBT</translation>
    </message>
    <message>
        <source>Backup Wallet</source>
        <translation>Respaldar monedero</translation>
    </message>
    <message>
        <source>Wallet Data (*.dat)</source>
        <translation>Archivo de respaldo (*.dat)</translation>
    </message>
    <message>
        <source>Backup Failed</source>
        <translation>Ha fallado el respaldo</translation>
    </message>
    <message>
        <source>There was an error trying to save the wallet data to %1.</source>
        <translation>Ha habido un error al intentar guardar los datos del monedero a %1.</translation>
    </message>
    <message>
        <source>Backup Successful</source>
        <translation>Respaldo exitoso</translation>
    </message>
    <message>
        <source>The wallet data was successfully saved to %1.</source>
        <translation>Los datos del monedero se han guardado con éxito en %1.</translation>
    </message>
    <message>
        <source>Cancel</source>
        <translation>Cancelar</translation>
    </message>
</context>
<context>
    <name>qtum-core</name>
    <message>
        <source>Distributed under the MIT software license, see the accompanying file %s or %s</source>
        <translation>Distribuido bajo la licencia de software MIT, vea el archivo adjunto %s o %s</translation>
    </message>
    <message>
        <source>Prune configured below the minimum of %d MiB.  Please use a higher number.</source>
        <translation>La Poda se ha configurado por debajo del mínimo de %d MiB. Por favor, utilice un valor mas alto.</translation>
    </message>
    <message>
        <source>Prune: last wallet synchronisation goes beyond pruned data. You need to -reindex (download the whole blockchain again in case of pruned node)</source>
        <translation>Poda: la última sincronización del monedero sobrepasa los datos podados. Necesita reindexar con -reindex (o descargar la cadena de bloques de nuevo en el caso de un nodo podado)</translation>
    </message>
    <message>
        <source>Pruning blockstore...</source>
        <translation>Poda blockstore...</translation>
    </message>
    <message>
        <source>Unable to start HTTP server. See debug log for details.</source>
        <translation>No se ha podido iniciar el servidor HTTP. Ver debug log para detalles.</translation>
    </message>
    <message>
        <source>The %s developers</source>
        <translation>Los desarrolladores de %s</translation>
    </message>
    <message>
        <source>Cannot obtain a lock on data directory %s. %s is probably already running.</source>
        <translation>No se puede bloquear el directorio %s. %s probablemente ya se está ejecutando.</translation>
    </message>
    <message>
        <source>Cannot provide specific connections and have addrman find outgoing connections at the same.</source>
        <translation>No es posible mostrar las conexiones indicadas y tener addrman buscando conexiones al mismo tiempo.</translation>
    </message>
    <message>
        <source>Error reading %s! All keys read correctly, but transaction data or address book entries might be missing or incorrect.</source>
        <translation>Error leyendo %s!. Todas las claves se han leído correctamente, pero los datos de la transacción o el libro de direcciones pueden faltar o ser incorrectos.</translation>
    </message>
    <message>
        <source>More than one onion bind address is provided. Using %s for the automatically created Tor onion service.</source>
        <translation>Se proporciona más de una dirección de ligar de cebolla. Utilizando %s para el servicio Tor cebolla creado automático.</translation>
    </message>
    <message>
        <source>Please check that your computer's date and time are correct! If your clock is wrong, %s will not work properly.</source>
        <translation>¡Por favor, compruebe si la fecha y hora en su computadora son correctas! Si su reloj está mal, %s no trabajará correctamente.</translation>
    </message>
    <message>
        <source>Please contribute if you find %s useful. Visit %s for further information about the software.</source>
        <translation>Contribuya si encuentra %s de utilidad. Visite %s para más información acerca del programa.</translation>
    </message>
    <message>
        <source>SQLiteDatabase: Failed to prepare the statement to fetch sqlite wallet schema version: %s</source>
        <translation>SQLiteDatabase: Fallado para preparar la declaración para traer versión del esquema de la monedero sqlite: %s</translation>
    </message>
    <message>
        <source>SQLiteDatabase: Failed to prepare the statement to fetch the application id: %s</source>
        <translation>SQLiteDatabase: Fallado para preparar la declaración para traer la aplicación id: %s</translation>
    </message>
    <message>
        <source>SQLiteDatabase: Unknown sqlite wallet schema version %d. Only version %d is supported</source>
        <translation>SQLiteDatabase: versión del esquema de la monedero sqlite desconocido %d. Sólo version %d se admite</translation>
    </message>
    <message>
        <source>The block database contains a block which appears to be from the future. This may be due to your computer's date and time being set incorrectly. Only rebuild the block database if you are sure that your computer's date and time are correct</source>
        <translation>La base de datos de bloques contiene un bloque que parece ser del futuro. Esto puede ser porque la fecha y hora de su ordenador están mal ajustados. Reconstruya la base de datos de bloques solo si está seguro de que la fecha y hora de su ordenador están ajustadas correctamente.</translation>
    </message>
    <message>
        <source>This is a pre-release test build - use at your own risk - do not use for mining or merchant applications</source>
        <translation>Esta es una versión de prueba prelanzada - utilícela bajo su propio riesgo - no la utilice para aplicaciones de minería o comerciales</translation>
    </message>
    <message>
        <source>This is the transaction fee you may discard if change is smaller than dust at this level</source>
        <translation>Esta es la comisión por transacción que puede descartar si el cambio es más pequeño que el polvo a este nivel.</translation>
    </message>
    <message>
        <source>Unable to replay blocks. You will need to rebuild the database using -reindex-chainstate.</source>
        <translation>No se ha podido reproducir los bloques. Deberá reconstruir la base de datos utilizando -reindex-chainstate.</translation>
    </message>
    <message>
        <source>Unable to rewind the database to a pre-fork state. You will need to redownload the blockchain</source>
        <translation>No es posible reconstruir la base de datos a un estado anterior. Debe descargar de nuevo la cadena de bloques.</translation>
    </message>
    <message>
        <source>Warning: The network does not appear to fully agree! Some miners appear to be experiencing issues.</source>
        <translation>Advertencia: ¡La red no parece coincidir del todo! Algunos mineros parecen estar experimentando problemas.</translation>
    </message>
    <message>
        <source>Warning: We do not appear to fully agree with our peers! You may need to upgrade, or other nodes may need to upgrade.</source>
        <translation>Advertencia: ¡No parecemos concordar del todo con nuestros pares! Puede que necesite actualizarse, o puede que otros nodos necesiten actualizarse.</translation>
    </message>
    <message>
        <source>-maxmempool must be at least %d MB</source>
        <translation>-maxmempool debe ser por lo menos de %d MB</translation>
    </message>
    <message>
        <source>Cannot resolve -%s address: '%s'</source>
        <translation>No se puede resolver -%s dirección: '%s'</translation>
    </message>
    <message>
        <source>Change index out of range</source>
        <translation>Cambio de índice fuera de rango</translation>
    </message>
    <message>
        <source>Config setting for %s only applied on %s network when in [%s] section.</source>
        <translation>La configuración para %s solo se aplica en la red %s cuando son en la sección [%s].</translation>
    </message>
    <message>
        <source>Copyright (C) %i-%i</source>
        <translation>Copyright (C) %i-%i</translation>
    </message>
    <message>
        <source>Corrupted block database detected</source>
        <translation>Corrupción de base de datos de bloques detectada.</translation>
    </message>
    <message>
        <source>Could not find asmap file %s</source>
        <translation>No se pudo encontrar el archivo asmap %s</translation>
    </message>
    <message>
        <source>Could not parse asmap file %s</source>
        <translation>No se pudo analizar el archivo asmap %s</translation>
    </message>
    <message>
        <source>Do you want to rebuild the block database now?</source>
        <translation>¿Quiere reconstruir la base de datos de bloques ahora?</translation>
    </message>
    <message>
        <source>Error initializing block database</source>
        <translation>Error al inicializar la base de datos de bloques</translation>
    </message>
    <message>
        <source>Error initializing wallet database environment %s!</source>
        <translation>Error al inicializar el entorno de la base de datos del monedero  %s</translation>
    </message>
    <message>
        <source>Error loading %s</source>
        <translation>Error cargando %s</translation>
    </message>
    <message>
        <source>Error loading %s: Private keys can only be disabled during creation</source>
        <translation>Error cargando %s: Las llaves privadas solo pueden ser deshabilitadas durante la creación.</translation>
    </message>
    <message>
        <source>Error loading %s: Wallet corrupted</source>
        <translation>Error cargando %s: Monedero corrupto</translation>
    </message>
    <message>
        <source>Error loading %s: Wallet requires newer version of %s</source>
        <translation>Error cargando %s: El monedero requiere una versión más reciente de %s</translation>
    </message>
    <message>
        <source>Error loading block database</source>
        <translation>Error cargando base de datos de bloques</translation>
    </message>
    <message>
        <source>Error opening block database</source>
        <translation>Error al abrir base de datos de bloques.</translation>
    </message>
    <message>
        <source>Failed to listen on any port. Use -listen=0 if you want this.</source>
        <translation>Ha fallado la escucha en todos los puertos. Use -listen=0 si desea esto.</translation>
    </message>
    <message>
        <source>Failed to rescan the wallet during initialization</source>
        <translation>Fallo al escanear el monedero durante la inicialización</translation>
    </message>
    <message>
        <source>Failed to verify database</source>
        <translation>No se ha podido verificar la base de datos</translation>
    </message>
    <message>
        <source>Ignoring duplicate -wallet %s.</source>
        <translation>No hacer caso de duplicado -wallet %s</translation>
    </message>
    <message>
        <source>Importing...</source>
        <translation>Importando...</translation>
    </message>
    <message>
        <source>Incorrect or no genesis block found. Wrong datadir for network?</source>
        <translation>Incorrecto o bloque de génesis no encontrado. ¿Datadir equivocada para la red?</translation>
    </message>
    <message>
        <source>Initialization sanity check failed. %s is shutting down.</source>
        <translation>La inicialización de la verificación de validez falló. Se está apagando %s.</translation>
    </message>
    <message>
        <source>Invalid P2P permission: '%s'</source>
        <translation>Permiso P2P inválido: '%s'</translation>
    </message>
    <message>
        <source>Invalid amount for -%s=&lt;amount&gt;: '%s'</source>
        <translation>Monto inválido para -%s=&lt;amount&gt;: '%s'</translation>
    </message>
    <message>
        <source>Invalid amount for -discardfee=&lt;amount&gt;: '%s'</source>
        <translation>Monto inválido para -discardfee=&lt;amount&gt;: '%s'</translation>
    </message>
    <message>
        <source>Invalid amount for -fallbackfee=&lt;amount&gt;: '%s'</source>
        <translation>Monto inválido para -fallbackfee=&lt;amount&gt;: '%s'</translation>
    </message>
    <message>
        <source>SQLiteDatabase: Failed to execute statement to verify database: %s</source>
        <translation>SQLiteDatabase: Fallado para ejecutar declaración para verificar base de datos: %s</translation>
    </message>
    <message>
        <source>SQLiteDatabase: Failed to fetch sqlite wallet schema version: %s</source>
        <translation>SQLiteDatabase: Fallado para traer versión del esquema de la monedero sqlite: %s</translation>
    </message>
    <message>
        <source>SQLiteDatabase: Failed to fetch the application id: %s</source>
        <translation>SQLiteDatabase: Error al obtener el ID de aplicación: %s</translation>
    </message>
    <message>
        <source>SQLiteDatabase: Failed to prepare statement to verify database: %s</source>
        <translation>SQLiteDatabase: Fallado para preparar declaración para verificar base de datos: %s</translation>
    </message>
    <message>
        <source>SQLiteDatabase: Failed to read database verification error: %s</source>
        <translation>SQLiteDatabase: Error al leer la verificación de la base de datos: %s</translation>
    </message>
    <message>
        <source>SQLiteDatabase: Unexpected application id. Expected %u, got %u</source>
        <translation>SQLiteDatabase: id aplicación inesperada. Esperado %u, tiene %u</translation>
    </message>
    <message>
        <source>Specified blocks directory "%s" does not exist.</source>
        <translation>El directorio de bloques «%s» especificado no existe.</translation>
    </message>
    <message>
        <source>Unknown address type '%s'</source>
        <translation>Dirección tipo '%s' desconocida</translation>
    </message>
    <message>
        <source>Unknown change type '%s'</source>
        <translation>Cambio tipo '%s' desconocido</translation>
    </message>
    <message>
        <source>Upgrading txindex database</source>
        <translation>Actualización de la base de datos txindex</translation>
    </message>
    <message>
        <source>Loading P2P addresses...</source>
        <translation>Cargando direcciones P2P...</translation>
    </message>
    <message>
        <source>Loading banlist...</source>
        <translation>Cargando banlist...</translation>
    </message>
    <message>
        <source>Not enough file descriptors available.</source>
        <translation>No hay suficientes descriptores de archivo disponibles.</translation>
    </message>
    <message>
        <source>Prune cannot be configured with a negative value.</source>
        <translation>Prune no se puede configurar con un valor negativo.</translation>
    </message>
    <message>
        <source>Prune mode is incompatible with -txindex.</source>
        <translation>El modo recorte es incompatible con -txindex.</translation>
    </message>
    <message>
        <source>Replaying blocks...</source>
        <translation>Reproduciendo bloques...</translation>
    </message>
    <message>
        <source>Rewinding blocks...</source>
        <translation>Rebobinando bloques...</translation>
    </message>
    <message>
        <source>The source code is available from %s.</source>
        <translation>El código fuente está disponible desde %s.</translation>
    </message>
    <message>
        <source>Transaction fee and change calculation failed</source>
        <translation>El cálculo de la comisión por transacción y del cambio han fallado</translation>
    </message>
    <message>
        <source>Unable to bind to %s on this computer. %s is probably already running.</source>
        <translation>No se ha podido conectar con %s en este equipo. %s es posible que esté todavía en ejecución.</translation>
    </message>
    <message>
        <source>Unable to generate keys</source>
        <translation>Incapaz de generar claves</translation>
    </message>
    <message>
        <source>Unsupported logging category %s=%s.</source>
        <translation>Categoría de registro no soportada %s=%s. </translation>
    </message>
    <message>
        <source>Upgrading UTXO database</source>
        <translation>Actualizando la base de datos UTXO</translation>
    </message>
    <message>
        <source>User Agent comment (%s) contains unsafe characters.</source>
        <translation>El comentario del Agente de Usuario (%s) contiene caracteres inseguros.</translation>
    </message>
    <message>
        <source>Verifying blocks...</source>
        <translation>Verificando bloques...</translation>
    </message>
    <message>
        <source>Wallet needed to be rewritten: restart %s to complete</source>
        <translation>Es necesario reescribir el monedero: reiniciar %s para completar</translation>
    </message>
    <message>
        <source>Error: Listening for incoming connections failed (listen returned error %s)</source>
        <translation>Error: La escucha para conexiones entrantes falló (la escucha devolvió el error %s)</translation>
    </message>
    <message>
        <source>%s corrupt. Try using the wallet tool qtum-wallet to salvage or restoring a backup.</source>
        <translation>%s corrupto. Intente utilizar la monedero herramienta de qtum-monedero para salvar o restaurar una copia de seguridad.</translation>
    </message>
    <message>
        <source>Cannot upgrade a non HD split wallet without upgrading to support pre split keypool. Please use version 169900 or no version specified.</source>
        <translation>No es posible actualizar un monedero HD dividido sin actualizar el soporte para admitir el keypool pre dividido. Porfavor usa -upgradewallet=169900 o -upgradewallet sin especificar una versión.</translation>
    </message>
    <message>
        <source>Invalid amount for -maxtxfee=&lt;amount&gt;: '%s' (must be at least the minrelay fee of %s to prevent stuck transactions)</source>
        <translation>Cantidad no válida para -maxtxfee=&lt;amount&gt;: '%s' (debe ser al menos la comisión mínima de %s para prevenir transacciones atascadas)</translation>
    </message>
    <message>
        <source>The transaction amount is too small to send after the fee has been deducted</source>
        <translation>Monto de transacción muy pequeño después de la deducción de la comisión</translation>
    </message>
    <message>
        <source>This error could occur if this wallet was not shutdown cleanly and was last loaded using a build with a newer version of Berkeley DB. If so, please use the software that last loaded this wallet</source>
        <translation>Este error podría ocurrir si la billetera no fuese apagada correctamente y fuese cargada usando una compilación con una versión más nueva de Berkeley DB. Si es así, utilice el software que cargó por última vez en esta billetera.</translation>
    </message>
    <message>
        <source>This is the maximum transaction fee you pay (in addition to the normal fee) to prioritize partial spend avoidance over regular coin selection.</source>
        <translation>Esta es la máxima tarifa de transacción que pagas (en adicional a la tarifa normal de transacción) para primordialmente evitar gastar un sobrecosto.</translation>
    </message>
    <message>
        <source>Transaction needs a change address, but we can't generate it. Please call keypoolrefill first.</source>
        <translation>La transacción necesita un cambio de dirección, pero no podemos generar una. Porfavor, realice una petición a keypoolrefill antes.</translation>
    </message>
    <message>
        <source>You need to rebuild the database using -reindex to go back to unpruned mode.  This will redownload the entire blockchain</source>
        <translation>Necesita reconstruir la base de datos utilizando -reindex para volver al modo sin recorte. Esto volverá a descargar toda la cadena de bloques</translation>
    </message>
    <message>
        <source>A fatal internal error occurred, see debug.log for details</source>
        <translation>Ha ocurrido un error interno grave. Consulte debug.log para más detalles.</translation>
    </message>
    <message>
        <source>Cannot set -peerblockfilters without -blockfilterindex.</source>
        <translation>No se puede establecer -peerblockfilters sin -blockfilterindex.</translation>
    </message>
    <message>
        <source>Disk space is too low!</source>
        <translation>¡El espacio en el disco es demasiado bajo!</translation>
    </message>
    <message>
        <source>Error reading from database, shutting down.</source>
        <translation>Error al leer la base de datos, cerrando la aplicación.</translation>
    </message>
    <message>
        <source>Error upgrading chainstate database</source>
        <translation>Error actualizando la base de datos chainstate</translation>
    </message>
    <message>
        <source>Error: Disk space is low for %s</source>
        <translation>Error: ¡Espacio en disco bajo por %s!</translation>
    </message>
    <message>
        <source>Error: Keypool ran out, please call keypoolrefill first</source>
        <translation>Keypool se ha agotado, llame a keypoolrefill primero</translation>
    </message>
    <message>
        <source>Fee rate (%s) is lower than the minimum fee rate setting (%s)</source>
        <translation>El ratio de comisión (%s) es menor que el mínimo ratio de comisión (%s)</translation>
    </message>
    <message>
        <source>Invalid -onion address or hostname: '%s'</source>
        <translation>Dirección de -onion o dominio '%s' inválido</translation>
    </message>
    <message>
        <source>Invalid -proxy address or hostname: '%s'</source>
        <translation>Dirección de -proxy o dominio ' %s' inválido</translation>
    </message>
    <message>
        <source>Invalid amount for -paytxfee=&lt;amount&gt;: '%s' (must be at least %s)</source>
        <translation>Cantidad inválida para -paytxfee=&lt;amount&gt;: '%s' (debe ser por lo menos %s)</translation>
    </message>
    <message>
        <source>Invalid netmask specified in -whitelist: '%s'</source>
        <translation>Máscara de red inválida especificada en -whitelist: '%s'</translation>
    </message>
    <message>
        <source>Need to specify a port with -whitebind: '%s'</source>
        <translation>Necesita especificar un puerto con -whitebind: '%s'</translation>
    </message>
    <message>
        <source>No proxy server specified. Use -proxy=&lt;ip&gt; or -proxy=&lt;ip:port&gt;.</source>
        <translation>No se ha especificado un servidor de proxy. Use -proxy=&lt;ip&gt;o -proxy=&lt;ip:port&gt;.</translation>
    </message>
    <message>
        <source>Prune mode is incompatible with -blockfilterindex.</source>
        <translation>El modo de poda es incompatible con -blockfilterindex</translation>
    </message>
    <message>
        <source>Reducing -maxconnections from %d to %d, because of system limitations.</source>
        <translation>Reduciendo -maxconnections de %d a %d, debido a limitaciones del sistema.</translation>
    </message>
    <message>
        <source>Section [%s] is not recognized.</source>
        <translation>La sección [%s] no se ha reconocido.</translation>
    </message>
    <message>
        <source>Signing transaction failed</source>
        <translation>La transacción falló</translation>
    </message>
    <message>
        <source>Specified -walletdir "%s" does not exist</source>
        <translation>El -walletdir indicado "%s" no existe</translation>
    </message>
    <message>
        <source>Specified -walletdir "%s" is a relative path</source>
        <translation>Indique -walletdir "%s" como una ruta relativa</translation>
    </message>
    <message>
        <source>Specified -walletdir "%s" is not a directory</source>
        <translation>El -walletdir "%s" indicado no es un directorio</translation>
    </message>
    <message>
        <source>The specified config file %s does not exist
</source>
        <translation>El fichero de configuración %s especificado no existe
</translation>
    </message>
    <message>
        <source>The transaction amount is too small to pay the fee</source>
        <translation>El monto de la transacción es muy pequeño para pagar la comisión</translation>
    </message>
    <message>
        <source>This is experimental software.</source>
        <translation>Este es un software experimental.</translation>
    </message>
    <message>
        <source>Transaction amount too small</source>
        <translation>El monto de la transacción es demasiado pequeño para pagar la comisión.</translation>
    </message>
    <message>
        <source>Transaction too large</source>
        <translation>Transacción demasiado grande</translation>
    </message>
    <message>
        <source>Unable to bind to %s on this computer (bind returned error %s)</source>
        <translation>No es posible conectar con %s en este sistema (bind ha devuelto el error %s)</translation>
    </message>
    <message>
        <source>Unable to create the PID file '%s': %s</source>
        <translation>No es posible crear el fichero PID '%s': %s</translation>
    </message>
    <message>
        <source>Unable to generate initial keys</source>
        <translation>No es posible generar llaves iniciales</translation>
    </message>
    <message>
        <source>Unknown -blockfilterindex value %s.</source>
        <translation>%s es un valor desconocido para -blockfilterindex</translation>
    </message>
    <message>
        <source>Verifying wallet(s)...</source>
        <translation>Verificando monedero(s)...</translation>
    </message>
    <message>
        <source>Warning: unknown new rules activated (versionbit %i)</source>
        <translation>Advertencia: nuevas reglas desconocidas activadas (versionbit %i)</translation>
    </message>
    <message>
        <source>-maxtxfee is set very high! Fees this large could be paid on a single transaction.</source>
        <translation>-maxtxfee tiene un valor muy elevado. Comisiones muy grandes podrían ser pagadas en una única transacción.</translation>
    </message>
    <message>
        <source>This is the transaction fee you may pay when fee estimates are not available.</source>
        <translation>Esta es la comisión por transacción que deberá pagar cuando la estimación de comisión no esté disponible.</translation>
    </message>
    <message>
        <source>Total length of network version string (%i) exceeds maximum length (%i). Reduce the number or size of uacomments.</source>
        <translation>La longitud total de la cadena de versión de red ( %i ) supera la longitud máxima ( %i ) . Reducir el número o tamaño de uacomments .</translation>
    </message>
    <message>
        <source>%s is set very high!</source>
        <translation>¡%s está configurado muy alto!</translation>
    </message>
    <message>
        <source>Starting network threads...</source>
        <translation>Iniciando procesos de red...</translation>
    </message>
    <message>
        <source>The wallet will avoid paying less than the minimum relay fee.</source>
        <translation>El monedero no permitirá pagar menos que la comisión mínima para retransmitir llamada relay fee.</translation>
    </message>
    <message>
        <source>This is the minimum transaction fee you pay on every transaction.</source>
        <translation>Esta es la comisión por transacción mínima a pagar en cada transacción.</translation>
    </message>
    <message>
        <source>This is the transaction fee you will pay if you send a transaction.</source>
        <translation>Esta es la comisión por transacción a pagar si realiza una transacción.</translation>
    </message>
    <message>
        <source>Transaction amounts must not be negative</source>
        <translation>Los montos de la transacción no deben ser negativos</translation>
    </message>
    <message>
        <source>Transaction has too long of a mempool chain</source>
        <translation>La transacción tiene largo tiempo en una cadena mempool</translation>
    </message>
    <message>
        <source>Transaction must have at least one recipient</source>
        <translation>La transacción debe tener al menos un destinatario</translation>
    </message>
    <message>
        <source>Unknown network specified in -onlynet: '%s'</source>
        <translation>Red desconocida especificada en -onlynet '%s'</translation>
    </message>
    <message>
        <source>Insufficient funds</source>
        <translation>Fondos insuficientes</translation>
    </message>
    <message>
        <source>Fee estimation failed. Fallbackfee is disabled. Wait a few blocks or enable -fallbackfee.</source>
        <translation>Estimación de la comisión fallida. Fallbackfee está deshabilitado. Espere unos pocos bloques o habilite -fallbackfee.</translation>
    </message>
    <message>
        <source>Warning: Private keys detected in wallet {%s} with disabled private keys</source>
        <translation>Advertencia: Claves privadas detectadas en el monedero {%s} con clave privada deshabilitada</translation>
    </message>
    <message>
        <source>Cannot write to data directory '%s'; check permissions.</source>
        <translation>No se puede escribir en el directorio de datos '%s';  verificar permisos.</translation>
    </message>
    <message>
        <source>Loading block index...</source>
        <translation>Cargando el índice de bloques...</translation>
    </message>
    <message>
        <source>Loading wallet...</source>
        <translation>Cargando monedero...</translation>
    </message>
    <message>
        <source>Cannot downgrade wallet</source>
        <translation>No se puede actualizar a una versión mas antigua el monedero.</translation>
    </message>
    <message>
        <source>Rescanning...</source>
        <translation>Reexplorando...</translation>
    </message>
    <message>
        <source>Done loading</source>
        <translation>Se terminó de cargar</translation>
    </message>
</context>
<context>
    <name>RestoreDialog</name>
    <message>
        <source>Select wallet file to restore from</source>
        <translation>Seleccione el archivo de billetera para restaurar</translation>
    </message>
    <message>
        <source>Rebuild blockchain index</source>
        <translation>rescan - reindexa la blockchain en busqueda de transacciones que no se esten mostrando
 -  Corrige transacciones faltantes y balance incorrecto</translation>
    </message>
    <message>
        <source>Recover transactions without metadata</source>
        <translation>zapwallettxes=2 - recupera transacciones sin metadatos.
 - Corrige problemas con transacciones faltantes, bajo balance, bloques huerfanos y cadenas separadas. Realiza una copia de seguridad luego de ejecutar este comando.</translation>
    </message>
    <message>
        <source>Delete the local copy of the block chain</source>
        <translation>Borrar datos de blockchain - borra la copia local de blockchain y activa una re-sincronizacion de la blockchain en su totalidad
 - Corrige problemas sincronizando al igual que datos corruptos al igual que separaciones de cadena</translation>
    </message>
    <message>
        <source>The wallet.dat will be restored from the selected location and the Qt Wallet will be restarted with the -reindex, -zapwallettxes=2 or -deleteblockchaindata option.</source>
        <translation>Realiza una copia de tu billetera primero, esto necesita reiniciar la aplicacion luego de seleccionar la opcion.</translation>
    </message>
</context>
</TS><|MERGE_RESOLUTION|>--- conflicted
+++ resolved
@@ -70,15 +70,10 @@
         <translation>Estas son sus direcciones Qtum para enviar pagos. Compruebe siempre la cantidad y la dirección de recibo antes de transferir monedas.</translation>
     </message>
     <message>
-<<<<<<< HEAD
-        <source>These are your Qtum addresses for receiving payments. Use the 'Create new receiving address' button in the receive tab to create new addresses.</source>
-        <translation>Estas son sus direcciones Qtum para la recepción de pagos. Use el botón 'Crear una nueva dirección para recepción' en la pestaña Recibir para crear nuevas direcciones</translation>
-=======
         <source>These are your Qtum addresses for receiving payments. Use the 'Create new receiving address' button in the receive tab to create new addresses.
 Signing is only possible with addresses of the type 'legacy'.</source>
         <translation>Estas son sus direcciones Qtum para la recepción de pagos. Use el botón 'Crear una nueva dirección para recepción' en la pestaña Recibir para crear nuevas direcciones.
 Firmar solo es posible con correos del tipo Legacy.</translation>
->>>>>>> da23532c
     </message>
     <message>
         <source>&amp;Copy Address</source>
@@ -196,11 +191,7 @@
     </message>
     <message>
         <source>Remember that encrypting your wallet cannot fully protect your qtums from being stolen by malware infecting your computer.</source>
-<<<<<<< HEAD
-        <translation>Recuerde que cifrar su monedero no garantiza mantener a salvo sus qtums en caso de tener virus en el computador.</translation>
-=======
         <translation>Recuerda que cifrar tu billetera no garantiza la protección de tus qtum si tu ordenador es infectado con malware.</translation>
->>>>>>> da23532c
     </message>
     <message>
         <source>Wallet to be encrypted</source>
@@ -406,11 +397,7 @@
     </message>
     <message>
         <source>Encrypt the private keys that belong to your wallet</source>
-<<<<<<< HEAD
-        <translation>Encriptar las claves privadas que pertenecen a su billetera</translation>
-=======
         <translation>Cifrar las claves privadas que pertenecen a tu billetera</translation>
->>>>>>> da23532c
     </message>
     <message>
         <source>Sign messages with your Qtum addresses to prove you own them</source>
@@ -549,20 +536,16 @@
         <translation>Cerrar billetera</translation>
     </message>
     <message>
-<<<<<<< HEAD
+        <source>Close All Wallets...</source>
+        <translation>Cerrar todas las billeteras...</translation>
+    </message>
+    <message>
+        <source>Close all wallets</source>
+        <translation>Cerrar todas las billeteras</translation>
+    </message>
+    <message>
         <source>Show the %1 help message to get a list with possible Qtum command-line options</source>
         <translation>Muestra el mensaje de ayuda %1 para obtener una lista con posibles opciones de línea de comandos de Qtum.</translation>
-=======
-        <source>Close All Wallets...</source>
-        <translation>Cerrar todas las billeteras...</translation>
-    </message>
-    <message>
-        <source>Close all wallets</source>
-        <translation>Cerrar todas las billeteras</translation>
-    </message>
-    <message>
-        <source>Show the %1 help message to get a list with possible Qtum command-line options</source>
-        <translation>Muestra el mensaje de ayuda %1 para obtener una lista con posibles opciones de línea de comandos de Qtum.</translation>
     </message>
     <message>
         <source>&amp;Mask values</source>
@@ -571,7 +554,6 @@
     <message>
         <source>Mask the values in the Overview tab</source>
         <translation>Esconder los valores de la ventana de previsualización</translation>
->>>>>>> da23532c
     </message>
     <message>
         <source>default wallet</source>
@@ -686,13 +668,8 @@
         <translation>Mensaje original:</translation>
     </message>
     <message>
-<<<<<<< HEAD
-        <source>A fatal error occurred. Qtum can no longer continue safely and will quit.</source>
-        <translation>Se produjo un error fatal. Qtum ya no puede continuar de manera segura y se cerrará</translation>
-=======
         <source>A fatal error occurred. %1 can no longer continue safely and will quit.</source>
         <translation>Ha ocurrido un error fatal. %1 no puede seguir seguro y se cerrará.</translation>
->>>>>>> da23532c
     </message>
 </context>
 <context>
@@ -1166,11 +1143,7 @@
     </message>
     <message>
         <source>Open wallet warning</source>
-<<<<<<< HEAD
-        <translation>Aviso de apertura de monedero</translation>
-=======
         <translation>Ver aviso sobre la billetera</translation>
->>>>>>> da23532c
     </message>
     <message>
         <source>default wallet</source>
@@ -1348,13 +1321,6 @@
         <translation>Tor</translation>
     </message>
     <message>
-<<<<<<< HEAD
-        <source>Connect to the Qtum network through a separate SOCKS5 proxy for Tor hidden services.</source>
-        <translation>Conéctese a la red de Qtum a través de un proxy SOCKS5 separado para los servicios Tor ocultos.</translation>
-    </message>
-    <message>
-=======
->>>>>>> da23532c
         <source>&amp;Window</source>
         <translation>&amp;Ventana</translation>
     </message>
@@ -2628,24 +2594,10 @@
         <translation>Confirme la propuesta de transaccion</translation>
     </message>
     <message>
-<<<<<<< HEAD
-        <source>Copy PSBT to clipboard</source>
-        <translation>Copiar la TBPF al portapapeles</translation>
-    </message>
-    <message>
-=======
->>>>>>> da23532c
         <source>Send</source>
         <translation>Enviar</translation>
     </message>
     <message>
-<<<<<<< HEAD
-        <source>PSBT copied</source>
-        <translation>TBPF copiada</translation>
-    </message>
-    <message>
-=======
->>>>>>> da23532c
         <source>Watch-only balance:</source>
         <translation>Visualización unicamente balance:</translation>
     </message>
