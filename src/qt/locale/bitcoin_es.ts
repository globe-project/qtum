--- conflicted
+++ resolved
@@ -354,13 +354,10 @@
         <translation>Reindexando bloques en disco...</translation>
     </message>
     <message>
-<<<<<<< HEAD
-=======
         <source>Proxy is &lt;b&gt;enabled&lt;/b&gt;: %1</source>
         <translation>Proxy está&lt;b&gt;habilitado&lt;/b&gt;: %1</translation>
     </message>
     <message>
->>>>>>> 228c1378
         <source>Send coins to a Qtum address</source>
         <translation>Enviar qtums a una dirección Qtum</translation>
     </message>
@@ -768,13 +765,10 @@
     <message>
         <source>The entered address "%1" is not a valid Qtum address.</source>
         <translation>La dirección introducida "%1" no es una dirección Qtum válida.</translation>
-<<<<<<< HEAD
-=======
     </message>
     <message>
         <source>Address "%1" already exists as a receiving address with label "%2" and so cannot be added as a sending address.</source>
         <translation>La dirección "%1" ya existe como dirección de recepción con la etiqueta "%2" y, por lo tanto, no se puede agregar como dirección de envío.</translation>
->>>>>>> 228c1378
     </message>
     <message>
         <source>The entered address "%1" is already in the address book with label "%2".</source>
@@ -864,39 +858,6 @@
     <message>
         <source>Use a custom data directory:</source>
         <translation>Utilizar un directorio de datos personalizado:</translation>
-    </message>
-    <message>
-        <source>Qtum</source>
-        <translation>Qtum</translation>
-    </message>
-    <message>
-        <source>At least %1 GB of data will be stored in this directory, and it will grow over time.</source>
-        <translation>Se almacenará cuanto menos %1 GB de datos en este directorio, y crecerá con el transcurso del tiempo.</translation>
-    </message>
-    <message>
-<<<<<<< HEAD
-        <source>When you click OK, %1 will begin to download and process the full %4 block chain (%2GB) starting with the earliest transactions in %3 when %4 initially launched.</source>
-        <translation>Cuando haga click en OK, %1 se empezará a descargar la %4 cadena de bloques completa (%2GB) empezando por la transacción más antigua en %3 cuando se publicó %4 originalmente.</translation>
-    </message>
-    <message>
-        <source>This initial synchronisation is very demanding, and may expose hardware problems with your computer that had previously gone unnoticed. Each time you run %1, it will continue downloading where it left off.</source>
-        <translation>La sincronización inicial demanda muchos recursos y podría revelar problemas de hardware que no se han notado previamente. Cada vez que ejecuta %1, continuará descargando a partir del punto anterior.</translation>
-    </message>
-    <message>
-        <source>If you have chosen to limit block chain storage (pruning), the historical data must still be downloaded and processed, but will be deleted afterward to keep your disk usage low.</source>
-        <translation>Si ha elegido limitar el almacenamiento de la cadena de bloques ("prunning"), se descargarán y procesarán los datos históricos igualmente, sin embargo, estos se eliminarán después para mantener un bajo uso del disco.</translation>
-=======
-        <source>Approximately %1 GB of data will be stored in this directory.</source>
-        <translation>Se almacenará aproximadamente %1 GB de datos en este directorio.</translation>
->>>>>>> 228c1378
-    </message>
-    <message>
-        <source>%1 will download and store a copy of the Qtum block chain.</source>
-        <translation>%1 descargará y almacenará una copia de la cadena de bloques de Qtum.</translation>
-    </message>
-    <message>
-        <source>The wallet will also be stored in this directory.</source>
-        <translation>El monedero se almacenará en este directorio.</translation>
     </message>
     <message>
         <source>Qtum</source>
@@ -1141,11 +1102,7 @@
     </message>
     <message>
         <source>Accept connections from outside.</source>
-<<<<<<< HEAD
-        <translation>Aceptar conexiones externas.</translation>
-=======
         <translation>Aceptar conexiones desde el exterior.</translation>
->>>>>>> 228c1378
     </message>
     <message>
         <source>Allow incomin&amp;g connections</source>
@@ -1173,11 +1130,7 @@
     </message>
     <message>
         <source>Used for reaching peers via:</source>
-<<<<<<< HEAD
-        <translation>Usado para alcanzar compañeros via:</translation>
-=======
         <translation>Usado para alcanzar pares via:</translation>
->>>>>>> 228c1378
     </message>
     <message>
         <source>IPv4</source>
@@ -1273,11 +1226,7 @@
     </message>
     <message>
         <source>The configuration file is used to specify advanced user options which override GUI settings. Additionally, any command-line options will override this configuration file.</source>
-<<<<<<< HEAD
-        <translation>El fichero de configuración se utiliza para especificar opciones de usuario avanzadas que reemplazar las configuraciones de la interfaz gráfica de usuario. Adicionalmente, se reemplazará cualquier opción introducida en la línea de órdenes.</translation>
-=======
         <translation>El fichero de configuración se utiliza para especificar opciones de usuario avanzadas que reemplazar las configuraciones de la interfaz gráfica de usuario. Adicionalmente, cualquier opción introducida en la línea de comandos reemplazará a este fichero de configuración.</translation>
->>>>>>> 228c1378
     </message>
     <message>
         <source>Error</source>
@@ -1483,14 +1432,6 @@
     <message>
         <source>Ping</source>
         <translation>Ping</translation>
-    </message>
-    <message>
-        <source>Sent</source>
-        <translation>Enviado</translation>
-    </message>
-    <message>
-        <source>Received</source>
-        <translation>Recibido</translation>
     </message>
     <message>
         <source>Sent</source>
@@ -1697,8 +1638,6 @@
         <translation>Uso de memoria</translation>
     </message>
     <message>
-<<<<<<< HEAD
-=======
         <source>Wallet: </source>
         <translation>Monedero:</translation>
     </message>
@@ -1707,7 +1646,6 @@
         <translation>(ninguno)</translation>
     </message>
     <message>
->>>>>>> 228c1378
         <source>&amp;Reset</source>
         <translation>&amp;Reiniciar</translation>
     </message>
@@ -1880,7 +1818,10 @@
         <translation>Monedero predeterminado</translation>
     </message>
     <message>
-<<<<<<< HEAD
+        <source>Welcome to the %1 RPC console.</source>
+        <translation>Bienvenido a la consola RPC %1.</translation>
+    </message>
+    <message>
         <source>Use up and down arrows to navigate history, and %1 to clear screen.</source>
         <translation>Utilice las teclas de navegación para revisar el historial, y %1 para limpiar la pantalla.</translation>
     </message>
@@ -1899,29 +1840,6 @@
     <message>
         <source>Network activity disabled</source>
         <translation>Actividad de red deshabilitada</translation>
-=======
-        <source>Welcome to the %1 RPC console.</source>
-        <translation>Bienvenido a la consola RPC %1.</translation>
-    </message>
-    <message>
-        <source>Use up and down arrows to navigate history, and %1 to clear screen.</source>
-        <translation>Utilice las teclas de navegación para revisar el historial, y %1 para limpiar la pantalla.</translation>
-    </message>
-    <message>
-        <source>Type %1 for an overview of available commands.</source>
-        <translation>Presione %1 para una vista previa de los comandos disponibles.</translation>
-    </message>
-    <message>
-        <source>For more information on using this console type %1.</source>
-        <translation>Para mas información sobre el uso de este tipo de consola %1</translation>
-    </message>
-    <message>
-        <source>WARNING: Scammers have been active, telling users to type commands here, stealing their wallet contents. Do not use this console without fully understanding the ramifications of a command.</source>
-        <translation>ADVERTENCIA: Los estafadores están solicitando a los usuarios introducir ordenes aquí, lo que ocasiona que estos roben los contenidos del monedero. No utilice esta consola sin comprender completamente las implicancias de cada orden.</translation>
-    </message>
-    <message>
-        <source>Network activity disabled</source>
-        <translation>Actividad de red deshabilitada</translation>
     </message>
     <message>
         <source>Executing command without any wallet</source>
@@ -1930,7 +1848,6 @@
     <message>
         <source>Executing command using "%1" wallet</source>
         <translation>Ejecutar comando usando "%1" monedero</translation>
->>>>>>> 228c1378
     </message>
     <message>
         <source>(node id: %1)</source>
@@ -2020,14 +1937,6 @@
         <translation>&amp;Solicitar pago</translation>
     </message>
     <message>
-        <source>Bech32 addresses (BIP-173) are cheaper to spend from and offer better protection against typos. When unchecked a P2SH wrapped SegWit address will be created, compatible with older wallets.</source>
-        <translation>Las direcciones Bech32 (BIP-173) son mas baratas al gastar y ofrecen mejor proteción contra errores de tipeo. Cuando no se marque una dirección SegWit envuelta en P2SH será creada, compatible con monederos antiguos. </translation>
-    </message>
-    <message>
-        <source>Generate Bech32 address</source>
-        <translation>Generar dirección Bech32</translation>
-    </message>
-    <message>
         <source>Show the selected request (does the same as double clicking an entry)</source>
         <translation>Muestra la petición seleccionada (También doble clic)</translation>
     </message>
@@ -2218,11 +2127,7 @@
     </message>
     <message>
         <source>Warning: Fee estimation is currently not possible.</source>
-<<<<<<< HEAD
-        <translation>Advertencia: En este momento no se puede estimar la cuota.</translation>
-=======
         <translation>Advertencia: En este momento no se puede estimar la comisión.</translation>
->>>>>>> 228c1378
     </message>
     <message>
         <source>collapse fee-settings</source>
@@ -2377,14 +2282,6 @@
         <translation>Monto total</translation>
     </message>
     <message>
-        <source>You can increase the fee later (signals Replace-By-Fee, BIP-125).</source>
-        <translation>Puede incrementar la comisión más tarde (usa Replace-By-Fee, BIP-125).</translation>
-    </message>
-    <message>
-        <source>Not signalling Replace-By-Fee, BIP-125.</source>
-        <translation>No usa Replace-By-Fee, BIP-125.</translation>
-    </message>
-    <message>
         <source>Confirm send coins</source>
         <translation>Confirmar enviar monedas</translation>
     </message>
@@ -3177,21 +3074,6 @@
     </message>
     <message>
         <source>Fee bump error</source>
-<<<<<<< HEAD
-        <translation>Error de incremento de cuota</translation>
-    </message>
-    <message>
-        <source>Increasing transaction fee failed</source>
-        <translation>Ha fallado el incremento de la cuota de transacción.</translation>
-    </message>
-    <message>
-        <source>Do you want to increase the fee?</source>
-        <translation>¿Desea incrementar la cuota?</translation>
-    </message>
-    <message>
-        <source>Current fee:</source>
-        <translation>Cuota actual:</translation>
-=======
         <translation>Error de incremento de comisión</translation>
     </message>
     <message>
@@ -3205,7 +3087,6 @@
     <message>
         <source>Current fee:</source>
         <translation>Comisión actual:</translation>
->>>>>>> 228c1378
     </message>
     <message>
         <source>Increase:</source>
@@ -3213,19 +3094,11 @@
     </message>
     <message>
         <source>New fee:</source>
-<<<<<<< HEAD
-        <translation>Nueva cuota:</translation>
-    </message>
-    <message>
-        <source>Confirm fee bump</source>
-        <translation>Confirmar incremento de cuota.</translation>
-=======
         <translation>Nueva comisión:</translation>
     </message>
     <message>
         <source>Confirm fee bump</source>
         <translation>Confirmar incremento de comisión.</translation>
->>>>>>> 228c1378
     </message>
     <message>
         <source>Can't sign transaction.</source>
@@ -3298,49 +3171,10 @@
         <translation>Un error interno fatal ocurrió, ver debug.log para detalles</translation>
     </message>
     <message>
-<<<<<<< HEAD
-        <source>Distributed under the MIT software license, see the accompanying file %s or %s</source>
-        <translation>Distribuido bajo la licencia de software MIT, vea el archivo adjunto %s o %s</translation>
-    </message>
-    <message>
-        <source>If &lt;category&gt; is not supplied or if &lt;category&gt; = 1, output all debugging information.</source>
-        <translation>Si &lt;category&gt; no es proporcionado o si &lt;category&gt; =1, muestra toda la información de depuración.</translation>
-    </message>
-    <message>
-        <source>Prune configured below the minimum of %d MiB.  Please use a higher number.</source>
-        <translation>La Poda se ha configurado por debajo del minimo de %d MiB. Por favor utiliza un valor mas alto.</translation>
-    </message>
-    <message>
-        <source>Prune: last wallet synchronisation goes beyond pruned data. You need to -reindex (download the whole blockchain again in case of pruned node)</source>
-        <translation>Poda: la ultima sincronizacion del monedero sobrepasa los datos podados. Necesitas reindexar con -reindex (o descargar la cadena de bloques de nuevo en el caso de un nodo podado)</translation>
-    </message>
-    <message>
-        <source>Rescans are not possible in pruned mode. You will need to use -reindex which will download the whole blockchain again.</source>
-        <translation>Nos es posible re-escanear en modo podado.Necesitas utilizar -reindex el cual descargara la cadena de bloques al completo de nuevo.</translation>
-    </message>
-    <message>
-        <source>Error: A fatal internal error occurred, see debug.log for details</source>
-        <translation>Un error interno fatal ocurrió, ver debug.log para detalles</translation>
-    </message>
-    <message>
-        <source>Fee (in %s/kB) to add to transactions you send (default: %s)</source>
-        <translation>Comisión (en %s/KB) para agregar a las transacciones que envíe (por defecto: %s)</translation>
-    </message>
-    <message>
-=======
->>>>>>> 228c1378
         <source>Pruning blockstore...</source>
         <translation>Poda blockstore ...</translation>
     </message>
     <message>
-<<<<<<< HEAD
-        <source>Run in the background as a daemon and accept commands</source>
-        <translation>Ejecutar en segundo plano como daemon y aceptar comandos
-</translation>
-    </message>
-    <message>
-=======
->>>>>>> 228c1378
         <source>Unable to start HTTP server. See debug log for details.</source>
         <translation>No se ha podido comenzar el servidor HTTP. Ver debug log para detalles.</translation>
     </message>
@@ -3353,75 +3187,18 @@
         <translation>Los desarrolladores de %s</translation>
     </message>
     <message>
-<<<<<<< HEAD
-        <source>A fee rate (in %s/kB) that will be used when fee estimation has insufficient data (default: %s)</source>
-        <translation>Una comision (en %s/kB) que sera usada cuando las estimacion de comision no disponga de suficientes datos (predeterminado: %s)</translation>
-    </message>
-    <message>
-        <source>Accept relayed transactions received from whitelisted peers even when not relaying transactions (default: %d)</source>
-        <translation>Aceptar transacciones retransmitidas recibidas desde nodos en la lista blanca incluso cuando no estés retransmitiendo transacciones (predeterminado: %d)</translation>
-    </message>
-    <message>
-        <source>Add a node to connect to and attempt to keep the connection open (see the `addnode` RPC command help for more info)</source>
-        <translation>Agregue un nodo para conectars e intentar mantener una conexión abierta (véase el comando de ayuda RPC "addnode" para mas información)</translation>
-    </message>
-    <message>
-        <source>Bind to given address and always listen on it. Use [host]:port notation for IPv6</source>
-        <translation>Vincular a la dirección dada y escuchar siempre en ella. Utilice la notación [host]:port para IPv6</translation>
-    </message>
-    <message>
-=======
->>>>>>> 228c1378
         <source>Cannot obtain a lock on data directory %s. %s is probably already running.</source>
         <translation>No se puede bloquear el directorio %s. %s ya se está ejecutando.</translation>
     </message>
     <message>
         <source>Cannot provide specific connections and have addrman find outgoing connections at the same.</source>
         <translation>No es posible mostrar las conexiones indicadas y tener addrman buscando conexiones al mismo tiempo.</translation>
-<<<<<<< HEAD
-    </message>
-    <message>
-        <source>Connect only to the specified node(s); -connect=0 disables automatic connections (the rules for this peer are the same as for -addnode)</source>
-        <translation>Conectar solo al nodo(s) especificado(s); -connect=0 deshabilita conexiones automáticas (las reglas para este nodo son las mismas que para -addnode)</translation>
-    </message>
-    <message>
-        <source>Delete all wallet transactions and only recover those parts of the blockchain through -rescan on startup</source>
-        <translation>Borrar todas las transacciones del monedero y sólo recuperar aquellas partes de la cadena de bloques por medio de -rescan on startup.</translation>
-=======
->>>>>>> 228c1378
     </message>
     <message>
         <source>Error reading %s! All keys read correctly, but transaction data or address book entries might be missing or incorrect.</source>
         <translation>Error leyendo %s!. Todas las claves se han leido correctamente, pero los datos de transacciones o la libreta de direcciones pueden faltar o ser incorrectos.</translation>
     </message>
     <message>
-<<<<<<< HEAD
-        <source>Exclude debugging information for a category. Can be used in conjunction with -debug=1 to output debug logs for all categories except one or more specified categories.</source>
-        <translation>Descartar información de depuración para una categoría. Puede utilizarse simultáneamente con -debug=1 para escribir información de depuración de todas las categorías a excepción de una o más categorías.  </translation>
-    </message>
-    <message>
-        <source>Execute command when a wallet transaction changes (%s in cmd is replaced by TxID)</source>
-        <translation>Ejecutar comando cuando una transacción del monedero cambia (%s en cmd se remplazará por TxID)</translation>
-    </message>
-    <message>
-        <source>Extra transactions to keep in memory for compact block reconstructions (default: %u)</source>
-        <translation>Transacciones extra a mantener en la memoria para reconstrucciones de bloque compacto (predeterminado: %u)</translation>
-    </message>
-    <message>
-        <source>If this block is in the chain assume that it and its ancestors are valid and potentially skip their script verification (0 to verify all, default: %s, testnet: %s)</source>
-        <translation>Si este bloque está en la cadena asuma que sus predecesores y él son válidos y potencialmente se saltan su script de verificación (0 para verificar todo, predeterminado: %s, testnet: %s)</translation>
-    </message>
-    <message>
-        <source>Maximum allowed median peer time offset adjustment. Local perspective of time may be influenced by peers forward or backward by this amount. (default: %u seconds)</source>
-        <translation>Ajuste máximo permitido del tiempo offset medio de pares. La perspectiva local de tiempo se verá influenciada por los pares anteriores y posteriores a esta cantidad. (Por defecto: %u segundos)</translation>
-    </message>
-    <message>
-        <source>Maximum total fees (in %s) to use in a single wallet transaction or raw transaction; setting this too low may abort large transactions (default: %s)</source>
-        <translation>Máximas comisiones totales (en %s) para utilizar en una sola transacción del monedero; establecer esto demasiado bajo puede abortar grandes transacciones (predeterminado: %s)</translation>
-    </message>
-    <message>
-=======
->>>>>>> 228c1378
         <source>Please check that your computer's date and time are correct! If your clock is wrong, %s will not work properly.</source>
         <translation>Por favor, compruebe si la fecha y hora en su computadora son correctas! Si su reloj esta mal, %s no trabajara correctamente. </translation>
     </message>
@@ -3430,25 +3207,6 @@
         <translation>Contribuya si encuentra %s de utilidad. Visite %s para mas información acerca del programa.</translation>
     </message>
     <message>
-<<<<<<< HEAD
-        <source>Query for peer addresses via DNS lookup, if low on addresses (default: 1 unless -connect used)</source>
-        <translation>Consultar las direcciones de pares mediante búsqueda DNS, si existen pocas direcciones (por defecto: 1 excepto si se está usando -connect)</translation>
-    </message>
-    <message>
-        <source>Reduce storage requirements by enabling pruning (deleting) of old blocks. This allows the pruneblockchain RPC to be called to delete specific blocks, and enables automatic pruning of old blocks if a target size in MiB is provided. This mode is incompatible with -txindex and -rescan. Warning: Reverting this setting requires re-downloading the entire blockchain. (default: 0 = disable pruning blocks, 1 = allow manual pruning via RPC, &gt;%u = automatically prune block files to stay under the specified target size in MiB)</source>
-        <translation>Reducir los requerimientos de almacenamiento habilitando la poda (eliminación) de los bloques viejos. Esto permite que la cadena de bloqueo RPC sea llamada para eliminar bloques específicos, y habilita la poda automática de bloques viejos si se provee el tamaño de un objetivo en MiB. Este modo es incompatible con -txindex and -rescan. Precaución: Revertir este ajuste requiere volver a descargar la cadena de bloqueo completa. (predefinido: 0 = deshabilita bloques de poda, 1 = permite la poda manual mediante RPC, &gt;%u = elimina automáticamente los archivos de bloqueo para permanecer bajo el tamaño del objetivo especificado en MiB)</translation>
-    </message>
-    <message>
-        <source>Set lowest fee rate (in %s/kB) for transactions to be included in block creation. (default: %s)</source>
-        <translation>Establecer la tasa más baja (en %s/kB) por transacciones para incluirse en la creación de bloque. (predeterminado: %s)</translation>
-    </message>
-    <message>
-        <source>Set the number of script verification threads (%u to %d, 0 = auto, &lt;0 = leave that many cores free, default: %d)</source>
-        <translation>Establecer el número de hilos (threads) de verificación de scripts (entre %u y %d, 0 = automático, &lt;0 = dejar libres ese número de núcleos; predeterminado: %d)</translation>
-    </message>
-    <message>
-=======
->>>>>>> 228c1378
         <source>The block database contains a block which appears to be from the future. This may be due to your computer's date and time being set incorrectly. Only rebuild the block database if you are sure that your computer's date and time are correct</source>
         <translation>La base de datos de bloques contiene un bloque que parece ser del futuro. Esto puede ser porque la fecha y hora de tu ordenador están mal ajustados. Reconstruye la base de datos de bloques solo si estas seguro de que la fecha y hora de tu ordenador estan ajustados correctamente.</translation>
     </message>
@@ -3459,7 +3217,6 @@
     <message>
         <source>This is the transaction fee you may discard if change is smaller than dust at this level</source>
         <translation>Esta es la comisión de transacción que puedes descartar si el cambio es menor que el polvo a este nivel</translation>
-<<<<<<< HEAD
     </message>
     <message>
         <source>Unable to replay blocks. You will need to rebuild the database using -reindex-chainstate.</source>
@@ -3468,16 +3225,6 @@
     <message>
         <source>Unable to rewind the database to a pre-fork state. You will need to redownload the blockchain</source>
         <translation>No es posible reconstruir la base de datos a un estado anterior. Debe descargar de nuevo la cadena de bloques.</translation>
-=======
->>>>>>> 228c1378
-    </message>
-    <message>
-        <source>Unable to replay blocks. You will need to rebuild the database using -reindex-chainstate.</source>
-        <translation>No se ha podido reproducir los bloques. Deberá reconstruir la base de datos utilizando -reindex-chainstate.</translation>
-    </message>
-    <message>
-        <source>Unable to rewind the database to a pre-fork state. You will need to redownload the blockchain</source>
-        <translation>No es posible reconstruir la base de datos a un estado anterior. Debe descargar de nuevo la cadena de bloques.</translation>
     </message>
     <message>
         <source>Warning: The network does not appear to fully agree! Some miners appear to be experiencing issues.</source>
@@ -3488,13 +3235,6 @@
         <translation>Advertencia: ¡No parecemos estar del todo con nuestros pares! Puede que necesite actualizarse, o puede que otros nodos necesiten actualizarse.</translation>
     </message>
     <message>
-<<<<<<< HEAD
-        <source>Whether to save the mempool on shutdown and load on restart (default: %u)</source>
-        <translation>Indica si guardar el mempool al cerrar y cargar al reiniciar (por defecto: %u)</translation>
-    </message>
-    <message>
-=======
->>>>>>> 228c1378
         <source>%d of last 100 blocks have unexpected version</source>
         <translation>%d de los últimos 100 bloques tienen versión no esperada</translation>
     </message>
@@ -3507,29 +3247,6 @@
         <translation>-maxmempool debe ser por lo menos de %d MB</translation>
     </message>
     <message>
-<<<<<<< HEAD
-        <source>&lt;category&gt; can be:</source>
-        <translation>&lt;category&gt; puede ser:</translation>
-    </message>
-    <message>
-        <source>Accept connections from outside (default: 1 if no -proxy or -connect)</source>
-        <translation>Aceptar conexiones desde el exterior (predeterminado: 1 si no -proxy o -connect)</translation>
-    </message>
-    <message>
-        <source>Append comment to the user agent string</source>
-        <translation>Adjunta un comentario a la linea de agente de usuario</translation>
-    </message>
-    <message>
-        <source>Attempt to recover private keys from a corrupt wallet on startup</source>
-        <translation>Intento de recuperar claves privadas de un monedero corrupto en arranque</translation>
-    </message>
-    <message>
-        <source>Block creation options:</source>
-        <translation>Opciones de creación de bloques:</translation>
-    </message>
-    <message>
-=======
->>>>>>> 228c1378
         <source>Cannot resolve -%s address: '%s'</source>
         <translation>No se puede resolver -%s direccion: '%s'</translation>
     </message>
@@ -3554,10 +3271,6 @@
         <translation>Error generando %s: Con esta versin no puede crear monederos no-HD.</translation>
     </message>
     <message>
-        <source>Error creating %s: You can't create non-HD wallets with this version.</source>
-        <translation>Error generando %s: Con esta versin no puede crear monederos no-HD.</translation>
-    </message>
-    <message>
         <source>Error initializing block database</source>
         <translation>Error al inicializar la base de datos de bloques</translation>
     </message>
@@ -3632,17 +3345,10 @@
     <message>
         <source>Loading P2P addresses...</source>
         <translation>Cargando direcciones P2P ...</translation>
-<<<<<<< HEAD
     </message>
     <message>
         <source>Loading banlist...</source>
         <translation>Cargando banlist...</translation>
-=======
->>>>>>> 228c1378
-    </message>
-    <message>
-        <source>Loading banlist...</source>
-        <translation>Cargando banlist...</translation>
     </message>
     <message>
         <source>Not enough file descriptors available.</source>
@@ -3661,25 +3367,10 @@
         <translation>Reproduciendo bloques ...</translation>
     </message>
     <message>
-        <source>Replaying blocks...</source>
-        <translation>Reproduciendo bloques ...</translation>
-    </message>
-    <message>
         <source>Rewinding blocks...</source>
         <translation>Verificando bloques...</translation>
     </message>
     <message>
-<<<<<<< HEAD
-        <source>Set database cache size in megabytes (%d to %d, default: %d)</source>
-        <translation>Asignar tamaño del cache en megabytes (entre %d y %d; predeterminado: %d)</translation>
-    </message>
-    <message>
-        <source>Specify wallet file (within data directory)</source>
-        <translation>Especificar archivo de monedero (dentro del directorio de datos)</translation>
-    </message>
-    <message>
-=======
->>>>>>> 228c1378
         <source>The source code is available from %s.</source>
         <translation>El código fuente esta disponible desde %s.</translation>
     </message>
@@ -3710,23 +3401,12 @@
     <message>
         <source>Unsupported logging category %s=%s.</source>
         <translation>Categoría de registro no soportada %s=%s.</translation>
-<<<<<<< HEAD
     </message>
     <message>
         <source>Upgrading UTXO database</source>
         <translation>Actualizando la base de datos UTXO</translation>
     </message>
     <message>
-        <source>Use UPnP to map the listening port (default: %u)</source>
-        <translation>Usar UPnP para asignar el puerto de escucha (predeterminado:: %u)</translation>
-=======
->>>>>>> 228c1378
-    </message>
-    <message>
-        <source>Upgrading UTXO database</source>
-        <translation>Actualizando la base de datos UTXO</translation>
-    </message>
-    <message>
         <source>User Agent comment (%s) contains unsafe characters.</source>
         <translation>El comentario del Agente de Usuario (%s) contiene caracteres inseguros.</translation>
     </message>
@@ -3735,40 +3415,10 @@
         <translation>Verificando bloques...</translation>
     </message>
     <message>
-<<<<<<< HEAD
-        <source>Wallet debugging/testing options:</source>
-        <translation>Opciones de depuración/pruebas de monedero:</translation>
-    </message>
-    <message>
-=======
->>>>>>> 228c1378
         <source>Wallet needed to be rewritten: restart %s to complete</source>
         <translation>Es necesario reescribir el monedero: reiniciar %s para completar</translation>
     </message>
     <message>
-<<<<<<< HEAD
-        <source>Wallet options:</source>
-        <translation>Opciones de monedero:</translation>
-    </message>
-    <message>
-        <source>Allow JSON-RPC connections from specified source. Valid for &lt;ip&gt; are a single IP (e.g. 1.2.3.4), a network/netmask (e.g. 1.2.3.4/255.255.255.0) or a network/CIDR (e.g. 1.2.3.4/24). This option can be specified multiple times</source>
-        <translation>Permitir conexiones JSON-RPC de origen especificado. Válido para son una sola IP (por ejemplo 1.2.3.4), una red/máscara de red (por ejemplo 1.2.3.4/255.255.255.0) o una red/CIDR (e.g. 1.2.3.4/24). Esta opción se puede especificar varias veces</translation>
-    </message>
-    <message>
-        <source>Bind to given address and whitelist peers connecting to it. Use [host]:port notation for IPv6</source>
-        <translation>Ligar a las direcciones especificadas y poner en lista blanca a los equipos conectados a ellas. Usar la notación para IPv6 [host]:puerto.</translation>
-    </message>
-    <message>
-        <source>Create new files with system default permissions, instead of umask 077 (only effective with disabled wallet functionality)</source>
-        <translation>Crear nuevos archivos con permisos por defecto del sistema, en lugar de umask 077 (sólo efectivo con la funcionalidad de monedero desactivada)</translation>
-    </message>
-    <message>
-        <source>Discover own IP addresses (default: 1 when listening and no -externalip or -proxy)</source>
-        <translation>Descubra direcciones IP propias (por defecto: 1 cuando se escucha y nadie -externalip o -proxy)</translation>
-    </message>
-    <message>
-=======
->>>>>>> 228c1378
         <source>Error: Listening for incoming connections failed (listen returned error %s)</source>
         <translation>Error: la escucha para conexiones entrantes falló (la escucha regresó el error %s)</translation>
     </message>
@@ -3777,28 +3427,10 @@
         <translation>Cantidad no válida para -maxtxfee=&lt;amount&gt;: '%s' (debe ser por lo menos la comisión mínima de %s para prevenir transacciones atascadas)</translation>
     </message>
     <message>
-<<<<<<< HEAD
-        <source>Maximum size of data in data carrier transactions we relay and mine (default: %u)</source>
-        <translation>El tamaño máximo de los datos en las operaciones de transporte de datos que transmitimos y el mio (default: %u)</translation>
-    </message>
-    <message>
-        <source>Randomize credentials for every proxy connection. This enables Tor stream isolation (default: %u)</source>
-        <translation>Aleatorizar las credenciales para cada conexión proxy. Esto habilita la Tor stream isolation (por defecto: %u)</translation>
-    </message>
-    <message>
-=======
->>>>>>> 228c1378
         <source>The transaction amount is too small to send after the fee has been deducted</source>
         <translation>Monto de transacción muy pequeña luego de la deducción por comisión</translation>
     </message>
     <message>
-<<<<<<< HEAD
-        <source>Whitelisted peers cannot be DoS banned and their transactions are always relayed, even if they are already in the mempool, useful e.g. for a gateway</source>
-        <translation>A los equipos en lista blanca no se les pueden prohibir los ataques DoS y sus transacciones siempre son retransmitidas, incluso si ya están en el mempool, es útil por ejemplo para un gateway.</translation>
-    </message>
-    <message>
-=======
->>>>>>> 228c1378
         <source>You need to rebuild the database using -reindex to go back to unpruned mode.  This will redownload the entire blockchain</source>
         <translation>Necesitas reconstruir la base de datos utilizando -reindex para volver al modo sin recorte. Esto volverá a descargar toda la cadena de bloques</translation>
     </message>
@@ -3807,23 +3439,12 @@
         <translation>Error cargando %s: No puedes deshabilitar HD en un monedero HD ya existente</translation>
     </message>
     <message>
-        <source>Error loading %s: You can't disable HD on an already existing HD wallet</source>
-        <translation>Error cargando %s: No puedes deshabilitar HD en un monedero HD ya existente</translation>
-    </message>
-    <message>
         <source>Error reading from database, shutting down.</source>
         <translation>Error al leer la base de datos, cerrando.</translation>
     </message>
     <message>
         <source>Error upgrading chainstate database</source>
         <translation>Error actualizando la base de datos chainstate</translation>
-<<<<<<< HEAD
-    </message>
-    <message>
-        <source>Imports blocks from external blk000??.dat file on startup</source>
-        <translation>Importa los bloques desde un archivo externo blk000?.dat</translation>
-=======
->>>>>>> 228c1378
     </message>
     <message>
         <source>Information</source>
@@ -3858,17 +3479,12 @@
         <translation>Transacción falló</translation>
     </message>
     <message>
-<<<<<<< HEAD
-        <source>Show all debugging options (usage: --help -help-debug)</source>
-        <translation>Muestra todas las opciones de depuración (uso: --help -help-debug)</translation>
-=======
         <source>Specified -walletdir "%s" does not exist</source>
         <translation>El -walletdir indicado "%s" no existe</translation>
     </message>
     <message>
         <source>Specified -walletdir "%s" is a relative path</source>
         <translation>Indique -walletdir "%s" como una ruta relativa</translation>
->>>>>>> 228c1378
     </message>
     <message>
         <source>Specified -walletdir "%s" is not a directory</source>
@@ -3881,18 +3497,6 @@
 </translation>
     </message>
     <message>
-        <source>Specified -walletdir "%s" does not exist</source>
-        <translation>El -walletdir indicado "%s" no existe</translation>
-    </message>
-    <message>
-        <source>Specified -walletdir "%s" is a relative path</source>
-        <translation>Indique -walletdir "%s" como una ruta relativa</translation>
-    </message>
-    <message>
-        <source>Specified -walletdir "%s" is not a directory</source>
-        <translation>El -walletdir "%s" indicado no es un directorio</translation>
-    </message>
-    <message>
         <source>The transaction amount is too small to pay the fee</source>
         <translation>Cantidad de la transacción demasiado pequeña para pagar la comisión</translation>
     </message>
@@ -3919,13 +3523,6 @@
     <message>
         <source>Unable to generate initial keys</source>
         <translation>No es posible generar llaves iniciales</translation>
-<<<<<<< HEAD
-    </message>
-    <message>
-        <source>Upgrade wallet to latest format on startup</source>
-        <translation>Actualizar el monedero al último formato al inicio</translation>
-=======
->>>>>>> 228c1378
     </message>
     <message>
         <source>Verifying wallet(s)...</source>
@@ -3936,14 +3533,6 @@
         <translation>Monedero %s situado fuera del directorio de monedero %s</translation>
     </message>
     <message>
-        <source>Verifying wallet(s)...</source>
-        <translation>Verificando monedero(s)...</translation>
-    </message>
-    <message>
-        <source>Wallet %s resides outside wallet directory %s</source>
-        <translation>Monedero %s situado fuera del directorio de monedero %s</translation>
-    </message>
-    <message>
         <source>Warning</source>
         <translation>Aviso</translation>
     </message>
@@ -3952,124 +3541,18 @@
         <translation>Advertencia: nuevas reglas desconocidas activadas (versionbit %i)</translation>
     </message>
     <message>
-<<<<<<< HEAD
-        <source>Whether to operate in a blocks only mode (default: %u)</source>
-        <translation>Si se debe o no operar en un modo de solo bloques (predeterminado: %u)</translation>
-    </message>
-    <message>
-        <source>You need to rebuild the database using -reindex to change -txindex</source>
-        <translation>Necesita reconstruir las bases de datos con la opción -reindex para modificar -txindex</translation>
-    </message>
-    <message>
-=======
->>>>>>> 228c1378
         <source>Zapping all transactions from wallet...</source>
         <translation>Eliminando todas las transacciones del monedero...</translation>
     </message>
     <message>
-<<<<<<< HEAD
-        <source>ZeroMQ notification options:</source>
-        <translation>Opciones de notificación ZeroQM:</translation>
-    </message>
-    <message>
-        <source>Password for JSON-RPC connections</source>
-        <translation>Contraseña para las conexiones JSON-RPC
-</translation>
-    </message>
-    <message>
-        <source>Execute command when the best block changes (%s in cmd is replaced by block hash)</source>
-        <translation>Ejecutar un comando cuando cambia el mejor bloque (%s en cmd se sustituye por el hash de bloque)</translation>
-    </message>
-    <message>
-        <source>Allow DNS lookups for -addnode, -seednode and -connect</source>
-        <translation>Permitir búsquedas DNS para -addnode, -seednode y -connect</translation>
-    </message>
-    <message>
-        <source>(1 = keep tx meta data e.g. account owner and payment request information, 2 = drop tx meta data)</source>
-        <translation>(1 = mantener los meta datos de transacción, por ejemplo: propietario e información de pago, 2 = omitir los metadatos)</translation>
-    </message>
-    <message>
-=======
->>>>>>> 228c1378
         <source>-maxtxfee is set very high! Fees this large could be paid on a single transaction.</source>
         <translation>-maxtxfee tiene un ajuste muy elevado! Comisiones muy grandes podrían ser pagadas en una única transaccion.</translation>
     </message>
     <message>
-<<<<<<< HEAD
-        <source>Bind to given address to listen for JSON-RPC connections. This option is ignored unless -rpcallowip is also passed. Port is optional and overrides -rpcport. Use [host]:port notation for IPv6. This option can be specified multiple times (default: 127.0.0.1 and ::1 i.e., localhost, or if -rpcallowip has been specified, 0.0.0.0 and :: i.e., all addresses)</source>
-        <translation>Vincular a la dirección dada para escuchar las conexiones JSON-RPC. Esta opción se ignora a menos que también se pase -rpcallowip. El puerto es opcional y reemplaza -rpcport. Utiliza la notación [host]:puerto para IPv6. Esta opción se puede especificar varias veces (por defecto: 127.0.0.1 y :: 1 es decir, localhost o si se ha especificado -rpcallowip, 0.0.0.0 y :: es decir, todas las direcciones)</translation>
-    </message>
-    <message>
-        <source>Do not keep transactions in the mempool longer than &lt;n&gt; hours (default: %u)</source>
-        <translation>No mantener transacciones en la memoria mas de &lt;n&gt; horas (predeterminado: %u)</translation>
-    </message>
-    <message>
-        <source>Equivalent bytes per sigop in transactions for relay and mining (default: %u)</source>
-        <translation>Bytes equivalentes por sigop en transacciones para retrasmisión y minado (predeterminado: %u)</translation>
-    </message>
-    <message>
         <source>Error loading %s: You can't enable HD on an already existing non-HD wallet</source>
         <translation>Error cargando %s: No puedes habilitar HD en un monedero no HD ya existente</translation>
     </message>
     <message>
-        <source>Error loading wallet %s. -wallet parameter must only specify a filename (not a path).</source>
-        <translation>Error cargando monedero %s. El parámetro -wallet solo debe indicar un nombre de fichero (no una ruta).</translation>
-    </message>
-    <message>
-        <source>Fees (in %s/kB) smaller than this are considered zero fee for transaction creation (default: %s)</source>
-        <translation>Las comisiones (en %s/kB) menores que esto son consideradas de cero comision para la creacion de transacciones (predeterminado: %s)</translation>
-    </message>
-    <message>
-        <source>Force relay of transactions from whitelisted peers even if they violate local relay policy (default: %d)</source>
-        <translation>Fuerza la retransmisión de transacciones desde nodos en la lista blanca incluso si violan la política de retransmisiones local (predeterminado: %d)</translation>
-    </message>
-    <message>
-        <source>How thorough the block verification of -checkblocks is (0-4, default: %u)</source>
-        <translation>Nivel de rigor en la verificación de bloques de -checkblocks (0-4; predeterminado: %u)</translation>
-    </message>
-    <message>
-        <source>Maintain a full transaction index, used by the getrawtransaction rpc call (default: %u)</source>
-        <translation>Mantener el índice completo de transacciones, usado por la llamada rpc de getrawtransaction  (por defecto: %u)</translation>
-    </message>
-    <message>
-        <source>Number of seconds to keep misbehaving peers from reconnecting (default: %u)</source>
-        <translation>Número de segundos en que se evita la reconexión de pares con mal comportamiento (predeterminado: %u)</translation>
-    </message>
-    <message>
-        <source>Output debugging information (default: %u, supplying &lt;category&gt; is optional)</source>
-        <translation>Mostrar depuración (por defecto: %u, proporcionar &lt;category&gt; es opcional)</translation>
-    </message>
-    <message>
-        <source>Set maximum BIP141 block weight to this * 4. Deprecated, use blockmaxweight</source>
-        <translation>Configurar máximo peso de bloque BIP141 a este * 4.
-Descontinuado, use blockmaxweight</translation>
-    </message>
-    <message>
-        <source>Sets the serialization of raw transaction or block hex returned in non-verbose mode, non-segwit(0) or segwit(1) (default: %d)</source>
-        <translation>https://www.transifex.com/joyful-world/breaking-english/
-Establecer la serialización de las transacciones sin procesar o el bloque hex devuelto en non-verbose mode, non-segwit(O) o segwit(1) (default: %d)</translation>
-    </message>
-    <message>
-        <source>Specify directory to hold wallets (default: &lt;datadir&gt;/wallets if it exists, otherwise &lt;datadir&gt;)</source>
-        <translation>Indique directorio para guardar monederos (por defecto: &lt;datadir&gt;/monederos si existe, sino &lt;datadir&gt;)</translation>
-    </message>
-    <message>
-        <source>Specify location of debug log file: this can be an absolute path or a path relative to the data directory (default: %s)</source>
-        <translation>Indique ubicación del archivo de registro de depuración: este puede estar en un camino absoluto o un camino relativo del directorio de datos (por defecto: %s)</translation>
-    </message>
-    <message>
-        <source>Support filtering of blocks and transaction with bloom filters (default: %u)</source>
-        <translation>Admite filtrado de bloques, y transacciones con filtros Bloom. Reduce la carga de red. ( por defecto :%u)</translation>
-=======
-        <source>Error loading %s: You can't enable HD on an already existing non-HD wallet</source>
-        <translation>Error cargando %s: No puedes habilitar HD en un monedero no HD ya existente</translation>
->>>>>>> 228c1378
-    </message>
-    <message>
-        <source>The fee rate (in %s/kB) that indicates your tolerance for discarding change by adding it to the fee (default: %s). Note: An output is discarded if it is dust at this rate, but we will always discard up to the dust relay fee and a discard fee above that is limited by the fee estimate for the longest target</source>
-        <translation>La comisión (en %s/kB) que indica tu tolerancia para descartar el cambio y añadirlo a la comisión (por defecto: %s). Nota: Una salida se descarta si es polvo a esa tasa, pero solo se desechará hasta la comisión de reenvío de polvo y una comisión de descarte por encima de eso está limitada por la estimación de la comisión para el objetivo más largo</translation>
-    </message>
-    <message>
         <source>This is the transaction fee you may pay when fee estimates are not available.</source>
         <translation>Esta es la comisión de transacción que debe pagar cuando las estimaciones de comisión no estén disponibles.</translation>
     </message>
@@ -4102,111 +3585,14 @@
         <translation>¡%s se establece muy alto!</translation>
     </message>
     <message>
-<<<<<<< HEAD
-        <source>(default: %s)</source>
-        <translation>(predeterminado: %s)</translation>
-    </message>
-    <message>
-        <source>Always query for peer addresses via DNS lookup (default: %u)</source>
-        <translation>Siempre consultar direcciones de otros equipos por medio de DNS lookup (por defecto: %u)</translation>
-    </message>
-    <message>
-        <source>Error loading wallet %s. -wallet filename must be a regular file.</source>
-        <translation>Error cargando el monedero %s. El nombre de fichero -wallet debe ser un fichero normal.</translation>
-    </message>
-    <message>
-=======
->>>>>>> 228c1378
         <source>Error loading wallet %s. Duplicate -wallet filename specified.</source>
         <translation>Error cargando el monedero %s. Se ha especificado un nombre de fichero -wallet duplicado.</translation>
     </message>
     <message>
-<<<<<<< HEAD
-        <source>Error loading wallet %s. Invalid characters in -wallet filename.</source>
-        <translation>Error cargando el monedero %s. Caracteres inválidos en el nombre de fichero -wallet.</translation>
-    </message>
-    <message>
-        <source>How many blocks to check at startup (default: %u, 0 = all)</source>
-        <translation>Cuántos bloques comprobar al iniciar (predeterminado: %u, 0 = todos)</translation>
-    </message>
-    <message>
-        <source>Include IP addresses in debug output (default: %u)</source>
-        <translation>Incluir direcciones IP en la salida de depuración (por defecto: %u)</translation>
-    </message>
-    <message>
-=======
->>>>>>> 228c1378
         <source>Keypool ran out, please call keypoolrefill first</source>
         <translation>Keypool se ha agotado, llame a keypoolrefill primero</translation>
     </message>
     <message>
-<<<<<<< HEAD
-        <source>Listen for JSON-RPC connections on &lt;port&gt; (default: %u or testnet: %u)</source>
-        <translation>Escuchar conexiones JSON-RPC en &lt;puerto&gt; (predeterminado: %u o testnet: %u)</translation>
-    </message>
-    <message>
-        <source>Listen for connections on &lt;port&gt; (default: %u or testnet: %u)</source>
-        <translation>Escuchar conexiones en &lt;puerto&gt; (predeterminado: %u o testnet: %u)</translation>
-    </message>
-    <message>
-        <source>Maintain at most &lt;n&gt; connections to peers (default: %u)</source>
-        <translation>Mantener como máximo &lt;n&gt; conexiones a pares (predeterminado: %u)</translation>
-    </message>
-    <message>
-        <source>Make the wallet broadcast transactions</source>
-        <translation>Realiza las operaciones de difusión del monedero</translation>
-    </message>
-    <message>
-        <source>Maximum per-connection receive buffer, &lt;n&gt;*1000 bytes (default: %u)</source>
-        <translation>Búfer de recepción máximo por conexión, &lt;n&gt;*1000 bytes (por defecto: %u)</translation>
-    </message>
-    <message>
-        <source>Maximum per-connection send buffer, &lt;n&gt;*1000 bytes (default: %u)</source>
-        <translation>Búfer de recepción máximo por conexión, , &lt;n&gt;*1000 bytes (por defecto: %u)</translation>
-    </message>
-    <message>
-        <source>Prepend debug output with timestamp (default: %u)</source>
-        <translation>Anteponer marca temporal a la información de depuración (por defecto: %u)</translation>
-    </message>
-    <message>
-        <source>Relay and mine data carrier transactions (default: %u)</source>
-        <translation>Retransmitir y minar transacciones de transporte de datos (por defecto: %u)</translation>
-    </message>
-    <message>
-        <source>Relay non-P2SH multisig (default: %u)</source>
-        <translation>Relay non-P2SH multisig (default: %u)</translation>
-    </message>
-    <message>
-        <source>Set key pool size to &lt;n&gt; (default: %u)</source>
-        <translation>Ajustar el número de claves en reserva &lt;n&gt; (predeterminado: %u)</translation>
-    </message>
-    <message>
-        <source>Set maximum BIP141 block weight (default: %d)</source>
-        <translation>Establecer peso máximo bloque BIP141  (predeterminado: %d)</translation>
-    </message>
-    <message>
-        <source>Set the number of threads to service RPC calls (default: %d)</source>
-        <translation>Establecer el número de procesos para llamadas del servicio RPC (por defecto: %d)</translation>
-    </message>
-    <message>
-        <source>Specify configuration file (default: %s)</source>
-        <translation>Especificar archivo de configuración (por defecto: %s)</translation>
-    </message>
-    <message>
-        <source>Specify connection timeout in milliseconds (minimum: 1, default: %d)</source>
-        <translation>Especificar tiempo de espera de la conexión (mínimo: 1, por defecto: %d)</translation>
-    </message>
-    <message>
-        <source>Specify pid file (default: %s)</source>
-        <translation>Especificar archivo pid (predeterminado: %s)</translation>
-    </message>
-    <message>
-        <source>Spend unconfirmed change when sending transactions (default: %u)</source>
-        <translation>Usar cambio aún no confirmado al enviar transacciones (predeterminado: %u)</translation>
-    </message>
-    <message>
-=======
->>>>>>> 228c1378
         <source>Starting network threads...</source>
         <translation>Iniciando funciones de red...</translation>
     </message>
@@ -4255,8 +3641,6 @@
         <translation>Estimación de la comisión fallida. Fallbackfee está deshabilitado. Espere unos pocos bloques o habilite -fallbackfee.</translation>
     </message>
     <message>
-<<<<<<< HEAD
-=======
         <source>Warning: Private keys detected in wallet {%s} with disabled private keys</source>
         <translation>Advertencia: claves privadas detectadas en el monedero {%s} con claves privadas deshabilitadas</translation>
     </message>
@@ -4269,7 +3653,6 @@
         <translation>Cargando el índice de bloques...</translation>
     </message>
     <message>
->>>>>>> 228c1378
         <source>Loading wallet...</source>
         <translation>Cargando monedero...</translation>
     </message>
