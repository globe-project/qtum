--- conflicted
+++ resolved
@@ -66,24 +66,14 @@
         <translation type="unfinished">Dirección de recepción</translation>
     </message>
     <message>
-<<<<<<< HEAD
         <source>These are your Qtum addresses for sending payments. Always check the amount and the receiving address before sending coins.</source>
-        <translation type="unfinished">Estas son tus direcciones Qtum para enviar pagos. Comprueba siempre el importe y la dirección de recepción antes de transferir monedas.</translation>
-=======
-        <source>These are your Bitcoin addresses for sending payments. Always check the amount and the receiving address before sending coins.</source>
-        <translation type="unfinished">Esta es tus dirección Bitcoin para enviar pagos. Comprueba siempre el importe y la dirección de recepción antes de hacer una transferencia de monedas.</translation>
->>>>>>> 7da4ae1f
+        <translation type="unfinished">Esta es tus dirección Qtum para enviar pagos. Comprueba siempre el importe y la dirección de recepción antes de hacer una transferencia de monedas.</translation>
     </message>
     <message>
         <source>These are your Qtum addresses for receiving payments. Use the 'Create new receiving address' button in the receive tab to create new addresses.
 Signing is only possible with addresses of the type 'legacy'.</source>
-<<<<<<< HEAD
-        <translation type="unfinished">Estas son tus direcciones Qtum para la recepción de pagos. Usa el botón «Crear una nueva dirección para recepción» en la pestaña Recibir para crear nuevas direcciones.
-Firmar solo es posible con direcciones del tipo «Legacy».</translation>
-=======
-        <translation type="unfinished">Estas son tus direcciones Bitcoin para recibir pagos. Utilice el botón «Crear una nueva dirección para recepción» en la pestaña «Recibir»
+        <translation type="unfinished">Estas son tus direcciones Qtum para recibir pagos. Utilice el botón «Crear una nueva dirección para recepción» en la pestaña «Recibir»
 La firma sólo es posible con direcciones del tipo 'legacy'.</translation>
->>>>>>> 7da4ae1f
     </message>
     <message>
         <source>&amp;Copy Address</source>
@@ -174,13 +164,8 @@
         <translation type="unfinished">Confirma el cifrado de este monedero</translation>
     </message>
     <message>
-<<<<<<< HEAD
         <source>Warning: If you encrypt your wallet and lose your passphrase, you will &lt;b&gt;LOSE ALL OF YOUR QTUMS&lt;/b&gt;!</source>
-        <translation type="unfinished">Atención: Si cifras tu monedero y pierdes la contraseña, &lt;b&gt;¡PERDERÁS TODOS TUS QTUMS!&lt;/b&gt;</translation>
-=======
-        <source>Warning: If you encrypt your wallet and lose your passphrase, you will &lt;b&gt;LOSE ALL OF YOUR BITCOINS&lt;/b&gt;!</source>
-        <translation type="unfinished">Atención: Si olvida la clave de su monedero o pierde la frase secreta de su contraseña, &lt;b&gt;¡PERDERÁS TODOS TUS BITCOINS&lt;/b&gt;!</translation>
->>>>>>> 7da4ae1f
+        <translation type="unfinished">Atención: Si olvida la clave de su monedero o pierde la frase secreta de su contraseña, &lt;b&gt;¡PERDERÁS TODOS TUS QTUMS&lt;/b&gt;!</translation>
     </message>
     <message>
         <source>Are you sure you wish to encrypt your wallet?</source>
@@ -590,8 +575,8 @@
         <translation type="unfinished">Conectando con parejas...</translation>
     </message>
     <message>
-        <source>Request payments (generates QR codes and bitcoin: URIs)</source>
-        <translation type="unfinished">Solicitar abonaciones (generadas por código QR y bitcoin: URI)</translation>
+        <source>Request payments (generates QR codes and qtum: URIs)</source>
+        <translation type="unfinished">Solicitar abonaciones (generadas por código QR y qtum: URI)</translation>
     </message>
     <message>
         <source>Show the list of used sending addresses and labels</source>
@@ -637,17 +622,12 @@
         <translation type="unfinished">Información</translation>
     </message>
     <message>
-<<<<<<< HEAD
+        <source>Up to date</source>
+        <translation type="unfinished">Al día</translation>
+    </message>
+    <message>
         <source>Load Partially Signed Qtum Transaction</source>
         <translation type="unfinished">Cargar una transacción de Qtum parcialmente firmada</translation>
-=======
-        <source>Up to date</source>
-        <translation type="unfinished">Al día</translation>
-    </message>
-    <message>
-        <source>Load Partially Signed Bitcoin Transaction</source>
-        <translation type="unfinished">Cargar una transacción de Bitcoin parcialmente firmada</translation>
->>>>>>> 7da4ae1f
     </message>
     <message>
         <source>Load PSBT from &amp;clipboard…</source>
@@ -704,8 +684,8 @@
         <translation type="unfinished">Cerrar todos los monederos</translation>
     </message>
     <message>
-        <source>Show the %1 help message to get a list with possible Bitcoin command-line options</source>
-        <translation type="unfinished">Muestra el mensaje %1 de ayuda para obtener un listado con las opciones posibles de la línea de instrucciones de Bitcoin.</translation>
+        <source>Show the %1 help message to get a list with possible Qtum command-line options</source>
+        <translation type="unfinished">Muestra el mensaje %1 de ayuda para obtener un listado con las opciones posibles de la línea de instrucciones de Qtum.</translation>
     </message>
     <message>
         <source>&amp;Mask values</source>
@@ -1247,13 +1227,8 @@
         <translation type="unfinished">Editar dirección de envío</translation>
     </message>
     <message>
-<<<<<<< HEAD
         <source>The entered address "%1" is not a valid Qtum address.</source>
-        <translation type="unfinished">La dirección introducida "%1" no es una dirección Qtum válida.</translation>
-=======
-        <source>The entered address "%1" is not a valid Bitcoin address.</source>
-        <translation type="unfinished">La dirección introducida «%1» no es una dirección Bitcoin válida.</translation>
->>>>>>> 7da4ae1f
+        <translation type="unfinished">La dirección introducida «%1» no es una dirección Qtum válida.</translation>
     </message>
     <message>
         <source>Address "%1" already exists as a receiving address with label "%2" and so cannot be added as a sending address.</source>
@@ -1639,26 +1614,16 @@
         <translation type="unfinished">Ruta de script de firma &amp;externo</translation>
     </message>
     <message>
-<<<<<<< HEAD
-         <source>Automatically open the Qtum client port on the router. This only works when your router supports UPnP and it is enabled.</source>
-        <translation type="unfinished">Abrir automáticamente el puerto del cliente Qtum en el router. Esta opción solo funciona cuando el router admite UPnP y está activado.</translation>
-=======
-        <source>Automatically open the Bitcoin client port on the router. This only works when your router supports UPnP and it is enabled.</source>
-        <translation type="unfinished">Abrir automáticamente el puerto del cliente Bitcoin en el enrutador. Esta opción solo funciona cuando el enrutado admite UPnP y está activado.</translation>
->>>>>>> 7da4ae1f
+        <source>Automatically open the Qtum client port on the router. This only works when your router supports UPnP and it is enabled.</source>
+        <translation type="unfinished">Abrir automáticamente el puerto del cliente Qtum en el enrutador. Esta opción solo funciona cuando el enrutado admite UPnP y está activado.</translation>
     </message>
     <message>
         <source>Map port using &amp;UPnP</source>
         <translation type="unfinished">Mapear el puerto usando &amp;UPnP</translation>
     </message>
     <message>
-<<<<<<< HEAD
         <source>Automatically open the Qtum client port on the router. This only works when your router supports NAT-PMP and it is enabled. The external port could be random.</source>
-        <translation type="unfinished">Abre el puerto del cliente de Qtum en el router automáticamente. Esto solo funciona cuando el router soporta NAT-PMP y está activo. El puerto externo podría ser elegido al azar.</translation>
-=======
-        <source>Automatically open the Bitcoin client port on the router. This only works when your router supports NAT-PMP and it is enabled. The external port could be random.</source>
-        <translation type="unfinished">Abre el puerto del cliente de Bitcoin en el enrutado automáticamente. Esto solo funciona cuando el enrutado soporta NAT-PMP y está activo. El puerto externo podría ser elegido al azar.</translation>
->>>>>>> 7da4ae1f
+        <translation type="unfinished">Abre el puerto del cliente de Qtum en el enrutado automáticamente. Esto solo funciona cuando el enrutado soporta NAT-PMP y está activo. El puerto externo podría ser elegido al azar.</translation>
     </message>
     <message>
         <source>Map port using NA&amp;T-PMP</source>
@@ -2061,13 +2026,8 @@
         <translation type="unfinished">Error en la solicitud de pago</translation>
     </message>
     <message>
-<<<<<<< HEAD
         <source>Cannot start qtum: click-to-pay handler</source>
-        <translation type="unfinished">No se puede iniciar qtum: controlador clic-para-pagar</translation>
-=======
-        <source>Cannot start bitcoin: click-to-pay handler</source>
-        <translation type="unfinished">No se puede iniciar bitcoin: controlador pulsar-para-pagar</translation>
->>>>>>> 7da4ae1f
+        <translation type="unfinished">No se puede iniciar qtum: controlador pulsar-para-pagar</translation>
     </message>
     <message>
         <source>URI handling</source>
@@ -4022,13 +3982,8 @@
         <translation type="unfinished">Los desarrolladores de %s</translation>
     </message>
     <message>
-<<<<<<< HEAD
         <source>%s corrupt. Try using the wallet tool qtum-wallet to salvage or restoring a backup.</source>
-        <translation type="unfinished">%s corrupto. Intenta utilizar la herramienta del monedero qtum-monedero para salvar o restaurar una copia de seguridad.</translation>
-=======
-        <source>%s corrupt. Try using the wallet tool bitcoin-wallet to salvage or restoring a backup.</source>
-        <translation type="unfinished">%s corrupto. Intenta utilizar la herramienta del monedero bitcoin-monedero para guardar o restaurar un respaldo.</translation>
->>>>>>> 7da4ae1f
+        <translation type="unfinished">%s corrupto. Intenta utilizar la herramienta del monedero qtum-monedero para guardar o restaurar un respaldo.</translation>
     </message>
     <message>
         <source>%s request to listen on port %u. This port is considered "bad" and thus it is unlikely that any peer will connect to it. See doc/p2p-bad-ports.md for details and a full list.</source>
