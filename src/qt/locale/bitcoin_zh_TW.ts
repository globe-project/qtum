--- conflicted
+++ resolved
@@ -340,17 +340,6 @@
     <message>
         <source>Change the passphrase used for wallet encryption</source>
         <translation>改變錢包加密用的密碼</translation>
-<<<<<<< HEAD
-    </message>
-    <message>
-        <source>&amp;Debug window</source>
-        <translation>除錯視窗(&amp;D)</translation>
-    </message>
-    <message>
-        <source>Open debugging and diagnostic console</source>
-        <translation>開啓除錯和診斷主控台</translation>
-=======
->>>>>>> ee8ca219
     </message>
     <message>
         <source>&amp;Verify message...</source>
@@ -411,13 +400,6 @@
     <message>
         <source>Show the list of used receiving addresses and labels</source>
         <translation>顯示已使用過的收款位址和標記的清單</translation>
-<<<<<<< HEAD
-    </message>
-    <message>
-        <source>Open a qtum: URI or payment request</source>
-        <translation>開啓 qtum 協議的資源識別碼(URI)或付款要求</translation>
-=======
->>>>>>> ee8ca219
     </message>
     <message>
         <source>&amp;Command-line options</source>
@@ -850,13 +832,6 @@
         <translation>版本</translation>
     </message>
     <message>
-<<<<<<< HEAD
-        <source>(%1-bit)</source>
-        <translation>(%1 位元)</translation>
-    </message>
-    <message>
-=======
->>>>>>> ee8ca219
         <source>About %1</source>
         <translation>關於 %1</translation>
     </message>
@@ -990,30 +965,9 @@
 <context>
     <name>OpenURIDialog</name>
     <message>
-<<<<<<< HEAD
-        <source>Open URI</source>
-        <translation>開啓 URI</translation>
-    </message>
-    <message>
-        <source>Open payment request from URI or file</source>
-        <translation>從 URI 或檔案開啟付款要求</translation>
-    </message>
-    <message>
         <source>URI:</source>
         <translation>URI:</translation>
     </message>
-    <message>
-        <source>Select payment request file</source>
-        <translation>選擇付款要求資料檔</translation>
-    </message>
-    <message>
-        <source>Select payment request file to open</source>
-        <translation>選擇要開啟的付款要求資料檔</translation>
-=======
-        <source>URI:</source>
-        <translation>URI:</translation>
->>>>>>> ee8ca219
-    </message>
 </context>
 <context>
     <name>OpenWalletActivity</name>
@@ -1389,31 +1343,12 @@
     <message>
         <source>URI handling</source>
         <translation>URI 處理</translation>
-<<<<<<< HEAD
     </message>
     <message>
         <source>'qtum://' is not a valid URI. Use 'qtum:' instead.</source>
         <translation>字首為 qtum:// 不是有效的 URI，請改用 qtum: 開頭。</translation>
     </message>
     <message>
-        <source>You are using a BIP70 URL which will be unsupported in the future.</source>
-        <translation>你正在使用BIP70 URL，它在未来会被终止支持。</translation>
-    </message>
-    <message>
-        <source>Payment request fetch URL is invalid: %1</source>
-        <translation>取得付款要求的 URL 無效: %1</translation>
-    </message>
-    <message>
-        <source>Cannot process payment request because BIP70 support was not compiled in.</source>
-        <translation>无法处理支付请求，因为编译时没有启用BIP70支持。</translation>
-=======
-    </message>
-    <message>
-        <source>'qtum://' is not a valid URI. Use 'qtum:' instead.</source>
-        <translation>字首為 qtum:// 不是有效的 URI，請改用 qtum: 開頭。</translation>
->>>>>>> ee8ca219
-    </message>
-    <message>
         <source>Invalid payment address %1</source>
         <translation>無效的付款位址 %1</translation>
     </message>
@@ -1424,69 +1359,6 @@
     <message>
         <source>Payment request file handling</source>
         <translation>處理付款要求檔案</translation>
-<<<<<<< HEAD
-    </message>
-    <message>
-        <source>Payment request file cannot be read! This can be caused by an invalid payment request file.</source>
-        <translation>沒辦法讀取付款要求檔案！可能是無效的檔案造成的。</translation>
-    </message>
-    <message>
-        <source>Payment request rejected</source>
-        <translation>付款的要求被拒絕了</translation>
-    </message>
-    <message>
-        <source>Payment request network doesn't match client network.</source>
-        <translation>付款要求的網路類型跟客戶端不符。</translation>
-    </message>
-    <message>
-        <source>Payment request expired.</source>
-        <translation>付款的要求過期了。</translation>
-    </message>
-    <message>
-        <source>Payment request is not initialized.</source>
-        <translation>付款的要求沒有完成初始化。</translation>
-    </message>
-    <message>
-        <source>Unverified payment requests to custom payment scripts are unsupported.</source>
-        <translation>不支援含有自訂付款指令碼，且沒驗證過的付款要求。</translation>
-    </message>
-    <message>
-        <source>Invalid payment request.</source>
-        <translation>付款的要求無效。</translation>
-    </message>
-    <message>
-        <source>Requested payment amount of %1 is too small (considered dust).</source>
-        <translation>要求付款的金額 %1 太少(會被網路認為是沒必要的零散錢)。</translation>
-    </message>
-    <message>
-        <source>Refund from %1</source>
-        <translation>來自 %1 的退款</translation>
-    </message>
-    <message>
-        <source>Payment request %1 is too large (%2 bytes, allowed %3 bytes).</source>
-        <translation>付款要求 %1 過大 (%2 位元組, 上限 %3 位元組).</translation>
-    </message>
-    <message>
-        <source>Error communicating with %1: %2</source>
-        <translation>跟 %1 通訊時發生錯誤: %2</translation>
-    </message>
-    <message>
-        <source>Payment request cannot be parsed!</source>
-        <translation>沒辦法解析付款要求內容！</translation>
-    </message>
-    <message>
-        <source>Bad response from server %1</source>
-        <translation>伺服器 %1 的回應有誤</translation>
-    </message>
-    <message>
-        <source>Network request error</source>
-        <translation>發出要求時發生網路錯誤</translation>
-    </message>
-    <message>
-        <source>Payment acknowledged</source>
-        <translation>付款已確認</translation>
-=======
->>>>>>> ee8ca219
     </message>
 </context>
 <context>
@@ -1663,13 +1535,6 @@
     <message>
         <source>&amp;Information</source>
         <translation>資訊(&amp;I)</translation>
-<<<<<<< HEAD
-    </message>
-    <message>
-        <source>Debug window</source>
-        <translation>除錯視窗</translation>
-=======
->>>>>>> ee8ca219
     </message>
     <message>
         <source>General</source>
@@ -2210,13 +2075,6 @@
     <message>
         <source>Warning: Fee estimation is currently not possible.</source>
         <translation>警告：目前無法計算預估手續費。</translation>
-<<<<<<< HEAD
-    </message>
-    <message>
-        <source>collapse fee-settings</source>
-        <translation>展開手續費設定</translation>
-=======
->>>>>>> ee8ca219
     </message>
     <message>
         <source>Specify a custom fee per kB (1,000 bytes) of the transaction's virtual size.
@@ -2401,13 +2259,6 @@
     <message>
         <source>Transaction creation failed!</source>
         <translation>製造交易失敗了！</translation>
-<<<<<<< HEAD
-    </message>
-    <message>
-        <source>The transaction was rejected with the following reason: %1</source>
-        <translation>交易因為以下原因被拒絕了: %1</translation>
-=======
->>>>>>> ee8ca219
     </message>
     <message>
         <source>A fee higher than %1 is considered an absurdly high fee.</source>
@@ -2459,13 +2310,6 @@
     <message>
         <source>Choose previously used address</source>
         <translation>選擇先前使用過的位址</translation>
-<<<<<<< HEAD
-    </message>
-    <message>
-        <source>This is a normal payment.</source>
-        <translation>這是一筆正常的付款。</translation>
-=======
->>>>>>> ee8ca219
     </message>
     <message>
         <source>The Qtum address to send the payment to</source>
@@ -2526,20 +2370,6 @@
     <message>
         <source>Memo:</source>
         <translation>備註:</translation>
-<<<<<<< HEAD
-    </message>
-    <message>
-        <source>Enter a label for this address to add it to your address book</source>
-        <translation>請輸入這個位址的標記來把它加進位址簿中</translation>
-    </message>
-</context>
-<context>
-    <name>SendConfirmationDialog</name>
-    <message>
-        <source>Yes</source>
-        <translation>是</translation>
-=======
->>>>>>> ee8ca219
     </message>
 </context>
 <context>
@@ -3267,13 +3097,6 @@
     <message>
         <source>Prune: last wallet synchronisation goes beyond pruned data. You need to -reindex (download the whole blockchain again in case of pruned node)</source>
         <translation>修剪模式：錢包的最後同步狀態是在被修剪掉的區塊資料中。你需要用 -reindex 參數執行(會重新下載整個區塊鏈)</translation>
-<<<<<<< HEAD
-    </message>
-    <message>
-        <source>Rescans are not possible in pruned mode. You will need to use -reindex which will download the whole blockchain again.</source>
-        <translation>在修剪模式下沒辦法重新掃描區塊鏈。你需要配合使用 -reindex 參數來重新下載整個區塊鏈。</translation>
-=======
->>>>>>> ee8ca219
     </message>
     <message>
         <source>Error: A fatal internal error occurred, see debug.log for details</source>
@@ -3664,13 +3487,6 @@
     <message>
         <source>This is the transaction fee you may pay when fee estimates are not available.</source>
         <translation>這是當預估手續費還沒計算出來時，付款交易預設會付的手續費。</translation>
-<<<<<<< HEAD
-    </message>
-    <message>
-        <source>This product includes software developed by the OpenSSL Project for use in the OpenSSL Toolkit %s and cryptographic software written by Eric Young and UPnP software written by Thomas Bernard.</source>
-        <translation>此產品包含了由 OpenSSL Project 所開發的 OpenSSL Toolkit 軟體 %s, 由 Eric Young 撰寫的加解密軟體，以及由 Thomas Bernard 所撰寫的 UPnP 軟體。</translation>
-=======
->>>>>>> ee8ca219
     </message>
     <message>
         <source>Total length of network version string (%i) exceeds maximum length (%i). Reduce the number or size of uacomments.</source>
