<TS version="2.1" language="zh_TW">
<context>
    <name>AddressBookPage</name>
    <message>
        <source>Right-click to edit address or label</source>
        <translation type="unfinished">右鍵點擊來編輯地址或標籤</translation>
    </message>
    <message>
        <source>Create a new address</source>
        <translation type="unfinished">產生一個新地址</translation>
    </message>
    <message>
        <source>&amp;New</source>
        <translation type="unfinished">&amp;新增</translation>
    </message>
    <message>
        <source>Copy the currently selected address to the system clipboard</source>
        <translation type="unfinished">複製目前選擇的地址到系統剪貼簿</translation>
    </message>
    <message>
        <source>&amp;Copy</source>
        <translation type="unfinished">&amp;複製</translation>
    </message>
    <message>
        <source>Delete the currently selected address from the list</source>
        <translation type="unfinished">把目前選擇的地址從清單中刪除</translation>
    </message>
    <message>
        <source>Enter address or label to search</source>
        <translation type="unfinished">請輸入要搜尋的地址或標籤</translation>
    </message>
    <message>
        <source>Export the data in the current tab to a file</source>
        <translation type="unfinished">把目前分頁的資料匯出存成檔案</translation>
    </message>
    <message>
        <source>&amp;Export</source>
        <translation type="unfinished">&amp;匯出</translation>
    </message>
    <message>
        <source>&amp;Delete</source>
        <translation type="unfinished">&amp;刪除</translation>
    </message>
    <message>
        <source>Choose the address to send coins to</source>
        <translation type="unfinished">選擇要發送幣過去的地址</translation>
    </message>
    <message>
        <source>Choose the address to receive coins with</source>
        <translation type="unfinished">選擇要接收幣的地址</translation>
    </message>
    <message>
        <source>C&amp;hoose</source>
        <translation type="unfinished">選擇 (&amp;h)</translation>
    </message>
    <message>
        <source>These are your Qtum addresses for sending payments. Always check the amount and the receiving address before sending coins.</source>
        <translation type="unfinished">這些是你要發送過去的 QTUM地址。在發送幣之前，務必要檢查金額和接收地址是否正確。</translation>
    </message>
    <message>
        <source>These are your Qtum addresses for receiving payments. Use the 'Create new receiving address' button in the receive tab to create new addresses.
Signing is only possible with addresses of the type 'legacy'.</source>
        <translation type="unfinished">這些是您的QTUM接收地址。使用“接收”標籤中的“產生新的接收地址”按鈕產生新的地址。只能使用“傳統”類型的地址進行簽名。</translation>
    </message>
    <message>
        <source>&amp;Copy Address</source>
        <translation type="unfinished">&amp;複製地址</translation>
    </message>
    <message>
        <source>Copy &amp;Label</source>
        <translation type="unfinished">複製 &amp;標籤</translation>
    </message>
    <message>
        <source>&amp;Edit</source>
        <translation type="unfinished">&amp;編輯</translation>
    </message>
    <message>
        <source>Export Address List</source>
        <translation type="unfinished">匯出地址清單</translation>
    </message>
    <message>
        <source>Comma separated file</source>
        <extracomment>Expanded name of the CSV file format. See: https://en.wikipedia.org/wiki/Comma-separated_values.</extracomment>
        <translation type="unfinished">逗號分隔文件</translation>
    </message>
    <message>
        <source>There was an error trying to save the address list to %1. Please try again.</source>
        <extracomment>An error message. %1 is a stand-in argument for the name of the file we attempted to save to.</extracomment>
        <translation type="unfinished">儲存地址清單到 %1 時發生錯誤。請重試一次。</translation>
    </message>
    <message>
        <source>Sending addresses - %1</source>
        <translation type="unfinished">付款地址 - %1</translation>
    </message>
    <message>
        <source>Receiving addresses - %1</source>
        <translation type="unfinished">收款地址 - %1</translation>
    </message>
    <message>
        <source>Exporting Failed</source>
        <translation type="unfinished">匯出失敗</translation>
    </message>
</context>
<context>
    <name>AddressTableModel</name>
    <message>
        <source>Label</source>
        <translation type="unfinished">標記:</translation>
    </message>
    <message>
        <source>Address</source>
        <translation type="unfinished">地址</translation>
    </message>
    <message>
        <source>(no label)</source>
        <translation type="unfinished">(無標記)</translation>
    </message>
</context>
<context>
    <name>AskPassphraseDialog</name>
    <message>
        <source>Passphrase Dialog</source>
        <translation type="unfinished">密碼對話視窗</translation>
    </message>
    <message>
        <source>Enter passphrase</source>
        <translation type="unfinished">請輸入密碼</translation>
    </message>
    <message>
        <source>New passphrase</source>
        <translation type="unfinished">新密碼</translation>
    </message>
    <message>
        <source>Repeat new passphrase</source>
        <translation type="unfinished">重複新密碼</translation>
    </message>
    <message>
        <source>Show passphrase</source>
        <translation type="unfinished">顯示密碼</translation>
    </message>
    <message>
        <source>Encrypt wallet</source>
        <translation type="unfinished">加密錢包</translation>
    </message>
    <message>
        <source>This operation needs your wallet passphrase to unlock the wallet.</source>
        <translation type="unfinished">這個動作需要你的錢包密碼來解鎖錢包。</translation>
    </message>
    <message>
        <source>Unlock wallet</source>
        <translation type="unfinished">解鎖錢包</translation>
    </message>
    <message>
        <source>Change passphrase</source>
        <translation type="unfinished">改變密碼</translation>
    </message>
    <message>
        <source>Confirm wallet encryption</source>
        <translation type="unfinished">確認錢包加密</translation>
    </message>
    <message>
        <source>Warning: If you encrypt your wallet and lose your passphrase, you will &lt;b&gt;LOSE ALL OF YOUR QTUMS&lt;/b&gt;!</source>
        <translation type="unfinished">警告: 如果把錢包加密後又忘記密碼，你就會從此&lt;b&gt;失去其中所有的 Qtum 了&lt;/b&gt;！</translation>
    </message>
    <message>
        <source>Are you sure you wish to encrypt your wallet?</source>
        <translation type="unfinished">你確定要把錢包加密嗎？</translation>
    </message>
    <message>
        <source>Wallet encrypted</source>
        <translation type="unfinished">錢包已加密</translation>
    </message>
    <message>
        <source>Enter the new passphrase for the wallet.&lt;br/&gt;Please use a passphrase of &lt;b&gt;ten or more random characters&lt;/b&gt;, or &lt;b&gt;eight or more words&lt;/b&gt;.</source>
        <translation type="unfinished">輸入錢包的新密碼短語。&lt;br/&gt;請使用&lt;b&gt;個或10個以上隨機字符&lt;/b&gt;或&lt;b&gt;個8個以上單詞&lt;/b&gt;的密碼。</translation>
    </message>
    <message>
        <source>Enter the old passphrase and new passphrase for the wallet.</source>
        <translation type="unfinished">輸入錢包的密碼短語和新密碼短語。</translation>
    </message>
    <message>
        <source>Remember that encrypting your wallet cannot fully protect your qtums from being stolen by malware infecting your computer.</source>
        <translation type="unfinished">請記得, 即使將錢包加密, 也不能完全防止因惡意軟體入侵, 而導致位元幣被偷.</translation>
    </message>
    <message>
        <source>Wallet to be encrypted</source>
        <translation type="unfinished">加密錢包</translation>
    </message>
    <message>
        <source>Your wallet is about to be encrypted. </source>
        <translation type="unfinished">你的錢包將被加密</translation>
    </message>
    <message>
        <source>Your wallet is now encrypted. </source>
        <translation type="unfinished">你的錢包現已被加密</translation>
    </message>
    <message>
        <source>IMPORTANT: Any previous backups you have made of your wallet file should be replaced with the newly generated, encrypted wallet file. For security reasons, previous backups of the unencrypted wallet file will become useless as soon as you start using the new, encrypted wallet.</source>
        <translation type="unfinished">重要須知: 請改用新造出來、有加密的錢包檔，來取代舊錢包檔的備份。為了安全起見，當你開始使用新的有加密的錢包後，舊錢包檔的備份就沒有用了。</translation>
    </message>
    <message>
        <source>Wallet encryption failed</source>
        <translation type="unfinished">錢包加密失敗</translation>
    </message>
    <message>
        <source>Wallet encryption failed due to an internal error. Your wallet was not encrypted.</source>
        <translation type="unfinished">因為內部錯誤導致錢包加密失敗。你的錢包還是沒加密。</translation>
    </message>
    <message>
        <source>The supplied passphrases do not match.</source>
        <translation type="unfinished">提供的密碼不一樣。</translation>
    </message>
    <message>
        <source>Wallet unlock failed</source>
        <translation type="unfinished">錢包解鎖失敗</translation>
    </message>
    <message>
        <source>The passphrase entered for the wallet decryption was incorrect.</source>
        <translation type="unfinished">輸入要用來解密錢包的密碼不對。</translation>
    </message>
    <message>
        <source>The passphrase entered for the wallet decryption is incorrect. It contains a null character (ie - a zero byte). If the passphrase was set with a version of this software prior to 25.0, please try again with only the characters up to — but not including — the first null character. If this is successful, please set a new passphrase to avoid this issue in the future.</source>
        <translation type="unfinished">輸入的密碼有誤，無法解密錢包。 輸入的密碼中包含空字元（例如，零值的位元組）。 如果密碼是在此軟體早於25.0的版本上設定的，請只輸入非空字元的密碼（不包括零值元本身）再嘗試一次。 如果這樣可以成功解密，為避免未來出現問題，請設定新的密碼。</translation>
    </message>
    <message>
        <source>Wallet passphrase was successfully changed.</source>
        <translation type="unfinished">錢包密碼改成功了。</translation>
    </message>
    <message>
        <source>Passphrase change failed</source>
        <translation type="unfinished">修改密碼失敗</translation>
    </message>
    <message>
        <source>The old passphrase entered for the wallet decryption is incorrect. It contains a null character (ie - a zero byte). If the passphrase was set with a version of this software prior to 25.0, please try again with only the characters up to — but not including — the first null character.</source>
        <translation type="unfinished">輸入的舊密碼有誤，無法解密錢包。 輸入的密碼中包含空字元（例如，一個值為零的位元組）。 如果密碼是在此軟體早於25.0的版本上設定的，請只輸入密碼中首個空字元（不包括空字元本身）之前的部分來再嘗試一次。</translation>
    </message>
    <message>
        <source>Warning: The Caps Lock key is on!</source>
        <translation type="unfinished">警告: 大寫字母鎖定作用中！</translation>
    </message>
</context>
<context>
    <name>BanTableModel</name>
    <message>
        <source>IP/Netmask</source>
        <translation type="unfinished">網路位址/遮罩</translation>
    </message>
    <message>
        <source>Banned Until</source>
        <translation type="unfinished">禁止期限</translation>
    </message>
</context>
<context>
    <name>BitcoinApplication</name>
    <message>
        <source>Settings file %1 might be corrupt or invalid.</source>
        <translation type="unfinished">設定檔%1可能已經失效或無效</translation>
    </message>
    <message>
        <source>Runaway exception</source>
        <translation type="unfinished">失控異常</translation>
    </message>
    <message>
        <source>A fatal error occurred. %1 can no longer continue safely and will quit.</source>
        <translation type="unfinished">發生致命錯誤。%1 無法再繼續安全地運行並離開。</translation>
    </message>
    <message>
        <source>Internal error</source>
        <translation type="unfinished">內部錯誤</translation>
    </message>
    <message>
        <source>An internal error occurred. %1 will attempt to continue safely. This is an unexpected bug which can be reported as described below.</source>
        <translation type="unfinished">發生了內部錯誤%1 將嘗試安全地繼續。 這是一個意外錯誤，可以按如下所述進行報告。</translation>
    </message>
</context>
<context>
    <name>QObject</name>
    <message>
        <source>Do you want to reset settings to default values, or to abort without making changes?</source>
        <extracomment>Explanatory text shown on startup when the settings file cannot be read. Prompts user to make a choice between resetting or aborting.</extracomment>
        <translation type="unfinished">您想將設置重置為預設值，還是在不進行更改的情況下中止？</translation>
    </message>
    <message>
        <source>A fatal error occurred. Check that settings file is writable, or try running with -nosettings.</source>
        <extracomment>Explanatory text shown on startup when the settings file could not be written. Prompts user to check that we have the ability to write to the file. Explains that the user has the option of running without a settings file.</extracomment>
        <translation type="unfinished">發生致命錯誤。檢查設置文件是否可寫入，或嘗試運行 -nosettings</translation>
    </message>
    <message>
        <source>Error: %1</source>
        <translation type="unfinished">錯誤：%1</translation>
    </message>
    <message>
        <source>%1 didn't yet exit safely…</source>
        <translation type="unfinished">%1還沒有安全退出……</translation>
    </message>
    <message>
        <source>unknown</source>
        <translation type="unfinished">未知</translation>
    </message>
    <message>
        <source>Embedded "%1"</source>
        <translation type="unfinished">嵌入的 "%1"</translation>
    </message>
    <message>
        <source>Default system font "%1"</source>
        <translation type="unfinished">默认系统字体 "%1"</translation>
    </message>
    <message>
        <source>Custom…</source>
        <translation type="unfinished">自定义...</translation>
    </message>
    <message>
        <source>Amount</source>
        <translation type="unfinished">金額</translation>
    </message>
    <message>
        <source>Enter a Qtum address (e.g. %1)</source>
        <translation type="unfinished">輸入 QTUM地址 (比如說 %1)</translation>
    </message>
    <message>
        <source>Unroutable</source>
        <translation type="unfinished">不可路由</translation>
    </message>
    <message>
        <source>Inbound</source>
        <extracomment>An inbound connection from a peer. An inbound connection is a connection initiated by a peer.</extracomment>
        <translation type="unfinished">傳入</translation>
    </message>
    <message>
        <source>Outbound</source>
        <extracomment>An outbound connection to a peer. An outbound connection is a connection initiated by us.</extracomment>
        <translation type="unfinished">傳出</translation>
<<<<<<< HEAD
=======
    </message>
    <message>
        <source>Full Relay</source>
        <extracomment>Peer connection type that relays all network information.</extracomment>
        <translation type="unfinished">完整转发</translation>
>>>>>>> 258457a4
    </message>
    <message>
        <source>Block Relay</source>
        <extracomment>Peer connection type that relays network information about blocks and not transactions or addresses.</extracomment>
        <translation type="unfinished">區塊轉發</translation>
    </message>
    <message>
        <source>Manual</source>
        <extracomment>Peer connection type established manually through one of several methods.</extracomment>
        <translation type="unfinished">手冊</translation>
<<<<<<< HEAD
=======
    </message>
    <message>
        <source>Feeler</source>
        <extracomment>Short-lived peer connection type that tests the aliveness of known addresses.</extracomment>
        <translation type="unfinished">触须</translation>
    </message>
    <message>
        <source>Address Fetch</source>
        <extracomment>Short-lived peer connection type that solicits known addresses from a peer.</extracomment>
        <translation type="unfinished">地址取回</translation>
>>>>>>> 258457a4
    </message>
    <message>
        <source>%1 d</source>
        <translation type="unfinished">%1 天</translation>
    </message>
    <message>
        <source>%1 h</source>
        <translation type="unfinished">%1 小時</translation>
    </message>
    <message>
        <source>%1 m</source>
        <translation type="unfinished">%1 分鐘</translation>
    </message>
    <message>
        <source>%1 s</source>
        <translation type="unfinished">%1 秒</translation>
    </message>
    <message>
        <source>None</source>
        <translation type="unfinished">無</translation>
    </message>
    <message>
        <source>N/A</source>
        <translation type="unfinished">未知</translation>
    </message>
    <message>
        <source>%1 ms</source>
        <translation type="unfinished">%1 毫秒</translation>
    </message>
    <message numerus="yes">
        <source>%n second(s)</source>
        <translation type="unfinished">
            <numerusform>%n秒</numerusform>
        </translation>
    </message>
    <message numerus="yes">
        <source>%n minute(s)</source>
        <translation type="unfinished">
            <numerusform>%n分鐘</numerusform>
        </translation>
    </message>
    <message numerus="yes">
        <source>%n hour(s)</source>
        <translation type="unfinished">
            <numerusform>%n 小時</numerusform>
        </translation>
    </message>
    <message numerus="yes">
        <source>%n day(s)</source>
        <translation type="unfinished">
            <numerusform>%n 天</numerusform>
        </translation>
    </message>
    <message numerus="yes">
        <source>%n week(s)</source>
        <translation type="unfinished">
            <numerusform>%n 週</numerusform>
        </translation>
    </message>
    <message>
        <source>%1 and %2</source>
        <translation type="unfinished">%1又 %2</translation>
    </message>
    <message numerus="yes">
        <source>%n year(s)</source>
        <translation type="unfinished">
            <numerusform>%n年</numerusform>
        </translation>
    </message>
    <message>
        <source>%1 B</source>
        <translation type="unfinished">%1 B (位元組)</translation>
    </message>
    <message>
        <source>%1 MB</source>
        <translation type="unfinished">%1 MB (百萬位元組)</translation>
    </message>
    <message>
        <source>%1 GB</source>
        <translation type="unfinished">%1 GB (十億位元組)</translation>
    </message>
</context>
<context>
    <name>BitcoinGUI</name>
    <message>
        <source>&amp;Overview</source>
        <translation type="unfinished">&amp;總覽</translation>
    </message>
    <message>
        <source>Show general overview of wallet</source>
        <translation type="unfinished">顯示錢包一般總覽</translation>
    </message>
    <message>
        <source>&amp;Transactions</source>
        <translation type="unfinished">&amp;交易</translation>
    </message>
    <message>
        <source>Browse transaction history</source>
        <translation type="unfinished">瀏覽交易紀錄</translation>
    </message>
    <message>
        <source>Quit application</source>
        <translation type="unfinished">結束應用程式</translation>
    </message>
    <message>
        <source>&amp;About %1</source>
        <translation type="unfinished">關於%1(&amp;A)</translation>
    </message>
    <message>
        <source>Show information about %1</source>
        <translation type="unfinished">顯示 %1 的相關資訊</translation>
    </message>
    <message>
        <source>About &amp;Qt</source>
        <translation type="unfinished">關於 &amp;Qt</translation>
    </message>
    <message>
        <source>Show information about Qt</source>
        <translation type="unfinished">顯示 Qt 相關資訊</translation>
    </message>
    <message>
        <source>Modify configuration options for %1</source>
        <translation type="unfinished">修改 %1 的設定選項</translation>
    </message>
    <message>
        <source>Create a new wallet</source>
        <translation type="unfinished">創建一個新錢包</translation>
    </message>
    <message>
        <source>&amp;Minimize</source>
        <translation type="unfinished">最小化</translation>
    </message>
    <message>
        <source>Wallet:</source>
        <translation type="unfinished">錢包:</translation>
    </message>
    <message>
        <source>Network activity disabled.</source>
        <extracomment>A substring of the tooltip.</extracomment>
        <translation type="unfinished">網路活動關閉了。</translation>
    </message>
    <message>
        <source>Proxy is &lt;b&gt;enabled&lt;/b&gt;: %1</source>
        <translation type="unfinished">代理伺服器&lt;b&gt;已經啟用&lt;/b&gt;: %1</translation>
    </message>
    <message>
        <source>Send coins to a Qtum address</source>
        <translation type="unfinished">發送幣給一個QTUM地址</translation>
    </message>
    <message>
        <source>Backup wallet to another location</source>
        <translation type="unfinished">把錢包備份到其它地方</translation>
    </message>
    <message>
        <source>Change the passphrase used for wallet encryption</source>
        <translation type="unfinished">改變錢包加密用的密碼</translation>
    </message>
    <message>
        <source>&amp;Send</source>
        <translation type="unfinished">&amp;發送</translation>
    </message>
    <message>
        <source>&amp;Receive</source>
        <translation type="unfinished">&amp;接收</translation>
    </message>
    <message>
        <source>&amp;Options…</source>
        <translation type="unfinished">&amp;選項...</translation>
    </message>
    <message>
        <source>&amp;Encrypt Wallet…</source>
        <translation type="unfinished">&amp;加密錢包...</translation>
    </message>
    <message>
        <source>Encrypt the private keys that belong to your wallet</source>
        <translation type="unfinished">將錢包中之密鑰加密</translation>
    </message>
    <message>
        <source>&amp;Backup Wallet…</source>
        <translation type="unfinished">&amp;備用錢包</translation>
    </message>
    <message>
        <source>&amp;Change Passphrase…</source>
        <translation type="unfinished">&amp;更改密碼短語...</translation>
    </message>
    <message>
        <source>Sign &amp;message…</source>
        <translation type="unfinished">簽名 &amp;信息…</translation>
    </message>
    <message>
        <source>Sign messages with your Qtum addresses to prove you own them</source>
        <translation type="unfinished">用QTUM地址簽名訊息來證明位址是你的</translation>
    </message>
    <message>
        <source>&amp;Verify message…</source>
        <translation type="unfinished">&amp;驗證
訊息...</translation>
    </message>
    <message>
        <source>Verify messages to ensure they were signed with specified Qtum addresses</source>
        <translation type="unfinished">驗證訊息是用來確定訊息是用指定的QTUM地址簽名的</translation>
    </message>
    <message>
        <source>&amp;Load PSBT from file…</source>
        <translation type="unfinished">&amp;從檔案載入PSBT...</translation>
    </message>
    <message>
        <source>Open &amp;URI…</source>
        <translation type="unfinished">開啟 &amp;URI...</translation>
    </message>
    <message>
        <source>Close Wallet…</source>
        <translation type="unfinished">關錢包..</translation>
    </message>
    <message>
        <source>Create Wallet…</source>
        <translation type="unfinished">創建錢包...</translation>
    </message>
    <message>
        <source>Close All Wallets…</source>
        <translation type="unfinished">關所有錢包...</translation>
    </message>
    <message>
        <source>&amp;File</source>
        <translation type="unfinished">&amp;檔案</translation>
    </message>
    <message>
        <source>&amp;Settings</source>
        <translation type="unfinished">&amp;設定</translation>
    </message>
    <message>
        <source>&amp;Help</source>
        <translation type="unfinished">&amp;說明</translation>
    </message>
    <message>
        <source>Tabs toolbar</source>
        <translation type="unfinished">分頁工具列</translation>
    </message>
    <message>
        <source>Syncing Headers (%1%)…</source>
        <translation type="unfinished">同步區塊頭 (%1%)…</translation>
    </message>
    <message>
        <source>Synchronizing with network…</source>
        <translation type="unfinished">正在與網絡同步…</translation>
    </message>
    <message>
        <source>Indexing blocks on disk…</source>
        <translation type="unfinished">索引磁盤上的索引塊中...</translation>
    </message>
    <message>
        <source>Processing blocks on disk…</source>
        <translation type="unfinished">處理磁碟裡的區塊中...</translation>
    </message>
    <message>
        <source>Connecting to peers…</source>
        <translation type="unfinished">正在跟其他節點連線中...</translation>
    </message>
    <message>
        <source>Request payments (generates QR codes and qtum: URIs)</source>
        <translation type="unfinished">要求付款(產生 QR Code 和 qtum 付款協議的資源識別碼: URI)</translation>
    </message>
    <message>
        <source>Show the list of used sending addresses and labels</source>
        <translation type="unfinished">顯示已使用過的發送地址和標籤清單</translation>
    </message>
    <message>
        <source>Show the list of used receiving addresses and labels</source>
        <translation type="unfinished">顯示已使用過的接收地址和標籤清單</translation>
    </message>
    <message>
        <source>&amp;Command-line options</source>
        <translation type="unfinished">&amp;命令行選項</translation>
    </message>
    <message numerus="yes">
        <source>Processed %n block(s) of transaction history.</source>
        <translation type="unfinished">
            <numerusform>已處裡%n個區塊的交易紀錄</numerusform>
        </translation>
    </message>
    <message>
        <source>%1 behind</source>
        <translation type="unfinished">落後 %1</translation>
    </message>
    <message>
        <source>Catching up…</source>
        <translation type="unfinished">追上中...</translation>
    </message>
    <message>
        <source>Last received block was generated %1 ago.</source>
        <translation type="unfinished">最近收到的區塊是在 %1 以前生出來的。</translation>
    </message>
    <message>
        <source>Transactions after this will not yet be visible.</source>
        <translation type="unfinished">暫時會看不到在這之後的交易。</translation>
    </message>
    <message>
        <source>Error</source>
        <translation type="unfinished">錯誤</translation>
    </message>
    <message>
        <source>Warning</source>
        <translation type="unfinished">警告</translation>
    </message>
    <message>
        <source>Information</source>
        <translation type="unfinished">資訊</translation>
    </message>
    <message>
        <source>Up to date</source>
        <translation type="unfinished">最新狀態</translation>
    </message>
    <message>
        <source>Load Partially Signed Qtum Transaction</source>
        <translation type="unfinished">載入部分簽名的QTUM交易</translation>
    </message>
    <message>
        <source>Load PSBT from &amp;clipboard…</source>
        <translation type="unfinished">從剪貼簿載入PSBT</translation>
    </message>
    <message>
        <source>Load Partially Signed Qtum Transaction from clipboard</source>
        <translation type="unfinished">從剪貼簿載入部分簽名的QTUM交易</translation>
    </message>
    <message>
        <source>Node window</source>
        <translation type="unfinished">節點視窗</translation>
    </message>
    <message>
        <source>Open node debugging and diagnostic console</source>
        <translation type="unfinished">開啟節點調試和診斷控制台</translation>
    </message>
    <message>
        <source>&amp;Sending addresses</source>
        <translation type="unfinished">&amp;發送地址</translation>
    </message>
    <message>
        <source>&amp;Receiving addresses</source>
        <translation type="unfinished">&amp;接收地址</translation>
    </message>
    <message>
        <source>Open a qtum: URI</source>
        <translation type="unfinished">打開一個QTUM：URI</translation>
    </message>
    <message>
        <source>Open Wallet</source>
        <translation type="unfinished">打開錢包</translation>
    </message>
    <message>
        <source>Open a wallet</source>
        <translation type="unfinished">打開一個錢包檔</translation>
    </message>
    <message>
        <source>Close wallet</source>
        <translation type="unfinished">關閉錢包</translation>
    </message>
    <message>
        <source>Restore Wallet…</source>
        <extracomment>Name of the menu item that restores wallet from a backup file.</extracomment>
        <translation type="unfinished">恢復錢包...</translation>
    </message>
    <message>
        <source>Restore a wallet from a backup file</source>
        <extracomment>Status tip for Restore Wallet menu item</extracomment>
        <translation type="unfinished">從備份檔案中恢復錢包</translation>
    </message>
    <message>
        <source>Close all wallets</source>
        <translation type="unfinished">關閉所有錢包</translation>
    </message>
    <message>
        <source>Migrate Wallet</source>
        <translation type="unfinished">遷移錢包</translation>
    </message>
    <message>
        <source>Migrate a wallet</source>
        <translation type="unfinished">遷移一個錢包</translation>
    </message>
    <message>
        <source>Show the %1 help message to get a list with possible Qtum command-line options</source>
        <translation type="unfinished">顯示 %1 的說明訊息，來取得可用命令列選項的列表</translation>
    </message>
    <message>
        <source>&amp;Mask values</source>
        <translation type="unfinished">＆遮罩值</translation>
    </message>
    <message>
        <source>Mask the values in the Overview tab</source>
        <translation type="unfinished">遮蔽“概述”選項卡中的值</translation>
    </message>
    <message>
        <source>default wallet</source>
        <translation type="unfinished">預設錢包</translation>
    </message>
    <message>
        <source>No wallets available</source>
        <translation type="unfinished">没有可用的钱包</translation>
    </message>
    <message>
        <source>Wallet Data</source>
        <extracomment>Name of the wallet data file format.</extracomment>
        <translation type="unfinished">錢包資料</translation>
    </message>
    <message>
        <source>Load Wallet Backup</source>
        <extracomment>The title for Restore Wallet File Windows</extracomment>
        <translation type="unfinished">載入錢包備份</translation>
    </message>
    <message>
        <source>Restore Wallet</source>
        <extracomment>Title of pop-up window shown when the user is attempting to restore a wallet.</extracomment>
        <translation type="unfinished">恢復錢包</translation>
    </message>
    <message>
        <source>Wallet Name</source>
        <extracomment>Label of the input field where the name of the wallet is entered.</extracomment>
        <translation type="unfinished">錢包名稱</translation>
    </message>
    <message>
        <source>&amp;Window</source>
        <translation type="unfinished">&amp;視窗</translation>
    </message>
    <message>
        <source>Zoom</source>
        <translation type="unfinished">缩放</translation>
    </message>
    <message>
        <source>Main Window</source>
        <translation type="unfinished">主窗口</translation>
    </message>
    <message>
        <source>%1 client</source>
        <translation type="unfinished">%1 客戶端</translation>
    </message>
    <message>
        <source>&amp;Hide</source>
        <translation type="unfinished">&amp;躲</translation>
    </message>
    <message>
        <source>S&amp;how</source>
        <translation type="unfinished">&amp;顯示</translation>
    </message>
    <message numerus="yes">
        <source>%n active connection(s) to Qtum network.</source>
        <extracomment>A substring of the tooltip.</extracomment>
        <translation type="unfinished">
            <numerusform>已處理%n個區塊的交易歷史。</numerusform>
        </translation>
    </message>
    <message>
        <source>Click for more actions.</source>
        <extracomment>A substring of the tooltip. "More actions" are available via the context menu.</extracomment>
        <translation type="unfinished">點擊查看更多操作</translation>
    </message>
    <message>
        <source>Show Peers tab</source>
        <extracomment>A context menu item. The "Peers tab" is an element of the "Node window".</extracomment>
        <translation type="unfinished">顯示節點選項卡</translation>
    </message>
    <message>
        <source>Disable network activity</source>
        <extracomment>A context menu item.</extracomment>
        <translation type="unfinished">關閉網路紀錄</translation>
    </message>
    <message>
        <source>Enable network activity</source>
        <extracomment>A context menu item. The network activity was disabled previously.</extracomment>
        <translation type="unfinished">關閉網路紀錄</translation>
    </message>
    <message>
        <source>Pre-syncing Headers (%1%)…</source>
        <translation type="unfinished">預先同步標頭(%1%)</translation>
    </message>
    <message>
        <source>Error creating wallet</source>
        <translation type="unfinished">創建錢包時出錯</translation>
    </message>
    <message>
        <source>Cannot create new wallet, the software was compiled without sqlite support (required for descriptor wallets)</source>
        <translation type="unfinished">無法建立新錢包，軟體編譯時未啟用SQLite支援（descriptor錢包需要它）</translation>
    </message>
    <message>
        <source>Error: %1</source>
        <translation type="unfinished">錯誤：%1</translation>
    </message>
    <message>
        <source>Warning: %1</source>
        <translation type="unfinished">警告：%1</translation>
    </message>
    <message>
        <source>Date: %1
</source>
        <translation type="unfinished">日期: %1
</translation>
    </message>
    <message>
        <source>Amount: %1
</source>
        <translation type="unfinished">金額: %1
</translation>
    </message>
    <message>
        <source>Wallet: %1
</source>
        <translation type="unfinished">錢包: %1
</translation>
    </message>
    <message>
        <source>Type: %1
</source>
        <translation type="unfinished">種類: %1
</translation>
    </message>
    <message>
        <source>Label: %1
</source>
        <translation type="unfinished">標記: %1
</translation>
    </message>
    <message>
        <source>Address: %1
</source>
        <translation type="unfinished">地址: %1
</translation>
    </message>
    <message>
        <source>Sent transaction</source>
        <translation type="unfinished">付款交易</translation>
    </message>
    <message>
        <source>Incoming transaction</source>
        <translation type="unfinished">收款交易</translation>
    </message>
    <message>
        <source>HD key generation is &lt;b&gt;enabled&lt;/b&gt;</source>
        <translation type="unfinished">產生 HD 金鑰&lt;b&gt;已經啟用&lt;/b&gt;</translation>
    </message>
    <message>
        <source>HD key generation is &lt;b&gt;disabled&lt;/b&gt;</source>
        <translation type="unfinished">產生 HD 金鑰&lt;b&gt;已經停用&lt;/b&gt;</translation>
    </message>
    <message>
        <source>Private key &lt;b&gt;disabled&lt;/b&gt;</source>
        <translation type="unfinished">私鑰&lt;b&gt;禁用&lt;/b&gt;</translation>
    </message>
    <message>
        <source>Wallet is &lt;b&gt;encrypted&lt;/b&gt; and currently &lt;b&gt;unlocked&lt;/b&gt;</source>
        <translation type="unfinished">錢包&lt;b&gt;已加密&lt;/b&gt;並且&lt;b&gt;解鎖中&lt;/b&gt;</translation>
    </message>
    <message>
        <source>Wallet is &lt;b&gt;encrypted&lt;/b&gt; and currently &lt;b&gt;locked&lt;/b&gt;</source>
        <translation type="unfinished">錢包&lt;b&gt;已加密&lt;/b&gt;並且&lt;b&gt;上鎖中&lt;/b&gt;</translation>
    </message>
    <message>
        <source>Original message:</source>
        <translation type="unfinished">原始訊息：</translation>
    </message>
</context>
<context>
    <name>UnitDisplayStatusBarControl</name>
    <message>
        <source>Unit to show amounts in. Click to select another unit.</source>
        <translation type="unfinished">金額顯示單位。可以點選其他單位。</translation>
    </message>
</context>
<context>
    <name>CoinControlDialog</name>
    <message>
        <source>Coin Selection</source>
        <translation type="unfinished">選擇錢幣</translation>
    </message>
    <message>
        <source>Quantity:</source>
        <translation type="unfinished">數目:</translation>
    </message>
    <message>
        <source>Bytes:</source>
        <translation type="unfinished">位元組數:</translation>
    </message>
    <message>
        <source>Amount:</source>
        <translation type="unfinished">金額:</translation>
    </message>
    <message>
        <source>Fee:</source>
        <translation type="unfinished">手續費:</translation>
    </message>
    <message>
        <source>After Fee:</source>
        <translation type="unfinished">計費後金額:</translation>
    </message>
    <message>
        <source>Change:</source>
        <translation type="unfinished">找零金額:</translation>
    </message>
    <message>
        <source>(un)select all</source>
        <translation type="unfinished">(un)全選</translation>
    </message>
    <message>
        <source>Tree mode</source>
        <translation type="unfinished">樹狀模式</translation>
    </message>
    <message>
        <source>List mode</source>
        <translation type="unfinished">列表模式</translation>
    </message>
    <message>
        <source>Amount</source>
        <translation type="unfinished">金額</translation>
    </message>
    <message>
        <source>Received with label</source>
        <translation type="unfinished">收款標記</translation>
    </message>
    <message>
        <source>Received with address</source>
        <translation type="unfinished">用地址接收</translation>
    </message>
    <message>
        <source>Date</source>
        <translation type="unfinished">日期</translation>
    </message>
    <message>
        <source>Confirmations</source>
        <translation type="unfinished">確認次數</translation>
    </message>
    <message>
        <source>Confirmed</source>
        <translation type="unfinished">已確認</translation>
    </message>
    <message>
        <source>Copy amount</source>
        <translation type="unfinished">複製金額</translation>
    </message>
    <message>
        <source>&amp;Copy address</source>
        <translation type="unfinished">&amp;複製地址</translation>
    </message>
    <message>
        <source>Copy &amp;label</source>
        <translation type="unfinished">複製 &amp;label</translation>
    </message>
    <message>
        <source>Copy &amp;amount</source>
        <translation type="unfinished">複製 &amp;amount</translation>
    </message>
    <message>
        <source>Copy transaction &amp;ID and output index</source>
        <translation type="unfinished">複製交易&amp;ID與輸出序號</translation>
    </message>
    <message>
        <source>L&amp;ock unspent</source>
        <translation type="unfinished">鎖定未消費金額額</translation>
    </message>
    <message>
        <source>&amp;Unlock unspent</source>
        <translation type="unfinished">解鎖未花費金額</translation>
    </message>
    <message>
        <source>Copy quantity</source>
        <translation type="unfinished">複製數目</translation>
    </message>
    <message>
        <source>Copy fee</source>
        <translation type="unfinished">複製手續費</translation>
    </message>
    <message>
        <source>Copy after fee</source>
        <translation type="unfinished">複製計費後金額</translation>
    </message>
    <message>
        <source>Copy bytes</source>
        <translation type="unfinished">複製位元組數</translation>
    </message>
    <message>
        <source>Copy change</source>
        <translation type="unfinished">複製找零金額</translation>
    </message>
    <message>
        <source>(%1 locked)</source>
        <translation type="unfinished">(鎖定 %1 枚)</translation>
    </message>
    <message>
        <source>Can vary +/- %1 satoshi(s) per input.</source>
        <translation type="unfinished">每組輸入可能有 +/- %1 個 satoshi 的誤差。</translation>
    </message>
    <message>
        <source>(no label)</source>
        <translation type="unfinished">(無標記)</translation>
    </message>
    <message>
        <source>change from %1 (%2)</source>
        <translation type="unfinished">找零來自於 %1 (%2)</translation>
    </message>
    <message>
        <source>(change)</source>
        <translation type="unfinished">(找零)</translation>
    </message>
</context>
<context>
    <name>CreateWalletActivity</name>
    <message>
        <source>Create Wallet</source>
        <extracomment>Title of window indicating the progress of creation of a new wallet.</extracomment>
        <translation type="unfinished">新增錢包</translation>
    </message>
    <message>
        <source>Creating Wallet &lt;b&gt;%1&lt;/b&gt;…</source>
        <extracomment>Descriptive text of the create wallet progress window which indicates to the user which wallet is currently being created.</extracomment>
        <translation type="unfinished">正在創建錢包&lt;b&gt;%1&lt;/b&gt;...</translation>
    </message>
    <message>
        <source>Create wallet failed</source>
        <translation type="unfinished">創建錢包失敗&lt;br&gt;</translation>
    </message>
    <message>
        <source>Create wallet warning</source>
        <translation type="unfinished">產生錢包警告:</translation>
    </message>
    <message>
        <source>Can't list signers</source>
        <translation type="unfinished">無法列出簽名器</translation>
    </message>
    <message>
        <source>Too many external signers found</source>
        <translation type="unfinished">偵測到的外接簽名器過多</translation>
    </message>
</context>
<context>
    <name>MigrateWalletActivity</name>
    <message>
        <source>Migrate wallet</source>
        <translation type="unfinished">遷移錢包</translation>
    </message>
    <message>
        <source>Are you sure you wish to migrate the wallet &lt;i&gt;%1&lt;/i&gt;?</source>
        <translation type="unfinished">您確定想要遷移錢包&lt;i&gt;%1&lt;/i&gt;嗎？</translation>
    </message>
    <message>
        <source>Migrating the wallet will convert this wallet to one or more descriptor wallets. A new wallet backup will need to be made.
If this wallet contains any watchonly scripts, a new wallet will be created which contains those watchonly scripts.
If this wallet contains any solvable but not watched scripts, a different and new wallet will be created which contains those scripts.

The migration process will create a backup of the wallet before migrating. This backup file will be named &lt;wallet name&gt;-&lt;timestamp&gt;.legacy.bak and can be found in the directory for this wallet. In the event of an incorrect migration, the backup can be restored with the "Restore Wallet" functionality.</source>
        <translation type="unfinished">遷移錢包將會把這個錢包轉換成一個或多數的descriptor錢包。 將會需要建立一個新的錢包備份。
如果這個錢包包含僅觀察腳本，將會建立一個包含那些只觀察腳本的新錢包。
如果這個錢包包含可解但又未被監視的腳本，將會創建一個不同的錢包以包含那些腳本。

遷移過程開始前將會建立一個錢包備份。 備份檔案將會被命名為 &lt;wallet name&gt;-&lt;timestamp&gt;.legacy.bak 然後被保存在該錢包所在目錄下。 如果遷移過程出錯，可以使用「恢復錢包」功能來恢復備份。</translation>
    </message>
    <message>
        <source>Migrate Wallet</source>
        <translation type="unfinished">遷移錢包</translation>
    </message>
    <message>
        <source>Migrating Wallet &lt;b&gt;%1&lt;/b&gt;…</source>
        <translation type="unfinished">遷移錢包 &lt;b&gt;%1&lt;/b&gt;...</translation>
    </message>
    <message>
        <source>The wallet '%1' was migrated successfully.</source>
        <translation type="unfinished">已成功遷移錢包 '%1' 。</translation>
    </message>
    <message>
<<<<<<< HEAD
        <source> Watchonly scripts have been migrated to a new wallet named '%1'.</source>
        <translation type="unfinished">僅觀察腳本(watch-only)已被移轉到名為 '%1' 的新錢包中。</translation>
    </message>
    <message>
        <source> Solvable but not watched scripts have been migrated to a new wallet named '%1'.</source>
        <translation type="unfinished">可解但又未被監視的腳本已被遷移至名為 '%1' 的新錢包中。</translation>
=======
        <source>Watchonly scripts have been migrated to a new wallet named '%1'.</source>
        <translation type="unfinished">仅观察脚本已经被迁移到被命名为“%1”的新钱包中。</translation>
    </message>
    <message>
        <source>Solvable but not watched scripts have been migrated to a new wallet named '%1'.</source>
        <translation type="unfinished">可解决但未被观察到的脚本已经被迁移到被命名为“%1”的新钱包。</translation>
>>>>>>> 258457a4
    </message>
    <message>
        <source>Migration failed</source>
        <translation type="unfinished">遷移失敗</translation>
    </message>
    <message>
        <source>Migration Successful</source>
        <translation type="unfinished">遷移成功</translation>
    </message>
</context>
<context>
    <name>OpenWalletActivity</name>
    <message>
        <source>Open wallet failed</source>
        <translation type="unfinished">打開錢包失敗</translation>
    </message>
    <message>
        <source>Open wallet warning</source>
        <translation type="unfinished">打開錢包警告</translation>
    </message>
    <message>
        <source>default wallet</source>
        <translation type="unfinished">預設錢包</translation>
    </message>
    <message>
        <source>Open Wallet</source>
        <extracomment>Title of window indicating the progress of opening of a wallet.</extracomment>
        <translation type="unfinished">打開錢包</translation>
    </message>
    </context>
<context>
    <name>RestoreWalletActivity</name>
    <message>
        <source>Restore Wallet</source>
        <extracomment>Title of progress window which is displayed when wallets are being restored.</extracomment>
        <translation type="unfinished">恢復錢包</translation>
    </message>
    <message>
        <source>Restoring Wallet &lt;b&gt;%1&lt;/b&gt;…</source>
        <extracomment>Descriptive text of the restore wallets progress window which indicates to the user that wallets are currently being restored.</extracomment>
        <translation type="unfinished">正在恢復錢包&lt;b&gt;%1&lt;/b&gt;...</translation>
    </message>
    <message>
        <source>Restore wallet failed</source>
        <extracomment>Title of message box which is displayed when the wallet could not be restored.</extracomment>
        <translation type="unfinished">恢復錢包失敗</translation>
    </message>
    <message>
        <source>Restore wallet warning</source>
        <extracomment>Title of message box which is displayed when the wallet is restored with some warning.</extracomment>
        <translation type="unfinished">恢復錢包警告</translation>
    </message>
    <message>
        <source>Restore wallet message</source>
        <extracomment>Title of message box which is displayed when the wallet is successfully restored.</extracomment>
        <translation type="unfinished">恢復錢包訊息</translation>
    </message>
</context>
<context>
    <name>WalletController</name>
    <message>
        <source>Close wallet</source>
        <translation type="unfinished">關閉錢包</translation>
    </message>
    <message>
        <source>Closing the wallet for too long can result in having to resync the entire chain if pruning is enabled.</source>
        <translation type="unfinished">關上錢包太久的話且修剪模式又有開啟的話，可能會造成日後需要重新同步整個區塊鏈。</translation>
    </message>
    <message>
        <source>Close all wallets</source>
        <translation type="unfinished">關閉所有錢包</translation>
    </message>
    <message>
        <source>Are you sure you wish to close all wallets?</source>
        <translation type="unfinished">您確定要關閉所有錢包嗎？</translation>
    </message>
</context>
<context>
    <name>CreateWalletDialog</name>
    <message>
        <source>Create Wallet</source>
        <translation type="unfinished">新增錢包</translation>
    </message>
    <message>
        <source>You are one step away from creating your new wallet!</source>
        <translation type="unfinished">距離創建您的新錢包只有一步之遙了！</translation>
    </message>
    <message>
        <source>Please provide a name and, if desired, enable any advanced options</source>
        <translation type="unfinished">請指定名稱，如果需要的話，還可以啟用進階選項</translation>
    </message>
    <message>
        <source>Wallet Name</source>
        <translation type="unfinished">錢包名稱</translation>
    </message>
    <message>
        <source>Wallet</source>
        <translation type="unfinished">錢包</translation>
    </message>
    <message>
        <source>Encrypt the wallet. The wallet will be encrypted with a passphrase of your choice.</source>
        <translation type="unfinished">加密錢包。 錢包將使用您選擇的密碼進行加密。</translation>
    </message>
    <message>
        <source>Encrypt Wallet</source>
        <translation type="unfinished">加密錢包</translation>
    </message>
    <message>
        <source>Advanced Options</source>
        <translation type="unfinished">進階選項</translation>
    </message>
    <message>
        <source>Disable private keys for this wallet. Wallets with private keys disabled will have no private keys and cannot have an HD seed or imported private keys. This is ideal for watch-only wallets.</source>
        <translation type="unfinished">禁用此錢包的私鑰。取消了私鑰的錢包將沒有私鑰，並且不能有HD種子或匯入的私鑰。這是只能看的錢包的理想選擇。</translation>
    </message>
    <message>
        <source>Disable Private Keys</source>
        <translation type="unfinished">禁用私鑰</translation>
    </message>
    <message>
        <source>Make a blank wallet. Blank wallets do not initially have private keys or scripts. Private keys and addresses can be imported, or an HD seed can be set, at a later time.</source>
        <translation type="unfinished">製作一個空白的錢包。空白錢包最初沒有私鑰或腳本。以後可以匯入私鑰和地址，或者可以設定HD種子。</translation>
    </message>
    <message>
        <source>Make Blank Wallet</source>
        <translation type="unfinished">製作空白錢包</translation>
    </message>
    <message>
        <source>Create</source>
        <translation type="unfinished">產生</translation>
    </message>
    </context>
<context>
    <name>EditAddressDialog</name>
    <message>
        <source>Edit Address</source>
        <translation type="unfinished">編輯地址</translation>
    </message>
    <message>
        <source>&amp;Label</source>
        <translation type="unfinished">標記(&amp;L)</translation>
    </message>
    <message>
        <source>The label associated with this address list entry</source>
        <translation type="unfinished">與此地址清單關聯的標籤</translation>
    </message>
    <message>
        <source>The address associated with this address list entry. This can only be modified for sending addresses.</source>
        <translation type="unfinished">跟這個地址清單關聯的地址。只有發送地址能被修改。</translation>
    </message>
    <message>
        <source>&amp;Address</source>
        <translation type="unfinished">&amp;地址</translation>
    </message>
    <message>
        <source>New sending address</source>
        <translation type="unfinished">新的發送地址</translation>
    </message>
    <message>
        <source>Edit receiving address</source>
        <translation type="unfinished">編輯接收地址</translation>
    </message>
    <message>
        <source>Edit sending address</source>
        <translation type="unfinished">編輯發送地址</translation>
    </message>
    <message>
        <source>The entered address "%1" is not a valid Qtum address.</source>
        <translation type="unfinished">輸入的地址 %1 並不是有效的QTUM地址。</translation>
    </message>
    <message>
        <source>The entered address "%1" is already in the address book with label "%2".</source>
        <translation type="unfinished">輸入的地址 %1 已經在地址簿中了，標籤為 "%2"。</translation>
    </message>
    <message>
        <source>Could not unlock wallet.</source>
        <translation type="unfinished">沒辦法把錢包解鎖。</translation>
    </message>
    <message>
        <source>New key generation failed.</source>
        <translation type="unfinished">產生新的密鑰失敗了。</translation>
    </message>
</context>
<context>
    <name>FreespaceChecker</name>
    <message>
        <source>A new data directory will be created.</source>
        <translation type="unfinished">就要產生新的資料目錄。</translation>
    </message>
    <message>
        <source>name</source>
        <translation type="unfinished">名稱</translation>
    </message>
    <message>
        <source>Directory already exists. Add %1 if you intend to create a new directory here.</source>
        <translation type="unfinished">已經有這個目錄了。如果你要在裡面造出新的目錄的話，請加上 %1.</translation>
    </message>
    <message>
        <source>Path already exists, and is not a directory.</source>
        <translation type="unfinished">已經有指定的路徑了，並且不是一個目錄。</translation>
    </message>
    <message>
        <source>Cannot create data directory here.</source>
        <translation type="unfinished">沒辦法在這裡造出資料目錄。</translation>
    </message>
</context>
<context>
    <name>Intro</name>
    <message numerus="yes">
        <source>%n GB of space available</source>
        <translation type="unfinished">
            <numerusform>%nGB可用</numerusform>
        </translation>
    </message>
    <message numerus="yes">
        <source>(of %n GB needed)</source>
        <translation type="unfinished">
            <numerusform>(需要 %n GB)</numerusform>
        </translation>
    </message>
    <message numerus="yes">
        <source>(%n GB needed for full chain)</source>
        <translation type="unfinished">
            <numerusform>（完整區塊鏈需要％n GB）</numerusform>
        </translation>
    </message>
    <message>
        <source>Choose data directory</source>
        <translation type="unfinished">指定數據質料目錄</translation>
    </message>
    <message>
        <source>At least %1 GB of data will be stored in this directory, and it will grow over time.</source>
        <translation type="unfinished">在這個目錄中至少會存放 %1 GB 的資料，並且還會隨時間增加。</translation>
    </message>
    <message>
        <source>Approximately %1 GB of data will be stored in this directory.</source>
        <translation type="unfinished">在這個目錄中大約會存放 %1 GB 的資料。</translation>
    </message>
    <message numerus="yes">
        <source>(sufficient to restore backups %n day(s) old)</source>
        <extracomment>Explanatory text on the capability of the current prune target.</extracomment>
        <translation type="unfinished">
            <numerusform>(足以恢復%n天內的備份)</numerusform>
        </translation>
    </message>
    <message>
        <source>%1 will download and store a copy of the Qtum block chain.</source>
        <translation type="unfinished">%1 會下載 Qtum 區塊鏈並且儲存一份副本。</translation>
    </message>
    <message>
        <source>The wallet will also be stored in this directory.</source>
        <translation type="unfinished">錢包檔也會存放在這個目錄中。</translation>
    </message>
    <message>
        <source>Error: Specified data directory "%1" cannot be created.</source>
        <translation type="unfinished">錯誤: 無法新增指定的資料目錄: %1</translation>
    </message>
    <message>
        <source>Error</source>
        <translation type="unfinished">錯誤</translation>
    </message>
    <message>
        <source>Welcome</source>
        <translation type="unfinished">歡迎</translation>
    </message>
    <message>
        <source>Welcome to %1.</source>
        <translation type="unfinished">歡迎使用 %1。</translation>
    </message>
    <message>
        <source>As this is the first time the program is launched, you can choose where %1 will store its data.</source>
        <translation type="unfinished">因為這是程式第一次啓動，你可以選擇 %1 儲存資料的地方。</translation>
    </message>
    <message>
        <source>Limit block chain storage to</source>
        <translation type="unfinished">將區塊鏈儲存限制為</translation>
    </message>
    <message>
        <source>Reverting this setting requires re-downloading the entire blockchain. It is faster to download the full chain first and prune it later. Disables some advanced features.</source>
        <translation type="unfinished">還原此設置需要重新下載整個區塊鏈。首先下載完整的鏈，然後再修剪它是更快的。禁用某些高級功能。</translation>
    </message>
    <message>
        <source>This initial synchronisation is very demanding, and may expose hardware problems with your computer that had previously gone unnoticed. Each time you run %1, it will continue downloading where it left off.</source>
        <translation type="unfinished">一開始的同步作業非常的耗費資源，並且可能會暴露出之前沒被發現的電腦硬體問題。每次執行 %1 的時候都會繼續先前未完成的下載。</translation>
    </message>
    <message>
        <source>When you click OK, %1 will begin to download and process the full %4 block chain (%2 GB) starting with the earliest transactions in %3 when %4 initially launched.</source>
        <translation type="unfinished">當你點擊「確認」，%1會開始下載，並從%3年最早的交易，處裡整個%4區塊鏈(大小:%2GB)</translation>
    </message>
    <message>
        <source>If you have chosen to limit block chain storage (pruning), the historical data must still be downloaded and processed, but will be deleted afterward to keep your disk usage low.</source>
        <translation type="unfinished">如果你選擇要限制區塊鏈儲存空間的大小(修剪模式)，還是需要下載和處理過去的歷史資料被，但是之後就會把它刪掉來節省磁碟使用量。</translation>
    </message>
    <message>
        <source>Use the default data directory</source>
        <translation type="unfinished">使用預設的資料目錄</translation>
    </message>
    <message>
        <source>Use a custom data directory:</source>
        <translation type="unfinished">使用自訂的資料目錄:</translation>
    </message>
</context>
<context>
    <name>HelpMessageDialog</name>
    <message>
        <source>version</source>
        <translation type="unfinished">版本</translation>
    </message>
    <message>
        <source>About %1</source>
        <translation type="unfinished">關於 %1</translation>
    </message>
    <message>
        <source>Command-line options</source>
        <translation type="unfinished">命令列選項</translation>
    </message>
</context>
<context>
    <name>ShutdownWindow</name>
    <message>
        <source>%1 is shutting down…</source>
        <translation type="unfinished">%1正在關閉..</translation>
    </message>
    <message>
        <source>Do not shut down the computer until this window disappears.</source>
        <translation type="unfinished">在這個視窗不見以前，請不要關掉電腦。</translation>
    </message>
</context>
<context>
    <name>ModalOverlay</name>
    <message>
        <source>Form</source>
        <translation type="unfinished">表單</translation>
    </message>
    <message>
        <source>Recent transactions may not yet be visible, and therefore your wallet's balance might be incorrect. This information will be correct once your wallet has finished synchronizing with the qtum network, as detailed below.</source>
        <translation type="unfinished">最近的交易可能還看不到，因此錢包餘額可能不正確。在錢包軟體完成跟 qtum 網路的同步後，這裡的資訊就會正確。詳情請見下面。</translation>
    </message>
    <message>
        <source>Attempting to spend qtums that are affected by not-yet-displayed transactions will not be accepted by the network.</source>
        <translation type="unfinished">使用還沒顯示出來的交易所影響到的 qtum 可能會不被網路所接受。</translation>
    </message>
    <message>
        <source>Number of blocks left</source>
        <translation type="unfinished">剩餘區塊數</translation>
    </message>
    <message>
        <source>Unknown…</source>
        <translation type="unfinished">不明...</translation>
    </message>
    <message>
        <source>calculating…</source>
        <translation type="unfinished">計算...</translation>
    </message>
    <message>
        <source>Last block time</source>
        <translation type="unfinished">最近區塊時間</translation>
    </message>
    <message>
        <source>Progress</source>
        <translation type="unfinished">進度</translation>
    </message>
    <message>
        <source>Progress increase per hour</source>
        <translation type="unfinished">每小時進度</translation>
    </message>
    <message>
        <source>Estimated time left until synced</source>
        <translation type="unfinished">預估完成同步所需時間</translation>
    </message>
    <message>
        <source>Hide</source>
        <translation type="unfinished">隱藏</translation>
    </message>
    <message>
        <source>Esc</source>
        <translation type="unfinished">離開鍵</translation>
    </message>
    <message>
        <source>Unknown. Syncing Headers (%1, %2%)…</source>
        <translation type="unfinished">未知。同步區塊標頭(%1, %2%)中...</translation>
    </message>
    <message>
        <source>Unknown. Pre-syncing Headers (%1, %2%)…</source>
        <translation type="unfinished">不明。正在預先同步標頭(%1, %2%)...</translation>
    </message>
</context>
<context>
    <name>OpenURIDialog</name>
    <message>
        <source>Open qtum URI</source>
        <translation type="unfinished">打開QTUMURI</translation>
    </message>
    <message>
        <source>Paste address from clipboard</source>
        <extracomment>Tooltip text for button that allows you to paste an address that is in your clipboard.</extracomment>
        <translation type="unfinished">貼上剪貼簿裡的地址</translation>
    </message>
</context>
<context>
    <name>OptionsDialog</name>
    <message>
        <source>Options</source>
        <translation type="unfinished">選項</translation>
    </message>
    <message>
        <source>&amp;Main</source>
        <translation type="unfinished">主要(&amp;M)</translation>
    </message>
    <message>
        <source>Automatically start %1 after logging in to the system.</source>
        <translation type="unfinished">在登入系統後自動啓動 %1。</translation>
    </message>
    <message>
        <source>&amp;Start %1 on system login</source>
        <translation type="unfinished">系統登入時啟動 %1 (&amp;S)</translation>
    </message>
    <message>
        <source>Enabling pruning significantly reduces the disk space required to store transactions. All blocks are still fully validated. Reverting this setting requires re-downloading the entire blockchain.</source>
        <translation type="unfinished">啟用區塊修剪(pruning)會顯著減少儲存交易對儲存空間的需求。 所有的區塊仍然會被完整校驗。 取消這個設定需要再重新下載整個區塊鏈。</translation>
    </message>
    <message>
        <source>Size of &amp;database cache</source>
        <translation type="unfinished">資料庫快取大小(&amp;D)</translation>
    </message>
    <message>
        <source>Number of script &amp;verification threads</source>
        <translation type="unfinished">指令碼驗證執行緒數目(&amp;V)</translation>
    </message>
    <message>
        <source>Full path to a %1 compatible script (e.g. C:\Downloads\hwi.exe or /Users/you/Downloads/hwi.py). Beware: malware can steal your coins!</source>
        <translation type="unfinished">與%1相容的腳本檔案路徑（例如 C:\Downloads\hwi.exe 或者 /Users/you/Downloads/hwi.py ）。注意：惡意軟體可以偷幣！</translation>
    </message>
    <message>
        <source>IP address of the proxy (e.g. IPv4: 127.0.0.1 / IPv6: ::1)</source>
        <translation type="unfinished">代理的IP 地址(像是 IPv4 的 127.0.0.1 或 IPv6 的 ::1)</translation>
    </message>
    <message>
        <source>Shows if the supplied default SOCKS5 proxy is used to reach peers via this network type.</source>
        <translation type="unfinished">如果對這種網路類型，有指定用來跟其他節點聯絡的 SOCKS5 代理伺服器的話，就會顯示在這裡。</translation>
    </message>
    <message>
        <source>Minimize instead of exit the application when the window is closed. When this option is enabled, the application will be closed only after selecting Exit in the menu.</source>
        <translation type="unfinished">當視窗關閉時，把應用程式縮到最小，而不是結束。當勾選這個選項時，只能夠用選單中的結束來關掉應用程式。</translation>
    </message>
    <message>
        <source>Font in the Overview tab: </source>
        <translation type="unfinished">在概览标签页的字体:</translation>
    </message>
    <message>
        <source>Options set in this dialog are overridden by the command line:</source>
        <translation type="unfinished">這個窗面中的設定已被如下命令列選項覆蓋:</translation>
    </message>
    <message>
        <source>Open the %1 configuration file from the working directory.</source>
        <translation type="unfinished">從工作目錄開啟設定檔 %1。</translation>
    </message>
    <message>
        <source>Open Configuration File</source>
        <translation type="unfinished">開啟設定檔</translation>
    </message>
    <message>
        <source>Reset all client options to default.</source>
        <translation type="unfinished">重設所有客戶端軟體選項成預設值。</translation>
    </message>
    <message>
        <source>&amp;Reset Options</source>
        <translation type="unfinished">重設選項(&amp;R)</translation>
    </message>
    <message>
        <source>&amp;Network</source>
        <translation type="unfinished">網路(&amp;N)</translation>
    </message>
    <message>
        <source>Prune &amp;block storage to</source>
        <translation type="unfinished">修剪區塊資料大小到</translation>
    </message>
    <message>
        <source>GB</source>
        <translation type="unfinished">GB (十億位元組)</translation>
    </message>
    <message>
        <source>Reverting this setting requires re-downloading the entire blockchain.</source>
        <translation type="unfinished">把這個設定改回來會需要重新下載整個區塊鏈。</translation>
    </message>
    <message>
        <source>Maximum database cache size. A larger cache can contribute to faster sync, after which the benefit is less pronounced for most use cases. Lowering the cache size will reduce memory usage. Unused mempool memory is shared for this cache.</source>
        <extracomment>Tooltip text for Options window setting that sets the size of the database cache. Explains the corresponding effects of increasing/decreasing this value.</extracomment>
        <translation type="unfinished">資料庫快取的最大大小。 增加快取有助於加快同步，但對於大多數使用場景來說，繼續增加後收效會越來越不明顯。 降低快取大小將會減少記憶體使用量。 記憶體池中尚未被使用的那部分記憶體也會被共享用於這裡的資料庫快取。</translation>
    </message>
    <message>
        <source>Set the number of script verification threads. Negative values correspond to the number of cores you want to leave free to the system.</source>
        <extracomment>Tooltip text for Options window setting that sets the number of script verification threads. Explains that negative values mean to leave these many cores free to the system.</extracomment>
        <translation type="unfinished">設定驗證執行緒的數量。 負值則表示你想要保留給系統的核心數量。</translation>
    </message>
    <message>
        <source>(0 = auto, &lt;0 = leave that many cores free)</source>
        <translation type="unfinished">(0 表示程式自動決定，小於 0 表示保留處理器核心不用的數目)</translation>
    </message>
    <message>
        <source>This allows you or a third party tool to communicate with the node through command-line and JSON-RPC commands.</source>
        <extracomment>Tooltip text for Options window setting that enables the RPC server.</extracomment>
        <translation type="unfinished">這允許作為使用者的你或第三方工具透過命令列和JSON-RPC命令列與節點通訊。</translation>
    </message>
    <message>
        <source>Enable R&amp;PC server</source>
        <extracomment>An Options window setting to enable the RPC server.</extracomment>
        <translation type="unfinished">啟動R&amp;PC伺服器</translation>
    </message>
    <message>
        <source>W&amp;allet</source>
        <translation type="unfinished">錢包(&amp;A)</translation>
    </message>
    <message>
        <source>Whether to set subtract fee from amount as default or not.</source>
        <extracomment>Tooltip text for Options window setting that sets subtracting the fee from a sending amount as default.</extracomment>
        <translation type="unfinished">是否金額中減去手續費當為預設行為</translation>
    </message>
    <message>
        <source>Subtract &amp;fee from amount by default</source>
        <extracomment>An Options window setting to set subtracting the fee from a sending amount as default.</extracomment>
        <translation type="unfinished">預設從金額中減去交易手續費(&amp;F)</translation>
    </message>
    <message>
        <source>Expert</source>
        <translation type="unfinished">專家</translation>
    </message>
    <message>
        <source>Enable coin &amp;control features</source>
        <translation type="unfinished">開啟錢幣控制功能(&amp;C)</translation>
    </message>
    <message>
        <source>If you disable the spending of unconfirmed change, the change from a transaction cannot be used until that transaction has at least one confirmation. This also affects how your balance is computed.</source>
        <translation type="unfinished">如果你關掉「可以花還沒確認的零錢」，那麼交易中找零的零錢就必須要等交易至少有一次確認後，才能夠使用。這也會影響餘額的計算方式。</translation>
    </message>
    <message>
        <source>&amp;Spend unconfirmed change</source>
        <translation type="unfinished">&amp;可以花費還未確認的找零</translation>
    </message>
    <message>
        <source>Enable &amp;PSBT controls</source>
        <extracomment>An options window setting to enable PSBT controls.</extracomment>
        <translation type="unfinished">啟動&amp;PSBT功能</translation>
    </message>
    <message>
        <source>Whether to show PSBT controls.</source>
        <extracomment>Tooltip text for options window setting that enables PSBT controls.</extracomment>
        <translation type="unfinished">是否要顯示PSBT功能選項</translation>
    </message>
    <message>
        <source>External Signer (e.g. hardware wallet)</source>
        <translation type="unfinished">外接簽證設備 (e.g. 硬體錢包)</translation>
    </message>
    <message>
        <source>&amp;External signer script path</source>
        <translation type="unfinished">外接簽證設備執行檔路徑(&amp;E)</translation>
    </message>
    <message>
        <source>Automatically open the Qtum client port on the router. This only works when your router supports UPnP and it is enabled.</source>
        <translation type="unfinished">自動在路由器上開放 Qtum 的客戶端通訊埠。只有在你的路由器支援且開啓「通用即插即用」協定(UPnP)時才有作用。</translation>
    </message>
    <message>
        <source>Map port using &amp;UPnP</source>
        <translation type="unfinished">用 &amp;UPnP 設定通訊埠對應</translation>
    </message>
    <message>
        <source>Automatically open the Qtum client port on the router. This only works when your router supports NAT-PMP and it is enabled. The external port could be random.</source>
        <translation type="unfinished">自动在路由器中为QTUM客户端打开端口。只有当您的路由器支持 NAT-PMP 功能并开启它，这个功能才会正常工作。外边端口可以是随机的。</translation>
    </message>
    <message>
        <source>Map port using NA&amp;T-PMP</source>
        <translation type="unfinished">使用 NA&amp;T-PMP 映射端口</translation>
    </message>
    <message>
        <source>Accept connections from outside.</source>
        <translation type="unfinished">接受外來連線</translation>
    </message>
    <message>
        <source>Allow incomin&amp;g connections</source>
        <translation type="unfinished">接受外來連線(&amp;G)</translation>
    </message>
    <message>
        <source>Connect to the Qtum network through a SOCKS5 proxy.</source>
        <translation type="unfinished">透過 SOCKS5 代理伺服器來連線到 Qtum 網路。</translation>
    </message>
    <message>
        <source>&amp;Connect through SOCKS5 proxy (default proxy):</source>
        <translation type="unfinished">透過 SOCKS5 代理伺服器連線(預設代理伺服器 &amp;C):</translation>
    </message>
    <message>
        <source>Proxy &amp;IP:</source>
        <translation type="unfinished">代理位址(&amp;I):</translation>
    </message>
    <message>
        <source>&amp;Port:</source>
        <translation type="unfinished">埠號(&amp;P):</translation>
    </message>
    <message>
        <source>Port of the proxy (e.g. 9050)</source>
        <translation type="unfinished">代理伺服器的通訊埠(像是 9050)</translation>
    </message>
    <message>
        <source>Used for reaching peers via:</source>
        <translation type="unfinished">用來跟其他節點聯絡的中介:</translation>
    </message>
    <message>
        <source>&amp;Window</source>
        <translation type="unfinished">&amp;視窗</translation>
    </message>
    <message>
        <source>Show the icon in the system tray.</source>
        <translation type="unfinished">在通知区域显示图标。</translation>
    </message>
    <message>
        <source>&amp;Show tray icon</source>
        <translation type="unfinished">显示通知区域图标(&amp;S)</translation>
    </message>
    <message>
        <source>Show only a tray icon after minimizing the window.</source>
        <translation type="unfinished">視窗縮到最小後只在通知區顯示圖示。</translation>
    </message>
    <message>
        <source>&amp;Minimize to the tray instead of the taskbar</source>
        <translation type="unfinished">縮到最小到通知區而不是工作列(&amp;M)</translation>
    </message>
    <message>
        <source>M&amp;inimize on close</source>
        <translation type="unfinished">關閉時縮到最小(&amp;I)</translation>
    </message>
    <message>
        <source>&amp;Display</source>
        <translation type="unfinished">顯示(&amp;D)</translation>
    </message>
    <message>
        <source>User Interface &amp;language:</source>
        <translation type="unfinished">使用界面語言(&amp;L):</translation>
    </message>
    <message>
        <source>The user interface language can be set here. This setting will take effect after restarting %1.</source>
        <translation type="unfinished">可以在這裡設定使用者介面的語言。這個設定在重啓 %1 後才會生效。</translation>
    </message>
    <message>
        <source>&amp;Unit to show amounts in:</source>
        <translation type="unfinished">金額顯示單位(&amp;U):</translation>
    </message>
    <message>
        <source>Choose the default subdivision unit to show in the interface and when sending coins.</source>
        <translation type="unfinished">選擇操作界面和付款時，預設顯示金額的細分單位。</translation>
    </message>
    <message>
        <source>Third-party URLs (e.g. a block explorer) that appear in the transactions tab as context menu items. %s in the URL is replaced by transaction hash. Multiple URLs are separated by vertical bar |.</source>
        <translation type="unfinished">這個第三方網址（例如區塊瀏覽器）會出現在交易標籤的右鍵選單中。 網址中的%s代表交易哈希。 多個網址需要用垂直線 | 相互分隔。</translation>
    </message>
    <message>
        <source>&amp;Third-party transaction URLs</source>
        <translation type="unfinished">第三方交易網址(&amp;T)</translation>
    </message>
    <message>
        <source>Whether to show coin control features or not.</source>
        <translation type="unfinished">是否要顯示錢幣控制功能。</translation>
    </message>
    <message>
        <source>Connect to the Qtum network through a separate SOCKS5 proxy for Tor onion services.</source>
        <translation type="unfinished">通過用於Tor洋蔥服務個別的SOCKS5代理連接到QTUM網路。</translation>
    </message>
    <message>
        <source>Use separate SOCKS&amp;5 proxy to reach peers via Tor onion services:</source>
        <translation type="unfinished">使用個別的SOCKS＆5代理介由Tor onion服務到達peers：</translation>
    </message>
    <message>
        <source>&amp;OK</source>
        <translation type="unfinished">好(&amp;O)</translation>
    </message>
    <message>
        <source>&amp;Cancel</source>
        <translation type="unfinished">取消(&amp;C)</translation>
    </message>
    <message>
        <source>Compiled without external signing support (required for external signing)</source>
        <extracomment>"External signing" means using devices such as hardware wallets.</extracomment>
        <translation type="unfinished">軟體未編譯外接簽證功能所需的軟體庫(外接簽證必須有此功能)</translation>
    </message>
    <message>
        <source>default</source>
        <translation type="unfinished">預設值</translation>
    </message>
    <message>
        <source>none</source>
        <translation type="unfinished">無</translation>
    </message>
    <message>
        <source>Confirm options reset</source>
        <extracomment>Window title text of pop-up window shown when the user has chosen to reset options.</extracomment>
        <translation type="unfinished">確認重設選項</translation>
    </message>
    <message>
        <source>Client restart required to activate changes.</source>
        <extracomment>Text explaining that the settings changed will not come into effect until the client is restarted.</extracomment>
        <translation type="unfinished">需要重新開始客戶端軟體來讓改變生效。</translation>
    </message>
    <message>
        <source>Current settings will be backed up at "%1".</source>
        <extracomment>Text explaining to the user that the client's current settings will be backed up at a specific location. %1 is a stand-in argument for the backup location's path.</extracomment>
        <translation type="unfinished">當前設定將會備份到 "%1"。</translation>
    </message>
    <message>
        <source>Client will be shut down. Do you want to proceed?</source>
        <extracomment>Text asking the user to confirm if they would like to proceed with a client shutdown.</extracomment>
        <translation type="unfinished">客戶端軟體就要關掉了。繼續做下去嗎？</translation>
    </message>
    <message>
        <source>Configuration options</source>
        <extracomment>Window title text of pop-up box that allows opening up of configuration file.</extracomment>
        <translation type="unfinished">設定選項</translation>
    </message>
    <message>
        <source>The configuration file is used to specify advanced user options which override GUI settings. Additionally, any command-line options will override this configuration file.</source>
        <extracomment>Explanatory text about the priority order of instructions considered by client. The order from high to low being: command-line, configuration file, GUI settings.</extracomment>
        <translation type="unfinished">設定檔可以用來指定進階的使用選項，並且會覆蓋掉圖形介面的設定。不過，命令列的選項也會覆蓋掉設定檔中的選項。</translation>
    </message>
    <message>
        <source>Continue</source>
        <translation type="unfinished">繼續</translation>
    </message>
    <message>
        <source>Cancel</source>
        <translation type="unfinished">取消</translation>
    </message>
    <message>
        <source>Error</source>
        <translation type="unfinished">錯誤</translation>
    </message>
    <message>
        <source>The configuration file could not be opened.</source>
        <translation type="unfinished">沒辦法開啟設定檔。</translation>
    </message>
    <message>
        <source>This change would require a client restart.</source>
        <translation type="unfinished">這個變更請求重新開始客戶端軟體。</translation>
    </message>
    <message>
        <source>The supplied proxy address is invalid.</source>
        <translation type="unfinished">提供的代理地址無效。</translation>
    </message>
</context>
<context>
    <name>OptionsModel</name>
    <message>
        <source>Could not read setting "%1", %2.</source>
        <translation type="unfinished">無法讀取設定 "%1"，%2。</translation>
    </message>
</context>
<context>
    <name>OverviewPage</name>
    <message>
        <source>Form</source>
        <translation type="unfinished">表單</translation>
    </message>
    <message>
        <source>The displayed information may be out of date. Your wallet automatically synchronizes with the Qtum network after a connection is established, but this process has not completed yet.</source>
        <translation type="unfinished">顯示的資訊可能是過期的。跟 Qtum 網路的連線建立後，你的錢包會自動和網路同步，但是這個步驟還沒完成。</translation>
    </message>
    <message>
        <source>Watch-only:</source>
        <translation type="unfinished">只能看:</translation>
    </message>
    <message>
        <source>Available:</source>
        <translation type="unfinished">可用金額:</translation>
    </message>
    <message>
        <source>Your current spendable balance</source>
        <translation type="unfinished">目前可用餘額</translation>
    </message>
    <message>
        <source>Pending:</source>
        <translation type="unfinished">未定金額:</translation>
    </message>
    <message>
        <source>Total of transactions that have yet to be confirmed, and do not yet count toward the spendable balance</source>
        <translation type="unfinished">還沒被確認的交易的總金額，可用餘額不包含這些金額</translation>
    </message>
    <message>
        <source>Immature:</source>
        <translation type="unfinished">未成熟金額:</translation>
    </message>
    <message>
        <source>Mined balance that has not yet matured</source>
        <translation type="unfinished">還沒成熟的開採金額</translation>
    </message>
    <message>
        <source>Balances</source>
        <translation type="unfinished">餘額</translation>
    </message>
    <message>
        <source>Total:</source>
        <translation type="unfinished">總金額:</translation>
    </message>
    <message>
        <source>Your current total balance</source>
        <translation type="unfinished">目前全部餘額</translation>
    </message>
    <message>
        <source>Your current balance in watch-only addresses</source>
        <translation type="unfinished">所有只能看的地址的當前餘額</translation>
    </message>
    <message>
        <source>Spendable:</source>
        <translation type="unfinished">可支配:</translation>
    </message>
    <message>
        <source>Recent transactions</source>
        <translation type="unfinished">最近的交易</translation>
    </message>
    <message>
        <source>Unconfirmed transactions to watch-only addresses</source>
        <translation type="unfinished">所有只能看的地址還未確認的交易</translation>
    </message>
    <message>
        <source>Mined balance in watch-only addresses that has not yet matured</source>
        <translation type="unfinished">所有只能看的地址還沒已熟成的挖出餘額</translation>
    </message>
    <message>
        <source>Current total balance in watch-only addresses</source>
        <translation type="unfinished">所有只能看的地址的當前總餘額</translation>
    </message>
    <message>
        <source>Privacy mode activated for the Overview tab. To unmask the values, uncheck Settings-&gt;Mask values.</source>
        <translation type="unfinished">“總覽”選項卡啟用了隱私模式。要取消遮蔽值，請取消選取 設定-&gt;遮蔽值。</translation>
    </message>
</context>
<context>
    <name>PSBTOperationsDialog</name>
    <message>
        <source>PSBT Operations</source>
        <translation type="unfinished">PSBT操作</translation>
    </message>
    <message>
        <source>Sign Tx</source>
        <translation type="unfinished">簽名交易</translation>
    </message>
    <message>
        <source>Broadcast Tx</source>
        <translation type="unfinished">廣播交易</translation>
    </message>
    <message>
        <source>Copy to Clipboard</source>
        <translation type="unfinished">複製到剪貼簿</translation>
    </message>
    <message>
        <source>Save…</source>
        <translation type="unfinished">儲存...</translation>
    </message>
    <message>
        <source>Close</source>
        <translation type="unfinished">關閉</translation>
    </message>
    <message>
        <source>Cannot sign inputs while wallet is locked.</source>
        <translation type="unfinished">錢包已鎖定，無法簽署交易輸入項。</translation>
    </message>
    <message>
        <source>Could not sign any more inputs.</source>
        <translation type="unfinished">無法再簽名 input</translation>
    </message>
    <message>
        <source>Signed transaction successfully. Transaction is ready to broadcast.</source>
        <translation type="unfinished">成功簽名交易。交易已準備好廣播。</translation>
    </message>
    <message>
        <source>Unknown error processing transaction.</source>
        <translation type="unfinished">處理交易有未知的錯誤</translation>
    </message>
    <message>
        <source>PSBT copied to clipboard.</source>
        <translation type="unfinished">PSBT已復製到剪貼簿</translation>
    </message>
    <message>
        <source>Save Transaction Data</source>
        <translation type="unfinished">儲存交易資料</translation>
    </message>
    <message>
        <source>Partially Signed Transaction (Binary)</source>
        <extracomment>Expanded name of the binary PSBT file format. See: BIP 174.</extracomment>
        <translation type="unfinished">部分簽名交易(二進位)</translation>
    </message>
    <message>
        <source>PSBT saved to disk.</source>
        <translation type="unfinished">PSBT已儲存到磁碟。</translation>
    </message>
    <message>
<<<<<<< HEAD
=======
        <source>Sends %1 to %2</source>
        <translation type="unfinished">将“%1”发送到“%2”</translation>
    </message>
    <message>
>>>>>>> 258457a4
        <source>own address</source>
        <translation type="unfinished">自己的地址</translation>
    </message>
    <message>
        <source>Unable to calculate transaction fee or total transaction amount.</source>
        <translation type="unfinished">無法計算交易手續費或總交易金額。</translation>
    </message>
    <message>
        <source>Pays transaction fee: </source>
        <translation type="unfinished">支付交易手續費:</translation>
    </message>
    <message>
        <source>Total Amount</source>
        <translation type="unfinished">總金額</translation>
    </message>
    <message>
        <source>or</source>
        <translation type="unfinished">或</translation>
    </message>
    <message>
        <source>Transaction is missing some information about inputs.</source>
        <translation type="unfinished">交易缺少有關 input 的一些訊息。</translation>
    </message>
    <message>
        <source>Transaction still needs signature(s).</source>
        <translation type="unfinished">交易仍需要簽名。</translation>
    </message>
    <message>
        <source>(But no wallet is loaded.)</source>
        <translation type="unfinished">(但没有加载钱包。)</translation>
    </message>
    <message>
        <source>(But this wallet cannot sign transactions.)</source>
        <translation type="unfinished">（但是此錢包無法簽名交易。）</translation>
    </message>
    <message>
        <source>(But this wallet does not have the right keys.)</source>
        <translation type="unfinished">（但是這個錢包沒有正確的鑰匙）</translation>
    </message>
    <message>
        <source>Transaction is fully signed and ready for broadcast.</source>
        <translation type="unfinished">交易已完全簽名，可以廣播。</translation>
    </message>
    <message>
        <source>Transaction status is unknown.</source>
        <translation type="unfinished">交易狀態未知</translation>
    </message>
</context>
<context>
    <name>PaymentServer</name>
    <message>
        <source>Payment request error</source>
        <translation type="unfinished">要求付款時發生錯誤</translation>
    </message>
    <message>
        <source>Cannot start qtum: click-to-pay handler</source>
        <translation type="unfinished">沒辦法啟動 qtum 協議的「按就付」處理器</translation>
    </message>
    <message>
        <source>URI handling</source>
        <translation type="unfinished">URI 處理</translation>
    </message>
    <message>
        <source>'qtum://' is not a valid URI. Use 'qtum:' instead.</source>
        <translation type="unfinished">字首為 qtum:// 不是有效的 URI，請改用 qtum: 開頭。</translation>
    </message>
    <message>
        <source>Cannot process payment request because BIP70 is not supported.
Due to widespread security flaws in BIP70 it's strongly recommended that any merchant instructions to switch wallets be ignored.
If you are receiving this error you should request the merchant provide a BIP21 compatible URI.</source>
        <translation type="unfinished">因為不支援BIP70，無法處理付款請求。
由於BIP70具有廣泛的安全缺陷，無論哪個商家指引要求更換錢包，強烈建議不要更換。
如果您看到了這個錯誤，您應該要求商家提供與BIP21相容的URI。</translation>
    </message>
    <message>
        <source>URI cannot be parsed! This can be caused by an invalid Qtum address or malformed URI parameters.</source>
        <translation type="unfinished">沒辦法解析 URI ！可能是因為無效QTUM地址，或是 URI 參數格式錯誤。</translation>
    </message>
    <message>
        <source>Payment request file handling</source>
        <translation type="unfinished">處理付款要求檔案</translation>
    </message>
</context>
<context>
    <name>PeerTableModel</name>
    <message>
        <source>User Agent</source>
        <extracomment>Title of Peers Table column which contains the peer's User Agent string.</extracomment>
        <translation type="unfinished">使用者代理</translation>
    </message>
    <message>
        <source>Ping</source>
        <extracomment>Title of Peers Table column which indicates the current latency of the connection with the peer.</extracomment>
        <translation type="unfinished">Ping  時間</translation>
    </message>
    <message>
        <source>Peer</source>
        <extracomment>Title of Peers Table column which contains a unique number used to identify a connection.</extracomment>
        <translation type="unfinished">節點</translation>
    </message>
    <message>
        <source>Age</source>
        <extracomment>Title of Peers Table column which indicates the duration (length of time) since the peer connection started.</extracomment>
        <translation type="unfinished">連接時間</translation>
    </message>
    <message>
        <source>Direction</source>
        <extracomment>Title of Peers Table column which indicates the direction the peer connection was initiated from.</extracomment>
        <translation type="unfinished">方向</translation>
    </message>
    <message>
        <source>Sent</source>
        <extracomment>Title of Peers Table column which indicates the total amount of network information we have sent to the peer.</extracomment>
        <translation type="unfinished">送出</translation>
    </message>
    <message>
        <source>Received</source>
        <extracomment>Title of Peers Table column which indicates the total amount of network information we have received from the peer.</extracomment>
        <translation type="unfinished">收到</translation>
    </message>
    <message>
        <source>Address</source>
        <extracomment>Title of Peers Table column which contains the IP/Onion/I2P address of the connected peer.</extracomment>
        <translation type="unfinished">地址</translation>
    </message>
    <message>
        <source>Type</source>
        <extracomment>Title of Peers Table column which describes the type of peer connection. The "type" describes why the connection exists.</extracomment>
        <translation type="unfinished">種類</translation>
    </message>
    <message>
        <source>Network</source>
        <extracomment>Title of Peers Table column which states the network the peer connected through.</extracomment>
        <translation type="unfinished">網路</translation>
    </message>
    <message>
        <source>Inbound</source>
        <extracomment>An Inbound Connection from a Peer.</extracomment>
        <translation type="unfinished">傳入</translation>
    </message>
    <message>
        <source>Outbound</source>
        <extracomment>An Outbound Connection to a Peer.</extracomment>
        <translation type="unfinished">傳出</translation>
    </message>
</context>
<context>
    <name>QRImageWidget</name>
    <message>
        <source>&amp;Save Image…</source>
<<<<<<< HEAD
        <translation type="unfinished">保存圖片(&amp;S)...</translation>
=======
        <translation type="unfinished">儲存圖片(&amp;S)...</translation>
>>>>>>> 258457a4
    </message>
    <message>
        <source>&amp;Copy Image</source>
        <translation type="unfinished">複製圖片(&amp;C)</translation>
    </message>
    <message>
        <source>Resulting URI too long, try to reduce the text for label / message.</source>
        <translation type="unfinished">URI 太長，請縮短標籤或訊息文字。</translation>
    </message>
    <message>
        <source>Error encoding URI into QR Code.</source>
        <translation type="unfinished">把 URI 编码成二维码时发生错误。</translation>
    </message>
    <message>
        <source>QR code support not available.</source>
        <translation type="unfinished">不支援QR code</translation>
    </message>
    <message>
        <source>Save QR Code</source>
        <translation type="unfinished">儲存 QR Code</translation>
    </message>
    <message>
        <source>PNG Image</source>
        <extracomment>Expanded name of the PNG file format. See: https://en.wikipedia.org/wiki/Portable_Network_Graphics.</extracomment>
        <translation type="unfinished">PNG 圖</translation>
    </message>
</context>
<context>
    <name>RPCConsole</name>
    <message>
        <source>N/A</source>
        <translation type="unfinished">未知</translation>
    </message>
    <message>
        <source>Client version</source>
        <translation type="unfinished">客戶端軟體版本</translation>
    </message>
    <message>
        <source>&amp;Information</source>
        <translation type="unfinished">資訊(&amp;I)</translation>
    </message>
    <message>
        <source>General</source>
        <translation type="unfinished">普通</translation>
    </message>
    <message>
        <source>Datadir</source>
        <translation type="unfinished">資料目錄</translation>
    </message>
    <message>
        <source>To specify a non-default location of the data directory use the '%1' option.</source>
        <translation type="unfinished">如果不想用預設的資料目錄位置，請使用'%1' 這個選項來指定新的位置。</translation>
    </message>
    <message>
        <source>Blocksdir</source>
        <translation type="unfinished">區塊儲存目錄</translation>
    </message>
    <message>
        <source>To specify a non-default location of the blocks directory use the '%1' option.</source>
        <translation type="unfinished">如果要自訂區塊儲存目錄的位置，請使用 '%1' 這個選項來指定新的位置。</translation>
    </message>
    <message>
        <source>Startup time</source>
        <translation type="unfinished">啓動時間</translation>
    </message>
    <message>
        <source>Network</source>
        <translation type="unfinished">網路</translation>
    </message>
    <message>
        <source>Name</source>
        <translation type="unfinished">名稱</translation>
    </message>
    <message>
        <source>Number of connections</source>
        <translation type="unfinished">連線數</translation>
    </message>
    <message>
        <source>Block chain</source>
        <translation type="unfinished">區塊鏈</translation>
    </message>
    <message>
        <source>Memory Pool</source>
        <translation type="unfinished">記憶體暫存池</translation>
    </message>
    <message>
        <source>Current number of transactions</source>
        <translation type="unfinished">目前交易數目</translation>
    </message>
    <message>
        <source>Memory usage</source>
        <translation type="unfinished">記憶體使用量</translation>
    </message>
    <message>
        <source>Wallet: </source>
        <translation type="unfinished">錢包:</translation>
    </message>
    <message>
        <source>(none)</source>
        <translation type="unfinished">(無)</translation>
    </message>
    <message>
        <source>&amp;Reset</source>
        <translation type="unfinished">重置(&amp;R)</translation>
    </message>
    <message>
        <source>Received</source>
        <translation type="unfinished">收到</translation>
    </message>
    <message>
        <source>Sent</source>
        <translation type="unfinished">送出</translation>
    </message>
    <message>
        <source>&amp;Peers</source>
        <translation type="unfinished">節點(&amp;P)</translation>
    </message>
    <message>
        <source>Banned peers</source>
        <translation type="unfinished">被禁節點</translation>
    </message>
    <message>
        <source>Select a peer to view detailed information.</source>
        <translation type="unfinished">選一個節點來看詳細資訊</translation>
    </message>
    <message>
        <source>The transport layer version: %1</source>
        <translation type="unfinished">傳輸層版本: %1</translation>
    </message>
    <message>
        <source>Transport</source>
        <translation type="unfinished">傳輸</translation>
    </message>
    <message>
        <source>The BIP324 session ID string in hex, if any.</source>
        <translation type="unfinished">HEX格式的BIP324 session ID，如果有的話。</translation>
    </message>
    <message>
        <source>Version</source>
        <translation type="unfinished">版本</translation>
    </message>
    <message>
        <source>Whether we relay transactions to this peer.</source>
        <translation type="unfinished">是否要將交易轉送給這個節點。</translation>
    </message>
    <message>
        <source>Transaction Relay</source>
        <translation type="unfinished">交易轉發</translation>
    </message>
    <message>
        <source>Starting Block</source>
        <translation type="unfinished">起始區塊</translation>
    </message>
    <message>
        <source>Synced Headers</source>
        <translation type="unfinished">已同步區塊頭標</translation>
    </message>
    <message>
        <source>Synced Blocks</source>
        <translation type="unfinished">已同步區塊</translation>
    </message>
    <message>
        <source>Last Transaction</source>
        <translation type="unfinished">最近交易</translation>
    </message>
    <message>
        <source>The mapped Autonomous System used for diversifying peer selection.</source>
        <translation type="unfinished">映射的自治系統，用於使peer選取多樣化。</translation>
    </message>
    <message>
        <source>Mapped AS</source>
        <translation type="unfinished">對應 AS</translation>
    </message>
    <message>
        <source>Whether we relay addresses to this peer.</source>
        <extracomment>Tooltip text for the Address Relay field in the peer details area, which displays whether we relay addresses to this peer (Yes/No).</extracomment>
        <translation type="unfinished">是否把位址轉寄給這個節點。</translation>
    </message>
    <message>
        <source>Address Relay</source>
        <extracomment>Text title for the Address Relay field in the peer details area, which displays whether we relay addresses to this peer (Yes/No).</extracomment>
        <translation type="unfinished">地址轉發</translation>
    </message>
    <message>
        <source>The total number of addresses received from this peer that were processed (excludes addresses that were dropped due to rate-limiting).</source>
        <extracomment>Tooltip text for the Addresses Processed field in the peer details area, which displays the total number of addresses received from this peer that were processed (excludes addresses that were dropped due to rate-limiting).</extracomment>
        <translation type="unfinished">從這個節點接收並處理過的位址總數（除去因頻次限製而丟棄的那些位址）。</translation>
    </message>
    <message>
        <source>The total number of addresses received from this peer that were dropped (not processed) due to rate-limiting.</source>
        <extracomment>Tooltip text for the Addresses Rate-Limited field in the peer details area, which displays the total number of addresses received from this peer that were dropped (not processed) due to rate-limiting.</extracomment>
        <translation type="unfinished">從這個節點接收後又因頻次限製而丟棄（未被處理）的位址總數。</translation>
    </message>
    <message>
        <source>Addresses Processed</source>
        <extracomment>Text title for the Addresses Processed field in the peer details area, which displays the total number of addresses received from this peer that were processed (excludes addresses that were dropped due to rate-limiting).</extracomment>
        <translation type="unfinished">已處理地址</translation>
    </message>
    <message>
        <source>Addresses Rate-Limited</source>
        <extracomment>Text title for the Addresses Rate-Limited field in the peer details area, which displays the total number of addresses received from this peer that were dropped (not processed) due to rate-limiting.</extracomment>
        <translation type="unfinished">被頻率限制丟棄的地址</translation>
    </message>
    <message>
        <source>User Agent</source>
        <translation type="unfinished">使用者代理</translation>
    </message>
    <message>
        <source>Node window</source>
        <translation type="unfinished">節點視窗</translation>
    </message>
    <message>
        <source>Current block height</source>
        <translation type="unfinished">當前區塊高度</translation>
    </message>
    <message>
        <source>Open the %1 debug log file from the current data directory. This can take a few seconds for large log files.</source>
        <translation type="unfinished">從目前的資料目錄下開啓 %1 的除錯紀錄檔。當紀錄檔很大時，可能會花好幾秒的時間。</translation>
    </message>
    <message>
        <source>Decrease font size</source>
        <translation type="unfinished">縮小文字</translation>
    </message>
    <message>
        <source>Increase font size</source>
        <translation type="unfinished">放大文字</translation>
    </message>
    <message>
        <source>Permissions</source>
        <translation type="unfinished">允許</translation>
    </message>
    <message>
        <source>The direction and type of peer connection: %1</source>
        <translation type="unfinished">節點連接的方向和類型: %1</translation>
    </message>
    <message>
        <source>Direction/Type</source>
        <translation type="unfinished">方向/類型</translation>
    </message>
    <message>
        <source>The network protocol this peer is connected through: IPv4, IPv6, Onion, I2P, or CJDNS.</source>
        <translation type="unfinished">這個節點是透過這種網路協定連接到的: IPv4, IPv6, Onion, I2P, 或 CJDNS.</translation>
    </message>
    <message>
        <source>Services</source>
        <translation type="unfinished">服務</translation>
    </message>
    <message>
        <source>High bandwidth BIP152 compact block relay: %1</source>
        <translation type="unfinished">高頻寬BIP152密集區塊轉發: %1</translation>
    </message>
    <message>
        <source>High Bandwidth</source>
        <translation type="unfinished">高頻寬</translation>
    </message>
    <message>
        <source>Connection Time</source>
        <translation type="unfinished">連線時間</translation>
    </message>
    <message>
        <source>Elapsed time since a novel block passing initial validity checks was received from this peer.</source>
        <translation type="unfinished">來自這個節點上次成功驗證新區塊已經過的時間</translation>
    </message>
    <message>
        <source>Last Block</source>
        <translation type="unfinished">上一個區塊</translation>
    </message>
    <message>
        <source>Elapsed time since a novel transaction accepted into our mempool was received from this peer.</source>
        <extracomment>Tooltip text for the Last Transaction field in the peer details area.</extracomment>
        <translation type="unfinished">來自這個節點上次成功驗證新交易進入內存池已經過的時間</translation>
    </message>
    <message>
        <source>Last Send</source>
        <translation type="unfinished">最近送出</translation>
    </message>
    <message>
        <source>Last Receive</source>
        <translation type="unfinished">最近收到</translation>
    </message>
    <message>
        <source>Ping Time</source>
        <translation type="unfinished">Ping 時間</translation>
    </message>
    <message>
        <source>The duration of a currently outstanding ping.</source>
        <translation type="unfinished">目前這一次 ping 已經過去的時間。</translation>
    </message>
    <message>
        <source>Ping Wait</source>
        <translation type="unfinished">Ping 等待時間</translation>
    </message>
    <message>
        <source>Min Ping</source>
        <translation type="unfinished">Ping 最短時間</translation>
    </message>
    <message>
        <source>Time Offset</source>
        <translation type="unfinished">時間差</translation>
    </message>
    <message>
        <source>Last block time</source>
        <translation type="unfinished">最近區塊時間</translation>
    </message>
    <message>
        <source>&amp;Open</source>
        <translation type="unfinished">開啓(&amp;O)</translation>
    </message>
    <message>
        <source>&amp;Console</source>
        <translation type="unfinished">主控台(&amp;C)</translation>
    </message>
    <message>
        <source>&amp;Network Traffic</source>
        <translation type="unfinished">網路流量(&amp;N)</translation>
    </message>
    <message>
        <source>Totals</source>
        <translation type="unfinished">總計</translation>
    </message>
    <message>
        <source>Debug log file</source>
        <translation type="unfinished">除錯紀錄檔</translation>
    </message>
    <message>
        <source>Clear console</source>
        <translation type="unfinished">清主控台</translation>
    </message>
    <message>
        <source>In:</source>
        <translation type="unfinished">傳入:</translation>
    </message>
    <message>
        <source>Out:</source>
        <translation type="unfinished">傳出:</translation>
    </message>
    <message>
        <source>Inbound: initiated by peer</source>
        <extracomment>Explanatory text for an inbound peer connection.</extracomment>
        <translation type="unfinished">Inbound: 由對端節點發起</translation>
    </message>
    <message>
        <source>Outbound Full Relay: default</source>
        <extracomment>Explanatory text for an outbound peer connection that relays all network information. This is the default behavior for outbound connections.</extracomment>
        <translation type="unfinished">完整轉發: 預設</translation>
    </message>
    <message>
        <source>Outbound Block Relay: does not relay transactions or addresses</source>
        <extracomment>Explanatory text for an outbound peer connection that relays network information about blocks and not transactions or addresses.</extracomment>
        <translation type="unfinished">出站區塊轉送: 不轉送交易和地址</translation>
    </message>
    <message>
        <source>Outbound Manual: added using RPC %1 or %2/%3 configuration options</source>
        <extracomment>Explanatory text for an outbound peer connection that was established manually through one of several methods. The numbered arguments are stand-ins for the methods available to establish manual connections.</extracomment>
        <translation type="unfinished">手動Outbound: 加入使用RPC %1 或 %2/%3 配置選項</translation>
    </message>
    <message>
        <source>Outbound Feeler: short-lived, for testing addresses</source>
        <extracomment>Explanatory text for a short-lived outbound peer connection that is used to test the aliveness of known addresses.</extracomment>
        <translation type="unfinished">Outbound Feeler: 用於短暫，暫時 測試地址</translation>
    </message>
    <message>
        <source>Outbound Address Fetch: short-lived, for soliciting addresses</source>
        <extracomment>Explanatory text for a short-lived outbound peer connection that is used to request addresses from a peer.</extracomment>
        <translation type="unfinished">Outbound 地址取得: 用於短暫，暫時 測試地址</translation>
    </message>
    <message>
        <source>detecting: peer could be v1 or v2</source>
        <extracomment>Explanatory text for "detecting" transport type.</extracomment>
        <translation type="unfinished">檢測中: 節點可能是v1或是v2</translation>
    </message>
    <message>
        <source>v1: unencrypted, plaintext transport protocol</source>
        <extracomment>Explanatory text for v1 transport type.</extracomment>
        <translation type="unfinished">v1: 未加密，明文傳輸協定</translation>
    </message>
    <message>
        <source>v2: BIP324 encrypted transport protocol</source>
        <extracomment>Explanatory text for v2 transport type.</extracomment>
        <translation type="unfinished">v2: BIP324加密傳輸協議</translation>
    </message>
    <message>
        <source>we selected the peer for high bandwidth relay</source>
        <translation type="unfinished">我們選擇了用於高頻寬轉送的節點</translation>
    </message>
    <message>
        <source>the peer selected us for high bandwidth relay</source>
        <translation type="unfinished">對端選擇了我們用於高頻寬轉發</translation>
    </message>
    <message>
        <source>no high bandwidth relay selected</source>
        <translation type="unfinished">未選擇高頻寬轉發點</translation>
    </message>
    <message>
        <source>&amp;Copy address</source>
        <extracomment>Context menu action to copy the address of a peer.</extracomment>
        <translation type="unfinished">&amp;複製地址</translation>
    </message>
    <message>
        <source>&amp;Disconnect</source>
        <translation type="unfinished">斷線(&amp;D)</translation>
    </message>
    <message>
        <source>1 &amp;hour</source>
        <translation type="unfinished">1 小時(&amp;H)</translation>
    </message>
    <message>
        <source>1 d&amp;ay</source>
        <translation type="unfinished">1 天(&amp;A)</translation>
    </message>
    <message>
        <source>1 &amp;week</source>
        <translation type="unfinished">1 星期(&amp;W)</translation>
    </message>
    <message>
        <source>1 &amp;year</source>
        <translation type="unfinished">1 年(&amp;Y)</translation>
    </message>
    <message>
        <source>&amp;Copy IP/Netmask</source>
        <extracomment>Context menu action to copy the IP/Netmask of a banned peer. IP/Netmask is the combination of a peer's IP address and its Netmask. For IP address, see: https://en.wikipedia.org/wiki/IP_address.</extracomment>
        <translation type="unfinished">複製IP/遮罩(&amp;C)</translation>
    </message>
    <message>
        <source>&amp;Unban</source>
        <translation type="unfinished">連線解禁(&amp;U)</translation>
    </message>
    <message>
        <source>Network activity disabled</source>
        <translation type="unfinished">網路活動已關閉</translation>
    </message>
    <message>
        <source>Executing command without any wallet</source>
        <translation type="unfinished">不使用任何錢包來執行指令</translation>
    </message>
    <message>
        <source>Node window - [%1]</source>
        <translation type="unfinished">节点窗口 - [%1]</translation>
    </message>
    <message>
        <source>Executing command using "%1" wallet</source>
        <translation type="unfinished">使用 %1 錢包來執行指令</translation>
    </message>
    <message>
        <source>Welcome to the %1 RPC console.
Use up and down arrows to navigate history, and %2 to clear screen.
Use %3 and %4 to increase or decrease the font size.
Type %5 for an overview of available commands.
For more information on using this console, type %6.

%7WARNING: Scammers have been active, telling users to type commands here, stealing their wallet contents. Do not use this console without fully understanding the ramifications of a command.%8</source>
        <extracomment>RPC console welcome message. Placeholders %7 and %8 are style tags for the warning content, and they are not space separated from the rest of the text intentionally.</extracomment>
        <translation type="unfinished">歡迎來到 %1 RPC 控制台。
使用上與下箭頭以進行歷史導航，%2 以清除螢幕。
使用%3 和 %4 以增加或減少字體大小。
輸入 %5 以顯示可用命令的概覽。
查看更多關於此控制台的信息，輸入 %6。

%7 警告：騙子們很狡猾，告訴用戶在這裡輸入命令，清空錢包。 不要在不完全了解一個命令的後果的情況下使用此控制台。%8</translation>
    </message>
    <message>
        <source>Executing…</source>
        <extracomment>A console message indicating an entered command is currently being executed.</extracomment>
        <translation type="unfinished">執行中……</translation>
<<<<<<< HEAD
=======
    </message>
    <message>
        <source>(peer: %1)</source>
        <translation type="unfinished">(节点: %1)</translation>
>>>>>>> 258457a4
    </message>
    <message>
        <source>via %1</source>
        <translation type="unfinished">經由 %1</translation>
    </message>
    <message>
        <source>Yes</source>
        <translation type="unfinished">是</translation>
    </message>
    <message>
        <source>No</source>
        <translation type="unfinished">否</translation>
    </message>
    <message>
        <source>To</source>
        <translation type="unfinished">目的</translation>
    </message>
    <message>
        <source>From</source>
        <translation type="unfinished">來源</translation>
    </message>
    <message>
        <source>Ban for</source>
        <translation type="unfinished">禁止連線</translation>
    </message>
    <message>
        <source>Never</source>
        <translation type="unfinished">永不</translation>
    </message>
    <message>
        <source>Unknown</source>
        <translation type="unfinished">不明</translation>
    </message>
</context>
<context>
    <name>ReceiveCoinsDialog</name>
    <message>
        <source>&amp;Amount:</source>
        <translation type="unfinished">金額(&amp;A):</translation>
    </message>
    <message>
        <source>&amp;Label:</source>
        <translation type="unfinished">標記(&amp;L):</translation>
    </message>
    <message>
        <source>&amp;Message:</source>
        <translation type="unfinished">訊息(&amp;M):</translation>
    </message>
    <message>
        <source>An optional message to attach to the payment request, which will be displayed when the request is opened. Note: The message will not be sent with the payment over the Qtum network.</source>
        <translation type="unfinished">附加在付款要求中的訊息，可以不填，打開要求內容時會顯示。注意: 這個訊息不會隨著付款送到 Qtum 網路上。</translation>
    </message>
    <message>
        <source>An optional label to associate with the new receiving address.</source>
        <translation type="unfinished">與新的接收地址關聯的可選的標籤。</translation>
    </message>
    <message>
        <source>Use this form to request payments. All fields are &lt;b&gt;optional&lt;/b&gt;.</source>
        <translation type="unfinished">請用這份表單來要求付款。所有欄位都&lt;b&gt;可以不填&lt;/b&gt;。</translation>
    </message>
    <message>
        <source>An optional amount to request. Leave this empty or zero to not request a specific amount.</source>
        <translation type="unfinished">要求付款的金額，可以不填。不確定金額時可以留白或是填零。</translation>
    </message>
    <message>
        <source>An optional label to associate with the new receiving address (used by you to identify an invoice).  It is also attached to the payment request.</source>
        <translation type="unfinished">與新的接收地址相關聯的可選的標籤（您用於標識收據）。它也附在支付支付請求上。</translation>
    </message>
    <message>
        <source>An optional message that is attached to the payment request and may be displayed to the sender.</source>
        <translation type="unfinished">附加在支付請求上的可選的訊息，可以顯示給發送者。</translation>
    </message>
    <message>
        <source>&amp;Create new receiving address</source>
        <translation type="unfinished">&amp;產生新的接收地址</translation>
    </message>
    <message>
        <source>Clear all fields of the form.</source>
        <translation type="unfinished">把表單中的所有欄位清空。</translation>
    </message>
    <message>
        <source>Clear</source>
        <translation type="unfinished">清空</translation>
    </message>
    <message>
        <source>Requested payments history</source>
        <translation type="unfinished">先前要求付款的記錄</translation>
    </message>
    <message>
        <source>Show the selected request (does the same as double clicking an entry)</source>
        <translation type="unfinished">顯示選擇的要求內容(效果跟按它兩下一樣)</translation>
    </message>
    <message>
        <source>Show</source>
        <translation type="unfinished">顯示</translation>
    </message>
    <message>
        <source>Remove the selected entries from the list</source>
        <translation type="unfinished">從列表中刪掉選擇的項目</translation>
    </message>
    <message>
        <source>Remove</source>
        <translation type="unfinished">刪掉</translation>
    </message>
    <message>
        <source>Copy &amp;URI</source>
        <translation type="unfinished">複製 &amp;URI</translation>
    </message>
    <message>
        <source>&amp;Copy address</source>
        <translation type="unfinished">&amp;複製地址</translation>
    </message>
    <message>
        <source>Copy &amp;label</source>
<<<<<<< HEAD
        <translation type="unfinished">複製和標籤</translation>
=======
        <translation type="unfinished">複製 &amp;label</translation>
>>>>>>> 258457a4
    </message>
    <message>
        <source>Copy &amp;message</source>
        <translation type="unfinished">複製訊息(&amp;M)</translation>
    </message>
    <message>
        <source>Copy &amp;amount</source>
        <translation type="unfinished">複製金額 &amp;amount</translation>
    </message>
    <message>
        <source>Base58 (Legacy)</source>
        <translation type="unfinished">Base58 (舊式)</translation>
    </message>
    <message>
        <source>Not recommended due to higher fees and less protection against typos.</source>
        <translation type="unfinished">因手續費較高，打字錯誤防護較弱，故不推薦。</translation>
    </message>
    <message>
        <source>Generates an address compatible with older wallets.</source>
        <translation type="unfinished">產生一個與舊版錢包相容的位址。</translation>
    </message>
    <message>
        <source>Generates a native segwit address (BIP-173). Some old wallets don't support it.</source>
        <translation type="unfinished">產生一個原生隔離見證Segwit 位址 (BIP-173) 。 被部分舊版錢包不支援。</translation>
    </message>
    <message>
        <source>Bech32m (BIP-350) is an upgrade to Bech32, wallet support is still limited.</source>
        <translation type="unfinished">Bech32m (BIP-350) 是 Bech32 的更新升級，支援它的錢包仍然比較有限。</translation>
    </message>
    <message>
        <source>Could not unlock wallet.</source>
        <translation type="unfinished">沒辦法把錢包解鎖。</translation>
    </message>
    </context>
<context>
    <name>ReceiveRequestDialog</name>
    <message>
        <source>Request payment to …</source>
        <translation type="unfinished">請求支付至...</translation>
    </message>
    <message>
        <source>Address:</source>
        <translation type="unfinished">地址:</translation>
    </message>
    <message>
        <source>Amount:</source>
        <translation type="unfinished">金額:</translation>
    </message>
    <message>
        <source>Label:</source>
        <translation type="unfinished">標記:</translation>
    </message>
    <message>
        <source>Message:</source>
        <translation type="unfinished">訊息:</translation>
    </message>
    <message>
        <source>Wallet:</source>
        <translation type="unfinished">錢包:</translation>
    </message>
    <message>
        <source>Copy &amp;URI</source>
        <translation type="unfinished">複製 &amp;URI</translation>
    </message>
    <message>
        <source>Copy &amp;Address</source>
        <translation type="unfinished">複製 &amp;地址</translation>
    </message>
    <message>
        <source>&amp;Verify</source>
        <translation type="unfinished">验证(&amp;V)</translation>
    </message>
    <message>
        <source>Verify this address on e.g. a hardware wallet screen</source>
        <translation type="unfinished">在像是硬件钱包屏幕的地方检验这个地址</translation>
    </message>
    <message>
        <source>&amp;Save Image…</source>
        <translation type="unfinished">儲存圖片(&amp;S)...</translation>
    </message>
    <message>
        <source>Payment information</source>
        <translation type="unfinished">付款資訊</translation>
    </message>
    <message>
        <source>Request payment to %1</source>
        <translation type="unfinished">付款給 %1 的要求</translation>
    </message>
</context>
<context>
    <name>RecentRequestsTableModel</name>
    <message>
        <source>Date</source>
        <translation type="unfinished">日期</translation>
    </message>
    <message>
        <source>Label</source>
        <translation type="unfinished">標記:</translation>
    </message>
    <message>
        <source>Message</source>
        <translation type="unfinished">訊息</translation>
    </message>
    <message>
        <source>(no label)</source>
        <translation type="unfinished">(無標記)</translation>
    </message>
    <message>
        <source>(no message)</source>
        <translation type="unfinished">(無訊息)</translation>
    </message>
    <message>
        <source>(no amount requested)</source>
        <translation type="unfinished">(無要求金額)</translation>
    </message>
    <message>
        <source>Requested</source>
        <translation type="unfinished">要求金額</translation>
    </message>
</context>
<context>
    <name>SendCoinsDialog</name>
    <message>
        <source>Send Coins</source>
        <translation type="unfinished">付款</translation>
    </message>
    <message>
        <source>Coin Control Features</source>
        <translation type="unfinished">錢幣控制功能</translation>
    </message>
    <message>
        <source>automatically selected</source>
        <translation type="unfinished">自動選擇</translation>
    </message>
    <message>
        <source>Insufficient funds!</source>
        <translation type="unfinished">累計金額不足！</translation>
    </message>
    <message>
        <source>Quantity:</source>
        <translation type="unfinished">數目:</translation>
    </message>
    <message>
        <source>Bytes:</source>
        <translation type="unfinished">位元組數:</translation>
    </message>
    <message>
        <source>Amount:</source>
        <translation type="unfinished">金額:</translation>
    </message>
    <message>
        <source>Fee:</source>
        <translation type="unfinished">手續費:</translation>
    </message>
    <message>
        <source>After Fee:</source>
        <translation type="unfinished">計費後金額:</translation>
    </message>
    <message>
        <source>Change:</source>
        <translation type="unfinished">找零金額:</translation>
    </message>
    <message>
        <source>If this is activated, but the change address is empty or invalid, change will be sent to a newly generated address.</source>
        <translation type="unfinished">如果這項有打開，但是找零地址是空的或無效，那麼找零會送到一個產生出來的地址去。</translation>
    </message>
    <message>
        <source>Custom change address</source>
        <translation type="unfinished">自訂找零位址</translation>
    </message>
    <message>
        <source>Transaction Fee:</source>
        <translation type="unfinished">交易手續費:</translation>
    </message>
    <message>
        <source>Using the fallbackfee can result in sending a transaction that will take several hours or days (or never) to confirm. Consider choosing your fee manually or wait until you have validated the complete chain.</source>
        <translation type="unfinished">以備用手續費金額(fallbackfee)來付手續費可能會造成交易確認時間長達數小時、數天、或是永遠不會確認。請考慮自行指定金額，或是等到完全驗證區塊鏈後，再進行交易。</translation>
    </message>
    <message>
        <source>Warning: Fee estimation is currently not possible.</source>
        <translation type="unfinished">警告：目前無法計算預估手續費。</translation>
    </message>
    <message>
        <source>per kilobyte</source>
        <translation type="unfinished">每千位元組</translation>
    </message>
    <message>
        <source>Hide</source>
        <translation type="unfinished">隱藏</translation>
    </message>
    <message>
        <source>Recommended:</source>
        <translation type="unfinished">建議值:</translation>
    </message>
    <message>
        <source>Custom:</source>
        <translation type="unfinished">自訂:</translation>
    </message>
    <message>
        <source>Send to multiple recipients at once</source>
        <translation type="unfinished">一次付給多個收款人</translation>
    </message>
    <message>
        <source>Add &amp;Recipient</source>
        <translation type="unfinished">增加收款人(&amp;R)</translation>
    </message>
    <message>
        <source>Clear all fields of the form.</source>
        <translation type="unfinished">把表單中的所有欄位清空。</translation>
    </message>
    <message>
<<<<<<< HEAD
=======
        <source>Inputs…</source>
        <translation type="unfinished">输入...</translation>
    </message>
    <message>
>>>>>>> 258457a4
        <source>Choose…</source>
        <translation type="unfinished">選擇...</translation>
    </message>
    <message>
        <source>Hide transaction fee settings</source>
        <translation type="unfinished">隱藏交易手續費設定</translation>
    </message>
    <message>
<<<<<<< HEAD
=======
        <source>Specify a custom fee per kB (1,000 bytes) of the transaction's virtual size.

Note:  Since the fee is calculated on a per-byte basis, a fee rate of "100 satoshis per kvB" for a transaction size of 500 virtual bytes (half of 1 kvB) would ultimately yield a fee of only 50 satoshis.</source>
        <translation type="unfinished">指定交易虚拟大小的每kB (1,000字节) 自定义费率。

附注：因为矿工费是按字节计费的，所以如果费率是“每kvB支付100聪”，那么对于一笔500虚拟字节 (1kvB的一半) 的交易，最终将只会产生50聪的矿工费。（译注：这里就是提醒单位是字节，而不是千字节，如果搞错的话，矿工费会过低，导致交易长时间无法确认，或者压根无法发出）</translation>
    </message>
    <message>
>>>>>>> 258457a4
        <source>When there is less transaction volume than space in the blocks, miners as well as relaying nodes may enforce a minimum fee. Paying only this minimum fee is just fine, but be aware that this can result in a never confirming transaction once there is more demand for qtum transactions than the network can process.</source>
        <translation type="unfinished">當交易量小於可用區塊空間時，礦工和節點可能會執行最低手續費率限制。 以這個最低費率來支付手續費也是可以的，但請注意，一旦交易需求超出QTUM網路能處理的限度，你的交易可能永遠無法確認。</translation>
    </message>
    <message>
        <source>A too low fee might result in a never confirming transaction (read the tooltip)</source>
        <translation type="unfinished">手續費太低的話可能會造成永遠無法確認的交易(請參考提示)</translation>
    </message>
    <message>
        <source>(Smart fee not initialized yet. This usually takes a few blocks…)</source>
        <translation type="unfinished">(手續費智慧演算法還沒準備好。通常都要等幾個區塊才行...)</translation>
    </message>
    <message>
        <source>Confirmation time target:</source>
        <translation type="unfinished">目標確認時間:</translation>
    </message>
    <message>
        <source>Enable Replace-By-Fee</source>
        <translation type="unfinished">啟用手續費追加</translation>
    </message>
    <message>
        <source>With Replace-By-Fee (BIP-125) you can increase a transaction's fee after it is sent. Without this, a higher fee may be recommended to compensate for increased transaction delay risk.</source>
        <translation type="unfinished">手續費追加(Replace-By-Fee, BIP-125)可以讓你在送出交易後才來提高手續費。不用這個功能的話，建議付比較高的手續費來降低交易延遲的風險。</translation>
    </message>
    <message>
        <source>Clear &amp;All</source>
        <translation type="unfinished">全部清掉(&amp;A)</translation>
    </message>
    <message>
        <source>Balance:</source>
        <translation type="unfinished">餘額:</translation>
    </message>
    <message>
        <source>Confirm the send action</source>
        <translation type="unfinished">確認付款動作</translation>
    </message>
    <message>
        <source>S&amp;end</source>
        <translation type="unfinished">付款(&amp;E)</translation>
    </message>
    <message>
        <source>Copy quantity</source>
        <translation type="unfinished">複製數目</translation>
    </message>
    <message>
        <source>Copy amount</source>
        <translation type="unfinished">複製金額</translation>
    </message>
    <message>
        <source>Copy fee</source>
        <translation type="unfinished">複製手續費</translation>
    </message>
    <message>
        <source>Copy after fee</source>
        <translation type="unfinished">複製計費後金額</translation>
    </message>
    <message>
        <source>Copy bytes</source>
        <translation type="unfinished">複製位元組數</translation>
    </message>
    <message>
        <source>Copy change</source>
        <translation type="unfinished">複製找零金額</translation>
    </message>
    <message>
        <source>%1 (%2 blocks)</source>
        <translation type="unfinished">%1 (%2 個區塊)</translation>
    </message>
    <message>
        <source>Sign on device</source>
        <extracomment>"device" usually means a hardware wallet.</extracomment>
        <translation type="unfinished">在設備上簽證</translation>
    </message>
    <message>
        <source>Connect your hardware wallet first.</source>
        <translation type="unfinished">請先連接硬體錢包</translation>
    </message>
    <message>
        <source>Set external signer script path in Options -&gt; Wallet</source>
        <extracomment>"External signer" means using devices such as hardware wallets.</extracomment>
        <translation type="unfinished">在 選項 -&gt; 錢包 中設定外部簽名器腳本路徑 </translation>
<<<<<<< HEAD
    </message>
    <message>
        <source>Cr&amp;eate Unsigned</source>
        <translation type="unfinished">Cr＆eate未簽名</translation>
=======
>>>>>>> 258457a4
    </message>
    <message>
        <source>Cr&amp;eate Unsigned</source>
        <translation type="unfinished">Cr＆eate未簽名</translation>
    </message>
    <message>
        <source>%1 to '%2'</source>
        <translation type="unfinished">%1 到 '%2'</translation>
    </message>
    <message>
        <source>%1 to %2</source>
        <translation type="unfinished">%1 給 %2</translation>
    </message>
    <message>
        <source>To review recipient list click "Show Details…"</source>
        <translation type="unfinished">要查看收件人列表，請單擊"顯示詳細訊息..."</translation>
    </message>
    <message>
        <source>Sign failed</source>
        <translation type="unfinished">簽署失敗</translation>
    </message>
    <message>
        <source>External signer not found</source>
        <extracomment>"External signer" means using devices such as hardware wallets.</extracomment>
        <translation type="unfinished">未找到外部簽名器</translation>
    </message>
    <message>
        <source>External signer failure</source>
        <extracomment>"External signer" means using devices such as hardware wallets.</extracomment>
        <translation type="unfinished">外部簽名器失敗</translation>
    </message>
    <message>
        <source>Save Transaction Data</source>
        <translation type="unfinished">儲存交易資料</translation>
    </message>
    <message>
        <source>Partially Signed Transaction (Binary)</source>
        <extracomment>Expanded name of the binary PSBT file format. See: BIP 174.</extracomment>
        <translation type="unfinished">部分簽名交易(二進位)</translation>
    </message>
    <message>
        <source>PSBT saved</source>
        <extracomment>Popup message when a PSBT has been saved to a file</extracomment>
        <translation type="unfinished">PSBT已儲存</translation>
    </message>
    <message>
        <source>or</source>
        <translation type="unfinished">或</translation>
    </message>
    <message>
        <source>You can increase the fee later (signals Replace-By-Fee, BIP-125).</source>
        <translation type="unfinished">你可以之後再提高手續費(有 BIP-125 手續費追加的標記)</translation>
    </message>
    <message>
        <source>%1 from wallet '%2'</source>
        <translation type="unfinished">%1 来自钱包 “%2”</translation>
    </message>
    <message>
        <source>Do you want to create this transaction?</source>
        <extracomment>Message displayed when attempting to create a transaction. Cautionary text to prompt the user to verify that the displayed transaction details represent the transaction the user intends to create.</extracomment>
        <translation type="unfinished">要創建這筆交易嗎？</translation>
    </message>
    <message>
        <source>Please, review your transaction. You can create and send this transaction or create a Partially Signed Qtum Transaction (PSBT), which you can save or copy and then sign with, e.g., an offline %1 wallet, or a PSBT-compatible hardware wallet.</source>
        <extracomment>Text to inform a user attempting to create a transaction of their current options. At this stage, a user can send their transaction or create a PSBT. This string is displayed when both private keys and PSBT controls are enabled.</extracomment>
        <translation type="unfinished">請務必仔細檢查您的交易。 你可以創建並發送這筆交易；也可以創建一個“部分簽名QTUM交易(PSBT)”，它可以被保存下來或被複製出去，然後就可以對它進行簽名，比如用離線%1錢包，或 是用相容PSBT的硬體錢包。</translation>
    </message>
    <message>
        <source>Please, review your transaction.</source>
        <extracomment>Text to prompt a user to review the details of the transaction they are attempting to send.</extracomment>
        <translation type="unfinished">請再次確認交易內容。</translation>
    </message>
    <message>
        <source>Transaction fee</source>
        <translation type="unfinished">交易手續費</translation>
    </message>
    <message>
        <source>Not signalling Replace-By-Fee, BIP-125.</source>
        <translation type="unfinished">沒有 BIP-125 手續費追加的標記。</translation>
    </message>
    <message>
        <source>Total Amount</source>
        <translation type="unfinished">總金額</translation>
    </message>
    <message>
        <source>Unsigned Transaction</source>
        <comment>PSBT copied</comment>
        <extracomment>Caption of "PSBT has been copied" messagebox</extracomment>
        <translation type="unfinished">未被簽名交易</translation>
    </message>
    <message>
        <source>The PSBT has been copied to the clipboard. You can also save it.</source>
        <translation type="unfinished">PSBT已被複製到剪貼簿。 您也可以保存它。</translation>
    </message>
    <message>
        <source>PSBT saved to disk</source>
        <translation type="unfinished">PSBT已儲存到磁碟。</translation>
    </message>
    <message>
        <source>Confirm send coins</source>
        <translation type="unfinished">確認付款金額</translation>
    </message>
    <message>
        <source>Watch-only balance:</source>
        <translation type="unfinished">只能看餘額:</translation>
    </message>
    <message>
        <source>The recipient address is not valid. Please recheck.</source>
        <translation type="unfinished">接受者地址無效。請再檢查看看。</translation>
    </message>
    <message>
        <source>The amount to pay must be larger than 0.</source>
        <translation type="unfinished">付款金額必須大於零。</translation>
    </message>
    <message>
        <source>The amount exceeds your balance.</source>
        <translation type="unfinished">金額超過餘額了。</translation>
    </message>
    <message>
        <source>The total exceeds your balance when the %1 transaction fee is included.</source>
        <translation type="unfinished">包含 %1 的交易手續費後，總金額超過你的餘額了。</translation>
    </message>
    <message>
        <source>Duplicate address found: addresses should only be used once each.</source>
        <translation type="unfinished">發現有重複的地址: 每個地址只能出現一次。</translation>
    </message>
    <message>
        <source>Transaction creation failed!</source>
        <translation type="unfinished">製造交易失敗了！</translation>
    </message>
    <message>
        <source>A fee higher than %1 is considered an absurdly high fee.</source>
        <translation type="unfinished">高於 %1 的手續費會被認為是不合理。</translation>
    </message>
    <message numerus="yes">
        <source>Estimated to begin confirmation within %n block(s).</source>
        <translation type="unfinished">
            <numerusform>預計%n個區塊內確認。</numerusform>
        </translation>
    </message>
    <message>
        <source>Warning: Invalid Qtum address</source>
        <translation type="unfinished">警告: QTUM地址無效</translation>
    </message>
    <message>
        <source>Warning: Unknown change address</source>
        <translation type="unfinished">警告: 未知的找零地址</translation>
    </message>
    <message>
        <source>Confirm custom change address</source>
        <translation type="unfinished">確認自訂找零地址</translation>
    </message>
    <message>
        <source>The address you selected for change is not part of this wallet. Any or all funds in your wallet may be sent to this address. Are you sure?</source>
        <translation type="unfinished">選擇的找零地址並不屬於這個錢包。部份或是全部的錢會被送到這個地址去。你確定嗎？</translation>
    </message>
    <message>
        <source>(no label)</source>
        <translation type="unfinished">(無標記)</translation>
    </message>
</context>
<context>
    <name>SendCoinsEntry</name>
    <message>
        <source>A&amp;mount:</source>
        <translation type="unfinished">金額(&amp;M):</translation>
    </message>
    <message>
        <source>Pay &amp;To:</source>
        <translation type="unfinished">付給(&amp;T):</translation>
    </message>
    <message>
        <source>&amp;Label:</source>
        <translation type="unfinished">標記(&amp;L):</translation>
    </message>
    <message>
        <source>Choose previously used address</source>
        <translation type="unfinished">選擇先前使用過的地址</translation>
    </message>
    <message>
        <source>The Qtum address to send the payment to</source>
        <translation type="unfinished">將支付發送到的QTUM地址給</translation>
    </message>
    <message>
        <source>Paste address from clipboard</source>
        <translation type="unfinished">貼上剪貼簿裡的地址</translation>
    </message>
    <message>
        <source>Remove this entry</source>
        <translation type="unfinished">刪掉這個項目</translation>
    </message>
    <message>
        <source>The amount to send in the selected unit</source>
        <translation type="unfinished">以所選單位發送的金額</translation>
    </message>
    <message>
        <source>The fee will be deducted from the amount being sent. The recipient will receive less qtums than you enter in the amount field. If multiple recipients are selected, the fee is split equally.</source>
        <translation type="unfinished">手續費會從要付款出去的金額中扣掉。因此收款人會收到比輸入的金額還要少的 qtum。如果有多個收款人的話，手續費會平均分配來扣除。</translation>
    </message>
    <message>
        <source>S&amp;ubtract fee from amount</source>
        <translation type="unfinished">從付款金額減去手續費(&amp;U)</translation>
    </message>
    <message>
        <source>Use available balance</source>
        <translation type="unfinished">使用全部可用餘額</translation>
    </message>
    <message>
        <source>Message:</source>
        <translation type="unfinished">訊息:</translation>
    </message>
    <message>
        <source>Enter a label for this address to add it to the list of used addresses</source>
        <translation type="unfinished">請輸入這個地址的標籤，來把它加進去已使用過地址清單。</translation>
    </message>
    <message>
        <source>A message that was attached to the qtum: URI which will be stored with the transaction for your reference. Note: This message will not be sent over the Qtum network.</source>
        <translation type="unfinished">附加在 Qtum 付款協議的資源識別碼(URI)中的訊息，會和交易內容一起存起來，給你自己做參考。注意: 這個訊息不會送到 Qtum 網路上。</translation>
    </message>
</context>
<context>
    <name>SendConfirmationDialog</name>
    <message>
        <source>Send</source>
        <translation type="unfinished">發</translation>
    </message>
    <message>
        <source>Create Unsigned</source>
        <translation type="unfinished">產生未簽名</translation>
    </message>
</context>
<context>
    <name>SignVerifyMessageDialog</name>
    <message>
        <source>Signatures - Sign / Verify a Message</source>
        <translation type="unfinished">簽章 - 簽署或驗證訊息</translation>
    </message>
    <message>
        <source>&amp;Sign Message</source>
        <translation type="unfinished">簽署訊息(&amp;S)</translation>
    </message>
    <message>
        <source>You can sign messages/agreements with your addresses to prove you can receive qtums sent to them. Be careful not to sign anything vague or random, as phishing attacks may try to trick you into signing your identity over to them. Only sign fully-detailed statements you agree to.</source>
        <translation type="unfinished">您可以使用您的地址簽名訊息/協議，以證明您可以接收發送給他們的QTUM。但是請小心，不要簽名語意含糊不清，或隨機產生的內容，因為釣魚式詐騙可能會用騙你簽名的手法來冒充是你。只有簽名您同意的詳細內容。</translation>
    </message>
    <message>
        <source>The Qtum address to sign the message with</source>
        <translation type="unfinished">用來簽名訊息的 QTUM地址</translation>
    </message>
    <message>
        <source>Choose previously used address</source>
        <translation type="unfinished">選擇先前使用過的地址</translation>
    </message>
    <message>
        <source>Paste address from clipboard</source>
        <translation type="unfinished">貼上剪貼簿裡的地址</translation>
    </message>
    <message>
        <source>Enter the message you want to sign here</source>
        <translation type="unfinished">請在這裡輸入你想簽署的訊息</translation>
    </message>
    <message>
        <source>Signature</source>
        <translation type="unfinished">簽章</translation>
    </message>
    <message>
        <source>Copy the current signature to the system clipboard</source>
        <translation type="unfinished">複製目前的簽章到系統剪貼簿</translation>
    </message>
    <message>
        <source>Sign the message to prove you own this Qtum address</source>
        <translation type="unfinished">簽名這個訊息來證明這個QTUM地址是你的</translation>
    </message>
    <message>
        <source>Sign &amp;Message</source>
        <translation type="unfinished">簽署訊息(&amp;M)</translation>
    </message>
    <message>
        <source>Reset all sign message fields</source>
        <translation type="unfinished">重設所有訊息簽署欄位</translation>
    </message>
    <message>
        <source>Clear &amp;All</source>
        <translation type="unfinished">全部清掉(&amp;A)</translation>
    </message>
    <message>
        <source>&amp;Verify Message</source>
        <translation type="unfinished">驗證訊息(&amp;V)</translation>
    </message>
    <message>
        <source>Enter the receiver's address, message (ensure you copy line breaks, spaces, tabs, etc. exactly) and signature below to verify the message. Be careful not to read more into the signature than what is in the signed message itself, to avoid being tricked by a man-in-the-middle attack. Note that this only proves the signing party receives with the address, it cannot prove sendership of any transaction!</source>
        <translation type="unfinished">請在下面輸入收款人的地址，訊息(請確定完整複製了所包含的換行、空格、tabs...等)，以及簽名，來驗證這個訊息。請小心，除了訊息內容以外，不要對簽名本身過度解讀，以避免被用「中間人攻擊法」詐騙。請注意，通過驗證的簽名只能證明簽名人確實可以從該地址收款，不能證明任何交易中的付款人身份！</translation>
    </message>
    <message>
        <source>The Qtum address the message was signed with</source>
        <translation type="unfinished">簽名這個訊息的 QTUM地址</translation>
    </message>
    <message>
        <source>The signed message to verify</source>
        <translation type="unfinished">簽名訊息進行驗證</translation>
    </message>
    <message>
        <source>The signature given when the message was signed</source>
        <translation type="unfinished">簽名訊息時給出的簽名</translation>
    </message>
    <message>
        <source>Verify the message to ensure it was signed with the specified Qtum address</source>
        <translation type="unfinished">驗證這個訊息來確定是用指定的QTUM地址簽名的</translation>
    </message>
    <message>
        <source>Verify &amp;Message</source>
        <translation type="unfinished">驗證訊息(&amp;M)</translation>
    </message>
    <message>
        <source>Reset all verify message fields</source>
        <translation type="unfinished">重設所有訊息驗證欄位</translation>
    </message>
    <message>
        <source>Click "Sign Message" to generate signature</source>
        <translation type="unfinished">請按一下「簽署訊息」來產生簽章</translation>
    </message>
    <message>
        <source>The entered address is invalid.</source>
        <translation type="unfinished">輸入的地址無效。</translation>
    </message>
    <message>
        <source>Please check the address and try again.</source>
        <translation type="unfinished">請檢查地址是否正確後再試一次。</translation>
    </message>
    <message>
        <source>The entered address does not refer to a key.</source>
        <translation type="unfinished">輸入的地址沒有對應到你的任何鑰匙。</translation>
    </message>
    <message>
        <source>Wallet unlock was cancelled.</source>
        <translation type="unfinished">錢包解鎖已取消。</translation>
    </message>
    <message>
        <source>No error</source>
        <translation type="unfinished">沒有錯誤</translation>
    </message>
    <message>
        <source>Private key for the entered address is not available.</source>
        <translation type="unfinished">沒有對應輸入地址的私鑰。</translation>
    </message>
    <message>
        <source>Message signing failed.</source>
        <translation type="unfinished">訊息簽署失敗。</translation>
    </message>
    <message>
        <source>Message signed.</source>
        <translation type="unfinished">訊息簽署好了。</translation>
    </message>
    <message>
        <source>The signature could not be decoded.</source>
        <translation type="unfinished">沒辦法把這個簽章解碼。</translation>
    </message>
    <message>
        <source>Please check the signature and try again.</source>
        <translation type="unfinished">請檢查簽章是否正確後再試一次。</translation>
    </message>
    <message>
        <source>The signature did not match the message digest.</source>
        <translation type="unfinished">這個簽章跟訊息的數位摘要不符。</translation>
    </message>
    <message>
        <source>Message verification failed.</source>
        <translation type="unfinished">訊息驗證失敗。</translation>
    </message>
    <message>
        <source>Message verified.</source>
        <translation type="unfinished">訊息驗證沒錯。</translation>
    </message>
</context>
<context>
    <name>SplashScreen</name>
    <message>
        <source>(press q to shutdown and continue later)</source>
        <translation type="unfinished">(請按 q 結束然後待會繼續)</translation>
    </message>
    <message>
        <source>press q to shutdown</source>
        <translation type="unfinished">按q鍵關閉並退出</translation>
    </message>
</context>
<context>
    <name>TransactionDesc</name>
    <message>
        <source>conflicted with a transaction with %1 confirmations</source>
        <extracomment>Text explaining the current status of a transaction, shown in the status field of the details window for this transaction. This status represents an unconfirmed transaction that conflicts with a confirmed transaction.</extracomment>
        <translation type="unfinished">跟一個目前確認 %1 次的交易互相衝突</translation>
    </message>
    <message>
        <source>0/unconfirmed, in memory pool</source>
        <extracomment>Text explaining the current status of a transaction, shown in the status field of the details window for this transaction. This status represents an unconfirmed transaction that is in the memory pool.</extracomment>
        <translation type="unfinished">0/未確認，在內存池中</translation>
    </message>
    <message>
        <source>0/unconfirmed, not in memory pool</source>
        <extracomment>Text explaining the current status of a transaction, shown in the status field of the details window for this transaction. This status represents an unconfirmed transaction that is not in the memory pool.</extracomment>
        <translation type="unfinished">0/未確認，不在內存池中</translation>
    </message>
    <message>
        <source>abandoned</source>
        <extracomment>Text explaining the current status of a transaction, shown in the status field of the details window for this transaction. This status represents an abandoned transaction.</extracomment>
        <translation type="unfinished">已中止</translation>
    </message>
    <message>
        <source>%1/unconfirmed</source>
        <extracomment>Text explaining the current status of a transaction, shown in the status field of the details window for this transaction. This status represents a transaction confirmed in at least one block, but less than 6 blocks.</extracomment>
        <translation type="unfinished">%1 次/未確認</translation>
    </message>
    <message>
        <source>%1 confirmations</source>
        <extracomment>Text explaining the current status of a transaction, shown in the status field of the details window for this transaction. This status represents a transaction confirmed in 6 or more blocks.</extracomment>
        <translation type="unfinished">確認 %1 次</translation>
    </message>
    <message>
        <source>Status</source>
        <translation type="unfinished">狀態</translation>
    </message>
    <message>
        <source>Date</source>
        <translation type="unfinished">日期</translation>
    </message>
    <message>
        <source>Source</source>
        <translation type="unfinished">來源</translation>
    </message>
    <message>
        <source>Generated</source>
        <translation type="unfinished">生產出來</translation>
    </message>
    <message>
        <source>From</source>
        <translation type="unfinished">來源</translation>
    </message>
    <message>
        <source>unknown</source>
        <translation type="unfinished">未知</translation>
    </message>
    <message>
        <source>To</source>
        <translation type="unfinished">目的</translation>
    </message>
    <message>
        <source>own address</source>
        <translation type="unfinished">自己的地址</translation>
    </message>
    <message>
        <source>watch-only</source>
        <translation type="unfinished">只能看</translation>
    </message>
    <message>
        <source>label</source>
        <translation type="unfinished">標記</translation>
    </message>
    <message>
        <source>Credit</source>
        <translation type="unfinished">入帳</translation>
    </message>
    <message numerus="yes">
        <source>matures in %n more block(s)</source>
        <translation type="unfinished">
            <numerusform>在%n個區塊內成熟</numerusform>
        </translation>
    </message>
    <message>
        <source>not accepted</source>
        <translation type="unfinished">不被接受</translation>
    </message>
    <message>
        <source>Debit</source>
        <translation type="unfinished">出帳</translation>
    </message>
    <message>
        <source>Total debit</source>
        <translation type="unfinished">出帳總額</translation>
    </message>
    <message>
        <source>Total credit</source>
        <translation type="unfinished">入帳總額</translation>
    </message>
    <message>
        <source>Transaction fee</source>
        <translation type="unfinished">交易手續費</translation>
    </message>
    <message>
        <source>Net amount</source>
        <translation type="unfinished">淨額</translation>
    </message>
    <message>
        <source>Message</source>
        <translation type="unfinished">訊息</translation>
    </message>
    <message>
        <source>Comment</source>
        <translation type="unfinished">附註</translation>
    </message>
    <message>
        <source>Transaction ID</source>
        <translation type="unfinished">交易識別碼</translation>
    </message>
    <message>
        <source>Transaction total size</source>
        <translation type="unfinished">交易總大小</translation>
    </message>
    <message>
        <source>Transaction virtual size</source>
        <translation type="unfinished">交易擬真大小</translation>
    </message>
    <message>
        <source>Output index</source>
        <translation type="unfinished">輸出索引</translation>
    </message>
    <message>
        <source>%1 (Certificate was not verified)</source>
        <translation type="unfinished">%1（证书未被验证）</translation>
    </message>
    <message>
        <source>Merchant</source>
        <translation type="unfinished">商家</translation>
    </message>
    <message>
        <source>Generated coins must mature %1 blocks before they can be spent. When you generated this block, it was broadcast to the network to be added to the block chain. If it fails to get into the chain, its state will change to "not accepted" and it won't be spendable. This may occasionally happen if another node generates a block within a few seconds of yours.</source>
        <translation type="unfinished">生產出來的錢要再等 %1 個區塊生出來後才成熟可以用。當區塊生產出來時會公布到網路上，來被加進區塊鏈。如果加失敗了，狀態就會變成「不被接受」，而且不能夠花。如果在你生產出區塊的幾秒鐘內，也有其他節點生產出來的話，就有可能會發生這種情形。</translation>
    </message>
    <message>
        <source>Debug information</source>
        <translation type="unfinished">除錯資訊</translation>
    </message>
    <message>
        <source>Transaction</source>
        <translation type="unfinished">交易</translation>
    </message>
    <message>
        <source>Inputs</source>
        <translation type="unfinished">輸入</translation>
    </message>
    <message>
        <source>Amount</source>
        <translation type="unfinished">金額</translation>
    </message>
    <message>
        <source>true</source>
        <translation type="unfinished">是</translation>
    </message>
    <message>
        <source>false</source>
        <translation type="unfinished">否</translation>
    </message>
</context>
<context>
    <name>TransactionDescDialog</name>
    <message>
        <source>This pane shows a detailed description of the transaction</source>
        <translation type="unfinished">這個版面顯示這次交易的詳細說明</translation>
    </message>
    <message>
        <source>Details for %1</source>
        <translation type="unfinished">交易 %1 的明細</translation>
    </message>
</context>
<context>
    <name>TransactionTableModel</name>
    <message>
        <source>Date</source>
        <translation type="unfinished">日期</translation>
    </message>
    <message>
        <source>Type</source>
        <translation type="unfinished">種類</translation>
    </message>
    <message>
        <source>Label</source>
        <translation type="unfinished">標記:</translation>
    </message>
    <message>
        <source>Unconfirmed</source>
        <translation type="unfinished">未確認</translation>
    </message>
    <message>
        <source>Abandoned</source>
        <translation type="unfinished">已中止</translation>
    </message>
    <message>
        <source>Confirming (%1 of %2 recommended confirmations)</source>
        <translation type="unfinished">確認中(已經 %1 次，建議至少 %2 次)</translation>
    </message>
    <message>
        <source>Confirmed (%1 confirmations)</source>
        <translation type="unfinished">已確認(%1 次)</translation>
    </message>
    <message>
        <source>Conflicted</source>
        <translation type="unfinished">有衝突</translation>
    </message>
    <message>
        <source>Immature (%1 confirmations, will be available after %2)</source>
        <translation type="unfinished">未成熟(確認 %1 次，會在 %2 次後可用)</translation>
    </message>
    <message>
        <source>Generated but not accepted</source>
        <translation type="unfinished">生產出來但是不被接受</translation>
    </message>
    <message>
        <source>Received with</source>
        <translation type="unfinished">收款</translation>
    </message>
    <message>
        <source>Received from</source>
        <translation type="unfinished">收款自</translation>
    </message>
    <message>
        <source>Sent to</source>
        <translation type="unfinished">付款</translation>
    </message>
    <message>
        <source>Mined</source>
        <translation type="unfinished">開採所得</translation>
    </message>
    <message>
        <source>watch-only</source>
        <translation type="unfinished">只能看</translation>
    </message>
    <message>
        <source>(n/a)</source>
        <translation type="unfinished">(不適用)</translation>
    </message>
    <message>
        <source>(no label)</source>
        <translation type="unfinished">(無標記)</translation>
    </message>
    <message>
        <source>Transaction status. Hover over this field to show number of confirmations.</source>
        <translation type="unfinished">交易狀態。把游標停在欄位上會顯示確認次數。</translation>
    </message>
    <message>
        <source>Date and time that the transaction was received.</source>
        <translation type="unfinished">收到交易的日期和時間。</translation>
    </message>
    <message>
        <source>Type of transaction.</source>
        <translation type="unfinished">交易的種類。</translation>
    </message>
    <message>
        <source>Whether or not a watch-only address is involved in this transaction.</source>
        <translation type="unfinished">此交易是否涉及監視地址。</translation>
    </message>
    <message>
        <source>User-defined intent/purpose of the transaction.</source>
        <translation type="unfinished">使用者定義的交易動機或理由。</translation>
    </message>
    <message>
        <source>Amount removed from or added to balance.</source>
        <translation type="unfinished">要減掉或加進餘額的金額。</translation>
    </message>
</context>
<context>
    <name>TransactionView</name>
    <message>
        <source>All</source>
        <translation type="unfinished">全部</translation>
    </message>
    <message>
        <source>Today</source>
        <translation type="unfinished">今天</translation>
    </message>
    <message>
        <source>This week</source>
        <translation type="unfinished">這星期</translation>
    </message>
    <message>
        <source>This month</source>
        <translation type="unfinished">這個月</translation>
    </message>
    <message>
        <source>Last month</source>
        <translation type="unfinished">上個月</translation>
    </message>
    <message>
        <source>This year</source>
        <translation type="unfinished">今年</translation>
    </message>
    <message>
        <source>Received with</source>
        <translation type="unfinished">收款</translation>
    </message>
    <message>
        <source>Sent to</source>
        <translation type="unfinished">付款</translation>
    </message>
    <message>
        <source>Mined</source>
        <translation type="unfinished">開採所得</translation>
    </message>
    <message>
        <source>Other</source>
        <translation type="unfinished">其它</translation>
    </message>
    <message>
        <source>Enter address, transaction id, or label to search</source>
        <translation type="unfinished">請輸入要搜尋的地址、交易 ID、或是標記標籤</translation>
    </message>
    <message>
        <source>Min amount</source>
        <translation type="unfinished">最小金額</translation>
    </message>
    <message>
        <source>Range…</source>
        <translation type="unfinished">范围...</translation>
    </message>
    <message>
        <source>&amp;Copy address</source>
        <translation type="unfinished">&amp;複製地址</translation>
    </message>
    <message>
        <source>Copy &amp;label</source>
        <translation type="unfinished">複製 &amp;label</translation>
    </message>
    <message>
        <source>Copy &amp;amount</source>
        <translation type="unfinished">複製金額 &amp;amount</translation>
    </message>
    <message>
        <source>Copy transaction &amp;ID</source>
        <translation type="unfinished">複製交易 &amp;ID</translation>
    </message>
    <message>
        <source>Copy &amp;raw transaction</source>
        <translation type="unfinished">複製交易(原始)</translation>
    </message>
    <message>
        <source>Copy full transaction &amp;details</source>
        <translation type="unfinished">複製完整交易明細</translation>
    </message>
    <message>
        <source>&amp;Show transaction details</source>
        <translation type="unfinished">顯示交易明細</translation>
    </message>
    <message>
        <source>Increase transaction &amp;fee</source>
        <translation type="unfinished">增加礦工費(&amp;fee)</translation>
    </message>
    <message>
        <source>A&amp;bandon transaction</source>
        <translation type="unfinished">放棄交易(&amp;b)</translation>
    </message>
    <message>
        <source>&amp;Edit address label</source>
        <translation type="unfinished">編輯地址標籤(&amp;E)</translation>
    </message>
    <message>
        <source>Show in %1</source>
        <extracomment>Transactions table context menu action to show the selected transaction in a third-party block explorer. %1 is a stand-in argument for the URL of the explorer.</extracomment>
        <translation type="unfinished">在 %1中顯示</translation>
    </message>
    <message>
        <source>Export Transaction History</source>
        <translation type="unfinished">匯出交易記錄</translation>
    </message>
    <message>
        <source>Comma separated file</source>
        <extracomment>Expanded name of the CSV file format. See: https://en.wikipedia.org/wiki/Comma-separated_values.</extracomment>
        <translation type="unfinished">逗號分隔文件</translation>
    </message>
    <message>
        <source>Confirmed</source>
        <translation type="unfinished">已確認</translation>
    </message>
    <message>
        <source>Watch-only</source>
        <translation type="unfinished">只能觀看的</translation>
    </message>
    <message>
        <source>Date</source>
        <translation type="unfinished">日期</translation>
    </message>
    <message>
        <source>Type</source>
        <translation type="unfinished">種類</translation>
    </message>
    <message>
        <source>Label</source>
        <translation type="unfinished">標記:</translation>
    </message>
    <message>
        <source>Address</source>
        <translation type="unfinished">地址</translation>
    </message>
    <message>
        <source>ID</source>
        <translation type="unfinished">識別碼</translation>
    </message>
    <message>
        <source>Exporting Failed</source>
        <translation type="unfinished">匯出失敗</translation>
    </message>
    <message>
        <source>There was an error trying to save the transaction history to %1.</source>
        <translation type="unfinished">儲存交易記錄到 %1 時發生錯誤。</translation>
    </message>
    <message>
        <source>Exporting Successful</source>
        <translation type="unfinished">匯出成功</translation>
    </message>
    <message>
        <source>The transaction history was successfully saved to %1.</source>
        <translation type="unfinished">交易記錄已經成功儲存到 %1 了。</translation>
    </message>
    <message>
        <source>Range:</source>
        <translation type="unfinished">範圍:</translation>
    </message>
    <message>
        <source>to</source>
        <translation type="unfinished">到</translation>
    </message>
</context>
<context>
    <name>WalletFrame</name>
    <message>
        <source>No wallet has been loaded.
Go to File &gt; Open Wallet to load a wallet.
- OR -</source>
        <translation type="unfinished">尚未載入任何錢包。
轉到檔案 &gt; 開啟錢包以載入錢包.
- OR -</translation>
    </message>
    <message>
        <source>Create a new wallet</source>
        <translation type="unfinished">創建一個新錢包</translation>
    </message>
    <message>
        <source>Error</source>
        <translation type="unfinished">錯誤</translation>
    </message>
    <message>
        <source>Unable to decode PSBT from clipboard (invalid base64)</source>
        <translation type="unfinished">無法從剪貼板解碼PSBT（無效的base64）</translation>
    </message>
    <message>
        <source>Load Transaction Data</source>
        <translation type="unfinished">載入交易資料</translation>
    </message>
    <message>
        <source>Partially Signed Transaction (*.psbt)</source>
        <translation type="unfinished">簽名部分的交易（* .psbt）</translation>
    </message>
    <message>
        <source>PSBT file must be smaller than 100 MiB</source>
        <translation type="unfinished">PSBT檔案必須小於100 MiB</translation>
    </message>
    <message>
        <source>Unable to decode PSBT</source>
        <translation type="unfinished">無法解碼PSBT</translation>
    </message>
</context>
<context>
    <name>WalletModel</name>
    <message>
        <source>Send Coins</source>
        <translation type="unfinished">付款</translation>
    </message>
    <message>
        <source>Fee bump error</source>
        <translation type="unfinished">手續費提升失敗</translation>
    </message>
    <message>
        <source>Increasing transaction fee failed</source>
        <translation type="unfinished">手續費提高失敗了</translation>
    </message>
    <message>
        <source>Do you want to increase the fee?</source>
        <extracomment>Asks a user if they would like to manually increase the fee of a transaction that has already been created.</extracomment>
        <translation type="unfinished">想要提高手續費嗎？</translation>
    </message>
    <message>
        <source>Current fee:</source>
        <translation type="unfinished">目前費用：</translation>
    </message>
    <message>
        <source>Increase:</source>
        <translation type="unfinished">增加：</translation>
    </message>
    <message>
        <source>New fee:</source>
        <translation type="unfinished">新的費用：</translation>
    </message>
    <message>
        <source>Warning: This may pay the additional fee by reducing change outputs or adding inputs, when necessary. It may add a new change output if one does not already exist. These changes may potentially leak privacy.</source>
        <translation type="unfinished">警告: 因為在必要的時候會減少找零輸出個數或增加輸入個數，這可能要付出額外的費用。 在沒有找零輸出的情況下可能會新增一個。 這些變更可能會導致潛在的隱私洩漏。</translation>
    </message>
    <message>
        <source>Confirm fee bump</source>
        <translation type="unfinished">確認手續費提升</translation>
    </message>
    <message>
        <source>Can't draft transaction.</source>
        <translation type="unfinished">無法草擬交易。</translation>
    </message>
    <message>
        <source>PSBT copied</source>
        <translation type="unfinished">PSBT已複製</translation>
    </message>
    <message>
        <source>Copied to clipboard</source>
        <comment>Fee-bump PSBT saved</comment>
        <translation type="unfinished">複製到剪贴板</translation>
    </message>
    <message>
        <source>Can't sign transaction.</source>
        <translation type="unfinished">沒辦法簽署交易。</translation>
    </message>
    <message>
        <source>Could not commit transaction</source>
        <translation type="unfinished">沒辦法提交交易</translation>
    </message>
    <message>
        <source>Can't display address</source>
        <translation type="unfinished">無法顯示地址</translation>
    </message>
    <message>
        <source>default wallet</source>
        <translation type="unfinished">預設錢包</translation>
    </message>
</context>
<context>
    <name>WalletView</name>
    <message>
        <source>&amp;Export</source>
        <translation type="unfinished">匯出 &amp;E</translation>
    </message>
    <message>
        <source>Export the data in the current tab to a file</source>
        <translation type="unfinished">把目前分頁的資料匯出存成檔案</translation>
    </message>
    <message>
        <source>Backup Wallet</source>
        <translation type="unfinished">備份錢包</translation>
    </message>
    <message>
        <source>Wallet Data</source>
        <extracomment>Name of the wallet data file format.</extracomment>
        <translation type="unfinished">錢包資料</translation>
    </message>
    <message>
        <source>Backup Failed</source>
        <translation type="unfinished">備份失敗</translation>
    </message>
    <message>
        <source>There was an error trying to save the wallet data to %1.</source>
        <translation type="unfinished">儲存錢包資料到 %1 時發生錯誤。</translation>
    </message>
    <message>
        <source>Backup Successful</source>
        <translation type="unfinished">備份成功</translation>
    </message>
    <message>
        <source>The wallet data was successfully saved to %1.</source>
        <translation type="unfinished">錢包的資料已經成功儲存到 %1 了。</translation>
    </message>
    <message>
        <source>Cancel</source>
        <translation type="unfinished">取消</translation>
    </message>
</context>
<context>
    <name>bitcoin-core</name>
    <message>
        <source>The %s developers</source>
        <translation type="unfinished">%s 開發人員</translation>
    </message>
    <message>
        <source>%s failed to validate the -assumeutxo snapshot state. This indicates a hardware problem, or a bug in the software, or a bad software modification that allowed an invalid snapshot to be loaded. As a result of this, the node will shut down and stop using any state that was built on the snapshot, resetting the chain height from %d to %d. On the next restart, the node will resume syncing from %d without using any snapshot data. Please report this incident to %s, including how you obtained the snapshot. The invalid snapshot chainstate will be left on disk in case it is helpful in diagnosing the issue that caused this error.</source>
        <translation type="unfinished">%s 驗證 -assumeutxo 快照狀態失敗。 這顯示硬體可能有問題，也可能是軟體bug，或是軟體被不當修改、從而讓非法快照也能夠載入。 因此，將關閉節點並停止使用從這個快照建構出的任何狀態，並將鏈高度從 %d 重置到 %d 。下次啟動時，節點將會不使用快照資料從 %d 繼續同步。 請將這個事件回報給 %s 並在報告中包括您是如何獲得這份快照的。 無效的鏈狀態快照仍保存至磁碟上，以供診斷問題的原因。</translation>
    </message>
    <message>
        <source>%s request to listen on port %u. This port is considered "bad" and thus it is unlikely that any peer will connect to it. See doc/p2p-bad-ports.md for details and a full list.</source>
        <translation type="unfinished">%s請求監聽端口%u。此連接埠被認為是“壞的”，所以不太可能有其他節點會連接過來。 詳情以及完整的連接埠清單請參閱 doc/p2p-bad-ports.md 。</translation>
    </message>
    <message>
        <source>Cannot downgrade wallet from version %i to version %i. Wallet version unchanged.</source>
        <translation type="unfinished">無法把皮夾版本從%i降級到%i。錢包版本未改變。</translation>
    </message>
    <message>
        <source>Cannot obtain a lock on data directory %s. %s is probably already running.</source>
        <translation type="unfinished">沒辦法鎖定資料目錄 %s。%s 可能已經在執行了。</translation>
    </message>
    <message>
        <source>Cannot upgrade a non HD split wallet from version %i to version %i without upgrading to support pre-split keypool. Please use version %i or no version specified.</source>
        <translation type="unfinished">無法在不支援「分割前的金鑰池」（pre split keypool）的情況下把「非分割HD錢包」（non HD split wallet）從版本%i升级到%i。請使用版本號%i，或壓根不要指定版本號。</translation>
    </message>
    <message>
        <source>Disk space for %s may not accommodate the block files. Approximately %u GB of data will be stored in this directory.</source>
        <translation type="unfinished">%s的硬碟空間可能無法容納區塊文件。 大約要在這個目錄中儲存 %uGB的數據。</translation>
    </message>
    <message>
        <source>Distributed under the MIT software license, see the accompanying file %s or %s</source>
        <translation type="unfinished">依據 MIT 軟體授權條款散布，詳情請見附帶的 %s 檔案或是 %s</translation>
    </message>
    <message>
        <source>Error loading wallet. Wallet requires blocks to be downloaded, and software does not currently support loading wallets while blocks are being downloaded out of order when using assumeutxo snapshots. Wallet should be able to load successfully after node sync reaches height %s</source>
        <translation type="unfinished">加載錢包時發生錯誤。 需要下載區塊才能載入錢包，而且在使用assumeutxo快照時，下載區塊是不按順序的，這個時候軟體不支援載入錢包。 在節點同步至高度%s之後就應該可以加載錢包了。</translation>
    </message>
    <message>
        <source>Error reading %s! Transaction data may be missing or incorrect. Rescanning wallet.</source>
        <translation type="unfinished">讀取%s出錯！ 交易資料可能遺失或有誤。 重新掃描錢包中。</translation>
    </message>
    <message>
        <source>Error: Dumpfile format record is incorrect. Got "%s", expected "format".</source>
        <translation type="unfinished">錯誤: 轉儲文件格式不正確。 得到是"%s"，而預期本應得到的是 "format"。</translation>
    </message>
    <message>
<<<<<<< HEAD
        <source>Error: Dumpfile version is not supported. This version of qtum-wallet only supports version 1 dumpfiles. Got dumpfile with version %s</source>
        <translation type="unfinished">錯誤: 轉儲文件版本不支援。 這個版本的 qtum-wallet 只支援版本為 1 的轉儲檔案。 得到的轉儲文件版本是%s</translation>
    </message>
    <message>
=======
        <source>Error: Dumpfile identifier record is incorrect. Got "%s", expected "%s".</source>
        <translation type="unfinished">错误: 转储文件标识符记录不正确。得到的是 "%s"，而预期本应得到的是 "%s"。</translation>
    </message>
    <message>
        <source>Error: Dumpfile version is not supported. This version of qtum-wallet only supports version 1 dumpfiles. Got dumpfile with version %s</source>
        <translation type="unfinished">錯誤: 轉儲文件版本不支援。 這個版本的 qtum-wallet 只支援版本為 1 的轉儲檔案。 得到的轉儲文件版本是%s</translation>
    </message>
    <message>
>>>>>>> 258457a4
        <source>Error: Legacy wallets only support the "legacy", "p2sh-segwit", and "bech32" address types</source>
        <translation type="unfinished">錯誤: 舊式錢包只支援 "legacy", "p2sh-segwit", 和 "bech32" 這三種位址類型</translation>
    </message>
    <message>
        <source>Error: Unable to produce descriptors for this legacy wallet. Make sure to provide the wallet's passphrase if it is encrypted.</source>
        <translation type="unfinished">錯誤: 無法為該舊式錢包產生描述符。 如果錢包已加密，請確保提供的錢包加密密碼正確。</translation>
    </message>
    <message>
        <source>File %s already exists. If you are sure this is what you want, move it out of the way first.</source>
        <translation type="unfinished">檔案%s已經存在。 如果你確定這就是你想做的，先把這份檔案移開。</translation>
    </message>
    <message>
        <source>Invalid or corrupt peers.dat (%s). If you believe this is a bug, please report it to %s. As a workaround, you can move the file (%s) out of the way (rename, move, or delete) to have a new one created on the next start.</source>
        <translation type="unfinished">無效或損壞的peers.dat(%s)。如果你確信這是一個bug，請回饋到%s。作為變通辦法，你可以把現有文件 (%s) 移開(重新命名、移動或刪除)，這樣就可以在下次啟動時建立一個新檔案了。</translation>
    </message>
    <message>
        <source>More than one onion bind address is provided. Using %s for the automatically created Tor onion service.</source>
        <translation type="unfinished">提供多數TOR路由綁定位址。 對自動建立的Tor服務用%s</translation>
    </message>
    <message>
        <source>No dump file provided. To use createfromdump, -dumpfile=&lt;filename&gt; must be provided.</source>
        <translation type="unfinished">沒有提供轉儲文件。 要使用 createfromdump ，必須提供 -dumpfile=&lt;filename&gt;。</translation>
    </message>
    <message>
        <source>No dump file provided. To use dump, -dumpfile=&lt;filename&gt; must be provided.</source>
        <translation type="unfinished">沒有提供轉儲文件。 要使用 dump ，必須提供 -dumpfile=&lt;filename&gt;。</translation>
    </message>
    <message>
        <source>No wallet file format provided. To use createfromdump, -format=&lt;format&gt; must be provided.</source>
        <translation type="unfinished">沒有提供錢包格式。 要使用 createfromdump ，必須提供 -format=&lt;format&gt;</translation>
    </message>
    <message>
        <source>Please check that your computer's date and time are correct! If your clock is wrong, %s will not work properly.</source>
        <translation type="unfinished">請檢查電腦日期和時間是否正確！%s 沒辦法在時鐘不準的情況下正常運作。</translation>
    </message>
    <message>
        <source>Please contribute if you find %s useful. Visit %s for further information about the software.</source>
        <translation type="unfinished">如果你覺得 %s 有用，可以幫助我們。關於這個軟體的更多資訊請見 %s。</translation>
    </message>
    <message>
        <source>Prune configured below the minimum of %d MiB.  Please use a higher number.</source>
        <translation type="unfinished">設定的修剪值小於最小需求的 %d 百萬位元組(MiB)。請指定大一點的數字。</translation>
    </message>
    <message>
        <source>Prune mode is incompatible with -reindex-chainstate. Use full -reindex instead.</source>
        <translation type="unfinished">修剪模式與 -reindex-chainstate 不相容。 請進行一次完整的 -reindex 。</translation>
    </message>
    <message>
        <source>Prune: last wallet synchronisation goes beyond pruned data. You need to -reindex (download the whole blockchain again in case of pruned node)</source>
        <translation type="unfinished">修剪模式：錢包的最後同步狀態是在被修剪掉的區塊資料中。你需要用 -reindex 參數執行(會重新下載整個區塊鏈)</translation>
    </message>
    <message>
        <source>Rename of '%s' -&gt; '%s' failed. You should resolve this by manually moving or deleting the invalid snapshot directory %s, otherwise you will encounter the same error again on the next startup.</source>
        <translation type="unfinished">重命名 '%s' -&gt; '%s' 失敗。 您需要手動移除或刪除無效的快照目錄 %s來解決這個問題，不然的話您就會在下一次啟動時遇到相同的錯誤。</translation>
<<<<<<< HEAD
    </message>
    <message>
        <source>SQLiteDatabase: Unknown sqlite wallet schema version %d. Only version %d is supported</source>
        <translation type="unfinished">SQLiteDatabase: SQLite錢包schema版本%d未知。 只支持%d版本</translation>
    </message>
    <message>
=======
    </message>
    <message>
        <source>SQLiteDatabase: Unknown sqlite wallet schema version %d. Only version %d is supported</source>
        <translation type="unfinished">SQLiteDatabase: SQLite錢包schema版本%d未知。 只支持%d版本</translation>
    </message>
    <message>
>>>>>>> 258457a4
        <source>The block database contains a block which appears to be from the future. This may be due to your computer's date and time being set incorrectly. Only rebuild the block database if you are sure that your computer's date and time are correct</source>
        <translation type="unfinished">區塊資料庫中有來自未來的區塊。可能是你電腦的日期時間不對。如果確定電腦日期時間沒錯的話，就重建區塊資料庫看看。</translation>
    </message>
    <message>
        <source>The transaction amount is too small to send after the fee has been deducted</source>
        <translation type="unfinished">扣除手續費後的交易金額太少而不能傳送</translation>
    </message>
    <message>
        <source>This error could occur if this wallet was not shutdown cleanly and was last loaded using a build with a newer version of Berkeley DB. If so, please use the software that last loaded this wallet</source>
        <translation type="unfinished">如果未完全關閉該錢包，並且最後一次使用具有較新版本的Berkeley DB的構建載入了此錢包，則可能會發生此錯誤。如果是這樣，請使用最後載入該錢包的軟體</translation>
    </message>
    <message>
        <source>This is a pre-release test build - use at your own risk - do not use for mining or merchant applications</source>
        <translation type="unfinished">這是個還沒發表的測試版本 - 使用請自負風險 - 請不要用來開採或做商業應用</translation>
    </message>
    <message>
        <source>This is the maximum transaction fee you pay (in addition to the normal fee) to prioritize partial spend avoidance over regular coin selection.</source>
        <translation type="unfinished">這是您支付的最高交易手續費（除了正常手續費外），優先於避免部分花費而不是定期選取幣。</translation>
    </message>
    <message>
        <source>This is the transaction fee you may discard if change is smaller than dust at this level</source>
        <translation type="unfinished">在該交易手續費率下，找零的零錢會因為少於零散錢的金額，而自動棄掉變成手續費</translation>
    </message>
    <message>
        <source>This is the transaction fee you may pay when fee estimates are not available.</source>
        <translation type="unfinished">這是當預估手續費還沒計算出來時，付款交易預設會付的手續費。</translation>
    </message>
    <message>
        <source>Total length of network version string (%i) exceeds maximum length (%i). Reduce the number or size of uacomments.</source>
        <translation type="unfinished">網路版本字串的總長度(%i)超過最大長度(%i)了。請減少 uacomment 參數的數目或長度。</translation>
    </message>
    <message>
        <source>Unable to replay blocks. You will need to rebuild the database using -reindex-chainstate.</source>
        <translation type="unfinished">沒辦法重算區塊。你需要先用 -reindex-chainstate 參數來重建資料庫。</translation>
    </message>
    <message>
        <source>Unknown wallet file format "%s" provided. Please provide one of "bdb" or "sqlite".</source>
        <translation type="unfinished">提供了未知的錢包格式 "%s" 。請使用 "bdb" 或 "sqlite" 中的一種。</translation>
    </message>
    <message>
        <source>Unsupported category-specific logging level %1$s=%2$s. Expected %1$s=&lt;category&gt;:&lt;loglevel&gt;. Valid categories: %3$s. Valid loglevels: %4$s.</source>
        <translation type="unfinished">不支援的類別限定日誌等級 %1$s=%2$s 。 预期参数 %1$s=&lt;category&gt;:&lt;loglevel&gt;。 有效的類別: %3$s 。有效的日誌等級: %4$s 。</translation>
    </message>
    <message>
        <source>Unsupported chainstate database format found. Please restart with -reindex-chainstate. This will rebuild the chainstate database.</source>
        <translation type="unfinished">找到了不受支援的 chainstate 資料庫格式。 請使用 -reindex-chainstate 參數重新啟動。 這將會重建 chainstate 資料庫。</translation>
    </message>
    <message>
        <source>Wallet created successfully. The legacy wallet type is being deprecated and support for creating and opening legacy wallets will be removed in the future.</source>
        <translation type="unfinished">錢包創建成功。 舊式錢包已被棄用，未來將不再支援創建或打開舊式錢包。</translation>
    </message>
    <message>
        <source>Wallet loaded successfully. The legacy wallet type is being deprecated and support for creating and opening legacy wallets will be removed in the future. Legacy wallets can be migrated to a descriptor wallet with migratewallet.</source>
        <translation type="unfinished">錢包加載成功。 舊式錢包已被棄用，未來將不再支援創建或打開舊式錢包。 可以使用 migratewallet 指令將舊式錢包遷移至輸出描述符錢包。</translation>
    </message>
    <message>
        <source>Warning: Dumpfile wallet format "%s" does not match command line specified format "%s".</source>
        <translation type="unfinished">警告: 轉儲文件的錢包格式 "%s" 與命令列指定的格式 "%s" 不符。</translation>
    </message>
    <message>
        <source>Warning: Private keys detected in wallet {%s} with disabled private keys</source>
        <translation type="unfinished">警告: 在不允許私鑰的錢包 {%s} 中發現有私鑰</translation>
    </message>
    <message>
        <source>Warning: We do not appear to fully agree with our peers! You may need to upgrade, or other nodes may need to upgrade.</source>
        <translation type="unfinished">警告: 我們和某些連線的節點對於區塊鏈結的決定不同！你可能需要升級，或是需要等其它的節點升級。</translation>
    </message>
    <message>
        <source>Witness data for blocks after height %d requires validation. Please restart with -reindex.</source>
        <translation type="unfinished">需要驗證高度在%d之後的區塊見證數據。 請使用 -reindex 重新啟動。</translation>
    </message>
    <message>
        <source>You need to rebuild the database using -reindex to go back to unpruned mode.  This will redownload the entire blockchain</source>
        <translation type="unfinished">回到非修剪的模式需要用 -reindex 參數來重建資料庫。這會導致重新下載整個區塊鏈。</translation>
    </message>
    <message>
        <source>%s is set very high!</source>
        <translation type="unfinished">%s 的設定值異常大！</translation>
    </message>
    <message>
        <source>-maxmempool must be at least %d MB</source>
        <translation type="unfinished">參數 -maxmempool 至少要給 %d 百萬位元組(MB)</translation>
    </message>
    <message>
        <source>A fatal internal error occurred, see debug.log for details</source>
        <translation type="unfinished">發生致命的內部錯誤，有關詳細細節，請參見debug.log</translation>
    </message>
    <message>
        <source>Cannot resolve -%s address: '%s'</source>
        <translation type="unfinished">沒辦法解析 -%s 參數指定的地址: '%s'</translation>
    </message>
    <message>
        <source>Cannot set -forcednsseed to true when setting -dnsseed to false.</source>
        <translation type="unfinished">在 -dnsseed 被設為 false 時無法將 -forcednsseed 設為 true 。</translation>
    </message>
    <message>
        <source>Cannot set -peerblockfilters without -blockfilterindex.</source>
        <translation type="unfinished">在沒有設定-blockfilterindex 則無法使用 -peerblockfilters</translation>
    </message>
    <message>
        <source>Cannot write to data directory '%s'; check permissions.</source>
        <translation type="unfinished">沒辦法寫入資料目錄 '%s'，請檢查是否有權限。</translation>
    </message>
    <message>
        <source>%s is set very high! Fees this large could be paid on a single transaction.</source>
        <translation type="unfinished">%s被設定得很高! 這可是一次交易就有可能付出的手續費。</translation>
    </message>
    <message>
        <source>Cannot provide specific connections and have addrman find outgoing connections at the same time.</source>
        <translation type="unfinished">在使用位址管理器(addrman)尋找出站連線時，無法同時提供特定的連線。</translation>
    </message>
    <message>
        <source>Error loading %s: External signer wallet being loaded without external signer support compiled</source>
        <translation type="unfinished">載入%s時出錯: 編譯時未啟用外部簽章器支持，卻仍試圖載入外部簽章器錢包</translation>
    </message>
    <message>
        <source>Error reading %s! All keys read correctly, but transaction data or address metadata may be missing or incorrect.</source>
        <translation type="unfinished">讀取 %s 時出錯! 所有金鑰都被正確讀取，但交易資料或位址元資料可能缺失或有誤。</translation>
    </message>
    <message>
        <source>Error: Address book data in wallet cannot be identified to belong to migrated wallets</source>
        <translation type="unfinished">錯誤：錢包中的通訊錄資料無法被辨識為屬於遷移後的錢包</translation>
    </message>
    <message>
        <source>Error: Duplicate descriptors created during migration. Your wallet may be corrupted.</source>
        <translation type="unfinished">錯誤：遷移過程中創建了重複的輸出描述符。 你的錢包可能已損壞。</translation>
    </message>
    <message>
        <source>Error: Transaction %s in wallet cannot be identified to belong to migrated wallets</source>
        <translation type="unfinished">錯誤：錢包中的交易%s無法被辨識為屬於遷移後的錢包</translation>
    </message>
    <message>
        <source>Failed to calculate bump fees, because unconfirmed UTXOs depend on enormous cluster of unconfirmed transactions.</source>
        <translation type="unfinished">計算追加手續費失敗，因為未確認UTXO依賴了大量未確認交易的簇集。</translation>
    </message>
    <message>
        <source>Failed to rename invalid peers.dat file. Please move or delete it and try again.</source>
        <translation type="unfinished">無法重新命名無效的 peers.dat 檔案。 請移動或刪除它，然後重試。</translation>
    </message>
    <message>
        <source>Fee estimation failed. Fallbackfee is disabled. Wait a few blocks or enable %s.</source>
        <translation type="unfinished">手續費估計失敗。 而且備用手續費估計（fallbackfee）已停用。 請再等一些區塊，或啟用%s。</translation>
    </message>
    <message>
        <source>Incompatible options: -dnsseed=1 was explicitly specified, but -onlynet forbids connections to IPv4/IPv6</source>
        <translation type="unfinished">互不相容的選項：-dnsseed=1 已被明確指定，但 -onlynet 禁止了IPv4/IPv6 連接</translation>
    </message>
    <message>
        <source>Invalid amount for %s=&lt;amount&gt;: '%s' (must be at least the minrelay fee of %s to prevent stuck transactions)</source>
        <translation type="unfinished">%s=&lt;amount&gt;: '%s' 中指定了非法的金額 (手續費必須至少達到最小轉送費率(minrelay fee) %s 以避免交易卡著發不出去)</translation>
    </message>
    <message>
        <source>Outbound connections restricted to CJDNS (-onlynet=cjdns) but -cjdnsreachable is not provided</source>
        <translation type="unfinished">傳出連線被限制為僅使用CJDNS (-onlynet=cjdns) ，但卻未提供 -cjdnsreachable 參數。</translation>
    </message>
    <message>
        <source>Outbound connections restricted to Tor (-onlynet=onion) but the proxy for reaching the Tor network is explicitly forbidden: -onion=0</source>
        <translation type="unfinished">Outbound連線被限制為僅使用 Tor (-onlynet=onion)，但到達 Tor 網路的代理被明確禁止： -onion=0</translation>
    </message>
    <message>
        <source>Outbound connections restricted to Tor (-onlynet=onion) but the proxy for reaching the Tor network is not provided: none of -proxy, -onion or -listenonion is given</source>
        <translation type="unfinished">Outbound連線被限制為僅使用 Tor (-onlynet=onion)，但未提供到達 Tor 網路的代理：沒有提供 -proxy=, -onion= 或 -listenonion 參數</translation>
    </message>
    <message>
        <source>Outbound connections restricted to i2p (-onlynet=i2p) but -i2psam is not provided</source>
        <translation type="unfinished">Outbound連線被限制為僅使用I2P (-onlynet=i2p) ，但卻未提供 -i2psam 參數。</translation>
    </message>
    <message>
        <source>The inputs size exceeds the maximum weight. Please try sending a smaller amount or manually consolidating your wallet's UTXOs</source>
        <translation type="unfinished">輸入大小超出了最大重量。 請嘗試減少發出的金額，或手動整合錢包UTXO</translation>
    </message>
    <message>
        <source>The preselected coins total amount does not cover the transaction target. Please allow other inputs to be automatically selected or include more coins manually</source>
        <translation type="unfinished">預先選擇的幣總金額不能覆蓋交易目標。 請允許自動選擇其他輸入，或手動加入更多的幣</translation>
    </message>
    <message>
        <source>Transaction requires one destination of non-0 value, a non-0 feerate, or a pre-selected input</source>
        <translation type="unfinished">交易要求一個非零值目標，或是非零值手續費率，或是預先選取的輸入。</translation>
    </message>
    <message>
        <source>UTXO snapshot failed to validate. Restart to resume normal initial block download, or try loading a different snapshot.</source>
        <translation type="unfinished">驗證UTXO快照失敗。 重啟後，可以普通方式繼續初始區塊下載，或者也可以載入一個不同的快照。</translation>
    </message>
    <message>
        <source>Unconfirmed UTXOs are available, but spending them creates a chain of transactions that will be rejected by the mempool</source>
        <translation type="unfinished">未確認UTXO可用，但花掉它們將會創建一條會被記憶體池拒絕的交易鏈</translation>
    </message>
    <message>
        <source>Unexpected legacy entry in descriptor wallet found. Loading wallet %s

The wallet might have been tampered with or created with malicious intent.
</source>
        <translation type="unfinished">在描述符錢包中意料之外地找到了舊式條目。 加載錢包%s

錢包可能被竄改過，或是出於惡意而被建構的。
</translation>
    </message>
    <message>
        <source>Unrecognized descriptor found. Loading wallet %s

The wallet might had been created on a newer version.
Please try running the latest software version.
</source>
        <translation type="unfinished">找到無法辨識的輸出描述符。 加載錢包%s

錢包可能由新版軟體創建，
請嘗試執行最新的軟體版本。
</translation>
    </message>
    <message>
        <source>
Unable to cleanup failed migration</source>
        <translation type="unfinished">
無法清理失敗的遷移</translation>
    </message>
    <message>
        <source>
Unable to restore backup of wallet.</source>
        <translation type="unfinished">
無法還原錢包備份</translation>
    </message>
    <message>
        <source>Block verification was interrupted</source>
        <translation type="unfinished">區塊驗證已中斷</translation>
    </message>
    <message>
        <source>Config setting for %s only applied on %s network when in [%s] section.</source>
        <translation type="unfinished">對 %s 的配置設定只對 %s 網路生效，如果它位於配置的 [%s] 章節的話</translation>
    </message>
    <message>
        <source>Copyright (C) %i-%i</source>
        <translation type="unfinished">版權所有 (C) %i-%i</translation>
    </message>
    <message>
        <source>Corrupted block database detected</source>
        <translation type="unfinished">發現區塊資料庫壞掉了</translation>
    </message>
    <message>
        <source>Could not parse asmap file %s</source>
        <translation type="unfinished">無法解析asmap文件%s</translation>
    </message>
    <message>
        <source>Disk space is too low!</source>
        <translation type="unfinished">硬碟空間太小！</translation>
    </message>
    <message>
        <source>Do you want to rebuild the block database now?</source>
        <translation type="unfinished">你想要現在重建區塊資料庫嗎？</translation>
    </message>
    <message>
        <source>Done loading</source>
        <translation type="unfinished">載入完成</translation>
    </message>
    <message>
        <source>Dump file %s does not exist.</source>
        <translation type="unfinished">轉儲文件 %s 不存在</translation>
<<<<<<< HEAD
=======
    </message>
    <message>
        <source>Error committing db txn for wallet transactions removal</source>
        <translation type="unfinished">在提交删除钱包交易的数据库事务时出错</translation>
>>>>>>> 258457a4
    </message>
    <message>
        <source>Error creating %s</source>
        <translation type="unfinished">創建%s時出錯</translation>
    </message>
    <message>
        <source>Error initializing block database</source>
        <translation type="unfinished">初始化區塊資料庫時發生錯誤</translation>
    </message>
    <message>
        <source>Error initializing wallet database environment %s!</source>
        <translation type="unfinished">初始化錢包資料庫環境 %s 時發生錯誤！</translation>
    </message>
    <message>
        <source>Error loading %s</source>
        <translation type="unfinished">載入檔案 %s 時發生錯誤</translation>
    </message>
    <message>
        <source>Error loading %s: Private keys can only be disabled during creation</source>
        <translation type="unfinished">載入 %s 時發生錯誤: 只有在造新錢包時能夠指定不允許私鑰</translation>
    </message>
    <message>
        <source>Error loading %s: Wallet corrupted</source>
        <translation type="unfinished">載入檔案 %s 時發生錯誤: 錢包損毀了</translation>
    </message>
    <message>
        <source>Error loading %s: Wallet requires newer version of %s</source>
        <translation type="unfinished">載入檔案 %s 時發生錯誤: 這個錢包需要新版的 %s</translation>
    </message>
    <message>
        <source>Error loading block database</source>
        <translation type="unfinished">載入區塊資料庫時發生錯誤</translation>
    </message>
    <message>
        <source>Error opening block database</source>
        <translation type="unfinished">打開區塊資料庫時發生錯誤</translation>
    </message>
    <message>
        <source>Error reading configuration file: %s</source>
        <translation type="unfinished">讀取設定檔失敗: %s</translation>
    </message>
    <message>
        <source>Error reading from database, shutting down.</source>
        <translation type="unfinished">讀取資料庫時發生錯誤，要關閉了。</translation>
    </message>
    <message>
        <source>Error reading next record from wallet database</source>
        <translation type="unfinished">從錢包資料庫讀取下一筆記錄時出錯</translation>
<<<<<<< HEAD
    </message>
    <message>
        <source>Error: Cannot extract destination from the generated scriptpubkey</source>
        <translation type="unfinished">錯誤: 無法從產生的scriptpubkey提取目標</translation>
    </message>
    <message>
        <source>Error: Could not add watchonly tx to watchonly wallet</source>
        <translation type="unfinished">錯誤：無法新增僅觀察交易至僅觀察錢包</translation>
    </message>
    <message>
        <source>Error: Could not delete watchonly transactions</source>
        <translation type="unfinished">錯誤：無法刪除僅觀察交易</translation>
=======
    </message>
    <message>
        <source>Error starting db txn for wallet transactions removal</source>
        <translation type="unfinished">在开始删除钱包交易的数据库事务时出错</translation>
    </message>
    <message>
        <source>Error: Cannot extract destination from the generated scriptpubkey</source>
        <translation type="unfinished">錯誤: 無法從產生的scriptpubkey提取目標</translation>
>>>>>>> 258457a4
    </message>
    <message>
        <source>Error: Couldn't create cursor into database</source>
        <translation type="unfinished">錯誤: 無法在資料庫中建立指針</translation>
    </message>
    <message>
        <source>Error: Disk space is low for %s</source>
        <translation type="unfinished">錯誤: 硬碟空間不足 %s</translation>
    </message>
    <message>
        <source>Error: Failed to create new watchonly wallet</source>
        <translation type="unfinished">錯誤：建立新僅觀察錢包失敗</translation>
    </message>
    <message>
        <source>Error: Keypool ran out, please call keypoolrefill first</source>
        <translation type="unfinished">錯誤：keypool已用完，請先重新呼叫keypoolrefill</translation>
    </message>
    <message>
<<<<<<< HEAD
        <source>Error: Not all watchonly txs could be deleted</source>
        <translation type="unfinished">錯誤：有些僅觀察交易無法刪除</translation>
    </message>
    <message>
=======
>>>>>>> 258457a4
        <source>Error: This wallet already uses SQLite</source>
        <translation type="unfinished">錯誤：此錢包已經在使用SQLite</translation>
    </message>
    <message>
        <source>Error: This wallet is already a descriptor wallet</source>
        <translation type="unfinished">錯誤：這個錢包已經是輸出描述符descriptor錢包</translation>
    </message>
    <message>
        <source>Error: Unable to begin reading all records in the database</source>
        <translation type="unfinished">錯誤：無法開始讀取這個資料庫中的所有記錄</translation>
    </message>
    <message>
        <source>Error: Unable to make a backup of your wallet</source>
        <translation type="unfinished">錯誤：無法為你的錢包建立備份</translation>
    </message>
    <message>
        <source>Error: Unable to parse version %u as a uint32_t</source>
        <translation type="unfinished">錯誤：無法把版本號%u作為unit32_t解析</translation>
    </message>
    <message>
        <source>Error: Unable to read all records in the database</source>
        <translation type="unfinished">錯誤：無法讀取這個資料庫中的所有記錄</translation>
<<<<<<< HEAD
=======
    </message>
    <message>
        <source>Error: Unable to read wallet's best block locator record</source>
        <translation type="unfinished">错误：无法读取钱包最佳区块定位器记录</translation>
>>>>>>> 258457a4
    </message>
    <message>
        <source>Error: Unable to remove watchonly address book data</source>
        <translation type="unfinished">錯誤：無法移除僅觀察地址簿數據</translation>
    </message>
    <message>
        <source>Error: Unable to write record to new wallet</source>
        <translation type="unfinished">錯誤: 無法寫入記錄到新錢包</translation>
<<<<<<< HEAD
=======
    </message>
    <message>
        <source>Error: Unable to write solvable wallet best block locator record</source>
        <translation type="unfinished">错误：无法写入可解决钱包最佳区块定位器记录</translation>
    </message>
    <message>
        <source>Error: Unable to write watchonly wallet best block locator record</source>
        <translation type="unfinished">错误：无法写入仅观察钱包最佳区块定位器记录</translation>
    </message>
    <message>
        <source>Error: address book copy failed for wallet %s</source>
        <translation type="unfinished">错误: 复制钱包%s的地址本时失败</translation>
    </message>
    <message>
        <source>Error: database transaction cannot be executed for wallet %s</source>
        <translation type="unfinished">错误: 钱包%s的数据库事务无法被执行</translation>
>>>>>>> 258457a4
    </message>
    <message>
        <source>Failed to listen on any port. Use -listen=0 if you want this.</source>
        <translation type="unfinished">在任意的通訊埠聽候失敗。如果你希望這樣的話，可以設定 -listen=0.</translation>
    </message>
    <message>
        <source>Failed to rescan the wallet during initialization</source>
        <translation type="unfinished">初始化時重新掃描錢包失敗了</translation>
    </message>
    <message>
        <source>Failed to start indexes, shutting down..</source>
        <translation type="unfinished">無法啟動索引，關閉中...</translation>
    </message>
    <message>
        <source>Failed to verify database</source>
        <translation type="unfinished">無法驗證資料庫</translation>
    </message>
    <message>
<<<<<<< HEAD
=======
        <source>Failure removing transaction: %s</source>
        <translation type="unfinished">%s删除交易时失败: </translation>
    </message>
    <message>
>>>>>>> 258457a4
        <source>Fee rate (%s) is lower than the minimum fee rate setting (%s)</source>
        <translation type="unfinished">手續費費率(%s) 低於最低費率設置（%s)</translation>
    </message>
    <message>
        <source>Importing…</source>
        <translation type="unfinished">匯入中...</translation>
    </message>
    <message>
        <source>Incorrect or no genesis block found. Wrong datadir for network?</source>
        <translation type="unfinished">創世區塊不正確或找不到。資料目錄錯了嗎？</translation>
    </message>
    <message>
        <source>Initialization sanity check failed. %s is shutting down.</source>
        <translation type="unfinished">初始化時的基本檢查失敗了。%s 就要關閉了。</translation>
    </message>
    <message>
        <source>Input not found or already spent</source>
        <translation type="unfinished">找不到交易項，或可能已經花掉了</translation>
    </message>
    <message>
        <source>Insufficient dbcache for block verification</source>
        <translation type="unfinished">dbcache不足以用于区块验证</translation>
    </message>
    <message>
        <source>Insufficient funds</source>
        <translation type="unfinished">累積金額不足</translation>
    </message>
    <message>
        <source>Invalid -i2psam address or hostname: '%s'</source>
        <translation type="unfinished">無效的 -i2psam 位址或主機名稱: '%s'</translation>
    </message>
    <message>
        <source>Invalid -onion address or hostname: '%s'</source>
        <translation type="unfinished">無效的 -onion 地址或主機名稱: '%s'</translation>
    </message>
    <message>
        <source>Invalid -proxy address or hostname: '%s'</source>
        <translation type="unfinished">無效的 -proxy 地址或主機名稱: '%s'</translation>
    </message>
    <message>
        <source>Invalid P2P permission: '%s'</source>
        <translation type="unfinished">無效的 P2P 權限: '%s'</translation>
    </message>
    <message>
        <source>Invalid amount for %s=&lt;amount&gt;: '%s' (must be at least %s)</source>
        <translation type="unfinished">%s=&lt;amount&gt;: '%s' 中指定了非法的金额 (必须至少达到 %s)</translation>
    </message>
    <message>
        <source>Invalid amount for %s=&lt;amount&gt;: '%s'</source>
        <translation type="unfinished">%s=&lt;amount&gt;: '%s' 中指定了非法的金额</translation>
    </message>
    <message>
        <source>Invalid amount for -%s=&lt;amount&gt;: '%s'</source>
        <translation type="unfinished">無效金額給 -%s=&lt;amount&gt;:'%s'</translation>
    </message>
    <message>
        <source>Invalid netmask specified in -whitelist: '%s'</source>
        <translation type="unfinished">指定在 -whitelist 的網段無效: '%s'</translation>
    </message>
    <message>
        <source>Invalid port specified in %s: '%s'</source>
        <translation type="unfinished">%s指定了無效的連接埠號: '%s'</translation>
    </message>
    <message>
        <source>Invalid pre-selected input %s</source>
        <translation type="unfinished">無效的預先選擇輸入%s</translation>
    </message>
    <message>
        <source>Listening for incoming connections failed (listen returned error %s)</source>
        <translation type="unfinished">監聽外部連線失敗 (listen函數回傳了錯誤 %s)</translation>
    </message>
    <message>
        <source>Loading P2P addresses…</source>
        <translation type="unfinished">載入P2P地址中...</translation>
    </message>
    <message>
        <source>Loading banlist…</source>
        <translation type="unfinished">正在載入黑名單中...</translation>
    </message>
    <message>
        <source>Loading block index…</source>
        <translation type="unfinished">載入區塊索引中...</translation>
    </message>
    <message>
        <source>Loading wallet…</source>
        <translation type="unfinished">載入錢包中...</translation>
    </message>
    <message>
        <source>Missing amount</source>
        <translation type="unfinished">缺少金額</translation>
    </message>
    <message>
        <source>Missing solving data for estimating transaction size</source>
        <translation type="unfinished">缺少用於估計交易規模的求解數據</translation>
    </message>
    <message>
        <source>Need to specify a port with -whitebind: '%s'</source>
        <translation type="unfinished">指定 -whitebind 時必須包含通訊埠: '%s'</translation>
    </message>
    <message>
        <source>No addresses available</source>
        <translation type="unfinished">沒有可用的地址</translation>
    </message>
    <message>
        <source>Not enough file descriptors available.</source>
        <translation type="unfinished">檔案描述元不足。</translation>
    </message>
    <message>
        <source>Not found pre-selected input %s</source>
        <translation type="unfinished">找不到預先選擇輸入%s</translation>
    </message>
    <message>
        <source>Not solvable pre-selected input %s</source>
        <translation type="unfinished">無法求解的預先選擇輸入%s</translation>
    </message>
    <message>
        <source>Prune cannot be configured with a negative value.</source>
        <translation type="unfinished">修剪值不能設定為負的。</translation>
    </message>
    <message>
        <source>Prune mode is incompatible with -txindex.</source>
        <translation type="unfinished">修剪模式和 -txindex 參數不相容。</translation>
    </message>
    <message>
        <source>Pruning blockstore…</source>
        <translation type="unfinished">修剪區塊資料庫中...</translation>
    </message>
    <message>
        <source>Reducing -maxconnections from %d to %d, because of system limitations.</source>
        <translation type="unfinished">因為系統的限制，將 -maxconnections 參數從 %d 降到了 %d</translation>
    </message>
    <message>
        <source>Replaying blocks…</source>
        <translation type="unfinished">正在對區塊進行重新計算...</translation>
    </message>
    <message>
        <source>Rescanning…</source>
        <translation type="unfinished">重新掃描中...</translation>
    </message>
    <message>
        <source>Section [%s] is not recognized.</source>
        <translation type="unfinished">無法辨識配置章節 [%s]。</translation>
    </message>
    <message>
        <source>Signing transaction failed</source>
        <translation type="unfinished">簽署交易失敗</translation>
    </message>
    <message>
        <source>Specified -walletdir "%s" does not exist</source>
        <translation type="unfinished">以 -walletdir 指定的路徑 "%s" 不存在</translation>
    </message>
    <message>
        <source>Specified -walletdir "%s" is a relative path</source>
        <translation type="unfinished">以 -walletdir 指定的路徑 "%s" 是相對路徑</translation>
    </message>
    <message>
        <source>Specified -walletdir "%s" is not a directory</source>
        <translation type="unfinished">以 -walletdir 指定的路徑 "%s" 不是個目錄</translation>
    </message>
    <message>
        <source>Specified blocks directory "%s" does not exist.</source>
        <translation type="unfinished">指定的區塊目錄 "%s" 不存在。</translation>
    </message>
    <message>
        <source>Specified data directory "%s" does not exist.</source>
        <translation type="unfinished">指定的資料目錄 "%s" 不存在。</translation>
    </message>
    <message>
        <source>Starting network threads…</source>
        <translation type="unfinished">正在開始網路線程...</translation>
    </message>
    <message>
        <source>The source code is available from %s.</source>
        <translation type="unfinished">原始碼可以在 %s 取得。</translation>
    </message>
    <message>
        <source>The specified config file %s does not exist</source>
        <translation type="unfinished">這個指定的配置檔案%s不存在</translation>
    </message>
    <message>
        <source>The transaction amount is too small to pay the fee</source>
        <translation type="unfinished">交易金額太少而付不起手續費</translation>
    </message>
    <message>
        <source>The wallet will avoid paying less than the minimum relay fee.</source>
        <translation type="unfinished">錢包軟體會付多於最小轉發費用的手續費。</translation>
    </message>
    <message>
        <source>This is experimental software.</source>
        <translation type="unfinished">這套軟體屬於實驗性質。</translation>
    </message>
    <message>
        <source>This is the minimum transaction fee you pay on every transaction.</source>
        <translation type="unfinished">這是你每次交易付款時最少要付的手續費。</translation>
    </message>
    <message>
        <source>This is the transaction fee you will pay if you send a transaction.</source>
        <translation type="unfinished">這是你交易付款時所要付的手續費。</translation>
    </message>
    <message>
        <source>Transaction %s does not belong to this wallet</source>
        <translation type="unfinished">交易%s不属于这个钱包</translation>
    </message>
    <message>
        <source>Transaction amount too small</source>
        <translation type="unfinished">交易金額太小</translation>
    </message>
    <message>
        <source>Transaction amounts must not be negative</source>
        <translation type="unfinished">交易金額不能是負的</translation>
    </message>
    <message>
        <source>Transaction change output index out of range</source>
        <translation type="unfinished">交易尋找零輸出項超出範圍</translation>
    </message>
    <message>
        <source>Transaction must have at least one recipient</source>
        <translation type="unfinished">交易必須至少有一個收款人</translation>
    </message>
    <message>
        <source>Transaction needs a change address, but we can't generate it.</source>
        <translation type="unfinished">需要交易一個找零地址，但是我們無法生成它。</translation>
    </message>
    <message>
        <source>Transaction too large</source>
        <translation type="unfinished">交易位元量太大</translation>
    </message>
    <message>
        <source>Unable to allocate memory for -maxsigcachesize: '%s' MiB</source>
        <translation type="unfinished">無法為 -maxsigcachesize: '%s' MiB 分配内存</translation>
    </message>
    <message>
        <source>Unable to bind to %s on this computer (bind returned error %s)</source>
        <translation type="unfinished">無法和這台電腦上的 %s 繫結(回傳錯誤 %s)</translation>
    </message>
    <message>
        <source>Unable to bind to %s on this computer. %s is probably already running.</source>
        <translation type="unfinished">沒辦法繫結在這台電腦上的 %s 。%s 可能已經在執行了。</translation>
    </message>
    <message>
        <source>Unable to create the PID file '%s': %s</source>
        <translation type="unfinished">無法創建PID文件'%s': %s</translation>
    </message>
    <message>
        <source>Unable to find UTXO for external input</source>
        <translation type="unfinished">無法為外部輸入找到UTXO</translation>
    </message>
    <message>
        <source>Unable to generate initial keys</source>
        <translation type="unfinished">無法產生初始的密鑰</translation>
    </message>
    <message>
        <source>Unable to generate keys</source>
        <translation type="unfinished">沒辦法產生密鑰</translation>
    </message>
    <message>
        <source>Unable to open %s for writing</source>
        <translation type="unfinished">無法開啟%s來寫入</translation>
    </message>
    <message>
        <source>Unable to parse -maxuploadtarget: '%s'</source>
        <translation type="unfinished">無法解析-最大上傳目標:'%s'</translation>
    </message>
    <message>
        <source>Unable to start HTTP server. See debug log for details.</source>
        <translation type="unfinished">無法啟動 HTTP 伺服器。詳情請看除錯紀錄。</translation>
    </message>
    <message>
        <source>Unable to unload the wallet before migrating</source>
        <translation type="unfinished">在遷移前無法卸載錢包</translation>
    </message>
    <message>
        <source>Unknown -blockfilterindex value %s.</source>
        <translation type="unfinished">未知 -blockfilterindex 數值 %s.</translation>
    </message>
    <message>
        <source>Unknown address type '%s'</source>
        <translation type="unfinished">未知的地址類型 '%s'</translation>
    </message>
    <message>
        <source>Unknown change type '%s'</source>
        <translation type="unfinished">不明的找零位址類型 '%s'</translation>
    </message>
    <message>
        <source>Unknown network specified in -onlynet: '%s'</source>
        <translation type="unfinished">在 -onlynet 指定了不明的網路別: '%s'</translation>
    </message>
    <message>
        <source>Unknown new rules activated (versionbit %i)</source>
        <translation type="unfinished">未知的交易已經有新規則激活 (versionbit %i)</translation>
    </message>
    <message>
        <source>Unsupported global logging level %s=%s. Valid values: %s.</source>
        <translation type="unfinished">不支持的全局日志等级 %s=%s。有效数值: %s.</translation>
    </message>
    <message>
<<<<<<< HEAD
=======
        <source>Wallet file creation failed: %s</source>
        <translation type="unfinished">钱包文件创建失败：1%s</translation>
    </message>
    <message>
>>>>>>> 258457a4
        <source>acceptstalefeeestimates is not supported on %s chain.</source>
        <translation type="unfinished">%s链上acceptstalefeeestimates 不受支持。</translation>
    </message>
    <message>
        <source>Unsupported logging category %s=%s.</source>
        <translation type="unfinished">不支援的紀錄類別 %s=%s。</translation>
    </message>
    <message>
        <source>Error: Could not add watchonly tx %s to watchonly wallet</source>
        <translation type="unfinished">错误：无法添加仅观察交易%s到仅观察钱包</translation>
    </message>
    <message>
        <source>Error: Could not delete watchonly transactions. </source>
        <translation type="unfinished">错误: 无法删除仅观察交易。</translation>
    </message>
    <message>
        <source>User Agent comment (%s) contains unsafe characters.</source>
        <translation type="unfinished">使用者代理註解(%s)中含有不安全的字元。</translation>
    </message>
    <message>
        <source>Verifying blocks…</source>
        <translation type="unfinished">正在驗證區塊數據...</translation>
    </message>
    <message>
        <source>Verifying wallet(s)…</source>
        <translation type="unfinished">正在驗證錢包...</translation>
    </message>
    <message>
        <source>Wallet needed to be rewritten: restart %s to complete</source>
        <translation type="unfinished">錢包需要重寫: 請重新啓動 %s 來完成</translation>
    </message>
    <message>
        <source>Settings file could not be read</source>
        <translation type="unfinished">設定檔案無法讀取</translation>
    </message>
    <message>
        <source>Settings file could not be written</source>
        <translation type="unfinished">設定檔案無法寫入</translation>
    </message>
</context>
</TS><|MERGE_RESOLUTION|>--- conflicted
+++ resolved
@@ -330,14 +330,11 @@
         <source>Outbound</source>
         <extracomment>An outbound connection to a peer. An outbound connection is a connection initiated by us.</extracomment>
         <translation type="unfinished">傳出</translation>
-<<<<<<< HEAD
-=======
     </message>
     <message>
         <source>Full Relay</source>
         <extracomment>Peer connection type that relays all network information.</extracomment>
         <translation type="unfinished">完整转发</translation>
->>>>>>> 258457a4
     </message>
     <message>
         <source>Block Relay</source>
@@ -348,8 +345,6 @@
         <source>Manual</source>
         <extracomment>Peer connection type established manually through one of several methods.</extracomment>
         <translation type="unfinished">手冊</translation>
-<<<<<<< HEAD
-=======
     </message>
     <message>
         <source>Feeler</source>
@@ -360,7 +355,6 @@
         <source>Address Fetch</source>
         <extracomment>Short-lived peer connection type that solicits known addresses from a peer.</extracomment>
         <translation type="unfinished">地址取回</translation>
->>>>>>> 258457a4
     </message>
     <message>
         <source>%1 d</source>
@@ -1125,21 +1119,12 @@
         <translation type="unfinished">已成功遷移錢包 '%1' 。</translation>
     </message>
     <message>
-<<<<<<< HEAD
-        <source> Watchonly scripts have been migrated to a new wallet named '%1'.</source>
-        <translation type="unfinished">僅觀察腳本(watch-only)已被移轉到名為 '%1' 的新錢包中。</translation>
-    </message>
-    <message>
-        <source> Solvable but not watched scripts have been migrated to a new wallet named '%1'.</source>
-        <translation type="unfinished">可解但又未被監視的腳本已被遷移至名為 '%1' 的新錢包中。</translation>
-=======
         <source>Watchonly scripts have been migrated to a new wallet named '%1'.</source>
         <translation type="unfinished">仅观察脚本已经被迁移到被命名为“%1”的新钱包中。</translation>
     </message>
     <message>
         <source>Solvable but not watched scripts have been migrated to a new wallet named '%1'.</source>
         <translation type="unfinished">可解决但未被观察到的脚本已经被迁移到被命名为“%1”的新钱包。</translation>
->>>>>>> 258457a4
     </message>
     <message>
         <source>Migration failed</source>
@@ -2031,13 +2016,10 @@
         <translation type="unfinished">PSBT已儲存到磁碟。</translation>
     </message>
     <message>
-<<<<<<< HEAD
-=======
         <source>Sends %1 to %2</source>
         <translation type="unfinished">将“%1”发送到“%2”</translation>
     </message>
     <message>
->>>>>>> 258457a4
         <source>own address</source>
         <translation type="unfinished">自己的地址</translation>
     </message>
@@ -2188,11 +2170,7 @@
     <name>QRImageWidget</name>
     <message>
         <source>&amp;Save Image…</source>
-<<<<<<< HEAD
-        <translation type="unfinished">保存圖片(&amp;S)...</translation>
-=======
         <translation type="unfinished">儲存圖片(&amp;S)...</translation>
->>>>>>> 258457a4
     </message>
     <message>
         <source>&amp;Copy Image</source>
@@ -2657,13 +2635,10 @@
         <source>Executing…</source>
         <extracomment>A console message indicating an entered command is currently being executed.</extracomment>
         <translation type="unfinished">執行中……</translation>
-<<<<<<< HEAD
-=======
     </message>
     <message>
         <source>(peer: %1)</source>
         <translation type="unfinished">(节点: %1)</translation>
->>>>>>> 258457a4
     </message>
     <message>
         <source>via %1</source>
@@ -2778,11 +2753,7 @@
     </message>
     <message>
         <source>Copy &amp;label</source>
-<<<<<<< HEAD
-        <translation type="unfinished">複製和標籤</translation>
-=======
         <translation type="unfinished">複製 &amp;label</translation>
->>>>>>> 258457a4
     </message>
     <message>
         <source>Copy &amp;message</source>
@@ -2994,13 +2965,10 @@
         <translation type="unfinished">把表單中的所有欄位清空。</translation>
     </message>
     <message>
-<<<<<<< HEAD
-=======
         <source>Inputs…</source>
         <translation type="unfinished">输入...</translation>
     </message>
     <message>
->>>>>>> 258457a4
         <source>Choose…</source>
         <translation type="unfinished">選擇...</translation>
     </message>
@@ -3009,8 +2977,6 @@
         <translation type="unfinished">隱藏交易手續費設定</translation>
     </message>
     <message>
-<<<<<<< HEAD
-=======
         <source>Specify a custom fee per kB (1,000 bytes) of the transaction's virtual size.
 
 Note:  Since the fee is calculated on a per-byte basis, a fee rate of "100 satoshis per kvB" for a transaction size of 500 virtual bytes (half of 1 kvB) would ultimately yield a fee of only 50 satoshis.</source>
@@ -3019,7 +2985,6 @@
 附注：因为矿工费是按字节计费的，所以如果费率是“每kvB支付100聪”，那么对于一笔500虚拟字节 (1kvB的一半) 的交易，最终将只会产生50聪的矿工费。（译注：这里就是提醒单位是字节，而不是千字节，如果搞错的话，矿工费会过低，导致交易长时间无法确认，或者压根无法发出）</translation>
     </message>
     <message>
->>>>>>> 258457a4
         <source>When there is less transaction volume than space in the blocks, miners as well as relaying nodes may enforce a minimum fee. Paying only this minimum fee is just fine, but be aware that this can result in a never confirming transaction once there is more demand for qtum transactions than the network can process.</source>
         <translation type="unfinished">當交易量小於可用區塊空間時，礦工和節點可能會執行最低手續費率限制。 以這個最低費率來支付手續費也是可以的，但請注意，一旦交易需求超出QTUM網路能處理的限度，你的交易可能永遠無法確認。</translation>
     </message>
@@ -3100,13 +3065,6 @@
         <source>Set external signer script path in Options -&gt; Wallet</source>
         <extracomment>"External signer" means using devices such as hardware wallets.</extracomment>
         <translation type="unfinished">在 選項 -&gt; 錢包 中設定外部簽名器腳本路徑 </translation>
-<<<<<<< HEAD
-    </message>
-    <message>
-        <source>Cr&amp;eate Unsigned</source>
-        <translation type="unfinished">Cr＆eate未簽名</translation>
-=======
->>>>>>> 258457a4
     </message>
     <message>
         <source>Cr&amp;eate Unsigned</source>
@@ -4038,7 +3996,7 @@
     <name>WalletView</name>
     <message>
         <source>&amp;Export</source>
-        <translation type="unfinished">匯出 &amp;E</translation>
+        <translation type="unfinished">&amp;匯出</translation>
     </message>
     <message>
         <source>Export the data in the current tab to a file</source>
@@ -4121,21 +4079,14 @@
         <translation type="unfinished">錯誤: 轉儲文件格式不正確。 得到是"%s"，而預期本應得到的是 "format"。</translation>
     </message>
     <message>
-<<<<<<< HEAD
+        <source>Error: Dumpfile identifier record is incorrect. Got "%s", expected "%s".</source>
+        <translation type="unfinished">错误: 转储文件标识符记录不正确。得到的是 "%s"，而预期本应得到的是 "%s"。</translation>
+    </message>
+    <message>
         <source>Error: Dumpfile version is not supported. This version of qtum-wallet only supports version 1 dumpfiles. Got dumpfile with version %s</source>
         <translation type="unfinished">錯誤: 轉儲文件版本不支援。 這個版本的 qtum-wallet 只支援版本為 1 的轉儲檔案。 得到的轉儲文件版本是%s</translation>
     </message>
     <message>
-=======
-        <source>Error: Dumpfile identifier record is incorrect. Got "%s", expected "%s".</source>
-        <translation type="unfinished">错误: 转储文件标识符记录不正确。得到的是 "%s"，而预期本应得到的是 "%s"。</translation>
-    </message>
-    <message>
-        <source>Error: Dumpfile version is not supported. This version of qtum-wallet only supports version 1 dumpfiles. Got dumpfile with version %s</source>
-        <translation type="unfinished">錯誤: 轉儲文件版本不支援。 這個版本的 qtum-wallet 只支援版本為 1 的轉儲檔案。 得到的轉儲文件版本是%s</translation>
-    </message>
-    <message>
->>>>>>> 258457a4
         <source>Error: Legacy wallets only support the "legacy", "p2sh-segwit", and "bech32" address types</source>
         <translation type="unfinished">錯誤: 舊式錢包只支援 "legacy", "p2sh-segwit", 和 "bech32" 這三種位址類型</translation>
     </message>
@@ -4190,21 +4141,12 @@
     <message>
         <source>Rename of '%s' -&gt; '%s' failed. You should resolve this by manually moving or deleting the invalid snapshot directory %s, otherwise you will encounter the same error again on the next startup.</source>
         <translation type="unfinished">重命名 '%s' -&gt; '%s' 失敗。 您需要手動移除或刪除無效的快照目錄 %s來解決這個問題，不然的話您就會在下一次啟動時遇到相同的錯誤。</translation>
-<<<<<<< HEAD
     </message>
     <message>
         <source>SQLiteDatabase: Unknown sqlite wallet schema version %d. Only version %d is supported</source>
         <translation type="unfinished">SQLiteDatabase: SQLite錢包schema版本%d未知。 只支持%d版本</translation>
     </message>
     <message>
-=======
-    </message>
-    <message>
-        <source>SQLiteDatabase: Unknown sqlite wallet schema version %d. Only version %d is supported</source>
-        <translation type="unfinished">SQLiteDatabase: SQLite錢包schema版本%d未知。 只支持%d版本</translation>
-    </message>
-    <message>
->>>>>>> 258457a4
         <source>The block database contains a block which appears to be from the future. This may be due to your computer's date and time being set incorrectly. Only rebuild the block database if you are sure that your computer's date and time are correct</source>
         <translation type="unfinished">區塊資料庫中有來自未來的區塊。可能是你電腦的日期時間不對。如果確定電腦日期時間沒錯的話，就重建區塊資料庫看看。</translation>
     </message>
@@ -4461,13 +4403,10 @@
     <message>
         <source>Dump file %s does not exist.</source>
         <translation type="unfinished">轉儲文件 %s 不存在</translation>
-<<<<<<< HEAD
-=======
     </message>
     <message>
         <source>Error committing db txn for wallet transactions removal</source>
         <translation type="unfinished">在提交删除钱包交易的数据库事务时出错</translation>
->>>>>>> 258457a4
     </message>
     <message>
         <source>Error creating %s</source>
@@ -4516,31 +4455,16 @@
     <message>
         <source>Error reading next record from wallet database</source>
         <translation type="unfinished">從錢包資料庫讀取下一筆記錄時出錯</translation>
-<<<<<<< HEAD
+    </message>
+    <message>
+        <source>Error starting db txn for wallet transactions removal</source>
+        <translation type="unfinished">在开始删除钱包交易的数据库事务时出错</translation>
     </message>
     <message>
         <source>Error: Cannot extract destination from the generated scriptpubkey</source>
         <translation type="unfinished">錯誤: 無法從產生的scriptpubkey提取目標</translation>
     </message>
     <message>
-        <source>Error: Could not add watchonly tx to watchonly wallet</source>
-        <translation type="unfinished">錯誤：無法新增僅觀察交易至僅觀察錢包</translation>
-    </message>
-    <message>
-        <source>Error: Could not delete watchonly transactions</source>
-        <translation type="unfinished">錯誤：無法刪除僅觀察交易</translation>
-=======
-    </message>
-    <message>
-        <source>Error starting db txn for wallet transactions removal</source>
-        <translation type="unfinished">在开始删除钱包交易的数据库事务时出错</translation>
-    </message>
-    <message>
-        <source>Error: Cannot extract destination from the generated scriptpubkey</source>
-        <translation type="unfinished">錯誤: 無法從產生的scriptpubkey提取目標</translation>
->>>>>>> 258457a4
-    </message>
-    <message>
         <source>Error: Couldn't create cursor into database</source>
         <translation type="unfinished">錯誤: 無法在資料庫中建立指針</translation>
     </message>
@@ -4557,13 +4481,6 @@
         <translation type="unfinished">錯誤：keypool已用完，請先重新呼叫keypoolrefill</translation>
     </message>
     <message>
-<<<<<<< HEAD
-        <source>Error: Not all watchonly txs could be deleted</source>
-        <translation type="unfinished">錯誤：有些僅觀察交易無法刪除</translation>
-    </message>
-    <message>
-=======
->>>>>>> 258457a4
         <source>Error: This wallet already uses SQLite</source>
         <translation type="unfinished">錯誤：此錢包已經在使用SQLite</translation>
     </message>
@@ -4586,13 +4503,10 @@
     <message>
         <source>Error: Unable to read all records in the database</source>
         <translation type="unfinished">錯誤：無法讀取這個資料庫中的所有記錄</translation>
-<<<<<<< HEAD
-=======
     </message>
     <message>
         <source>Error: Unable to read wallet's best block locator record</source>
         <translation type="unfinished">错误：无法读取钱包最佳区块定位器记录</translation>
->>>>>>> 258457a4
     </message>
     <message>
         <source>Error: Unable to remove watchonly address book data</source>
@@ -4601,8 +4515,6 @@
     <message>
         <source>Error: Unable to write record to new wallet</source>
         <translation type="unfinished">錯誤: 無法寫入記錄到新錢包</translation>
-<<<<<<< HEAD
-=======
     </message>
     <message>
         <source>Error: Unable to write solvable wallet best block locator record</source>
@@ -4619,7 +4531,6 @@
     <message>
         <source>Error: database transaction cannot be executed for wallet %s</source>
         <translation type="unfinished">错误: 钱包%s的数据库事务无法被执行</translation>
->>>>>>> 258457a4
     </message>
     <message>
         <source>Failed to listen on any port. Use -listen=0 if you want this.</source>
@@ -4638,13 +4549,10 @@
         <translation type="unfinished">無法驗證資料庫</translation>
     </message>
     <message>
-<<<<<<< HEAD
-=======
         <source>Failure removing transaction: %s</source>
         <translation type="unfinished">%s删除交易时失败: </translation>
     </message>
     <message>
->>>>>>> 258457a4
         <source>Fee rate (%s) is lower than the minimum fee rate setting (%s)</source>
         <translation type="unfinished">手續費費率(%s) 低於最低費率設置（%s)</translation>
     </message>
@@ -4941,13 +4849,10 @@
         <translation type="unfinished">不支持的全局日志等级 %s=%s。有效数值: %s.</translation>
     </message>
     <message>
-<<<<<<< HEAD
-=======
         <source>Wallet file creation failed: %s</source>
         <translation type="unfinished">钱包文件创建失败：1%s</translation>
     </message>
     <message>
->>>>>>> 258457a4
         <source>acceptstalefeeestimates is not supported on %s chain.</source>
         <translation type="unfinished">%s链上acceptstalefeeestimates 不受支持。</translation>
     </message>
