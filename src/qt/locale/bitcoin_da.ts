--- conflicted
+++ resolved
@@ -188,13 +188,8 @@
         <translation>Tegnebog krypteret</translation>
     </message>
     <message>
-<<<<<<< HEAD
-        <source>%1 will close now to finish the encryption process. Remember that encrypting your wallet cannot fully protect your qtums from being stolen by malware infecting your computer.</source>
-        <translation>%1 vil nu lukke for at færdiggøre krypteringsprocessen. Husk at kryptering af din tegnebog kan ikke beskytte dine qtum fuldt ud mod at blive stjålet af eventuel malware, der måtte have inficeret din computer.</translation>
-=======
         <source>Your wallet is now encrypted. Remember that encrypting your wallet cannot fully protect your qtums from being stolen by malware infecting your computer.</source>
         <translation>Din tegnebog er nu krypteret. Husk at kryptering af din tegnebog ikke kan fuldt ud beskytte dine qtums imod tyveri fra malware der inficerer din computer.</translation>
->>>>>>> 9e306671
     </message>
     <message>
         <source>IMPORTANT: Any previous backups you have made of your wallet file should be replaced with the newly generated, encrypted wallet file. For security reasons, previous backups of the unencrypted wallet file will become useless as soon as you start using the new, encrypted wallet.</source>
@@ -373,13 +368,6 @@
     <message>
         <source>Qtum</source>
         <translation>Qtum</translation>
-<<<<<<< HEAD
-    </message>
-    <message>
-        <source>Wallet</source>
-        <translation>Tegnebog</translation>
-=======
->>>>>>> 9e306671
     </message>
     <message>
         <source>&amp;Send</source>
@@ -490,20 +478,16 @@
         <translation>Opdateret</translation>
     </message>
     <message>
-<<<<<<< HEAD
+        <source>&amp;Sending addresses</source>
+        <translation>&amp;Afsenderadresser</translation>
+    </message>
+    <message>
+        <source>&amp;Receiving addresses</source>
+        <translation>&amp;Modtageradresser</translation>
+    </message>
+    <message>
         <source>Show the %1 help message to get a list with possible Qtum command-line options</source>
         <translation>Vis %1 hjælpebesked for at få en liste over mulige tilvalg for Qtum kommandolinje</translation>
-=======
-        <source>&amp;Sending addresses</source>
-        <translation>&amp;Afsenderadresser</translation>
-    </message>
-    <message>
-        <source>&amp;Receiving addresses</source>
-        <translation>&amp;Modtageradresser</translation>
-    </message>
-    <message>
-        <source>Show the %1 help message to get a list with possible Qtum command-line options</source>
-        <translation>Vis %1 hjælpebesked for at få en liste over mulige tilvalg for Qtum kommandolinje</translation>
     </message>
     <message>
         <source>default wallet</source>
@@ -528,7 +512,6 @@
     <message>
         <source>Main Window</source>
         <translation>Hoved Vindue</translation>
->>>>>>> 9e306671
     </message>
     <message>
         <source>%1 client</source>
@@ -1367,13 +1350,10 @@
     <message>
         <source>'qtum://' is not a valid URI. Use 'qtum:' instead.</source>
         <translation>'qtum://' er ikke et gyldigt URI. Brug 'qtum:' istedet. </translation>
-<<<<<<< HEAD
-=======
     </message>
     <message>
         <source>You are using a BIP70 URL which will be unsupported in the future.</source>
         <translation>Du anvender et BIP70 URL hvilket ikke vil være understøttet i fremtiden.</translation>
->>>>>>> 9e306671
     </message>
     <message>
         <source>Payment request fetch URL is invalid: %1</source>
@@ -2199,17 +2179,6 @@
         <translation>Skjul</translation>
     </message>
     <message>
-<<<<<<< HEAD
-        <source>Paying only the minimum fee is just fine as long as there is less transaction volume than space in the blocks. But be aware that this can end up in a never confirming transaction once there is more demand for qtum transactions than the network can process.</source>
-        <translation>Det er helt fint kun at betale det minimale gebyr, så længe den totale transaktionsvolumen er mindre end den plads, der er tilgængelig i blokkene. Men vær opmærksom på, at dette kan ende ud i transaktioner, der aldrig bliver bekræftet, når der bliver større forespørgsel efter qtum-transaktioner, end hvad netværket kan bearbejde.</translation>
-    </message>
-    <message>
-        <source>(read the tooltip)</source>
-        <translation>(læs værktøjstippet)</translation>
-    </message>
-    <message>
-=======
->>>>>>> 9e306671
         <source>Recommended:</source>
         <translation>Anbefalet:</translation>
     </message>
@@ -3262,10 +3231,6 @@
         <translation>Fejl under læsning af %s! Alle nøgler blev læst korrekt, men transaktionsdata eller indgange i adressebogen kan mangle eller være ukorrekte.</translation>
     </message>
     <message>
-        <source>Group outputs by address, selecting all or none, instead of selecting on a per-output basis. Privacy is improved as an address is only used once (unless someone sends to it after spending from it), but may result in slightly higher fees as suboptimal coin selection may result due to the added limitation (default: %u)</source>
-        <translation>Gruppér output efter adresse og vælg alle eller ingen, i stedet for at vælge på per-output-basis. Højere sikring af privatliv, da en adresse kun bruges én gang (med mindre nogen sender til en adresse efter den er brugt), men kan resultere i en anelse højere gebyrer, da ikke-optimal valg af output-adresser kan forekomme på grund af den tilføjede begrænsning (standard: %u)</translation>
-    </message>
-    <message>
         <source>Please check that your computer's date and time are correct! If your clock is wrong, %s will not work properly.</source>
         <translation>Undersøg venligst at din computers dato og klokkeslet er korrekt indstillet! Hvis der er fejl i disse, vil %s ikke fungere korrekt.</translation>
     </message>
@@ -3542,15 +3507,12 @@
         <translation>Signering af transaktion mislykkedes</translation>
     </message>
     <message>
-<<<<<<< HEAD
-=======
         <source>The specified config file %s does not exist
 </source>
         <translation>Den specificerede konfigurationsfil %s eksisterer ikke.
 </translation>
     </message>
     <message>
->>>>>>> 9e306671
         <source>The transaction amount is too small to pay the fee</source>
         <translation>Transaktionsbeløbet er for lille til at betale gebyret</translation>
     </message>
