<TS language="da" version="2.1">
<context>
    <name>AddressBookPage</name>
    <message>
        <source>Right-click to edit address or label</source>
        <translation>Højreklik for at redigere adresse eller mærkat</translation>
    </message>
    <message>
        <source>Create a new address</source>
        <translation>Opret en ny adresse</translation>
    </message>
    <message>
        <source>&amp;New</source>
        <translation>&amp;Ny</translation>
    </message>
    <message>
        <source>Copy the currently selected address to the system clipboard</source>
        <translation>Kopiér den valgte adresse til systemets udklipsholder</translation>
    </message>
    <message>
        <source>&amp;Copy</source>
        <translation>&amp;Kopiér</translation>
    </message>
    <message>
        <source>C&amp;lose</source>
        <translation>&amp;Luk</translation>
    </message>
    <message>
        <source>Delete the currently selected address from the list</source>
        <translation>Slet den markerede adresse fra listen</translation>
    </message>
    <message>
        <source>Enter address or label to search</source>
        <translation>Indtast adresse eller mærkat for at søge</translation>
    </message>
    <message>
        <source>Export the data in the current tab to a file</source>
        <translation>Eksportér dataen i den aktuelle visning til en fil</translation>
    </message>
    <message>
        <source>&amp;Export</source>
        <translation>&amp;Eksportér</translation>
    </message>
    <message>
        <source>&amp;Delete</source>
        <translation>&amp;Slet</translation>
    </message>
    <message>
        <source>Choose the address to send coins to</source>
        <translation>Vælg adresse at sende qtums til</translation>
    </message>
    <message>
        <source>Choose the address to receive coins with</source>
        <translation>Vælg adresse at modtage qtums med</translation>
    </message>
    <message>
        <source>C&amp;hoose</source>
        <translation>&amp;Vælg</translation>
    </message>
    <message>
        <source>Sending addresses</source>
        <translation>Afsendelsesadresser</translation>
    </message>
    <message>
        <source>Receiving addresses</source>
        <translation>Modtagelsesadresser</translation>
    </message>
    <message>
        <source>These are your Qtum addresses for sending payments. Always check the amount and the receiving address before sending coins.</source>
        <translation>Disse er dine Qtum-adresser til afsendelse af betalinger. Tjek altid beløb og modtagelsesadresse, inden du sender qtums.</translation>
    </message>
    <message>
        <source>These are your Qtum addresses for receiving payments. Use the 'Create new receiving address' button in the receive tab to create new addresses.</source>
        <translation>Disse er dine Qtum adresser til at modtage betalinger. Benyt 'Opret ny modtager adresse' knappen i modtag fanen for at oprette nye adresser.</translation>
    </message>
    <message>
        <source>&amp;Copy Address</source>
        <translation>&amp;Kopiér adresse</translation>
    </message>
    <message>
        <source>Copy &amp;Label</source>
        <translation>Kopiér &amp;mærkat</translation>
    </message>
    <message>
        <source>&amp;Edit</source>
        <translation>&amp;Redigér</translation>
    </message>
    <message>
        <source>Export Address List</source>
        <translation>Eksportér adresseliste</translation>
    </message>
    <message>
        <source>Comma separated file (*.csv)</source>
        <translation>Kommasepareret fil (*.csv)</translation>
    </message>
    <message>
        <source>Exporting Failed</source>
        <translation>Eksport mislykkedes</translation>
    </message>
    <message>
        <source>There was an error trying to save the address list to %1. Please try again.</source>
        <translation>Der opstod en fejl under gemning af adresselisten til %1. Prøv venligst igen.</translation>
    </message>
</context>
<context>
    <name>AddressTableModel</name>
    <message>
        <source>Label</source>
        <translation>Mærkat</translation>
    </message>
    <message>
        <source>Address</source>
        <translation>Adresse</translation>
    </message>
    <message>
        <source>(no label)</source>
        <translation>(ingen mærkat)</translation>
    </message>
</context>
<context>
    <name>AskPassphraseDialog</name>
    <message>
        <source>Passphrase Dialog</source>
        <translation>Adgangskodedialog</translation>
    </message>
    <message>
        <source>Enter passphrase</source>
        <translation>Indtast adgangskode</translation>
    </message>
    <message>
        <source>New passphrase</source>
        <translation>Ny adgangskode</translation>
    </message>
    <message>
        <source>Repeat new passphrase</source>
        <translation>Gentag ny adgangskode</translation>
    </message>
    <message>
        <source>Show passphrase</source>
        <translation>Vis adgangskode</translation>
    </message>
    <message>
        <source>Encrypt wallet</source>
        <translation>Kryptér tegnebog</translation>
    </message>
    <message>
        <source>This operation needs your wallet passphrase to unlock the wallet.</source>
        <translation>Denne funktion har brug for din tegnebogs adgangskode for at låse tegnebogen op.</translation>
    </message>
    <message>
        <source>Unlock wallet</source>
        <translation>Lås tegnebog op</translation>
    </message>
    <message>
        <source>This operation needs your wallet passphrase to decrypt the wallet.</source>
        <translation>Denne funktion har brug for din tegnebogs adgangskode for at dekryptere tegnebogen.</translation>
    </message>
    <message>
        <source>Decrypt wallet</source>
        <translation>Dekryptér tegnebog</translation>
    </message>
    <message>
        <source>Change passphrase</source>
        <translation>Skift adgangskode</translation>
    </message>
    <message>
        <source>Confirm wallet encryption</source>
        <translation>Bekræft tegnebogskryptering</translation>
    </message>
    <message>
        <source>Warning: If you encrypt your wallet and lose your passphrase, you will &lt;b&gt;LOSE ALL OF YOUR QTUMS&lt;/b&gt;!</source>
        <translation>Advarsel: Hvis du krypterer din tegnebog og mister din adgangskode, vil du &lt;b&gt;MISTE ALLE DINE QTUMS&lt;/b&gt;!</translation>
    </message>
    <message>
        <source>Are you sure you wish to encrypt your wallet?</source>
        <translation>Er du sikker på, at du ønsker at kryptere din tegnebog?</translation>
    </message>
    <message>
        <source>Wallet encrypted</source>
        <translation>Tegnebog krypteret</translation>
    </message>
    <message>
        <source>Enter the new passphrase for the wallet.&lt;br/&gt;Please use a passphrase of &lt;b&gt;ten or more random characters&lt;/b&gt;, or &lt;b&gt;eight or more words&lt;/b&gt;.</source>
        <translation>Indtast den nye adgangskode til tegnebogen.&lt;br/&gt;Brug venligst en adgangskode på &lt;b&gt;ti eller flere tilfældige tegn&lt;/b&gt; eller &lt;b&gt;otte eller flere ord&lt;/b&gt;.</translation>
    </message>
    <message>
        <source>Enter the old passphrase and new passphrase for the wallet.</source>
        <translation>Indtast den gamle adgangskode og en ny adgangskode til tegnebogen.</translation>
    </message>
    <message>
        <source>Remember that encrypting your wallet cannot fully protect your qtums from being stolen by malware infecting your computer.</source>
        <translation>Husk, at kryptere din tegnebog vil ikke fuldt ud beskytte dine qtums mod at blive stjålet af malware på din computer.</translation>
    </message>
    <message>
        <source>Wallet to be encrypted</source>
        <translation>Tegnebog, der skal krypteres</translation>
    </message>
    <message>
        <source>Your wallet is about to be encrypted. </source>
        <translation>Din tegnebog krypteres om et øjeblik.</translation>
    </message>
    <message>
        <source>Your wallet is now encrypted. </source>
        <translation>Din tegnebog er nu krypteret.</translation>
    </message>
    <message>
        <source>IMPORTANT: Any previous backups you have made of your wallet file should be replaced with the newly generated, encrypted wallet file. For security reasons, previous backups of the unencrypted wallet file will become useless as soon as you start using the new, encrypted wallet.</source>
        <translation>VIGTIGT: Enhver tidligere sikkerhedskopi, som du har lavet af tegnebogsfilen, bør blive erstattet af den nyligt genererede, krypterede tegnebogsfil. Af sikkerhedsmæssige årsager vil tidligere sikkerhedskopier af den ikke-krypterede tegnebogsfil blive ubrugelige i det øjeblik, du starter med at anvende den nye, krypterede tegnebog.</translation>
    </message>
    <message>
        <source>Wallet encryption failed</source>
        <translation>Tegnebogskryptering mislykkedes</translation>
    </message>
    <message>
        <source>Wallet encryption failed due to an internal error. Your wallet was not encrypted.</source>
        <translation>Tegnebogskryptering mislykkedes på grund af en intern fejl. Din tegnebog blev ikke krypteret.</translation>
    </message>
    <message>
        <source>The supplied passphrases do not match.</source>
        <translation>De angivne adgangskoder stemmer ikke overens.</translation>
    </message>
    <message>
        <source>Wallet unlock failed</source>
        <translation>Tegnebogsoplåsning mislykkedes</translation>
    </message>
    <message>
        <source>The passphrase entered for the wallet decryption was incorrect.</source>
        <translation>Den angivne adgangskode for tegnebogsdekrypteringen er forkert.</translation>
    </message>
    <message>
        <source>Wallet decryption failed</source>
        <translation>Tegnebogsdekryptering mislykkedes</translation>
    </message>
    <message>
        <source>Wallet passphrase was successfully changed.</source>
        <translation>Tegnebogens adgangskode blev ændret.</translation>
    </message>
    <message>
        <source>Warning: The Caps Lock key is on!</source>
        <translation>Advarsel: Caps Lock-tasten er aktiveret!</translation>
    </message>
</context>
<context>
    <name>BanTableModel</name>
    <message>
        <source>IP/Netmask</source>
        <translation>IP/Netmaske</translation>
    </message>
    <message>
        <source>Banned Until</source>
        <translation>Bandlyst indtil</translation>
    </message>
</context>
<context>
    <name>QtumGUI</name>
    <message>
        <source>Sign &amp;message...</source>
        <translation>Signér &amp;besked…</translation>
    </message>
    <message>
        <source>Synchronizing with network...</source>
        <translation>Synkroniserer med netværk…</translation>
    </message>
    <message>
        <source>&amp;Overview</source>
        <translation>&amp;Oversigt</translation>
    </message>
    <message>
        <source>Show general overview of wallet</source>
        <translation>Vis generel oversigt over tegnebog</translation>
    </message>
    <message>
        <source>&amp;Transactions</source>
        <translation>&amp;Transaktioner</translation>
    </message>
    <message>
        <source>Browse transaction history</source>
        <translation>Gennemse transaktionshistorik</translation>
    </message>
    <message>
        <source>E&amp;xit</source>
        <translation>&amp;Luk</translation>
    </message>
    <message>
        <source>Quit application</source>
        <translation>Afslut program</translation>
    </message>
    <message>
        <source>&amp;About %1</source>
        <translation>&amp;Om %1</translation>
    </message>
    <message>
        <source>Show information about %1</source>
        <translation>Vis informationer om %1</translation>
    </message>
    <message>
        <source>About &amp;Qt</source>
        <translation>Om &amp;Qt</translation>
    </message>
    <message>
        <source>Show information about Qt</source>
        <translation>Vis informationer om Qt</translation>
    </message>
    <message>
        <source>&amp;Options...</source>
        <translation>&amp;Indstillinger…</translation>
    </message>
    <message>
        <source>Modify configuration options for %1</source>
        <translation>Redigér konfigurationsindstillinger for %1</translation>
    </message>
    <message>
        <source>&amp;Encrypt Wallet...</source>
        <translation>&amp;Kryptér tegnebog…</translation>
    </message>
    <message>
        <source>&amp;Backup Wallet...</source>
        <translation>&amp;Sikkerhedskopiér tegnebog…</translation>
    </message>
    <message>
        <source>&amp;Change Passphrase...</source>
        <translation>&amp;Skift adgangskode…</translation>
    </message>
    <message>
        <source>Open &amp;URI...</source>
        <translation>&amp;Åbn URI…</translation>
    </message>
    <message>
        <source>Create Wallet...</source>
        <translation>Opret tegnebog…</translation>
    </message>
    <message>
        <source>Create a new wallet</source>
        <translation>Opret en ny tegnebog</translation>
    </message>
    <message>
        <source>Wallet:</source>
        <translation>Tegnebog:</translation>
    </message>
    <message>
        <source>Click to disable network activity.</source>
        <translation>Klik for at deaktivere netværksaktivitet.</translation>
    </message>
    <message>
        <source>Network activity disabled.</source>
        <translation>Netværksaktivitet deaktiveret.</translation>
    </message>
    <message>
        <source>Click to enable network activity again.</source>
        <translation>Klik for a aktivere netværksaktivitet igen.</translation>
    </message>
    <message>
        <source>Syncing Headers (%1%)...</source>
        <translation>Synkroniserer hoveder (%1%)…</translation>
    </message>
    <message>
        <source>Reindexing blocks on disk...</source>
        <translation>Genindekserer blokke på disken…</translation>
    </message>
    <message>
        <source>Proxy is &lt;b&gt;enabled&lt;/b&gt;: %1</source>
        <translation>Proxy er &lt;b&gt;aktiveret&lt;/b&gt;: %1</translation>
    </message>
    <message>
        <source>Send coins to a Qtum address</source>
        <translation>Send qtums til en Qtum-adresse</translation>
    </message>
    <message>
        <source>Backup wallet to another location</source>
        <translation>Lav sikkerhedskopi af tegnebogen til et andet sted</translation>
    </message>
    <message>
        <source>Change the passphrase used for wallet encryption</source>
        <translation>Skift adgangskode anvendt til tegnebogskryptering</translation>
    </message>
    <message>
        <source>&amp;Verify message...</source>
        <translation>&amp;Verificér besked…</translation>
    </message>
    <message>
        <source>&amp;Send</source>
        <translation>&amp;Send</translation>
    </message>
    <message>
        <source>&amp;Receive</source>
        <translation>&amp;Modtag</translation>
    </message>
    <message>
        <source>&amp;Show / Hide</source>
        <translation>&amp;Vis / skjul</translation>
    </message>
    <message>
        <source>Show or hide the main Window</source>
        <translation>Vis eller skjul hovedvinduet</translation>
    </message>
    <message>
        <source>Encrypt the private keys that belong to your wallet</source>
        <translation>Kryptér de private nøgler, der hører til din tegnebog</translation>
    </message>
    <message>
        <source>Sign messages with your Qtum addresses to prove you own them</source>
        <translation>Signér beskeder med dine Qtum-adresser for at bevise, at de tilhører dig</translation>
    </message>
    <message>
        <source>Verify messages to ensure they were signed with specified Qtum addresses</source>
        <translation>Verificér beskeder for at sikre, at de er signeret med de angivne Qtum-adresser</translation>
    </message>
    <message>
        <source>&amp;File</source>
        <translation>&amp;Fil</translation>
    </message>
    <message>
        <source>&amp;Settings</source>
        <translation>&amp;Opsætning</translation>
    </message>
    <message>
        <source>&amp;Help</source>
        <translation>&amp;Hjælp</translation>
    </message>
    <message>
        <source>Tabs toolbar</source>
        <translation>Faneværktøjslinje</translation>
    </message>
    <message>
        <source>Request payments (generates QR codes and qtum: URIs)</source>
        <translation>Anmod om betalinger (genererer QR-koder og “qtum:”-URI'er)</translation>
    </message>
    <message>
        <source>Show the list of used sending addresses and labels</source>
        <translation>Vis listen over brugte afsendelsesadresser og -mærkater</translation>
    </message>
    <message>
        <source>Show the list of used receiving addresses and labels</source>
        <translation>Vis listen over brugte modtagelsesadresser og -mærkater</translation>
    </message>
    <message>
<<<<<<< HEAD
        <source>Open a qtum: URI or payment request</source>
        <translation>Åbn en “qtum:”-URI eller betalingsanmodning</translation>
    </message>
    <message>
=======
>>>>>>> ee8ca219
        <source>&amp;Command-line options</source>
        <translation>Tilvalg for &amp;kommandolinje</translation>
    </message>
    <message numerus="yes">
        <source>%n active connection(s) to Qtum network</source>
        <translation><numerusform>%n aktiv forbindelse til Qtum-netværket</numerusform><numerusform>%n aktive forbindelser til Qtum-netværket</numerusform></translation>
    </message>
    <message>
        <source>Indexing blocks on disk...</source>
        <translation>Genindekserer blokke på disken…</translation>
    </message>
    <message>
        <source>Processing blocks on disk...</source>
        <translation>Bearbejder blokke på disken…</translation>
    </message>
    <message numerus="yes">
        <source>Processed %n block(s) of transaction history.</source>
        <translation><numerusform>Bearbejdede %n blok med transaktionshistorik.</numerusform><numerusform>Bearbejdede %n blokke med transaktionshistorik.</numerusform></translation>
    </message>
    <message>
        <source>%1 behind</source>
        <translation>%1 bagud</translation>
    </message>
    <message>
        <source>Last received block was generated %1 ago.</source>
        <translation>Senest modtagne blok blev genereret for %1 siden.</translation>
    </message>
    <message>
        <source>Transactions after this will not yet be visible.</source>
        <translation>Transaktioner herefter vil endnu ikke være synlige.</translation>
    </message>
    <message>
        <source>Error</source>
        <translation>Fejl</translation>
    </message>
    <message>
        <source>Warning</source>
        <translation>Advarsel</translation>
    </message>
    <message>
        <source>Information</source>
        <translation>Information</translation>
    </message>
    <message>
        <source>Up to date</source>
        <translation>Opdateret</translation>
    </message>
    <message>
        <source>Node window</source>
        <translation>Knudevindue</translation>
    </message>
    <message>
        <source>Open node debugging and diagnostic console</source>
        <translation>Åbn knudens fejlsøgningskonsol</translation>
    </message>
    <message>
        <source>&amp;Sending addresses</source>
        <translation>&amp;Afsenderadresser</translation>
    </message>
    <message>
        <source>&amp;Receiving addresses</source>
        <translation>&amp;Modtageradresser</translation>
    </message>
    <message>
        <source>Open a qtum: URI</source>
        <translation>Åbn en qtum:-URI</translation>
    </message>
    <message>
        <source>Open Wallet</source>
        <translation>Åben Tegnebog</translation>
    </message>
    <message>
        <source>Open a wallet</source>
        <translation>Åben en tegnebog</translation>
    </message>
    <message>
        <source>Close Wallet...</source>
        <translation>Luk Tegnebog...</translation>
    </message>
    <message>
        <source>Close wallet</source>
        <translation>Luk tegnebog</translation>
    </message>
    <message>
        <source>Show the %1 help message to get a list with possible Qtum command-line options</source>
        <translation>Vis %1 hjælpebesked for at få en liste over mulige tilvalg for Qtum kommandolinje</translation>
    </message>
    <message>
        <source>default wallet</source>
        <translation>Standard tegnebog</translation>
    </message>
    <message>
        <source>No wallets available</source>
        <translation>Ingen tegnebøger tilgængelige</translation>
    </message>
    <message>
        <source>&amp;Window</source>
        <translation>&amp;Vindue</translation>
    </message>
    <message>
        <source>Minimize</source>
        <translation>Minimér</translation>
    </message>
    <message>
        <source>Zoom</source>
        <translation>Zoom</translation>
    </message>
    <message>
        <source>Main Window</source>
        <translation>Hoved Vindue</translation>
    </message>
    <message>
        <source>%1 client</source>
        <translation>%1-klient</translation>
    </message>
    <message>
        <source>Connecting to peers...</source>
        <translation>Forbinder til knuder…</translation>
    </message>
    <message>
        <source>Catching up...</source>
        <translation>Indhenter…</translation>
    </message>
    <message>
        <source>Error: %1</source>
        <translation>Fejl: %1</translation>
    </message>
    <message>
        <source>Warning: %1</source>
        <translation>Advarsel: %1</translation>
    </message>
    <message>
        <source>Date: %1
</source>
        <translation>Dato: %1
</translation>
    </message>
    <message>
        <source>Amount: %1
</source>
        <translation>Beløb: %1
</translation>
    </message>
    <message>
        <source>Wallet: %1
</source>
        <translation>Tegnebog: %1
</translation>
    </message>
    <message>
        <source>Type: %1
</source>
        <translation>Type: %1
</translation>
    </message>
    <message>
        <source>Label: %1
</source>
        <translation>Mærkat: %1
</translation>
    </message>
    <message>
        <source>Address: %1
</source>
        <translation>Adresse: %1
</translation>
    </message>
    <message>
        <source>Sent transaction</source>
        <translation>Afsendt transaktion</translation>
    </message>
    <message>
        <source>Incoming transaction</source>
        <translation>Indgående transaktion</translation>
    </message>
    <message>
        <source>HD key generation is &lt;b&gt;enabled&lt;/b&gt;</source>
        <translation>Generering af HD-nøgler er &lt;b&gt;aktiveret&lt;/b&gt;</translation>
    </message>
    <message>
        <source>HD key generation is &lt;b&gt;disabled&lt;/b&gt;</source>
        <translation>Generering af HD-nøgler er &lt;b&gt;deaktiveret&lt;/b&gt;</translation>
    </message>
    <message>
        <source>Private key &lt;b&gt;disabled&lt;/b&gt;</source>
        <translation>Private nøgle &lt;b&gt;deaktiveret&lt;/b&gt;</translation>
    </message>
    <message>
        <source>Wallet is &lt;b&gt;encrypted&lt;/b&gt; and currently &lt;b&gt;unlocked&lt;/b&gt;</source>
        <translation>Tegnebog er &lt;b&gt;krypteret&lt;/b&gt; og i øjeblikket &lt;b&gt;ulåst&lt;/b&gt;</translation>
    </message>
    <message>
        <source>Wallet is &lt;b&gt;encrypted&lt;/b&gt; and currently &lt;b&gt;locked&lt;/b&gt;</source>
        <translation>Tegnebog er &lt;b&gt;krypteret&lt;/b&gt; og i øjeblikket &lt;b&gt;låst&lt;/b&gt;</translation>
    </message>
    <message>
        <source>A fatal error occurred. Qtum can no longer continue safely and will quit.</source>
        <translation>Der opstod en fatal fejl. Qtum kan ikke længere fortsætte sikkert og vil afslutte.</translation>
    </message>
</context>
<context>
    <name>CoinControlDialog</name>
    <message>
        <source>Coin Selection</source>
        <translation>Coin-styring</translation>
    </message>
    <message>
        <source>Quantity:</source>
        <translation>Mængde:</translation>
    </message>
    <message>
        <source>Bytes:</source>
        <translation>Byte:</translation>
    </message>
    <message>
        <source>Amount:</source>
        <translation>Beløb:</translation>
    </message>
    <message>
        <source>Fee:</source>
        <translation>Gebyr:</translation>
    </message>
    <message>
        <source>Dust:</source>
        <translation>Støv:</translation>
    </message>
    <message>
        <source>After Fee:</source>
        <translation>Efter gebyr:</translation>
    </message>
    <message>
        <source>Change:</source>
        <translation>Byttepenge:</translation>
    </message>
    <message>
        <source>(un)select all</source>
        <translation>(af)vælg alle</translation>
    </message>
    <message>
        <source>Tree mode</source>
        <translation>Trætilstand</translation>
    </message>
    <message>
        <source>List mode</source>
        <translation>Listetilstand</translation>
    </message>
    <message>
        <source>Amount</source>
        <translation>Beløb</translation>
    </message>
    <message>
        <source>Received with label</source>
        <translation>Modtaget med mærkat</translation>
    </message>
    <message>
        <source>Received with address</source>
        <translation>Modtaget med adresse</translation>
    </message>
    <message>
        <source>Date</source>
        <translation>Dato</translation>
    </message>
    <message>
        <source>Confirmations</source>
        <translation>Bekræftelser</translation>
    </message>
    <message>
        <source>Confirmed</source>
        <translation>Bekræftet</translation>
    </message>
    <message>
        <source>Copy address</source>
        <translation>Kopiér adresse</translation>
    </message>
    <message>
        <source>Copy label</source>
        <translation>Kopiér mærkat</translation>
    </message>
    <message>
        <source>Copy amount</source>
        <translation>Kopiér beløb</translation>
    </message>
    <message>
        <source>Copy transaction ID</source>
        <translation>Kopiér transaktions-ID</translation>
    </message>
    <message>
        <source>Lock unspent</source>
        <translation>Fastlås ubrugte</translation>
    </message>
    <message>
        <source>Unlock unspent</source>
        <translation>Lås ubrugte op</translation>
    </message>
    <message>
        <source>Copy quantity</source>
        <translation>Kopiér mængde</translation>
    </message>
    <message>
        <source>Copy fee</source>
        <translation>Kopiér gebyr</translation>
    </message>
    <message>
        <source>Copy after fee</source>
        <translation>Kopiér eftergebyr</translation>
    </message>
    <message>
        <source>Copy bytes</source>
        <translation>Kopiér byte</translation>
    </message>
    <message>
        <source>Copy dust</source>
        <translation>Kopiér støv</translation>
    </message>
    <message>
        <source>Copy change</source>
        <translation>Kopiér byttepenge</translation>
    </message>
    <message>
        <source>(%1 locked)</source>
        <translation>(%1 fastlåst)</translation>
    </message>
    <message>
        <source>yes</source>
        <translation>ja</translation>
    </message>
    <message>
        <source>no</source>
        <translation>nej</translation>
    </message>
    <message>
        <source>This label turns red if any recipient receives an amount smaller than the current dust threshold.</source>
        <translation>Denne mærkat bliver rød, hvis en eller flere modtagere modtager et beløb, der er mindre end den aktuelle støvgrænse.</translation>
    </message>
    <message>
        <source>Can vary +/- %1 satoshi(s) per input.</source>
        <translation>Kan variere med ±%1 satoshi per input.</translation>
    </message>
    <message>
        <source>(no label)</source>
        <translation>(ingen mærkat)</translation>
    </message>
    <message>
        <source>change from %1 (%2)</source>
        <translation>byttepenge fra %1 (%2)</translation>
    </message>
    <message>
        <source>(change)</source>
        <translation>(byttepange)</translation>
    </message>
</context>
<context>
    <name>CreateWalletActivity</name>
    <message>
        <source>Creating Wallet &lt;b&gt;%1&lt;/b&gt;...</source>
        <translation>Opretter tegnebog &lt;b&gt;%1&lt;/b&gt;…</translation>
    </message>
    <message>
        <source>Create wallet failed</source>
        <translation>Oprettelse af tegnebog mislykkedes</translation>
    </message>
    <message>
        <source>Create wallet warning</source>
        <translation>Advarsel for oprettelse af tegnebog</translation>
    </message>
</context>
<context>
    <name>CreateWalletDialog</name>
    <message>
        <source>Create Wallet</source>
        <translation>Opret tegnebog</translation>
    </message>
    <message>
        <source>Wallet Name</source>
        <translation>Navn på tegnebog</translation>
    </message>
    <message>
        <source>Encrypt the wallet. The wallet will be encrypted with a passphrase of your choice.</source>
        <translation>Kryptér tegnebogen. Tegnebogen bliver krypteret med en adgangskode, du vælger.</translation>
    </message>
    <message>
        <source>Encrypt Wallet</source>
        <translation>Kryptér tegnebog</translation>
    </message>
    <message>
        <source>Disable private keys for this wallet. Wallets with private keys disabled will have no private keys and cannot have an HD seed or imported private keys. This is ideal for watch-only wallets.</source>
        <translation>Slå private nøgler fra for denne tegnebog. Tegnebøger med private nøgler slået fra vil ikke have nogen private nøgler og kan ikke have et HD-seed eller importerede private nøgler. Dette er ideelt til kigge-tegnebøger.</translation>
    </message>
    <message>
        <source>Disable Private Keys</source>
        <translation>Slå private nøgler fra</translation>
    </message>
    <message>
        <source>Make a blank wallet. Blank wallets do not initially have private keys or scripts. Private keys and addresses can be imported, or an HD seed can be set, at a later time.</source>
        <translation>Lav en flad tegnebog. Flade tegnebøger har indledningsvist ikke private nøgler eller skripter. Private nøgler og adresser kan importeres, eller et HD-seed kan indstilles senere.</translation>
    </message>
    <message>
        <source>Make Blank Wallet</source>
        <translation>Lav flad tegnebog</translation>
    </message>
    <message>
        <source>Create</source>
        <translation>Opret</translation>
    </message>
</context>
<context>
    <name>EditAddressDialog</name>
    <message>
        <source>Edit Address</source>
        <translation>Redigér adresse</translation>
    </message>
    <message>
        <source>&amp;Label</source>
        <translation>&amp;Mærkat</translation>
    </message>
    <message>
        <source>The label associated with this address list entry</source>
        <translation>Mærkatet, der er associeret med denne indgang i adresselisten</translation>
    </message>
    <message>
        <source>The address associated with this address list entry. This can only be modified for sending addresses.</source>
        <translation>Adressen, der er associeret med denne indgang i adresselisten. Denne kan kune ændres for afsendelsesadresser.</translation>
    </message>
    <message>
        <source>&amp;Address</source>
        <translation>&amp;Adresse</translation>
    </message>
    <message>
        <source>New sending address</source>
        <translation>Ny afsendelsesadresse</translation>
    </message>
    <message>
        <source>Edit receiving address</source>
        <translation>Redigér modtagelsesadresse</translation>
    </message>
    <message>
        <source>Edit sending address</source>
        <translation>Redigér afsendelsesadresse</translation>
    </message>
    <message>
        <source>The entered address "%1" is not a valid Qtum address.</source>
        <translation>Den indtastede adresse “%1” er ikke en gyldig Qtum-adresse.</translation>
    </message>
    <message>
        <source>Address "%1" already exists as a receiving address with label "%2" and so cannot be added as a sending address.</source>
        <translation>Adressen "%1" eksisterer allerede som modtagende adresse med mærkat "%2" og kan derfor ikke tilføjes som sende adresse.</translation>
    </message>
    <message>
        <source>The entered address "%1" is already in the address book with label "%2".</source>
        <translation>Den indtastede adresse "%1" er allerede i adresse bogen med mærkat "%2".</translation>
    </message>
    <message>
        <source>Could not unlock wallet.</source>
        <translation>Kunne ikke låse tegnebog op.</translation>
    </message>
    <message>
        <source>New key generation failed.</source>
        <translation>Ny nøglegenerering mislykkedes.</translation>
    </message>
</context>
<context>
    <name>FreespaceChecker</name>
    <message>
        <source>A new data directory will be created.</source>
        <translation>En ny datamappe vil blive oprettet.</translation>
    </message>
    <message>
        <source>name</source>
        <translation>navn</translation>
    </message>
    <message>
        <source>Directory already exists. Add %1 if you intend to create a new directory here.</source>
        <translation>Mappe eksisterer allerede. Tilføj %1, hvis du vil oprette en ny mappe her.</translation>
    </message>
    <message>
        <source>Path already exists, and is not a directory.</source>
        <translation>Sti eksisterer allerede og er ikke en mappe.</translation>
    </message>
    <message>
        <source>Cannot create data directory here.</source>
        <translation>Kan ikke oprette en mappe her.</translation>
    </message>
</context>
<context>
    <name>HelpMessageDialog</name>
    <message>
        <source>version</source>
        <translation>version</translation>
    </message>
    <message>
        <source>About %1</source>
        <translation>Om %1</translation>
    </message>
    <message>
        <source>Command-line options</source>
        <translation>Kommandolinjetilvalg</translation>
    </message>
</context>
<context>
    <name>Intro</name>
    <message>
        <source>Welcome</source>
        <translation>Velkommen</translation>
    </message>
    <message>
        <source>Welcome to %1.</source>
        <translation>Velkommen til %1.</translation>
    </message>
    <message>
        <source>As this is the first time the program is launched, you can choose where %1 will store its data.</source>
        <translation>Siden dette er første gang, programmet startes, kan du vælge, hvor %1 skal gemme sin data.</translation>
    </message>
    <message>
        <source>When you click OK, %1 will begin to download and process the full %4 block chain (%2GB) starting with the earliest transactions in %3 when %4 initially launched.</source>
        <translation>Når du klikker OK, vil %1 begynde at downloade og bearbejde den fulde %4-blokkæde (%2 GB), startende med de tidligste transaktioner i %3, da %4 først startede.</translation>
    </message>
    <message>
        <source>Reverting this setting requires re-downloading the entire blockchain. It is faster to download the full chain first and prune it later. Disables some advanced features.</source>
        <translation>Ændring af denne indstilling senere kræver gendownload af hele blokkæden. Det er hurtigere at downloade den komplette kæde først og beskære den senere. Slår nogle avancerede funktioner fra.</translation>
    </message>
    <message>
        <source>This initial synchronisation is very demanding, and may expose hardware problems with your computer that had previously gone unnoticed. Each time you run %1, it will continue downloading where it left off.</source>
        <translation>Denne indledningsvise synkronisering er meget krævende, og den kan potentielt afsløre hardwareproblemer med din computer, som du ellers ikke har lagt mærke til. Hver gang, du kører %1, vil den fortsætte med at downloade, hvor den sidst slap.</translation>
    </message>
    <message>
        <source>If you have chosen to limit block chain storage (pruning), the historical data must still be downloaded and processed, but will be deleted afterward to keep your disk usage low.</source>
        <translation>Hvis du har valgt at begrænse opbevaringen af blokkæden (beskæring/pruning), vil al historisk data stadig skulle downloades og bearbejdes men vil blive slettet efterfølgende for at holde dit diskforbrug lavt.</translation>
    </message>
    <message>
        <source>Use the default data directory</source>
        <translation>Brug standardmappen for data</translation>
    </message>
    <message>
        <source>Use a custom data directory:</source>
        <translation>Brug tilpasset mappe for data:</translation>
    </message>
    <message>
        <source>Qtum</source>
        <translation>Qtum</translation>
    </message>
    <message>
        <source>Discard blocks after verification, except most recent %1 GB (prune)</source>
        <translation>Kassér blokke efter verificering, undtaget de seneste %1 GB (beskær)</translation>
    </message>
    <message>
        <source>At least %1 GB of data will be stored in this directory, and it will grow over time.</source>
        <translation>Mindst %1 GB data vil blive gemt i denne mappe, og det vil vokse over tid.</translation>
    </message>
    <message>
        <source>Approximately %1 GB of data will be stored in this directory.</source>
        <translation>Omtrent %1 GB data vil blive gemt i denne mappe.</translation>
    </message>
    <message>
        <source>%1 will download and store a copy of the Qtum block chain.</source>
        <translation>%1 vil downloade og gemme en kopi af Qtum-blokkæden.</translation>
    </message>
    <message>
        <source>The wallet will also be stored in this directory.</source>
        <translation>Tegnebogen vil også blive gemt i denne mappe.</translation>
    </message>
    <message>
        <source>Error: Specified data directory "%1" cannot be created.</source>
        <translation>Fejl: Angivet datamappe “%1” kan ikke oprettes.</translation>
    </message>
    <message>
        <source>Error</source>
        <translation>Fejl</translation>
    </message>
    <message numerus="yes">
        <source>%n GB of free space available</source>
        <translation><numerusform>%n GB fri plads tilgængelig</numerusform><numerusform>%n GB fri plads tilgængelig</numerusform></translation>
    </message>
    <message numerus="yes">
        <source>(of %n GB needed)</source>
        <translation><numerusform>(ud af %n GB nødvendig)</numerusform><numerusform>(ud af %n GB nødvendig)</numerusform></translation>
    </message>
    <message numerus="yes">
        <source>(%n GB needed for full chain)</source>
        <translation><numerusform>(%n GB nødvendig for komplet kæde)</numerusform><numerusform>(%n GB nødvendig for komplet kæde)</numerusform></translation>
    </message>
</context>
<context>
    <name>ModalOverlay</name>
    <message>
        <source>Form</source>
        <translation>Formular</translation>
    </message>
    <message>
        <source>Recent transactions may not yet be visible, and therefore your wallet's balance might be incorrect. This information will be correct once your wallet has finished synchronizing with the qtum network, as detailed below.</source>
        <translation>Nylige transaktioner er måske ikke synlige endnu, og derfor kan din tegnebogs saldo være ukorrekt. Denne information vil være korrekt, når din tegnebog er færdig med at synkronisere med qtum-netværket, som detaljerne herunder viser.</translation>
    </message>
    <message>
        <source>Attempting to spend qtums that are affected by not-yet-displayed transactions will not be accepted by the network.</source>
        <translation>Forsøg på at bruge qtum, som er indeholdt i endnu-ikke-viste transaktioner, accepteres ikke af netværket.</translation>
    </message>
    <message>
        <source>Number of blocks left</source>
        <translation>Antal blokke tilbage</translation>
    </message>
    <message>
        <source>Unknown...</source>
        <translation>Ukendt…</translation>
    </message>
    <message>
        <source>Last block time</source>
        <translation>Tidsstempel for seneste blok</translation>
    </message>
    <message>
        <source>Progress</source>
        <translation>Fremgang</translation>
    </message>
    <message>
        <source>Progress increase per hour</source>
        <translation>Øgning af fremgang pr. time</translation>
    </message>
    <message>
        <source>calculating...</source>
        <translation>beregner…</translation>
    </message>
    <message>
        <source>Estimated time left until synced</source>
        <translation>Estimeret tid tilbage af synkronisering</translation>
    </message>
    <message>
        <source>Hide</source>
        <translation>Skjul</translation>
    </message>
    <message>
        <source>Esc</source>
        <translation>Esc</translation>
    </message>
    <message>
        <source>%1 is currently syncing.  It will download headers and blocks from peers and validate them until reaching the tip of the block chain.</source>
        <translation>%1 synkroniserer lige nu. Hoveder og blokke bliver downloadet og valideret fra andre knuder. Processen fortsætter indtil den seneste blok nås.</translation>
    </message>
    <message>
        <source>Unknown. Syncing Headers (%1, %2%)...</source>
        <translation>Ukendt. Synkroniserer Hoveder (%1, %2%)...</translation>
    </message>
</context>
<context>
    <name>OpenURIDialog</name>
    <message>
        <source>Open qtum URI</source>
        <translation>Åbn qtum-URI</translation>
    </message>
    <message>
        <source>URI:</source>
        <translation>URI:</translation>
    </message>
</context>
<context>
    <name>OpenWalletActivity</name>
    <message>
        <source>Open wallet failed</source>
        <translation>Åbning af tegnebog mislykkedes</translation>
    </message>
    <message>
        <source>Open wallet warning</source>
        <translation>Advarsel for åbning af tegnebog</translation>
    </message>
    <message>
        <source>default wallet</source>
        <translation>Standard tegnebog</translation>
    </message>
    <message>
        <source>Opening Wallet &lt;b&gt;%1&lt;/b&gt;...</source>
        <translation>Åbner Tegnebog &lt;b&gt;%1&lt;/b&gt;...</translation>
    </message>
</context>
<context>
    <name>OptionsDialog</name>
    <message>
        <source>Options</source>
        <translation>Indstillinger</translation>
    </message>
    <message>
        <source>&amp;Main</source>
        <translation>&amp;Generelt</translation>
    </message>
    <message>
        <source>Automatically start %1 after logging in to the system.</source>
        <translation>Start %1 automatisk, når der logges ind på systemet.</translation>
    </message>
    <message>
        <source>&amp;Start %1 on system login</source>
        <translation>&amp;Start %1 ved systemlogin</translation>
    </message>
    <message>
        <source>Size of &amp;database cache</source>
        <translation>Størrelsen på &amp;databasens cache</translation>
    </message>
    <message>
        <source>Number of script &amp;verification threads</source>
        <translation>Antallet af script&amp;verificeringstråde</translation>
    </message>
    <message>
        <source>IP address of the proxy (e.g. IPv4: 127.0.0.1 / IPv6: ::1)</source>
        <translation>IP-adresse for proxyen (fx IPv4: 127.0.0.1 / IPv6: ::1)</translation>
    </message>
    <message>
        <source>Shows if the supplied default SOCKS5 proxy is used to reach peers via this network type.</source>
        <translation>Viser om den angivne standard-SOCKS5-proxy bruges til at nå knuder via denne netværkstype.</translation>
    </message>
    <message>
        <source>Use separate SOCKS&amp;5 proxy to reach peers via Tor hidden services:</source>
        <translation>Brug separat SOCKS&amp;5-proxy for at nå knuder via Tors skjulte tjenester:</translation>
    </message>
    <message>
        <source>Hide the icon from the system tray.</source>
        <translation>Skjul ikonet fra statusfeltet.</translation>
    </message>
    <message>
        <source>&amp;Hide tray icon</source>
        <translation>&amp;Skjul statusikon</translation>
    </message>
    <message>
        <source>Minimize instead of exit the application when the window is closed. When this option is enabled, the application will be closed only after selecting Exit in the menu.</source>
        <translation>Minimér i stedet for at lukke applikationen, når vinduet lukkes. Når denne indstilling er aktiveret, vil applikationen først blive lukket, når Afslut vælges i menuen.</translation>
    </message>
    <message>
        <source>Third party URLs (e.g. a block explorer) that appear in the transactions tab as context menu items. %s in the URL is replaced by transaction hash. Multiple URLs are separated by vertical bar |.</source>
        <translation>Tredjeparts-URL'er (fx et blokhåndteringsværktøj), der vises i transaktionsfanen som genvejsmenupunkter. %s i URL'en erstattes med transaktionens hash. Flere URL'er separeres med en lodret streg |.</translation>
    </message>
    <message>
        <source>Open the %1 configuration file from the working directory.</source>
        <translation>Åbn konfigurationsfilen for %1 fra arbejdsmappen.</translation>
    </message>
    <message>
        <source>Open Configuration File</source>
        <translation>Åbn konfigurationsfil</translation>
    </message>
    <message>
        <source>Reset all client options to default.</source>
        <translation>Nulstil alle klientindstillinger til deres standard.</translation>
    </message>
    <message>
        <source>&amp;Reset Options</source>
        <translation>&amp;Nulstil indstillinger</translation>
    </message>
    <message>
        <source>&amp;Network</source>
        <translation>&amp;Netværk</translation>
    </message>
    <message>
        <source>Disables some advanced features but all blocks will still be fully validated. Reverting this setting requires re-downloading the entire blockchain. Actual disk usage may be somewhat higher.</source>
        <translation>Deaktiverer nogle avancerede funktioner men alle blokke vil stadig blive fuldt validerede. Ændring af denne indstilling senere kræver download af hele blokkæden igen. Det aktuelle disk forbrug kan være noget højere.</translation>
    </message>
    <message>
        <source>Prune &amp;block storage to</source>
        <translation>Beskære &amp;blok opbevaring til</translation>
    </message>
    <message>
        <source>GB</source>
        <translation>GB</translation>
    </message>
    <message>
        <source>Reverting this setting requires re-downloading the entire blockchain.</source>
        <translation>Ændring af denne indstilling senere kræver download af hele blokkæden igen.</translation>
    </message>
    <message>
        <source>MiB</source>
        <translation>MiB</translation>
    </message>
    <message>
        <source>(0 = auto, &lt;0 = leave that many cores free)</source>
        <translation>(0 = auto, &lt;0 = efterlad så mange kerner fri)</translation>
    </message>
    <message>
        <source>W&amp;allet</source>
        <translation>&amp;Tegnebog</translation>
    </message>
    <message>
        <source>Expert</source>
        <translation>Ekspert</translation>
    </message>
    <message>
        <source>Enable coin &amp;control features</source>
        <translation>Aktivér egenskaber for &amp;coin-styring</translation>
    </message>
    <message>
        <source>If you disable the spending of unconfirmed change, the change from a transaction cannot be used until that transaction has at least one confirmation. This also affects how your balance is computed.</source>
        <translation>Hvis du deaktiverer brug af ubekræftede byttepenge, kan byttepengene fra en transaktion ikke bruges, før pågældende transaktion har mindst én bekræftelse. Dette påvirker også måden hvorpå din saldo beregnes.</translation>
    </message>
    <message>
        <source>&amp;Spend unconfirmed change</source>
        <translation>&amp;Brug ubekræftede byttepenge</translation>
    </message>
    <message>
        <source>Automatically open the Qtum client port on the router. This only works when your router supports UPnP and it is enabled.</source>
        <translation>Åbn automatisk Qtum-klientens port på routeren. Dette virker kun, når din router understøtter UPnP, og UPnP er aktiveret.</translation>
    </message>
    <message>
        <source>Map port using &amp;UPnP</source>
        <translation>Konfigurér port vha. &amp;UPnP</translation>
    </message>
    <message>
        <source>Accept connections from outside.</source>
        <translation>Acceptér forbindelser udefra.</translation>
    </message>
    <message>
        <source>Allow incomin&amp;g connections</source>
        <translation>Tillad &amp;indkommende forbindelser</translation>
    </message>
    <message>
        <source>Connect to the Qtum network through a SOCKS5 proxy.</source>
        <translation>Forbind til Qtum-netværket gennem en SOCKS5-proxy.</translation>
    </message>
    <message>
        <source>&amp;Connect through SOCKS5 proxy (default proxy):</source>
        <translation>&amp;Forbind gennem SOCKS5-proxy (standard-proxy):</translation>
    </message>
    <message>
        <source>Proxy &amp;IP:</source>
        <translation>Proxy-&amp;IP:</translation>
    </message>
    <message>
        <source>&amp;Port:</source>
        <translation>&amp;Port:</translation>
    </message>
    <message>
        <source>Port of the proxy (e.g. 9050)</source>
        <translation>Port for proxyen (fx 9050)</translation>
    </message>
    <message>
        <source>Used for reaching peers via:</source>
        <translation>Bruges til at nå knuder via:</translation>
    </message>
    <message>
        <source>IPv4</source>
        <translation>IPv4</translation>
    </message>
    <message>
        <source>IPv6</source>
        <translation>IPv6</translation>
    </message>
    <message>
        <source>Tor</source>
        <translation>Tor</translation>
    </message>
    <message>
        <source>Connect to the Qtum network through a separate SOCKS5 proxy for Tor hidden services.</source>
        <translation>Forbind til Qtum-netværket gennem en separat SOCKS5-proxy for Tors skjulte tjenester.</translation>
    </message>
    <message>
        <source>&amp;Window</source>
        <translation>&amp;Vindue</translation>
    </message>
    <message>
        <source>Show only a tray icon after minimizing the window.</source>
        <translation>Vis kun et statusikon efter minimering af vinduet.</translation>
    </message>
    <message>
        <source>&amp;Minimize to the tray instead of the taskbar</source>
        <translation>&amp;Minimér til statusfeltet i stedet for proceslinjen</translation>
    </message>
    <message>
        <source>M&amp;inimize on close</source>
        <translation>M&amp;inimér ved lukning</translation>
    </message>
    <message>
        <source>&amp;Display</source>
        <translation>&amp;Visning</translation>
    </message>
    <message>
        <source>User Interface &amp;language:</source>
        <translation>&amp;Sprog for brugergrænseflade:</translation>
    </message>
    <message>
        <source>The user interface language can be set here. This setting will take effect after restarting %1.</source>
        <translation>Sproget for brugerfladen kan vælges her. Denne indstilling vil træde i kraft efter genstart af %1.</translation>
    </message>
    <message>
        <source>&amp;Unit to show amounts in:</source>
        <translation>&amp;Enhed, som beløb vises i:</translation>
    </message>
    <message>
        <source>Choose the default subdivision unit to show in the interface and when sending coins.</source>
        <translation>Vælg standard for underopdeling af enhed, som skal vises i brugergrænsefladen og ved afsendelse af qtums.</translation>
    </message>
    <message>
        <source>Whether to show coin control features or not.</source>
        <translation>Hvorvidt egenskaber for coin-styring skal vises eller ej.</translation>
    </message>
    <message>
        <source>&amp;Third party transaction URLs</source>
        <translation>&amp;Tredjeparts-transaktions-URL'er</translation>
    </message>
    <message>
        <source>Options set in this dialog are overridden by the command line or in the configuration file:</source>
        <translation>Valgmuligheder sat i denne dialog er overskrevet af kommandolinjen eller i konfigurationsfilen:</translation>
    </message>
    <message>
        <source>&amp;OK</source>
        <translation>&amp;Ok</translation>
    </message>
    <message>
        <source>&amp;Cancel</source>
        <translation>&amp;Annullér</translation>
    </message>
    <message>
        <source>default</source>
        <translation>standard</translation>
    </message>
    <message>
        <source>none</source>
        <translation>ingen</translation>
    </message>
    <message>
        <source>Confirm options reset</source>
        <translation>Bekræft nulstilling af indstillinger</translation>
    </message>
    <message>
        <source>Client restart required to activate changes.</source>
        <translation>Genstart af klienten er nødvendig for at aktivere ændringer.</translation>
    </message>
    <message>
        <source>Client will be shut down. Do you want to proceed?</source>
        <translation>Klienten vil lukke ned. Vil du fortsætte?</translation>
    </message>
    <message>
        <source>Configuration options</source>
        <translation>Konfigurationsindstillinger</translation>
    </message>
    <message>
        <source>The configuration file is used to specify advanced user options which override GUI settings. Additionally, any command-line options will override this configuration file.</source>
        <translation>Konfigurationsfilen bruges til at opsætte avancerede brugerindstillinger, som tilsidesætter indstillingerne i den grafiske brugerflade. Derudover vil eventuelle kommandolinjetilvalg tilsidesætte denne konfigurationsfil.</translation>
    </message>
    <message>
        <source>Error</source>
        <translation>Fejl</translation>
    </message>
    <message>
        <source>The configuration file could not be opened.</source>
        <translation>Konfigurationsfilen kunne ikke åbnes.</translation>
    </message>
    <message>
        <source>This change would require a client restart.</source>
        <translation>Denne ændring vil kræve en genstart af klienten.</translation>
    </message>
    <message>
        <source>The supplied proxy address is invalid.</source>
        <translation>Den angivne proxy-adresse er ugyldig.</translation>
    </message>
</context>
<context>
    <name>OverviewPage</name>
    <message>
        <source>Form</source>
        <translation>Formular</translation>
    </message>
    <message>
        <source>The displayed information may be out of date. Your wallet automatically synchronizes with the Qtum network after a connection is established, but this process has not completed yet.</source>
        <translation>Den viste information kan være forældet. Din tegnebog synkroniserer automatisk med Qtum-netværket, når en forbindelse etableres, men denne proces er ikke gennemført endnu.</translation>
    </message>
    <message>
        <source>Watch-only:</source>
        <translation>Kigge:</translation>
    </message>
    <message>
        <source>Available:</source>
        <translation>Tilgængelig:</translation>
    </message>
    <message>
        <source>Your current spendable balance</source>
        <translation>Din nuværende tilgængelige saldo</translation>
    </message>
    <message>
        <source>Pending:</source>
        <translation>Afventende:</translation>
    </message>
    <message>
        <source>Total of transactions that have yet to be confirmed, and do not yet count toward the spendable balance</source>
        <translation>Total saldo for transaktioner, som ikke er blevet bekræftet endnu, og som ikke endnu er en del af den tilgængelige saldo</translation>
    </message>
    <message>
        <source>Immature:</source>
        <translation>Umodne:</translation>
    </message>
    <message>
        <source>Mined balance that has not yet matured</source>
        <translation>Minet saldo, som endnu ikke er modnet</translation>
    </message>
    <message>
        <source>Balances</source>
        <translation>Saldi:</translation>
    </message>
    <message>
        <source>Total:</source>
        <translation>Total:</translation>
    </message>
    <message>
        <source>Your current total balance</source>
        <translation>Din nuværende totale saldo</translation>
    </message>
    <message>
        <source>Your current balance in watch-only addresses</source>
        <translation>Din nuværende saldo på kigge-adresser</translation>
    </message>
    <message>
        <source>Spendable:</source>
        <translation>Spendérbar:</translation>
    </message>
    <message>
        <source>Recent transactions</source>
        <translation>Nylige transaktioner</translation>
    </message>
    <message>
        <source>Unconfirmed transactions to watch-only addresses</source>
        <translation>Ubekræftede transaktioner til kigge-adresser</translation>
    </message>
    <message>
        <source>Mined balance in watch-only addresses that has not yet matured</source>
        <translation>Minet saldo på kigge-adresser, som endnu ikke er modnet</translation>
    </message>
    <message>
        <source>Current total balance in watch-only addresses</source>
        <translation>Nuværende totalsaldo på kigge-adresser</translation>
    </message>
</context>
<context>
    <name>PaymentServer</name>
    <message>
        <source>Payment request error</source>
        <translation>Fejl i betalingsanmodning</translation>
    </message>
    <message>
        <source>Cannot start qtum: click-to-pay handler</source>
        <translation>Kan ikke starte qtum: click-to-pay-håndtering</translation>
    </message>
    <message>
        <source>URI handling</source>
        <translation>URI-håndtering</translation>
    </message>
    <message>
        <source>'qtum://' is not a valid URI. Use 'qtum:' instead.</source>
        <translation>'qtum://' er ikke et gyldigt URI. Brug 'qtum:' istedet.</translation>
    </message>
    <message>
        <source>Cannot process payment request because BIP70 is not supported.</source>
        <translation>Betalingsanmodninger kan ikke behandles mere, da BIP70 ikke længere er understøttet.</translation>
    </message>
    <message>
        <source>Due to widespread security flaws in BIP70 it's strongly recommended that any merchant instructions to switch wallets be ignored.</source>
        <translation>På grund af vidtstrakte sikkerhedsfejl i BIP70 anbefales det kraftigt, at enhver instruktion fra handlende om at skifte til en BIP70-tegnebog ignoreres.</translation>
    </message>
    <message>
        <source>If you are receiving this error you should request the merchant provide a BIP21 compatible URI.</source>
        <translation>Hvis du modtager denne fejl, bør du anmode den handlende om at give dig en BIP21-kompatibel URI.</translation>
    </message>
    <message>
        <source>Invalid payment address %1</source>
        <translation>Ugyldig betalingsadresse %1</translation>
    </message>
    <message>
        <source>URI cannot be parsed! This can be caused by an invalid Qtum address or malformed URI parameters.</source>
        <translation>URI kan ikke tolkes! Dette kan skyldes en ugyldig Qtum-adresse eller forkert udformede URL-parametre.</translation>
    </message>
    <message>
        <source>Payment request file handling</source>
        <translation>Filhåndtering for betalingsanmodninger</translation>
    </message>
</context>
<context>
    <name>PeerTableModel</name>
    <message>
        <source>User Agent</source>
        <translation>Brugeragent</translation>
    </message>
    <message>
        <source>Node/Service</source>
        <translation>Knude/tjeneste</translation>
    </message>
    <message>
        <source>NodeId</source>
        <translation>Knude-id</translation>
    </message>
    <message>
        <source>Ping</source>
        <translation>Ping</translation>
    </message>
    <message>
        <source>Sent</source>
        <translation>Sendt</translation>
    </message>
    <message>
        <source>Received</source>
        <translation>Modtaget</translation>
    </message>
</context>
<context>
    <name>QObject</name>
    <message>
        <source>Amount</source>
        <translation>Beløb</translation>
    </message>
    <message>
        <source>Enter a Qtum address (e.g. %1)</source>
        <translation>Indtast en Qtum-adresse (fx %1)</translation>
    </message>
    <message>
        <source>%1 d</source>
        <translation>%1 d</translation>
    </message>
    <message>
        <source>%1 h</source>
        <translation>%1 t</translation>
    </message>
    <message>
        <source>%1 m</source>
        <translation>%1 m</translation>
    </message>
    <message>
        <source>%1 s</source>
        <translation>%1 s</translation>
    </message>
    <message>
        <source>None</source>
        <translation>Ingen</translation>
    </message>
    <message>
        <source>N/A</source>
        <translation>N/A</translation>
    </message>
    <message>
        <source>%1 ms</source>
        <translation>%1 ms</translation>
    </message>
    <message numerus="yes">
        <source>%n second(s)</source>
        <translation><numerusform>%n sekund</numerusform><numerusform>%n sekunder</numerusform></translation>
    </message>
    <message numerus="yes">
        <source>%n minute(s)</source>
        <translation><numerusform>%n minut</numerusform><numerusform>%n minutter</numerusform></translation>
    </message>
    <message numerus="yes">
        <source>%n hour(s)</source>
        <translation><numerusform>%n time</numerusform><numerusform>%n timer</numerusform></translation>
    </message>
    <message numerus="yes">
        <source>%n day(s)</source>
        <translation><numerusform>%n dag</numerusform><numerusform>%n dage</numerusform></translation>
    </message>
    <message numerus="yes">
        <source>%n week(s)</source>
        <translation><numerusform>%n uge</numerusform><numerusform>%n uger</numerusform></translation>
    </message>
    <message>
        <source>%1 and %2</source>
        <translation>%1 og %2</translation>
    </message>
    <message numerus="yes">
        <source>%n year(s)</source>
        <translation><numerusform>%n år</numerusform><numerusform>%n år</numerusform></translation>
    </message>
    <message>
        <source>%1 B</source>
        <translation>%1 B</translation>
    </message>
    <message>
        <source>%1 KB</source>
        <translation>%1 KB</translation>
    </message>
    <message>
        <source>%1 MB</source>
        <translation>%1 MB</translation>
    </message>
    <message>
        <source>%1 GB</source>
        <translation>%1 GB</translation>
    </message>
    <message>
        <source>Error: Specified data directory "%1" does not exist.</source>
        <translation>Fejl: Angivet datamappe “%1” eksisterer ikke.</translation>
    </message>
    <message>
        <source>Error: Cannot parse configuration file: %1.</source>
        <translation>Fejl: Kan ikke fortolke konfigurations filen: %1.</translation>
    </message>
    <message>
        <source>Error: %1</source>
        <translation>Fejl: %1</translation>
    </message>
    <message>
        <source>%1 didn't yet exit safely...</source>
        <translation>%1 har endnu ikke afsluttet på sikker vis…</translation>
    </message>
    <message>
        <source>unknown</source>
        <translation>ukendt</translation>
    </message>
</context>
<context>
    <name>QRImageWidget</name>
    <message>
        <source>&amp;Save Image...</source>
        <translation>Gem billede…</translation>
    </message>
    <message>
        <source>&amp;Copy Image</source>
        <translation>&amp;Kopiér foto</translation>
    </message>
    <message>
        <source>Resulting URI too long, try to reduce the text for label / message.</source>
        <translation>Resulterende URI var for lang; prøv at forkorte teksten til mærkaten/beskeden.</translation>
    </message>
    <message>
        <source>Error encoding URI into QR Code.</source>
        <translation>Fejl ved kodning fra URI til QR-kode.</translation>
    </message>
    <message>
        <source>QR code support not available.</source>
        <translation>QR-kode understøttelse er ikke tilgængelig.</translation>
    </message>
    <message>
        <source>Save QR Code</source>
        <translation>Gem QR-kode</translation>
    </message>
    <message>
        <source>PNG Image (*.png)</source>
        <translation>PNG-billede (*.png)</translation>
    </message>
</context>
<context>
    <name>RPCConsole</name>
    <message>
        <source>N/A</source>
        <translation>N/A</translation>
    </message>
    <message>
        <source>Client version</source>
        <translation>Klientversion</translation>
    </message>
    <message>
        <source>&amp;Information</source>
        <translation>&amp;Information</translation>
    </message>
    <message>
        <source>General</source>
        <translation>Generelt</translation>
    </message>
    <message>
        <source>Using BerkeleyDB version</source>
        <translation>Bruger BerkeleyDB version</translation>
    </message>
    <message>
        <source>Datadir</source>
        <translation>Datamappe</translation>
    </message>
    <message>
        <source>To specify a non-default location of the data directory use the '%1' option.</source>
        <translation>For at angive en alternativ placering af mappen med data, skal du bruge tilvalget ‘%1’.</translation>
    </message>
    <message>
        <source>Blocksdir</source>
        <translation>Blokmappe</translation>
    </message>
    <message>
        <source>To specify a non-default location of the blocks directory use the '%1' option.</source>
        <translation>For at angive en alternativ placering af mappen med blokke, skal du bruge tilvalget ‘%1’.</translation>
    </message>
    <message>
        <source>Startup time</source>
        <translation>Opstartstidspunkt</translation>
    </message>
    <message>
        <source>Network</source>
        <translation>Netværk</translation>
    </message>
    <message>
        <source>Name</source>
        <translation>Navn</translation>
    </message>
    <message>
        <source>Number of connections</source>
        <translation>Antal forbindelser</translation>
    </message>
    <message>
        <source>Block chain</source>
        <translation>Blokkæde</translation>
    </message>
    <message>
        <source>Current number of blocks</source>
        <translation>Nuværende antal blokke</translation>
    </message>
    <message>
        <source>Memory Pool</source>
        <translation>Hukommelsespulje</translation>
    </message>
    <message>
        <source>Current number of transactions</source>
        <translation>Aktuelt antal transaktioner</translation>
    </message>
    <message>
        <source>Memory usage</source>
        <translation>Hukommelsesforbrug</translation>
    </message>
    <message>
        <source>Wallet: </source>
        <translation>Tegnebog:</translation>
    </message>
    <message>
        <source>(none)</source>
        <translation>(ingen)</translation>
    </message>
    <message>
        <source>&amp;Reset</source>
        <translation>&amp;Nulstil</translation>
    </message>
    <message>
        <source>Received</source>
        <translation>Modtaget</translation>
    </message>
    <message>
        <source>Sent</source>
        <translation>Sendt</translation>
    </message>
    <message>
        <source>&amp;Peers</source>
        <translation>Andre &amp;knuder</translation>
    </message>
    <message>
        <source>Banned peers</source>
        <translation>Bandlyste knuder</translation>
    </message>
    <message>
        <source>Select a peer to view detailed information.</source>
        <translation>Vælg en anden knude for at se detaljeret information.</translation>
    </message>
    <message>
        <source>Whitelisted</source>
        <translation>På hvidliste</translation>
    </message>
    <message>
        <source>Direction</source>
        <translation>Retning</translation>
    </message>
    <message>
        <source>Version</source>
        <translation>Version</translation>
    </message>
    <message>
        <source>Starting Block</source>
        <translation>Startblok</translation>
    </message>
    <message>
        <source>Synced Headers</source>
        <translation>Synkroniserede hoveder</translation>
    </message>
    <message>
        <source>Synced Blocks</source>
        <translation>Synkroniserede blokke</translation>
    </message>
    <message>
        <source>The mapped Autonomous System used for diversifying peer selection.</source>
        <translation>Afbildning fra Autonome Systemer (et Internet-Protocol-rutefindingsprefiks) til IP-adresser som bruges til at diversificere knudeforbindelser. Den engelske betegnelse er "asmap".</translation>
    </message>
    <message>
        <source>Mapped AS</source>
        <translation>Autonomt-System-afbildning</translation>
    </message>
    <message>
        <source>User Agent</source>
        <translation>Brugeragent</translation>
    </message>
    <message>
        <source>Node window</source>
        <translation>Knudevindue</translation>
    </message>
    <message>
        <source>Open the %1 debug log file from the current data directory. This can take a few seconds for large log files.</source>
        <translation>Åbn %1s fejlsøgningslogfil fra den aktuelle datamappe. Dette kan tage nogle få sekunder for store logfiler.</translation>
    </message>
    <message>
        <source>Decrease font size</source>
        <translation>Formindsk skrifttypestørrelse</translation>
    </message>
    <message>
        <source>Increase font size</source>
        <translation>Forstør skrifttypestørrelse</translation>
    </message>
    <message>
        <source>Services</source>
        <translation>Tjenester</translation>
    </message>
    <message>
        <source>Ban Score</source>
        <translation>Bandlysningsscore</translation>
    </message>
    <message>
        <source>Connection Time</source>
        <translation>Forbindelsestid</translation>
    </message>
    <message>
        <source>Last Send</source>
        <translation>Seneste afsendelse</translation>
    </message>
    <message>
        <source>Last Receive</source>
        <translation>Seneste modtagelse</translation>
    </message>
    <message>
        <source>Ping Time</source>
        <translation>Ping-tid</translation>
    </message>
    <message>
        <source>The duration of a currently outstanding ping.</source>
        <translation>Varigheden af den aktuelt igangværende ping.</translation>
    </message>
    <message>
        <source>Ping Wait</source>
        <translation>Ping-ventetid</translation>
    </message>
    <message>
        <source>Min Ping</source>
        <translation>Minimum ping</translation>
    </message>
    <message>
        <source>Time Offset</source>
        <translation>Tidsforskydning</translation>
    </message>
    <message>
        <source>Last block time</source>
        <translation>Tidsstempel for seneste blok</translation>
    </message>
    <message>
        <source>&amp;Open</source>
        <translation>&amp;Åbn</translation>
    </message>
    <message>
        <source>&amp;Console</source>
        <translation>&amp;Konsol</translation>
    </message>
    <message>
        <source>&amp;Network Traffic</source>
        <translation>&amp;Netværkstrafik</translation>
    </message>
    <message>
        <source>Totals</source>
        <translation>Totaler</translation>
    </message>
    <message>
        <source>In:</source>
        <translation>Indkommende:</translation>
    </message>
    <message>
        <source>Out:</source>
        <translation>Udgående:</translation>
    </message>
    <message>
        <source>Debug log file</source>
        <translation>Fejlsøgningslogfil</translation>
    </message>
    <message>
        <source>Clear console</source>
        <translation>Ryd konsol</translation>
    </message>
    <message>
        <source>1 &amp;hour</source>
        <translation>1 &amp;time</translation>
    </message>
    <message>
        <source>1 &amp;day</source>
        <translation>1 &amp;dag</translation>
    </message>
    <message>
        <source>1 &amp;week</source>
        <translation>1 &amp;uge</translation>
    </message>
    <message>
        <source>1 &amp;year</source>
        <translation>1 &amp;år</translation>
    </message>
    <message>
        <source>&amp;Disconnect</source>
        <translation>&amp;Afbryd forbindelse</translation>
    </message>
    <message>
        <source>Ban for</source>
        <translation>Bandlys i</translation>
    </message>
    <message>
        <source>&amp;Unban</source>
        <translation>&amp;Fjern bandlysning</translation>
    </message>
    <message>
        <source>Welcome to the %1 RPC console.</source>
        <translation>Velkommen til %1s RPC-konsol.</translation>
    </message>
    <message>
        <source>Use up and down arrows to navigate history, and %1 to clear screen.</source>
        <translation>Brug op- og nedpilene til at navigere i historikken og %1 til at rydde skærmen.</translation>
    </message>
    <message>
        <source>Type %1 for an overview of available commands.</source>
        <translation>Tast %1 for en oversigt over de tilgængelige kommandoer.</translation>
    </message>
    <message>
        <source>For more information on using this console type %1.</source>
        <translation>For mere information om at bruge denne konsol, tast %1.</translation>
    </message>
    <message>
        <source>WARNING: Scammers have been active, telling users to type commands here, stealing their wallet contents. Do not use this console without fully understanding the ramifications of a command.</source>
        <translation>ADVARSEL: Svindlere har tidligere aktivt bedt brugere om at indtaste kommandoer her for at stjæle indholdet af deres tegnebøger. Brug ikke denne konsol uden fuldt ud at forstå følgerne af en kommando.</translation>
    </message>
    <message>
        <source>Network activity disabled</source>
        <translation>Netværksaktivitet deaktiveret</translation>
    </message>
    <message>
        <source>Executing command without any wallet</source>
        <translation>Udfører kommando uden en tegnebog</translation>
    </message>
    <message>
        <source>Executing command using "%1" wallet</source>
        <translation>Eksekverer kommando ved brug af "%1" tegnebog</translation>
    </message>
    <message>
        <source>(node id: %1)</source>
        <translation>(knude-id: %1)</translation>
    </message>
    <message>
        <source>via %1</source>
        <translation>via %1</translation>
    </message>
    <message>
        <source>never</source>
        <translation>aldrig</translation>
    </message>
    <message>
        <source>Inbound</source>
        <translation>Indkommende</translation>
    </message>
    <message>
        <source>Outbound</source>
        <translation>Udgående</translation>
    </message>
    <message>
        <source>Yes</source>
        <translation>Ja</translation>
    </message>
    <message>
        <source>No</source>
        <translation>Nej</translation>
    </message>
    <message>
        <source>Unknown</source>
        <translation>Ukendt</translation>
    </message>
</context>
<context>
    <name>ReceiveCoinsDialog</name>
    <message>
        <source>&amp;Amount:</source>
        <translation>&amp;Beløb:</translation>
    </message>
    <message>
        <source>&amp;Label:</source>
        <translation>&amp;Mærkat:</translation>
    </message>
    <message>
        <source>&amp;Message:</source>
        <translation>&amp;Besked:</translation>
    </message>
    <message>
        <source>An optional message to attach to the payment request, which will be displayed when the request is opened. Note: The message will not be sent with the payment over the Qtum network.</source>
        <translation>En valgfri besked, der føjes til betalingsanmodningen, og som vil vises, når anmodningen åbnes. Bemærk: Beskeden vil ikke sendes sammen med betalingen over Qtum-netværket.</translation>
    </message>
    <message>
        <source>An optional label to associate with the new receiving address.</source>
        <translation>Et valgfrit mærkat, der associeres med den nye modtagelsesadresse.</translation>
    </message>
    <message>
        <source>Use this form to request payments. All fields are &lt;b&gt;optional&lt;/b&gt;.</source>
        <translation>Brug denne formular for at anmode om betalinger. Alle felter er &lt;b&gt;valgfri&lt;/b&gt;.</translation>
    </message>
    <message>
        <source>An optional amount to request. Leave this empty or zero to not request a specific amount.</source>
        <translation>Et valgfrit beløb til anmodning. Lad dette felt være tomt eller indeholde nul for at anmode om et ikke-specifikt beløb.</translation>
    </message>
    <message>
        <source>An optional label to associate with the new receiving address (used by you to identify an invoice).  It is also attached to the payment request.</source>
        <translation>Et valgfrit mærkat, der associeres med den nye modtagelsesadresse. Det bruges til at identificere en faktura. Det er også indlejret i betalingsanmodningen.</translation>
    </message>
    <message>
        <source>An optional message that is attached to the payment request and may be displayed to the sender.</source>
        <translation>En valgfri meddelelse som er indlejret i betalingsanmodningen og som kan blive vist til afsenderen.</translation>
    </message>
    <message>
        <source>&amp;Create new receiving address</source>
        <translation>&amp;Opret ny modtager adresse</translation>
    </message>
    <message>
        <source>Clear all fields of the form.</source>
        <translation>Ryd alle felter af formen.</translation>
    </message>
    <message>
        <source>Clear</source>
        <translation>Ryd</translation>
    </message>
    <message>
        <source>Native segwit addresses (aka Bech32 or BIP-173) reduce your transaction fees later on and offer better protection against typos, but old wallets don't support them. When unchecked, an address compatible with older wallets will be created instead.</source>
        <translation>Rene segwit-adresser (kendt som Bech32 eller BIP-173) reducerer dine transaktionsgebyrer i det lange løb og giver bedre beskyttelse imod tastefejl, men gamle tegnebøger understøtter dem ikke. Hvis dette ikke vælges, vil i stedet en adresse, der fungerer med ældre tegnebøger, oprettes.</translation>
    </message>
    <message>
        <source>Generate native segwit (Bech32) address</source>
        <translation>Generér rene segwit-adresser (Bech32)</translation>
    </message>
    <message>
        <source>Requested payments history</source>
        <translation>Historik over betalingsanmodninger</translation>
    </message>
    <message>
        <source>Show the selected request (does the same as double clicking an entry)</source>
        <translation>Vis den valgte anmodning (gør det samme som dobbeltklik på en indgang)</translation>
    </message>
    <message>
        <source>Show</source>
        <translation>Vis</translation>
    </message>
    <message>
        <source>Remove the selected entries from the list</source>
        <translation>Fjern de valgte indgange fra listen</translation>
    </message>
    <message>
        <source>Remove</source>
        <translation>Fjern</translation>
    </message>
    <message>
        <source>Copy URI</source>
        <translation>Kopiér URI</translation>
    </message>
    <message>
        <source>Copy label</source>
        <translation>Kopiér mærkat</translation>
    </message>
    <message>
        <source>Copy message</source>
        <translation>Kopiér besked</translation>
    </message>
    <message>
        <source>Copy amount</source>
        <translation>Kopiér beløb</translation>
    </message>
</context>
<context>
    <name>ReceiveRequestDialog</name>
    <message>
        <source>QR Code</source>
        <translation>QR-kode</translation>
    </message>
    <message>
        <source>Copy &amp;URI</source>
        <translation>Kopiér &amp;URI</translation>
    </message>
    <message>
        <source>Copy &amp;Address</source>
        <translation>Kopiér &amp;adresse</translation>
    </message>
    <message>
        <source>&amp;Save Image...</source>
        <translation>&amp;Gem billede…</translation>
    </message>
    <message>
        <source>Request payment to %1</source>
        <translation>Anmod om betaling til %1</translation>
    </message>
    <message>
        <source>Payment information</source>
        <translation>Betalingsinformation</translation>
    </message>
    <message>
        <source>URI</source>
        <translation>URI</translation>
    </message>
    <message>
        <source>Address</source>
        <translation>Adresse</translation>
    </message>
    <message>
        <source>Amount</source>
        <translation>Beløb</translation>
    </message>
    <message>
        <source>Label</source>
        <translation>Mærkat</translation>
    </message>
    <message>
        <source>Message</source>
        <translation>Besked</translation>
    </message>
    <message>
        <source>Wallet</source>
        <translation>Tegnebog</translation>
    </message>
</context>
<context>
    <name>RecentRequestsTableModel</name>
    <message>
        <source>Date</source>
        <translation>Dato</translation>
    </message>
    <message>
        <source>Label</source>
        <translation>Mærkat</translation>
    </message>
    <message>
        <source>Message</source>
        <translation>Besked</translation>
    </message>
    <message>
        <source>(no label)</source>
        <translation>(ingen mærkat)</translation>
    </message>
    <message>
        <source>(no message)</source>
        <translation>(ingen besked)</translation>
    </message>
    <message>
        <source>(no amount requested)</source>
        <translation>(intet anmodet beløb)</translation>
    </message>
    <message>
        <source>Requested</source>
        <translation>Anmodet</translation>
    </message>
</context>
<context>
    <name>SendCoinsDialog</name>
    <message>
        <source>Send Coins</source>
        <translation>Send qtums</translation>
    </message>
    <message>
        <source>Coin Control Features</source>
        <translation>Egenskaber for coin-styring</translation>
    </message>
    <message>
        <source>Inputs...</source>
        <translation>Inputs…</translation>
    </message>
    <message>
        <source>automatically selected</source>
        <translation>valgt automatisk</translation>
    </message>
    <message>
        <source>Insufficient funds!</source>
        <translation>Utilstrækkelige midler!</translation>
    </message>
    <message>
        <source>Quantity:</source>
        <translation>Mængde:</translation>
    </message>
    <message>
        <source>Bytes:</source>
        <translation>Byte:</translation>
    </message>
    <message>
        <source>Amount:</source>
        <translation>Beløb:</translation>
    </message>
    <message>
        <source>Fee:</source>
        <translation>Gebyr:</translation>
    </message>
    <message>
        <source>After Fee:</source>
        <translation>Efter gebyr:</translation>
    </message>
    <message>
        <source>Change:</source>
        <translation>Byttepenge:</translation>
    </message>
    <message>
        <source>If this is activated, but the change address is empty or invalid, change will be sent to a newly generated address.</source>
        <translation>Hvis dette aktiveres, men byttepengeadressen er tom eller ugyldig, vil byttepenge blive sendt til en nygenereret adresse.</translation>
    </message>
    <message>
        <source>Custom change address</source>
        <translation>Tilpasset byttepengeadresse</translation>
    </message>
    <message>
        <source>Transaction Fee:</source>
        <translation>Transaktionsgebyr:</translation>
    </message>
    <message>
        <source>Choose...</source>
        <translation>Vælg…</translation>
    </message>
    <message>
        <source>Using the fallbackfee can result in sending a transaction that will take several hours or days (or never) to confirm. Consider choosing your fee manually or wait until you have validated the complete chain.</source>
        <translation>Brug af tilbagefaldsgebyret kan resultere i en transaktion, der tager adskillige timer eller dage (eller aldrig) at bekræfte. Overvej at vælge dit gebyr manuelt eller at vente indtil du har valideret hele kæden.</translation>
    </message>
    <message>
        <source>Warning: Fee estimation is currently not possible.</source>
        <translation>Advarsel: Gebyrestimering er ikke muligt i øjeblikket.</translation>
    </message>
    <message>
        <source>Specify a custom fee per kB (1,000 bytes) of the transaction's virtual size.

Note:  Since the fee is calculated on a per-byte basis, a fee of "100 satoshis per kB" for a transaction size of 500 bytes (half of 1 kB) would ultimately yield a fee of only 50 satoshis.</source>
        <translation>Specificer et brugerdefineret gebyr per kB (1.000 bytes) af transaktionens virtuelle størrelse.

Note: Siden gebyret er kalkuleret på en per-byte basis, et gebyr på "100 satoshis per kB" for en transkationsstørrelse på 500 bytes (halvdelen af 1kB) ville ultimativt udbytte et gebyr på kun 50 satoshis.</translation>
    </message>
    <message>
        <source>per kilobyte</source>
        <translation>pr. kilobyte</translation>
    </message>
    <message>
        <source>Hide</source>
        <translation>Skjul</translation>
    </message>
    <message>
        <source>Recommended:</source>
        <translation>Anbefalet:</translation>
    </message>
    <message>
        <source>Custom:</source>
        <translation>Brugertilpasset:</translation>
    </message>
    <message>
        <source>(Smart fee not initialized yet. This usually takes a few blocks...)</source>
        <translation>(Smart-gebyr er ikke initialiseret endnu. Dette tager typisk nogle få blokke…)</translation>
    </message>
    <message>
        <source>Send to multiple recipients at once</source>
        <translation>Send til flere modtagere på en gang</translation>
    </message>
    <message>
        <source>Add &amp;Recipient</source>
        <translation>Tilføj &amp;modtager</translation>
    </message>
    <message>
        <source>Clear all fields of the form.</source>
        <translation>Ryd alle felter af formen.</translation>
    </message>
    <message>
        <source>Dust:</source>
        <translation>Støv:</translation>
    </message>
    <message>
<<<<<<< HEAD
=======
        <source>Hide transaction fee settings</source>
        <translation>Skjul indstillinger for transaktionsgebyr</translation>
    </message>
    <message>
>>>>>>> ee8ca219
        <source>When there is less transaction volume than space in the blocks, miners as well as relaying nodes may enforce a minimum fee. Paying only this minimum fee is just fine, but be aware that this can result in a never confirming transaction once there is more demand for qtum transactions than the network can process.</source>
        <translation>På tidspunkter, hvor der er færre transaktioner, end der er plads til i nye blokke, kan minere og videresendende knuder gennemtvinge et minimumsgebyr. Du kan vælge kun at betale dette minimumsgebyr, men vær opmærksom på, at det kan resultere i en transaktion, der aldrig bliver bekræftet, hvis mængden af nye qtum-transaktioner stiger til mere, end hvad netværket kan behandle ad gangen.</translation>
    </message>
    <message>
        <source>A too low fee might result in a never confirming transaction (read the tooltip)</source>
        <translation>Et for lavt gebyr kan resultere i en transaktion, der aldrig bekræftes (læs værktøjstippet)</translation>
    </message>
    <message>
        <source>Confirmation time target:</source>
        <translation>Mål for bekræftelsestid:</translation>
    </message>
    <message>
        <source>Enable Replace-By-Fee</source>
        <translation>Aktivér erstat-med-gebyr (RBF)</translation>
    </message>
    <message>
        <source>With Replace-By-Fee (BIP-125) you can increase a transaction's fee after it is sent. Without this, a higher fee may be recommended to compensate for increased transaction delay risk.</source>
        <translation>Med erstat-med-gebyr (Replace-By-Fee, BIP-125) kan du øge en transaktions gebyr, efter den er sendt. Uden dette kan et højere gebyr anbefales for at kompensere for øget risiko for at transaktionen bliver forsinket.</translation>
    </message>
    <message>
        <source>Clear &amp;All</source>
        <translation>Ryd &amp;alle</translation>
    </message>
    <message>
        <source>Balance:</source>
        <translation>Saldo:</translation>
    </message>
    <message>
        <source>Confirm the send action</source>
        <translation>Bekræft afsendelsen</translation>
    </message>
    <message>
        <source>S&amp;end</source>
        <translation>&amp;Afsend</translation>
    </message>
    <message>
        <source>Copy quantity</source>
        <translation>Kopiér mængde</translation>
    </message>
    <message>
        <source>Copy amount</source>
        <translation>Kopiér beløb</translation>
    </message>
    <message>
        <source>Copy fee</source>
        <translation>Kopiér gebyr</translation>
    </message>
    <message>
        <source>Copy after fee</source>
        <translation>Kopiér eftergebyr</translation>
    </message>
    <message>
        <source>Copy bytes</source>
        <translation>Kopiér byte</translation>
    </message>
    <message>
        <source>Copy dust</source>
        <translation>Kopiér støv</translation>
    </message>
    <message>
        <source>Copy change</source>
        <translation>Kopiér byttepenge</translation>
    </message>
    <message>
        <source>%1 (%2 blocks)</source>
        <translation>%1 (%2 blokke)</translation>
    </message>
    <message>
        <source>Cr&amp;eate Unsigned</source>
        <translation>L&amp;av usigneret</translation>
    </message>
    <message>
        <source> from wallet '%1'</source>
        <translation>fra tegnebog '%1'</translation>
    </message>
    <message>
        <source>%1 to '%2'</source>
        <translation>%1 til '%2'</translation>
    </message>
    <message>
        <source>%1 to %2</source>
        <translation>%1 til %2</translation>
    </message>
    <message>
        <source>Do you want to draft this transaction?</source>
        <translation>Vil du lave et udkast til denne transaktion?</translation>
    </message>
    <message>
        <source>Are you sure you want to send?</source>
        <translation>Er du sikker på, at du vil sende?</translation>
    </message>
    <message>
        <source>or</source>
        <translation>eller</translation>
    </message>
    <message>
        <source>You can increase the fee later (signals Replace-By-Fee, BIP-125).</source>
        <translation>Du kan øge gebyret senere (signalerer erstat-med-gebyr, BIP-125).</translation>
    </message>
    <message>
        <source>Please, review your transaction.</source>
        <translation>Venligst, vurder din transaktion.</translation>
    </message>
    <message>
        <source>Transaction fee</source>
        <translation>Transaktionsgebyr</translation>
    </message>
    <message>
        <source>Not signalling Replace-By-Fee, BIP-125.</source>
        <translation>Signalerer ikke erstat-med-gebyr, BIP-125.</translation>
    </message>
    <message>
        <source>Total Amount</source>
        <translation>Total Mængde</translation>
    </message>
    <message>
        <source>To review recipient list click "Show Details..."</source>
        <translation>For at vurdere modtager listen tryk "Vis Detaljer..."</translation>
    </message>
    <message>
        <source>Confirm send coins</source>
        <translation>Bekræft afsendelse af qtums</translation>
<<<<<<< HEAD
=======
    </message>
    <message>
        <source>Confirm transaction proposal</source>
        <translation>Bekræft transaktionsudkast</translation>
    </message>
    <message>
        <source>Copy PSBT to clipboard</source>
        <translation>Kopiér PSBT til udklipsholderen</translation>
    </message>
    <message>
        <source>Send</source>
        <translation>Afsend</translation>
    </message>
    <message>
        <source>PSBT copied</source>
        <translation>PSBT kopieret</translation>
    </message>
    <message>
        <source>Watch-only balance:</source>
        <translation>Kiggebalance:</translation>
>>>>>>> ee8ca219
    </message>
    <message>
        <source>The recipient address is not valid. Please recheck.</source>
        <translation>Modtageradressen er ikke gyldig. Tjek venligst igen.</translation>
    </message>
    <message>
        <source>The amount to pay must be larger than 0.</source>
        <translation>Beløbet til betaling skal være større end 0.</translation>
    </message>
    <message>
        <source>The amount exceeds your balance.</source>
        <translation>Beløbet overstiger din saldo.</translation>
    </message>
    <message>
        <source>The total exceeds your balance when the %1 transaction fee is included.</source>
        <translation>Totalen overstiger din saldo, når transaktionsgebyret på %1 er inkluderet.</translation>
    </message>
    <message>
        <source>Duplicate address found: addresses should only be used once each.</source>
        <translation>Adressegenganger fundet. Adresser bør kun bruges én gang hver.</translation>
    </message>
    <message>
        <source>Transaction creation failed!</source>
        <translation>Oprettelse af transaktion mislykkedes!</translation>
    </message>
    <message>
        <source>A fee higher than %1 is considered an absurdly high fee.</source>
        <translation>Et gebyr højere end %1 opfattes som et absurd højt gebyr.</translation>
    </message>
    <message>
        <source>Payment request expired.</source>
        <translation>Betalingsanmodning er udløbet.</translation>
    </message>
    <message numerus="yes">
        <source>Estimated to begin confirmation within %n block(s).</source>
        <translation><numerusform>Bekræftelse estimeret til at begynde om %n blok.</numerusform><numerusform>Bekræftelse estimeret til at begynde om %n blokke.</numerusform></translation>
    </message>
    <message>
        <source>Warning: Invalid Qtum address</source>
        <translation>Advarsel: Ugyldig Qtum-adresse</translation>
    </message>
    <message>
        <source>Warning: Unknown change address</source>
        <translation>Advarsel: Ukendt byttepengeadresse</translation>
    </message>
    <message>
        <source>Confirm custom change address</source>
        <translation>Bekræft tilpasset byttepengeadresse</translation>
    </message>
    <message>
        <source>The address you selected for change is not part of this wallet. Any or all funds in your wallet may be sent to this address. Are you sure?</source>
        <translation>Den adresse, du har valgt til byttepenge, er ikke en del af denne tegnebog. Nogle af eller alle penge i din tegnebog kan blive sendt til denne adresse. Er du sikker?</translation>
    </message>
    <message>
        <source>(no label)</source>
        <translation>(ingen mærkat)</translation>
    </message>
</context>
<context>
    <name>SendCoinsEntry</name>
    <message>
        <source>A&amp;mount:</source>
        <translation>&amp;Beløb:</translation>
    </message>
    <message>
        <source>Pay &amp;To:</source>
        <translation>Betal &amp;til:</translation>
    </message>
    <message>
        <source>&amp;Label:</source>
        <translation>&amp;Mærkat:</translation>
    </message>
    <message>
        <source>Choose previously used address</source>
        <translation>Vælg tidligere brugt adresse</translation>
    </message>
    <message>
<<<<<<< HEAD
        <source>This is a normal payment.</source>
        <translation>Dette er en normal betaling.</translation>
    </message>
    <message>
=======
>>>>>>> ee8ca219
        <source>The Qtum address to send the payment to</source>
        <translation>Qtum-adresse, som betalingen skal sendes til</translation>
    </message>
    <message>
        <source>Alt+A</source>
        <translation>Alt+A</translation>
    </message>
    <message>
        <source>Paste address from clipboard</source>
        <translation>Indsæt adresse fra udklipsholderen</translation>
    </message>
    <message>
        <source>Alt+P</source>
        <translation>Alt+P</translation>
    </message>
    <message>
        <source>Remove this entry</source>
        <translation>Fjern denne indgang</translation>
    </message>
    <message>
<<<<<<< HEAD
=======
        <source>The amount to send in the selected unit</source>
        <translation>Beløbet der skal afsendes i den valgte enhed</translation>
    </message>
    <message>
>>>>>>> ee8ca219
        <source>The fee will be deducted from the amount being sent. The recipient will receive less qtums than you enter in the amount field. If multiple recipients are selected, the fee is split equally.</source>
        <translation>Gebyret vil blive trukket fra det sendte beløb. Modtageren vil modtage færre qtum, end du indtaster i beløbfeltet. Hvis flere modtagere vælges, vil gebyret deles ligeligt.</translation>
    </message>
    <message>
        <source>S&amp;ubtract fee from amount</source>
        <translation>&amp;Træk gebyr fra beløb</translation>
    </message>
    <message>
        <source>Use available balance</source>
        <translation>Brug tilgængelig saldo</translation>
    </message>
    <message>
        <source>Message:</source>
        <translation>Besked:</translation>
    </message>
    <message>
        <source>This is an unauthenticated payment request.</source>
        <translation>Dette er en uautentificeret betalingsanmodning.</translation>
    </message>
    <message>
        <source>This is an authenticated payment request.</source>
        <translation>Dette er en autentificeret betalingsanmodning.</translation>
    </message>
    <message>
        <source>Enter a label for this address to add it to the list of used addresses</source>
        <translation>Indtast et mærkat for denne adresse for at føje den til listen over brugte adresser</translation>
    </message>
    <message>
        <source>A message that was attached to the qtum: URI which will be stored with the transaction for your reference. Note: This message will not be sent over the Qtum network.</source>
        <translation>En besked, som blev føjet til “bitcon:”-URI'en, som vil gemmes med transaktionen til din reference. Bemærk: Denne besked vil ikke blive sendt over Qtum-netværket.</translation>
    </message>
    <message>
        <source>Pay To:</source>
        <translation>Betal til:</translation>
    </message>
    <message>
        <source>Memo:</source>
        <translation>Memo:</translation>
    </message>
</context>
<context>
    <name>ShutdownWindow</name>
    <message>
        <source>%1 is shutting down...</source>
        <translation>%1 lukker ned…</translation>
    </message>
    <message>
        <source>Do not shut down the computer until this window disappears.</source>
        <translation>Luk ikke computeren ned, før dette vindue forsvinder.</translation>
    </message>
</context>
<context>
    <name>SignVerifyMessageDialog</name>
    <message>
        <source>Signatures - Sign / Verify a Message</source>
        <translation>Signaturer – Underskriv/verificér en besked</translation>
    </message>
    <message>
        <source>&amp;Sign Message</source>
        <translation>&amp;Singér besked</translation>
    </message>
    <message>
        <source>You can sign messages/agreements with your addresses to prove you can receive qtums sent to them. Be careful not to sign anything vague or random, as phishing attacks may try to trick you into signing your identity over to them. Only sign fully-detailed statements you agree to.</source>
        <translation>Du kan signere beskeder/aftaler med dine adresser for at bevise, at du kan modtage qtum, der bliver sendt til adresserne. Vær forsigtig med ikke at signere noget vagt eller tilfældigt, da eventuelle phishing-angreb kan snyde dig til at overlade din identitet til dem. Signér kun fuldt ud detaljerede udsagn, som du er enig i.</translation>
    </message>
    <message>
        <source>The Qtum address to sign the message with</source>
        <translation>Qtum-adresse, som beskeden skal signeres med</translation>
    </message>
    <message>
        <source>Choose previously used address</source>
        <translation>Vælg tidligere brugt adresse</translation>
    </message>
    <message>
        <source>Alt+A</source>
        <translation>Alt+A</translation>
    </message>
    <message>
        <source>Paste address from clipboard</source>
        <translation>Indsæt adresse fra udklipsholderen</translation>
    </message>
    <message>
        <source>Alt+P</source>
        <translation>Alt+P</translation>
    </message>
    <message>
        <source>Enter the message you want to sign here</source>
        <translation>Indtast her beskeden, du ønsker at signere</translation>
    </message>
    <message>
        <source>Signature</source>
        <translation>Signatur</translation>
    </message>
    <message>
        <source>Copy the current signature to the system clipboard</source>
        <translation>Kopiér den nuværende signatur til systemets udklipsholder</translation>
    </message>
    <message>
        <source>Sign the message to prove you own this Qtum address</source>
        <translation>Signér denne besked for at bevise, at Qtum-adressen tilhører dig</translation>
    </message>
    <message>
        <source>Sign &amp;Message</source>
        <translation>Signér &amp;besked</translation>
    </message>
    <message>
        <source>Reset all sign message fields</source>
        <translation>Nulstil alle “signér besked”-felter</translation>
    </message>
    <message>
        <source>Clear &amp;All</source>
        <translation>Ryd &amp;alle</translation>
    </message>
    <message>
        <source>&amp;Verify Message</source>
        <translation>&amp;Verificér besked</translation>
    </message>
    <message>
        <source>Enter the receiver's address, message (ensure you copy line breaks, spaces, tabs, etc. exactly) and signature below to verify the message. Be careful not to read more into the signature than what is in the signed message itself, to avoid being tricked by a man-in-the-middle attack. Note that this only proves the signing party receives with the address, it cannot prove sendership of any transaction!</source>
        <translation>Indtast modtagerens adresse, besked (vær sikker på at kopiere linjeskift, mellemrum, tabuleringer, etc. præcist) og signatur herunder for at verificere beskeden. Vær forsigtig med ikke at læse noget ud fra signaturen, som ikke står i selve beskeden, for at undgå at blive snydt af et eventuelt man-in-the-middle-angreb. Bemærk, at dette kun beviser, at den signerende person kan modtage med adressen; det kan ikke bevise hvem der har sendt en given transaktion!</translation>
    </message>
    <message>
        <source>The Qtum address the message was signed with</source>
        <translation>Qtum-adressen, som beskeden blev signeret med</translation>
<<<<<<< HEAD
=======
    </message>
    <message>
        <source>The signed message to verify</source>
        <translation>Den signerede meddelelse som skal verificeres</translation>
    </message>
    <message>
        <source>The signature given when the message was signed</source>
        <translation>Signaturen som blev givet da meddelelsen blev signeret</translation>
>>>>>>> ee8ca219
    </message>
    <message>
        <source>Verify the message to ensure it was signed with the specified Qtum address</source>
        <translation>Verificér beskeden for at sikre, at den er signeret med den angivne Qtum-adresse</translation>
    </message>
    <message>
        <source>Verify &amp;Message</source>
        <translation>Verificér &amp;besked</translation>
    </message>
    <message>
        <source>Reset all verify message fields</source>
        <translation>Nulstil alle “verificér besked”-felter</translation>
    </message>
    <message>
        <source>Click "Sign Message" to generate signature</source>
        <translation>Klik “Signér besked” for at generere underskriften</translation>
    </message>
    <message>
        <source>The entered address is invalid.</source>
        <translation>Den indtastede adresse er ugyldig.</translation>
    </message>
    <message>
        <source>Please check the address and try again.</source>
        <translation>Tjek venligst adressen og forsøg igen.</translation>
    </message>
    <message>
        <source>The entered address does not refer to a key.</source>
        <translation>Den indtastede adresse henviser ikke til en nøgle.</translation>
    </message>
    <message>
        <source>Wallet unlock was cancelled.</source>
        <translation>Tegnebogsoplåsning annulleret.</translation>
    </message>
    <message>
        <source>No error</source>
        <translation>Ingen fejl</translation>
    </message>
    <message>
        <source>Private key for the entered address is not available.</source>
        <translation>Den private nøgle for den indtastede adresse er ikke tilgængelig.</translation>
    </message>
    <message>
        <source>Message signing failed.</source>
        <translation>Signering af besked mislykkedes.</translation>
    </message>
    <message>
        <source>Message signed.</source>
        <translation>Besked signeret.</translation>
    </message>
    <message>
        <source>The signature could not be decoded.</source>
        <translation>Signaturen kunne ikke afkodes.</translation>
    </message>
    <message>
        <source>Please check the signature and try again.</source>
        <translation>Tjek venligst signaturen og forsøg igen.</translation>
    </message>
    <message>
        <source>The signature did not match the message digest.</source>
        <translation>Signaturen passer ikke overens med beskedens indhold.</translation>
    </message>
    <message>
        <source>Message verification failed.</source>
        <translation>Verificering af besked mislykkedes.</translation>
    </message>
    <message>
        <source>Message verified.</source>
        <translation>Besked verificeret.</translation>
    </message>
</context>
<context>
    <name>TrafficGraphWidget</name>
    <message>
        <source>KB/s</source>
        <translation>KB/s</translation>
    </message>
</context>
<context>
    <name>TransactionDesc</name>
    <message numerus="yes">
        <source>Open for %n more block(s)</source>
        <translation><numerusform>Åben i %n yderligere blok</numerusform><numerusform>Åben i %n yderligere blokke</numerusform></translation>
    </message>
    <message>
        <source>Open until %1</source>
        <translation>Åben indtil %1</translation>
    </message>
    <message>
        <source>conflicted with a transaction with %1 confirmations</source>
        <translation>i konflikt med en transaktion, der har %1 bekræftelser</translation>
    </message>
    <message>
        <source>0/unconfirmed, %1</source>
        <translation>0/ubekræftet, %1</translation>
    </message>
    <message>
        <source>in memory pool</source>
        <translation>i hukommelsespulje</translation>
    </message>
    <message>
        <source>not in memory pool</source>
        <translation>ikke i hukommelsespulje</translation>
    </message>
    <message>
        <source>abandoned</source>
        <translation>opgivet</translation>
    </message>
    <message>
        <source>%1/unconfirmed</source>
        <translation>%1/ubekræftet</translation>
    </message>
    <message>
        <source>%1 confirmations</source>
        <translation>%1 bekræftelser</translation>
    </message>
    <message>
        <source>Status</source>
        <translation>Status</translation>
    </message>
    <message>
        <source>Date</source>
        <translation>Dato</translation>
    </message>
    <message>
        <source>Source</source>
        <translation>Kilde</translation>
    </message>
    <message>
        <source>Generated</source>
        <translation>Genereret</translation>
    </message>
    <message>
        <source>From</source>
        <translation>Fra</translation>
    </message>
    <message>
        <source>unknown</source>
        <translation>ukendt</translation>
    </message>
    <message>
        <source>To</source>
        <translation>Til</translation>
    </message>
    <message>
        <source>own address</source>
        <translation>egen adresse</translation>
    </message>
    <message>
        <source>watch-only</source>
        <translation>kigge</translation>
    </message>
    <message>
        <source>label</source>
        <translation>mærkat</translation>
    </message>
    <message>
        <source>Credit</source>
        <translation>Kredit</translation>
    </message>
    <message numerus="yes">
        <source>matures in %n more block(s)</source>
        <translation><numerusform>modner om %n blok</numerusform><numerusform>modner om %n blokke</numerusform></translation>
    </message>
    <message>
        <source>not accepted</source>
        <translation>ikke accepteret</translation>
    </message>
    <message>
        <source>Debit</source>
        <translation>Debet</translation>
    </message>
    <message>
        <source>Total debit</source>
        <translation>Total debet</translation>
    </message>
    <message>
        <source>Total credit</source>
        <translation>Total kredit</translation>
    </message>
    <message>
        <source>Transaction fee</source>
        <translation>Transaktionsgebyr</translation>
    </message>
    <message>
        <source>Net amount</source>
        <translation>Nettobeløb</translation>
    </message>
    <message>
        <source>Message</source>
        <translation>Besked</translation>
    </message>
    <message>
        <source>Comment</source>
        <translation>Kommentar</translation>
    </message>
    <message>
        <source>Transaction ID</source>
        <translation>Transaktions-ID</translation>
    </message>
    <message>
        <source>Transaction total size</source>
        <translation>Totalstørrelse af transaktion</translation>
    </message>
    <message>
        <source>Transaction virtual size</source>
        <translation>Transaktion virtuel størrelse</translation>
    </message>
    <message>
        <source>Output index</source>
        <translation>Outputindeks</translation>
    </message>
    <message>
        <source> (Certificate was not verified)</source>
        <translation>(certifikat er ikke verificeret)</translation>
    </message>
    <message>
        <source>Merchant</source>
        <translation>Forretningsdrivende</translation>
    </message>
    <message>
        <source>Generated coins must mature %1 blocks before they can be spent. When you generated this block, it was broadcast to the network to be added to the block chain. If it fails to get into the chain, its state will change to "not accepted" and it won't be spendable. This may occasionally happen if another node generates a block within a few seconds of yours.</source>
        <translation>Minede qtums skal modne %1 blokke, før de kan bruges. Da du genererede denne blok, blev den transmitteret til netværket for at blive føjet til blokkæden. Hvis det ikke lykkes at få den i kæden, vil dens tilstand ændres til “ikke accepteret”, og den vil ikke kunne bruges. Dette kan ske nu og da, hvis en anden knude udvinder en blok inden for nogle få sekunder fra din.</translation>
    </message>
    <message>
        <source>Debug information</source>
        <translation>Fejlsøgningsinformation</translation>
    </message>
    <message>
        <source>Transaction</source>
        <translation>Transaktion</translation>
    </message>
    <message>
        <source>Inputs</source>
        <translation>Input</translation>
    </message>
    <message>
        <source>Amount</source>
        <translation>Beløb</translation>
    </message>
    <message>
        <source>true</source>
        <translation>sand</translation>
    </message>
    <message>
        <source>false</source>
        <translation>falsk</translation>
    </message>
</context>
<context>
    <name>TransactionDescDialog</name>
    <message>
        <source>This pane shows a detailed description of the transaction</source>
        <translation>Denne rude viser en detaljeret beskrivelse af transaktionen</translation>
    </message>
    <message>
        <source>Details for %1</source>
        <translation>Detaljer for %1</translation>
    </message>
</context>
<context>
    <name>TransactionTableModel</name>
    <message>
        <source>Date</source>
        <translation>Dato</translation>
    </message>
    <message>
        <source>Type</source>
        <translation>Type</translation>
    </message>
    <message>
        <source>Label</source>
        <translation>Mærkat</translation>
    </message>
    <message numerus="yes">
        <source>Open for %n more block(s)</source>
        <translation><numerusform>Åben i %n yderligere blok</numerusform><numerusform>Åben i %n yderligere blokke</numerusform></translation>
    </message>
    <message>
        <source>Open until %1</source>
        <translation>Åben indtil %1</translation>
    </message>
    <message>
        <source>Unconfirmed</source>
        <translation>Ubekræftet</translation>
    </message>
    <message>
        <source>Abandoned</source>
        <translation>Opgivet</translation>
    </message>
    <message>
        <source>Confirming (%1 of %2 recommended confirmations)</source>
        <translation>Bekræfter (%1 af %2 anbefalede bekræftelser)</translation>
    </message>
    <message>
        <source>Confirmed (%1 confirmations)</source>
        <translation>Bekræftet (%1 bekræftelser)</translation>
    </message>
    <message>
        <source>Conflicted</source>
        <translation>Konflikt</translation>
    </message>
    <message>
        <source>Immature (%1 confirmations, will be available after %2)</source>
        <translation>Umoden (%1 bekræftelser; vil være tilgængelig efter %2)</translation>
    </message>
    <message>
        <source>Generated but not accepted</source>
        <translation>Genereret, men ikke accepteret</translation>
    </message>
    <message>
        <source>Received with</source>
        <translation>Modtaget med</translation>
    </message>
    <message>
        <source>Received from</source>
        <translation>Modtaget fra</translation>
    </message>
    <message>
        <source>Sent to</source>
        <translation>Sendt til</translation>
    </message>
    <message>
        <source>Payment to yourself</source>
        <translation>Betaling til dig selv</translation>
    </message>
    <message>
        <source>Mined</source>
        <translation>Minet</translation>
    </message>
    <message>
        <source>watch-only</source>
        <translation>kigge</translation>
    </message>
    <message>
        <source>(n/a)</source>
        <translation>(n/a)</translation>
    </message>
    <message>
        <source>(no label)</source>
        <translation>(ingen mærkat)</translation>
    </message>
    <message>
        <source>Transaction status. Hover over this field to show number of confirmations.</source>
        <translation>Transaktionsstatus. Hold musen over dette felt for at vise antallet af bekræftelser.</translation>
    </message>
    <message>
        <source>Date and time that the transaction was received.</source>
        <translation>Dato og klokkeslæt for modtagelse af transaktionen.</translation>
    </message>
    <message>
        <source>Type of transaction.</source>
        <translation>Transaktionstype.</translation>
    </message>
    <message>
        <source>Whether or not a watch-only address is involved in this transaction.</source>
        <translation>Afgør hvorvidt en kigge-adresse er involveret i denne transaktion.</translation>
    </message>
    <message>
        <source>User-defined intent/purpose of the transaction.</source>
        <translation>Brugerdefineret hensigt/formål med transaktionen.</translation>
    </message>
    <message>
        <source>Amount removed from or added to balance.</source>
        <translation>Beløb trukket fra eller tilføjet balance.</translation>
    </message>
</context>
<context>
    <name>TransactionView</name>
    <message>
        <source>All</source>
        <translation>Alle</translation>
    </message>
    <message>
        <source>Today</source>
        <translation>I dag</translation>
    </message>
    <message>
        <source>This week</source>
        <translation>Denne uge</translation>
    </message>
    <message>
        <source>This month</source>
        <translation>Denne måned</translation>
    </message>
    <message>
        <source>Last month</source>
        <translation>Sidste måned</translation>
    </message>
    <message>
        <source>This year</source>
        <translation>I år</translation>
    </message>
    <message>
        <source>Range...</source>
        <translation>Interval…</translation>
    </message>
    <message>
        <source>Received with</source>
        <translation>Modtaget med</translation>
    </message>
    <message>
        <source>Sent to</source>
        <translation>Sendt til</translation>
    </message>
    <message>
        <source>To yourself</source>
        <translation>Til dig selv</translation>
    </message>
    <message>
        <source>Mined</source>
        <translation>Minet</translation>
    </message>
    <message>
        <source>Other</source>
        <translation>Andet</translation>
    </message>
    <message>
        <source>Enter address, transaction id, or label to search</source>
        <translation>Indtast adresse, transaktions-ID eller mærkat for at søge</translation>
    </message>
    <message>
        <source>Min amount</source>
        <translation>Minimumsbeløb</translation>
    </message>
    <message>
        <source>Abandon transaction</source>
        <translation>Opgiv transaktion</translation>
    </message>
    <message>
        <source>Increase transaction fee</source>
        <translation>Forøg transaktionsgebyr</translation>
    </message>
    <message>
        <source>Copy address</source>
        <translation>Kopiér adresse</translation>
    </message>
    <message>
        <source>Copy label</source>
        <translation>Kopiér mærkat</translation>
    </message>
    <message>
        <source>Copy amount</source>
        <translation>Kopiér beløb</translation>
    </message>
    <message>
        <source>Copy transaction ID</source>
        <translation>Kopiér transaktions-ID</translation>
    </message>
    <message>
        <source>Copy raw transaction</source>
        <translation>Kopiér rå transaktion</translation>
    </message>
    <message>
        <source>Copy full transaction details</source>
        <translation>Kopiér komplette transaktionsdetaljer</translation>
    </message>
    <message>
        <source>Edit label</source>
        <translation>Redigér mærkat</translation>
    </message>
    <message>
        <source>Show transaction details</source>
        <translation>Vis transaktionsdetaljer</translation>
    </message>
    <message>
        <source>Export Transaction History</source>
        <translation>Eksportér transaktionshistorik</translation>
    </message>
    <message>
        <source>Comma separated file (*.csv)</source>
        <translation>Kommasepareret fil (*.csv)</translation>
    </message>
    <message>
        <source>Confirmed</source>
        <translation>Bekræftet</translation>
    </message>
    <message>
        <source>Watch-only</source>
        <translation>Kigge</translation>
    </message>
    <message>
        <source>Date</source>
        <translation>Dato</translation>
    </message>
    <message>
        <source>Type</source>
        <translation>Type</translation>
    </message>
    <message>
        <source>Label</source>
        <translation>Mærkat</translation>
    </message>
    <message>
        <source>Address</source>
        <translation>Adresse</translation>
    </message>
    <message>
        <source>ID</source>
        <translation>ID</translation>
    </message>
    <message>
        <source>Exporting Failed</source>
        <translation>Eksport mislykkedes</translation>
    </message>
    <message>
        <source>There was an error trying to save the transaction history to %1.</source>
        <translation>En fejl opstod under gemning af transaktionshistorik til %1.</translation>
    </message>
    <message>
        <source>Exporting Successful</source>
        <translation>Eksport problemfri</translation>
    </message>
    <message>
        <source>The transaction history was successfully saved to %1.</source>
        <translation>Transaktionshistorikken blev gemt til %1.</translation>
    </message>
    <message>
        <source>Range:</source>
        <translation>Interval:</translation>
    </message>
    <message>
        <source>to</source>
        <translation>til</translation>
    </message>
</context>
<context>
    <name>UnitDisplayStatusBarControl</name>
    <message>
        <source>Unit to show amounts in. Click to select another unit.</source>
        <translation>Enhed, som beløb vises i. Klik for at vælge en anden enhed.</translation>
    </message>
</context>
<context>
    <name>WalletController</name>
    <message>
        <source>Close wallet</source>
        <translation>Luk tegnebog</translation>
    </message>
    <message>
        <source>Are you sure you wish to close the wallet &lt;i&gt;%1&lt;/i&gt;?</source>
        <translation>Er du sikker på, at du ønsker at lukke tegnebog &lt;i&gt;%1&lt;/i&gt;?</translation>
    </message>
    <message>
        <source>Closing the wallet for too long can result in having to resync the entire chain if pruning is enabled.</source>
        <translation>Lukning af tegnebog i for lang tid kan resultere i at synkronisere hele kæden forfra, hvis beskæring er aktiveret.</translation>
    </message>
</context>
<context>
    <name>WalletFrame</name>
    <message>
        <source>No wallet has been loaded.</source>
        <translation>Ingen tegnebog er indlæst.</translation>
    </message>
</context>
<context>
    <name>WalletModel</name>
    <message>
        <source>Send Coins</source>
        <translation>Send qtums</translation>
    </message>
    <message>
        <source>Fee bump error</source>
        <translation>Fejl ved gebyrforøgelse</translation>
    </message>
    <message>
        <source>Increasing transaction fee failed</source>
        <translation>Forøgelse af transaktionsgebyr mislykkedes</translation>
    </message>
    <message>
        <source>Do you want to increase the fee?</source>
        <translation>Vil du forøge gebyret?</translation>
    </message>
    <message>
        <source>Do you want to draft a transaction with fee increase?</source>
        <translation>Vil du lave et transaktionsudkast med øget gebyr?</translation>
    </message>
    <message>
        <source>Current fee:</source>
        <translation>Aktuelt gebyr:</translation>
    </message>
    <message>
        <source>Increase:</source>
        <translation>Forøgelse:</translation>
    </message>
    <message>
        <source>New fee:</source>
        <translation>Nyt gebyr:</translation>
    </message>
    <message>
        <source>Confirm fee bump</source>
        <translation>Bekræft gebyrforøgelse</translation>
    </message>
    <message>
        <source>Can't draft transaction.</source>
        <translation>Kan ikke lave transaktionsudkast.</translation>
    </message>
    <message>
        <source>PSBT copied</source>
        <translation>PSBT kopieret</translation>
    </message>
    <message>
        <source>Can't sign transaction.</source>
        <translation>Kan ikke signere transaktionen.</translation>
    </message>
    <message>
        <source>Could not commit transaction</source>
        <translation>Kunne ikke gennemføre transaktionen</translation>
    </message>
    <message>
        <source>default wallet</source>
        <translation>Standard tegnebog</translation>
    </message>
</context>
<context>
    <name>WalletView</name>
    <message>
        <source>&amp;Export</source>
        <translation>&amp;Eksportér</translation>
    </message>
    <message>
        <source>Export the data in the current tab to a file</source>
        <translation>Eksportér den aktuelle visning til en fil</translation>
    </message>
    <message>
        <source>Backup Wallet</source>
        <translation>Sikkerhedskopiér tegnebog</translation>
    </message>
    <message>
        <source>Wallet Data (*.dat)</source>
        <translation>Tegnebogsdata (*.dat)</translation>
    </message>
    <message>
        <source>Backup Failed</source>
        <translation>Sikkerhedskopiering mislykkedes</translation>
    </message>
    <message>
        <source>There was an error trying to save the wallet data to %1.</source>
        <translation>Der skete en fejl under gemning af tegnebogsdata til %1.</translation>
    </message>
    <message>
        <source>Backup Successful</source>
        <translation>Sikkerhedskopiering problemfri</translation>
    </message>
    <message>
        <source>The wallet data was successfully saved to %1.</source>
        <translation>Tegnebogsdata blev gemt til %1.</translation>
    </message>
    <message>
        <source>Cancel</source>
        <translation>Fortryd</translation>
    </message>
</context>
<context>
    <name>qtum-core</name>
    <message>
        <source>Distributed under the MIT software license, see the accompanying file %s or %s</source>
        <translation>Distribueret under MIT-softwarelicensen; se den vedlagte fil %s eller %s</translation>
    </message>
    <message>
        <source>Prune configured below the minimum of %d MiB.  Please use a higher number.</source>
        <translation>Beskæring er sat under minimumsgrænsen på %d MiB. Brug venligst et større tal.</translation>
    </message>
    <message>
        <source>Prune: last wallet synchronisation goes beyond pruned data. You need to -reindex (download the whole blockchain again in case of pruned node)</source>
        <translation>Beskæring: Seneste synkronisering rækker udover beskårne data. Du er nødt til at bruge -reindex (downloade hele blokkæden igen i fald af beskåret knude)</translation>
    </message>
    <message>
        <source>Error: A fatal internal error occurred, see debug.log for details</source>
        <translation>Fejl: En alvorlig intern fejl er opstået. Se debug.log for detaljer</translation>
    </message>
    <message>
        <source>Pruning blockstore...</source>
        <translation>Beskærer bloklager…</translation>
    </message>
    <message>
        <source>Unable to start HTTP server. See debug log for details.</source>
        <translation>Kunne ikke starte HTTP-server. Se fejlretningslog for detaljer.</translation>
    </message>
    <message>
        <source>The %s developers</source>
        <translation>Udviklerne af %s</translation>
    </message>
    <message>
        <source>Can't generate a change-address key. No keys in the internal keypool and can't generate any keys.</source>
        <translation>Kan ikke generere en bytte-adresse nøgle. Ingen nøgler i den interne nøglepulje og kan ikke generere nogle nøgler.</translation>
    </message>
    <message>
        <source>Cannot obtain a lock on data directory %s. %s is probably already running.</source>
        <translation>Kan ikke opnå en lås på datamappe %s. %s kører sansynligvis allerede.</translation>
    </message>
    <message>
        <source>Cannot provide specific connections and have addrman find outgoing connections at the same.</source>
        <translation>Kan ikke give specifikke forbindelser og få addrman til at finde udgående forbindelser på samme tid.</translation>
    </message>
    <message>
        <source>Error reading %s! All keys read correctly, but transaction data or address book entries might be missing or incorrect.</source>
        <translation>Fejl under læsning af %s! Alle nøgler blev læst korrekt, men transaktionsdata eller indgange i adressebogen kan mangle eller være ukorrekte.</translation>
    </message>
    <message>
        <source>Please check that your computer's date and time are correct! If your clock is wrong, %s will not work properly.</source>
        <translation>Undersøg venligst at din computers dato og klokkeslet er korrekt indstillet! Hvis der er fejl i disse, vil %s ikke fungere korrekt.</translation>
    </message>
    <message>
        <source>Please contribute if you find %s useful. Visit %s for further information about the software.</source>
        <translation>Overvej venligst at bidrage til udviklingen, hvis du finder %s brugbar. Besøg %s for yderligere information om softwaren.</translation>
    </message>
    <message>
        <source>The block database contains a block which appears to be from the future. This may be due to your computer's date and time being set incorrectly. Only rebuild the block database if you are sure that your computer's date and time are correct</source>
        <translation>Blokdatabasen indeholder en blok, som ser ud til at være fra fremtiden. Dette kan skyldes, at din computers dato og tid ikke er sat korrekt. Genopbyg kun blokdatabasen, hvis du er sikker på, at din computers dato og tid er korrekt</translation>
    </message>
    <message>
        <source>This is a pre-release test build - use at your own risk - do not use for mining or merchant applications</source>
        <translation>Dette er en foreløbig testudgivelse – brug på eget ansvar – brug ikke til mining eller handelsprogrammer</translation>
    </message>
    <message>
        <source>This is the transaction fee you may discard if change is smaller than dust at this level</source>
        <translation>Dette er det transaktionsgebyr, du kan kassere, hvis byttepengene er mindre end støv på dette niveau</translation>
    </message>
    <message>
        <source>Unable to replay blocks. You will need to rebuild the database using -reindex-chainstate.</source>
        <translation>Kan ikke genafspille blokke. Du er nødt til at genopbytte databasen ved hjælp af -reindex-chainstate.</translation>
    </message>
    <message>
        <source>Unable to rewind the database to a pre-fork state. You will need to redownload the blockchain</source>
        <translation>Kan ikke spole databasen tilbage til en tilstand inden en splitning. Du er nødt til at downloade blokkæden igen</translation>
    </message>
    <message>
        <source>Warning: The network does not appear to fully agree! Some miners appear to be experiencing issues.</source>
        <translation>Advarsel: Netværket ser ikke ud til at være fuldt ud enige! Enkelte minere ser ud til at opleve problemer.</translation>
    </message>
    <message>
        <source>Warning: We do not appear to fully agree with our peers! You may need to upgrade, or other nodes may need to upgrade.</source>
        <translation>Advarsel: Vi ser ikke ud til at være fuldt ud enige med andre knuder! Du kan være nødt til at opgradere, eller andre knuder kan være nødt til at opgradere.</translation>
    </message>
    <message>
        <source>%d of last 100 blocks have unexpected version</source>
        <translation>%d af de seneste 100 blokke har en uventet version</translation>
    </message>
    <message>
        <source>%s corrupt, salvage failed</source>
        <translation>%s ødelagt, redning af data mislykkedes</translation>
    </message>
    <message>
        <source>-maxmempool must be at least %d MB</source>
        <translation>-maxmempool skal være mindst %d MB</translation>
    </message>
    <message>
        <source>Cannot resolve -%s address: '%s'</source>
        <translation>Kan ikke finde -%s-adressen: “%s”</translation>
    </message>
    <message>
        <source>Change index out of range</source>
        <translation>Ændr indeks uden for interval</translation>
    </message>
    <message>
        <source>Config setting for %s only applied on %s network when in [%s] section.</source>
        <translation>Opsætningen af %s bliver kun udført på %s-netværk under [%s]-sektionen.</translation>
    </message>
    <message>
        <source>Copyright (C) %i-%i</source>
        <translation>Ophavsret © %i-%i</translation>
    </message>
    <message>
        <source>Corrupted block database detected</source>
        <translation>Ødelagt blokdatabase opdaget</translation>
    </message>
    <message>
        <source>Could not find asmap file %s</source>
        <translation>Kan ikke finde asmap-filen %s </translation>
    </message>
    <message>
        <source>Could not parse asmap file %s</source>
        <translation>Kan ikke fortolke asmap-filen %s</translation>
    </message>
    <message>
        <source>Do you want to rebuild the block database now?</source>
        <translation>Ønsker du at genopbygge blokdatabasen nu?</translation>
    </message>
    <message>
        <source>Error initializing block database</source>
        <translation>Klargøring af blokdatabase mislykkedes</translation>
    </message>
    <message>
        <source>Error initializing wallet database environment %s!</source>
        <translation>Klargøring af tegnebogsdatabasemiljøet %s mislykkedes!</translation>
    </message>
    <message>
        <source>Error loading %s</source>
        <translation>Fejl under indlæsning af %s</translation>
    </message>
    <message>
        <source>Error loading %s: Private keys can only be disabled during creation</source>
        <translation>Fejl ved indlæsning af %s: Private nøgler kan kun deaktiveres under oprettelse</translation>
    </message>
    <message>
        <source>Error loading %s: Wallet corrupted</source>
        <translation>Fejl under indlæsning af %s: Tegnebog ødelagt</translation>
    </message>
    <message>
        <source>Error loading %s: Wallet requires newer version of %s</source>
        <translation>Fejl under indlæsning af %s: Tegnebog kræver nyere version af %s</translation>
    </message>
    <message>
        <source>Error loading block database</source>
        <translation>Indlæsning af blokdatabase mislykkedes</translation>
    </message>
    <message>
        <source>Error opening block database</source>
        <translation>Åbning af blokdatabase mislykkedes</translation>
    </message>
    <message>
        <source>Failed to listen on any port. Use -listen=0 if you want this.</source>
        <translation>Lytning på enhver port mislykkedes. Brug -listen=0, hvis du ønsker dette.</translation>
    </message>
    <message>
        <source>Failed to rescan the wallet during initialization</source>
        <translation>Genindlæsning af tegnebogen under initialisering mislykkedes</translation>
    </message>
    <message>
        <source>Importing...</source>
        <translation>Importerer…</translation>
    </message>
    <message>
        <source>Incorrect or no genesis block found. Wrong datadir for network?</source>
        <translation>Ukorrekt eller ingen tilblivelsesblok fundet. Forkert datamappe for netværk?</translation>
    </message>
    <message>
        <source>Initialization sanity check failed. %s is shutting down.</source>
        <translation>Sundhedstjek under initialisering mislykkedes. %s lukker ned.</translation>
    </message>
    <message>
        <source>Invalid P2P permission: '%s'</source>
        <translation>Invalid P2P tilladelse: '%s'</translation>
    </message>
    <message>
        <source>Invalid amount for -%s=&lt;amount&gt;: '%s'</source>
        <translation>Ugyldigt beløb for -%s=&lt;beløb&gt;: “%s”</translation>
    </message>
    <message>
        <source>Invalid amount for -discardfee=&lt;amount&gt;: '%s'</source>
        <translation>Ugyldigt beløb for -discardfee=&lt;amount&gt;: “%s”</translation>
    </message>
    <message>
        <source>Invalid amount for -fallbackfee=&lt;amount&gt;: '%s'</source>
        <translation>Ugyldigt beløb for -fallbackfee=&lt;beløb&gt;: “%s”</translation>
    </message>
    <message>
        <source>Specified blocks directory "%s" does not exist.</source>
        <translation>Angivet blokmappe “%s” eksisterer ikke.</translation>
    </message>
    <message>
        <source>Unknown address type '%s'</source>
        <translation>Ukendt adressetype ‘%s’</translation>
    </message>
    <message>
        <source>Unknown change type '%s'</source>
        <translation>Ukendt byttepengetype ‘%s’</translation>
    </message>
    <message>
        <source>Upgrading txindex database</source>
        <translation>Opgraderer txindex database</translation>
    </message>
    <message>
        <source>Loading P2P addresses...</source>
        <translation>Indlæser P2P-adresser…</translation>
    </message>
    <message>
        <source>Error: Disk space is too low!</source>
        <translation>Fejl: Disk pladsen er for lav!</translation>
    </message>
    <message>
        <source>Loading banlist...</source>
        <translation>Indlæser bandlysningsliste…</translation>
    </message>
    <message>
        <source>Not enough file descriptors available.</source>
        <translation>For få tilgængelige fildeskriptorer.</translation>
    </message>
    <message>
        <source>Prune cannot be configured with a negative value.</source>
        <translation>Beskæring kan ikke opsættes med en negativ værdi.</translation>
    </message>
    <message>
        <source>Prune mode is incompatible with -txindex.</source>
        <translation>Beskæringstilstand er ikke kompatibel med -txindex.</translation>
    </message>
    <message>
        <source>Replaying blocks...</source>
        <translation>Genafspiller blokke…</translation>
    </message>
    <message>
        <source>Rewinding blocks...</source>
        <translation>Spoler blokke tilbage…</translation>
    </message>
    <message>
        <source>The source code is available from %s.</source>
        <translation>Kildekoden er tilgængelig fra %s.</translation>
    </message>
    <message>
        <source>Transaction fee and change calculation failed</source>
        <translation>Beregning af transaktionsgebyr og byttepenge mislykkedes</translation>
    </message>
    <message>
        <source>Unable to bind to %s on this computer. %s is probably already running.</source>
        <translation>Ikke i stand til at tildele til %s på denne computer. %s kører formodentlig allerede.</translation>
    </message>
    <message>
        <source>Unable to generate keys</source>
        <translation>U-istand til at generere nøgler</translation>
    </message>
    <message>
        <source>Unsupported logging category %s=%s.</source>
        <translation>Ikke understøttet logningskategori %s=%s.</translation>
    </message>
    <message>
        <source>Upgrading UTXO database</source>
        <translation>Opgraderer UTXO-database</translation>
    </message>
    <message>
        <source>User Agent comment (%s) contains unsafe characters.</source>
        <translation>Brugeragent-kommentar (%s) indeholder usikre tegn.</translation>
    </message>
    <message>
        <source>Verifying blocks...</source>
        <translation>Verificerer blokke…</translation>
    </message>
    <message>
        <source>Wallet needed to be rewritten: restart %s to complete</source>
        <translation>Det var nødvendigt at genskrive tegnebogen: Genstart %s for at gennemføre</translation>
    </message>
    <message>
        <source>Error: Listening for incoming connections failed (listen returned error %s)</source>
        <translation>Fejl: Lytning efter indkommende forbindelser mislykkedes (lytning resultarede i fejl %s)</translation>
    </message>
    <message>
        <source>Invalid amount for -maxtxfee=&lt;amount&gt;: '%s' (must be at least the minrelay fee of %s to prevent stuck transactions)</source>
        <translation>Ugyldigt beløb for -maxtxfee=&lt;beløb&gt;: “%s” (skal være på mindst minrelay-gebyret på %s for at undgå hængende transaktioner)</translation>
    </message>
    <message>
        <source>The transaction amount is too small to send after the fee has been deducted</source>
        <translation>Transaktionsbeløbet er for lille til at sende, når gebyret er trukket fra</translation>
    </message>
    <message>
        <source>You need to rebuild the database using -reindex to go back to unpruned mode.  This will redownload the entire blockchain</source>
        <translation>Du er nødt til at genopbygge databasen ved hjælp af -reindex for at gå tilbage til ikke-beskåret tilstand. Dette vil downloade hele blokkæden igen</translation>
    </message>
    <message>
        <source>Error reading from database, shutting down.</source>
        <translation>Fejl under læsning fra database; lukker ned.</translation>
    </message>
    <message>
        <source>Error upgrading chainstate database</source>
        <translation>Fejl under opgradering af kædetilstandsdatabase</translation>
    </message>
    <message>
        <source>Error: Disk space is low for %s</source>
        <translation>Fejl: Disk plads er lavt for %s</translation>
    </message>
    <message>
        <source>Invalid -onion address or hostname: '%s'</source>
        <translation>Ugyldig -onion-adresse eller værtsnavn: “%s”</translation>
    </message>
    <message>
        <source>Invalid -proxy address or hostname: '%s'</source>
        <translation>Ugyldig -proxy-adresse eller værtsnavn: “%s”</translation>
    </message>
    <message>
        <source>Invalid amount for -paytxfee=&lt;amount&gt;: '%s' (must be at least %s)</source>
        <translation>Ugyldigt beløb for -paytxfee=&lt;beløb&gt;: “%s” (skal være mindst %s)</translation>
    </message>
    <message>
        <source>Invalid netmask specified in -whitelist: '%s'</source>
        <translation>Ugyldig netmaske angivet i -whitelist: “%s”</translation>
    </message>
    <message>
        <source>Need to specify a port with -whitebind: '%s'</source>
        <translation>Nødt til at angive en port med -whitebinde: “%s”</translation>
    </message>
    <message>
        <source>Prune mode is incompatible with -blockfilterindex.</source>
        <translation>Beskærings tilstand er ikke understøttet med -blockfilterindex.</translation>
    </message>
    <message>
        <source>Reducing -maxconnections from %d to %d, because of system limitations.</source>
        <translation>Reducerer -maxconnections fra %d til %d på grund af systembegrænsninger.</translation>
    </message>
    <message>
        <source>Section [%s] is not recognized.</source>
        <translation>Sektion [%s] er ikke genkendt.</translation>
    </message>
    <message>
        <source>Signing transaction failed</source>
        <translation>Signering af transaktion mislykkedes</translation>
    </message>
    <message>
        <source>Specified -walletdir "%s" does not exist</source>
        <translation>Angivet -walletdir “%s” eksisterer ikke</translation>
    </message>
    <message>
        <source>Specified -walletdir "%s" is a relative path</source>
        <translation>Angivet -walletdir “%s” er en relativ sti</translation>
    </message>
    <message>
        <source>Specified -walletdir "%s" is not a directory</source>
        <translation>Angivet -walletdir “%s” er ikke en mappe</translation>
    </message>
    <message>
        <source>The specified config file %s does not exist
</source>
        <translation>Den specificerede konfigurationsfil %s eksisterer ikke.
</translation>
    </message>
    <message>
        <source>The transaction amount is too small to pay the fee</source>
        <translation>Transaktionsbeløbet er for lille til at betale gebyret</translation>
    </message>
    <message>
        <source>This is experimental software.</source>
        <translation>Dette er eksperimentelt software.</translation>
    </message>
    <message>
        <source>Transaction amount too small</source>
        <translation>Transaktionsbeløb er for lavt</translation>
    </message>
    <message>
        <source>Transaction too large</source>
        <translation>Transaktionen er for stor</translation>
    </message>
    <message>
        <source>Unable to bind to %s on this computer (bind returned error %s)</source>
        <translation>Ikke i stand til at tildele til %s på denne computer (bind returnerede fejl %s)</translation>
    </message>
    <message>
        <source>Unable to create the PID file '%s': %s</source>
        <translation>Ikke i stand til at oprette PID fil '%s': %s</translation>
    </message>
    <message>
        <source>Unable to generate initial keys</source>
        <translation>Kan ikke generere indledningsvise nøgler</translation>
    </message>
    <message>
        <source>Unknown -blockfilterindex value %s.</source>
        <translation>Ukendt -blockfilterindex værdi %s.</translation>
    </message>
    <message>
        <source>Verifying wallet(s)...</source>
        <translation>Verificerer tegnebøger…</translation>
    </message>
    <message>
        <source>Warning: unknown new rules activated (versionbit %i)</source>
        <translation>Advarsel: Ukendte nye regler aktiveret (versionsbit %i)</translation>
    </message>
    <message>
        <source>Zapping all transactions from wallet...</source>
        <translation>Zapper alle transaktioner fra tegnebog…</translation>
    </message>
    <message>
        <source>-maxtxfee is set very high! Fees this large could be paid on a single transaction.</source>
        <translation>-maxtxfee er sat meget højt! Gebyrer så store risikeres betalt på en enkelt transaktion.</translation>
    </message>
    <message>
        <source>This is the transaction fee you may pay when fee estimates are not available.</source>
        <translation>Dette er transaktionsgebyret, du kan betale, når gebyrestimeringer ikke er tilgængelige.</translation>
    </message>
    <message>
        <source>Total length of network version string (%i) exceeds maximum length (%i). Reduce the number or size of uacomments.</source>
        <translation>Den totale længde på netværksversionsstrengen (%i) overstiger maksimallængden (%i). Reducér antaller af eller størrelsen på uacomments.</translation>
    </message>
    <message>
        <source>Warning: Wallet file corrupt, data salvaged! Original %s saved as %s in %s; if your balance or transactions are incorrect you should restore from a backup.</source>
        <translation>Advarsel: Tegnebogsfil ødelagt, data reddet! Oprindelig %s gemt som %s i %s; hvis din saldo eller dine transaktioner er forkert, bør du genskabe fra en sikkerhedskopi.</translation>
    </message>
    <message>
        <source>%s is set very high!</source>
        <translation>%s er meget højt sat!</translation>
    </message>
    <message>
        <source>Error loading wallet %s. Duplicate -wallet filename specified.</source>
        <translation>Fejl under indlæsning af tegnebog %s. -wallet filnavn angivet mere end én gang.</translation>
    </message>
    <message>
        <source>Starting network threads...</source>
        <translation>Starter netværkstråde…</translation>
    </message>
    <message>
        <source>The wallet will avoid paying less than the minimum relay fee.</source>
        <translation>Tegnebogen vil undgå at betale mindre end minimum-videresendelsesgebyret.</translation>
    </message>
    <message>
        <source>This is the minimum transaction fee you pay on every transaction.</source>
        <translation>Dette er det transaktionsgebyr, du minimum betaler for hver transaktion.</translation>
    </message>
    <message>
        <source>This is the transaction fee you will pay if you send a transaction.</source>
        <translation>Dette er transaktionsgebyret, som betaler, når du sender en transaktion.</translation>
    </message>
    <message>
        <source>Transaction amounts must not be negative</source>
        <translation>Transaktionsbeløb må ikke være negative</translation>
    </message>
    <message>
        <source>Transaction has too long of a mempool chain</source>
        <translation>Transaktionen har en for lang hukommelsespuljekæde</translation>
    </message>
    <message>
        <source>Transaction must have at least one recipient</source>
        <translation>Transaktionen skal have mindst én modtager</translation>
    </message>
    <message>
        <source>Unknown network specified in -onlynet: '%s'</source>
        <translation>Ukendt netværk anført i -onlynet: “%s”</translation>
    </message>
    <message>
        <source>Insufficient funds</source>
        <translation>Manglende dækning</translation>
    </message>
    <message>
        <source>Cannot upgrade a non HD split wallet without upgrading to support pre split keypool. Please use -upgradewallet=169900 or -upgradewallet with no version specified.</source>
        <translation>Kan ikke opgradere en ikke HD dele tegnebog uden opgradering til at støtte før split nøglepool. Venligst brug -upgradewallet=169900 eller -upgradewallet med ingen version specificeret.</translation>
    </message>
    <message>
        <source>Fee estimation failed. Fallbackfee is disabled. Wait a few blocks or enable -fallbackfee.</source>
        <translation>Estimering af gebyr mislykkedes. Tilbagefaldsgebyr er deaktiveret. Vent et par blokke eller aktiver -fallbackfee.</translation>
    </message>
    <message>
        <source>Warning: Private keys detected in wallet {%s} with disabled private keys</source>
        <translation>Advarsel: Private nøgler opdaget i tegnebog {%s} med deaktiverede private nøgler</translation>
    </message>
    <message>
        <source>Cannot write to data directory '%s'; check permissions.</source>
        <translation>Kan ikke skrive til datamappe '%s'; tjek tilladelser.</translation>
    </message>
    <message>
        <source>Loading block index...</source>
        <translation>Indlæser blokindeks…</translation>
    </message>
    <message>
        <source>Loading wallet...</source>
        <translation>Indlæser tegnebog…</translation>
    </message>
    <message>
        <source>Cannot downgrade wallet</source>
        <translation>Kan ikke nedgradere tegnebog</translation>
    </message>
    <message>
        <source>Rescanning...</source>
        <translation>Genindlæser…</translation>
    </message>
    <message>
        <source>Done loading</source>
        <translation>Indlæsning gennemført</translation>
    </message>
</context>
</TS><|MERGE_RESOLUTION|>--- conflicted
+++ resolved
@@ -434,13 +434,6 @@
         <translation>Vis listen over brugte modtagelsesadresser og -mærkater</translation>
     </message>
     <message>
-<<<<<<< HEAD
-        <source>Open a qtum: URI or payment request</source>
-        <translation>Åbn en “qtum:”-URI eller betalingsanmodning</translation>
-    </message>
-    <message>
-=======
->>>>>>> ee8ca219
         <source>&amp;Command-line options</source>
         <translation>Tilvalg for &amp;kommandolinje</translation>
     </message>
@@ -2284,13 +2277,10 @@
         <translation>Støv:</translation>
     </message>
     <message>
-<<<<<<< HEAD
-=======
         <source>Hide transaction fee settings</source>
         <translation>Skjul indstillinger for transaktionsgebyr</translation>
     </message>
     <message>
->>>>>>> ee8ca219
         <source>When there is less transaction volume than space in the blocks, miners as well as relaying nodes may enforce a minimum fee. Paying only this minimum fee is just fine, but be aware that this can result in a never confirming transaction once there is more demand for qtum transactions than the network can process.</source>
         <translation>På tidspunkter, hvor der er færre transaktioner, end der er plads til i nye blokke, kan minere og videresendende knuder gennemtvinge et minimumsgebyr. Du kan vælge kun at betale dette minimumsgebyr, men vær opmærksom på, at det kan resultere i en transaktion, der aldrig bliver bekræftet, hvis mængden af nye qtum-transaktioner stiger til mere, end hvad netværket kan behandle ad gangen.</translation>
     </message>
@@ -2413,8 +2403,6 @@
     <message>
         <source>Confirm send coins</source>
         <translation>Bekræft afsendelse af qtums</translation>
-<<<<<<< HEAD
-=======
     </message>
     <message>
         <source>Confirm transaction proposal</source>
@@ -2435,7 +2423,6 @@
     <message>
         <source>Watch-only balance:</source>
         <translation>Kiggebalance:</translation>
->>>>>>> ee8ca219
     </message>
     <message>
         <source>The recipient address is not valid. Please recheck.</source>
@@ -2513,13 +2500,6 @@
         <translation>Vælg tidligere brugt adresse</translation>
     </message>
     <message>
-<<<<<<< HEAD
-        <source>This is a normal payment.</source>
-        <translation>Dette er en normal betaling.</translation>
-    </message>
-    <message>
-=======
->>>>>>> ee8ca219
         <source>The Qtum address to send the payment to</source>
         <translation>Qtum-adresse, som betalingen skal sendes til</translation>
     </message>
@@ -2540,13 +2520,10 @@
         <translation>Fjern denne indgang</translation>
     </message>
     <message>
-<<<<<<< HEAD
-=======
         <source>The amount to send in the selected unit</source>
         <translation>Beløbet der skal afsendes i den valgte enhed</translation>
     </message>
     <message>
->>>>>>> ee8ca219
         <source>The fee will be deducted from the amount being sent. The recipient will receive less qtums than you enter in the amount field. If multiple recipients are selected, the fee is split equally.</source>
         <translation>Gebyret vil blive trukket fra det sendte beløb. Modtageren vil modtage færre qtum, end du indtaster i beløbfeltet. Hvis flere modtagere vælges, vil gebyret deles ligeligt.</translation>
     </message>
@@ -2671,8 +2648,6 @@
     <message>
         <source>The Qtum address the message was signed with</source>
         <translation>Qtum-adressen, som beskeden blev signeret med</translation>
-<<<<<<< HEAD
-=======
     </message>
     <message>
         <source>The signed message to verify</source>
@@ -2681,7 +2656,6 @@
     <message>
         <source>The signature given when the message was signed</source>
         <translation>Signaturen som blev givet da meddelelsen blev signeret</translation>
->>>>>>> ee8ca219
     </message>
     <message>
         <source>Verify the message to ensure it was signed with the specified Qtum address</source>
