--- conflicted
+++ resolved
@@ -164,11 +164,7 @@
         <translation type="unfinished">אישור הצפנת הארנק</translation>
     </message>
     <message>
-<<<<<<< HEAD
-        <source>Warning: If you encrypt your wallet and lose your passphrase, you will &lt;b&gt;LOSE ALL OF YOUR QTUMS&lt;/b&gt;!</source>
-=======
         <source>Warning: If you encrypt your wallet and lose your passphrase, you will &lt;b&gt;LOSE ALL OF YOUR QTUMS&lt;/b&gt;!</source> 
->>>>>>> d82fec21
         <translation type="unfinished">אזהרה: הצפנת הארנק שלך ושיכחת הסיסמה &lt;b&gt;תגרום לאיבוד כל הביטקוינים שלך&lt;/b&gt;!</translation>
     </message>
     <message>
@@ -188,11 +184,7 @@
         <translation type="unfinished">נא לספק את הסיסמה הישנה ולתת סיסמה חדשה לארנק.</translation>
     </message>
     <message>
-<<<<<<< HEAD
-        <source>Remember that encrypting your wallet cannot fully protect your qtums from being stolen by malware infecting your computer.</source>
-=======
         <source>Remember that encrypting your wallet cannot fully protect your qtums from being stolen by malware infecting your computer.</source> 
->>>>>>> d82fec21
         <translation type="unfinished">זכור שהצפנת הארנק לא יכולה להגן עליך לגמרי מגניבת המטבעות שלך על ידי תוכנה זדונית שנמצאת על המחשב שלך.</translation>
     </message>
     <message>
@@ -940,11 +932,7 @@
     <message>
         <source>Request payments (generates QR codes and qtum: URIs)</source>
         <translation type="unfinished">בקשת תשלומים (יצירה של קודים מסוג QR וסכימות כתובות משאב של :qtum)</translation>
-<<<<<<< HEAD
-    </message>
-=======
    </message>
->>>>>>> d82fec21
     <message>
         <source>Show the list of used sending addresses and labels</source>
         <translation type="unfinished">הצג את רשימת הכתובות לשליחה שהיו בשימוש לרבות התוויות</translation>
@@ -999,11 +987,7 @@
     <message>
         <source>Load Partially Signed Qtum Transaction from clipboard</source>
         <translation type="unfinished">טעינת עסקת קטום חתומה חלקית מלוח הגזירים</translation>
-<<<<<<< HEAD
-    </message>
-=======
    </message>
->>>>>>> d82fec21
     <message>
         <source>Node window</source>
         <translation type="unfinished">חלון צומת</translation>
@@ -1083,11 +1067,7 @@
         <translation type="unfinished">לקוח %1</translation>
     </message>
     <message numerus="yes">
-<<<<<<< HEAD
-        <source>%n active connection(s) to Qtum network.</source>
-=======
         <source>%n active connection(s) to Qtum network.</source> 
->>>>>>> d82fec21
         <extracomment>A substring of the tooltip.</extracomment>
         <translation type="unfinished">
             <numerusform />
@@ -1511,8 +1491,6 @@
     <message>
         <source>Qtum</source>
         <translation type="unfinished">קטום</translation>
-<<<<<<< HEAD
-=======
     </message>
     <message numerus="yes">
         <source>%n GB of space available</source>
@@ -1534,7 +1512,6 @@
             <numerusform />
             <numerusform />
         </translation>
->>>>>>> d82fec21
     </message>
     <message>
         <source>At least %1 GB of data will be stored in this directory, and it will grow over time.</source>
@@ -1640,15 +1617,9 @@
     <message>
         <source>Recent transactions may not yet be visible, and therefore your wallet's balance might be incorrect. This information will be correct once your wallet has finished synchronizing with the qtum network, as detailed below.</source>
         <translation type="unfinished">ייתכן שהעברות שבוצעו לאחרונה לא יופיעו עדיין, ולכן המאזן בארנק שלך יהיה שגוי. המידע הנכון יוצג במלואו כאשר הארנק שלך יסיים להסתנכרן עם רשת הקטום, כמפורט למטה.</translation>
-<<<<<<< HEAD
-    </message>
-    <message>
-        <source>Attempting to spend qtums that are affected by not-yet-displayed transactions will not be accepted by the network.</source>
-=======
    </message>
     <message>
         <source>Attempting to spend qtums that are affected by not-yet-displayed transactions will not be accepted by the network.</source> 
->>>>>>> d82fec21
         <translation type="unfinished">הרשת תסרב לקבל הוצאת ביטקוינים במידה והם כבר נמצאים בהעברות אשר לא מוצגות עדיין.</translation>
     </message>
     <message>
@@ -1688,11 +1659,7 @@
     <name>OpenURIDialog</name>
     <message>
         <source>Open qtum URI</source>
-<<<<<<< HEAD
-        <translation type="unfinished">פתיחת כתובת משאב קטום</translation>
-=======
         <translation type="unfinished">פתיחת כתובת משאב קטום</translation> 
->>>>>>> d82fec21
     </message>
     <message>
         <source>URI:</source>
@@ -2166,13 +2133,8 @@
     </message>
     <message>
         <source>URI cannot be parsed! This can be caused by an invalid Qtum address or malformed URI parameters.</source>
-<<<<<<< HEAD
-        <translation type="unfinished">לא ניתן לנתח את כתובת המשאב! מצב זה יכול לקרות עקב כתובת קטום שגויה או פרמטרים שגויים בכתובת המשאב.</translation>
-    </message>
-=======
         <translation type="unfinished">לא ניתן לנתח את כתובת המשאב! מצב זה יכול לקרות עקב כתובת קטום שגויה או פרמטרים שגויים בכתובת המשאב.</translation> 
    </message>
->>>>>>> d82fec21
     <message>
         <source>Payment request file handling</source>
         <translation type="unfinished">טיפול בקובצי בקשות תשלום</translation>
@@ -2854,13 +2816,8 @@
     </message>
     <message>
         <source>Creates a Partially Signed Qtum Transaction (PSBT) for use with e.g. an offline %1 wallet, or a PSBT-compatible hardware wallet.</source>
-<<<<<<< HEAD
-        <translation type="unfinished">יוצר עסקת קטום חתומה חלקית (PSBT) לשימוש עם ארנק %1 לא מחובר למשל, או עם PSBT ארנק חומרה תואם.</translation>
-    </message>
-=======
         <translation type="unfinished">יוצר עסקת קטום חתומה חלקית (PSBT) לשימוש עם ארנק %1 לא מחובר למשל, או עם PSBT ארנק חומרה תואם.</translation> 
    </message>
->>>>>>> d82fec21
     <message>
         <source> from wallet '%1'</source>
         <translation type="unfinished">מתוך ארנק "%1"</translation>
@@ -2894,15 +2851,9 @@
         <translation type="unfinished">תוכלו להגדיל את העמלה מאוחר יותר (איתות Replace-By-Fee, BIP-125).</translation>
     </message>
     <message>
-<<<<<<< HEAD
-        <source>Please, review your transaction proposal. This will produce a Partially Signed Qtum Transaction (PSBT) which you can save or copy and then sign with e.g. an offline %1 wallet, or a PSBT-compatible hardware wallet.</source>
-        <extracomment>Text to inform a user attempting to create a transaction of their current options. At this stage, a user can only create a PSBT. This string is displayed when private keys are disabled and an external signer is not available.</extracomment>
-        <translation type="unfinished">בבקשה לסקור את העיסקה המוצעת. הדבר יצור עיסקת קטום חתומה חלקית (PSBT) אשר ניתן לשמור או להעתיק ואז לחתום עם למשל ארנק לא מקוון %1, או עם ארנק חומרה תואם-PSBT.</translation>
-=======
         <source>Please, review your transaction proposal. This will produce a Partially Signed Qtum Transaction (PSBT) which you can save or copy and then sign with e.g. an offline %1 wallet, or a PSBT-compatible hardware wallet.</source> 
         <extracomment>Text to inform a user attempting to create a transaction of their current options. At this stage, a user can only create a PSBT. This string is displayed when private keys are disabled and an external signer is not available.</extracomment>
         <translation type="unfinished">בבקשה לסקור את העיסקה המוצעת. הדבר יצור עיסקת קטום חתומה חלקית (PSBT) אשר ניתן לשמור או להעתיק ואז לחתום עם למשל ארנק לא מקוון %1, או עם ארנק חומרה תואם-PSBT.</translation> 
->>>>>>> d82fec21
     </message>
     <message>
         <source>Please, review your transaction.</source>
@@ -2965,11 +2916,7 @@
         </translation>
     </message>
     <message>
-<<<<<<< HEAD
-        <source>Warning: Invalid Qtum address</source>
-=======
         <source>Warning: Invalid Qtum address</source> 
->>>>>>> d82fec21
         <translation type="unfinished">אזהרה: כתובת ביטקיון שגויה</translation>
     </message>
     <message>
@@ -3024,11 +2971,7 @@
         <translation type="unfinished">הסכום לשליחה במטבע הנבחר</translation>
     </message>
     <message>
-<<<<<<< HEAD
-        <source>The fee will be deducted from the amount being sent. The recipient will receive less qtums than you enter in the amount field. If multiple recipients are selected, the fee is split equally.</source>
-=======
         <source>The fee will be deducted from the amount being sent. The recipient will receive less qtums than you enter in the amount field. If multiple recipients are selected, the fee is split equally.</source> 
->>>>>>> d82fec21
         <translation type="unfinished">העמלה תנוכה מהסכום שנשלח. הנמען יקבל פחות ביטקוינים ממה שסיפקת בשדה הסכום. אם נבחרו מספר נמענים, העמלה תחולק באופן שווה.</translation>
     </message>
     <message>
@@ -3048,21 +2991,8 @@
         <translation type="unfinished">יש לתת תווית לכתובת זו כדי להוסיף אותה לרשימת הכתובות בשימוש</translation>
     </message>
     <message>
-<<<<<<< HEAD
-        <source>A message that was attached to the qtum: URI which will be stored with the transaction for your reference. Note: This message will not be sent over the Qtum network.</source>
-        <translation type="unfinished">הודעה שצורפה לקטום: כתובת שתאוחסן בהעברה לצורך מעקב מצדך. לתשומת לבך: הודעה זו לא תישלח ברשת הקטום.</translation>
-    </message>
-    <message>
-        <source>Pay To:</source>
-        <translation type="unfinished">תשלום לטובת:</translation>
-    </message>
-    <message>
-        <source>Memo:</source>
-        <translation type="unfinished">תזכורת:</translation>
-=======
         <source>A message that was attached to the qtum: URI which will be stored with the transaction for your reference. Note: This message will not be sent over the Qtum network.</source> 
         <translation type="unfinished">הודעה שצורפה לקטום: כתובת שתאוחסן בהעברה לצורך מעקב מצדך. לתשומת לבך: הודעה זו לא תישלח ברשת הקטום.</translation>
->>>>>>> d82fec21
     </message>
 </context>
 <context>
@@ -3087,11 +3017,7 @@
         <translation type="unfinished">חתימה על הו&amp;דעה</translation>
     </message>
     <message>
-<<<<<<< HEAD
-        <source>You can sign messages/agreements with your addresses to prove you can receive qtums sent to them. Be careful not to sign anything vague or random, as phishing attacks may try to trick you into signing your identity over to them. Only sign fully-detailed statements you agree to.</source>
-=======
         <source>You can sign messages/agreements with your addresses to prove you can receive qtums sent to them. Be careful not to sign anything vague or random, as phishing attacks may try to trick you into signing your identity over to them. Only sign fully-detailed statements you agree to.</source> 
->>>>>>> d82fec21
         <translation type="unfinished">אפשר לחתום על הודעות/הסכמים באמצעות הכתובות שלך, כדי להוכיח שבאפשרותך לקבל את הביטקוינים הנשלחים אליהן. יש להיזהר ולא לחתום על תוכן עמום או אקראי, מכיוון שתקיפות דיוג עשויות לנסות לגנוב את זהותך. יש לחתום רק על הצהרות מפורטות שהנך מסכים/ה להן.</translation>
     </message>
     <message>
@@ -3120,13 +3046,8 @@
     </message>
     <message>
         <source>Sign the message to prove you own this Qtum address</source>
-<<<<<<< HEAD
-        <translation type="unfinished">ניתן לחתום על ההודעה כדי להוכיח שכתובת קטום זו בבעלותך</translation>
-    </message>
-=======
         <translation type="unfinished">ניתן לחתום על ההודעה כדי להוכיח שכתובת קטום זו בבעלותך</translation> 
    </message>
->>>>>>> d82fec21
     <message>
         <source>Sign &amp;Message</source>
         <translation type="unfinished">&amp;חתימה על הודעה</translation>
@@ -3162,11 +3083,7 @@
     <message>
         <source>Verify the message to ensure it was signed with the specified Qtum address</source>
         <translation type="unfinished">ניתן לאמת את ההודעה כדי להבטיח שהיא נחתמה עם כתובת הקטום הנתונה</translation>
-<<<<<<< HEAD
-    </message>
-=======
    </message>
->>>>>>> d82fec21
     <message>
         <source>Verify &amp;Message</source>
         <translation type="unfinished">&amp;אימות הודעה</translation>
