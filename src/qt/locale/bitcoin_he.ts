<TS language="he" version="2.1">
<context>
    <name>AddressBookPage</name>
    <message>
        <source>Right-click to edit address or label</source>
        <translation>לחץ מקש ימני כדי לערוך כתובת או תווית</translation>
    </message>
    <message>
        <source>Create a new address</source>
        <translation>יצירת כתובת חדשה</translation>
    </message>
    <message>
        <source>&amp;New</source>
        <translation>&amp;חדש</translation>
    </message>
    <message>
        <source>Copy the currently selected address to the system clipboard</source>
        <translation>העתקת הכתובת המסומנת ללוח הגזירים</translation>
    </message>
    <message>
        <source>&amp;Copy</source>
        <translation>ה&amp;עתקה</translation>
    </message>
    <message>
        <source>C&amp;lose</source>
        <translation>סגירה</translation>
    </message>
    <message>
        <source>Delete the currently selected address from the list</source>
        <translation>מחיקת הכתובת שנבחרה מהרשימה</translation>
    </message>
    <message>
        <source>Export the data in the current tab to a file</source>
        <translation>יצוא הנתונים מהלשונית הנוכחית לקובץ</translation>
    </message>
    <message>
        <source>&amp;Export</source>
        <translation>י&amp;צוא</translation>
    </message>
    <message>
        <source>&amp;Delete</source>
        <translation>מ&amp;חיקה</translation>
    </message>
    <message>
        <source>Choose the address to send coins to</source>
        <translation>נא לבחור את הכתובת אליה ברצונך לשלוח את המטבעות</translation>
    </message>
    <message>
        <source>Choose the address to receive coins with</source>
        <translation>נא לבחור את הכתובת לקבלת המטבעות</translation>
    </message>
    <message>
        <source>C&amp;hoose</source>
        <translation>&amp;בחירה</translation>
    </message>
    <message>
        <source>Sending addresses</source>
        <translation>כתובת לשליחה</translation>
    </message>
    <message>
        <source>Receiving addresses</source>
        <translation>כתובות לקבלה</translation>
    </message>
    <message>
        <source>These are your Qtum addresses for sending payments. Always check the amount and the receiving address before sending coins.</source>
<<<<<<< HEAD
        <translation>אלו הן כתובות הביטקוין שלך לשליחת תשלומים. חשוב לבדוק את הסכום ואת הכתובת המקבלת לפני שליחת מטבעות.</translation>
=======
        <translation>אלה הם כתובות הקטום שלך לשליחת תשלומים. חשוב לבדוק את הכמות של הכתובות המקבלות לפני שליחת מטבעות</translation>
>>>>>>> a341d79e
    </message>
    <message>
        <source>These are your Qtum addresses for receiving payments. It is recommended to use a new receiving address for each transaction.</source>
        <translation>אלה הן כתובות הקטום שלך לקבלת תשלומים. מומלץ להשתמש בכתובת חדשה לכל העברה.</translation>
    </message>
    <message>
        <source>&amp;Copy Address</source>
        <translation>ה&amp;עתקת כתובת</translation>
    </message>
    <message>
        <source>Copy &amp;Label</source>
        <translation>העתקת &amp;תוית</translation>
    </message>
    <message>
        <source>&amp;Edit</source>
        <translation>&amp;עריכה</translation>
    </message>
    <message>
        <source>Export Address List</source>
        <translation>יצוא רשימת הכתובות</translation>
    </message>
    <message>
        <source>Comma separated file (*.csv)</source>
        <translation>קובץ מופרד בפסיקים (‎*.csv)</translation>
    </message>
    <message>
        <source>Exporting Failed</source>
        <translation>יצוא נכשל</translation>
    </message>
    <message>
        <source>There was an error trying to save the address list to %1. Please try again.</source>
        <translation>אירעה שגיאה בעת הניסיון לשמור את רשימת הכתובת אל %1. נא לנסות שוב.</translation>
    </message>
</context>
<context>
    <name>AddressTableModel</name>
    <message>
        <source>Label</source>
        <translation>תווית</translation>
    </message>
    <message>
        <source>Address</source>
        <translation>כתובת</translation>
    </message>
    <message>
        <source>(no label)</source>
        <translation>(ללא תוית)</translation>
    </message>
</context>
<context>
    <name>AskPassphraseDialog</name>
    <message>
        <source>Passphrase Dialog</source>
        <translation>דו־שיח מילת צופן</translation>
    </message>
    <message>
        <source>Enter passphrase</source>
        <translation>נא להזין מילת צופן</translation>
    </message>
    <message>
        <source>New passphrase</source>
        <translation>מילת צופן חדשה</translation>
    </message>
    <message>
        <source>Repeat new passphrase</source>
        <translation>נא לחזור על מילת הצופן החדשה</translation>
    </message>
    <message>
        <source>Enter the new passphrase to the wallet.&lt;br/&gt;Please use a passphrase of &lt;b&gt;ten or more random characters&lt;/b&gt;, or &lt;b&gt;eight or more words&lt;/b&gt;.</source>
        <translation>נא להזין את מילת הצופן לארנק.&lt;br/&gt;נא להשתמש במילת צופן המורכבת מ&lt;b&gt;עשרה או יותר תווים אקראיים&lt;/b&gt;, או &lt;b&gt;שמונה מילים ומעלה&lt;/b&gt;.</translation>
    </message>
    <message>
        <source>Encrypt wallet</source>
        <translation>הצפנת הארנק</translation>
    </message>
    <message>
        <source>This operation needs your wallet passphrase to unlock the wallet.</source>
        <translation>פעולה זו דורשת את מילת הצופן של הארנק שלך כדי לשחרר את הארנק.</translation>
    </message>
    <message>
        <source>Unlock wallet</source>
        <translation>שחרור הארנק</translation>
    </message>
    <message>
        <source>This operation needs your wallet passphrase to decrypt the wallet.</source>
        <translation>פעולה זו דורשת את מילת הצופן של הארנק שלך כדי לפענח את הארנק.</translation>
    </message>
    <message>
        <source>Decrypt wallet</source>
        <translation>פענוח הארנק</translation>
    </message>
    <message>
        <source>Change passphrase</source>
        <translation>החלפת מילת הצופן</translation>
    </message>
    <message>
        <source>Enter the old passphrase and new passphrase to the wallet.</source>
        <translation>נא להזין את מילת הצופן הישנה וחדשה לארנק</translation>
    </message>
    <message>
        <source>Confirm wallet encryption</source>
        <translation>אימות הצפנת הארנק</translation>
    </message>
    <message>
        <source>Warning: If you encrypt your wallet and lose your passphrase, you will &lt;b&gt;LOSE ALL OF YOUR QTUMS&lt;/b&gt;!</source>
        <translation>אזהרה: איבוד מילת הצופן לאחר הצפנת הארנק עשויה לגרום לכך &lt;b&gt;שכל הביטקוינים שלך יאבדו&lt;/b&gt;!</translation>
    </message>
    <message>
        <source>Are you sure you wish to encrypt your wallet?</source>
        <translation>להצפין את הארנק?</translation>
    </message>
    <message>
        <source>Wallet encrypted</source>
        <translation>הארנק מוצפן</translation>
    </message>
    <message>
        <source>%1 will close now to finish the encryption process. Remember that encrypting your wallet cannot fully protect your qtums from being stolen by malware infecting your computer.</source>
        <translation>%1 ייסגר כעת כדי לסיים את תהליך ההצפנה. נא לשים לב כי הצפנת הארנק שלך לא יכול להגן על הביטקוינים שלך מפני גניבה או נוזקה שתוקפת את מחשבך.</translation>
    </message>
    <message>
        <source>IMPORTANT: Any previous backups you have made of your wallet file should be replaced with the newly generated, encrypted wallet file. For security reasons, previous backups of the unencrypted wallet file will become useless as soon as you start using the new, encrypted wallet.</source>
        <translation>חשוב: כל הגיבויים הקודמים שערכת לארנק שלך אמורים להתחלף עם קובץ הארנק המוצפן שנוצר כרגע. מטעמי אבטחה, הגיבויים הקודמים של קובץ הארנק שאינו מוגן הופכים לחסרי תועלת ברגע התחלת השימוש בארנק החדש והמוצפן.</translation>
    </message>
    <message>
        <source>Wallet encryption failed</source>
        <translation>הצפנת הארנק נכשלה</translation>
    </message>
    <message>
        <source>Wallet encryption failed due to an internal error. Your wallet was not encrypted.</source>
        <translation>הצפנת הארנק נכשלה עקב תקלה פנימית. הארנק שלך לא הוצפן.</translation>
    </message>
    <message>
        <source>The supplied passphrases do not match.</source>
        <translation>מילות הצופן שסופקו אינן תואמות.</translation>
    </message>
    <message>
        <source>Wallet unlock failed</source>
        <translation>שחרור האנרק נכשל</translation>
    </message>
    <message>
        <source>The passphrase entered for the wallet decryption was incorrect.</source>
        <translation>מילת הצופן שהוזנה לצורך פענוח הארנק שגויה.</translation>
    </message>
    <message>
        <source>Wallet decryption failed</source>
        <translation>פענוח הארנק נכשל</translation>
    </message>
    <message>
        <source>Wallet passphrase was successfully changed.</source>
        <translation>מילת הצופן של הארנק הוחלפה בהצלחה.</translation>
    </message>
    <message>
        <source>Warning: The Caps Lock key is on!</source>
        <translation>אזהרה: מקש ה־Caps Lock פעיל!</translation>
    </message>
</context>
<context>
    <name>BanTableModel</name>
    <message>
        <source>IP/Netmask</source>
        <translation>IP/מסכת רשת</translation>
    </message>
    <message>
        <source>Banned Until</source>
        <translation>חסום עד</translation>
    </message>
</context>
<context>
    <name>QtumGUI</name>
    <message>
        <source>Sign &amp;message...</source>
        <translation>&amp;חתימה על הודעה…</translation>
    </message>
    <message>
        <source>Synchronizing with network...</source>
        <translation>בסנכרון עם הרשת…</translation>
    </message>
    <message>
        <source>&amp;Overview</source>
        <translation>&amp;סקירה</translation>
    </message>
    <message>
        <source>Node</source>
        <translation>מפרק</translation>
    </message>
    <message>
        <source>Show general overview of wallet</source>
        <translation>הצגת סקירה כללית של הארנק</translation>
    </message>
    <message>
        <source>&amp;Transactions</source>
        <translation>ה&amp;עברות</translation>
    </message>
    <message>
        <source>Browse transaction history</source>
        <translation>עיון בהיסטוריית ההעברות</translation>
    </message>
    <message>
        <source>E&amp;xit</source>
        <translation>י&amp;ציאה</translation>
    </message>
    <message>
        <source>Quit application</source>
        <translation>יציאה מהתכנית</translation>
    </message>
    <message>
        <source>&amp;About %1</source>
        <translation>על &amp;אודות %1</translation>
    </message>
    <message>
        <source>Show information about %1</source>
        <translation>הצגת מידע על %1</translation>
    </message>
    <message>
        <source>About &amp;Qt</source>
        <translation>על אודות Qt</translation>
    </message>
    <message>
        <source>Show information about Qt</source>
        <translation>הצגת מידע על Qt</translation>
    </message>
    <message>
        <source>&amp;Options...</source>
        <translation>&amp;אפשרויות…</translation>
    </message>
    <message>
        <source>Modify configuration options for %1</source>
        <translation>שינוי אפשרויות התצורה עבור %1</translation>
    </message>
    <message>
        <source>&amp;Encrypt Wallet...</source>
        <translation>ה&amp;צפנת הארנק…</translation>
    </message>
    <message>
        <source>&amp;Backup Wallet...</source>
        <translation>&amp;גיבוי הארנק…</translation>
    </message>
    <message>
        <source>&amp;Change Passphrase...</source>
        <translation>ה&amp;חלפת מילת הצופן…</translation>
    </message>
    <message>
        <source>&amp;Sending addresses...</source>
        <translation>כתובת ה&amp;שליחה…</translation>
    </message>
    <message>
        <source>&amp;Receiving addresses...</source>
        <translation>כתובות ה&amp;קבלה…</translation>
    </message>
    <message>
        <source>Open &amp;URI...</source>
        <translation>פתיחת &amp;כתובת משאב…</translation>
    </message>
    <message>
        <source>Click to disable network activity.</source>
        <translation>יש ללחוץ כדי לנטרל פעילות רשת.</translation>
    </message>
    <message>
        <source>Network activity disabled.</source>
        <translation>פעילות הרשת נוטרלה.</translation>
    </message>
    <message>
        <source>Click to enable network activity again.</source>
        <translation>יש ללחוץ כדי להפעיל את פעילות הרשת מחדש.</translation>
    </message>
    <message>
        <source>Syncing Headers (%1%)...</source>
        <translation>הכותרות מתעדכנות (%1%)...</translation>
    </message>
    <message>
        <source>Reindexing blocks on disk...</source>
        <translation>המקטעים נוספים למפתח בכונן…</translation>
    </message>
    <message>
        <source>Send coins to a Qtum address</source>
        <translation>שליחת מטבעות לכתובת קטום</translation>
    </message>
    <message>
        <source>Backup wallet to another location</source>
        <translation>גיבוי הארנק למיקום אחר</translation>
    </message>
    <message>
        <source>Change the passphrase used for wallet encryption</source>
        <translation>החלפת מילת הצופן להצפנת הארנק</translation>
    </message>
    <message>
        <source>&amp;Debug window</source>
        <translation>חלון &amp;ניפוי</translation>
    </message>
    <message>
        <source>Open debugging and diagnostic console</source>
        <translation>פתיחת לוח הבקרה לאבחון ולניפוי</translation>
    </message>
    <message>
        <source>&amp;Verify message...</source>
        <translation>&amp;אימות הודעה…</translation>
    </message>
    <message>
        <source>Qtum</source>
        <translation>קטום</translation>
    </message>
    <message>
        <source>Wallet</source>
        <translation>ארנק</translation>
    </message>
    <message>
        <source>&amp;Send</source>
        <translation>&amp;שליחה</translation>
    </message>
    <message>
        <source>&amp;Receive</source>
        <translation>&amp;קבלה</translation>
    </message>
    <message>
        <source>&amp;Show / Hide</source>
        <translation>ה&amp;צגה / הסתרה</translation>
    </message>
    <message>
        <source>Show or hide the main Window</source>
        <translation>הצגה או הסתרה של החלון הראשי</translation>
    </message>
    <message>
        <source>Encrypt the private keys that belong to your wallet</source>
        <translation>הצפנת המפתחות הפרטיים ששייכים לארנק שלך</translation>
    </message>
    <message>
        <source>Sign messages with your Qtum addresses to prove you own them</source>
        <translation>חתום על הודעות עם כתובות הקטום שלך כדי להוכיח שהן בבעלותך</translation>
    </message>
    <message>
        <source>Verify messages to ensure they were signed with specified Qtum addresses</source>
        <translation>אמת הודעות כדי להבטיח שהן נחתמו עם כתובת קטום מסוימות</translation>
    </message>
    <message>
        <source>&amp;File</source>
        <translation>&amp;קובץ</translation>
    </message>
    <message>
        <source>&amp;Settings</source>
        <translation>ה&amp;גדרות</translation>
    </message>
    <message>
        <source>&amp;Help</source>
        <translation>ע&amp;זרה</translation>
    </message>
    <message>
        <source>Tabs toolbar</source>
        <translation>סרגל כלים לשוניות</translation>
    </message>
    <message>
        <source>Request payments (generates QR codes and qtum: URIs)</source>
        <translation>בקשת תשלומים (יצירה של קודים מסוג QR וסכימות כתובות משאב של :qtum)</translation>
    </message>
    <message>
        <source>Show the list of used sending addresses and labels</source>
        <translation>הצג את רשימת הכתובות לשליחה שהיו בשימוש לרבות התוויות</translation>
    </message>
    <message>
        <source>Show the list of used receiving addresses and labels</source>
        <translation>הצגת רשימת הכתובות והתוויות הנמצאות בשימוש</translation>
    </message>
    <message>
        <source>Open a qtum: URI or payment request</source>
        <translation>פתיחת קטום: כתובת משאב או בקשת תשלום</translation>
    </message>
    <message>
        <source>&amp;Command-line options</source>
        <translation>אפשרויות &amp;שורת הפקודה</translation>
    </message>
    <message numerus="yes">
        <source>%n active connection(s) to Qtum network</source>
        <translation><numerusform>חיבור אחד פעיל לרשת קטום</numerusform><numerusform>%n חיבורים פעילים לרשת קטום</numerusform></translation>
    </message>
    <message>
        <source>Indexing blocks on disk...</source>
        <translation>מאנדקס את הבלוקים על הכונן...</translation>
    </message>
    <message>
        <source>Processing blocks on disk...</source>
        <translation>מעבד בלוקים על הדיסק...</translation>
    </message>
    <message>
        <source>%1 behind</source>
        <translation>%1 מאחור</translation>
    </message>
    <message>
        <source>Last received block was generated %1 ago.</source>
        <translation>המקטע האחרון שהתקבל נוצר לפני %1.</translation>
    </message>
    <message>
        <source>Transactions after this will not yet be visible.</source>
        <translation>ההעברות שבוצעו לאחר העברה זו לא יופיעו.</translation>
    </message>
    <message>
        <source>Error</source>
        <translation>שגיאה</translation>
    </message>
    <message>
        <source>Warning</source>
        <translation>אזהרה</translation>
    </message>
    <message>
        <source>Information</source>
        <translation>מידע</translation>
    </message>
    <message>
        <source>Up to date</source>
        <translation>עדכני</translation>
    </message>
    <message>
        <source>Show the %1 help message to get a list with possible Qtum command-line options</source>
        <translation>יש להציג את הודעת העזרה של %1 כדי להציג רשימה עם אפשרויות שורת פקודה לקטום</translation>
    </message>
    <message>
        <source>%1 client</source>
        <translation>לקוח %1</translation>
    </message>
    <message>
        <source>Connecting to peers...</source>
        <translation>מתבצעת התחברות לעמיתים…</translation>
    </message>
    <message>
        <source>Catching up...</source>
        <translation>מתבצע עדכון…</translation>
    </message>
    <message>
        <source>Date: %1
</source>
        <translation>תאריך: %1
</translation>
    </message>
    <message>
        <source>Amount: %1
</source>
        <translation>כמות: %1
</translation>
    </message>
    <message>
        <source>Type: %1
</source>
        <translation>סוג: %1
</translation>
    </message>
    <message>
        <source>Label: %1
</source>
        <translation>תווית: %1
</translation>
    </message>
    <message>
        <source>Address: %1
</source>
        <translation>כתובת: %1
</translation>
    </message>
    <message>
        <source>Sent transaction</source>
        <translation>העברת שליחה</translation>
    </message>
    <message>
        <source>Incoming transaction</source>
        <translation>העברת קבלה</translation>
    </message>
    <message>
        <source>HD key generation is &lt;b&gt;enabled&lt;/b&gt;</source>
        <translation>ייצור מפתחות HD &lt;b&gt;מופעל&lt;/b&gt;</translation>
    </message>
    <message>
        <source>HD key generation is &lt;b&gt;disabled&lt;/b&gt;</source>
        <translation>ייצור מפתחות HD &lt;b&gt;כבוי&lt;/b&gt;</translation>
    </message>
    <message>
        <source>Wallet is &lt;b&gt;encrypted&lt;/b&gt; and currently &lt;b&gt;unlocked&lt;/b&gt;</source>
        <translation>הארנק &lt;b&gt;מוצפן&lt;/b&gt; ו&lt;b&gt;פתוח&lt;/b&gt; כרגע</translation>
    </message>
    <message>
        <source>Wallet is &lt;b&gt;encrypted&lt;/b&gt; and currently &lt;b&gt;locked&lt;/b&gt;</source>
        <translation>הארנק &lt;b&gt;מוצפן&lt;/b&gt; ו&lt;b&gt;נעול&lt;/b&gt; כרגע</translation>
    </message>
    <message>
        <source>A fatal error occurred. Qtum can no longer continue safely and will quit.</source>
        <translation>אירעה שגיאה חמורה. אין אפשרות להשתמש עוד בקטום באופן מאובטח והיישום ייסגר.</translation>
    </message>
</context>
<context>
    <name>CoinControlDialog</name>
    <message>
        <source>Coin Selection</source>
        <translation>בחירת מטבע</translation>
    </message>
    <message>
        <source>Quantity:</source>
        <translation>כמות:</translation>
    </message>
    <message>
        <source>Bytes:</source>
        <translation>בתים:</translation>
    </message>
    <message>
        <source>Amount:</source>
        <translation>סכום:</translation>
    </message>
    <message>
        <source>Fee:</source>
        <translation>עמלה:</translation>
    </message>
    <message>
        <source>Dust:</source>
        <translation>אבק:</translation>
    </message>
    <message>
        <source>After Fee:</source>
        <translation>לאחר עמלה:</translation>
    </message>
    <message>
        <source>Change:</source>
        <translation>עודף:</translation>
    </message>
    <message>
        <source>(un)select all</source>
        <translation>ביטול/אישור הבחירה</translation>
    </message>
    <message>
        <source>Tree mode</source>
        <translation>מצב עץ</translation>
    </message>
    <message>
        <source>List mode</source>
        <translation>מצב רשימה</translation>
    </message>
    <message>
        <source>Amount</source>
        <translation>כמות</translation>
    </message>
    <message>
        <source>Received with label</source>
        <translation>התקבל עם תווית</translation>
    </message>
    <message>
        <source>Received with address</source>
        <translation>התקבל עם כתובת</translation>
    </message>
    <message>
        <source>Date</source>
        <translation>תאריך</translation>
    </message>
    <message>
        <source>Confirmations</source>
        <translation>אישורים</translation>
    </message>
    <message>
        <source>Confirmed</source>
        <translation>מאושר</translation>
    </message>
    <message>
        <source>Copy address</source>
        <translation>העתקת הכתובת</translation>
    </message>
    <message>
        <source>Copy label</source>
        <translation>העתקת התווית</translation>
    </message>
    <message>
        <source>Copy amount</source>
        <translation>העתקת הסכום</translation>
    </message>
    <message>
        <source>Copy transaction ID</source>
        <translation>העתקת מזהה ההעברה</translation>
    </message>
    <message>
        <source>Lock unspent</source>
        <translation>נעילת יתרה</translation>
    </message>
    <message>
        <source>Unlock unspent</source>
        <translation>פתיחת יתרה</translation>
    </message>
    <message>
        <source>Copy quantity</source>
        <translation>העתקת הכמות</translation>
    </message>
    <message>
        <source>Copy fee</source>
        <translation>העתקת העמלה</translation>
    </message>
    <message>
        <source>Copy after fee</source>
        <translation>העתקה אחרי העמלה</translation>
    </message>
    <message>
        <source>Copy bytes</source>
        <translation>העתקת בתים</translation>
    </message>
    <message>
        <source>Copy dust</source>
        <translation>העתקת אבק</translation>
    </message>
    <message>
        <source>Copy change</source>
        <translation>העתקת השינוי</translation>
    </message>
    <message>
        <source>(%1 locked)</source>
        <translation>(%1 נעולים)</translation>
    </message>
    <message>
        <source>yes</source>
        <translation>כן</translation>
    </message>
    <message>
        <source>no</source>
        <translation>לא</translation>
    </message>
    <message>
        <source>This label turns red if any recipient receives an amount smaller than the current dust threshold.</source>
        <translation>תווית זו הופכת לאדומה אם מישהו מהנמענים מקבל סכום נמוך יותר מסף האבק הנוכחי.</translation>
    </message>
    <message>
        <source>Can vary +/- %1 satoshi(s) per input.</source>
        <translation>יכול להשתנות במגמה של +/- %1 סנטושי לקלט.</translation>
    </message>
    <message>
        <source>(no label)</source>
        <translation>(ללא תווית)</translation>
    </message>
    <message>
        <source>change from %1 (%2)</source>
        <translation>עודף מ־%1 (%2)</translation>
    </message>
    <message>
        <source>(change)</source>
        <translation>(עודף)</translation>
    </message>
</context>
<context>
    <name>EditAddressDialog</name>
    <message>
        <source>Edit Address</source>
        <translation>עריכת כתובת</translation>
    </message>
    <message>
        <source>&amp;Label</source>
        <translation>ת&amp;ווית</translation>
    </message>
    <message>
        <source>The label associated with this address list entry</source>
        <translation>התווית המשויכת לרשומה הזו ברשימת הכתובות</translation>
    </message>
    <message>
        <source>The address associated with this address list entry. This can only be modified for sending addresses.</source>
        <translation>הכתובת המשויכת עם רשומה זו ברשימת הכתובות. ניתן לשנות זאת רק עבור כתובות לשליחה.</translation>
    </message>
    <message>
        <source>&amp;Address</source>
        <translation>&amp;כתובת</translation>
    </message>
    <message>
        <source>New receiving address</source>
        <translation>כתובת קבלה חדשה</translation>
    </message>
    <message>
        <source>New sending address</source>
        <translation>כתובת שליחה חדשה</translation>
    </message>
    <message>
        <source>Edit receiving address</source>
        <translation>עריכת כתובת הקבלה</translation>
    </message>
    <message>
        <source>Edit sending address</source>
        <translation>עריכת כתובת השליחה</translation>
    </message>
    <message>
        <source>The entered address "%1" is not a valid Qtum address.</source>
        <translation>הכתובת שהוקלדה „%1” היא אינה כתובת קטום תקנית.</translation>
    </message>
    <message>
        <source>The entered address "%1" is already in the address book.</source>
        <translation>הכתובת שהוקלדה „%1” כבר נמצאת בספר הכתובות.</translation>
    </message>
    <message>
        <source>Could not unlock wallet.</source>
        <translation>לא ניתן לשחרר את הארנק.</translation>
    </message>
    <message>
        <source>New key generation failed.</source>
        <translation>יצירת המפתח החדש נכשלה.</translation>
    </message>
</context>
<context>
    <name>FreespaceChecker</name>
    <message>
        <source>A new data directory will be created.</source>
        <translation>תיקיית נתונים חדשה תיווצר.</translation>
    </message>
    <message>
        <source>name</source>
        <translation>שם</translation>
    </message>
    <message>
        <source>Directory already exists. Add %1 if you intend to create a new directory here.</source>
        <translation>התיקייה כבר קיימת. ניתן להוסיף %1 אם יש ליצור תיקייה חדשה כאן.</translation>
    </message>
    <message>
        <source>Path already exists, and is not a directory.</source>
        <translation>הנתיב כבר קיים ואינו מצביע על תיקייה.</translation>
    </message>
    <message>
        <source>Cannot create data directory here.</source>
        <translation>לא ניתן ליצור כאן תיקיית נתונים.</translation>
    </message>
</context>
<context>
    <name>HelpMessageDialog</name>
    <message>
        <source>version</source>
        <translation>גרסה</translation>
    </message>
    <message>
        <source>(%1-bit)</source>
        <translation>(%1-סיביות)</translation>
    </message>
    <message>
        <source>About %1</source>
        <translation>על אודות %1</translation>
    </message>
    <message>
        <source>Command-line options</source>
        <translation>אפשרויות שורת פקודה</translation>
    </message>
    <message>
        <source>Usage:</source>
        <translation>שימוש:</translation>
    </message>
    <message>
        <source>command-line options</source>
        <translation>אפשרויות שורת פקודה</translation>
    </message>
    <message>
        <source>UI Options:</source>
        <translation>אפשרויות ממשק</translation>
    </message>
    <message>
        <source>Choose data directory on startup (default: %u)</source>
        <translation>נא לבחור תיקיית נתונים עם הפתיחה (בררת מחדל: %u)</translation>
    </message>
    <message>
        <source>Set language, for example "de_DE" (default: system locale)</source>
        <translation>הגדרת השפה, לדוגמה „he_IL” (בררת מחדל: שפת העמרכת)</translation>
    </message>
    <message>
        <source>Start minimized</source>
        <translation>התחלה במצב ממוזער</translation>
    </message>
    <message>
        <source>Set SSL root certificates for payment request (default: -system-)</source>
        <translation>הגדרת אישורי בסיס SSL לבקשות תשלומים (בררת מחדל: -מערכת-)</translation>
    </message>
    <message>
        <source>Show splash screen on startup (default: %u)</source>
        <translation>הצגת מסך פתיחה בעת הפעלה (בררת מחדל: %u)</translation>
    </message>
    <message>
        <source>Reset all settings changed in the GUI</source>
        <translation>איפוס כל שינויי הגדרות התצוגה</translation>
    </message>
</context>
<context>
    <name>Intro</name>
    <message>
        <source>Welcome</source>
        <translation>ברוך בואך</translation>
    </message>
    <message>
        <source>Welcome to %1.</source>
        <translation>ברוך בואך אל %1.</translation>
    </message>
    <message>
        <source>As this is the first time the program is launched, you can choose where %1 will store its data.</source>
        <translation>כיוון שזו ההפעלה הראשונה של התכנית, ניתן לבחור היכן יאוחסן המידע של %1.</translation>
    </message>
    <message>
        <source>When you click OK, %1 will begin to download and process the full %4 block chain (%2GB) starting with the earliest transactions in %3 when %4 initially launched.</source>
        <translation>בעת לחיצה על אישור, %1 יחל בהורדה ועיבוד מלאים של שרשרת המקטעים %4 (%2 ג״ב) החל מההעברות הראשונות ב־%3 עם ההשקה הראשונית של %4.</translation>
    </message>
    <message>
        <source>This initial synchronisation is very demanding, and may expose hardware problems with your computer that had previously gone unnoticed. Each time you run %1, it will continue downloading where it left off.</source>
        <translation>הסינכרון הראשוני הוא תובעני ועלול לחשוף בעיות חומרה במחשב שהיו חבויות עד כה. כל פעם שתריץ %1 התהליך ימשיך בהורדה מהנקודה שבה הוא עצר לאחרונה.</translation>
    </message>
    <message>
        <source>If you have chosen to limit block chain storage (pruning), the historical data must still be downloaded and processed, but will be deleted afterward to keep your disk usage low.</source>
        <translation>אם בחרת להגביל את שטח האחרון לשרשרת, עדיין נדרש מידע היסטורי להורדה ועיבוד אך המידע ההיסטורי יימחק לאחר מכן כדי לשמור על צריכת שטח האחסון בדיסק נמוכה.</translation>
    </message>
    <message>
        <source>Use the default data directory</source>
        <translation>שימוש בבררת המחדל של תיקיית הנתונים.</translation>
    </message>
    <message>
        <source>Use a custom data directory:</source>
        <translation>שימוש בתיקיית נתונים מותאמת אישית:</translation>
    </message>
    <message>
        <source>Qtum</source>
        <translation>ביטקוין</translation>
    </message>
    <message>
        <source>At least %1 GB of data will be stored in this directory, and it will grow over time.</source>
        <translation>מידע בנפח של לפחות %1 ג׳יגה-בייט יאוחסן בתיקייה זו, והוא יגדל עם הזמן.</translation>
    </message>
    <message>
        <source>Approximately %1 GB of data will be stored in this directory.</source>
        <translation>מידע בנפח של כ-%1 ג׳יגה-בייט יאוחסן בתיקייה זו.</translation>
    </message>
    <message>
        <source>%1 will download and store a copy of the Qtum block chain.</source>
        <translation>%1 תוריד ותאחסן עותק של שרשרת הבלוקים של ביטקוין.</translation>
    </message>
    <message>
        <source>The wallet will also be stored in this directory.</source>
        <translation>הארנק גם מאוחסן בתיקייה הזו.</translation>
    </message>
    <message>
        <source>Error: Specified data directory "%1" cannot be created.</source>
        <translation>שגיאה: לא ניתן ליצור את תיקיית הנתונים שצוינה „%1“.</translation>
    </message>
    <message>
        <source>Error</source>
        <translation>שגיאה</translation>
    </message>
    <message numerus="yes">
        <source>%n GB of free space available</source>
        <translation><numerusform>ג״ב של מקום פנוי זמין</numerusform><numerusform>%n ג״ב של מקום פנוי זמינים</numerusform></translation>
    </message>
    <message numerus="yes">
        <source>(of %n GB needed)</source>
        <translation><numerusform>(מתוך %n ג״ב נדרשים)</numerusform><numerusform>(מתוך %n ג״ב נדרשים)</numerusform></translation>
    </message>
</context>
<context>
    <name>ModalOverlay</name>
    <message>
        <source>Form</source>
        <translation>טופס</translation>
    </message>
    <message>
        <source>Recent transactions may not yet be visible, and therefore your wallet's balance might be incorrect. This information will be correct once your wallet has finished synchronizing with the qtum network, as detailed below.</source>
        <translation>ייתכן שהעברות שבוצעו לאחרונה לא יופיעו עדיין, ולכן המאזן בארנק שלך יהיה שגוי. המידע הנכון יוצג במלואו כאשר הארנק שלך יסיים להסתנכרן עם רשת הביטקוין, כמפורט למטה.</translation>
    </message>
    <message>
        <source>Attempting to spend qtums that are affected by not-yet-displayed transactions will not be accepted by the network.</source>
        <translation>הרשת תסרב לקבל הוצאת ביטקוינים במידה והם כבר נמצאים בהעברות אשר לא מוצגות עדיין.</translation>
    </message>
    <message>
        <source>Number of blocks left</source>
        <translation>מספר מקטעים שנותרו</translation>
    </message>
    <message>
        <source>Unknown...</source>
        <translation>לא ידוע...</translation>
    </message>
    <message>
        <source>Last block time</source>
        <translation>זמן המקטע האחרון</translation>
    </message>
    <message>
        <source>Progress</source>
        <translation>התקדמות</translation>
    </message>
    <message>
        <source>Progress increase per hour</source>
        <translation>התקדמות לפי שעה</translation>
    </message>
    <message>
        <source>calculating...</source>
        <translation>נערך חישוב…</translation>
    </message>
    <message>
        <source>Estimated time left until synced</source>
        <translation>הזמן המוערך שנותר עד הסנכרון</translation>
    </message>
    <message>
        <source>Hide</source>
        <translation>הסתר</translation>
    </message>
    <message>
        <source>Unknown. Syncing Headers (%1)...</source>
        <translation>לא ידוע. הכותרות מתעדכנות (%1)…</translation>
    </message>
</context>
<context>
    <name>OpenURIDialog</name>
    <message>
        <source>Open URI</source>
        <translation>פתיחת כתובת משאב</translation>
    </message>
    <message>
        <source>Open payment request from URI or file</source>
        <translation>פתיחת בקשת תשלום מכתובת משאב או מקובץ</translation>
    </message>
    <message>
        <source>URI:</source>
        <translation>כתובת משאב:</translation>
    </message>
    <message>
        <source>Select payment request file</source>
        <translation>בחירת קובץ בקשת תשלום</translation>
    </message>
    <message>
        <source>Select payment request file to open</source>
        <translation>בחירת קובץ בקשת תשלום לפתיחה</translation>
    </message>
</context>
<context>
    <name>OptionsDialog</name>
    <message>
        <source>Options</source>
        <translation>אפשרויות</translation>
    </message>
    <message>
        <source>&amp;Main</source>
        <translation>&amp;ראשי</translation>
    </message>
    <message>
        <source>Automatically start %1 after logging in to the system.</source>
        <translation>להפעיל את %1 אוטומטית לאחר הכניסה למערכת.</translation>
    </message>
    <message>
        <source>&amp;Start %1 on system login</source>
        <translation>ה&amp;פעלת %1 עם הכניסה למערכת</translation>
    </message>
    <message>
        <source>Size of &amp;database cache</source>
        <translation>גודל מ&amp;טמון מסד הנתונים</translation>
    </message>
    <message>
        <source>MB</source>
        <translation>מ״ב</translation>
    </message>
    <message>
        <source>Number of script &amp;verification threads</source>
        <translation>מספר תהליכי ה&amp;אימות של הסקריפט</translation>
    </message>
    <message>
        <source>IP address of the proxy (e.g. IPv4: 127.0.0.1 / IPv6: ::1)</source>
        <translation>כתובת ה־IP של המתווך (לדוגמה IPv4: 127.0.0.1‏ / IPv6: ::1)</translation>
    </message>
    <message>
        <source>Minimize instead of exit the application when the window is closed. When this option is enabled, the application will be closed only after selecting Exit in the menu.</source>
        <translation>מזער ואל תצא מהאפליקציה עם סגירת החלון. כאשר אפשרות זו דלוקה, האפליקציה תיסגר רק בבחירת ״יציאה״ בתפריט.</translation>
    </message>
    <message>
        <source>Third party URLs (e.g. a block explorer) that appear in the transactions tab as context menu items. %s in the URL is replaced by transaction hash. Multiple URLs are separated by vertical bar |.</source>
        <translation>כתובות צד־שלישי (כגון: סייר מקטעים) שמופיעים בלשונית ההעברות בתור פריטים בתפריט ההקשר. %s בכתובת מוחלף בגיבוב ההעברה. מספר כתובות יופרדו בפס אנכי |.</translation>
    </message>
    <message>
        <source>Active command-line options that override above options:</source>
        <translation>אפשרויות פעילות בשורת הפקודה שדורסות את האפשרויות שלהלן:</translation>
    </message>
    <message>
        <source>Open the %1 configuration file from the working directory.</source>
        <translation>פתיחת קובץ התצורה של %1 מתיקיית העבודה.</translation>
    </message>
    <message>
        <source>Open Configuration File</source>
        <translation>פתיחת קובץ ההגדרות</translation>
    </message>
    <message>
        <source>Reset all client options to default.</source>
        <translation>איפוס כל אפשרויות התכנית לבררת המחדל.</translation>
    </message>
    <message>
        <source>&amp;Reset Options</source>
        <translation>&amp;איפוס אפשרויות</translation>
    </message>
    <message>
        <source>&amp;Network</source>
        <translation>&amp;רשת</translation>
    </message>
    <message>
        <source>(0 = auto, &lt;0 = leave that many cores free)</source>
        <translation>(0 = אוטומטי, &lt;0 = להשאיר כזאת כמות של ליבות חופשיות)</translation>
    </message>
    <message>
        <source>W&amp;allet</source>
        <translation>&amp;ארנק</translation>
    </message>
    <message>
        <source>Expert</source>
        <translation>מומחה</translation>
    </message>
    <message>
        <source>Enable coin &amp;control features</source>
        <translation>הפעלת תכונות &amp;בקרת מטבעות</translation>
    </message>
    <message>
        <source>If you disable the spending of unconfirmed change, the change from a transaction cannot be used until that transaction has at least one confirmation. This also affects how your balance is computed.</source>
        <translation>אם אפשרות ההשקעה של עודף בלתי מאושר תנוטרל, לא ניתן יהיה להשתמש בעודף מההעברה עד שלהעברה יהיה לפחות אישור אחד. פעולה זו גם משפיעה על חישוב המאזן שלך.</translation>
    </message>
    <message>
        <source>&amp;Spend unconfirmed change</source>
        <translation>עודף &amp;בלתי מאושר מההשקעה</translation>
    </message>
    <message>
        <source>Automatically open the Qtum client port on the router. This only works when your router supports UPnP and it is enabled.</source>
        <translation>פתיחת הפתחה של קטום בנתב באופן אוטומטי. עובד רק אם UPnP מופעל ונתמך בנתב.</translation>
    </message>
    <message>
        <source>Map port using &amp;UPnP</source>
        <translation>מיפוי פתחה באמצעות UPnP</translation>
    </message>
    <message>
        <source>Connect to the Qtum network through a SOCKS5 proxy.</source>
        <translation>התחבר לרשת הקטום דרך פרוקסי SOCKS5.</translation>
    </message>
    <message>
        <source>Proxy &amp;IP:</source>
        <translation>כתובת ה־IP של המ&amp;תווך:</translation>
    </message>
    <message>
        <source>&amp;Port:</source>
        <translation>&amp;פתחה:</translation>
    </message>
    <message>
        <source>Port of the proxy (e.g. 9050)</source>
        <translation>הפתחה של המתווך (למשל 9050)</translation>
    </message>
    <message>
        <source>Used for reaching peers via:</source>
        <translation>עבור הגעה לעמיתים דרך:</translation>
    </message>
    <message>
        <source>IPv4</source>
        <translation>IPv4</translation>
    </message>
    <message>
        <source>IPv6</source>
        <translation>IPv6</translation>
    </message>
    <message>
        <source>Tor</source>
        <translation>Tor</translation>
    </message>
    <message>
        <source>&amp;Window</source>
        <translation>&amp;חלון</translation>
    </message>
    <message>
        <source>Show only a tray icon after minimizing the window.</source>
        <translation>הצג סמל מגש בלבד לאחר מזעור החלון.</translation>
    </message>
    <message>
        <source>&amp;Minimize to the tray instead of the taskbar</source>
        <translation>מ&amp;זעור למגש במקום לשורת המשימות</translation>
    </message>
    <message>
        <source>M&amp;inimize on close</source>
        <translation>מ&amp;זעור עם סגירה</translation>
    </message>
    <message>
        <source>&amp;Display</source>
        <translation>ת&amp;צוגה</translation>
    </message>
    <message>
        <source>User Interface &amp;language:</source>
        <translation>&amp;שפת מנשק המשתמש:</translation>
    </message>
    <message>
        <source>The user interface language can be set here. This setting will take effect after restarting %1.</source>
        <translation>ניתן להגדיר כאן את שפת מנשק המשתמש. הגדרה זו תיכנס לתוקף לאחר הפעלה של %1 מחדש.</translation>
    </message>
    <message>
        <source>&amp;Unit to show amounts in:</source>
        <translation>י&amp;חידת מידה להצגת כמויות:</translation>
    </message>
    <message>
        <source>Choose the default subdivision unit to show in the interface and when sending coins.</source>
        <translation>ניתן לבחור את בררת המחדל ליחידת החלוקה שתוצג במנשק ובעת שליחת מטבעות.</translation>
    </message>
    <message>
        <source>Whether to show coin control features or not.</source>
        <translation>האם להציג תכונות שליטת מטבע או לא.</translation>
    </message>
    <message>
        <source>&amp;OK</source>
        <translation>&amp;אישור</translation>
    </message>
    <message>
        <source>&amp;Cancel</source>
        <translation>&amp;ביטול</translation>
    </message>
    <message>
        <source>default</source>
        <translation>בררת מחדל</translation>
    </message>
    <message>
        <source>none</source>
        <translation>ללא</translation>
    </message>
    <message>
        <source>Confirm options reset</source>
        <translation>אישור איפוס האפשרויות</translation>
    </message>
    <message>
        <source>Client restart required to activate changes.</source>
        <translation>נדרשת הפעלה מחדש של הלקוח כדי להפעיל את השינויים.</translation>
    </message>
    <message>
        <source>Client will be shut down. Do you want to proceed?</source>
        <translation>הלקוח יכבה. להמשיך?</translation>
    </message>
    <message>
        <source>Configuration options</source>
        <translation>אפשרויות להגדרה</translation>
    </message>
    <message>
        <source>The configuration file is used to specify advanced user options which override GUI settings. Additionally, any command-line options will override this configuration file.</source>
        <translation>בקובץ ההגדרות ניתן לציין אפשרויות מתקדמות אשר יקבלו עדיפות על ההגדרות בממשק הגרפי. כמו כן, אפשרויות בשורת הפקודה יקבלו עדיפות על קובץ ההגדרות.</translation>
    </message>
    <message>
        <source>Error</source>
        <translation>שגיאה</translation>
    </message>
    <message>
        <source>The configuration file could not be opened.</source>
        <translation>לא ניתן לפתוח את קובץ ההגדרות</translation>
    </message>
    <message>
        <source>This change would require a client restart.</source>
        <translation>שינוי זה ידרוש הפעלה מחדש של תכנית הלקוח.</translation>
    </message>
    <message>
        <source>The supplied proxy address is invalid.</source>
        <translation>כתובת המתווך שסופקה אינה תקינה.</translation>
    </message>
</context>
<context>
    <name>OverviewPage</name>
    <message>
        <source>Form</source>
        <translation>טופס</translation>
    </message>
    <message>
        <source>The displayed information may be out of date. Your wallet automatically synchronizes with the Qtum network after a connection is established, but this process has not completed yet.</source>
        <translation>המידע המוצג עשוי להיות מיושן. הארנק שלך מסתנכרן באופן אוטומטי עם רשת הקטום לאחר יצירת החיבור, אך התהליך טרם הסתיים.</translation>
    </message>
    <message>
        <source>Watch-only:</source>
        <translation>צפייה בלבד:</translation>
    </message>
    <message>
        <source>Available:</source>
        <translation>זמין:</translation>
    </message>
    <message>
        <source>Your current spendable balance</source>
        <translation>היתרה הזמינה הנוכחית</translation>
    </message>
    <message>
        <source>Pending:</source>
        <translation>בהמתנה:</translation>
    </message>
    <message>
        <source>Total of transactions that have yet to be confirmed, and do not yet count toward the spendable balance</source>
        <translation>הסכום הכולל של העברות שטרם אושרו ועדיין אינן נספרות בחישוב היתרה הזמינה</translation>
    </message>
    <message>
        <source>Immature:</source>
        <translation>לא בשל:</translation>
    </message>
    <message>
        <source>Mined balance that has not yet matured</source>
        <translation>מאזן שנכרה וטרם הבשיל</translation>
    </message>
    <message>
        <source>Balances</source>
        <translation>מאזנים</translation>
    </message>
    <message>
        <source>Total:</source>
        <translation>סך הכול:</translation>
    </message>
    <message>
        <source>Your current total balance</source>
        <translation>סך כל היתרה הנוכחית שלך</translation>
    </message>
    <message>
        <source>Your current balance in watch-only addresses</source>
        <translation>המאזן הנוכחי שלך בכתובות לקריאה בלבד</translation>
    </message>
    <message>
        <source>Spendable:</source>
        <translation>ניתנים לבזבוז</translation>
    </message>
    <message>
        <source>Recent transactions</source>
        <translation>העברות אחרונות</translation>
    </message>
    <message>
        <source>Unconfirmed transactions to watch-only addresses</source>
        <translation>העברות בלתי מאושרות לכתובות לצפייה בלבד</translation>
    </message>
    <message>
        <source>Mined balance in watch-only addresses that has not yet matured</source>
        <translation>מאזן לאחר כרייה בכתובות לצפייה בלבד שעדיין לא הבשילו</translation>
    </message>
    <message>
        <source>Current total balance in watch-only addresses</source>
        <translation>המאזן הכולל הנוכחי בכתובות לצפייה בלבד</translation>
    </message>
</context>
<context>
    <name>PaymentServer</name>
    <message>
        <source>Payment request error</source>
        <translation>שגיאת בקשת תשלום</translation>
    </message>
    <message>
        <source>Cannot start qtum: click-to-pay handler</source>
        <translation>לא ניתן להפעיל את המקשר qtum: click-to-pay</translation>
    </message>
    <message>
        <source>URI handling</source>
        <translation>טיפול בכתובות</translation>
    </message>
    <message>
        <source>Invalid payment address %1</source>
        <translation>כתובת תשלום שגויה %1</translation>
    </message>
    <message>
        <source>URI cannot be parsed! This can be caused by an invalid Qtum address or malformed URI parameters.</source>
        <translation>לא ניתן לנתח את כתובת המשאב! מצב זה יכול לקרות עקב כתובת ביטקוין שגויה או פרמטרים שגויים בכתובת המשאב.</translation>
    </message>
    <message>
        <source>Payment request file handling</source>
        <translation>טיפול בקבצי בקשות תשלום</translation>
    </message>
    <message>
        <source>Payment request file cannot be read! This can be caused by an invalid payment request file.</source>
        <translation>לא ניתן לקרוא את קובץ בקשת התשלום! מצב כזה יכול לקרות בעקבות קובץ בקשת תשלום פגום.</translation>
    </message>
    <message>
        <source>Payment request rejected</source>
        <translation>בקשת התשלום נדחתה</translation>
    </message>
    <message>
        <source>Payment request network doesn't match client network.</source>
        <translation>רשת בקשת התשלום אינה תואמת לרשת הלקוח.</translation>
    </message>
    <message>
        <source>Payment request expired.</source>
        <translation>בקשת התשלום פגה.</translation>
    </message>
    <message>
        <source>Payment request is not initialized.</source>
        <translation>בקשת התשלום לא הופעלה.</translation>
    </message>
    <message>
        <source>Unverified payment requests to custom payment scripts are unsupported.</source>
        <translation>בקשות תשלום לתסריטי תשלום מותאמים אישית שלא עברו וידוא אינן נתמכות.</translation>
    </message>
    <message>
        <source>Invalid payment request.</source>
        <translation>בקשת תשלום שגויה.</translation>
    </message>
    <message>
        <source>Requested payment amount of %1 is too small (considered dust).</source>
        <translation>הסכום על סך %1 הנדרש לתשלום קטן מדי (נחשב לאבק)</translation>
    </message>
    <message>
        <source>Refund from %1</source>
        <translation>זיכוי מאת %1</translation>
    </message>
    <message>
        <source>Error communicating with %1: %2</source>
        <translation>שגיאה בעת יצירת קשר עם %1:‏ %2</translation>
    </message>
    <message>
        <source>Payment request cannot be parsed!</source>
        <translation>לא ניתן לפענח את בקשת התשלום!</translation>
    </message>
    <message>
        <source>Bad response from server %1</source>
        <translation>תגובה שגויה מהשרת %1</translation>
    </message>
    <message>
        <source>Network request error</source>
        <translation>שגיאת בקשת רשת</translation>
    </message>
    <message>
        <source>Payment acknowledged</source>
        <translation>התשלום אושר</translation>
    </message>
</context>
<context>
    <name>PeerTableModel</name>
    <message>
        <source>User Agent</source>
        <translation>סוכן משתמש</translation>
    </message>
    <message>
        <source>Node/Service</source>
        <translation>צומת/שירות</translation>
    </message>
    <message>
        <source>NodeId</source>
        <translation>מזהה צומת</translation>
    </message>
    <message>
        <source>Ping</source>
        <translation>פינג</translation>
    </message>
    <message>
        <source>Sent</source>
        <translation>נשלחו</translation>
    </message>
    <message>
        <source>Received</source>
        <translation>התקבלו</translation>
    </message>
</context>
<context>
    <name>QObject</name>
    <message>
        <source>Amount</source>
        <translation>כמות</translation>
    </message>
    <message>
        <source>Enter a Qtum address (e.g. %1)</source>
        <translation>נא להזין כתובת קטום (למשל: %1)</translation>
    </message>
    <message>
        <source>%1 d</source>
        <translation>%1 ימים</translation>
    </message>
    <message>
        <source>%1 h</source>
        <translation>%1 שעות</translation>
    </message>
    <message>
        <source>%1 m</source>
        <translation>%1 דקות</translation>
    </message>
    <message>
        <source>%1 s</source>
        <translation>%1 שניות</translation>
    </message>
    <message>
        <source>None</source>
        <translation>ללא</translation>
    </message>
    <message>
        <source>N/A</source>
        <translation>לא זמין</translation>
    </message>
    <message>
        <source>%1 ms</source>
        <translation>%1 מילישניות</translation>
    </message>
    <message numerus="yes">
        <source>%n second(s)</source>
        <translation><numerusform>שנייה אחת</numerusform><numerusform>%n שניות</numerusform></translation>
    </message>
    <message numerus="yes">
        <source>%n minute(s)</source>
        <translation><numerusform>דקה אחת</numerusform><numerusform>%n דקות</numerusform></translation>
    </message>
    <message numerus="yes">
        <source>%n hour(s)</source>
        <translation><numerusform>שעה אחת</numerusform><numerusform>%n שעות</numerusform></translation>
    </message>
    <message numerus="yes">
        <source>%n day(s)</source>
        <translation><numerusform>יום אחד</numerusform><numerusform>%n ימים</numerusform></translation>
    </message>
    <message numerus="yes">
        <source>%n week(s)</source>
        <translation><numerusform>שבוע אחד</numerusform><numerusform>%n שבועות</numerusform></translation>
    </message>
    <message>
        <source>%1 and %2</source>
        <translation>%1 ו%2</translation>
    </message>
    <message numerus="yes">
        <source>%n year(s)</source>
        <translation><numerusform>שנה אחת</numerusform><numerusform>%n שנים</numerusform></translation>
    </message>
    <message>
        <source>%1 B</source>
        <translation>%1 ב׳</translation>
    </message>
    <message>
        <source>%1 KB</source>
        <translation>%1 ק״ב</translation>
    </message>
    <message>
        <source>%1 MB</source>
        <translation>%1 מ״ב</translation>
    </message>
    <message>
        <source>%1 GB</source>
        <translation>%1 ג״ב</translation>
    </message>
    <message>
        <source>%1 didn't yet exit safely...</source>
        <translation>הסגירה של %1 לא הושלמה בהצלחה עדיין…</translation>
    </message>
    <message>
        <source>unknown</source>
        <translation>לא ידוע</translation>
    </message>
</context>
<context>
    <name>QObject::QObject</name>
    <message>
        <source>Error: Specified data directory "%1" does not exist.</source>
        <translation>שגיאה: תיקיית הנתונים שצוינה „%1” אינה קיימת.</translation>
    </message>
    <message>
        <source>Error: Cannot parse configuration file: %1. Only use key=value syntax.</source>
        <translation>שגיאה: לא ניתן לפענח את התצורה: %1. יש להשתמש אך ורק בתחביר מפתח=ערך.</translation>
    </message>
    <message>
        <source>Error: %1</source>
        <translation>שגיאה: %1</translation>
    </message>
</context>
<context>
    <name>QRImageWidget</name>
    <message>
        <source>&amp;Save Image...</source>
        <translation>&amp;שמירת תמונה…</translation>
    </message>
    <message>
        <source>&amp;Copy Image</source>
        <translation>העתקת ת&amp;מונה</translation>
    </message>
    <message>
        <source>Save QR Code</source>
        <translation>שמירת קוד QR</translation>
    </message>
    <message>
        <source>PNG Image (*.png)</source>
        <translation>תמונת PNG (‏‎*.png)</translation>
    </message>
</context>
<context>
    <name>RPCConsole</name>
    <message>
        <source>N/A</source>
        <translation>לא זמין</translation>
    </message>
    <message>
        <source>Client version</source>
        <translation>גרסת מנשק</translation>
    </message>
    <message>
        <source>&amp;Information</source>
        <translation>מי&amp;דע</translation>
    </message>
    <message>
        <source>Debug window</source>
        <translation>חלון ניפוי</translation>
    </message>
    <message>
        <source>General</source>
        <translation>כללי</translation>
    </message>
    <message>
        <source>Using BerkeleyDB version</source>
        <translation>שימוש ב־BerkeleyDB גרסה</translation>
    </message>
    <message>
        <source>Datadir</source>
        <translation>Datadir</translation>
    </message>
    <message>
        <source>Startup time</source>
        <translation>זמן עלייה</translation>
    </message>
    <message>
        <source>Network</source>
        <translation>רשת</translation>
    </message>
    <message>
        <source>Name</source>
        <translation>שם</translation>
    </message>
    <message>
        <source>Number of connections</source>
        <translation>מספר חיבורים</translation>
    </message>
    <message>
        <source>Block chain</source>
        <translation>שרשרת מקטעים</translation>
    </message>
    <message>
        <source>Current number of blocks</source>
        <translation>מספר המקטעים הנוכחי</translation>
    </message>
    <message>
        <source>Memory Pool</source>
        <translation>מאגר זכרון</translation>
    </message>
    <message>
        <source>Current number of transactions</source>
        <translation>מספר הפעולה הנוכחי</translation>
    </message>
    <message>
        <source>Memory usage</source>
        <translation>שימוש בזכרון</translation>
    </message>
    <message>
        <source>&amp;Reset</source>
        <translation>&amp;איפוס</translation>
    </message>
    <message>
        <source>Received</source>
        <translation>התקבלו</translation>
    </message>
    <message>
        <source>Sent</source>
        <translation>נשלחו</translation>
    </message>
    <message>
        <source>&amp;Peers</source>
        <translation>&amp;עמיתים</translation>
    </message>
    <message>
        <source>Banned peers</source>
        <translation>משתמשים חסומים</translation>
    </message>
    <message>
        <source>Select a peer to view detailed information.</source>
        <translation>נא לבחור בעמית כדי להציג מידע מפורט.</translation>
    </message>
    <message>
        <source>Whitelisted</source>
        <translation>ברשימה הלבנה</translation>
    </message>
    <message>
        <source>Direction</source>
        <translation>כיוון</translation>
    </message>
    <message>
        <source>Version</source>
        <translation>גרסה</translation>
    </message>
    <message>
        <source>Starting Block</source>
        <translation>בלוק התחלה</translation>
    </message>
    <message>
        <source>Synced Headers</source>
        <translation>כותרות עדכניות</translation>
    </message>
    <message>
        <source>Synced Blocks</source>
        <translation>בלוקים מסונכרנים</translation>
    </message>
    <message>
        <source>User Agent</source>
        <translation>סוכן משתמש</translation>
    </message>
    <message>
        <source>Decrease font size</source>
        <translation>הקטן גודל גופן</translation>
    </message>
    <message>
        <source>Increase font size</source>
        <translation>הגדל גודל גופן</translation>
    </message>
    <message>
        <source>Services</source>
        <translation>שירותים</translation>
    </message>
    <message>
        <source>Ban Score</source>
        <translation>דירוג חסימה</translation>
    </message>
    <message>
        <source>Connection Time</source>
        <translation>זמן החיבור</translation>
    </message>
    <message>
        <source>Last Send</source>
        <translation>שליחה אחרונה</translation>
    </message>
    <message>
        <source>Last Receive</source>
        <translation>קבלה אחרונה</translation>
    </message>
    <message>
        <source>Ping Time</source>
        <translation>זמן המענה</translation>
    </message>
    <message>
        <source>Ping Wait</source>
        <translation>פינג</translation>
    </message>
    <message>
        <source>Time Offset</source>
        <translation>הפרש זמן</translation>
    </message>
    <message>
        <source>Last block time</source>
        <translation>זמן המקטע האחרון</translation>
    </message>
    <message>
        <source>&amp;Open</source>
        <translation>&amp;פתיחה</translation>
    </message>
    <message>
        <source>&amp;Console</source>
        <translation>מ&amp;סוף בקרה</translation>
    </message>
    <message>
        <source>&amp;Network Traffic</source>
        <translation>&amp;תעבורת רשת</translation>
    </message>
    <message>
        <source>Totals</source>
        <translation>סכומים</translation>
    </message>
    <message>
        <source>In:</source>
        <translation>נכנס:</translation>
    </message>
    <message>
        <source>Out:</source>
        <translation>יוצא:</translation>
    </message>
    <message>
        <source>Debug log file</source>
        <translation>קובץ יומן ניפוי</translation>
    </message>
    <message>
        <source>Clear console</source>
        <translation>ניקוי מסוף הבקרה</translation>
    </message>
    <message>
        <source>1 &amp;hour</source>
        <translation>&amp;שעה אחת</translation>
    </message>
    <message>
        <source>1 &amp;day</source>
        <translation>&amp;יום אחד</translation>
    </message>
    <message>
        <source>1 &amp;week</source>
        <translation>ש&amp;בוע אחד</translation>
    </message>
    <message>
        <source>1 &amp;year</source>
        <translation>ש&amp;נה אחת</translation>
    </message>
    <message>
        <source>&amp;Disconnect</source>
        <translation>&amp;ניתוק</translation>
    </message>
    <message>
        <source>Ban for</source>
        <translation>חסימה למשך</translation>
    </message>
    <message>
        <source>&amp;Unban</source>
        <translation>&amp;שחרור חסימה</translation>
    </message>
    <message>
        <source>Welcome to the %1 RPC console.</source>
        <translation>ברוך בואך למסוף ה־RPC של %1.</translation>
    </message>
    <message>
        <source>Use up and down arrows to navigate history, and %1 to clear screen.</source>
        <translation>יש להשתמש בחצים למעלה ומלטה כדי לנווט בהסיטוריה וב־%1 כדי לנקות את המסך.</translation>
    </message>
    <message>
        <source>WARNING: Scammers have been active, telling users to type commands here, stealing their wallet contents. Do not use this console without fully understanding the ramifications of a command.</source>
        <translation>אזהרה! ישנם רמאים הנוהגים לשכנע משתמשים להקליד פקודות כאן ועל ידי כך לגנוב את תכולת הארנק שלהם. אל תשתמש במסוף הבקרה מבלי שאתה מבין באופן מלא את המשמעות של הפקודה!</translation>
    </message>
    <message>
        <source>Network activity disabled</source>
        <translation>פעילות הרשת נוטרלה</translation>
    </message>
    <message>
        <source>via %1</source>
        <translation>דרך %1</translation>
    </message>
    <message>
        <source>never</source>
        <translation>לעולם לא</translation>
    </message>
    <message>
        <source>Inbound</source>
        <translation>תעבורה נכנסת</translation>
    </message>
    <message>
        <source>Outbound</source>
        <translation>תעבורה יוצאת</translation>
    </message>
    <message>
        <source>Yes</source>
        <translation>כן</translation>
    </message>
    <message>
        <source>No</source>
        <translation>לא</translation>
    </message>
    <message>
        <source>Unknown</source>
        <translation>לא ידוע</translation>
    </message>
</context>
<context>
    <name>ReceiveCoinsDialog</name>
    <message>
        <source>&amp;Amount:</source>
        <translation>&amp;סכום:</translation>
    </message>
    <message>
        <source>&amp;Label:</source>
        <translation>ת&amp;ווית:</translation>
    </message>
    <message>
        <source>&amp;Message:</source>
        <translation>הו&amp;דעה:</translation>
    </message>
    <message>
        <source>An optional message to attach to the payment request, which will be displayed when the request is opened. Note: The message will not be sent with the payment over the Qtum network.</source>
        <translation>הודעת רשות לצירוף לבקשת התשלום שתוצג בעת פתיחת הבקשה. לתשומת לבך: ההודעה לא תישלח עם התשלום ברשת קטום.</translation>
    </message>
    <message>
        <source>An optional label to associate with the new receiving address.</source>
        <translation>תווית רשות לשיוך עם כתובת הקבלה החדשה.</translation>
    </message>
    <message>
        <source>Use this form to request payments. All fields are &lt;b&gt;optional&lt;/b&gt;.</source>
        <translation>יש להשתמש בטופס זה כדי לבקש תשלומים. כל השדות הם בגדר &lt;b&gt;רשות&lt;/b&gt;.</translation>
    </message>
    <message>
        <source>An optional amount to request. Leave this empty or zero to not request a specific amount.</source>
        <translation>סכום כרשות לבקשה. ניתן להשאיר זאת ריק כדי לא לבקש סכום מסוים.</translation>
    </message>
    <message>
        <source>Clear all fields of the form.</source>
        <translation>ניקוי של כל השדות בטופס.</translation>
    </message>
    <message>
        <source>Clear</source>
        <translation>ניקוי</translation>
    </message>
    <message>
        <source>Requested payments history</source>
        <translation>היסטוריית בקשות תשלום</translation>
    </message>
    <message>
        <source>&amp;Request payment</source>
        <translation>&amp;בקשת תשלום</translation>
    </message>
    <message>
        <source>Show the selected request (does the same as double clicking an entry)</source>
        <translation>הצגת בקשות נבחרות (דומה ללחיצה כפולה על רשומה)</translation>
    </message>
    <message>
        <source>Show</source>
        <translation>הצגה</translation>
    </message>
    <message>
        <source>Remove the selected entries from the list</source>
        <translation>הסרת הרשומות הנבחרות מהרשימה</translation>
    </message>
    <message>
        <source>Remove</source>
        <translation>הסרה</translation>
    </message>
    <message>
        <source>Copy URI</source>
        <translation>העתקת כתובת</translation>
    </message>
    <message>
        <source>Copy label</source>
        <translation>העתקת התווית</translation>
    </message>
    <message>
        <source>Copy message</source>
        <translation>העתקת הודעה</translation>
    </message>
    <message>
        <source>Copy amount</source>
        <translation>העתקת הסכום</translation>
    </message>
</context>
<context>
    <name>ReceiveRequestDialog</name>
    <message>
        <source>QR Code</source>
        <translation>קוד QR</translation>
    </message>
    <message>
        <source>Copy &amp;URI</source>
        <translation>העתקת &amp;כתובת משאב</translation>
    </message>
    <message>
        <source>Copy &amp;Address</source>
        <translation>העתקת &amp;כתובת</translation>
    </message>
    <message>
        <source>&amp;Save Image...</source>
        <translation>&amp;שמירת תמונה…</translation>
    </message>
    <message>
        <source>Request payment to %1</source>
        <translation>בקשת תשלום אל %1</translation>
    </message>
    <message>
        <source>Payment information</source>
        <translation>פרטי תשלום</translation>
    </message>
    <message>
        <source>URI</source>
        <translation>כתובת</translation>
    </message>
    <message>
        <source>Address</source>
        <translation>כתובת</translation>
    </message>
    <message>
        <source>Amount</source>
        <translation>סכום</translation>
    </message>
    <message>
        <source>Label</source>
        <translation>תוית</translation>
    </message>
    <message>
        <source>Message</source>
        <translation>הודעה</translation>
    </message>
    <message>
        <source>Resulting URI too long, try to reduce the text for label / message.</source>
        <translation>הכתובת שנוצרה ארוכה מדי, כדאי לנסות לקצר את הטקסט של התווית / הודעה.</translation>
    </message>
    </context>
<context>
    <name>RecentRequestsTableModel</name>
    <message>
        <source>Date</source>
        <translation>תאריך</translation>
    </message>
    <message>
        <source>Label</source>
        <translation>תוית</translation>
    </message>
    <message>
        <source>Message</source>
        <translation>הודעה</translation>
    </message>
    <message>
        <source>(no label)</source>
        <translation>(ללא תוית)</translation>
    </message>
    <message>
        <source>(no message)</source>
        <translation>(אין הודעה)</translation>
    </message>
    <message>
        <source>(no amount requested)</source>
        <translation>(לא התבקש סכום)</translation>
    </message>
    <message>
        <source>Requested</source>
        <translation>בקשה</translation>
    </message>
</context>
<context>
    <name>SendCoinsDialog</name>
    <message>
        <source>Send Coins</source>
        <translation>שליחת מטבעות</translation>
    </message>
    <message>
        <source>Coin Control Features</source>
        <translation>תכונות בקרת מטבעות</translation>
    </message>
    <message>
        <source>Inputs...</source>
        <translation>קלטים…</translation>
    </message>
    <message>
        <source>automatically selected</source>
        <translation>בבחירה אוטומטית</translation>
    </message>
    <message>
        <source>Insufficient funds!</source>
        <translation>אין מספיק כספים!</translation>
    </message>
    <message>
        <source>Quantity:</source>
        <translation>כמות:</translation>
    </message>
    <message>
        <source>Bytes:</source>
        <translation>בתים:</translation>
    </message>
    <message>
        <source>Amount:</source>
        <translation>סכום:</translation>
    </message>
    <message>
        <source>Fee:</source>
        <translation>עמלה:</translation>
    </message>
    <message>
        <source>After Fee:</source>
        <translation>לאחר עמלה:</translation>
    </message>
    <message>
        <source>Change:</source>
        <translation>עודף:</translation>
    </message>
    <message>
        <source>If this is activated, but the change address is empty or invalid, change will be sent to a newly generated address.</source>
        <translation>אם אפשרות זו מופעלת אך כתובת העודף ריקה או שגויה, העודף יישלח לכתובת חדשה שתיווצר.</translation>
    </message>
    <message>
        <source>Custom change address</source>
        <translation>כתובת לעודף מותאמת אישית</translation>
    </message>
    <message>
        <source>Transaction Fee:</source>
        <translation>עמלת העברה:</translation>
    </message>
    <message>
        <source>Choose...</source>
        <translation>בחר...</translation>
    </message>
    <message>
        <source>Warning: Fee estimation is currently not possible.</source>
        <translation>אזהרה</translation>
    </message>
    <message>
        <source>collapse fee-settings</source>
        <translation>צמצום הגדרות עמלה</translation>
    </message>
    <message>
        <source>per kilobyte</source>
        <translation>עבור קילו-בית</translation>
    </message>
    <message>
        <source>Hide</source>
        <translation>הסתר</translation>
    </message>
    <message>
        <source>Recommended:</source>
        <translation>מומלץ:</translation>
    </message>
    <message>
        <source>Custom:</source>
        <translation>מותאם אישית:</translation>
    </message>
    <message>
        <source>Send to multiple recipients at once</source>
        <translation>שליחה למספר מוטבים בו־זמנית</translation>
    </message>
    <message>
        <source>Add &amp;Recipient</source>
        <translation>הוספת &amp;מוטב</translation>
    </message>
    <message>
        <source>Clear all fields of the form.</source>
        <translation>ניקוי של כל השדות בטופס.</translation>
    </message>
    <message>
        <source>Dust:</source>
        <translation>אבק:</translation>
    </message>
    <message>
        <source>Clear &amp;All</source>
        <translation>&amp;ניקוי הכול</translation>
    </message>
    <message>
        <source>Balance:</source>
        <translation>מאזן:</translation>
    </message>
    <message>
        <source>Confirm the send action</source>
        <translation>אישור פעולת השליחה</translation>
    </message>
    <message>
        <source>S&amp;end</source>
        <translation>&amp;שליחה</translation>
    </message>
    <message>
        <source>Copy quantity</source>
        <translation>העתקת הכמות</translation>
    </message>
    <message>
        <source>Copy amount</source>
        <translation>העתקת הסכום</translation>
    </message>
    <message>
        <source>Copy fee</source>
        <translation>העתקת העמלה</translation>
    </message>
    <message>
        <source>Copy after fee</source>
        <translation>העתקה אחרי העמלה</translation>
    </message>
    <message>
        <source>Copy bytes</source>
        <translation>העתקת בתים</translation>
    </message>
    <message>
        <source>Copy dust</source>
        <translation>העתקת אבק</translation>
    </message>
    <message>
        <source>Copy change</source>
        <translation>העתקת השינוי</translation>
    </message>
    <message>
        <source>Are you sure you want to send?</source>
        <translation>לשלוח?</translation>
    </message>
    <message>
        <source>added as transaction fee</source>
        <translation>נוספה עמלת העברה</translation>
    </message>
    <message>
        <source>Total Amount %1</source>
        <translation>סכום כולל %1</translation>
    </message>
    <message>
        <source>or</source>
        <translation>או</translation>
    </message>
    <message>
        <source>Confirm send coins</source>
        <translation>אימות שליחת מטבעות</translation>
    </message>
    <message>
        <source>The recipient address is not valid. Please recheck.</source>
        <translation>כתובת הנמען שגויה. נא לבדוק שוב.</translation>
    </message>
    <message>
        <source>The amount to pay must be larger than 0.</source>
        <translation>הסכום לתשלום צריך להיות גדול מ־0.</translation>
    </message>
    <message>
        <source>The amount exceeds your balance.</source>
        <translation>הסכום חורג מהמאזן שלך.</translation>
    </message>
    <message>
        <source>Duplicate address found: addresses should only be used once each.</source>
        <translation>נמצאה כתובת כפולה: יש להשתמש בכל כתובת פעם אחת בלבד.</translation>
    </message>
    <message>
        <source>Transaction creation failed!</source>
        <translation>יצירת ההעברה נכשלה!</translation>
    </message>
    <message>
        <source>The transaction was rejected with the following reason: %1</source>
        <translation>ההעברה נדחתה מהסיבות הבאות: %1</translation>
    </message>
    <message>
        <source>A fee higher than %1 is considered an absurdly high fee.</source>
        <translation>עמלה מעל לסכום של %1 נחשבת לעמלה גבוהה באופן מוגזם.</translation>
    </message>
    <message>
        <source>Payment request expired.</source>
        <translation>בקשת התשלום פגה.</translation>
    </message>
    <message>
        <source>Pay only the required fee of %1</source>
        <translation>תשלום של העמלה הנדרשת בלבד על סך %1</translation>
    </message>
    <message>
        <source>Warning: Invalid Qtum address</source>
        <translation>אזהרה: כתובת ביטקיון שגויה</translation>
    </message>
    <message>
        <source>Warning: Unknown change address</source>
        <translation>אזהרה: כתובת החלפה בלתי ידועה</translation>
    </message>
    <message>
        <source>Confirm custom change address</source>
        <translation>אימות כתובת החלפה בהתאמה אישית</translation>
    </message>
    <message>
        <source>The address you selected for change is not part of this wallet. Any or all funds in your wallet may be sent to this address. Are you sure?</source>
        <translation>הכתובת שבחרת עבור ההחלפה אינה חלק מארנק זה. כל ההסכום שבארנק שלך עשוי להישלח לכתובת זו. מקובל עליך?</translation>
    </message>
    <message>
        <source>(no label)</source>
        <translation>(ללא תווית)</translation>
    </message>
</context>
<context>
    <name>SendCoinsEntry</name>
    <message>
        <source>A&amp;mount:</source>
        <translation>&amp;כמות:</translation>
    </message>
    <message>
        <source>Pay &amp;To:</source>
        <translation>לשלם ל&amp;טובת:</translation>
    </message>
    <message>
        <source>&amp;Label:</source>
        <translation>ת&amp;ווית:</translation>
    </message>
    <message>
        <source>Choose previously used address</source>
        <translation>בחירת כתובת שהייתה בשימוש</translation>
    </message>
    <message>
        <source>This is a normal payment.</source>
        <translation>זהו תשלום רגיל.</translation>
    </message>
    <message>
        <source>The Qtum address to send the payment to</source>
        <translation>כתובת הקטום של המוטב</translation>
    </message>
    <message>
        <source>Alt+A</source>
        <translation>Alt+A</translation>
    </message>
    <message>
        <source>Paste address from clipboard</source>
        <translation>הדבקת כתובת מלוח הגזירים</translation>
    </message>
    <message>
        <source>Alt+P</source>
        <translation>Alt+P</translation>
    </message>
    <message>
        <source>Remove this entry</source>
        <translation>הסרת רשומה זו</translation>
    </message>
    <message>
        <source>The fee will be deducted from the amount being sent. The recipient will receive less qtums than you enter in the amount field. If multiple recipients are selected, the fee is split equally.</source>
        <translation>העמלה תנוכה מהסכום שנשלח. הנמען יקבל פחות ביטקוינים ממה שהזנת בשדה הסכום. אם נבחרו מספר נמענים, העמלה תחולק באופן שווה.</translation>
    </message>
    <message>
        <source>S&amp;ubtract fee from amount</source>
        <translation>ה&amp;חסרת העמלה מהסכום</translation>
    </message>
    <message>
        <source>Message:</source>
        <translation>הודעה:</translation>
    </message>
    <message>
        <source>This is an unauthenticated payment request.</source>
        <translation>זוהי בקשת תשלום לא מאומתת.</translation>
    </message>
    <message>
        <source>This is an authenticated payment request.</source>
        <translation>זוהי בקשה מאומתת לתשלום.</translation>
    </message>
    <message>
        <source>Enter a label for this address to add it to the list of used addresses</source>
        <translation>יש להזין תווית עבור כתובת זו כדי להוסיף אותה לרשימת הכתובות בשימוש</translation>
    </message>
    <message>
        <source>A message that was attached to the qtum: URI which will be stored with the transaction for your reference. Note: This message will not be sent over the Qtum network.</source>
        <translation>הודעה שצורפה לקטום: כתובת שתאוחסן בהעברה לצורך מעקב מצדך. לתשומת לבך: הודעה זו לא תישלח ברשת הקטום.</translation>
    </message>
    <message>
        <source>Pay To:</source>
        <translation>תשלום לטובת:</translation>
    </message>
    <message>
        <source>Memo:</source>
        <translation>תזכורת:</translation>
    </message>
    <message>
        <source>Enter a label for this address to add it to your address book</source>
        <translation>נא להזין תווית לכתובת זו כדי להוסיף אותה לספר הכתובות שלך</translation>
    </message>
</context>
<context>
    <name>SendConfirmationDialog</name>
    <message>
        <source>Yes</source>
        <translation>כן</translation>
    </message>
</context>
<context>
    <name>ShutdownWindow</name>
    <message>
        <source>%1 is shutting down...</source>
        <translation>%1 בתהליך כיבוי...</translation>
    </message>
    <message>
        <source>Do not shut down the computer until this window disappears.</source>
        <translation>אין לכבות את המחשב עד שחלון זה נעלם.</translation>
    </message>
</context>
<context>
    <name>SignVerifyMessageDialog</name>
    <message>
        <source>Signatures - Sign / Verify a Message</source>
        <translation>חתימות - חתימה או אימות של הודעה</translation>
    </message>
    <message>
        <source>&amp;Sign Message</source>
        <translation>חתימה על הו&amp;דעה</translation>
    </message>
    <message>
        <source>You can sign messages/agreements with your addresses to prove you can receive qtums sent to them. Be careful not to sign anything vague or random, as phishing attacks may try to trick you into signing your identity over to them. Only sign fully-detailed statements you agree to.</source>
        <translation>באפשרותך לחתום על הודעות/הסכמים באמצעות הכתובות שלך, כדי להוכיח שאתה יכול לקבל את הביטקוינים הנשלחים אליהן. היזהר לא לחתום על תוכן עמום או אקראי, מכיוון שתקיפות פישינג עשויות לנסות לגנוב את הזהות שלך. חתום רק על הצהרות מפורטות שאתה מסכים להן.</translation>
    </message>
    <message>
        <source>The Qtum address to sign the message with</source>
        <translation>כתובת הקטום אתה לחתום אתה את ההודעה</translation>
    </message>
    <message>
        <source>Choose previously used address</source>
        <translation>בחירת כתובת שהייתה בשימוש</translation>
    </message>
    <message>
        <source>Alt+A</source>
        <translation>Alt+A</translation>
    </message>
    <message>
        <source>Paste address from clipboard</source>
        <translation>הדבקת כתובת מלוח הגזירים</translation>
    </message>
    <message>
        <source>Alt+P</source>
        <translation>Alt+P</translation>
    </message>
    <message>
        <source>Enter the message you want to sign here</source>
        <translation>יש להוסיף כאן את ההודעה עליה לחתום</translation>
    </message>
    <message>
        <source>Signature</source>
        <translation>חתימה</translation>
    </message>
    <message>
        <source>Copy the current signature to the system clipboard</source>
        <translation>העתקת החתימה הנוכחית ללוח הגזירים</translation>
    </message>
    <message>
        <source>Sign the message to prove you own this Qtum address</source>
        <translation>ניתן לחתום על ההודעה כדי להוכיח שכתובת הקטום הזו בבעלותך.</translation>
    </message>
    <message>
        <source>Sign &amp;Message</source>
        <translation>&amp;חתימה על הודעה</translation>
    </message>
    <message>
        <source>Reset all sign message fields</source>
        <translation>איפוס כל שדות החתימה על הודעה</translation>
    </message>
    <message>
        <source>Clear &amp;All</source>
        <translation>&amp;ניקוי הכול</translation>
    </message>
    <message>
        <source>&amp;Verify Message</source>
        <translation>&amp;אימות הודעה</translation>
    </message>
    <message>
        <source>The Qtum address the message was signed with</source>
        <translation>כתובת הקטום שאתה נחתמה ההודעה</translation>
    </message>
    <message>
        <source>Verify the message to ensure it was signed with the specified Qtum address</source>
        <translation>ניתן לאמת את ההודעה כדי להבטיח שהיא נחתמה עם כתובת הקטום הנתונה</translation>
    </message>
    <message>
        <source>Verify &amp;Message</source>
        <translation>&amp;אימות הודעה</translation>
    </message>
    <message>
        <source>Reset all verify message fields</source>
        <translation>איפוס כל שדות אימות ההודעה</translation>
    </message>
    <message>
        <source>Click "Sign Message" to generate signature</source>
        <translation>יש ללחוץ על „חתימת ההודעה“ כדי לייצר חתימה</translation>
    </message>
    <message>
        <source>The entered address is invalid.</source>
        <translation>הכתובת שהוזנה שגויה.</translation>
    </message>
    <message>
        <source>Please check the address and try again.</source>
        <translation>נא לבדוק את הכתובת ולנסות שוב.</translation>
    </message>
    <message>
        <source>The entered address does not refer to a key.</source>
        <translation>הכתובת שהוזנה לא מתייחסת למפתח.</translation>
    </message>
    <message>
        <source>Wallet unlock was cancelled.</source>
        <translation>שחרור הארנק בוטל.</translation>
    </message>
    <message>
        <source>Private key for the entered address is not available.</source>
        <translation>המפתח הפרטי לכתובת שהוכנסה אינו זמין.</translation>
    </message>
    <message>
        <source>Message signing failed.</source>
        <translation>חתימת ההודעה נכשלה.</translation>
    </message>
    <message>
        <source>Message signed.</source>
        <translation>ההודעה נחתמה.</translation>
    </message>
    <message>
        <source>The signature could not be decoded.</source>
        <translation>לא ניתן לפענח את החתימה.</translation>
    </message>
    <message>
        <source>Please check the signature and try again.</source>
        <translation>נא לבדוק את החתימה ולנסות שוב.</translation>
    </message>
    <message>
        <source>The signature did not match the message digest.</source>
        <translation>החתימה לא תואמת את תקציר ההודעה.</translation>
    </message>
    <message>
        <source>Message verification failed.</source>
        <translation>וידוא ההודעה נכשל.</translation>
    </message>
    <message>
        <source>Message verified.</source>
        <translation>ההודעה עברה וידוא.</translation>
    </message>
</context>
<context>
    <name>SplashScreen</name>
    <message>
        <source>[testnet]</source>
        <translation>[רשת-בדיקה]</translation>
    </message>
</context>
<context>
    <name>TrafficGraphWidget</name>
    <message>
        <source>KB/s</source>
        <translation>ק״ב/ש׳</translation>
    </message>
</context>
<context>
    <name>TransactionDesc</name>
    <message>
        <source>Open until %1</source>
        <translation>פתוחה עד %1</translation>
    </message>
    <message>
        <source>in memory pool</source>
        <translation>במאגר הזיכרון</translation>
    </message>
    <message>
        <source>not in memory pool</source>
        <translation>לא במאגר הזיכרון</translation>
    </message>
    <message>
        <source>abandoned</source>
        <translation>ננטש</translation>
    </message>
    <message>
        <source>Status</source>
        <translation>מצב</translation>
    </message>
    <message>
        <source>Date</source>
        <translation>תאריך</translation>
    </message>
    <message>
        <source>Source</source>
        <translation>מקור</translation>
    </message>
    <message>
        <source>Generated</source>
        <translation>נוצר</translation>
    </message>
    <message>
        <source>From</source>
        <translation>מאת</translation>
    </message>
    <message>
        <source>unknown</source>
        <translation>לא ידוע</translation>
    </message>
    <message>
        <source>To</source>
        <translation>אל</translation>
    </message>
    <message>
        <source>own address</source>
        <translation>כתובת עצמית</translation>
    </message>
    <message>
        <source>watch-only</source>
        <translation>צפייה בלבד</translation>
    </message>
    <message>
        <source>label</source>
        <translation>תווית</translation>
    </message>
    <message>
        <source>Credit</source>
        <translation>אשראי</translation>
    </message>
    <message>
        <source>not accepted</source>
        <translation>לא התקבל</translation>
    </message>
    <message>
        <source>Debit</source>
        <translation>חיוב</translation>
    </message>
    <message>
        <source>Total debit</source>
        <translation>חיוב כולל</translation>
    </message>
    <message>
        <source>Total credit</source>
        <translation>אשראי כול</translation>
    </message>
    <message>
        <source>Transaction fee</source>
        <translation>עמלת העברה</translation>
    </message>
    <message>
        <source>Net amount</source>
        <translation>סכום נטו</translation>
    </message>
    <message>
        <source>Message</source>
        <translation>הודעה</translation>
    </message>
    <message>
        <source>Comment</source>
        <translation>הערה</translation>
    </message>
    <message>
        <source>Transaction ID</source>
        <translation>מזהה העברה</translation>
    </message>
    <message>
        <source>Transaction total size</source>
        <translation>גודל ההעברה הכללי</translation>
    </message>
    <message>
        <source>Output index</source>
        <translation>מפתח פלט</translation>
    </message>
    <message>
        <source>Merchant</source>
        <translation>סוחר</translation>
    </message>
    <message>
        <source>Debug information</source>
        <translation>פרטי ניפוי שגיאות</translation>
    </message>
    <message>
        <source>Transaction</source>
        <translation>העברה</translation>
    </message>
    <message>
        <source>Inputs</source>
        <translation>אמצעי קלט</translation>
    </message>
    <message>
        <source>Amount</source>
        <translation>סכום</translation>
    </message>
    <message>
        <source>true</source>
        <translation>אמת</translation>
    </message>
    <message>
        <source>false</source>
        <translation>שקר</translation>
    </message>
</context>
<context>
    <name>TransactionDescDialog</name>
    <message>
        <source>This pane shows a detailed description of the transaction</source>
        <translation>חלונית זו מציגה תיאור מפורט של ההעברה</translation>
    </message>
    <message>
        <source>Details for %1</source>
        <translation>פרטים עבור %1</translation>
    </message>
</context>
<context>
    <name>TransactionTableModel</name>
    <message>
        <source>Date</source>
        <translation>תאריך</translation>
    </message>
    <message>
        <source>Type</source>
        <translation>סוג</translation>
    </message>
    <message>
        <source>Label</source>
        <translation>תוית</translation>
    </message>
    <message numerus="yes">
        <source>Open for %n more block(s)</source>
        <translation><numerusform>פתוחה למשך בלוק אחד נוסף</numerusform><numerusform>פתוחה למשך %n בלוקים נוספים</numerusform></translation>
    </message>
    <message>
        <source>Open until %1</source>
        <translation>פתוחה עד %1</translation>
    </message>
    <message>
        <source>Offline</source>
        <translation>לא מקוונת</translation>
    </message>
    <message>
        <source>Unconfirmed</source>
        <translation>לא מאושרת</translation>
    </message>
    <message>
        <source>Abandoned</source>
        <translation>ננטש</translation>
    </message>
    <message>
        <source>Confirming (%1 of %2 recommended confirmations)</source>
        <translation>באישור (%1 מתוך %2 אישורים מומלצים)</translation>
    </message>
    <message>
        <source>Confirmed (%1 confirmations)</source>
        <translation>מאושרת (%1 אישורים)</translation>
    </message>
    <message>
        <source>Conflicted</source>
        <translation>מתנגשת</translation>
    </message>
    <message>
        <source>Immature (%1 confirmations, will be available after %2)</source>
        <translation>צעירה (%1 אישורים, תהיה זמינה לאחר %2)</translation>
    </message>
    <message>
        <source>This block was not received by any other nodes and will probably not be accepted!</source>
        <translation>בלוק זה לא התקבל על ידי אף צומת אחר וככל הנראה לא יאושר!</translation>
    </message>
    <message>
        <source>Generated but not accepted</source>
        <translation>הבלוק יוצר אך לא אושר</translation>
    </message>
    <message>
        <source>Received with</source>
        <translation>התקבל עם</translation>
    </message>
    <message>
        <source>Received from</source>
        <translation>התקבל מאת</translation>
    </message>
    <message>
        <source>Sent to</source>
        <translation>נשלח אל</translation>
    </message>
    <message>
        <source>Payment to yourself</source>
        <translation>תשלום לעצמך</translation>
    </message>
    <message>
        <source>Mined</source>
        <translation>נכרו</translation>
    </message>
    <message>
        <source>watch-only</source>
        <translation>צפייה בלבד</translation>
    </message>
    <message>
        <source>(n/a)</source>
        <translation>(לא זמין)</translation>
    </message>
    <message>
        <source>(no label)</source>
        <translation>(ללא תוית)</translation>
    </message>
    <message>
        <source>Transaction status. Hover over this field to show number of confirmations.</source>
        <translation>מצב ההעברה. יש להמתין עם הסמן מעל שדה זה כדי לראות את מספר האישורים.</translation>
    </message>
    <message>
        <source>Date and time that the transaction was received.</source>
        <translation>התאריך והשעה בהם העברה זו התקבלה.</translation>
    </message>
    <message>
        <source>Type of transaction.</source>
        <translation>סוג ההעברה.</translation>
    </message>
    </context>
<context>
    <name>TransactionView</name>
    <message>
        <source>All</source>
        <translation>הכול</translation>
    </message>
    <message>
        <source>Today</source>
        <translation>היום</translation>
    </message>
    <message>
        <source>This week</source>
        <translation>השבוע</translation>
    </message>
    <message>
        <source>This month</source>
        <translation>החודש</translation>
    </message>
    <message>
        <source>Last month</source>
        <translation>חודש שעבר</translation>
    </message>
    <message>
        <source>This year</source>
        <translation>השנה הזאת</translation>
    </message>
    <message>
        <source>Range...</source>
        <translation>טווח…</translation>
    </message>
    <message>
        <source>Received with</source>
        <translation>התקבל עם</translation>
    </message>
    <message>
        <source>Sent to</source>
        <translation>נשלח אל</translation>
    </message>
    <message>
        <source>To yourself</source>
        <translation>לעצמך</translation>
    </message>
    <message>
        <source>Mined</source>
        <translation>נכרו</translation>
    </message>
    <message>
        <source>Other</source>
        <translation>אחר</translation>
    </message>
    <message>
        <source>Min amount</source>
        <translation>סכום מזערי</translation>
    </message>
    <message>
        <source>Abandon transaction</source>
        <translation>נטישת העברה</translation>
    </message>
    <message>
        <source>Copy address</source>
        <translation>העתקת הכתובת</translation>
    </message>
    <message>
        <source>Copy label</source>
        <translation>העתקת התווית</translation>
    </message>
    <message>
        <source>Copy amount</source>
        <translation>העתקת הסכום</translation>
    </message>
    <message>
        <source>Copy transaction ID</source>
        <translation>העתקת מזהה ההעברה</translation>
    </message>
    <message>
        <source>Copy raw transaction</source>
        <translation>העתקת העברה גולמית</translation>
    </message>
    <message>
        <source>Copy full transaction details</source>
        <translation>העתקת פרטי ההעברה המלאים</translation>
    </message>
    <message>
        <source>Edit label</source>
        <translation>עריכת תווית</translation>
    </message>
    <message>
        <source>Show transaction details</source>
        <translation>הצגת פרטי העברה</translation>
    </message>
    <message>
        <source>Export Transaction History</source>
        <translation>יצוא היסטוריית העברה</translation>
    </message>
    <message>
        <source>Comma separated file (*.csv)</source>
        <translation>קובץ מופרד בפסיקים (‎*.csv)</translation>
    </message>
    <message>
        <source>Confirmed</source>
        <translation>מאושרת</translation>
    </message>
    <message>
        <source>Watch-only</source>
        <translation>צפייה בלבד</translation>
    </message>
    <message>
        <source>Date</source>
        <translation>תאריך</translation>
    </message>
    <message>
        <source>Type</source>
        <translation>סוג</translation>
    </message>
    <message>
        <source>Label</source>
        <translation>תוית</translation>
    </message>
    <message>
        <source>Address</source>
        <translation>כתובת</translation>
    </message>
    <message>
        <source>ID</source>
        <translation>מזהה</translation>
    </message>
    <message>
        <source>Exporting Failed</source>
        <translation>יצוא נכשל</translation>
    </message>
    <message>
        <source>There was an error trying to save the transaction history to %1.</source>
        <translation>אירעה שגיאה בעת ניסיון שמירת היסטוריית ההעברות אל %1.</translation>
    </message>
    <message>
        <source>Exporting Successful</source>
        <translation>הייצוא נכשל</translation>
    </message>
    <message>
        <source>The transaction history was successfully saved to %1.</source>
        <translation>היסטוריית ההעברות נשמרה בהצלחה אל %1.</translation>
    </message>
    <message>
        <source>Range:</source>
        <translation>טווח:</translation>
    </message>
    <message>
        <source>to</source>
        <translation>עד</translation>
    </message>
</context>
<context>
    <name>UnitDisplayStatusBarControl</name>
    <message>
        <source>Unit to show amounts in. Click to select another unit.</source>
        <translation>יחידת המידה להצגת הסכומים. יש ללחוץ כדי לבחור ביחידת מידה אחרת.</translation>
    </message>
</context>
<context>
    <name>WalletFrame</name>
    <message>
        <source>No wallet has been loaded.</source>
        <translation>לא נטען ארנק.</translation>
    </message>
</context>
<context>
    <name>WalletModel</name>
    <message>
        <source>Send Coins</source>
        <translation>שליחת מטבעות</translation>
    </message>
    <message>
        <source>Do you want to increase the fee?</source>
        <translation>להגדיל את העמלה?</translation>
    </message>
    <message>
        <source>Current fee:</source>
        <translation>העמלה הנוכחית:</translation>
    </message>
    <message>
        <source>Increase:</source>
        <translation>הגדלה:</translation>
    </message>
    <message>
        <source>New fee:</source>
        <translation>עמלה חדשה:</translation>
    </message>
    <message>
        <source>Confirm fee bump</source>
        <translation>אישור הקפצת עמלה</translation>
    </message>
    <message>
        <source>Can't sign transaction.</source>
        <translation>אי אפשר לחתום על ההעברה.</translation>
    </message>
    </context>
<context>
    <name>WalletView</name>
    <message>
        <source>&amp;Export</source>
        <translation>&amp;יצוא</translation>
    </message>
    <message>
        <source>Export the data in the current tab to a file</source>
        <translation>יצוא הנתונים בלשונית הנוכחית לקובץ</translation>
    </message>
    <message>
        <source>Backup Wallet</source>
        <translation>גיבוי הארנק</translation>
    </message>
    <message>
        <source>Wallet Data (*.dat)</source>
        <translation>נתוני ארנק (‎*.dat)</translation>
    </message>
    <message>
        <source>Backup Failed</source>
        <translation>הגיבוי נכשל</translation>
    </message>
    <message>
        <source>There was an error trying to save the wallet data to %1.</source>
        <translation>אירעה שגיאה בעת הניסיון לשמור את נתוני הארנק אל %1.</translation>
    </message>
    <message>
        <source>Backup Successful</source>
        <translation>הגיבוי הצליח</translation>
    </message>
    <message>
        <source>The wallet data was successfully saved to %1.</source>
        <translation>נתוני הארנק נשמרו בהצלחה אל %1.</translation>
    </message>
</context>
<context>
    <name>qtum-core</name>
    <message>
        <source>Options:</source>
        <translation>אפשרויות:</translation>
    </message>
    <message>
        <source>Specify data directory</source>
        <translation>ציון תיקיית נתונים</translation>
    </message>
    <message>
        <source>Connect to a node to retrieve peer addresses, and disconnect</source>
        <translation>יש להתחבר למפרק כדי לדלות כתובות עמיתים ואז להתנתק</translation>
    </message>
    <message>
        <source>Specify your own public address</source>
        <translation>נא לציין את הכתובת הפומבית שלך</translation>
    </message>
    <message>
        <source>Accept command line and JSON-RPC commands</source>
        <translation>קבלת פקודות משורת הפקודה ומ־JSON-RPC</translation>
    </message>
    <message>
        <source>Error: A fatal internal error occurred, see debug.log for details</source>
        <translation>שגיאה: סניה קלמה קריטית פנימית קרטה, פנה ל debug.log לפרטים</translation>
    </message>
    <message>
        <source>Run in the background as a daemon and accept commands</source>
        <translation>ריצה כסוכן ברקע וקבלת פקודות</translation>
    </message>
    <message>
        <source>Qtum Core</source>
        <translation>ליבת קטום</translation>
    </message>
    <message>
        <source>The %s developers</source>
        <translation>ה %s מפתחים</translation>
    </message>
    <message>
        <source>Bind to given address and always listen on it. Use [host]:port notation for IPv6</source>
        <translation>להתאגד לכתובת נתונה להאזין לה תמיד. יש להשתמש בצורה ‎[host]:port עבור IPv6.</translation>
    </message>
    <message>
        <source>Delete all wallet transactions and only recover those parts of the blockchain through -rescan on startup</source>
        <translation>מחיקת כל העברות הארנק ולשחזר רק את החלקים המסוימים בשרשרת המקטעים באמצעות ‎-rescan עם ההפעלה</translation>
    </message>
    <message>
        <source>Execute command when a wallet transaction changes (%s in cmd is replaced by TxID)</source>
        <translation>ביצוע פקודה כאשר העברה בארנק משתנה (%s ב־cmd יוחלף ב־TxID)</translation>
    </message>
    <message>
        <source>Use UPnP to map the listening port (default: 1 when listening and no -proxy)</source>
        <translation>שימוש ב־UPnP כדי למפות את הפתחה להאזנה (בררת מחדל: 1 בעת האזנה ובלי ‎-proxy)</translation>
    </message>
    <message>
        <source>Warning: The network does not appear to fully agree! Some miners appear to be experiencing issues.</source>
        <translation>אזהרה: נראה כי הרשת אינה מסכימה באופן מלא! חלק מהכורים חווים תקלות.</translation>
    </message>
    <message>
        <source>-maxmempool must be at least %d MB</source>
        <translation>‎-maxmempool חייב להיות לפחות %d מ״ב</translation>
    </message>
    <message>
        <source>&lt;category&gt; can be:</source>
        <translation>&lt;קטגוריה&gt; יכולה להיות:</translation>
    </message>
    <message>
        <source>Accept connections from outside (default: 1 if no -proxy or -connect)</source>
        <translation>קבלת חיבורים מבחוץ (בררת מחדל: 1 ללא ‎-proxy או ‎-connect)</translation>
    </message>
    <message>
        <source>Append comment to the user agent string</source>
        <translation>הוספת הערה למחרוזת סוכן המשתמש</translation>
    </message>
    <message>
        <source>Block creation options:</source>
        <translation>אפשרויות יצירת מקטע:</translation>
    </message>
    <message>
        <source>Chain selection options:</source>
        <translation>אפשרויות בחירת שרשרת:</translation>
    </message>
    <message>
        <source>Change index out of range</source>
        <translation>אינדקס העודף מחוץ לתחום</translation>
    </message>
    <message>
        <source>Connection options:</source>
        <translation>הגדרות חיבור:</translation>
    </message>
    <message>
        <source>Copyright (C) %i-%i</source>
        <translation>כל הזכויות שמורות (C) %i-‏%i</translation>
    </message>
    <message>
        <source>Corrupted block database detected</source>
        <translation>התגלה מסד נתוני מקטעים לא תקין</translation>
    </message>
    <message>
        <source>Debugging/Testing options:</source>
        <translation>אפשרויות ניפוי/בדיקה:</translation>
    </message>
    <message>
        <source>Do not load the wallet and disable wallet RPC calls</source>
        <translation>לא לטעון את הארנק ולנטרל קריאות RPC</translation>
    </message>
    <message>
        <source>Do you want to rebuild the block database now?</source>
        <translation>האם לבנות מחדש את מסד נתוני המקטעים?</translation>
    </message>
    <message>
        <source>Error initializing block database</source>
        <translation>שגיאה באתחול מסד נתוני המקטעים</translation>
    </message>
    <message>
        <source>Error initializing wallet database environment %s!</source>
        <translation>שגיאה באתחול סביבת מסד נתוני הארנקים %s!</translation>
    </message>
    <message>
        <source>Error loading %s</source>
        <translation>שגיאה בטעינת %s</translation>
    </message>
    <message>
        <source>Error loading block database</source>
        <translation>שגיאה בטעינת מסד נתוני המקטעים</translation>
    </message>
    <message>
        <source>Error opening block database</source>
        <translation>שגיאה בטעינת מסד נתוני המקטעים</translation>
    </message>
    <message>
        <source>Error: Disk space is low!</source>
        <translation>שגיאה: מעט מקום פנוי בכונן!</translation>
    </message>
    <message>
        <source>Failed to listen on any port. Use -listen=0 if you want this.</source>
        <translation>האזנה נכשלה בכל פורט. השתמש ב- -listen=0 אם ברצונך בכך.</translation>
    </message>
    <message>
        <source>Importing...</source>
        <translation>מתבצע יבוא…</translation>
    </message>
    <message>
        <source>Incorrect or no genesis block found. Wrong datadir for network?</source>
        <translation>מקטע הפתיח הוא שגוי או לא נמצא. תיקיית נתונים שגויה עבור הרשת?</translation>
    </message>
    <message>
        <source>Invalid amount for -%s=&lt;amount&gt;: '%s'</source>
        <translation>סכום שגוי עבור ‎-%s=&lt;amount&gt;:‏ '%s'</translation>
    </message>
    <message>
        <source>Invalid amount for -fallbackfee=&lt;amount&gt;: '%s'</source>
        <translation>סכום שגוי עבור ‎-fallbackfee=&lt;amount&gt;:‏ '%s'</translation>
    </message>
    <message>
        <source>Loading banlist...</source>
        <translation>טוען רשימת חסומים...</translation>
    </message>
    <message>
        <source>Not enough file descriptors available.</source>
        <translation>אין מספיק מידע על הקובץ</translation>
    </message>
    <message>
        <source>Only connect to nodes in network &lt;net&gt; (ipv4, ipv6 or onion)</source>
        <translation>תמיד להתחבר למפרקים ברשת &lt;net&gt;‏ (ipv4,‏ ipv6 או onion)</translation>
    </message>
    <message>
        <source>Print this help message and exit</source>
        <translation>להדפיס הודעת עזרה זו ולצאת</translation>
    </message>
    <message>
        <source>Print version and exit</source>
        <translation>הדפס גירסא וצא</translation>
    </message>
    <message>
        <source>Set database cache size in megabytes (%d to %d, default: %d)</source>
        <translation>הגדרת גודל מטמון מסדי הנתונים במגה בתים (%d עד %d, בררת מחדל: %d)</translation>
    </message>
    <message>
        <source>Specify wallet file (within data directory)</source>
        <translation>ציון קובץ ארנק (בתוך תיקיית הנתונים)</translation>
    </message>
    <message>
        <source>Verifying blocks...</source>
        <translation>המקטעים מאומתים…</translation>
    </message>
    <message>
        <source>Wallet debugging/testing options:</source>
        <translation>אפשרות דיבוג/בדיקת ארנק:</translation>
    </message>
    <message>
        <source>Wallet needed to be rewritten: restart %s to complete</source>
        <translation>יש לכתוב את הארנק מחדש: יש להפעיל את %s כדי להמשיך</translation>
    </message>
    <message>
        <source>Wallet options:</source>
        <translation>אפשרויות הארנק:</translation>
    </message>
    <message>
        <source>Execute command when a relevant alert is received or we see a really long fork (%s in cmd is replaced by message)</source>
        <translation>הרץ פקודה כאשר ההתראה הרלוונטית מתקבלת או כשאנחנו עדים לפיצול ארוך מאוד (%s בשורת הפקודה יוחלף ע"י ההודעה)</translation>
    </message>
    <message>
        <source>The transaction amount is too small to send after the fee has been deducted</source>
        <translation>סכום העברה נמוך מדי לשליחה אחרי גביית העמלה</translation>
    </message>
    <message>
        <source>(default: %u)</source>
        <translation>(בררת מחדל: %u)</translation>
    </message>
    <message>
        <source>Connect through SOCKS5 proxy</source>
        <translation>התחברות דרך מתווך SOCKS5</translation>
    </message>
    <message>
        <source>Information</source>
        <translation>מידע</translation>
    </message>
    <message>
        <source>Invalid amount for -paytxfee=&lt;amount&gt;: '%s' (must be at least %s)</source>
        <translation>כמות לא תקינה עבור ‎-paytxfee=&lt;amount&gt;‎:‏ '%s' (חייבת להיות לפחות %s)</translation>
    </message>
    <message>
        <source>Invalid netmask specified in -whitelist: '%s'</source>
        <translation>מסכת הרשת שצוינה עם ‎-whitelist שגויה: '%s'</translation>
    </message>
    <message>
        <source>Need to specify a port with -whitebind: '%s'</source>
        <translation>עליך לציין פתחה עם ‎-whitebind:‏ '%s'</translation>
    </message>
    <message>
        <source>Node relay options:</source>
        <translation>אפשרויות ממסר מפרק:</translation>
    </message>
    <message>
        <source>RPC server options:</source>
        <translation>הגדרות שרת RPC</translation>
    </message>
    <message>
        <source>Send trace/debug info to console instead of debug.log file</source>
        <translation>שלח מידע דיבאג ועקבה לקונסולה במקום לקובץ debug.log</translation>
    </message>
    <message>
        <source>Show all debugging options (usage: --help -help-debug)</source>
        <translation>הצגת כל אפשרויות הניפוי (שימוש: ‎--help -help-debug)</translation>
    </message>
    <message>
        <source>Shrink debug.log file on client startup (default: 1 when no -debug)</source>
        <translation>כיווץ הקובץ debug.log בהפעלת הלקוח (בררת מחדל: 1 ללא ‎-debug)</translation>
    </message>
    <message>
        <source>Signing transaction failed</source>
        <translation>החתימה על ההעברה נכשלה</translation>
    </message>
    <message>
        <source>The transaction amount is too small to pay the fee</source>
        <translation>סכום ההעברה נמוך מכדי לשלם את העמלה</translation>
    </message>
    <message>
        <source>This is experimental software.</source>
        <translation>זוהי תכנית נסיונית.</translation>
    </message>
    <message>
        <source>Transaction amount too small</source>
        <translation>סכום ההעברה קטן מדי</translation>
    </message>
    <message>
        <source>Transaction too large for fee policy</source>
        <translation>ההעברה גבוהה מדי עבור מדיניות העמלות</translation>
    </message>
    <message>
        <source>Transaction too large</source>
        <translation>סכום ההעברה גדול מדי</translation>
    </message>
    <message>
        <source>Unable to bind to %s on this computer (bind returned error %s)</source>
        <translation>לא ניתן להתאגד עם הפתחה %s במחשב זה (פעולת האיגוד החזירה את השגיאה %s)</translation>
    </message>
    <message>
        <source>Upgrade wallet to latest format on startup</source>
        <translation>עדכן ארק לפורמט העדכני בהפעלה</translation>
    </message>
    <message>
        <source>Username for JSON-RPC connections</source>
        <translation>שם משתמש לחיבורי JSON-RPC</translation>
    </message>
    <message>
        <source>Warning</source>
        <translation>אזהרה</translation>
    </message>
    <message>
        <source>Password for JSON-RPC connections</source>
        <translation>ססמה לחיבורי JSON-RPC</translation>
    </message>
    <message>
        <source>Execute command when the best block changes (%s in cmd is replaced by block hash)</source>
        <translation>יש לבצע פקודה זו כשהמקטע הטוב ביותר משתנה (%s בפקודה יוחלף בגיבוב המקטע)</translation>
    </message>
    <message>
        <source>Allow DNS lookups for -addnode, -seednode and -connect</source>
        <translation>הפעלת בדיקת DNS עבור ‎-addnode,‏ ‎-seednode ו־‎-connect</translation>
    </message>
    <message>
        <source>Unsupported argument -socks found. Setting SOCKS version isn't possible anymore, only SOCKS5 proxies are supported.</source>
        <translation>המשתנה ‎-socks נמצא אך אין בו תמיכה עוד. הגדרת גרסת SOCKS אינה אפשרית עוד, קיימת תמיכה רק ב־SOCKS5.</translation>
    </message>
    <message>
        <source>(default: %s)</source>
        <translation>(ברירת מחדל: %s)</translation>
    </message>
    <message>
        <source>Always query for peer addresses via DNS lookup (default: %u)</source>
        <translation>תמיד לתשאל את כתובת העמיתים באמצעות חיפוש DNS (בררת מחדל: %u)</translation>
    </message>
    <message>
        <source>How many blocks to check at startup (default: %u, 0 = all)</source>
        <translation>כמה מקטעים לבדוק עם ההפעלה (בררת מחדל: %u,‏ 0 = הכול)</translation>
    </message>
    <message>
        <source>Include IP addresses in debug output (default: %u)</source>
        <translation>לכלול את כתובת ה־IP בפלט ניפוי השגיאות (בררת מחדל: %u)</translation>
    </message>
    <message>
        <source>Listen for JSON-RPC connections on &lt;port&gt; (default: %u or testnet: %u)</source>
        <translation>האזנה לחיבורי JSON-RPC דרך &lt;port&gt; (בררת מחדל: %u או ברשת הבדיקה: %u)</translation>
    </message>
    <message>
        <source>Listen for connections on &lt;port&gt; (default: %u or testnet: %u)</source>
        <translation>האזנה לחיבורים על גבי &lt;port&gt; (בררת מחדל: %u או לרשת הבדיקה: %u)</translation>
    </message>
    <message>
        <source>Maintain at most &lt;n&gt; connections to peers (default: %u)</source>
        <translation>לשמור על &lt;n&gt; חיבורים לעמיתים לכל היותר (בררת מחדל: %u)</translation>
    </message>
    <message>
        <source>Make the wallet broadcast transactions</source>
        <translation>להגדיר את הארנק להפצת העברות</translation>
    </message>
    <message>
        <source>Set key pool size to &lt;n&gt; (default: %u)</source>
        <translation>הגדרת גודל מאגר המפתחות לכדי &lt;n&gt; (בררת מחדל: %u)</translation>
    </message>
    <message>
        <source>Set maximum BIP141 block weight (default: %d)</source>
        <translation>הגדרת משקל מרבי למקטע BIP141 (בררת מחדל: %d)</translation>
    </message>
    <message>
        <source>Specify configuration file (default: %s)</source>
        <translation>הגדרת קובץ תצורה (בררת מחדל: %s)</translation>
    </message>
    <message>
        <source>Specify connection timeout in milliseconds (minimum: 1, default: %d)</source>
        <translation>ציון תפוגת זמן ההמתנה לחיבור במילישניות (מינימום: 1, בררת מחדל: %d)</translation>
    </message>
    <message>
        <source>Specify pid file (default: %s)</source>
        <translation>ציון קובץ pid (בררת מחדל: %s)</translation>
    </message>
    <message>
        <source>Starting network threads...</source>
        <translation>תהליכי הרשת מופעלים…</translation>
    </message>
    <message>
        <source>This is the minimum transaction fee you pay on every transaction.</source>
        <translation>זו עמלת ההעברה המזערית שתיגבה מכל העברה שלך.</translation>
    </message>
    <message>
        <source>This is the transaction fee you will pay if you send a transaction.</source>
        <translation>זו עמלת ההעברה שתיגבה ממך במידה של שליחת העברה.</translation>
    </message>
    <message>
        <source>Threshold for disconnecting misbehaving peers (default: %u)</source>
        <translation>סף לניתוק עמיתים סוררים (בררת מחדל: %u)</translation>
    </message>
    <message>
        <source>Transaction amounts must not be negative</source>
        <translation>סכומי ההעברה לא יכולים להיות שליליים</translation>
    </message>
    <message>
        <source>Transaction must have at least one recipient</source>
        <translation>להעברה חייב להיות לפחות נמען אחד</translation>
    </message>
    <message>
        <source>Unknown network specified in -onlynet: '%s'</source>
        <translation>רשת לא ידועה צוינה דרך ‎-onlynet:‏ '%s'</translation>
    </message>
    <message>
        <source>Insufficient funds</source>
        <translation>אין מספיק כספים</translation>
    </message>
    <message>
        <source>Loading block index...</source>
        <translation>מפתח המקטעים נטען…</translation>
    </message>
    <message>
        <source>Loading wallet...</source>
        <translation>הארנק בטעינה…</translation>
    </message>
    <message>
        <source>Cannot downgrade wallet</source>
        <translation>לא ניתן להחזיר את גרסת הארנק</translation>
    </message>
    <message>
        <source>Rescanning...</source>
        <translation>סריקה מחדש…</translation>
    </message>
    <message>
        <source>Done loading</source>
        <translation>טעינה הושלמה</translation>
    </message>
    <message>
        <source>Error</source>
        <translation>שגיאה</translation>
    </message>
</context>
</TS><|MERGE_RESOLUTION|>--- conflicted
+++ resolved
@@ -63,11 +63,7 @@
     </message>
     <message>
         <source>These are your Qtum addresses for sending payments. Always check the amount and the receiving address before sending coins.</source>
-<<<<<<< HEAD
-        <translation>אלו הן כתובות הביטקוין שלך לשליחת תשלומים. חשוב לבדוק את הסכום ואת הכתובת המקבלת לפני שליחת מטבעות.</translation>
-=======
         <translation>אלה הם כתובות הקטום שלך לשליחת תשלומים. חשוב לבדוק את הכמות של הכתובות המקבלות לפני שליחת מטבעות</translation>
->>>>>>> a341d79e
     </message>
     <message>
         <source>These are your Qtum addresses for receiving payments. It is recommended to use a new receiving address for each transaction.</source>
