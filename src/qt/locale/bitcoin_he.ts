<TS language="he" version="2.1">
<context>
    <name>AddressBookPage</name>
    <message>
        <source>Right-click to edit address or label</source>
        <translation>לחיצה על הלחצן הימני בעכבר לעריכת הכתובת או התווית</translation>
    </message>
    <message>
        <source>Create a new address</source>
        <translation>יצירת כתובת חדשה</translation>
    </message>
    <message>
        <source>&amp;New</source>
        <translation>&amp;חדש</translation>
    </message>
    <message>
        <source>Copy the currently selected address to the system clipboard</source>
        <translation>העתקת את הכתובת המסומנת ללוח</translation>
    </message>
    <message>
        <source>&amp;Copy</source>
        <translation>&amp;העתקה</translation>
    </message>
    <message>
        <source>C&amp;lose</source>
        <translation>&amp;סגירה</translation>
    </message>
    <message>
        <source>Delete the currently selected address from the list</source>
        <translation>מחיקת הכתובת שמסומנת כרגע מהרשימה</translation>
    </message>
    <message>
        <source>Enter address or label to search</source>
        <translation>נא לספק כתובת או תווית לחיפוש</translation>
    </message>
    <message>
        <source>Export the data in the current tab to a file</source>
        <translation>יצוא הנתונים מהלשונית הנוכחית לקובץ</translation>
    </message>
    <message>
        <source>&amp;Export</source>
        <translation>&amp;יצוא</translation>
    </message>
    <message>
        <source>&amp;Delete</source>
        <translation>&amp;מחיקה</translation>
    </message>
    <message>
        <source>Choose the address to send coins to</source>
        <translation>נא לבחור את הכתובת לשליחת המטבעות</translation>
    </message>
    <message>
        <source>Choose the address to receive coins with</source>
        <translation>נא לבחור את הכתובת לקבלת המטבעות</translation>
    </message>
    <message>
        <source>C&amp;hoose</source>
        <translation>&amp;בחירה</translation>
    </message>
    <message>
        <source>Sending addresses</source>
        <translation>כתובת לשליחה</translation>
    </message>
    <message>
        <source>Receiving addresses</source>
        <translation>כתובות לקבלה</translation>
    </message>
    <message>
        <source>These are your Qtum addresses for sending payments. Always check the amount and the receiving address before sending coins.</source>
<<<<<<< HEAD
        <translation>אלו הן כתובות הקטום שלך לשליחת תשלומים. חשוב לבדוק את הסכום ואת הכתובת המקבלת לפני שליחת מטבעות.</translation>
    </message>
    <message>
        <source>These are your Qtum addresses for receiving payments. Use the 'Create new receiving address' button in the receive tab to create new addresses.</source>
        <translation>אלה כתובות הקטום שלך לקבלת תשלומים. השתמש בלחצן 'צור כתובת קבלה חדשה' בכרטיסייה קבלה כדי ליצור כתובות חדשות.</translation>
=======
        <translation>אלה כתובות הקטום שלך לשליחת תשלומים. חשוב לבדוק את הסכום ואת הכתובת המקבלת לפני שליחת מטבעות.</translation>
    </message>
    <message>
        <source>These are your Qtum addresses for receiving payments. Use the 'Create new receiving address' button in the receive tab to create new addresses.
Signing is only possible with addresses of the type 'legacy'.</source>
        <translation>אלה כתובת הקטום שלך לקבלת תשלומים. ניתן להשתמש בכפתור „יצירת כתובת קבלה חדשה” בלשונית הקבלה ליצירת כתובות חדשות.
חתימה אפשרית רק עבור כתובות מסוג „legacy”.</translation>
>>>>>>> da23532c
    </message>
    <message>
        <source>&amp;Copy Address</source>
        <translation>&amp;העתקת כתובת</translation>
    </message>
    <message>
        <source>Copy &amp;Label</source>
        <translation>העתקת &amp;תווית</translation>
    </message>
    <message>
        <source>&amp;Edit</source>
        <translation>&amp;עריכה</translation>
    </message>
    <message>
        <source>Export Address List</source>
        <translation>יצוא רשימת הכתובות</translation>
    </message>
    <message>
        <source>Comma separated file (*.csv)</source>
        <translation>קובץ מופרד בפסיקים (‎*.csv)</translation>
    </message>
    <message>
        <source>Exporting Failed</source>
        <translation>הייצוא נכשל</translation>
    </message>
    <message>
        <source>There was an error trying to save the address list to %1. Please try again.</source>
        <translation>אירעה שגיאה בעת הניסיון לשמור את רשימת הכתובת אל %1. נא לנסות שוב.</translation>
    </message>
</context>
<context>
    <name>AddressTableModel</name>
    <message>
        <source>Label</source>
        <translation>תווית</translation>
    </message>
    <message>
        <source>Address</source>
        <translation>כתובת</translation>
    </message>
    <message>
        <source>(no label)</source>
        <translation>(ללא תווית)</translation>
    </message>
</context>
<context>
    <name>AskPassphraseDialog</name>
    <message>
        <source>Passphrase Dialog</source>
        <translation>תיבת דו־שיח סיסמה</translation>
    </message>
    <message>
        <source>Enter passphrase</source>
        <translation>נא לספק סיסמה</translation>
    </message>
    <message>
        <source>New passphrase</source>
        <translation>סיסמה חדשה</translation>
    </message>
    <message>
        <source>Repeat new passphrase</source>
        <translation>נא לחזור על הסיסמה החדשה</translation>
    </message>
    <message>
        <source>Show passphrase</source>
        <translation>הצגת סיסמה</translation>
    </message>
    <message>
        <source>Encrypt wallet</source>
        <translation>הצפנת ארנק</translation>
    </message>
    <message>
        <source>This operation needs your wallet passphrase to unlock the wallet.</source>
        <translation>הפעולה הזו דורשת את סיסמת הארנק שלך בשביל לפתוח את הארנק.</translation>
    </message>
    <message>
        <source>Unlock wallet</source>
        <translation>פתיחת ארנק</translation>
    </message>
    <message>
        <source>This operation needs your wallet passphrase to decrypt the wallet.</source>
        <translation>הפעולה הזו דורשת את סיסמת הארנק שלך בשביל לפענח את הארנק.</translation>
    </message>
    <message>
        <source>Decrypt wallet</source>
        <translation>פענוח הארנק</translation>
    </message>
    <message>
        <source>Change passphrase</source>
        <translation>שינוי סיסמה</translation>
    </message>
    <message>
        <source>Confirm wallet encryption</source>
        <translation>אישור הצפנת הארנק</translation>
    </message>
    <message>
        <source>Warning: If you encrypt your wallet and lose your passphrase, you will &lt;b&gt;LOSE ALL OF YOUR QTUMS&lt;/b&gt;!</source>
<<<<<<< HEAD
        <translation>אזהרה: אם אתה מצפין את הארנק ומאבד את הסיסמה, אתה &lt;b&gt;תאבד את כל הביטקוינים שלך&lt;/b&gt;!</translation>
=======
        <translation>אזהרה: הצפנת הארנק שלך ושיכחת הסיסמה &lt;b&gt;תגרום לאיבוד כל הביטקוינים שלך&lt;/b&gt;!</translation>
>>>>>>> da23532c
    </message>
    <message>
        <source>Are you sure you wish to encrypt your wallet?</source>
        <translation>האם אכן ברצונך להצפין את הארנק שלך?</translation>
    </message>
    <message>
        <source>Wallet encrypted</source>
        <translation>הארנק מוצפן</translation>
    </message>
    <message>
        <source>Enter the new passphrase for the wallet.&lt;br/&gt;Please use a passphrase of &lt;b&gt;ten or more random characters&lt;/b&gt;, or &lt;b&gt;eight or more words&lt;/b&gt;.</source>
<<<<<<< HEAD
        <translation>הקש את הסיסמא בשביל הארנק.
השתמש בסיסמא הכוללת עשר או יותר תווים אקראים, או שמונה או יותר מילים
</translation>
    </message>
    <message>
        <source>Enter the old passphrase and new passphrase for the wallet.</source>
        <translation>הקש את הסיסמא הישנה והחדשה בשביל הארנק.</translation>
=======
        <translation>נא לתת סיסמה חדשה לארנק.&lt;br/&gt;נא להשתמש בסיסמה הכוללת &lt;b&gt;עשרה תווים אקראיים ומעלה&lt;/b&gt;, או ש&lt;b&gt;מונה מילים ומעלה&lt;/b&gt;.</translation>
    </message>
    <message>
        <source>Enter the old passphrase and new passphrase for the wallet.</source>
        <translation>נא לספק את הסיסמה הישנה ולתת סיסמה חדשה לארנק.</translation>
>>>>>>> da23532c
    </message>
    <message>
        <source>Remember that encrypting your wallet cannot fully protect your qtums from being stolen by malware infecting your computer.</source>
        <translation>זכור שהצפנת הארנק לא יכולה להגן עליך לגמרי מגניבת המטבעות שלך על ידי תוכנה זדונית שנמצאת על המחשב שלך.</translation>
    </message>
    <message>
        <source>Wallet to be encrypted</source>
<<<<<<< HEAD
        <translation>הארנק הוא מוצפן</translation>
    </message>
    <message>
        <source>Your wallet is about to be encrypted. </source>
        <translation>הארנק שלך עומד להיות מוצפן</translation>
    </message>
    <message>
        <source>Your wallet is now encrypted. </source>
        <translation>הארנק שלך מוצפן כעת</translation>
=======
        <translation>הארנק המיועד להצפנה</translation>
    </message>
    <message>
        <source>Your wallet is about to be encrypted. </source>
        <translation>הארנק שלך עומד להיות מוצפן.</translation>
    </message>
    <message>
        <source>Your wallet is now encrypted. </source>
        <translation>הארנק שלך מוצפן כעת.</translation>
>>>>>>> da23532c
    </message>
    <message>
        <source>IMPORTANT: Any previous backups you have made of your wallet file should be replaced with the newly generated, encrypted wallet file. For security reasons, previous backups of the unencrypted wallet file will become useless as soon as you start using the new, encrypted wallet.</source>
        <translation>חשוב! כל גיבוי קודם שעשית לארנק שלך יש להחליף עם קובץ הארנק המוצפן שזה עתה נוצר. מסיבות אבטחה, גיבויים קודמים של קובץ הארנק הלא-מוצפן יהפכו לחסרי שימוש ברגע שתתחיל להשתמש בארנק החדש המוצפן.</translation>
    </message>
    <message>
        <source>Wallet encryption failed</source>
        <translation>הצפנת הארנק נכשלה</translation>
    </message>
    <message>
        <source>Wallet encryption failed due to an internal error. Your wallet was not encrypted.</source>
        <translation>הצפנת הארנק נכשלה עקב תקלה פנימית. הארנק שלך לא הוצפן.</translation>
    </message>
    <message>
        <source>The supplied passphrases do not match.</source>
        <translation>הסיסמות שניתנו אינן תואמות.</translation>
    </message>
    <message>
        <source>Wallet unlock failed</source>
        <translation>פתיחת הארנק נכשלה</translation>
    </message>
    <message>
        <source>The passphrase entered for the wallet decryption was incorrect.</source>
        <translation>הסיסמה שסיפקת לפענוח הארנק שגויה.</translation>
    </message>
    <message>
        <source>Wallet decryption failed</source>
        <translation>פענוח הארנק נכשל</translation>
    </message>
    <message>
        <source>Wallet passphrase was successfully changed.</source>
        <translation>סיסמת הארנק שונתה בהצלחה.</translation>
    </message>
    <message>
        <source>Warning: The Caps Lock key is on!</source>
        <translation>אזהרה: מקש Caps Lock פעיל!</translation>
    </message>
</context>
<context>
    <name>BanTableModel</name>
    <message>
        <source>IP/Netmask</source>
        <translation>IP/Netmask</translation>
    </message>
    <message>
        <source>Banned Until</source>
        <translation>חסום עד</translation>
    </message>
</context>
<context>
    <name>QtumGUI</name>
    <message>
        <source>Sign &amp;message...</source>
        <translation>חתום &amp;הודעה...</translation>
    </message>
    <message>
        <source>Synchronizing with network...</source>
        <translation>מסתנכרן עם הרשת...</translation>
    </message>
    <message>
        <source>&amp;Overview</source>
        <translation>&amp;סקירה</translation>
    </message>
    <message>
        <source>Show general overview of wallet</source>
        <translation>הצגת סקירה כללית של הארנק</translation>
    </message>
    <message>
        <source>&amp;Transactions</source>
        <translation>ע&amp;סקאות</translation>
    </message>
    <message>
        <source>Browse transaction history</source>
        <translation>עיין בהיסטוריית ההעברות</translation>
    </message>
    <message>
        <source>E&amp;xit</source>
        <translation>י&amp;ציאה</translation>
    </message>
    <message>
        <source>Quit application</source>
        <translation>יציאה מהיישום</translation>
    </message>
    <message>
        <source>&amp;About %1</source>
        <translation>על &amp;אודות %1</translation>
    </message>
    <message>
        <source>Show information about %1</source>
        <translation>הצגת מידע על %1</translation>
    </message>
    <message>
        <source>About &amp;Qt</source>
        <translation>על אודות &amp;Qt</translation>
    </message>
    <message>
        <source>Show information about Qt</source>
        <translation>הצגת מידע על Qt</translation>
    </message>
    <message>
        <source>&amp;Options...</source>
        <translation>&amp;אפשרויות...</translation>
    </message>
    <message>
        <source>Modify configuration options for %1</source>
        <translation>שינוי אפשרויות התצורה עבור %1</translation>
    </message>
    <message>
        <source>&amp;Encrypt Wallet...</source>
        <translation>&amp;הצפנת הארנק...</translation>
    </message>
    <message>
        <source>&amp;Backup Wallet...</source>
        <translation>&amp;גיבוי הארנק...</translation>
    </message>
    <message>
        <source>&amp;Change Passphrase...</source>
        <translation>&amp;שינוי סיסמה...</translation>
    </message>
    <message>
        <source>Open &amp;URI...</source>
        <translation>פתיחת &amp;כתובת משאב...</translation>
    </message>
    <message>
        <source>Create Wallet...</source>
        <translation>יצירת ארנק...</translation>
    </message>
    <message>
        <source>Create a new wallet</source>
        <translation>יצירת ארנק חדש</translation>
    </message>
    <message>
        <source>Create Wallet...</source>
        <translation>צור ארנק...</translation>
    </message>
    <message>
        <source>Create a new wallet</source>
        <translation>צור ארנק חדש</translation>
    </message>
    <message>
        <source>Wallet:</source>
        <translation>ארנק:</translation>
    </message>
    <message>
        <source>Click to disable network activity.</source>
        <translation>יש ללחוץ כדי לנטרל את פעילות הרשת.</translation>
    </message>
    <message>
        <source>Network activity disabled.</source>
        <translation>פעילות הרשת נוטרלה.</translation>
    </message>
    <message>
        <source>Click to enable network activity again.</source>
        <translation>יש ללחוץ כדי להפעיל את פעילות הרשת מחדש.</translation>
    </message>
    <message>
        <source>Syncing Headers (%1%)...</source>
        <translation>הכותרות מתעדכנות (%1%)...</translation>
    </message>
    <message>
        <source>Reindexing blocks on disk...</source>
        <translation>המקטעים נוספים למפתח בכונן…</translation>
    </message>
    <message>
        <source>Proxy is &lt;b&gt;enabled&lt;/b&gt;: %1</source>
        <translation>שרת הפרוקסי &lt;b&gt;פעיל&lt;/b&gt;: %1</translation>
    </message>
    <message>
        <source>Send coins to a Qtum address</source>
        <translation>שליחת מטבעות לכתובת קטום</translation>
    </message>
    <message>
        <source>Backup wallet to another location</source>
        <translation>גיבוי הארנק למיקום אחר</translation>
    </message>
    <message>
        <source>Change the passphrase used for wallet encryption</source>
        <translation>שינוי הסיסמה המשמשת להצפנת הארנק</translation>
    </message>
    <message>
        <source>&amp;Verify message...</source>
        <translation>&amp;אימות הודעה…</translation>
    </message>
    <message>
        <source>&amp;Send</source>
        <translation>&amp;שליחה</translation>
    </message>
    <message>
        <source>&amp;Receive</source>
        <translation>&amp;קבלה</translation>
    </message>
    <message>
        <source>&amp;Show / Hide</source>
        <translation>ה&amp;צגה / הסתרה</translation>
    </message>
    <message>
        <source>Show or hide the main Window</source>
        <translation>הצגה או הסתרה של החלון הראשי</translation>
    </message>
    <message>
        <source>Encrypt the private keys that belong to your wallet</source>
        <translation>הצפנת המפתחות הפרטיים ששייכים לארנק שלך</translation>
    </message>
    <message>
        <source>Sign messages with your Qtum addresses to prove you own them</source>
        <translation>חתום על הודעות עם כתובות הקטום שלך כדי להוכיח שהן בבעלותך</translation>
    </message>
    <message>
        <source>Verify messages to ensure they were signed with specified Qtum addresses</source>
        <translation>אמת הודעות כדי להבטיח שהן נחתמו עם כתובת קטום מסוימות</translation>
    </message>
    <message>
        <source>&amp;File</source>
        <translation>&amp;קובץ</translation>
    </message>
    <message>
        <source>&amp;Settings</source>
        <translation>&amp;הגדרות</translation>
    </message>
    <message>
        <source>&amp;Help</source>
        <translation>ע&amp;זרה</translation>
    </message>
    <message>
        <source>Tabs toolbar</source>
        <translation>סרגל כלים לשוניות</translation>
    </message>
    <message>
        <source>Request payments (generates QR codes and qtum: URIs)</source>
        <translation>בקשת תשלומים (יצירה של קודים מסוג QR וסכימות כתובות משאב של :qtum)</translation>
    </message>
    <message>
        <source>Show the list of used sending addresses and labels</source>
        <translation>הצג את רשימת הכתובות לשליחה שהיו בשימוש לרבות התוויות</translation>
    </message>
    <message>
        <source>Show the list of used receiving addresses and labels</source>
        <translation>הצגת רשימת הכתובות והתוויות הנמצאות בשימוש</translation>
    </message>
    <message>
        <source>&amp;Command-line options</source>
        <translation>אפשרויות &amp;שורת הפקודה</translation>
    </message>
    <message numerus="yes">
        <source>%n active connection(s) to Qtum network</source>
        <translation><numerusform>חיבור אחד פעיל לרשת קטום</numerusform><numerusform>%n חיבורים פעילים לרשת קטום</numerusform><numerusform>%n חיבורים פעילים לרשת קטום</numerusform><numerusform>%n חיבורים פעילים לרשת קטום</numerusform></translation>
    </message>
    <message>
        <source>Indexing blocks on disk...</source>
        <translation>המקטעים על הכונן מסודרים באינדקס…</translation>
    </message>
    <message>
        <source>Processing blocks on disk...</source>
        <translation>מעבד בלוקים על הדיסק...</translation>
    </message>
    <message numerus="yes">
        <source>Processed %n block(s) of transaction history.</source>
        <translation><numerusform>%n מקטע של היסטוריית העברות עבר עיבוד</numerusform><numerusform>%n מקטעים של היסטוריית העברות עברו עיבוד</numerusform><numerusform>%n מקטעים של היסטוריית העברות עברו עיבוד</numerusform><numerusform>%n מקטעים של היסטוריית העברות עברו עיבוד</numerusform></translation>
    </message>
    <message>
        <source>%1 behind</source>
        <translation>%1 מאחור</translation>
    </message>
    <message>
        <source>Last received block was generated %1 ago.</source>
        <translation>המקטע האחרון שהתקבל נוצר לפני %1.</translation>
    </message>
    <message>
        <source>Transactions after this will not yet be visible.</source>
        <translation>עסקאות שבוצעו לאחר העברה זו לא יופיעו.</translation>
    </message>
    <message>
        <source>Error</source>
        <translation>שגיאה</translation>
    </message>
    <message>
        <source>Warning</source>
        <translation>אזהרה</translation>
    </message>
    <message>
        <source>Information</source>
        <translation>מידע</translation>
    </message>
    <message>
        <source>Up to date</source>
        <translation>עדכני</translation>
    </message>
    <message>
<<<<<<< HEAD
=======
        <source>&amp;Load PSBT from file...</source>
        <translation>&amp;העלה PSBT מקובץ...</translation>
    </message>
    <message>
        <source>Load Partially Signed Qtum Transaction</source>
        <translation>העלה עיסקת קטום חתומה חלקית</translation>
    </message>
    <message>
        <source>Load PSBT from clipboard...</source>
        <translation>טעינת PSBT מלוח הגזירים...</translation>
    </message>
    <message>
        <source>Load Partially Signed Qtum Transaction from clipboard</source>
        <translation>טעינת עסקת קטום חתומה חלקית מלוח הגזירים</translation>
    </message>
    <message>
>>>>>>> da23532c
        <source>Node window</source>
        <translation>חלון צומת</translation>
    </message>
    <message>
        <source>Open node debugging and diagnostic console</source>
        <translation>פתיחת ניפוי באגים בצומת וגם מסוף בקרה לאבחון</translation>
    </message>
    <message>
        <source>&amp;Sending addresses</source>
        <translation>&amp;כתובות למשלוח</translation>
    </message>
    <message>
        <source>&amp;Receiving addresses</source>
        <translation>&amp;כתובות לקבלה</translation>
    </message>
    <message>
<<<<<<< HEAD
        <source>Open a bitcoin: URI</source>
        <translation>פתיחת ביטקוין: כתובת משאב</translation>
=======
        <source>Open a qtum: URI</source>
        <translation>פתיחת קטום: כתובת משאב</translation>
>>>>>>> da23532c
    </message>
    <message>
        <source>Open Wallet</source>
        <translation>פתיחת ארנק</translation>
    </message>
    <message>
        <source>Open a wallet</source>
        <translation>פתיחת ארנק</translation>
    </message>
    <message>
        <source>Close Wallet...</source>
        <translation>סגירת ארנק...</translation>
    </message>
    <message>
        <source>Close wallet</source>
        <translation>סגירת ארנק</translation>
    </message>
    <message>
<<<<<<< HEAD
        <source>Show the %1 help message to get a list with possible Qtum command-line options</source>
        <translation>יש להציג את הודעת העזרה של %1 כדי להציג רשימה עם אפשרויות שורת פקודה לקטום</translation>
=======
        <source>Close All Wallets...</source>
        <translation>סגירת כל הארנקים...</translation>
    </message>
    <message>
        <source>Close all wallets</source>
        <translation>סגירת כל הארנקים</translation>
    </message>
    <message>
        <source>Show the %1 help message to get a list with possible Qtum command-line options</source>
        <translation>יש להציג את הודעת העזרה של %1 כדי להציג רשימה עם אפשרויות שורת פקודה לקטום</translation>
    </message>
    <message>
        <source>&amp;Mask values</source>
        <translation>&amp;הסוואת ערכים</translation>
    </message>
    <message>
        <source>Mask the values in the Overview tab</source>
        <translation>הסווה את הערכים בלשונית התיאור הכללי
</translation>
>>>>>>> da23532c
    </message>
    <message>
        <source>default wallet</source>
        <translation>ארנק בררת מחדל</translation>
    </message>
    <message>
        <source>No wallets available</source>
        <translation>אין ארנקים זמינים</translation>
    </message>
    <message>
        <source>&amp;Window</source>
        <translation>&amp;חלון</translation>
    </message>
    <message>
        <source>Minimize</source>
        <translation>מזעור</translation>
    </message>
    <message>
        <source>Zoom</source>
        <translation>הגדלה</translation>
    </message>
    <message>
        <source>Main Window</source>
        <translation>חלון עיקרי</translation>
    </message>
    <message>
        <source>%1 client</source>
        <translation>לקוח %1</translation>
    </message>
    <message>
        <source>Connecting to peers...</source>
        <translation>מתבצעת התחברות לעמיתים…</translation>
    </message>
    <message>
        <source>Catching up...</source>
        <translation>מתבצע עדכון…</translation>
    </message>
    <message>
        <source>Error: %1</source>
        <translation>שגיאה: %1</translation>
    </message>
    <message>
        <source>Date: %1
</source>
        <translation>תאריך: %1
</translation>
    </message>
    <message>
        <source>Amount: %1
</source>
        <translation>סכום: %1
</translation>
    </message>
    <message>
        <source>Wallet: %1
</source>
        <translation>ארנק: %1
</translation>
    </message>
    <message>
        <source>Type: %1
</source>
        <translation>סוג: %1
</translation>
    </message>
    <message>
        <source>Label: %1
</source>
        <translation>תווית: %1
</translation>
    </message>
    <message>
        <source>Address: %1
</source>
        <translation>כתובת: %1
</translation>
    </message>
    <message>
        <source>Sent transaction</source>
        <translation>העברת שליחה</translation>
    </message>
    <message>
        <source>Incoming transaction</source>
        <translation>העברת קבלה</translation>
    </message>
    <message>
        <source>HD key generation is &lt;b&gt;enabled&lt;/b&gt;</source>
        <translation>ייצור מפתחות HD &lt;b&gt;מופעל&lt;/b&gt;</translation>
    </message>
    <message>
        <source>HD key generation is &lt;b&gt;disabled&lt;/b&gt;</source>
        <translation>ייצור מפתחות HD &lt;b&gt;כבוי&lt;/b&gt;</translation>
    </message>
    <message>
        <source>Private key &lt;b&gt;disabled&lt;/b&gt;</source>
        <translation>מפתח פרטי &lt;b&gt;נוטרל&lt;/b&gt;</translation>
    </message>
    <message>
        <source>Wallet is &lt;b&gt;encrypted&lt;/b&gt; and currently &lt;b&gt;unlocked&lt;/b&gt;</source>
        <translation>הארנק &lt;b&gt;מוצפן&lt;/b&gt; ו&lt;b&gt;פתוח&lt;/b&gt; כרגע</translation>
    </message>
    <message>
        <source>Wallet is &lt;b&gt;encrypted&lt;/b&gt; and currently &lt;b&gt;locked&lt;/b&gt;</source>
        <translation>הארנק &lt;b&gt;מוצפן&lt;/b&gt; ו&lt;b&gt;נעול&lt;/b&gt; כרגע</translation>
    </message>
    <message>
<<<<<<< HEAD
        <source>A fatal error occurred. Qtum can no longer continue safely and will quit.</source>
        <translation>אירעה שגיאה חמורה. אין אפשרות להשתמש עוד בקטום באופן מאובטח והיישום ייסגר.</translation>
=======
        <source>Original message:</source>
        <translation>הודעה מקורית:</translation>
    </message>
    <message>
        <source>A fatal error occurred. %1 can no longer continue safely and will quit.</source>
        <translation>אירעה שגיאה חמורה, %1 לא יכול להמשיך בבטחון ולכן יופסק.</translation>
>>>>>>> da23532c
    </message>
</context>
<context>
    <name>CoinControlDialog</name>
    <message>
        <source>Coin Selection</source>
        <translation>בחירת מטבע</translation>
    </message>
    <message>
        <source>Quantity:</source>
        <translation>כמות:</translation>
    </message>
    <message>
        <source>Bytes:</source>
        <translation>בתים:</translation>
    </message>
    <message>
        <source>Amount:</source>
        <translation>סכום:</translation>
    </message>
    <message>
        <source>Fee:</source>
        <translation>עמלה:</translation>
    </message>
    <message>
        <source>Dust:</source>
        <translation>אבק:</translation>
    </message>
    <message>
        <source>After Fee:</source>
        <translation>לאחר עמלה:</translation>
    </message>
    <message>
        <source>Change:</source>
        <translation>עודף:</translation>
    </message>
    <message>
        <source>(un)select all</source>
        <translation>ביטול/אישור הבחירה</translation>
    </message>
    <message>
        <source>Tree mode</source>
        <translation>מצב עץ</translation>
    </message>
    <message>
        <source>List mode</source>
        <translation>מצב רשימה</translation>
    </message>
    <message>
        <source>Amount</source>
        <translation>סכום</translation>
    </message>
    <message>
        <source>Received with label</source>
        <translation>התקבל עם תווית</translation>
    </message>
    <message>
        <source>Received with address</source>
        <translation>התקבל עם כתובת</translation>
    </message>
    <message>
        <source>Date</source>
        <translation>תאריך</translation>
    </message>
    <message>
        <source>Confirmations</source>
        <translation>אישורים</translation>
    </message>
    <message>
        <source>Confirmed</source>
        <translation>מאושר</translation>
    </message>
    <message>
        <source>Copy address</source>
        <translation>העתקת הכתובת</translation>
    </message>
    <message>
        <source>Copy label</source>
        <translation>העתקת התווית</translation>
    </message>
    <message>
        <source>Copy amount</source>
        <translation>העתקת הסכום</translation>
    </message>
    <message>
        <source>Copy transaction ID</source>
        <translation>העתקת מזהה העסקה</translation>
    </message>
    <message>
        <source>Lock unspent</source>
        <translation>נעילת יתרה</translation>
    </message>
    <message>
        <source>Unlock unspent</source>
        <translation>פתיחת יתרה</translation>
    </message>
    <message>
        <source>Copy quantity</source>
        <translation>העתקת הכמות</translation>
    </message>
    <message>
        <source>Copy fee</source>
        <translation>העתקת העמלה</translation>
    </message>
    <message>
        <source>Copy after fee</source>
        <translation>העתקה אחרי העמלה</translation>
    </message>
    <message>
        <source>Copy bytes</source>
        <translation>העתקת בתים</translation>
    </message>
    <message>
        <source>Copy dust</source>
        <translation>העתקת אבק</translation>
    </message>
    <message>
        <source>Copy change</source>
        <translation>העתקת השינוי</translation>
    </message>
    <message>
        <source>(%1 locked)</source>
        <translation>(%1 נעולים)</translation>
    </message>
    <message>
        <source>yes</source>
        <translation>כן</translation>
    </message>
    <message>
        <source>no</source>
        <translation>לא</translation>
    </message>
    <message>
        <source>This label turns red if any recipient receives an amount smaller than the current dust threshold.</source>
        <translation>תווית זו הופכת לאדומה אם מישהו מהנמענים מקבל סכום נמוך יותר מסף האבק הנוכחי.</translation>
    </message>
    <message>
        <source>Can vary +/- %1 satoshi(s) per input.</source>
        <translation>יכול להשתנות במגמה של +/- %1 סנטושי לקלט.</translation>
    </message>
    <message>
        <source>(no label)</source>
        <translation>(ללא תווית)</translation>
    </message>
    <message>
        <source>change from %1 (%2)</source>
        <translation>עודף מ־%1 (%2)</translation>
    </message>
    <message>
        <source>(change)</source>
        <translation>(עודף)</translation>
    </message>
</context>
<context>
    <name>CreateWalletActivity</name>
    <message>
<<<<<<< HEAD
=======
        <source>Creating Wallet &lt;b&gt;%1&lt;/b&gt;...</source>
        <translation>כעת ביצירת הארנק &lt;b&gt;%1&lt;/b&gt; ...</translation>
    </message>
    <message>
>>>>>>> da23532c
        <source>Create wallet failed</source>
        <translation>יצירת הארנק נכשלה</translation>
    </message>
    <message>
        <source>Create wallet warning</source>
        <translation>אזהרה לגבי יצירת הארנק</translation>
    </message>
</context>
<context>
    <name>CreateWalletDialog</name>
    <message>
        <source>Create Wallet</source>
<<<<<<< HEAD
        <translation>צור ארנק.</translation>
=======
        <translation>יצירת ארנק</translation>
>>>>>>> da23532c
    </message>
    <message>
        <source>Wallet Name</source>
        <translation>שם הארנק</translation>
    </message>
    <message>
<<<<<<< HEAD
=======
        <source>Encrypt the wallet. The wallet will be encrypted with a passphrase of your choice.</source>
        <translation>הצפנת הארנק. הארנק יהיה מוצפן באמצעות סיסמה לבחירתך.</translation>
    </message>
    <message>
>>>>>>> da23532c
        <source>Encrypt Wallet</source>
        <translation>הצפנת ארנק</translation>
    </message>
    <message>
<<<<<<< HEAD
=======
        <source>Disable private keys for this wallet. Wallets with private keys disabled will have no private keys and cannot have an HD seed or imported private keys. This is ideal for watch-only wallets.</source>
        <translation>נטרלו מפתחות פרטיים לארנק זה. ארנקים עם מפתחות פרטיים מנוטרלים יהיו מחוסרי מפתחות פרטיים וללא מקור HD או מפתחות מיובאים. זהו אידאלי לארנקי צפייה בלבד.</translation>
    </message>
    <message>
>>>>>>> da23532c
        <source>Disable Private Keys</source>
        <translation>השבתת מפתחות פרטיים</translation>
    </message>
    <message>
<<<<<<< HEAD
        <source>Make Blank Wallet</source>
        <translation>צור ארנק ריק</translation>
    </message>
    <message>
        <source>Create</source>
        <translation>צור</translation>
    </message>
</context>
=======
        <source>Make a blank wallet. Blank wallets do not initially have private keys or scripts. Private keys and addresses can be imported, or an HD seed can be set, at a later time.</source>
        <translation>הכינו ארנק ריק. ארנקים ריקים הנם ללא מפתחות פרטיים ראשוניים או סקריפטים. מפתחות פרטיים או כתובות ניתנים לייבוא, או שניתן להגדיר מקור HD במועד מאוחר יותר. </translation>
    </message>
    <message>
        <source>Make Blank Wallet</source>
        <translation>יצירת ארנק ריק</translation>
    </message>
    <message>
        <source>Use descriptors for scriptPubKey management</source>
        <translation>השתמש ב descriptors לניהול scriptPubKey </translation>
    </message>
    <message>
        <source>Descriptor Wallet</source>
        <translation>ארנק Descriptor </translation>
    </message>
    <message>
        <source>Create</source>
        <translation>יצירה</translation>
    </message>
    </context>
>>>>>>> da23532c
<context>
    <name>EditAddressDialog</name>
    <message>
        <source>Edit Address</source>
        <translation>עריכת כתובת</translation>
    </message>
    <message>
        <source>&amp;Label</source>
        <translation>ת&amp;ווית</translation>
    </message>
    <message>
        <source>The label associated with this address list entry</source>
        <translation>התווית המשויכת לרשומה הזו ברשימת הכתובות</translation>
    </message>
    <message>
        <source>The address associated with this address list entry. This can only be modified for sending addresses.</source>
        <translation>הכתובת המשויכת עם רשומה זו ברשימת הכתובות. ניתן לשנות זאת רק עבור כתובות לשליחה.</translation>
    </message>
    <message>
        <source>&amp;Address</source>
        <translation>&amp;כתובת</translation>
    </message>
    <message>
        <source>New sending address</source>
        <translation>כתובת שליחה חדשה</translation>
    </message>
    <message>
        <source>Edit receiving address</source>
        <translation>עריכת כתובת הקבלה</translation>
    </message>
    <message>
        <source>Edit sending address</source>
        <translation>עריכת כתובת השליחה</translation>
    </message>
    <message>
        <source>The entered address "%1" is not a valid Qtum address.</source>
<<<<<<< HEAD
        <translation>הכתובת שהוקלדה „%1” היא אינה כתובת קטום תקנית.</translation>
=======
        <translation>הכתובת שסיפקת "%1" אינה כתובת קטום תקנית.</translation>
>>>>>>> da23532c
    </message>
    <message>
        <source>Address "%1" already exists as a receiving address with label "%2" and so cannot be added as a sending address.</source>
        <translation>כתובת "%1" כבר קיימת ככתובת מקבלת עם תווית "%2" ולכן לא ניתן להוסיף אותה ככתובת שולחת</translation>
    </message>
    <message>
        <source>The entered address "%1" is already in the address book with label "%2".</source>
        <translation>הכתובת שסיפקת "%1" כבר נמצאת בפנקס הכתובות עם התווית "%2".</translation>
    </message>
    <message>
        <source>Could not unlock wallet.</source>
        <translation>לא ניתן לשחרר את הארנק.</translation>
    </message>
    <message>
        <source>New key generation failed.</source>
        <translation>יצירת המפתח החדש נכשלה.</translation>
    </message>
</context>
<context>
    <name>FreespaceChecker</name>
    <message>
        <source>A new data directory will be created.</source>
        <translation>תיקיית נתונים חדשה תיווצר.</translation>
    </message>
    <message>
        <source>name</source>
        <translation>שם</translation>
    </message>
    <message>
        <source>Directory already exists. Add %1 if you intend to create a new directory here.</source>
        <translation>התיקייה כבר קיימת. ניתן להוסיף %1 אם יש ליצור תיקייה חדשה כאן.</translation>
    </message>
    <message>
        <source>Path already exists, and is not a directory.</source>
        <translation>הנתיב כבר קיים ואינו מצביע על תיקיה.</translation>
    </message>
    <message>
        <source>Cannot create data directory here.</source>
        <translation>לא ניתן ליצור כאן תיקיית נתונים.</translation>
    </message>
</context>
<context>
    <name>HelpMessageDialog</name>
    <message>
        <source>version</source>
        <translation>גרסה</translation>
    </message>
    <message>
        <source>About %1</source>
        <translation>על אודות %1</translation>
    </message>
    <message>
        <source>Command-line options</source>
        <translation>אפשרויות שורת פקודה</translation>
    </message>
</context>
<context>
    <name>Intro</name>
    <message>
        <source>Welcome</source>
        <translation>ברוך בואך</translation>
    </message>
    <message>
        <source>Welcome to %1.</source>
        <translation>ברוך בואך אל %1.</translation>
    </message>
    <message>
        <source>As this is the first time the program is launched, you can choose where %1 will store its data.</source>
        <translation>כיוון שזו ההפעלה הראשונה של התכנית, ניתן לבחור היכן יאוחסן המידע של %1.</translation>
    </message>
    <message>
        <source>When you click OK, %1 will begin to download and process the full %4 block chain (%2GB) starting with the earliest transactions in %3 when %4 initially launched.</source>
        <translation>בעת לחיצה על אישור, %1 יחל בהורדה ועיבוד מלאים של שרשרת המקטעים %4 (%2 ג״ב) החל מההעברות הראשונות ב־%3 עם ההשקה הראשונית של %4.</translation>
    </message>
    <message>
        <source>Reverting this setting requires re-downloading the entire blockchain. It is faster to download the full chain first and prune it later. Disables some advanced features.</source>
        <translation>חזרה לאחור מהגדרות אלו מחייב הורדה מחדש של כל שרשרת הבלוקים. מהיר יותר להוריד את השרשרת המלאה ולקטום אותה מאוחר יותר. הדבר מנטרל כמה תכונות מתקדמות.</translation>
    </message>
    <message>
        <source>This initial synchronisation is very demanding, and may expose hardware problems with your computer that had previously gone unnoticed. Each time you run %1, it will continue downloading where it left off.</source>
        <translation>הסינכרון הראשוני הוא תובעני ועלול לחשוף בעיות חומרה במחשב שהיו חבויות עד כה. כל פעם שתריץ %1 התהליך ימשיך בהורדה מהנקודה שבה הוא עצר לאחרונה.</translation>
    </message>
    <message>
        <source>If you have chosen to limit block chain storage (pruning), the historical data must still be downloaded and processed, but will be deleted afterward to keep your disk usage low.</source>
        <translation>אם בחרת להגביל את שטח האחרון לשרשרת, עדיין נדרש מידע היסטורי להורדה ועיבוד אך המידע ההיסטורי יימחק לאחר מכן כדי לשמור על צריכת שטח האחסון בדיסק נמוכה.</translation>
    </message>
    <message>
        <source>Use the default data directory</source>
        <translation>שימוש בתיקיית ברירת־המחדל</translation>
    </message>
    <message>
        <source>Use a custom data directory:</source>
        <translation>שימוש בתיקיית נתונים מותאמת אישית:</translation>
    </message>
    <message>
        <source>Qtum</source>
        <translation>קטום</translation>
<<<<<<< HEAD
=======
    </message>
    <message>
        <source>Discard blocks after verification, except most recent %1 GB (prune)</source>
        <translation>התעלם בלוקים לאחר ווריפיקציה, למעט %1 GB המאוחרים ביותר (המקוצצים)</translation>
>>>>>>> da23532c
    </message>
    <message>
        <source>At least %1 GB of data will be stored in this directory, and it will grow over time.</source>
        <translation>לפחות %1 ג״ב של נתונים יאוחסנו בתיקייה זו, והם יגדלו עם הזמן.</translation>
    </message>
    <message>
        <source>Approximately %1 GB of data will be stored in this directory.</source>
        <translation>מידע בנפח של כ-%1 ג׳יגה-בייט יאוחסן בתיקייה זו.</translation>
    </message>
    <message>
        <source>%1 will download and store a copy of the Qtum block chain.</source>
        <translation>%1 תוריד ותאחסן עותק של שרשרת הבלוקים של קטום.</translation>
    </message>
    <message>
        <source>The wallet will also be stored in this directory.</source>
        <translation>הארנק גם מאוחסן בתיקייה הזו.</translation>
    </message>
    <message>
        <source>Error: Specified data directory "%1" cannot be created.</source>
        <translation>שגיאה: לא ניתן ליצור את תיקיית הנתונים שצוינה „%1“.</translation>
    </message>
    <message>
        <source>Error</source>
        <translation>שגיאה</translation>
    </message>
    <message numerus="yes">
        <source>%n GB of free space available</source>
        <translation><numerusform>ג״ב של מקום פנוי זמין</numerusform><numerusform>%n ג״ב של מקום פנוי זמינים</numerusform><numerusform>%n ג״ב של מקום פנוי זמינים</numerusform><numerusform>%n ג״ב של מקום פנוי זמינים</numerusform></translation>
    </message>
    <message numerus="yes">
        <source>(of %n GB needed)</source>
        <translation><numerusform>(מתוך %n ג״ב נדרשים)</numerusform><numerusform>(מתוך %n ג״ב נדרשים)</numerusform><numerusform>(מתוך %n ג״ב נדרשים)</numerusform><numerusform>(מתוך %n ג״ב נדרשים)</numerusform></translation>
    </message>
    </context>
<context>
    <name>ModalOverlay</name>
    <message>
        <source>Form</source>
        <translation>טופס</translation>
    </message>
    <message>
        <source>Recent transactions may not yet be visible, and therefore your wallet's balance might be incorrect. This information will be correct once your wallet has finished synchronizing with the qtum network, as detailed below.</source>
        <translation>ייתכן שהעברות שבוצעו לאחרונה לא יופיעו עדיין, ולכן המאזן בארנק שלך יהיה שגוי. המידע הנכון יוצג במלואו כאשר הארנק שלך יסיים להסתנכרן עם רשת הקטום, כמפורט למטה.</translation>
    </message>
    <message>
        <source>Attempting to spend qtums that are affected by not-yet-displayed transactions will not be accepted by the network.</source>
        <translation>הרשת תסרב לקבל הוצאת ביטקוינים במידה והם כבר נמצאים בהעברות אשר לא מוצגות עדיין.</translation>
    </message>
    <message>
        <source>Number of blocks left</source>
        <translation>מספר מקטעים שנותרו</translation>
    </message>
    <message>
        <source>Unknown...</source>
        <translation>לא ידוע...</translation>
    </message>
    <message>
        <source>Last block time</source>
        <translation>זמן המקטע האחרון</translation>
    </message>
    <message>
        <source>Progress</source>
        <translation>התקדמות</translation>
    </message>
    <message>
        <source>Progress increase per hour</source>
        <translation>התקדמות לפי שעה</translation>
    </message>
    <message>
        <source>calculating...</source>
        <translation>נערך חישוב…</translation>
    </message>
    <message>
        <source>Estimated time left until synced</source>
        <translation>הזמן המוערך שנותר עד הסנכרון</translation>
    </message>
    <message>
        <source>Hide</source>
        <translation>הסתרה</translation>
    </message>
    <message>
        <source>Esc</source>
        <translation>Esc</translation>
    </message>
    <message>
        <source>%1 is currently syncing.  It will download headers and blocks from peers and validate them until reaching the tip of the block chain.</source>
        <translation>%1 מסתנכנים כרגע.  תתבצע הורדת כותרות ובלוקים מעמיתים תוך אימותם עד הגעה לראש שרשרת הבלוקים .</translation>
    </message>
    <message>
        <source>Unknown. Syncing Headers (%1, %2%)...</source>
        <translation>לא ידוע. סינכרון כותרות (%1, %2%)...</translation>
    </message>
</context>
<context>
    <name>OpenURIDialog</name>
    <message>
<<<<<<< HEAD
        <source>Open bitcoin URI</source>
        <translation>פתיחת כתובת משאב ביטקוין</translation>
=======
        <source>Open qtum URI</source>
        <translation>פתיחת כתובת משאב קטום</translation>
>>>>>>> da23532c
    </message>
    <message>
        <source>URI:</source>
        <translation>כתובת משאב:</translation>
    </message>
</context>
<context>
    <name>OpenWalletActivity</name>
    <message>
        <source>Open wallet failed</source>
        <translation>פתיחת ארנק נכשלה</translation>
    </message>
    <message>
        <source>Open wallet warning</source>
        <translation>אזהרת פתיחת ארנק</translation>
    </message>
    <message>
        <source>default wallet</source>
        <translation>ארנק בררת מחדל</translation>
    </message>
    <message>
        <source>Opening Wallet &lt;b&gt;%1&lt;/b&gt;...</source>
        <translation>כעת בפתיחת הארנק &lt;b&gt;%1&lt;/b&gt; ...</translation>
    </message>
</context>
<context>
    <name>OptionsDialog</name>
    <message>
        <source>Options</source>
        <translation>אפשרויות</translation>
    </message>
    <message>
        <source>&amp;Main</source>
        <translation>&amp;ראשי</translation>
    </message>
    <message>
        <source>Automatically start %1 after logging in to the system.</source>
        <translation>להפעיל את %1 אוטומטית לאחר הכניסה למערכת.</translation>
    </message>
    <message>
        <source>&amp;Start %1 on system login</source>
        <translation>ה&amp;פעלת %1 עם הכניסה למערכת</translation>
    </message>
    <message>
        <source>Size of &amp;database cache</source>
        <translation>גודל מ&amp;טמון מסד הנתונים</translation>
    </message>
    <message>
        <source>Number of script &amp;verification threads</source>
        <translation>מספר תהליכי ה&amp;אימות של הסקריפט</translation>
    </message>
    <message>
        <source>IP address of the proxy (e.g. IPv4: 127.0.0.1 / IPv6: ::1)</source>
        <translation>כתובת ה־IP של הפרוקסי (לדוגמה IPv4: 127.0.0.1‏ / IPv6: ::1)</translation>
    </message>
    <message>
        <source>Shows if the supplied default SOCKS5 proxy is used to reach peers via this network type.</source>
        <translation>מראה אם פרוקסי SOCKS5 המסופק כבררת מחדל משמש להתקשרות עם עמיתים באמצעות סוג רשת זה.</translation>
    </message>
    <message>
        <source>Hide the icon from the system tray.</source>
        <translation>הסתרת סמל מגש המערכת</translation>
    </message>
    <message>
        <source>&amp;Hide tray icon</source>
        <translation>&amp;הסתרת צלמית מגירה</translation>
    </message>
    <message>
        <source>Minimize instead of exit the application when the window is closed. When this option is enabled, the application will be closed only after selecting Exit in the menu.</source>
        <translation>מזער ואל תצא מהאפליקציה עם סגירת החלון. כאשר אפשרות זו דלוקה, האפליקציה תיסגר רק בבחירת ״יציאה״ בתפריט.</translation>
    </message>
    <message>
        <source>Third party URLs (e.g. a block explorer) that appear in the transactions tab as context menu items. %s in the URL is replaced by transaction hash. Multiple URLs are separated by vertical bar |.</source>
        <translation>כתובות צד־שלישי (כגון: סייר מקטעים) שמופיעים בלשונית ההעברות בתור פריטים בתפריט ההקשר. %s בכתובת מוחלף בגיבוב ההעברה. מספר כתובות יופרדו בפס אנכי |.</translation>
    </message>
    <message>
        <source>Open the %1 configuration file from the working directory.</source>
        <translation>פתיחת קובץ התצורה של %1 מתיקיית העבודה.</translation>
    </message>
    <message>
        <source>Open Configuration File</source>
        <translation>פתיחת קובץ ההגדרות</translation>
    </message>
    <message>
        <source>Reset all client options to default.</source>
        <translation>איפוס כל אפשרויות התכנית לבררת המחדל.</translation>
    </message>
    <message>
        <source>&amp;Reset Options</source>
        <translation>&amp;איפוס אפשרויות</translation>
    </message>
    <message>
        <source>&amp;Network</source>
        <translation>&amp;רשת</translation>
    </message>
    <message>
        <source>Disables some advanced features but all blocks will still be fully validated. Reverting this setting requires re-downloading the entire blockchain. Actual disk usage may be somewhat higher.</source>
        <translation>משבית מספר תכונות מתקדמות אבל כל הבלוקים עדיין יעברו אימות מלא. שינוי של הגדרה זו מצריך הורדה מחדש של הבלוקצ'יין. נצילות הדיסק עלולה לעלות.</translation>
    </message>
    <message>
        <source>Prune &amp;block storage to</source>
        <translation>יש לגזום את &amp;מאגר הבלוקים אל</translation>
    </message>
    <message>
        <source>GB</source>
        <translation>ג״ב</translation>
    </message>
    <message>
        <source>Reverting this setting requires re-downloading the entire blockchain.</source>
        <translation>שינוי הגדרה זו מצריך הורדה מחדש של הבלוקצ'יין</translation>
    </message>
    <message>
        <source>MiB</source>
        <translation>MiB</translation>
    </message>
    <message>
        <source>(0 = auto, &lt;0 = leave that many cores free)</source>
        <translation>(0 = אוטומטי, &lt;0 = להשאיר כזאת כמות של ליבות חופשיות)</translation>
    </message>
    <message>
        <source>W&amp;allet</source>
        <translation>&amp;ארנק</translation>
    </message>
    <message>
        <source>Expert</source>
        <translation>מומחה</translation>
    </message>
    <message>
        <source>Enable coin &amp;control features</source>
        <translation>הפעלת תכונות &amp;בקרת מטבעות</translation>
    </message>
    <message>
        <source>If you disable the spending of unconfirmed change, the change from a transaction cannot be used until that transaction has at least one confirmation. This also affects how your balance is computed.</source>
        <translation>אם אפשרות ההשקעה של עודף בלתי מאושר תנוטרל, לא ניתן יהיה להשתמש בעודף מההעברה עד שלהעברה יהיה לפחות אישור אחד. פעולה זו גם משפיעה על חישוב המאזן שלך.</translation>
    </message>
    <message>
        <source>&amp;Spend unconfirmed change</source>
        <translation>עודף &amp;בלתי מאושר מההשקעה</translation>
    </message>
    <message>
        <source>Automatically open the Qtum client port on the router. This only works when your router supports UPnP and it is enabled.</source>
        <translation>פתיחת הפתחה של קטום בנתב באופן אוטומטי. עובד רק אם UPnP מופעל ונתמך בנתב.</translation>
    </message>
    <message>
        <source>Map port using &amp;UPnP</source>
        <translation>מיפוי פתחה באמצעות UPnP</translation>
    </message>
    <message>
        <source>Accept connections from outside.</source>
        <translation>אשר חיבורים חיצוניים</translation>
    </message>
    <message>
        <source>Allow incomin&amp;g connections</source>
        <translation>לאפשר חיבורים &amp;נכנסים</translation>
    </message>
    <message>
        <source>Connect to the Qtum network through a SOCKS5 proxy.</source>
        <translation>התחבר לרשת הקטום דרך פרוקסי SOCKS5.</translation>
    </message>
    <message>
        <source>&amp;Connect through SOCKS5 proxy (default proxy):</source>
        <translation>להתחבר &amp;דרך מתווך SOCKS5 (מתווך בררת מחדל):</translation>
    </message>
    <message>
        <source>Proxy &amp;IP:</source>
        <translation>כתובת ה־&amp;IP של הפרוקסי:</translation>
    </message>
    <message>
        <source>&amp;Port:</source>
        <translation>&amp;פתחה:</translation>
    </message>
    <message>
        <source>Port of the proxy (e.g. 9050)</source>
        <translation>הפתחה של הפרוקסי (למשל 9050)</translation>
    </message>
    <message>
        <source>Used for reaching peers via:</source>
        <translation>עבור הגעה לעמיתים דרך:</translation>
    </message>
    <message>
        <source>IPv4</source>
        <translation>IPv4</translation>
    </message>
    <message>
        <source>IPv6</source>
        <translation>IPv6</translation>
    </message>
    <message>
        <source>Tor</source>
        <translation>Tor</translation>
    </message>
    <message>
<<<<<<< HEAD
        <source>Connect to the Qtum network through a separate SOCKS5 proxy for Tor hidden services.</source>
        <translation>התחברות לרשת קטום דרך מתווך SOCKS5 נפרד לשירותי Tor נסתרים.</translation>
    </message>
    <message>
=======
>>>>>>> da23532c
        <source>&amp;Window</source>
        <translation>&amp;חלון</translation>
    </message>
    <message>
        <source>Show only a tray icon after minimizing the window.</source>
        <translation>הצג סמל מגש בלבד לאחר מזעור החלון.</translation>
    </message>
    <message>
        <source>&amp;Minimize to the tray instead of the taskbar</source>
        <translation>מ&amp;זעור למגש במקום לשורת המשימות</translation>
    </message>
    <message>
        <source>M&amp;inimize on close</source>
        <translation>מ&amp;זעור עם סגירה</translation>
    </message>
    <message>
        <source>&amp;Display</source>
        <translation>ת&amp;צוגה</translation>
    </message>
    <message>
        <source>User Interface &amp;language:</source>
        <translation>&amp;שפת מנשק המשתמש:</translation>
    </message>
    <message>
        <source>The user interface language can be set here. This setting will take effect after restarting %1.</source>
        <translation>ניתן להגדיר כאן את שפת מנשק המשתמש. הגדרה זו תיכנס לתוקף לאחר הפעלה של %1 מחדש.</translation>
    </message>
    <message>
        <source>&amp;Unit to show amounts in:</source>
        <translation>י&amp;חידת מידה להצגת סכומים:</translation>
    </message>
    <message>
        <source>Choose the default subdivision unit to show in the interface and when sending coins.</source>
        <translation>ניתן לבחור את בררת המחדל ליחידת החלוקה שתוצג במנשק ובעת שליחת מטבעות.</translation>
    </message>
    <message>
        <source>Whether to show coin control features or not.</source>
        <translation>האם להציג תכונות שליטת מטבע או לא.</translation>
    </message>
    <message>
        <source>Connect to the Qtum network through a separate SOCKS5 proxy for Tor onion services.</source>
        <translation>התחבר לרשת קטום דרך פרוקסי נפרד SOCKS5 proxy לשרותי שכבות בצל (onion services).</translation>
    </message>
    <message>
        <source>Use separate SOCKS&amp;5 proxy to reach peers via Tor onion services:</source>
        <translation>השתמש בפרוקסי נפרד  SOCKS&amp;5 להגעה לעמיתים דרך שרותי השכבות של  Tor :</translation>
    </message>
    <message>
        <source>&amp;Third party transaction URLs</source>
        <translation>&amp;כתובות אינטרנט של עסקאות צד שלישי</translation>
    </message>
    <message>
        <source>Options set in this dialog are overridden by the command line or in the configuration file:</source>
        <translation>אפשרויות שמוגדרות בדיאלוג הזה נדרסות ע"י שורת הפקודה או קובץ הקונפיגורציה</translation>
    </message>
    <message>
        <source>&amp;OK</source>
        <translation>&amp;אישור</translation>
    </message>
    <message>
        <source>&amp;Cancel</source>
        <translation>&amp;ביטול</translation>
    </message>
    <message>
        <source>default</source>
        <translation>בררת מחדל</translation>
    </message>
    <message>
        <source>none</source>
        <translation>ללא</translation>
    </message>
    <message>
        <source>Confirm options reset</source>
        <translation>אישור איפוס האפשרויות</translation>
    </message>
    <message>
        <source>Client restart required to activate changes.</source>
        <translation>נדרשת הפעלה מחדש של הלקוח כדי להפעיל את השינויים.</translation>
    </message>
    <message>
        <source>Client will be shut down. Do you want to proceed?</source>
        <translation>הלקוח יכבה. להמשיך?</translation>
    </message>
    <message>
        <source>Configuration options</source>
        <translation>אפשרויות להגדרה</translation>
    </message>
    <message>
        <source>The configuration file is used to specify advanced user options which override GUI settings. Additionally, any command-line options will override this configuration file.</source>
        <translation>בקובץ ההגדרות ניתן לציין אפשרויות מתקדמות אשר יקבלו עדיפות על ההגדרות בממשק הגרפי. כמו כן, אפשרויות בשורת הפקודה יקבלו עדיפות על קובץ ההגדרות.</translation>
    </message>
    <message>
        <source>Error</source>
        <translation>שגיאה</translation>
    </message>
    <message>
        <source>The configuration file could not be opened.</source>
        <translation>לא ניתן לפתוח את קובץ ההגדרות</translation>
    </message>
    <message>
        <source>This change would require a client restart.</source>
        <translation>שינוי זה ידרוש הפעלה מחדש של תכנית הלקוח.</translation>
    </message>
    <message>
        <source>The supplied proxy address is invalid.</source>
        <translation>כתובת המתווך שסופקה אינה תקינה.</translation>
    </message>
</context>
<context>
    <name>OverviewPage</name>
    <message>
        <source>Form</source>
        <translation>טופס</translation>
    </message>
    <message>
        <source>The displayed information may be out of date. Your wallet automatically synchronizes with the Qtum network after a connection is established, but this process has not completed yet.</source>
        <translation>המידע המוצג עשוי להיות מיושן. הארנק שלך מסתנכרן באופן אוטומטי עם רשת הקטום לאחר יצירת החיבור, אך התהליך טרם הסתיים.</translation>
    </message>
    <message>
        <source>Watch-only:</source>
        <translation>צפייה בלבד:</translation>
    </message>
    <message>
        <source>Available:</source>
        <translation>זמין:</translation>
    </message>
    <message>
        <source>Your current spendable balance</source>
        <translation>היתרה הזמינה הנוכחית</translation>
    </message>
    <message>
        <source>Pending:</source>
        <translation>בהמתנה:</translation>
    </message>
    <message>
        <source>Total of transactions that have yet to be confirmed, and do not yet count toward the spendable balance</source>
        <translation>הסכום הכולל של העברות שטרם אושרו ועדיין אינן נספרות בחישוב היתרה הזמינה</translation>
    </message>
    <message>
        <source>Immature:</source>
        <translation>לא בשל:</translation>
    </message>
    <message>
        <source>Mined balance that has not yet matured</source>
        <translation>מאזן שנכרה וטרם הבשיל</translation>
    </message>
    <message>
        <source>Balances</source>
        <translation>מאזנים</translation>
    </message>
    <message>
        <source>Total:</source>
        <translation>סך הכול:</translation>
    </message>
    <message>
        <source>Your current total balance</source>
        <translation>סך כל היתרה הנוכחית שלך</translation>
    </message>
    <message>
        <source>Your current balance in watch-only addresses</source>
        <translation>המאזן הנוכחי שלך בכתובות לקריאה בלבד</translation>
    </message>
    <message>
        <source>Spendable:</source>
        <translation>ניתנים לבזבוז:</translation>
    </message>
    <message>
        <source>Recent transactions</source>
        <translation>העברות אחרונות</translation>
    </message>
    <message>
        <source>Unconfirmed transactions to watch-only addresses</source>
        <translation>העברות בלתי מאושרות לכתובות לצפייה בלבד</translation>
    </message>
    <message>
        <source>Mined balance in watch-only addresses that has not yet matured</source>
        <translation>מאזן לאחר כרייה בכתובות לצפייה בלבד שעדיין לא הבשילו</translation>
    </message>
    <message>
        <source>Current total balance in watch-only addresses</source>
        <translation>המאזן הכולל הנוכחי בכתובות לצפייה בלבד</translation>
    </message>
    <message>
        <source>Privacy mode activated for the Overview tab. To unmask the values, uncheck Settings-&gt;Mask values.</source>
        <translation>מצב הפרטיות הופעל עבור לשונית התאור הכללי. כדי להסיר את הסוואת הערכים, בטל את ההגדרות, -&gt;הסוואת ערכים.</translation>
    </message>
</context>
<context>
    <name>PSBTOperationsDialog</name>
    <message>
        <source>Dialog</source>
        <translation>שיח</translation>
    </message>
    <message>
        <source>Sign Tx</source>
        <translation>חתימת עיסקה</translation>
    </message>
    <message>
        <source>Broadcast Tx</source>
        <translation>שידור עיסקה</translation>
    </message>
    <message>
        <source>Copy to Clipboard</source>
        <translation>העתקה ללוח הגזירים</translation>
    </message>
    <message>
        <source>Save...</source>
        <translation>שמירה...</translation>
    </message>
    <message>
        <source>Close</source>
        <translation>סגירה</translation>
    </message>
    <message>
        <source>Failed to load transaction: %1</source>
        <translation>כשלון בטעינת העיסקה: %1</translation>
    </message>
    <message>
        <source>Failed to sign transaction: %1</source>
        <translation>כשלון בחתימת העיסקה: %1</translation>
    </message>
    <message>
        <source>Could not sign any more inputs.</source>
        <translation>לא ניתן לחתום קלטים נוספים.</translation>
    </message>
    <message>
        <source>Signed %1 inputs, but more signatures are still required.</source>
        <translation>נחתם קלט  %1 אך יש צורך בחתימות נוספות.</translation>
    </message>
    <message>
        <source>Signed transaction successfully. Transaction is ready to broadcast.</source>
        <translation>העיסקה נחתמה בהצלחה. העיסקה מוכנה לשידור.</translation>
    </message>
    <message>
        <source>Unknown error processing transaction.</source>
        <translation>שגיאה לא מוכרת בעת עיבוד העיסקה.</translation>
    </message>
    <message>
        <source>Transaction broadcast successfully! Transaction ID: %1</source>
        <translation>העִסקה שודרה בהצלחה! מזהה העִסקה: %1</translation>
    </message>
    <message>
        <source>Transaction broadcast failed: %1</source>
        <translation>שידור העיסקה נכשל: %1</translation>
    </message>
    <message>
        <source>PSBT copied to clipboard.</source>
        <translation>PSBT הועתקה ללוח הגזירים.</translation>
    </message>
    <message>
        <source>Save Transaction Data</source>
        <translation>שמירת נתוני העיסקה</translation>
    </message>
    <message>
        <source>Partially Signed Transaction (Binary) (*.psbt)</source>
        <translation>עיסקה חתומה חלקית (בינארי) (*.psbt)</translation>
    </message>
    <message>
        <source>PSBT saved to disk.</source>
        <translation>PSBT נשמרה לדיסק.</translation>
    </message>
    <message>
        <source> * Sends %1 to %2</source>
        <translation> * שליחת %1 אל %2</translation>
    </message>
    <message>
        <source>Unable to calculate transaction fee or total transaction amount.</source>
        <translation>לא מצליח לחשב עמלת עיסקה או הערך הכולל של העיסקה.</translation>
    </message>
    <message>
        <source>Pays transaction fee: </source>
        <translation>תשלום עמלת עיסקה:</translation>
    </message>
    <message>
        <source>Total Amount</source>
        <translation>סכום כולל</translation>
    </message>
    <message>
        <source>or</source>
        <translation>או</translation>
    </message>
    <message>
        <source>Transaction has %1 unsigned inputs.</source>
        <translation>לעיסקה יש  %1 קלטים לא חתומים.</translation>
    </message>
    <message>
        <source>Transaction is missing some information about inputs.</source>
        <translation>לעסקה חסר חלק מהמידע לגבי הקלט.</translation>
    </message>
    <message>
        <source>Transaction still needs signature(s).</source>
        <translation>העיסקה עדיין נזקקת לחתימה(ות).</translation>
    </message>
    <message>
        <source>(But this wallet cannot sign transactions.)</source>
        <translation>(אבל ארנק זה לא יכול לחתום על עיסקות.)</translation>
    </message>
    <message>
        <source>(But this wallet does not have the right keys.)</source>
        <translation>(אבל לארנק הזה אין את המפתחות המתאימים.)</translation>
    </message>
    <message>
        <source>Transaction is fully signed and ready for broadcast.</source>
        <translation>העיסקה חתומה במלואה ומוכנה לשידור.</translation>
    </message>
    <message>
        <source>Transaction status is unknown.</source>
        <translation>סטטוס העיסקה אינו ידוע.</translation>
    </message>
</context>
<context>
    <name>PaymentServer</name>
    <message>
        <source>Payment request error</source>
        <translation>שגיאת בקשת תשלום</translation>
    </message>
    <message>
        <source>Cannot start qtum: click-to-pay handler</source>
        <translation>לא ניתן להפעיל את המקשר qtum: click-to-pay</translation>
    </message>
    <message>
        <source>URI handling</source>
        <translation>טיפול בכתובות</translation>
    </message>
    <message>
        <source>'qtum://' is not a valid URI. Use 'qtum:' instead.</source>
<<<<<<< HEAD
        <translation>'//:qtum' אינה כתובת URI תקינה. השתמשו במקום ב ':qtum'.</translation>
=======
        <translation>'//:qtum' אינה כתובת תקנית. נא להשתמש ב־"qtum:‎"‏ במקום.</translation>
    </message>
    <message>
        <source>Cannot process payment request because BIP70 is not supported.</source>
        <translation>אין אפשרות לעבד את בקשת התשלום כיון ש BIP70 אינו נתמך.</translation>
    </message>
    <message>
        <source>Due to widespread security flaws in BIP70 it's strongly recommended that any merchant instructions to switch wallets be ignored.</source>
        <translation>עקב תקלות בטיחות רבות ב BIP70 מומלץ בחום להתעלם מההוראות של סוחר להחליף ארנקים </translation>
    </message>
    <message>
        <source>If you are receiving this error you should request the merchant provide a BIP21 compatible URI.</source>
        <translation>Iאם קיבלת הודעת שגיאה זו עליך לבקש מבעל העסק לספק URI תואם   BIP21 URI.</translation>
>>>>>>> da23532c
    </message>
    <message>
        <source>Invalid payment address %1</source>
        <translation>כתובת תשלום שגויה %1</translation>
    </message>
    <message>
        <source>URI cannot be parsed! This can be caused by an invalid Qtum address or malformed URI parameters.</source>
        <translation>לא ניתן לנתח את כתובת המשאב! מצב זה יכול לקרות עקב כתובת קטום שגויה או פרמטרים שגויים בכתובת המשאב.</translation>
    </message>
    <message>
        <source>Payment request file handling</source>
        <translation>טיפול בקובצי בקשות תשלום</translation>
    </message>
</context>
<context>
    <name>PeerTableModel</name>
    <message>
        <source>User Agent</source>
        <translation>סוכן משתמש</translation>
    </message>
    <message>
        <source>Node/Service</source>
        <translation>צומת/שירות</translation>
    </message>
    <message>
        <source>NodeId</source>
        <translation>מזהה צומת</translation>
    </message>
    <message>
        <source>Ping</source>
        <translation>פינג</translation>
    </message>
    <message>
        <source>Sent</source>
        <translation>נשלחו</translation>
    </message>
    <message>
        <source>Received</source>
        <translation>התקבלו</translation>
    </message>
</context>
<context>
    <name>QObject</name>
    <message>
        <source>Amount</source>
        <translation>סכום</translation>
    </message>
    <message>
        <source>Enter a Qtum address (e.g. %1)</source>
<<<<<<< HEAD
        <translation>נא להזין כתובת קטום (למשל: %1)</translation>
=======
        <translation>נא לספק כתובת קטום (למשל: %1)</translation>
>>>>>>> da23532c
    </message>
    <message>
        <source>%1 d</source>
        <translation>%1 ימים</translation>
    </message>
    <message>
        <source>%1 h</source>
        <translation>%1 שעות</translation>
    </message>
    <message>
        <source>%1 m</source>
        <translation>%1 דקות</translation>
    </message>
    <message>
        <source>%1 s</source>
        <translation>%1 שניות</translation>
    </message>
    <message>
        <source>None</source>
        <translation>ללא</translation>
    </message>
    <message>
        <source>N/A</source>
        <translation>לא זמין</translation>
    </message>
    <message>
        <source>%1 ms</source>
        <translation>%1 מילישניות</translation>
    </message>
    <message numerus="yes">
        <source>%n second(s)</source>
        <translation><numerusform>שנייה אחת</numerusform><numerusform>%n שניות</numerusform><numerusform>%n שניות</numerusform><numerusform>%n שניות</numerusform></translation>
    </message>
    <message numerus="yes">
        <source>%n minute(s)</source>
        <translation><numerusform>דקה אחת</numerusform><numerusform>%n דקות</numerusform><numerusform>%n דקות</numerusform><numerusform>%n דקות</numerusform></translation>
    </message>
    <message numerus="yes">
        <source>%n hour(s)</source>
        <translation><numerusform>שעה אחת</numerusform><numerusform>%n שעות</numerusform><numerusform>%n שעות</numerusform><numerusform>%n שעות</numerusform></translation>
    </message>
    <message numerus="yes">
        <source>%n day(s)</source>
        <translation><numerusform>יום אחד</numerusform><numerusform>%n ימים</numerusform><numerusform>%n ימים</numerusform><numerusform>%n ימים</numerusform></translation>
    </message>
    <message numerus="yes">
        <source>%n week(s)</source>
        <translation><numerusform>שבוע אחד</numerusform><numerusform>%n שבועות</numerusform><numerusform>%n שבועות</numerusform><numerusform>%n שבועות</numerusform></translation>
    </message>
    <message>
        <source>%1 and %2</source>
        <translation>%1 וגם %2</translation>
    </message>
    <message numerus="yes">
        <source>%n year(s)</source>
        <translation><numerusform>שנה אחת</numerusform><numerusform>%n שנים</numerusform><numerusform>%n שנים</numerusform><numerusform>%n שנים</numerusform></translation>
    </message>
    <message>
        <source>%1 B</source>
        <translation>%1 ב׳</translation>
    </message>
    <message>
        <source>%1 KB</source>
        <translation>%1 ק״ב</translation>
    </message>
    <message>
        <source>%1 MB</source>
        <translation>%1 מ״ב</translation>
    </message>
    <message>
        <source>%1 GB</source>
        <translation>%1 ג״ב</translation>
    </message>
    <message>
        <source>Error: Specified data directory "%1" does not exist.</source>
        <translation>שגיאה: תיקיית הנתונים שצוינה „%1” אינה קיימת.</translation>
    </message>
    <message>
        <source>Error: Cannot parse configuration file: %1.</source>
        <translation>שגיאה: כשל בפענוח קובץ הקונפיגורציה: %1.</translation>
    </message>
    <message>
        <source>Error: %1</source>
        <translation>שגיאה: %1</translation>
    </message>
    <message>
        <source>Error initializing settings: %1</source>
        <translation>שגיאה בהגדרות הראשוניות: %1</translation>
    </message>
    <message>
        <source>%1 didn't yet exit safely...</source>
        <translation>הסגירה של %1 לא הושלמה בהצלחה עדיין…</translation>
    </message>
    <message>
        <source>unknown</source>
        <translation>לא ידוע</translation>
    </message>
</context>
<context>
    <name>QRImageWidget</name>
    <message>
        <source>&amp;Save Image...</source>
        <translation>&amp;שמירת תמונה…</translation>
    </message>
    <message>
        <source>&amp;Copy Image</source>
        <translation>העתקת ת&amp;מונה</translation>
    </message>
    <message>
        <source>Resulting URI too long, try to reduce the text for label / message.</source>
        <translation>הכתובת שנוצרה ארוכה מדי, כדאי לנסות לקצר את הטקסט של התווית / הודעה.</translation>
    </message>
    <message>
        <source>Error encoding URI into QR Code.</source>
        <translation>שגיאה בקידוד ה URI לברקוד.</translation>
    </message>
    <message>
        <source>QR code support not available.</source>
<<<<<<< HEAD
        <translation>תמיכה בקוד QR לא זמינה.</translation>
=======
        <translation>קוד QR אינו נתמך.</translation>
>>>>>>> da23532c
    </message>
    <message>
        <source>Save QR Code</source>
        <translation>שמירת קוד QR</translation>
    </message>
    <message>
        <source>PNG Image (*.png)</source>
        <translation>תמונת PNG (‏‎*.png)</translation>
    </message>
</context>
<context>
    <name>RPCConsole</name>
    <message>
        <source>N/A</source>
        <translation>לא זמין</translation>
    </message>
    <message>
        <source>Client version</source>
        <translation>גרסה</translation>
    </message>
    <message>
        <source>&amp;Information</source>
        <translation>מי&amp;דע</translation>
    </message>
    <message>
        <source>General</source>
        <translation>כללי</translation>
    </message>
    <message>
        <source>Using BerkeleyDB version</source>
        <translation>גרסת BerkeleyDB</translation>
    </message>
    <message>
        <source>Datadir</source>
        <translation>Datadir</translation>
    </message>
    <message>
        <source>To specify a non-default location of the data directory use the '%1' option.</source>
        <translation>כדי לציין מיקום שאינו ברירת המחדל לתיקיית הבלוקים יש להשתמש באפשרות "%1"</translation>
    </message>
    <message>
        <source>Blocksdir</source>
        <translation>Blocksdir</translation>
    </message>
    <message>
        <source>To specify a non-default location of the blocks directory use the '%1' option.</source>
        <translation>כדי לציין מיקום שאינו ברירת המחדל לתיקיית הבלוקים יש להשתמש באפשרות "%1"</translation>
    </message>
    <message>
        <source>Startup time</source>
        <translation>זמן עלייה</translation>
    </message>
    <message>
        <source>Network</source>
        <translation>רשת</translation>
    </message>
    <message>
        <source>Name</source>
        <translation>שם</translation>
    </message>
    <message>
        <source>Number of connections</source>
        <translation>מספר חיבורים</translation>
    </message>
    <message>
        <source>Block chain</source>
        <translation>שרשרת מקטעים</translation>
    </message>
    <message>
        <source>Memory Pool</source>
        <translation>מאגר זכרון</translation>
    </message>
    <message>
        <source>Current number of transactions</source>
        <translation>מספר עסקאות נוכחי</translation>
    </message>
    <message>
        <source>Memory usage</source>
        <translation>ניצול זכרון</translation>
    </message>
    <message>
        <source>Wallet: </source>
        <translation>ארנק:</translation>
    </message>
    <message>
        <source>(none)</source>
        <translation>(אין)</translation>
    </message>
    <message>
        <source>&amp;Reset</source>
        <translation>&amp;איפוס</translation>
    </message>
    <message>
        <source>Received</source>
        <translation>התקבלו</translation>
    </message>
    <message>
        <source>Sent</source>
        <translation>נשלחו</translation>
    </message>
    <message>
        <source>&amp;Peers</source>
        <translation>&amp;עמיתים</translation>
    </message>
    <message>
        <source>Banned peers</source>
        <translation>משתמשים חסומים</translation>
    </message>
    <message>
        <source>Select a peer to view detailed information.</source>
        <translation>נא לבחור בעמית כדי להציג מידע מפורט.</translation>
    </message>
    <message>
        <source>Direction</source>
        <translation>כיוון</translation>
    </message>
    <message>
        <source>Version</source>
        <translation>גרסה</translation>
    </message>
    <message>
        <source>Starting Block</source>
        <translation>בלוק התחלה</translation>
    </message>
    <message>
        <source>Synced Headers</source>
        <translation>כותרות עדכניות</translation>
    </message>
    <message>
        <source>Synced Blocks</source>
        <translation>בלוקים מסונכרנים</translation>
    </message>
    <message>
<<<<<<< HEAD
=======
        <source>The mapped Autonomous System used for diversifying peer selection.</source>
        <translation>המערכת האוטונומית הממופה משמשת לגיוון בחירת עמיתים.</translation>
    </message>
    <message>
>>>>>>> da23532c
        <source>Mapped AS</source>
        <translation>מופה בתור</translation>
    </message>
    <message>
        <source>User Agent</source>
        <translation>סוכן משתמש</translation>
    </message>
    <message>
        <source>Node window</source>
        <translation>חלון צומת</translation>
    </message>
    <message>
<<<<<<< HEAD
=======
        <source>Current block height</source>
        <translation>גובה הבלוק הנוכחי</translation>
    </message>
    <message>
>>>>>>> da23532c
        <source>Open the %1 debug log file from the current data directory. This can take a few seconds for large log files.</source>
        <translation>פתיחת יומן ניפוי הבאגים %1 מתיקיית הנתונים הנוכחית. עבור קובצי יומן גדולים ייתכן זמן המתנה של מספר שניות.</translation>
    </message>
    <message>
        <source>Decrease font size</source>
        <translation>הקטן גודל גופן</translation>
    </message>
    <message>
        <source>Increase font size</source>
        <translation>הגדל גודל גופן</translation>
    </message>
    <message>
        <source>Permissions</source>
        <translation>הרשאות</translation>
    </message>
    <message>
        <source>Services</source>
        <translation>שירותים</translation>
    </message>
    <message>
        <source>Connection Time</source>
        <translation>זמן החיבור</translation>
    </message>
    <message>
        <source>Last Send</source>
        <translation>שליחה אחרונה</translation>
    </message>
    <message>
        <source>Last Receive</source>
        <translation>קבלה אחרונה</translation>
    </message>
    <message>
        <source>Ping Time</source>
        <translation>זמן המענה</translation>
    </message>
    <message>
        <source>The duration of a currently outstanding ping.</source>
        <translation>משך הפינג הבולט הנוכחי</translation>
    </message>
    <message>
        <source>Ping Wait</source>
        <translation>פינג</translation>
    </message>
    <message>
        <source>Min Ping</source>
        <translation>פינג מינימלי</translation>
    </message>
    <message>
        <source>Time Offset</source>
        <translation>הפרש זמן</translation>
    </message>
    <message>
        <source>Last block time</source>
        <translation>זמן המקטע האחרון</translation>
    </message>
    <message>
        <source>&amp;Open</source>
        <translation>&amp;פתיחה</translation>
    </message>
    <message>
        <source>&amp;Console</source>
        <translation>מ&amp;סוף בקרה</translation>
    </message>
    <message>
        <source>&amp;Network Traffic</source>
        <translation>&amp;תעבורת רשת</translation>
    </message>
    <message>
        <source>Totals</source>
        <translation>סכומים</translation>
    </message>
    <message>
        <source>In:</source>
        <translation>נכנס:</translation>
    </message>
    <message>
        <source>Out:</source>
        <translation>יוצא:</translation>
    </message>
    <message>
        <source>Debug log file</source>
        <translation>קובץ יומן ניפוי</translation>
    </message>
    <message>
        <source>Clear console</source>
        <translation>ניקוי מסוף הבקרה</translation>
    </message>
    <message>
        <source>1 &amp;hour</source>
        <translation>&amp;שעה אחת</translation>
    </message>
    <message>
        <source>1 &amp;day</source>
        <translation>&amp;יום אחד</translation>
    </message>
    <message>
        <source>1 &amp;week</source>
        <translation>ש&amp;בוע אחד</translation>
    </message>
    <message>
        <source>1 &amp;year</source>
        <translation>ש&amp;נה אחת</translation>
    </message>
    <message>
        <source>&amp;Disconnect</source>
        <translation>&amp;ניתוק</translation>
    </message>
    <message>
        <source>Ban for</source>
        <translation>חסימה למשך</translation>
    </message>
    <message>
        <source>&amp;Unban</source>
        <translation>&amp;שחרור חסימה</translation>
    </message>
    <message>
        <source>Welcome to the %1 RPC console.</source>
        <translation>ברוך בואך למסוף ה־RPC של %1.</translation>
    </message>
    <message>
        <source>Use up and down arrows to navigate history, and %1 to clear screen.</source>
        <translation>יש להשתמש בחצים למעלה ומלטה כדי לנווט בהסיטוריה וב־%1 כדי לנקות את המסך.</translation>
    </message>
    <message>
        <source>Type %1 for an overview of available commands.</source>
        <translation>הקלידו %1 לקבלת סקירה של הפקודות הזמינות.</translation>
    </message>
    <message>
        <source>For more information on using this console type %1.</source>
        <translation>למידע נוסף על שימוש במסוף בקרה מסוג זה %1.</translation>
    </message>
    <message>
        <source>WARNING: Scammers have been active, telling users to type commands here, stealing their wallet contents. Do not use this console without fully understanding the ramifications of a command.</source>
        <translation>אזהרה! ישנם רמאים הנוהגים לשכנע משתמשים להקליד פקודות כאן ועל ידי כך לגנוב את תכולת הארנק שלהם. אין להשתמש במסוף הבקרה אם אינך מבין באופן מלא את המשמעות של פקודה.</translation>
    </message>
    <message>
        <source>Network activity disabled</source>
        <translation>פעילות הרשת נוטרלה</translation>
    </message>
    <message>
        <source>Executing command without any wallet</source>
        <translation>מבצע פקודה ללא כל ארנק</translation>
    </message>
    <message>
        <source>Executing command using "%1" wallet</source>
        <translation>מבצע פקודה באמצעות ארנק "%1" </translation>
    </message>
    <message>
        <source>(node id: %1)</source>
        <translation>(מזהה צומת: %1)</translation>
    </message>
    <message>
        <source>via %1</source>
        <translation>דרך %1</translation>
    </message>
    <message>
        <source>never</source>
        <translation>לעולם לא</translation>
    </message>
    <message>
        <source>Inbound</source>
        <translation>תעבורה נכנסת</translation>
    </message>
    <message>
        <source>Outbound</source>
        <translation>תעבורה יוצאת</translation>
    </message>
    <message>
        <source>Unknown</source>
        <translation>לא ידוע</translation>
    </message>
</context>
<context>
    <name>ReceiveCoinsDialog</name>
    <message>
        <source>&amp;Amount:</source>
        <translation>&amp;סכום:</translation>
    </message>
    <message>
        <source>&amp;Label:</source>
        <translation>ת&amp;ווית:</translation>
    </message>
    <message>
        <source>&amp;Message:</source>
        <translation>הו&amp;דעה:</translation>
    </message>
    <message>
        <source>An optional message to attach to the payment request, which will be displayed when the request is opened. Note: The message will not be sent with the payment over the Qtum network.</source>
        <translation>הודעת רשות לצירוף לבקשת התשלום שתוצג בעת פתיחת הבקשה. לתשומת לבך: ההודעה לא תישלח עם התשלום ברשת קטום.</translation>
    </message>
    <message>
        <source>An optional label to associate with the new receiving address.</source>
        <translation>תווית רשות לשיוך עם כתובת הקבלה החדשה.</translation>
    </message>
    <message>
        <source>Use this form to request payments. All fields are &lt;b&gt;optional&lt;/b&gt;.</source>
        <translation>יש להשתמש בטופס זה כדי לבקש תשלומים. כל השדות הם בגדר &lt;b&gt;רשות&lt;/b&gt;.</translation>
    </message>
    <message>
        <source>An optional amount to request. Leave this empty or zero to not request a specific amount.</source>
        <translation>סכום כרשות לבקשה. ניתן להשאיר זאת ריק כדי לא לבקש סכום מסוים.</translation>
    </message>
    <message>
<<<<<<< HEAD
=======
        <source>An optional label to associate with the new receiving address (used by you to identify an invoice).  It is also attached to the payment request.</source>
        <translation>תווית אופצינלית לצירוף לכתובת קבלה חדשה (לשימושך לזיהוי חשבונות). היא גם מצורפת לבקשת התשלום.</translation>
    </message>
    <message>
        <source>An optional message that is attached to the payment request and may be displayed to the sender.</source>
        <translation>הודעה אוצפציונלית מצורפת לבקשת התשלום אשר ניתן להציגה לשולח.</translation>
    </message>
    <message>
>>>>>>> da23532c
        <source>&amp;Create new receiving address</source>
        <translation>&amp;יצירת כתובת קבלה חדשה</translation>
    </message>
    <message>
        <source>Clear all fields of the form.</source>
        <translation>ניקוי של כל השדות בטופס.</translation>
    </message>
    <message>
        <source>Clear</source>
        <translation>ניקוי</translation>
    </message>
    <message>
        <source>Native segwit addresses (aka Bech32 or BIP-173) reduce your transaction fees later on and offer better protection against typos, but old wallets don't support them. When unchecked, an address compatible with older wallets will be created instead.</source>
        <translation>כתובות segwit טבעיות (כלומר Bech32 או BIP-173) מפחיתות את עמלת העסקה שלכם בהמשך ומציעות הגנה נגד שגיאות כתיב, אך ארנקים ישנים לא תומכים בהן. אם לא סומן, כתובת תאימה לארנקים ישנים תיווצר במקום.</translation>
    </message>
    <message>
        <source>Generate native segwit (Bech32) address</source>
        <translation>הפקת כתובת segwit טבעית (Bech32)</translation>
    </message>
    <message>
        <source>Requested payments history</source>
        <translation>היסטוריית בקשות תשלום</translation>
    </message>
    <message>
        <source>Show the selected request (does the same as double clicking an entry)</source>
        <translation>הצגת בקשות נבחרות (דומה ללחיצה כפולה על רשומה)</translation>
    </message>
    <message>
        <source>Show</source>
        <translation>הצגה</translation>
    </message>
    <message>
        <source>Remove the selected entries from the list</source>
        <translation>הסרת הרשומות הנבחרות מהרשימה</translation>
    </message>
    <message>
        <source>Remove</source>
        <translation>הסרה</translation>
    </message>
    <message>
        <source>Copy URI</source>
        <translation>העתקת כתובת</translation>
    </message>
    <message>
        <source>Copy label</source>
        <translation>העתקת התווית</translation>
    </message>
    <message>
        <source>Copy message</source>
        <translation>העתקת הודעה</translation>
    </message>
    <message>
        <source>Copy amount</source>
        <translation>העתקת הסכום</translation>
    </message>
    <message>
        <source>Could not unlock wallet.</source>
        <translation>לא ניתן לשחרר את הארנק.</translation>
    </message>
    <message>
        <source>Could not generate new %1 address</source>
        <translation>לא ניתן לייצר כתובת %1 חדשה</translation>
    </message>
</context>
<context>
    <name>ReceiveRequestDialog</name>
    <message>
        <source>Request payment to ...</source>
        <translation>בקשת תשלום לטובת…</translation>
    </message>
    <message>
        <source>Address:</source>
        <translation>כתובת:</translation>
    </message>
    <message>
        <source>Amount:</source>
        <translation>סכום:</translation>
    </message>
    <message>
        <source>Label:</source>
        <translation>תוית:</translation>
    </message>
    <message>
        <source>Message:</source>
        <translation>הודעה:</translation>
    </message>
    <message>
        <source>Wallet:</source>
        <translation>ארנק:</translation>
    </message>
    <message>
        <source>Copy &amp;URI</source>
        <translation>העתקת &amp;כתובת משאב</translation>
    </message>
    <message>
        <source>Copy &amp;Address</source>
        <translation>העתקת &amp;כתובת</translation>
    </message>
    <message>
        <source>&amp;Save Image...</source>
        <translation>&amp;שמירת תמונה…</translation>
    </message>
    <message>
        <source>Request payment to %1</source>
        <translation>בקשת תשלום אל %1</translation>
    </message>
    <message>
        <source>Payment information</source>
        <translation>פרטי תשלום</translation>
    </message>
</context>
<context>
    <name>RecentRequestsTableModel</name>
    <message>
        <source>Date</source>
        <translation>תאריך</translation>
    </message>
    <message>
        <source>Label</source>
        <translation>תוית</translation>
    </message>
    <message>
        <source>Message</source>
        <translation>הודעה</translation>
    </message>
    <message>
        <source>(no label)</source>
        <translation>(ללא תוית)</translation>
    </message>
    <message>
        <source>(no message)</source>
        <translation>(אין הודעה)</translation>
    </message>
    <message>
        <source>(no amount requested)</source>
        <translation>(לא התבקש סכום)</translation>
    </message>
    <message>
        <source>Requested</source>
        <translation>בקשה</translation>
    </message>
</context>
<context>
    <name>SendCoinsDialog</name>
    <message>
        <source>Send Coins</source>
        <translation>שליחת מטבעות</translation>
    </message>
    <message>
        <source>Coin Control Features</source>
        <translation>תכונות בקרת מטבעות</translation>
    </message>
    <message>
        <source>Inputs...</source>
        <translation>קלט...</translation>
    </message>
    <message>
        <source>automatically selected</source>
        <translation>בבחירה אוטומטית</translation>
    </message>
    <message>
        <source>Insufficient funds!</source>
        <translation>אין מספיק כספים!</translation>
    </message>
    <message>
        <source>Quantity:</source>
        <translation>כמות:</translation>
    </message>
    <message>
        <source>Bytes:</source>
        <translation>בתים:</translation>
    </message>
    <message>
        <source>Amount:</source>
        <translation>סכום:</translation>
    </message>
    <message>
        <source>Fee:</source>
        <translation>עמלה:</translation>
    </message>
    <message>
        <source>After Fee:</source>
        <translation>לאחר עמלה:</translation>
    </message>
    <message>
        <source>Change:</source>
        <translation>עודף:</translation>
    </message>
    <message>
        <source>If this is activated, but the change address is empty or invalid, change will be sent to a newly generated address.</source>
        <translation>אם אפשרות זו מופעלת אך כתובת העודף ריקה או שגויה, העודף יישלח לכתובת חדשה שתיווצר.</translation>
    </message>
    <message>
        <source>Custom change address</source>
        <translation>כתובת לעודף מותאמת אישית</translation>
    </message>
    <message>
        <source>Transaction Fee:</source>
        <translation>עמלת העברה:</translation>
    </message>
    <message>
        <source>Choose...</source>
        <translation>בחר...</translation>
    </message>
    <message>
        <source>Using the fallbackfee can result in sending a transaction that will take several hours or days (or never) to confirm. Consider choosing your fee manually or wait until you have validated the complete chain.</source>
        <translation>שימוש בעמלת בררת המחדל עלול לגרום לשליחת עסקה שתכלל בבלוק עוד מספר שעות או ימים (או לעולם לא). נא שקלו בחירה ידנית של העמלה או המתינו לאימות מלא של הבלוקצ'יין.</translation>
    </message>
    <message>
        <source>Warning: Fee estimation is currently not possible.</source>
        <translation>אזהרה: שערוך העמלה לא אפשרי כעת.</translation>
    </message>
    <message>
        <source>Specify a custom fee per kB (1,000 bytes) of the transaction's virtual size.

Note:  Since the fee is calculated on a per-byte basis, a fee of "100 satoshis per kB" for a transaction size of 500 bytes (half of 1 kB) would ultimately yield a fee of only 50 satoshis.</source>
        <translation>ציינו עמלה מותאמת אישית פר קילובייט (1000 בתים) של הגודל הוירטואלי של העסקה.

לתשומת לבכם: מאחר והעמלה מחושבת על בסיס פר-בית, עמלה של "100 סטושי פר קילובייט" עבור עסקה בגודל 500 בתים (חצי קילובייט) תפיק בסופו של דבר עמלה של 50 סטושי בלבד.</translation>
    </message>
    <message>
        <source>per kilobyte</source>
        <translation>עבור קילו-בית</translation>
    </message>
    <message>
        <source>Hide</source>
        <translation>הסתרה</translation>
    </message>
    <message>
        <source>Recommended:</source>
        <translation>מומלץ:</translation>
    </message>
    <message>
        <source>Custom:</source>
        <translation>מותאם אישית:</translation>
    </message>
    <message>
        <source>(Smart fee not initialized yet. This usually takes a few blocks...)</source>
        <translation>(שירות עמלה חכמה לא אותחל עדיין. יש להמתין מספר בלוקים...)</translation>
    </message>
    <message>
        <source>Send to multiple recipients at once</source>
        <translation>שליחה למספר מוטבים בו־זמנית</translation>
    </message>
    <message>
        <source>Add &amp;Recipient</source>
        <translation>הוספת &amp;מוטב</translation>
    </message>
    <message>
        <source>Clear all fields of the form.</source>
        <translation>ניקוי של כל השדות בטופס.</translation>
    </message>
    <message>
        <source>Dust:</source>
        <translation>אבק:</translation>
    </message>
    <message>
        <source>Hide transaction fee settings</source>
        <translation>הסתרת הגדרות עמלת עסקה</translation>
    </message>
    <message>
        <source>When there is less transaction volume than space in the blocks, miners as well as relaying nodes may enforce a minimum fee. Paying only this minimum fee is just fine, but be aware that this can result in a never confirming transaction once there is more demand for qtum transactions than the network can process.</source>
        <translation>כאשר יש פחות נפח עסקאות מאשר מקום בבלוק, כורים וכן צמתות מקשרות יכולות להכתיב עמלות מינימום. התשלום של עמלת מינימום הנו תקין, אך יש לקחת בחשבון שהדבר יכול לגרום לעסקה שלא תאושר ברגע שיש יותר ביקוש לעסקאות קטום מאשר הרשת יכולה לעבד.</translation>
    </message>
    <message>
        <source>A too low fee might result in a never confirming transaction (read the tooltip)</source>
        <translation>עמלה נמוכה מדי עלולה לגרום לכך שהעסקה לעולם לא תאושר (ניתן לקרוא על כך ב tooltip)</translation>
    </message>
    <message>
        <source>Confirmation time target:</source>
        <translation>זמן לקבלת אישור:</translation>
    </message>
    <message>
        <source>Enable Replace-By-Fee</source>
        <translation>אפשר ״החלפה-על ידי עמלה״</translation>
    </message>
    <message>
        <source>With Replace-By-Fee (BIP-125) you can increase a transaction's fee after it is sent. Without this, a higher fee may be recommended to compensate for increased transaction delay risk.</source>
        <translation>באמצעות עמלה-ניתנת-לשינוי (BIP-125) תוכלו להגדיל עמלת עסקה גם לאחר שליחתה. ללא אפשרות זו, עמלה גבוהה יותר יכולה להיות מומלצת כדי להקטין את הסיכון בעיכוב אישור העסקה.</translation>
    </message>
    <message>
        <source>Clear &amp;All</source>
        <translation>&amp;ניקוי הכול</translation>
    </message>
    <message>
        <source>Balance:</source>
        <translation>מאזן:</translation>
    </message>
    <message>
        <source>Confirm the send action</source>
        <translation>אישור פעולת השליחה</translation>
    </message>
    <message>
        <source>S&amp;end</source>
        <translation>&amp;שליחה</translation>
    </message>
    <message>
        <source>Copy quantity</source>
        <translation>העתקת הכמות</translation>
    </message>
    <message>
        <source>Copy amount</source>
        <translation>העתקת הסכום</translation>
    </message>
    <message>
        <source>Copy fee</source>
        <translation>העתקת העמלה</translation>
    </message>
    <message>
        <source>Copy after fee</source>
        <translation>העתקה אחרי העמלה</translation>
    </message>
    <message>
        <source>Copy bytes</source>
        <translation>העתקת בתים</translation>
    </message>
    <message>
        <source>Copy dust</source>
        <translation>העתקת אבק</translation>
    </message>
    <message>
        <source>Copy change</source>
        <translation>העתקת השינוי</translation>
    </message>
    <message>
        <source>%1 (%2 blocks)</source>
        <translation>%1 (%2 בלוקים)</translation>
    </message>
    <message>
        <source>Cr&amp;eate Unsigned</source>
<<<<<<< HEAD
        <translation>יצ&amp;ירת לא חתום</translation>
    </message>
    <message>
        <source>Creates a Partially Signed Bitcoin Transaction (PSBT) for use with e.g. an offline %1 wallet, or a PSBT-compatible hardware wallet.</source>
        <translation>יוצר עסקת ביטקוין חתומה חלקית (PSBT) לשימוש עם ארנק %1 לא מחובר למשל, או עם PSBT ארנק חומרה תואם.</translation>
    </message>
    <message>
        <source> from wallet '%1'</source>
        <translation>מתוך ארנק '%1'</translation>
    </message>
    <message>
        <source>%1 to '%2'</source>
        <translation>%1 אל '%2'</translation>
=======
        <translation>י&amp;צירת לא חתומה</translation>
    </message>
    <message>
        <source>Creates a Partially Signed Qtum Transaction (PSBT) for use with e.g. an offline %1 wallet, or a PSBT-compatible hardware wallet.</source>
        <translation>יוצר עסקת קטום חתומה חלקית (PSBT) לשימוש עם ארנק %1 לא מחובר למשל, או עם PSBT ארנק חומרה תואם.</translation>
    </message>
    <message>
        <source> from wallet '%1'</source>
        <translation>מתוך ארנק "%1"</translation>
    </message>
    <message>
        <source>%1 to '%2'</source>
        <translation>%1 אל "%2"</translation>
>>>>>>> da23532c
    </message>
    <message>
        <source>%1 to %2</source>
        <translation>%1 ל %2</translation>
    </message>
    <message>
        <source>Do you want to draft this transaction?</source>
        <translation>האם ברצונך לשמור עסקה זו כטיוטה?</translation>
    </message>
    <message>
        <source>Are you sure you want to send?</source>
        <translation>האם אכן ברצונך לשלוח?</translation>
    </message>
    <message>
        <source>Create Unsigned</source>
        <translation>יצירת לא חתומה</translation>
    </message>
    <message>
        <source>Save Transaction Data</source>
        <translation>שמירת נתוני העיסקה</translation>
    </message>
    <message>
        <source>Partially Signed Transaction (Binary) (*.psbt)</source>
        <translation>עיסקה חתומה חלקית (בינארי) (*.psbt)</translation>
    </message>
    <message>
        <source>PSBT saved</source>
        <translation>PSBT נשמרה</translation>
    </message>
    <message>
        <source>or</source>
        <translation>או</translation>
    </message>
    <message>
        <source>You can increase the fee later (signals Replace-By-Fee, BIP-125).</source>
        <translation>תוכלו להגדיל את העמלה מאוחר יותר (איתות Replace-By-Fee, BIP-125).</translation>
    </message>
    <message>
        <source>Please, review your transaction proposal. This will produce a Partially Signed Qtum Transaction (PSBT) which you can save or copy and then sign with e.g. an offline %1 wallet, or a PSBT-compatible hardware wallet.</source>
        <translation>בבקשה לסקור את העיסקה המוצעת. הדבר יצור עיסקת קטום חתומה חלקית (PSBT) אשר ניתן לשמור או להעתיק ואז לחתום עם למשל ארנק לא מקוון %1, או עם ארנק חומרה תואם-PSBT.</translation>
    </message>
    <message>
        <source>Please, review your transaction.</source>
        <translation>נא לעבור על העסקה שלך, בבקשה.</translation>
    </message>
    <message>
        <source>Transaction fee</source>
        <translation>עמלת העברה</translation>
    </message>
    <message>
        <source>Not signalling Replace-By-Fee, BIP-125.</source>
        <translation>לא משדר Replace-By-Fee, BIP-125.</translation>
    </message>
    <message>
        <source>Total Amount</source>
        <translation>סכום כולל</translation>
    </message>
    <message>
        <source>To review recipient list click "Show Details..."</source>
        <translation>כדי לסקור את רשימת המקבלים יש להקיש "הצגת פרטים..."</translation>
    </message>
    <message>
        <source>Confirm send coins</source>
        <translation>אימות שליחת מטבעות</translation>
    </message>
    <message>
<<<<<<< HEAD
        <source>Copy PSBT to clipboard</source>
        <translation>העתקת PSBT אל לוח הגזירים</translation>
    </message>
    <message>
        <source>Send</source>
        <translation>שלח</translation>
    </message>
    <message>
        <source>PSBT copied</source>
        <translation>PSBT הועתקה</translation>
=======
        <source>Confirm transaction proposal</source>
        <translation>אישור הצעת עסקה</translation>
    </message>
    <message>
        <source>Send</source>
        <translation>שליחה</translation>
    </message>
    <message>
        <source>Watch-only balance:</source>
        <translation>יתרת צפייה-בלבד</translation>
>>>>>>> da23532c
    </message>
    <message>
        <source>The recipient address is not valid. Please recheck.</source>
        <translation>כתובת הנמען שגויה. נא לבדוק שוב.</translation>
    </message>
    <message>
        <source>The amount to pay must be larger than 0.</source>
        <translation>הסכום לתשלום צריך להיות גדול מ־0.</translation>
    </message>
    <message>
        <source>The amount exceeds your balance.</source>
        <translation>הסכום חורג מהמאזן שלך.</translation>
    </message>
    <message>
        <source>The total exceeds your balance when the %1 transaction fee is included.</source>
        <translation>הסכום גבוה מהמאזן שלכם לאחר כלילת עמלת עסקה  %1.</translation>
    </message>
    <message>
        <source>Duplicate address found: addresses should only be used once each.</source>
        <translation>נמצאה כתובת כפולה: יש להשתמש בכל כתובת פעם אחת בלבד.</translation>
    </message>
    <message>
        <source>Transaction creation failed!</source>
        <translation>יצירת ההעברה נכשלה!</translation>
    </message>
    <message>
        <source>A fee higher than %1 is considered an absurdly high fee.</source>
        <translation>עמלה מעל לסכום של %1 נחשבת לעמלה גבוהה באופן מוגזם.</translation>
    </message>
    <message>
        <source>Payment request expired.</source>
        <translation>בקשת התשלום פגה.</translation>
    </message>
    <message numerus="yes">
        <source>Estimated to begin confirmation within %n block(s).</source>
        <translation><numerusform>Estimated to begin confirmation within %n block.</numerusform><numerusform>Estimated to begin confirmation within %n blocks.</numerusform><numerusform>Estimated to begin confirmation within %n blocks.</numerusform><numerusform>Estimated to begin confirmation within %n blocks.</numerusform></translation>
    </message>
    <message>
        <source>Warning: Invalid Qtum address</source>
        <translation>אזהרה: כתובת ביטקיון שגויה</translation>
    </message>
    <message>
        <source>Warning: Unknown change address</source>
        <translation>אזהרה: כתובת החלפה בלתי ידועה</translation>
    </message>
    <message>
        <source>Confirm custom change address</source>
        <translation>אימות כתובת החלפה בהתאמה אישית</translation>
    </message>
    <message>
        <source>The address you selected for change is not part of this wallet. Any or all funds in your wallet may be sent to this address. Are you sure?</source>
        <translation>הכתובת שבחרת עבור ההחלפה אינה חלק מארנק זה. כל הסכום שבארנק שלך עשוי להישלח לכתובת זו. האם אכן זהו רצונך?</translation>
    </message>
    <message>
        <source>(no label)</source>
        <translation>(ללא תווית)</translation>
    </message>
</context>
<context>
    <name>SendCoinsEntry</name>
    <message>
        <source>A&amp;mount:</source>
        <translation>&amp;כמות:</translation>
    </message>
    <message>
        <source>Pay &amp;To:</source>
        <translation>לשלם ל&amp;טובת:</translation>
    </message>
    <message>
        <source>&amp;Label:</source>
        <translation>ת&amp;ווית:</translation>
    </message>
    <message>
        <source>Choose previously used address</source>
        <translation>בחירת כתובת שהייתה בשימוש</translation>
    </message>
    <message>
        <source>The Qtum address to send the payment to</source>
        <translation>כתובת הקטום של המוטב</translation>
    </message>
    <message>
        <source>Alt+A</source>
        <translation>Alt+A</translation>
    </message>
    <message>
        <source>Paste address from clipboard</source>
        <translation>הדבקת כתובת מלוח הגזירים</translation>
    </message>
    <message>
        <source>Alt+P</source>
        <translation>Alt+P</translation>
    </message>
    <message>
        <source>Remove this entry</source>
        <translation>הסרת רשומה זו</translation>
    </message>
    <message>
<<<<<<< HEAD
        <source>The fee will be deducted from the amount being sent. The recipient will receive less qtums than you enter in the amount field. If multiple recipients are selected, the fee is split equally.</source>
        <translation>העמלה תנוכה מהסכום שנשלח. הנמען יקבל פחות ביטקוינים ממה שהזנת בשדה הסכום. אם נבחרו מספר נמענים, העמלה תחולק באופן שווה.</translation>
=======
        <source>The amount to send in the selected unit</source>
        <translation>הסכום לשליחה במטבע הנבחר</translation>
    </message>
    <message>
        <source>The fee will be deducted from the amount being sent. The recipient will receive less qtums than you enter in the amount field. If multiple recipients are selected, the fee is split equally.</source>
        <translation>העמלה תנוכה מהסכום שנשלח. הנמען יקבל פחות ביטקוינים ממה שסיפקת בשדה הסכום. אם נבחרו מספר נמענים, העמלה תחולק באופן שווה.</translation>
>>>>>>> da23532c
    </message>
    <message>
        <source>S&amp;ubtract fee from amount</source>
        <translation>ה&amp;חסרת העמלה מהסכום</translation>
    </message>
    <message>
        <source>Use available balance</source>
        <translation>השתמש בכלל היתרה</translation>
    </message>
    <message>
        <source>Message:</source>
        <translation>הודעה:</translation>
    </message>
    <message>
        <source>This is an unauthenticated payment request.</source>
        <translation>זוהי בקשת תשלום לא מאומתת.</translation>
    </message>
    <message>
        <source>This is an authenticated payment request.</source>
        <translation>זוהי בקשה מאומתת לתשלום.</translation>
    </message>
    <message>
        <source>Enter a label for this address to add it to the list of used addresses</source>
        <translation>יש לתת תווית לכתובת זו כדי להוסיף אותה לרשימת הכתובות בשימוש</translation>
    </message>
    <message>
        <source>A message that was attached to the qtum: URI which will be stored with the transaction for your reference. Note: This message will not be sent over the Qtum network.</source>
        <translation>הודעה שצורפה לקטום: כתובת שתאוחסן בהעברה לצורך מעקב מצדך. לתשומת לבך: הודעה זו לא תישלח ברשת הקטום.</translation>
    </message>
    <message>
        <source>Pay To:</source>
        <translation>תשלום לטובת:</translation>
    </message>
    <message>
        <source>Memo:</source>
        <translation>תזכורת:</translation>
    </message>
</context>
<context>
    <name>ShutdownWindow</name>
    <message>
        <source>%1 is shutting down...</source>
        <translation>%1 בתהליך כיבוי...</translation>
    </message>
    <message>
        <source>Do not shut down the computer until this window disappears.</source>
        <translation>אין לכבות את המחשב עד שחלון זה נעלם.</translation>
    </message>
</context>
<context>
    <name>SignVerifyMessageDialog</name>
    <message>
        <source>Signatures - Sign / Verify a Message</source>
        <translation>חתימות - חתימה או אימות של הודעה</translation>
    </message>
    <message>
        <source>&amp;Sign Message</source>
        <translation>חתימה על הו&amp;דעה</translation>
    </message>
    <message>
        <source>You can sign messages/agreements with your addresses to prove you can receive qtums sent to them. Be careful not to sign anything vague or random, as phishing attacks may try to trick you into signing your identity over to them. Only sign fully-detailed statements you agree to.</source>
<<<<<<< HEAD
        <translation>באפשרותך לחתום על הודעות/הסכמים באמצעות הכתובות שלך, כדי להוכיח שאתה יכול לקבל את הביטקוינים הנשלחים אליהן. היזהר לא לחתום על תוכן עמום או אקראי, מכיוון שתקיפות פישינג עשויות לנסות לגנוב את הזהות שלך. חתום רק על הצהרות מפורטות שאתה מסכים להן.</translation>
    </message>
    <message>
        <source>The Qtum address to sign the message with</source>
        <translation>כתובת הקטום אתה לחתום אתה את ההודעה</translation>
=======
        <translation>אפשר לחתום על הודעות/הסכמים באמצעות הכתובות שלך, כדי להוכיח שבאפשרותך לקבל את הביטקוינים הנשלחים אליהן. יש להיזהר ולא לחתום על תוכן עמום או אקראי, מכיוון שתקיפות דיוג עשויות לנסות לגנוב את זהותך. יש לחתום רק על הצהרות מפורטות שהנך מסכים/ה להן.</translation>
    </message>
    <message>
        <source>The Qtum address to sign the message with</source>
        <translation>כתובת הקטום איתה לחתום את ההודעה</translation>
>>>>>>> da23532c
    </message>
    <message>
        <source>Choose previously used address</source>
        <translation>בחירת כתובת שהייתה בשימוש</translation>
    </message>
    <message>
        <source>Alt+A</source>
        <translation>Alt+A</translation>
    </message>
    <message>
        <source>Paste address from clipboard</source>
        <translation>הדבקת כתובת מלוח הגזירים</translation>
    </message>
    <message>
        <source>Alt+P</source>
        <translation>Alt+P</translation>
    </message>
    <message>
        <source>Enter the message you want to sign here</source>
        <translation>נא לספק את ההודעה עליה ברצונך לחתום כאן</translation>
    </message>
    <message>
        <source>Signature</source>
        <translation>חתימה</translation>
    </message>
    <message>
        <source>Copy the current signature to the system clipboard</source>
        <translation>העתקת החתימה הנוכחית ללוח הגזירים</translation>
    </message>
    <message>
        <source>Sign the message to prove you own this Qtum address</source>
<<<<<<< HEAD
        <translation>ניתן לחתום על ההודעה כדי להוכיח שכתובת הקטום הזו בבעלותך.</translation>
=======
        <translation>ניתן לחתום על ההודעה כדי להוכיח שכתובת קטום זו בבעלותך</translation>
>>>>>>> da23532c
    </message>
    <message>
        <source>Sign &amp;Message</source>
        <translation>&amp;חתימה על הודעה</translation>
    </message>
    <message>
        <source>Reset all sign message fields</source>
        <translation>איפוס כל שדות החתימה על הודעה</translation>
    </message>
    <message>
        <source>Clear &amp;All</source>
        <translation>&amp;ניקוי הכול</translation>
    </message>
    <message>
        <source>&amp;Verify Message</source>
        <translation>&amp;אימות הודעה</translation>
    </message>
    <message>
        <source>Enter the receiver's address, message (ensure you copy line breaks, spaces, tabs, etc. exactly) and signature below to verify the message. Be careful not to read more into the signature than what is in the signed message itself, to avoid being tricked by a man-in-the-middle attack. Note that this only proves the signing party receives with the address, it cannot prove sendership of any transaction!</source>
        <translation>יש להזין את כתובת הנמען, ההודעה (נא לוודא שהעתקת במדויק את תווי קפיצות השורה, רווחים, טאבים וכדומה). והחתימה מתחת אשר מאמתת את ההודעה. יש להיזהר שלא לקרוא לתוך החתימה יותר מאשר בהודעה החתומה עצמה, כדי להימנע מניצול לרעה של המתווך שבדרך. יש לשים לב שהדבר רק מוכיח שהצד החותם מקבל עם הכתובת. הדבר אינו מוכיח משלוח כלשהו של עסקה!</translation>
    </message>
    <message>
        <source>The Qtum address the message was signed with</source>
        <translation>כתובת הקטום שאיתה נחתמה ההודעה</translation>
    </message>
    <message>
        <source>The signed message to verify</source>
        <translation>ההודעה החתומה לאימות</translation>
    </message>
    <message>
<<<<<<< HEAD
        <source>The Qtum address the message was signed with</source>
        <translation>כתובת הקטום שאתה נחתמה ההודעה</translation>
    </message>
    <message>
        <source>The signed message to verify</source>
        <translation>ההודעה החתומה לאימות</translation>
    </message>
    <message>
=======
        <source>The signature given when the message was signed</source>
        <translation>החתימה שניתנת כאשר ההודעה נחתמה</translation>
    </message>
    <message>
>>>>>>> da23532c
        <source>Verify the message to ensure it was signed with the specified Qtum address</source>
        <translation>ניתן לאמת את ההודעה כדי להבטיח שהיא נחתמה עם כתובת הקטום הנתונה</translation>
    </message>
    <message>
        <source>Verify &amp;Message</source>
        <translation>&amp;אימות הודעה</translation>
    </message>
    <message>
        <source>Reset all verify message fields</source>
        <translation>איפוס כל שדות אימות ההודעה</translation>
    </message>
    <message>
        <source>Click "Sign Message" to generate signature</source>
        <translation>יש ללחוץ על „חתימת ההודעה“ כדי לייצר חתימה</translation>
    </message>
    <message>
        <source>The entered address is invalid.</source>
        <translation>הכתובת שסיפקת שגויה.</translation>
    </message>
    <message>
        <source>Please check the address and try again.</source>
        <translation>נא לבדוק את הכתובת ולנסות שוב.</translation>
    </message>
    <message>
        <source>The entered address does not refer to a key.</source>
        <translation>הכתובת שסיפקת לא מתייחסת למפתח.</translation>
    </message>
    <message>
        <source>Wallet unlock was cancelled.</source>
        <translation>שחרור הארנק בוטל.</translation>
    </message>
    <message>
        <source>No error</source>
        <translation>אין שגיאה</translation>
    </message>
    <message>
        <source>Private key for the entered address is not available.</source>
        <translation>המפתח הפרטי לכתובת שסיפקת אינו זמין.</translation>
    </message>
    <message>
        <source>Message signing failed.</source>
        <translation>חתימת ההודעה נכשלה.</translation>
    </message>
    <message>
        <source>Message signed.</source>
        <translation>ההודעה נחתמה.</translation>
    </message>
    <message>
        <source>The signature could not be decoded.</source>
        <translation>לא ניתן לפענח את החתימה.</translation>
    </message>
    <message>
        <source>Please check the signature and try again.</source>
        <translation>נא לבדוק את החתימה ולנסות שוב.</translation>
    </message>
    <message>
        <source>The signature did not match the message digest.</source>
        <translation>החתימה לא תואמת את תקציר ההודעה.</translation>
    </message>
    <message>
        <source>Message verification failed.</source>
        <translation>וידוא ההודעה נכשל.</translation>
    </message>
    <message>
        <source>Message verified.</source>
        <translation>ההודעה עברה וידוא.</translation>
    </message>
</context>
<context>
    <name>TrafficGraphWidget</name>
    <message>
        <source>KB/s</source>
        <translation>ק״ב/ש׳</translation>
    </message>
</context>
<context>
    <name>TransactionDesc</name>
    <message numerus="yes">
        <source>Open for %n more block(s)</source>
        <translation><numerusform>פתוח עבור בלוק %n  נוסף </numerusform><numerusform>פתוח עבור %n בלוקים נוספים</numerusform><numerusform>פתוח עבור %n בלוקים נוספים</numerusform><numerusform>פתוח עבור  %n בלוקים נוספים</numerusform></translation>
    </message>
    <message>
        <source>Open until %1</source>
        <translation>פתוחה עד %1</translation>
    </message>
    <message>
        <source>conflicted with a transaction with %1 confirmations</source>
        <translation>ישנה סתירה עם עסקה שעברה %1 אימותים</translation>
    </message>
    <message>
        <source>0/unconfirmed, %1</source>
        <translation>0/לא מאומתים, %1</translation>
    </message>
    <message>
        <source>in memory pool</source>
        <translation>במאגר הזיכרון</translation>
    </message>
    <message>
        <source>not in memory pool</source>
        <translation>לא במאגר הזיכרון</translation>
    </message>
    <message>
        <source>abandoned</source>
        <translation>ננטש</translation>
    </message>
    <message>
        <source>%1/unconfirmed</source>
        <translation>%1/לא מאומתים</translation>
    </message>
    <message>
        <source>%1 confirmations</source>
        <translation>%1 אימותים</translation>
    </message>
    <message>
        <source>Status</source>
        <translation>מצב</translation>
    </message>
    <message>
        <source>Date</source>
        <translation>תאריך</translation>
    </message>
    <message>
        <source>Source</source>
        <translation>מקור</translation>
    </message>
    <message>
        <source>Generated</source>
        <translation>נוצר</translation>
    </message>
    <message>
        <source>From</source>
        <translation>מאת</translation>
    </message>
    <message>
        <source>unknown</source>
        <translation>לא ידוע</translation>
    </message>
    <message>
        <source>To</source>
        <translation>אל</translation>
    </message>
    <message>
        <source>own address</source>
        <translation>כתובת עצמית</translation>
    </message>
    <message>
        <source>watch-only</source>
        <translation>צפייה בלבד</translation>
    </message>
    <message>
        <source>label</source>
        <translation>תווית</translation>
    </message>
    <message>
        <source>Credit</source>
        <translation>אשראי</translation>
    </message>
    <message numerus="yes">
        <source>matures in %n more block(s)</source>
        <translation><numerusform>הבשלה בעוד בלוק %n</numerusform><numerusform>הבשלה בעוד %n בלוקים</numerusform><numerusform>הבשלה בעוד %n בלוקים</numerusform><numerusform>הבשלה בעוד %n בלוקים</numerusform></translation>
    </message>
    <message>
        <source>not accepted</source>
        <translation>לא התקבל</translation>
    </message>
    <message>
        <source>Debit</source>
        <translation>חיוב</translation>
    </message>
    <message>
        <source>Total debit</source>
        <translation>חיוב כולל</translation>
    </message>
    <message>
        <source>Total credit</source>
        <translation>אשראי כול</translation>
    </message>
    <message>
        <source>Transaction fee</source>
        <translation>עמלת העברה</translation>
    </message>
    <message>
        <source>Net amount</source>
        <translation>סכום נטו</translation>
    </message>
    <message>
        <source>Message</source>
        <translation>הודעה</translation>
    </message>
    <message>
        <source>Comment</source>
        <translation>הערה</translation>
    </message>
    <message>
        <source>Transaction ID</source>
        <translation>מזהה העברה</translation>
    </message>
    <message>
        <source>Transaction total size</source>
        <translation>גודל ההעברה הכללי</translation>
    </message>
    <message>
        <source>Transaction virtual size</source>
        <translation>גודל וירטואלי של עסקה</translation>
    </message>
    <message>
        <source>Output index</source>
        <translation>מפתח פלט</translation>
    </message>
    <message>
        <source> (Certificate was not verified)</source>
        <translation>(האישור לא אומת)</translation>
    </message>
    <message>
        <source>Merchant</source>
        <translation>סוחר</translation>
    </message>
    <message>
        <source>Generated coins must mature %1 blocks before they can be spent. When you generated this block, it was broadcast to the network to be added to the block chain. If it fails to get into the chain, its state will change to "not accepted" and it won't be spendable. This may occasionally happen if another node generates a block within a few seconds of yours.</source>
        <translation>מטבעות מופקים חייבים להבשיל במשך %1 בלוקים לפני שניתן לבזבזם. כשהפקתם בלוק זה, הבלוק שודר לרשת לצורך הוספה לבלוקצ'יין. אם הבלוק לא יתווסף לבלוקצ'יין, מצב הבלוק ישונה ל"לא התקבל" ולא יהיה ניתן לבזבזו. מצב זה עלול לקרות כאשר צומת אחרת מפיקה בלוק בהפרש של כמה שניות משלכם.</translation>
    </message>
    <message>
        <source>Debug information</source>
        <translation>פרטי ניפוי שגיאות</translation>
    </message>
    <message>
        <source>Transaction</source>
        <translation>העברה</translation>
    </message>
    <message>
        <source>Inputs</source>
        <translation>אמצעי קלט</translation>
    </message>
    <message>
        <source>Amount</source>
        <translation>סכום</translation>
    </message>
    <message>
        <source>true</source>
        <translation>אמת</translation>
    </message>
    <message>
        <source>false</source>
        <translation>שקר</translation>
    </message>
</context>
<context>
    <name>TransactionDescDialog</name>
    <message>
        <source>This pane shows a detailed description of the transaction</source>
        <translation>חלונית זו מציגה תיאור מפורט של ההעברה</translation>
    </message>
    <message>
        <source>Details for %1</source>
        <translation>פרטים עבור %1</translation>
    </message>
</context>
<context>
    <name>TransactionTableModel</name>
    <message>
        <source>Date</source>
        <translation>תאריך</translation>
    </message>
    <message>
        <source>Type</source>
        <translation>סוג</translation>
    </message>
    <message>
        <source>Label</source>
        <translation>תוית</translation>
    </message>
    <message numerus="yes">
        <source>Open for %n more block(s)</source>
        <translation><numerusform>פתוחה למשך בלוק אחד נוסף</numerusform><numerusform>פתוחה למשך %n בלוקים נוספים</numerusform><numerusform>פתוחה למשך %n בלוקים נוספים</numerusform><numerusform>פתוחה למשך %n בלוקים נוספים</numerusform></translation>
    </message>
    <message>
        <source>Open until %1</source>
        <translation>פתוחה עד %1</translation>
    </message>
    <message>
        <source>Unconfirmed</source>
        <translation>לא מאושרת</translation>
    </message>
    <message>
        <source>Abandoned</source>
        <translation>ננטש</translation>
    </message>
    <message>
        <source>Confirming (%1 of %2 recommended confirmations)</source>
        <translation>באישור (%1 מתוך %2 אישורים מומלצים)</translation>
    </message>
    <message>
        <source>Confirmed (%1 confirmations)</source>
        <translation>מאושרת (%1 אישורים)</translation>
    </message>
    <message>
        <source>Conflicted</source>
        <translation>מתנגשת</translation>
    </message>
    <message>
        <source>Immature (%1 confirmations, will be available after %2)</source>
        <translation>צעירה (%1 אישורים, תהיה זמינה לאחר %2)</translation>
    </message>
    <message>
        <source>Generated but not accepted</source>
        <translation>הבלוק יוצר אך לא אושר</translation>
    </message>
    <message>
        <source>Received with</source>
        <translation>התקבל עם</translation>
    </message>
    <message>
        <source>Received from</source>
        <translation>התקבל מאת</translation>
    </message>
    <message>
        <source>Sent to</source>
        <translation>נשלח אל</translation>
    </message>
    <message>
        <source>Payment to yourself</source>
        <translation>תשלום לעצמך</translation>
    </message>
    <message>
        <source>Mined</source>
        <translation>נכרו</translation>
    </message>
    <message>
        <source>watch-only</source>
        <translation>צפייה בלבד</translation>
    </message>
    <message>
        <source>(n/a)</source>
        <translation>(לא זמין)</translation>
    </message>
    <message>
        <source>(no label)</source>
        <translation>(ללא תוית)</translation>
    </message>
    <message>
        <source>Transaction status. Hover over this field to show number of confirmations.</source>
        <translation>מצב ההעברה. יש להמתין עם הסמן מעל שדה זה כדי לראות את מספר האישורים.</translation>
    </message>
    <message>
        <source>Date and time that the transaction was received.</source>
        <translation>התאריך והשעה בהם העברה זו התקבלה.</translation>
    </message>
    <message>
        <source>Type of transaction.</source>
        <translation>סוג ההעברה.</translation>
    </message>
    <message>
        <source>Whether or not a watch-only address is involved in this transaction.</source>
        <translation>האם כתובת לצפייה בלבד כלולה בעסקה זו.</translation>
    </message>
    <message>
        <source>User-defined intent/purpose of the transaction.</source>
        <translation>ייעוד/תכלית מגדר ע"י המשתמש של העסקה.</translation>
    </message>
    <message>
        <source>Amount removed from or added to balance.</source>
        <translation>סכום ירד או התווסף למאזן</translation>
    </message>
</context>
<context>
    <name>TransactionView</name>
    <message>
        <source>All</source>
        <translation>הכול</translation>
    </message>
    <message>
        <source>Today</source>
        <translation>היום</translation>
    </message>
    <message>
        <source>This week</source>
        <translation>השבוע</translation>
    </message>
    <message>
        <source>This month</source>
        <translation>החודש</translation>
    </message>
    <message>
        <source>Last month</source>
        <translation>חודש שעבר</translation>
    </message>
    <message>
        <source>This year</source>
        <translation>השנה הזאת</translation>
    </message>
    <message>
        <source>Range...</source>
        <translation>טווח…</translation>
    </message>
    <message>
        <source>Received with</source>
        <translation>התקבל עם</translation>
    </message>
    <message>
        <source>Sent to</source>
        <translation>נשלח אל</translation>
    </message>
    <message>
        <source>To yourself</source>
        <translation>לעצמך</translation>
    </message>
    <message>
        <source>Mined</source>
        <translation>נכרו</translation>
    </message>
    <message>
        <source>Other</source>
        <translation>אחר</translation>
    </message>
    <message>
        <source>Enter address, transaction id, or label to search</source>
        <translation>נא לספק כתובת, מזהה העברה, או תווית לחיפוש</translation>
    </message>
    <message>
        <source>Min amount</source>
        <translation>סכום מזערי</translation>
    </message>
    <message>
        <source>Abandon transaction</source>
        <translation>נטישת העברה</translation>
    </message>
    <message>
        <source>Increase transaction fee</source>
        <translation>הגדל עמלת העברה</translation>
    </message>
    <message>
        <source>Copy address</source>
        <translation>העתקת הכתובת</translation>
    </message>
    <message>
        <source>Copy label</source>
        <translation>העתקת התווית</translation>
    </message>
    <message>
        <source>Copy amount</source>
        <translation>העתקת הסכום</translation>
    </message>
    <message>
        <source>Copy transaction ID</source>
        <translation>העתקת מזהה ההעברה</translation>
    </message>
    <message>
        <source>Copy raw transaction</source>
        <translation>העתקת העברה גולמית</translation>
    </message>
    <message>
        <source>Copy full transaction details</source>
        <translation>העתקת פרטי ההעברה המלאים</translation>
    </message>
    <message>
        <source>Edit label</source>
        <translation>עריכת תווית</translation>
    </message>
    <message>
        <source>Show transaction details</source>
        <translation>הצגת פרטי העברה</translation>
    </message>
    <message>
        <source>Export Transaction History</source>
        <translation>יצוא היסטוריית העברה</translation>
    </message>
    <message>
        <source>Comma separated file (*.csv)</source>
        <translation>קובץ מופרד בפסיקים (‎*.csv)</translation>
    </message>
    <message>
        <source>Confirmed</source>
        <translation>מאושרת</translation>
    </message>
    <message>
        <source>Watch-only</source>
        <translation>צפייה בלבד</translation>
    </message>
    <message>
        <source>Date</source>
        <translation>תאריך</translation>
    </message>
    <message>
        <source>Type</source>
        <translation>סוג</translation>
    </message>
    <message>
        <source>Label</source>
        <translation>תוית</translation>
    </message>
    <message>
        <source>Address</source>
        <translation>כתובת</translation>
    </message>
    <message>
        <source>ID</source>
        <translation>מזהה</translation>
    </message>
    <message>
        <source>Exporting Failed</source>
        <translation>הייצוא נכשל</translation>
    </message>
    <message>
        <source>There was an error trying to save the transaction history to %1.</source>
        <translation>הייתה שגיאה בניסיון לשמור את היסטוריית העסקאות אל %1.</translation>
    </message>
    <message>
        <source>Exporting Successful</source>
        <translation>הייצוא נכשל</translation>
    </message>
    <message>
        <source>The transaction history was successfully saved to %1.</source>
        <translation>היסטוריית העסקאות נשמרה בהצלחה אל %1.</translation>
    </message>
    <message>
        <source>Range:</source>
        <translation>טווח:</translation>
    </message>
    <message>
        <source>to</source>
        <translation>עד</translation>
    </message>
</context>
<context>
    <name>UnitDisplayStatusBarControl</name>
    <message>
        <source>Unit to show amounts in. Click to select another unit.</source>
        <translation>יחידת המידה להצגת הסכומים. יש ללחוץ כדי לבחור ביחידת מידה אחרת.</translation>
    </message>
</context>
<context>
    <name>WalletController</name>
    <message>
        <source>Close wallet</source>
        <translation>סגירת ארנק</translation>
    </message>
    <message>
        <source>Are you sure you wish to close the wallet &lt;i&gt;%1&lt;/i&gt;?</source>
<<<<<<< HEAD
        <translation>האם את/ה בטוח/ה שברצונך לסגור את הארנק &lt;i&gt;%1&lt;/i&gt;?</translation>
=======
        <translation>האם אכן ברצונך לסגור את הארנק &lt;i&gt;%1&lt;/i&gt;?</translation>
>>>>>>> da23532c
    </message>
    <message>
        <source>Closing the wallet for too long can result in having to resync the entire chain if pruning is enabled.</source>
        <translation>סגירת הארנק למשך זמן רב מדי יכול לגרור את הצורך לסינכרון מחדש של כל השרשרת אם אופצית הגיזום אקטיבית.</translation>
    </message>
    <message>
        <source>Close all wallets</source>
        <translation>סגירת כל הארנקים</translation>
    </message>
    <message>
        <source>Are you sure you wish to close all wallets?</source>
        <translation>האם אכן ברצונך לסגור את כל הארנקים?</translation>
    </message>
</context>
<context>
    <name>WalletFrame</name>
    <message>
        <source>No wallet has been loaded.
Go to File &gt; Open Wallet to load a wallet.
- OR -</source>
        <translation>לא נטען ארנק.
עליך לגשת לקובץ &gt; פתיחת ארנק כדי לטעון ארנק.
- או -</translation>
    </message>
    <message>
        <source>Create a new wallet</source>
        <translation>יצירת ארנק חדש</translation>
    </message>
</context>
<context>
    <name>WalletModel</name>
    <message>
        <source>Send Coins</source>
        <translation>שליחת מטבעות</translation>
    </message>
    <message>
        <source>Fee bump error</source>
        <translation>נמצאה שגיאת סכום עמלה</translation>
    </message>
    <message>
        <source>Increasing transaction fee failed</source>
        <translation>כשל בהעלאת עמלת עסקה</translation>
    </message>
    <message>
        <source>Do you want to increase the fee?</source>
        <translation>האם ברצונך להגדיל את העמלה?</translation>
    </message>
    <message>
        <source>Do you want to draft a transaction with fee increase?</source>
        <translation>האם ברצונך להכין עסיקה עם עמלה מוגברת?</translation>
    </message>
    <message>
        <source>Current fee:</source>
        <translation>העמלה הנוכחית:</translation>
    </message>
    <message>
        <source>Increase:</source>
        <translation>הגדלה:</translation>
    </message>
    <message>
        <source>New fee:</source>
        <translation>עמלה חדשה:</translation>
    </message>
    <message>
        <source>Confirm fee bump</source>
        <translation>אישור הקפצת עמלה</translation>
    </message>
    <message>
<<<<<<< HEAD
=======
        <source>Can't draft transaction.</source>
        <translation>לא ניתן לשמור את העסקה כטיוטה.</translation>
    </message>
    <message>
>>>>>>> da23532c
        <source>PSBT copied</source>
        <translation>PSBT הועתקה</translation>
    </message>
    <message>
        <source>Can't sign transaction.</source>
        <translation>אי אפשר לחתום על ההעברה.</translation>
    </message>
    <message>
        <source>Could not commit transaction</source>
        <translation>שילוב העסקה נכשל</translation>
    </message>
    <message>
        <source>default wallet</source>
        <translation>ארנק בררת מחדל</translation>
    </message>
</context>
<context>
    <name>WalletView</name>
    <message>
        <source>&amp;Export</source>
        <translation>&amp;יצוא</translation>
    </message>
    <message>
        <source>Export the data in the current tab to a file</source>
        <translation>יצוא הנתונים בלשונית הנוכחית לקובץ</translation>
    </message>
    <message>
        <source>Error</source>
        <translation>שגיאה</translation>
    </message>
    <message>
        <source>Unable to decode PSBT from clipboard (invalid base64)</source>
        <translation>לא ניתן לפענח PSBT מתוך לוח הגזירים (base64 שגוי)  </translation>
    </message>
    <message>
        <source>Load Transaction Data</source>
        <translation>טעינת נתוני עיסקה</translation>
    </message>
    <message>
        <source>Partially Signed Transaction (*.psbt)</source>
        <translation>עיסקה חתומה חלקית  (*.psbt)</translation>
    </message>
    <message>
        <source>PSBT file must be smaller than 100 MiB</source>
        <translation>קובץ PSBT צריך להיות קטמן מ 100 MiB</translation>
    </message>
    <message>
        <source>Unable to decode PSBT</source>
        <translation>לא מצליח לפענח PSBT</translation>
    </message>
    <message>
        <source>Backup Wallet</source>
        <translation>גיבוי הארנק</translation>
    </message>
    <message>
        <source>Wallet Data (*.dat)</source>
        <translation>נתוני ארנק (‎*.dat)</translation>
    </message>
    <message>
        <source>Backup Failed</source>
        <translation>הגיבוי נכשל</translation>
    </message>
    <message>
        <source>There was an error trying to save the wallet data to %1.</source>
        <translation>אירעה שגיאה בעת הניסיון לשמור את נתוני הארנק אל %1.</translation>
    </message>
    <message>
        <source>Backup Successful</source>
        <translation>הגיבוי הצליח</translation>
    </message>
    <message>
        <source>The wallet data was successfully saved to %1.</source>
        <translation>נתוני הארנק נשמרו בהצלחה אל %1.</translation>
    </message>
    <message>
        <source>Cancel</source>
        <translation>ביטול</translation>
    </message>
</context>
<context>
    <name>qtum-core</name>
    <message>
        <source>Distributed under the MIT software license, see the accompanying file %s or %s</source>
        <translation>מופץ תחת רשיון התוכנה של MIT, ראה קובץ מלווה  %s או %s</translation>
    </message>
    <message>
        <source>Prune configured below the minimum of %d MiB.  Please use a higher number.</source>
        <translation>הגיזום הוגדר כפחות מהמינימום של  %d MiB. נא להשתמש במספר גבוה יותר.</translation>
    </message>
    <message>
        <source>Prune: last wallet synchronisation goes beyond pruned data. You need to -reindex (download the whole blockchain again in case of pruned node)</source>
        <translation>גיזום: הסינכרון האחרון של הארנק עובר את היקף הנתונים שנגזמו. יש לבצע חידוש אידקסציה (נא להוריד את כל שרשרת הבלוקים שוב במקרה של צומת מקוצצת)</translation>
    </message>
    <message>
        <source>Pruning blockstore...</source>
        <translation>מקצץ את ה blockstore...</translation>
    </message>
    <message>
        <source>Unable to start HTTP server. See debug log for details.</source>
        <translation>שרת ה HTTP לא עלה. ראו את ה debug לוג לפרטים.</translation>
    </message>
    <message>
        <source>The %s developers</source>
        <translation>ה %s מפתחים</translation>
    </message>
    <message>
        <source>Cannot provide specific connections and have addrman find outgoing connections at the same.</source>
        <translation>לא מצליח לספק קשרים ספציפיים ולגרום ל addrman למצוא קשרים חיצוניים יחדיו.</translation>
    </message>
    <message>
        <source>Error reading %s! All keys read correctly, but transaction data or address book entries might be missing or incorrect.</source>
        <translation>שגיאה בנסיון לקרוא את %s! כל המפתחות נקראו נכונה, אך נתוני העסקה או הכתובות יתכן שחסרו או שגויים.</translation>
    </message>
    <message>
        <source>Please check that your computer's date and time are correct! If your clock is wrong, %s will not work properly.</source>
        <translation>נא בדקו שהתאריך והשעה במחשב שלכם נכונים! אם השעון שלכם לא מסונכרן, %s לא יעבוד כהלכה.</translation>
    </message>
    <message>
        <source>The block database contains a block which appears to be from the future. This may be due to your computer's date and time being set incorrectly. Only rebuild the block database if you are sure that your computer's date and time are correct</source>
        <translation>מאגר נתוני הבלוקים מכיל בלוק עם תאריך עתידי. הדבר יכול להיגרם מתאריך ושעה שגויים במחשב שלכם. בצעו בנייה מחדש של מאגר נתוני הבלוקים רק אם אתם בטוחים שהתאריך והשעה במחשבכם נכונים</translation>
    </message>
    <message>
        <source>This is a pre-release test build - use at your own risk - do not use for mining or merchant applications</source>
        <translation>זוהי בניית ניסיון טרום־פרסום – השימוש באחריותך – אין להשתמש בה לצורך כרייה או יישומי מסחר</translation>
    </message>
    <message>
        <source>This is the transaction fee you may discard if change is smaller than dust at this level</source>
        <translation>זוהי עמלת העסקה שתוכל לזנוח אם היתרה הנה קטנה יותר מאבק ברמה הזו.</translation>
    </message>
    <message>
        <source>Unable to replay blocks. You will need to rebuild the database using -reindex-chainstate.</source>
        <translation>שידור-חוזר של הבלוקים לא הצליח. תצטרכו לבצע בנייה מחדש של מאגר הנתונים באמצעות הדגל reindex-chainstate-.</translation>
    </message>
    <message>
        <source>Unable to rewind the database to a pre-fork state. You will need to redownload the blockchain</source>
        <translation>הרצה-לאחור של מאגר הנתונים למצב טרום-פיצולי לא הצליחה. תצטרכו להוריד מחדש את הבלוקצ'יין.</translation>
    </message>
    <message>
        <source>Warning: The network does not appear to fully agree! Some miners appear to be experiencing issues.</source>
        <translation>אזהרה: נראה כי הרשת אינה מסכימה באופן מלא! חלק מהכורים חווים תקלות.</translation>
    </message>
    <message>
        <source>Warning: We do not appear to fully agree with our peers! You may need to upgrade, or other nodes may need to upgrade.</source>
        <translation>אזהרה: יתכן שלא נסכים לגמרי עם עמיתינו! יתכן שתצטרכו לשדרג או שצמתות אחרות יצטרכו לשדרג.</translation>
    </message>
    <message>
        <source>-maxmempool must be at least %d MB</source>
        <translation>‎-maxmempool חייב להיות לפחות %d מ״ב</translation>
    </message>
    <message>
        <source>Cannot resolve -%s address: '%s'</source>
        <translation>לא מצליח לפענח -%s כתובת: '%s'</translation>
    </message>
    <message>
        <source>Change index out of range</source>
        <translation>אינדקס העודף מחוץ לתחום</translation>
    </message>
    <message>
        <source>Config setting for %s only applied on %s network when in [%s] section.</source>
        <translation>הגדרות הקונפיג עבור %s מיושמות רק  %s הרשת כאשר בקבוצה [%s] .</translation>
    </message>
    <message>
        <source>Copyright (C) %i-%i</source>
        <translation>כל הזכויות שמורות (C) %i-‏%i</translation>
    </message>
    <message>
        <source>Corrupted block database detected</source>
        <translation>מסד נתוני בלוקים פגום זוהה</translation>
    </message>
    <message>
        <source>Could not find asmap file %s</source>
        <translation>  קובץ asmap %s לא נמצא</translation>
    </message>
    <message>
        <source>Could not parse asmap file %s</source>
        <translation> קובץ asmap %s לא נפרס</translation>
    </message>
    <message>
        <source>Do you want to rebuild the block database now?</source>
        <translation>האם לבנות מחדש את מסד נתוני המקטעים?</translation>
    </message>
    <message>
        <source>Error initializing block database</source>
        <translation>שגיאה באתחול מסד נתוני המקטעים</translation>
    </message>
    <message>
        <source>Error initializing wallet database environment %s!</source>
        <translation>שגיאה באתחול סביבת מסד נתוני הארנקים %s!</translation>
    </message>
    <message>
        <source>Error loading %s</source>
        <translation>שגיאה בטעינת %s</translation>
    </message>
    <message>
        <source>Error loading %s: Private keys can only be disabled during creation</source>
        <translation>שגיאת טעינה %s: מפתחות פרטיים ניתנים לניטרול רק בעת תהליך היצירה</translation>
    </message>
    <message>
        <source>Error loading %s: Wallet corrupted</source>
        <translation>שגיאת טעינה %s: הארנק משובש</translation>
    </message>
    <message>
        <source>Error loading %s: Wallet requires newer version of %s</source>
        <translation>שגיאת טעינה %s: הארנק מצריך גירסה חדשה יותר של %s</translation>
    </message>
    <message>
        <source>Error loading block database</source>
        <translation>שגיאה בטעינת מסד נתוני המקטעים</translation>
    </message>
    <message>
        <source>Error opening block database</source>
        <translation>שגיאה בטעינת מסד נתוני המקטעים</translation>
    </message>
    <message>
        <source>Failed to listen on any port. Use -listen=0 if you want this.</source>
        <translation>האזנה נכשלה בכל פורט. השתמש ב- -listen=0 אם ברצונך בכך.</translation>
    </message>
    <message>
        <source>Failed to rescan the wallet during initialization</source>
        <translation>כשל בסריקה מחדש של הארנק בזמן האתחול</translation>
    </message>
    <message>
        <source>Failed to verify database</source>
        <translation>אימות מסד הנתונים נכשל</translation>
    </message>
    <message>
        <source>Ignoring duplicate -wallet %s.</source>
        <translation>מתעלם ארנק-כפול %s.</translation>
    </message>
    <message>
        <source>Importing...</source>
        <translation>מתבצע יבוא…</translation>
    </message>
    <message>
        <source>Incorrect or no genesis block found. Wrong datadir for network?</source>
        <translation>מקטע הפתיח הוא שגוי או לא נמצא. תיקיית נתונים שגויה עבור הרשת?</translation>
    </message>
    <message>
        <source>Initialization sanity check failed. %s is shutting down.</source>
        <translation>איתחול של תהליך בדיקות השפיות נכשל. %s  בתהליך סגירה.</translation>
    </message>
    <message>
        <source>Invalid P2P permission: '%s'</source>
        <translation>הרשאת P2P שגויה: '%s'</translation>
    </message>
    <message>
        <source>Invalid amount for -%s=&lt;amount&gt;: '%s'</source>
        <translation>סכום שגוי עבור ‎-%s=&lt;amount&gt;:‏ '%s'</translation>
    </message>
    <message>
        <source>Invalid amount for -discardfee=&lt;amount&gt;: '%s'</source>
        <translation>סכום שגוי של -discardfee=&lt;amount&gt;‏: '%s'</translation>
    </message>
    <message>
        <source>Invalid amount for -fallbackfee=&lt;amount&gt;: '%s'</source>
        <translation>סכום שגוי עבור ‎-fallbackfee=&lt;amount&gt;:‏ '%s'</translation>
    </message>
    <message>
        <source>SQLiteDatabase: Failed to fetch the application id: %s</source>
        <translation>‏SQLiteDatabase: כשל במשיכת מזהה היישום: %s</translation>
    </message>
    <message>
        <source>Specified blocks directory "%s" does not exist.</source>
        <translation>התיקיה שהוגדרה "%s" לא קיימת.</translation>
    </message>
    <message>
        <source>Unknown address type '%s'</source>
        <translation>כתובת לא ידועה מסוג "%s"</translation>
    </message>
    <message>
        <source>Unknown change type '%s'</source>
        <translation>סוג שינוי לא ידוע: "%s"</translation>
    </message>
    <message>
        <source>Upgrading txindex database</source>
        <translation>שדרוג מאגר נתוני txindex </translation>
    </message>
    <message>
        <source>Loading P2P addresses...</source>
        <translation>טעינת כתובות P2P...</translation>
    </message>
    <message>
        <source>Loading banlist...</source>
        <translation>טוען רשימת חסומים...</translation>
    </message>
    <message>
        <source>Not enough file descriptors available.</source>
        <translation>אין מספיק מידע על הקובץ</translation>
    </message>
    <message>
        <source>Prune cannot be configured with a negative value.</source>
        <translation>לא ניתן להגדיר גיזום כערך שלילי</translation>
    </message>
    <message>
        <source>Prune mode is incompatible with -txindex.</source>
        <translation>שיטת הגיזום אינה תואמת את  -txindex.</translation>
    </message>
    <message>
        <source>Replaying blocks...</source>
        <translation>הצגה מחודשת של הבלוקים...</translation>
    </message>
    <message>
        <source>Rewinding blocks...</source>
        <translation>חזרה לאחור של הבלוקים...</translation>
    </message>
    <message>
        <source>The source code is available from %s.</source>
        <translation>קוד המקור זמין ב %s.</translation>
    </message>
    <message>
        <source>Transaction fee and change calculation failed</source>
        <translation>החישוב עבור עמלת העיסקה והעודף נכשל</translation>
    </message>
    <message>
        <source>Unable to bind to %s on this computer. %s is probably already running.</source>
        <translation>לא מצליח להתחבר אל %s על מחשב זה. %s  קרוב לודאי שכבר רץ.</translation>
    </message>
    <message>
        <source>Unable to generate keys</source>
        <translation>כשל בהפקת מפתחות</translation>
    </message>
    <message>
        <source>Unsupported logging category %s=%s.</source>
        <translation>קטגורית רישום בלוג שאינה נמתמכת %s=%s.</translation>
    </message>
    <message>
        <source>Upgrading UTXO database</source>
        <translation>שדרוג מאגר נתוני UTXO </translation>
    </message>
    <message>
        <source>User Agent comment (%s) contains unsafe characters.</source>
        <translation>הערת צד המשתמש (%s) כוללת תווים שאינם בטוחים.</translation>
    </message>
    <message>
        <source>Verifying blocks...</source>
        <translation>כעת באימות הבלוקים…</translation>
    </message>
    <message>
        <source>Wallet needed to be rewritten: restart %s to complete</source>
        <translation>יש לכתוב את הארנק מחדש: יש להפעיל את %s כדי להמשיך</translation>
    </message>
    <message>
        <source>Error: Listening for incoming connections failed (listen returned error %s)</source>
        <translation>שגיאה: האזנה לתקשורת נכנ סת נכשלה (ההאזנה מחזירה שגיאה  %s)</translation>
    </message>
    <message>
        <source>%s corrupt. Try using the wallet tool qtum-wallet to salvage or restoring a backup.</source>
        <translation>%s משובש. נסו להשתמש בכלי הארנק qtum-wallet כדי להציל או לשחזר מגיבוי..</translation>
    </message>
    <message>
        <source>Cannot upgrade a non HD split wallet without upgrading to support pre split keypool. Please use version 169900 or no version specified.</source>
        <translation>אין אפשרות לשדרג ארנק מפוצל שאינו HD מבלי לתמוך במאגר המפתחות טרם הפיצול. בבקשה להשתמש בגירסת 169900 או שלא צויינה גירסה.</translation>
    </message>
    <message>
        <source>The transaction amount is too small to send after the fee has been deducted</source>
        <translation>סכום העברה נמוך מדי לשליחה אחרי גביית העמלה</translation>
    </message>
    <message>
        <source>This error could occur if this wallet was not shutdown cleanly and was last loaded using a build with a newer version of Berkeley DB. If so, please use the software that last loaded this wallet</source>
        <translation>שגיאה זו יכלה לקרות אם הארנק לא נסגר באופן נקי והועלה לאחרונה עם מבנה מבוסס גירסת Berkeley DB חדשה יותר. במקרה זה, יש להשתמש בתוכנה אשר טענה את הארנק בפעם האחרונה.</translation>
    </message>
    <message>
        <source>This is the maximum transaction fee you pay (in addition to the normal fee) to prioritize partial spend avoidance over regular coin selection.</source>
        <translation>זוהי עמלת העיסקה המרבית שתשלם (בנוסף לעמלה הרגילה) כדי לתעדף מניעת תשלום חלקי על פני בחירה רגילה של מטבע. </translation>
    </message>
    <message>
        <source>Transaction needs a change address, but we can't generate it. Please call keypoolrefill first.</source>
        <translation>עיסקה מחייבת שינוי כתובת, אך לא ניתן לייצרה. נא לקרוא תחילה ל  keypoolrefill </translation>
    </message>
    <message>
        <source>You need to rebuild the database using -reindex to go back to unpruned mode.  This will redownload the entire blockchain</source>
        <translation>יש צורך בבניה מחדש של מסד הנתונים ע"י שימוש ב -reindex כדי לחזור חזרה לצומת שאינה גזומה.  הפעולה תוריד מחדש את כל שרשרת הבלוקים.</translation>
    </message>
    <message>
        <source>A fatal internal error occurred, see debug.log for details</source>
        <translation>שגיאה פטלית פנימית אירעה, לפירוט ראה את לוג הדיבאג.</translation>
    </message>
    <message>
        <source>Cannot set -peerblockfilters without -blockfilterindex.</source>
        <translation>לא מצליח להגדיר את  -peerblockfilters ללא-blockfilterindex.</translation>
    </message>
    <message>
        <source>Disk space is too low!</source>
        <translation>אין מספיק מקום בכונן!</translation>
    </message>
    <message>
        <source>Error reading from database, shutting down.</source>
        <translation>שגיאת קריאה ממסד הנתונים. סוגר את התהליך.</translation>
    </message>
    <message>
        <source>Error upgrading chainstate database</source>
        <translation>שגיאת שידרוג מסד הנתונים של מצב השרשרת chainstate</translation>
    </message>
    <message>
        <source>Error: Disk space is low for %s</source>
        <translation>שגיאה: שטח הדיסק קטן מדי עובר %s</translation>
    </message>
    <message>
        <source>Error: Keypool ran out, please call keypoolrefill first</source>
        <translation>שגיאה: Keypool עבר את המכסה, קרא תחילה ל  keypoolrefill </translation>
    </message>
    <message>
        <source>Fee rate (%s) is lower than the minimum fee rate setting (%s)</source>
        <translation>שיעור העמלה (%s) נמוך משיעור העמלה המינימלי המוגדר  (%s)</translation>
    </message>
    <message>
        <source>Invalid -onion address or hostname: '%s'</source>
        <translation>אי תקינות כתובת  -onion או hostname: '%s'</translation>
    </message>
    <message>
        <source>Invalid -proxy address or hostname: '%s'</source>
        <translation>אי תקינות כתובת -proxy או hostname: '%s'</translation>
    </message>
    <message>
        <source>Invalid amount for -paytxfee=&lt;amount&gt;: '%s' (must be at least %s)</source>
        <translation>סכום שגוי של ‎-paytxfee=&lt;amount&gt;‏‎:‏‏ '%s' (נדרשת %s לפחות)</translation>
    </message>
    <message>
        <source>Invalid netmask specified in -whitelist: '%s'</source>
        <translation>מסכת הרשת שצוינה עם ‎-whitelist שגויה: '%s'</translation>
    </message>
    <message>
        <source>Need to specify a port with -whitebind: '%s'</source>
        <translation>יש לציין פתחה עם ‎-whitebind:‏ '%s'</translation>
    </message>
    <message>
        <source>No proxy server specified. Use -proxy=&lt;ip&gt; or -proxy=&lt;ip:port&gt;.</source>
        <translation>לא הוגדר פרוקסי. יש להשתמש ב־‎ -proxy=&lt;ip&gt; או ב־‎ -proxy=&lt;ip:port&gt;.</translation>
    </message>
    <message>
        <source>Prune mode is incompatible with -blockfilterindex.</source>
        <translation>מצב מצומצם לא ניתן לשימוש עם blockfilterindex</translation>
    </message>
    <message>
        <source>Reducing -maxconnections from %d to %d, because of system limitations.</source>
        <translation>הורדת -maxconnections מ %d ל %d, עקב מגבלות מערכת.</translation>
    </message>
    <message>
        <source>Section [%s] is not recognized.</source>
        <translation>הפסקה [%s] אינה מזוהה.</translation>
    </message>
    <message>
        <source>Signing transaction failed</source>
        <translation>החתימה על ההעברה נכשלה</translation>
    </message>
    <message>
        <source>Specified -walletdir "%s" does not exist</source>
        <translation>תיקיית הארנק שצויינה  -walletdir "%s" אינה קיימת</translation>
    </message>
    <message>
        <source>Specified -walletdir "%s" is a relative path</source>
        <translation>תיקיית הארנק שצויינה -walletdir "%s" הנה נתיב יחסי</translation>
    </message>
    <message>
        <source>Specified -walletdir "%s" is not a directory</source>
        <translation>תיקיית הארנק שצויינה -walletdir‏ "%s" אינה תיקיה</translation>
    </message>
    <message>
        <source>The specified config file %s does not exist
</source>
        <translation>קובץ הקונפיג שצויין  %s אינו קיים
</translation>
    </message>
    <message>
        <source>The transaction amount is too small to pay the fee</source>
        <translation>סכום ההעברה נמוך מכדי לשלם את העמלה</translation>
    </message>
    <message>
        <source>This is experimental software.</source>
        <translation>זוהי תכנית נסיונית.</translation>
    </message>
    <message>
        <source>Transaction amount too small</source>
        <translation>סכום ההעברה קטן מדי</translation>
    </message>
    <message>
        <source>Transaction too large</source>
        <translation>סכום ההעברה גדול מדי</translation>
    </message>
    <message>
        <source>Unable to bind to %s on this computer (bind returned error %s)</source>
        <translation>לא ניתן להתאגד עם הפתחה %s במחשב זה (פעולת האיגוד החזירה את השגיאה %s)</translation>
    </message>
    <message>
        <source>Unable to create the PID file '%s': %s</source>
        <translation>אין אפשרות ליצור את קובץ PID‏ '%s':‏ %s</translation>
    </message>
    <message>
        <source>Unable to generate initial keys</source>
        <translation>אין אפשרות ליצור מפתחות ראשוניים</translation>
    </message>
    <message>
        <source>Unknown -blockfilterindex value %s.</source>
        <translation>ערך -blockfilterindex   %s לא ידוע.</translation>
    </message>
    <message>
        <source>Verifying wallet(s)...</source>
        <translation>כעת באימות הארנק(ים)...</translation>
    </message>
    <message>
        <source>Warning: unknown new rules activated (versionbit %i)</source>
        <translation>אזהרה: חוקים חדשים שאינם מוכרים שופעלו (versionbit %i)</translation>
    </message>
    <message>
        <source>-maxtxfee is set very high! Fees this large could be paid on a single transaction.</source>
        <translation>-maxtxfee נקבע לעמלות גבוהות מאד! עמלות גבוהות כאלו יכולות משולמות עבר עסקה בודדת.</translation>
    </message>
    <message>
        <source>This is the transaction fee you may pay when fee estimates are not available.</source>
        <translation>זוהי עמלת העסקה שתוכל לשלם כאשר אמדן גובה העמלה אינו זמין.</translation>
    </message>
    <message>
        <source>Total length of network version string (%i) exceeds maximum length (%i). Reduce the number or size of uacomments.</source>
        <translation>האורך הכולל של רצף התווים של גירסת הרשת  (%i) גדול מהאורך המרבי המותר (%i). יש להקטין את המספר או האורך של uacomments.</translation>
    </message>
    <message>
        <source>%s is set very high!</source>
        <translation>%s הוגדר מאד גבוה!</translation>
    </message>
    <message>
        <source>Starting network threads...</source>
        <translation>תהליכי הרשת מופעלים…</translation>
    </message>
    <message>
        <source>The wallet will avoid paying less than the minimum relay fee.</source>
        <translation>הארנק ימנע מלשלם פחות מאשר עמלת העברה מינימלית.</translation>
    </message>
    <message>
        <source>This is the minimum transaction fee you pay on every transaction.</source>
        <translation>זו עמלת ההעברה המזערית שתיגבה מכל העברה שלך.</translation>
    </message>
    <message>
        <source>This is the transaction fee you will pay if you send a transaction.</source>
        <translation>זו עמלת ההעברה שתיגבה ממך במידה של שליחת העברה.</translation>
    </message>
    <message>
        <source>Transaction amounts must not be negative</source>
        <translation>סכומי ההעברה לא יכולים להיות שליליים</translation>
    </message>
    <message>
        <source>Transaction has too long of a mempool chain</source>
        <translation>לעסקה יש שרשרת ארוכה מדי של mempool </translation>
    </message>
    <message>
        <source>Transaction must have at least one recipient</source>
        <translation>להעברה חייב להיות לפחות נמען אחד</translation>
    </message>
    <message>
        <source>Unknown network specified in -onlynet: '%s'</source>
        <translation>רשת לא ידועה צוינה דרך ‎-onlynet:‏ '%s'</translation>
    </message>
    <message>
        <source>Insufficient funds</source>
        <translation>אין מספיק כספים</translation>
    </message>
    <message>
        <source>Fee estimation failed. Fallbackfee is disabled. Wait a few blocks or enable -fallbackfee.</source>
        <translation>אמדן גובה עמלה נכשל. Fallbackfee  מנוטרל. יש להמתין מספר בלוקים או לשפעל את  -fallbackfee</translation>
    </message>
    <message>
        <source>Warning: Private keys detected in wallet {%s} with disabled private keys</source>
        <translation>אזהרה: זוהו מפתחות פרטיים בארנק {%s} עם מפתחות פרטיים מושבתים</translation>
    </message>
    <message>
        <source>Cannot write to data directory '%s'; check permissions.</source>
        <translation>לא ניתן לכתוב אל תיקיית הנתונים ‚%s’, נא לבדוק את ההרשאות.</translation>
    </message>
    <message>
        <source>Loading block index...</source>
        <translation>מפתח המקטעים נטען…</translation>
    </message>
    <message>
        <source>Loading wallet...</source>
        <translation>כעת בטעינת הארנק…</translation>
    </message>
    <message>
        <source>Cannot downgrade wallet</source>
        <translation>לא ניתן להחזיר את גרסת הארנק</translation>
    </message>
    <message>
        <source>Rescanning...</source>
        <translation>כעת בסריקה מחדש…</translation>
    </message>
    <message>
        <source>Done loading</source>
        <translation>הטעינה הושלמה</translation>
    </message>
</context>
</TS><|MERGE_RESOLUTION|>--- conflicted
+++ resolved
@@ -67,13 +67,6 @@
     </message>
     <message>
         <source>These are your Qtum addresses for sending payments. Always check the amount and the receiving address before sending coins.</source>
-<<<<<<< HEAD
-        <translation>אלו הן כתובות הקטום שלך לשליחת תשלומים. חשוב לבדוק את הסכום ואת הכתובת המקבלת לפני שליחת מטבעות.</translation>
-    </message>
-    <message>
-        <source>These are your Qtum addresses for receiving payments. Use the 'Create new receiving address' button in the receive tab to create new addresses.</source>
-        <translation>אלה כתובות הקטום שלך לקבלת תשלומים. השתמש בלחצן 'צור כתובת קבלה חדשה' בכרטיסייה קבלה כדי ליצור כתובות חדשות.</translation>
-=======
         <translation>אלה כתובות הקטום שלך לשליחת תשלומים. חשוב לבדוק את הסכום ואת הכתובת המקבלת לפני שליחת מטבעות.</translation>
     </message>
     <message>
@@ -81,7 +74,6 @@
 Signing is only possible with addresses of the type 'legacy'.</source>
         <translation>אלה כתובת הקטום שלך לקבלת תשלומים. ניתן להשתמש בכפתור „יצירת כתובת קבלה חדשה” בלשונית הקבלה ליצירת כתובות חדשות.
 חתימה אפשרית רק עבור כתובות מסוג „legacy”.</translation>
->>>>>>> da23532c
     </message>
     <message>
         <source>&amp;Copy Address</source>
@@ -179,11 +171,7 @@
     </message>
     <message>
         <source>Warning: If you encrypt your wallet and lose your passphrase, you will &lt;b&gt;LOSE ALL OF YOUR QTUMS&lt;/b&gt;!</source>
-<<<<<<< HEAD
-        <translation>אזהרה: אם אתה מצפין את הארנק ומאבד את הסיסמה, אתה &lt;b&gt;תאבד את כל הביטקוינים שלך&lt;/b&gt;!</translation>
-=======
         <translation>אזהרה: הצפנת הארנק שלך ושיכחת הסיסמה &lt;b&gt;תגרום לאיבוד כל הביטקוינים שלך&lt;/b&gt;!</translation>
->>>>>>> da23532c
     </message>
     <message>
         <source>Are you sure you wish to encrypt your wallet?</source>
@@ -195,21 +183,11 @@
     </message>
     <message>
         <source>Enter the new passphrase for the wallet.&lt;br/&gt;Please use a passphrase of &lt;b&gt;ten or more random characters&lt;/b&gt;, or &lt;b&gt;eight or more words&lt;/b&gt;.</source>
-<<<<<<< HEAD
-        <translation>הקש את הסיסמא בשביל הארנק.
-השתמש בסיסמא הכוללת עשר או יותר תווים אקראים, או שמונה או יותר מילים
-</translation>
-    </message>
-    <message>
-        <source>Enter the old passphrase and new passphrase for the wallet.</source>
-        <translation>הקש את הסיסמא הישנה והחדשה בשביל הארנק.</translation>
-=======
         <translation>נא לתת סיסמה חדשה לארנק.&lt;br/&gt;נא להשתמש בסיסמה הכוללת &lt;b&gt;עשרה תווים אקראיים ומעלה&lt;/b&gt;, או ש&lt;b&gt;מונה מילים ומעלה&lt;/b&gt;.</translation>
     </message>
     <message>
         <source>Enter the old passphrase and new passphrase for the wallet.</source>
         <translation>נא לספק את הסיסמה הישנה ולתת סיסמה חדשה לארנק.</translation>
->>>>>>> da23532c
     </message>
     <message>
         <source>Remember that encrypting your wallet cannot fully protect your qtums from being stolen by malware infecting your computer.</source>
@@ -217,17 +195,6 @@
     </message>
     <message>
         <source>Wallet to be encrypted</source>
-<<<<<<< HEAD
-        <translation>הארנק הוא מוצפן</translation>
-    </message>
-    <message>
-        <source>Your wallet is about to be encrypted. </source>
-        <translation>הארנק שלך עומד להיות מוצפן</translation>
-    </message>
-    <message>
-        <source>Your wallet is now encrypted. </source>
-        <translation>הארנק שלך מוצפן כעת</translation>
-=======
         <translation>הארנק המיועד להצפנה</translation>
     </message>
     <message>
@@ -237,7 +204,6 @@
     <message>
         <source>Your wallet is now encrypted. </source>
         <translation>הארנק שלך מוצפן כעת.</translation>
->>>>>>> da23532c
     </message>
     <message>
         <source>IMPORTANT: Any previous backups you have made of your wallet file should be replaced with the newly generated, encrypted wallet file. For security reasons, previous backups of the unencrypted wallet file will become useless as soon as you start using the new, encrypted wallet.</source>
@@ -370,14 +336,6 @@
         <translation>יצירת ארנק חדש</translation>
     </message>
     <message>
-        <source>Create Wallet...</source>
-        <translation>צור ארנק...</translation>
-    </message>
-    <message>
-        <source>Create a new wallet</source>
-        <translation>צור ארנק חדש</translation>
-    </message>
-    <message>
         <source>Wallet:</source>
         <translation>ארנק:</translation>
     </message>
@@ -526,8 +484,6 @@
         <translation>עדכני</translation>
     </message>
     <message>
-<<<<<<< HEAD
-=======
         <source>&amp;Load PSBT from file...</source>
         <translation>&amp;העלה PSBT מקובץ...</translation>
     </message>
@@ -544,7 +500,6 @@
         <translation>טעינת עסקת קטום חתומה חלקית מלוח הגזירים</translation>
     </message>
     <message>
->>>>>>> da23532c
         <source>Node window</source>
         <translation>חלון צומת</translation>
     </message>
@@ -561,13 +516,8 @@
         <translation>&amp;כתובות לקבלה</translation>
     </message>
     <message>
-<<<<<<< HEAD
-        <source>Open a bitcoin: URI</source>
-        <translation>פתיחת ביטקוין: כתובת משאב</translation>
-=======
         <source>Open a qtum: URI</source>
         <translation>פתיחת קטום: כתובת משאב</translation>
->>>>>>> da23532c
     </message>
     <message>
         <source>Open Wallet</source>
@@ -586,10 +536,6 @@
         <translation>סגירת ארנק</translation>
     </message>
     <message>
-<<<<<<< HEAD
-        <source>Show the %1 help message to get a list with possible Qtum command-line options</source>
-        <translation>יש להציג את הודעת העזרה של %1 כדי להציג רשימה עם אפשרויות שורת פקודה לקטום</translation>
-=======
         <source>Close All Wallets...</source>
         <translation>סגירת כל הארנקים...</translation>
     </message>
@@ -609,7 +555,6 @@
         <source>Mask the values in the Overview tab</source>
         <translation>הסווה את הערכים בלשונית התיאור הכללי
 </translation>
->>>>>>> da23532c
     </message>
     <message>
         <source>default wallet</source>
@@ -716,17 +661,12 @@
         <translation>הארנק &lt;b&gt;מוצפן&lt;/b&gt; ו&lt;b&gt;נעול&lt;/b&gt; כרגע</translation>
     </message>
     <message>
-<<<<<<< HEAD
-        <source>A fatal error occurred. Qtum can no longer continue safely and will quit.</source>
-        <translation>אירעה שגיאה חמורה. אין אפשרות להשתמש עוד בקטום באופן מאובטח והיישום ייסגר.</translation>
-=======
         <source>Original message:</source>
         <translation>הודעה מקורית:</translation>
     </message>
     <message>
         <source>A fatal error occurred. %1 can no longer continue safely and will quit.</source>
         <translation>אירעה שגיאה חמורה, %1 לא יכול להמשיך בבטחון ולכן יופסק.</translation>
->>>>>>> da23532c
     </message>
 </context>
 <context>
@@ -883,13 +823,10 @@
 <context>
     <name>CreateWalletActivity</name>
     <message>
-<<<<<<< HEAD
-=======
         <source>Creating Wallet &lt;b&gt;%1&lt;/b&gt;...</source>
         <translation>כעת ביצירת הארנק &lt;b&gt;%1&lt;/b&gt; ...</translation>
     </message>
     <message>
->>>>>>> da23532c
         <source>Create wallet failed</source>
         <translation>יצירת הארנק נכשלה</translation>
     </message>
@@ -902,49 +839,29 @@
     <name>CreateWalletDialog</name>
     <message>
         <source>Create Wallet</source>
-<<<<<<< HEAD
-        <translation>צור ארנק.</translation>
-=======
         <translation>יצירת ארנק</translation>
->>>>>>> da23532c
     </message>
     <message>
         <source>Wallet Name</source>
         <translation>שם הארנק</translation>
     </message>
     <message>
-<<<<<<< HEAD
-=======
         <source>Encrypt the wallet. The wallet will be encrypted with a passphrase of your choice.</source>
         <translation>הצפנת הארנק. הארנק יהיה מוצפן באמצעות סיסמה לבחירתך.</translation>
     </message>
     <message>
->>>>>>> da23532c
         <source>Encrypt Wallet</source>
         <translation>הצפנת ארנק</translation>
     </message>
     <message>
-<<<<<<< HEAD
-=======
         <source>Disable private keys for this wallet. Wallets with private keys disabled will have no private keys and cannot have an HD seed or imported private keys. This is ideal for watch-only wallets.</source>
         <translation>נטרלו מפתחות פרטיים לארנק זה. ארנקים עם מפתחות פרטיים מנוטרלים יהיו מחוסרי מפתחות פרטיים וללא מקור HD או מפתחות מיובאים. זהו אידאלי לארנקי צפייה בלבד.</translation>
     </message>
     <message>
->>>>>>> da23532c
         <source>Disable Private Keys</source>
         <translation>השבתת מפתחות פרטיים</translation>
     </message>
     <message>
-<<<<<<< HEAD
-        <source>Make Blank Wallet</source>
-        <translation>צור ארנק ריק</translation>
-    </message>
-    <message>
-        <source>Create</source>
-        <translation>צור</translation>
-    </message>
-</context>
-=======
         <source>Make a blank wallet. Blank wallets do not initially have private keys or scripts. Private keys and addresses can be imported, or an HD seed can be set, at a later time.</source>
         <translation>הכינו ארנק ריק. ארנקים ריקים הנם ללא מפתחות פרטיים ראשוניים או סקריפטים. מפתחות פרטיים או כתובות ניתנים לייבוא, או שניתן להגדיר מקור HD במועד מאוחר יותר. </translation>
     </message>
@@ -965,7 +882,6 @@
         <translation>יצירה</translation>
     </message>
     </context>
->>>>>>> da23532c
 <context>
     <name>EditAddressDialog</name>
     <message>
@@ -1002,11 +918,7 @@
     </message>
     <message>
         <source>The entered address "%1" is not a valid Qtum address.</source>
-<<<<<<< HEAD
-        <translation>הכתובת שהוקלדה „%1” היא אינה כתובת קטום תקנית.</translation>
-=======
         <translation>הכתובת שסיפקת "%1" אינה כתובת קטום תקנית.</translation>
->>>>>>> da23532c
     </message>
     <message>
         <source>Address "%1" already exists as a receiving address with label "%2" and so cannot be added as a sending address.</source>
@@ -1104,13 +1016,10 @@
     <message>
         <source>Qtum</source>
         <translation>קטום</translation>
-<<<<<<< HEAD
-=======
     </message>
     <message>
         <source>Discard blocks after verification, except most recent %1 GB (prune)</source>
         <translation>התעלם בלוקים לאחר ווריפיקציה, למעט %1 GB המאוחרים ביותר (המקוצצים)</translation>
->>>>>>> da23532c
     </message>
     <message>
         <source>At least %1 GB of data will be stored in this directory, and it will grow over time.</source>
@@ -1207,13 +1116,8 @@
 <context>
     <name>OpenURIDialog</name>
     <message>
-<<<<<<< HEAD
-        <source>Open bitcoin URI</source>
-        <translation>פתיחת כתובת משאב ביטקוין</translation>
-=======
         <source>Open qtum URI</source>
         <translation>פתיחת כתובת משאב קטום</translation>
->>>>>>> da23532c
     </message>
     <message>
         <source>URI:</source>
@@ -1406,13 +1310,6 @@
         <translation>Tor</translation>
     </message>
     <message>
-<<<<<<< HEAD
-        <source>Connect to the Qtum network through a separate SOCKS5 proxy for Tor hidden services.</source>
-        <translation>התחברות לרשת קטום דרך מתווך SOCKS5 נפרד לשירותי Tor נסתרים.</translation>
-    </message>
-    <message>
-=======
->>>>>>> da23532c
         <source>&amp;Window</source>
         <translation>&amp;חלון</translation>
     </message>
@@ -1739,9 +1636,6 @@
     </message>
     <message>
         <source>'qtum://' is not a valid URI. Use 'qtum:' instead.</source>
-<<<<<<< HEAD
-        <translation>'//:qtum' אינה כתובת URI תקינה. השתמשו במקום ב ':qtum'.</translation>
-=======
         <translation>'//:qtum' אינה כתובת תקנית. נא להשתמש ב־"qtum:‎"‏ במקום.</translation>
     </message>
     <message>
@@ -1755,7 +1649,6 @@
     <message>
         <source>If you are receiving this error you should request the merchant provide a BIP21 compatible URI.</source>
         <translation>Iאם קיבלת הודעת שגיאה זו עליך לבקש מבעל העסק לספק URI תואם   BIP21 URI.</translation>
->>>>>>> da23532c
     </message>
     <message>
         <source>Invalid payment address %1</source>
@@ -1805,11 +1698,7 @@
     </message>
     <message>
         <source>Enter a Qtum address (e.g. %1)</source>
-<<<<<<< HEAD
-        <translation>נא להזין כתובת קטום (למשל: %1)</translation>
-=======
         <translation>נא לספק כתובת קטום (למשל: %1)</translation>
->>>>>>> da23532c
     </message>
     <message>
         <source>%1 d</source>
@@ -1928,11 +1817,7 @@
     </message>
     <message>
         <source>QR code support not available.</source>
-<<<<<<< HEAD
-        <translation>תמיכה בקוד QR לא זמינה.</translation>
-=======
         <translation>קוד QR אינו נתמך.</translation>
->>>>>>> da23532c
     </message>
     <message>
         <source>Save QR Code</source>
@@ -2066,13 +1951,10 @@
         <translation>בלוקים מסונכרנים</translation>
     </message>
     <message>
-<<<<<<< HEAD
-=======
         <source>The mapped Autonomous System used for diversifying peer selection.</source>
         <translation>המערכת האוטונומית הממופה משמשת לגיוון בחירת עמיתים.</translation>
     </message>
     <message>
->>>>>>> da23532c
         <source>Mapped AS</source>
         <translation>מופה בתור</translation>
     </message>
@@ -2085,13 +1967,10 @@
         <translation>חלון צומת</translation>
     </message>
     <message>
-<<<<<<< HEAD
-=======
         <source>Current block height</source>
         <translation>גובה הבלוק הנוכחי</translation>
     </message>
     <message>
->>>>>>> da23532c
         <source>Open the %1 debug log file from the current data directory. This can take a few seconds for large log files.</source>
         <translation>פתיחת יומן ניפוי הבאגים %1 מתיקיית הנתונים הנוכחית. עבור קובצי יומן גדולים ייתכן זמן המתנה של מספר שניות.</translation>
     </message>
@@ -2295,8 +2174,6 @@
         <translation>סכום כרשות לבקשה. ניתן להשאיר זאת ריק כדי לא לבקש סכום מסוים.</translation>
     </message>
     <message>
-<<<<<<< HEAD
-=======
         <source>An optional label to associate with the new receiving address (used by you to identify an invoice).  It is also attached to the payment request.</source>
         <translation>תווית אופצינלית לצירוף לכתובת קבלה חדשה (לשימושך לזיהוי חשבונות). היא גם מצורפת לבקשת התשלום.</translation>
     </message>
@@ -2305,7 +2182,6 @@
         <translation>הודעה אוצפציונלית מצורפת לבקשת התשלום אשר ניתן להציגה לשולח.</translation>
     </message>
     <message>
->>>>>>> da23532c
         <source>&amp;Create new receiving address</source>
         <translation>&amp;יצירת כתובת קבלה חדשה</translation>
     </message>
@@ -2636,21 +2512,6 @@
     </message>
     <message>
         <source>Cr&amp;eate Unsigned</source>
-<<<<<<< HEAD
-        <translation>יצ&amp;ירת לא חתום</translation>
-    </message>
-    <message>
-        <source>Creates a Partially Signed Bitcoin Transaction (PSBT) for use with e.g. an offline %1 wallet, or a PSBT-compatible hardware wallet.</source>
-        <translation>יוצר עסקת ביטקוין חתומה חלקית (PSBT) לשימוש עם ארנק %1 לא מחובר למשל, או עם PSBT ארנק חומרה תואם.</translation>
-    </message>
-    <message>
-        <source> from wallet '%1'</source>
-        <translation>מתוך ארנק '%1'</translation>
-    </message>
-    <message>
-        <source>%1 to '%2'</source>
-        <translation>%1 אל '%2'</translation>
-=======
         <translation>י&amp;צירת לא חתומה</translation>
     </message>
     <message>
@@ -2664,7 +2525,6 @@
     <message>
         <source>%1 to '%2'</source>
         <translation>%1 אל "%2"</translation>
->>>>>>> da23532c
     </message>
     <message>
         <source>%1 to %2</source>
@@ -2731,18 +2591,6 @@
         <translation>אימות שליחת מטבעות</translation>
     </message>
     <message>
-<<<<<<< HEAD
-        <source>Copy PSBT to clipboard</source>
-        <translation>העתקת PSBT אל לוח הגזירים</translation>
-    </message>
-    <message>
-        <source>Send</source>
-        <translation>שלח</translation>
-    </message>
-    <message>
-        <source>PSBT copied</source>
-        <translation>PSBT הועתקה</translation>
-=======
         <source>Confirm transaction proposal</source>
         <translation>אישור הצעת עסקה</translation>
     </message>
@@ -2753,7 +2601,6 @@
     <message>
         <source>Watch-only balance:</source>
         <translation>יתרת צפייה-בלבד</translation>
->>>>>>> da23532c
     </message>
     <message>
         <source>The recipient address is not valid. Please recheck.</source>
@@ -2851,17 +2698,12 @@
         <translation>הסרת רשומה זו</translation>
     </message>
     <message>
-<<<<<<< HEAD
-        <source>The fee will be deducted from the amount being sent. The recipient will receive less qtums than you enter in the amount field. If multiple recipients are selected, the fee is split equally.</source>
-        <translation>העמלה תנוכה מהסכום שנשלח. הנמען יקבל פחות ביטקוינים ממה שהזנת בשדה הסכום. אם נבחרו מספר נמענים, העמלה תחולק באופן שווה.</translation>
-=======
         <source>The amount to send in the selected unit</source>
         <translation>הסכום לשליחה במטבע הנבחר</translation>
     </message>
     <message>
         <source>The fee will be deducted from the amount being sent. The recipient will receive less qtums than you enter in the amount field. If multiple recipients are selected, the fee is split equally.</source>
         <translation>העמלה תנוכה מהסכום שנשלח. הנמען יקבל פחות ביטקוינים ממה שסיפקת בשדה הסכום. אם נבחרו מספר נמענים, העמלה תחולק באופן שווה.</translation>
->>>>>>> da23532c
     </message>
     <message>
         <source>S&amp;ubtract fee from amount</source>
@@ -2923,19 +2765,11 @@
     </message>
     <message>
         <source>You can sign messages/agreements with your addresses to prove you can receive qtums sent to them. Be careful not to sign anything vague or random, as phishing attacks may try to trick you into signing your identity over to them. Only sign fully-detailed statements you agree to.</source>
-<<<<<<< HEAD
-        <translation>באפשרותך לחתום על הודעות/הסכמים באמצעות הכתובות שלך, כדי להוכיח שאתה יכול לקבל את הביטקוינים הנשלחים אליהן. היזהר לא לחתום על תוכן עמום או אקראי, מכיוון שתקיפות פישינג עשויות לנסות לגנוב את הזהות שלך. חתום רק על הצהרות מפורטות שאתה מסכים להן.</translation>
-    </message>
-    <message>
-        <source>The Qtum address to sign the message with</source>
-        <translation>כתובת הקטום אתה לחתום אתה את ההודעה</translation>
-=======
         <translation>אפשר לחתום על הודעות/הסכמים באמצעות הכתובות שלך, כדי להוכיח שבאפשרותך לקבל את הביטקוינים הנשלחים אליהן. יש להיזהר ולא לחתום על תוכן עמום או אקראי, מכיוון שתקיפות דיוג עשויות לנסות לגנוב את זהותך. יש לחתום רק על הצהרות מפורטות שהנך מסכים/ה להן.</translation>
     </message>
     <message>
         <source>The Qtum address to sign the message with</source>
         <translation>כתובת הקטום איתה לחתום את ההודעה</translation>
->>>>>>> da23532c
     </message>
     <message>
         <source>Choose previously used address</source>
@@ -2967,11 +2801,7 @@
     </message>
     <message>
         <source>Sign the message to prove you own this Qtum address</source>
-<<<<<<< HEAD
-        <translation>ניתן לחתום על ההודעה כדי להוכיח שכתובת הקטום הזו בבעלותך.</translation>
-=======
         <translation>ניתן לחתום על ההודעה כדי להוכיח שכתובת קטום זו בבעלותך</translation>
->>>>>>> da23532c
     </message>
     <message>
         <source>Sign &amp;Message</source>
@@ -3002,21 +2832,10 @@
         <translation>ההודעה החתומה לאימות</translation>
     </message>
     <message>
-<<<<<<< HEAD
-        <source>The Qtum address the message was signed with</source>
-        <translation>כתובת הקטום שאתה נחתמה ההודעה</translation>
-    </message>
-    <message>
-        <source>The signed message to verify</source>
-        <translation>ההודעה החתומה לאימות</translation>
-    </message>
-    <message>
-=======
         <source>The signature given when the message was signed</source>
         <translation>החתימה שניתנת כאשר ההודעה נחתמה</translation>
     </message>
     <message>
->>>>>>> da23532c
         <source>Verify the message to ensure it was signed with the specified Qtum address</source>
         <translation>ניתן לאמת את ההודעה כדי להבטיח שהיא נחתמה עם כתובת הקטום הנתונה</translation>
     </message>
@@ -3555,11 +3374,7 @@
     </message>
     <message>
         <source>Are you sure you wish to close the wallet &lt;i&gt;%1&lt;/i&gt;?</source>
-<<<<<<< HEAD
-        <translation>האם את/ה בטוח/ה שברצונך לסגור את הארנק &lt;i&gt;%1&lt;/i&gt;?</translation>
-=======
         <translation>האם אכן ברצונך לסגור את הארנק &lt;i&gt;%1&lt;/i&gt;?</translation>
->>>>>>> da23532c
     </message>
     <message>
         <source>Closing the wallet for too long can result in having to resync the entire chain if pruning is enabled.</source>
@@ -3628,13 +3443,10 @@
         <translation>אישור הקפצת עמלה</translation>
     </message>
     <message>
-<<<<<<< HEAD
-=======
         <source>Can't draft transaction.</source>
         <translation>לא ניתן לשמור את העסקה כטיוטה.</translation>
     </message>
     <message>
->>>>>>> da23532c
         <source>PSBT copied</source>
         <translation>PSBT הועתקה</translation>
     </message>
