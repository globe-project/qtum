--- conflicted
+++ resolved
@@ -946,23 +946,17 @@
         <translation type="unfinished">סרגל כלים לשוניות</translation>
     </message>
     <message>
-<<<<<<< HEAD
+        <source>Synchronizing with network…</source>
+        <translation type="unfinished">בסנכרון עם הרשת</translation>
+    </message>
+    <message>
+        <source>Connecting to peers…</source>
+        <translation type="unfinished">מתחבר לעמיתים</translation>
+    </message>
+    <message>
         <source>Request payments (generates QR codes and qtum: URIs)</source>
         <translation type="unfinished">בקשת תשלומים (יצירה של קודים מסוג QR וסכימות כתובות משאב של :qtum)</translation>
-   </message>
-=======
-        <source>Synchronizing with network…</source>
-        <translation type="unfinished">בסנכרון עם הרשת</translation>
-    </message>
-    <message>
-        <source>Connecting to peers…</source>
-        <translation type="unfinished">מתחבר לעמיתים</translation>
-    </message>
-    <message>
-        <source>Request payments (generates QR codes and bitcoin: URIs)</source>
-        <translation type="unfinished">בקשת תשלומים (יצירה של קודים מסוג QR וסכימות כתובות משאב של :bitcoin)</translation>
-    </message>
->>>>>>> 3116ccd7
+    </message>
     <message>
         <source>Show the list of used sending addresses and labels</source>
         <translation type="unfinished">הצג את רשימת הכתובות לשליחה שהיו בשימוש לרבות התוויות</translation>
