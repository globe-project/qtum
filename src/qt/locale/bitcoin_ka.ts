<TS version="2.1" language="ka">
<context>
    <name>AddressBookPage</name>
    <message>
        <source>Right-click to edit address or label</source>
        <translation type="unfinished">დააჭირეთ მარჯვენა ღილაკს მისამართის ან ლეიბლის ჩასასწორებლად</translation>
    </message>
    <message>
        <source>Create a new address</source>
        <translation type="unfinished">ახალი მისამართის შექმნა</translation>
    </message>
    <message>
        <source>&amp;New</source>
        <translation type="unfinished">&amp;ახალი</translation>
    </message>
    <message>
        <source>Copy the currently selected address to the system clipboard</source>
        <translation type="unfinished">მონიშნული მისამართის კოპირება სისტემის მეხსიერების ბუფერში</translation>
    </message>
    <message>
        <source>&amp;Copy</source>
        <translation type="unfinished">&amp;კოპირება</translation>
    </message>
    <message>
        <source>C&amp;lose</source>
        <translation type="unfinished">&amp;დახურვა</translation>
    </message>
    <message>
        <source>Delete the currently selected address from the list</source>
        <translation type="unfinished">მონიშნული მისამართის წაშლა სიიდან</translation>
    </message>
    <message>
        <source>Enter address or label to search</source>
        <translation type="unfinished"> მოსაძებნად შეიყვანეთ მისამართი ან მოსანიშნი</translation>
    </message>
    <message>
        <source>Export the data in the current tab to a file</source>
        <translation type="unfinished">დანართში არსებული მონაცემების ექსპორტი ფაილში</translation>
    </message>
    <message>
        <source>&amp;Export</source>
        <translation type="unfinished">&amp;ექსპორტი</translation>
    </message>
    <message>
        <source>&amp;Delete</source>
        <translation type="unfinished">&amp;წაშლა</translation>
    </message>
    <message>
        <source>Choose the address to send coins to</source>
        <translation type="unfinished">აირჩიეთ მისამართი კოინების გასაგზავნად</translation>
    </message>
    <message>
        <source>Choose the address to receive coins with</source>
        <translation type="unfinished">აირჩიეთ კოინების მიღების მისამართი</translation>
    </message>
    <message>
        <source>C&amp;hoose</source>
        <translation type="unfinished">&amp;არჩევა</translation>
    </message>
    <message>
        <source>Sending addresses</source>
        <translation type="unfinished">გასაგზავნი მისამართები</translation>
    </message>
    <message>
        <source>Receiving addresses</source>
        <translation type="unfinished">მიმღები მისამართები</translation>
    </message>
    <message>
        <source>These are your Qtum addresses for sending payments. Always check the amount and the receiving address before sending coins.</source>
        <translation type="unfinished">ეს არის თქვენი ბიტკოინ-მისამართები გადარიცხვებისათვის. აუცილებლად შეამოწმეთ მითითებული თანხა და მიმღები მისამართი კოინების გადარიცხვამდე.</translation>
    </message>
    <message>
        <source>These are your Qtum addresses for receiving payments. Use the 'Create new receiving address' button in the receive tab to create new addresses.
Signing is only possible with addresses of the type 'legacy'.</source>
        <translation type="unfinished">ეს თქვენი ბიტკოინის მიმღები მიმსამართებია. ისარგებლეთ ღილაკით "შექმენით ახალი მიმღები მისამართები", როემლიც მოცემულია მიმღების ჩანართში ახალი მისამართების შესაქმნელად.
ხელმოწერა მხოლოდ "მემკვიდრეობის" ტიპის მისამართებთანაა შესაძლებელი.</translation>
    </message>
    <message>
        <source>&amp;Copy Address</source>
        <translation type="unfinished">&amp;მისამართის კოპირება</translation>
    </message>
    <message>
        <source>Copy &amp;Label</source>
        <translation type="unfinished">ნიშნულის კოპირება</translation>
    </message>
    <message>
        <source>&amp;Edit</source>
        <translation type="unfinished">&amp;რედაქტირება</translation>
    </message>
    <message>
        <source>Export Address List</source>
        <translation type="unfinished">მისამართების სიის ექსპორტი</translation>
    </message>
    <message>
        <source>Comma separated file</source>
        <extracomment>Expanded name of the CSV file format. See: https://en.wikipedia.org/wiki/Comma-separated_values.</extracomment>
        <translation type="unfinished">CSV (სპეციალური ტექსტური ფაილი)</translation>
    </message>
    <message>
        <source>There was an error trying to save the address list to %1. Please try again.</source>
        <extracomment>An error message. %1 is a stand-in argument for the name of the file we attempted to save to.</extracomment>
        <translation type="unfinished">მისამართების სიის %1 შენახვა ვერ მოხერხდა. თავიდან სცადეთ.</translation>
    </message>
    <message>
        <source>Exporting Failed</source>
        <translation type="unfinished">ექპორტი ვერ განხორციელდა</translation>
    </message>
</context>
<context>
    <name>AddressTableModel</name>
    <message>
        <source>Label</source>
        <translation type="unfinished">ნიშნული</translation>
    </message>
    <message>
        <source>Address</source>
        <translation type="unfinished">მისამართი</translation>
    </message>
    <message>
        <source>(no label)</source>
        <translation type="unfinished">(ნიშნული არ არის)</translation>
    </message>
</context>
<context>
    <name>AskPassphraseDialog</name>
    <message>
        <source>Passphrase Dialog</source>
        <translation type="unfinished">საიდუმლო ფრაზის მიმოცვლა</translation>
    </message>
    <message>
        <source>Enter passphrase</source>
        <translation type="unfinished">შეიყვანეთ საიდუმლო ფრაზა</translation>
    </message>
    <message>
        <source>New passphrase</source>
        <translation type="unfinished">ახალი საიდუმლო ფრაზა</translation>
    </message>
    <message>
        <source>Repeat new passphrase</source>
        <translation type="unfinished">გაიმეორეთ ახალი საიდუმლო ფრაზა</translation>
    </message>
    <message>
        <source>Show passphrase</source>
        <translation type="unfinished">აჩვენეთ საიდუმლო ფრაზა</translation>
    </message>
    <message>
        <source>Encrypt wallet</source>
        <translation type="unfinished">საფულის დაშიფრვა</translation>
    </message>
    <message>
        <source>This operation needs your wallet passphrase to unlock the wallet.</source>
        <translation type="unfinished">ამ ოპერაციის შესასრულებლად საჭიროა თქვენი საფულის განბლოკვა პასფრაზით.</translation>
    </message>
    <message>
        <source>Unlock wallet</source>
        <translation type="unfinished">საფულის განბლოკვა</translation>
    </message>
    <message>
        <source>Change passphrase</source>
        <translation type="unfinished">პაროლის შეცვლა</translation>
    </message>
    <message>
        <source>Confirm wallet encryption</source>
        <translation type="unfinished">საფულის დაშიფრვის დადასტურება</translation>
    </message>
    <message>
        <source>Warning: If you encrypt your wallet and lose your passphrase, you will &lt;b&gt;LOSE ALL OF YOUR QTUMS&lt;/b&gt;!</source>
        <translation type="unfinished">გაფრთხილება: თუ თქვენ დაშიფრავთ თქვენს საფულეს და ამის შემდეგ დაკარგავთ გასაშიფრ ფრაზას, &lt;b&gt;თქვენ დაკარგავთ ყველა ბიტკოინს!&lt;/b&gt;</translation>
    </message>
    <message>
        <source>Are you sure you wish to encrypt your wallet?</source>
        <translation type="unfinished">დარწმუნებული ხარ რომ საფულის დაშიფვრა გსურს?</translation>
    </message>
    <message>
        <source>Wallet encrypted</source>
        <translation type="unfinished">საფულე დაშიფრულია</translation>
    </message>
    <message>
        <source>Enter the new passphrase for the wallet.&lt;br/&gt;Please use a passphrase of &lt;b&gt;ten or more random characters&lt;/b&gt;, or &lt;b&gt;eight or more words&lt;/b&gt;.</source>
        <translation type="unfinished">შეიყვანეთ საფულის ახალი საიდუმლო ფრაზა .1 გამოიყენეთ მე –2 ან მეტი შემთხვევითი სიმბოლოების 2 ან 3 – ზე მეტი რვა ან მეტი სიტყვის პაროლი 3.</translation>
    </message>
    <message>
        <source>Enter the old passphrase and new passphrase for the wallet.</source>
        <translation type="unfinished">შეიყვანეთ ძველი საიდუმლო ფრაზა და ახალი საიდუმლო ფრაზა საფულისთვის</translation>
    </message>
    <message>
        <source>Remember that encrypting your wallet cannot fully protect your qtums from being stolen by malware infecting your computer.</source> 
        <translation type="unfinished">გახსოვდეთ, რომ თქვენი საფულის დაშიფვრა ვერ უზრუნველყოფს სრულად დაიცვას თქვენი ბიტკოინების მოპარვა კომპიუტერში მავნე პროგრამებით.</translation>
    </message>
    <message>
        <source>Wallet to be encrypted</source>
        <translation type="unfinished">დაშიფრულია საფულე</translation>
    </message>
    <message>
        <source>Your wallet is about to be encrypted. </source>
        <translation type="unfinished">თქვენი საფულე იშიფრება</translation>
    </message>
    <message>
        <source>Your wallet is now encrypted. </source>
        <translation type="unfinished">თქვენი საფულე ახლა დაშიფრულია</translation>
    </message>
    <message>
        <source>IMPORTANT: Any previous backups you have made of your wallet file should be replaced with the newly generated, encrypted wallet file. For security reasons, previous backups of the unencrypted wallet file will become useless as soon as you start using the new, encrypted wallet.</source>
        <translation type="unfinished">მნიშვნელოვანი: ნებისმიერი საფულის წინა სარეზერვო კოპია, რომელიც თქვენ შექმენით, უნდა იყოს ჩანაცვლებული ახლად გენერირებული, დაშიფრული საფულის ფაილით. უსაფრთხოების მიზნებისთვის, დაუშიფრავი საფულის ფაილის წინა სარეზევო კოპიები გახდება გამოუყენებული იმ წამსვე, როდესაც დაიწყებთ ახალი, დაშიფრული საფულის გამოყენებას.</translation>
    </message>
    <message>
        <source>Wallet encryption failed</source>
        <translation type="unfinished">საფულის დაშიფვრა წარუმატებით დამთვრდა</translation>
    </message>
    <message>
        <source>Wallet encryption failed due to an internal error. Your wallet was not encrypted.</source>
        <translation type="unfinished">საფულის დაშიფრვა ვერ მოხდა შიდა შეცდომის გამო. თქვენი საფულე არ არის დაშიფრული.</translation>
    </message>
    <message>
        <source>The supplied passphrases do not match.</source>
        <translation type="unfinished">მოწოდებული ფრაზა-პაროლები არ ემთხვევა ერთმანეთს.</translation>
    </message>
    <message>
        <source>Wallet unlock failed</source>
        <translation type="unfinished">საფულის გახსნა წარუმატებლად შესრულდა</translation>
    </message>
    <message>
        <source>The passphrase entered for the wallet decryption was incorrect.</source>
        <translation type="unfinished">საფულის განშიფრვის ფრაზა-პაროლი არაწორია</translation>
    </message>
    <message>
        <source>Wallet passphrase was successfully changed.</source>
        <translation type="unfinished">საფულის ფრაზა-პაროლი შეცვლილია.</translation>
    </message>
    <message>
        <source>Warning: The Caps Lock key is on!</source>
        <translation type="unfinished">ყურადღება: ჩართულია Caps Lock რეჟიმი!</translation>
    </message>
</context>
<context>
    <name>BanTableModel</name>
    <message>
        <source>IP/Netmask</source>
        <translation type="unfinished">IP/ქსელის მასკა</translation>
    </message>
    <message>
        <source>Banned Until</source>
        <translation type="unfinished">სანამ აიკრძალა</translation>
    </message>
</context>
<context>
    <name>BitcoinApplication</name>
    <message>
        <source>Settings file %1 might be corrupt or invalid.</source>
        <translation type="unfinished">პარამეტრების ფაილი %1 შეიძლება იყოს დაზიანებული ან არასწორი.</translation>
    </message>
    <message>
        <source>Runaway exception</source>
        <translation type="unfinished">უმართავი გამონაკლისი</translation>
    </message>
    <message>
        <source>A fatal error occurred. %1 can no longer continue safely and will quit.</source>
        <translation type="unfinished">მოხდა ფატალური შეცდომა. %1 ვეღარ გააგრძელებს უსაფრთხოდ და შეწყვეტს.</translation>
    </message>
    <message>
        <source>Internal error</source>
        <translation type="unfinished">შიდა შეცდომა</translation>
    </message>
    <message>
        <source>An internal error occurred. %1 will attempt to continue safely. This is an unexpected bug which can be reported as described below.</source>
        <translation type="unfinished">მოხდა შიდა შეცდომა. %1 შეეცდება გააგრძელოს უსაფრთხოდ. ეს არის მოულოდნელი შეცდომა, რომელიც შეიძლება დაფიქსირდეს, როგორც აღწერილია ქვემოთ.</translation>
    </message>
</context>
<context>
    <name>QObject</name>
    <message>
        <source>Do you want to reset settings to default values, or to abort without making changes?</source>
        <extracomment>Explanatory text shown on startup when the settings file cannot be read. Prompts user to make a choice between resetting or aborting.</extracomment>
        <translation type="unfinished">გსურთ პარამეტრების ხელახლა დაყენება ნაგულისხმევ მნიშვნელობებზე თუ შეწყვეტთ ცვლილებების შეტანის გარეშე?</translation>
    </message>
    <message>
        <source>A fatal error occurred. Check that settings file is writable, or try running with -nosettings.</source>
        <extracomment>Explanatory text shown on startup when the settings file could not be written. Prompts user to check that we have the ability to write to the file. Explains that the user has the option of running without a settings file.</extracomment>
        <translation type="unfinished">მოხდა ფატალური შეცდომა. შეამოწმეთ, რომ პარამეტრების ფაილი ჩაწერადია, ან სცადეთ გაშვება პარამეტრების გარეშე.</translation>
    </message>
    <message>
        <source>Error: %1</source>
        <translation type="unfinished">შეცდომა: %1</translation>
    </message>
    <message>
        <source>%1 didn't yet exit safely…</source>
        <translation type="unfinished">%1 ჯერ არ გამოსულა უსაფრთხოდ…</translation>
    </message>
    <message>
        <source>unknown</source>
        <translation type="unfinished">უცნობია</translation>
    </message>
    <message>
        <source>Amount</source>
        <translation type="unfinished">თანხა</translation>
    </message>
    <message>
        <source>Unroutable</source>
        <translation type="unfinished">გაუმართავი</translation>
    </message>
    <message>
        <source>Inbound</source>
        <extracomment>An inbound connection from a peer. An inbound connection is a connection initiated by a peer.</extracomment>
        <translation type="unfinished">შემომავალი</translation>
    </message>
    <message>
        <source>Outbound</source>
        <extracomment>An outbound connection to a peer. An outbound connection is a connection initiated by us.</extracomment>
        <translation type="unfinished">გამავალი</translation>
    </message>
    <message>
        <source>Manual</source>
        <extracomment>Peer connection type established manually through one of several methods.</extracomment>
        <translation type="unfinished">სახელმძღვანელო</translation>
    </message>
    <message>
        <source>Address Fetch</source>
        <extracomment>Short-lived peer connection type that solicits known addresses from a peer.</extracomment>
        <translation type="unfinished">მისამართის დაბრუნება</translation>
    </message>
    <message>
        <source>%1 h</source>
        <translation type="unfinished">%1 სთ</translation>
    </message>
    <message>
        <source>%1 m</source>
        <translation type="unfinished">%1 წთ</translation>
    </message>
    <message>
        <source>N/A</source>
        <translation type="unfinished">მიუწვდ.</translation>
    </message>
    <message numerus="yes">
        <source>%n second(s)</source>
        <translation type="unfinished">
            <numerusform>%nწამი(ები)</numerusform>
            <numerusform>%nწამი(ები)</numerusform>
        </translation>
    </message>
    <message numerus="yes">
        <source>%n minute(s)</source>
        <translation type="unfinished">
            <numerusform>%n წუთი(ები)</numerusform>
            <numerusform>1 %n წუთი(ები)</numerusform>
        </translation>
    </message>
    <message numerus="yes">
        <source>%n hour(s)</source>
        <translation type="unfinished">
            <numerusform />
            <numerusform />
        </translation>
    </message>
    <message numerus="yes">
        <source>%n day(s)</source>
        <translation type="unfinished">
            <numerusform />
            <numerusform />
        </translation>
    </message>
    <message numerus="yes">
        <source>%n week(s)</source>
        <translation type="unfinished">
            <numerusform />
            <numerusform />
        </translation>
    </message>
    <message>
        <source>%1 and %2</source>
        <translation type="unfinished">%1 და %2</translation>
    </message>
    <message numerus="yes">
        <source>%n year(s)</source>
        <translation type="unfinished">
            <numerusform />
            <numerusform />
        </translation>
    </message>
    </context>
<context>
    <name>BitcoinGUI</name>
    <message>
        <source>&amp;Overview</source>
        <translation type="unfinished">მიმ&amp;ოხილვა</translation>
    </message>
    <message>
        <source>Show general overview of wallet</source>
        <translation type="unfinished">საფულის ზოგადი მიმოხილვა</translation>
    </message>
    <message>
        <source>&amp;Transactions</source>
        <translation type="unfinished">&amp;ტრანსაქციები</translation>
    </message>
    <message>
        <source>Browse transaction history</source>
        <translation type="unfinished">ტრანსაქციების ისტორიის დათვალიერება</translation>
    </message>
    <message>
        <source>E&amp;xit</source>
        <translation type="unfinished">&amp;გასვლა</translation>
    </message>
    <message>
        <source>Quit application</source>
        <translation type="unfinished">გასვლა</translation>
    </message>
    <message>
        <source>&amp;About %1</source>
        <translation type="unfinished">%1-ის &amp;შესახებ</translation>
    </message>
    <message>
        <source>Show information about %1</source>
        <translation type="unfinished">%1-ის შესახებ ინფორმაციის ჩვენება</translation>
    </message>
    <message>
        <source>About &amp;Qt</source>
        <translation type="unfinished">&amp;Qt-ს შესახებ</translation>
    </message>
    <message>
        <source>Show information about Qt</source>
        <translation type="unfinished">ინფორმაცია Qt-ს შესახებ</translation>
    </message>
    <message>
        <source>Modify configuration options for %1</source>
        <translation type="unfinished">%1-ის კონფიგურირების პარამეტრების რედაქტირება</translation>
    </message>
    <message>
        <source>Create a new wallet</source>
        <translation type="unfinished">შექმენით ახალი საფულე</translation>
    </message>
    <message>
        <source>&amp;Minimize</source>
        <translation type="unfinished">&amp;ჩახურვა</translation>
    </message>
    <message>
        <source>Wallet:</source>
        <translation type="unfinished">საფულე:</translation>
    </message>
    <message>
        <source>Network activity disabled.</source>
        <extracomment>A substring of the tooltip.</extracomment>
        <translation type="unfinished">ქსელური აქტივობა გათიშულია.</translation>
    </message>
    <message>
        <source>Send coins to a Qtum address</source>
        <translation type="unfinished">მონეტების გაგზავნა Qtum-მისამართზე</translation>
   </message>
    <message>
        <source>Backup wallet to another location</source>
        <translation type="unfinished">საფულის არქივირება სხვა ადგილზე</translation>
    </message>
    <message>
        <source>Change the passphrase used for wallet encryption</source>
        <translation type="unfinished">საფულის დაშიფრვის ფრაზა-პაროლის შეცვლა</translation>
    </message>
    <message>
        <source>&amp;Send</source>
        <translation type="unfinished">&amp;გაგზავნა</translation>
    </message>
    <message>
        <source>&amp;Receive</source>
        <translation type="unfinished">&amp;მიღება</translation>
    </message>
    <message>
        <source>&amp;Options…</source>
        <translation type="unfinished">&amp;ვარიანტები…</translation>
    </message>
    <message>
        <source>&amp;Encrypt Wallet…</source>
        <translation type="unfinished">&amp;საფულის დაშიფვრა…</translation>
    </message>
    <message>
        <source>Encrypt the private keys that belong to your wallet</source>
        <translation type="unfinished">თქვენი საფულის პირადი გასაღებების დაშიფრვა</translation>
    </message>
    <message>
<<<<<<< HEAD
        <source>Sign messages with your Qtum addresses to prove you own them</source>
        <translation type="unfinished">მესიჯებზე ხელმოწერა თქვენი Qtum-მისამართებით იმის დასტურად, რომ ის თქვენია</translation> 
  </message>
    <message>
        <source>Verify messages to ensure they were signed with specified Qtum addresses</source>
        <translation type="unfinished">შეამოწმეთ, რომ მესიჯები ხელმოწერილია მითითებული Qtum-მისამართით</translation>
=======
        <source>&amp;Backup Wallet…</source>
        <translation type="unfinished">&amp;სარეზერვო საფულე…</translation>
    </message>
    <message>
        <source>&amp;Change Passphrase…</source>
        <translation type="unfinished"> &amp;შეცვალეთ პაროლის ფრაზა…</translation>
    </message>
    <message>
        <source>Sign &amp;message…</source>
        <translation type="unfinished">ხელმოწერა &amp;შეტყობინება…</translation>
    </message>
    <message>
        <source>Sign messages with your Bitcoin addresses to prove you own them</source>
        <translation type="unfinished">მესიჯებზე ხელმოწერა თქვენი Bitcoin-მისამართებით იმის დასტურად, რომ ის თქვენია</translation>
    </message>
    <message>
        <source>&amp;Verify message…</source>
        <translation type="unfinished"> &amp;შეტყობინების შემოწმება…</translation>
    </message>
    <message>
        <source>Verify messages to ensure they were signed with specified Bitcoin addresses</source>
        <translation type="unfinished">შეამოწმეთ, რომ მესიჯები ხელმოწერილია მითითებული Bitcoin-მისამართით</translation>
>>>>>>> 7da4ae1f
    </message>
    <message>
        <source>&amp;Load PSBT from file…</source>
        <translation type="unfinished">&amp;ჩატვირთეთ PSBT ფაილიდან…</translation>
    </message>
    <message>
        <source>Open &amp;URI…</source>
        <translation type="unfinished">გახსნა &amp;URI…</translation>
    </message>
    <message>
        <source>Close Wallet…</source>
        <translation type="unfinished">საფულის დახურვა…</translation>
    </message>
    <message>
        <source>Create Wallet…</source>
        <translation type="unfinished">საფულის შექმნა…</translation>
    </message>
    <message>
        <source>Close All Wallets…</source>
        <translation type="unfinished">ყველა საფულის დახურვა…</translation>
    </message>
    <message>
        <source>&amp;File</source>
        <translation type="unfinished">&amp;ფაილი</translation>
    </message>
    <message>
        <source>&amp;Settings</source>
        <translation type="unfinished">&amp;პარამეტრები</translation>
    </message>
    <message>
        <source>&amp;Help</source>
        <translation type="unfinished">&amp;დახმარება</translation>
    </message>
    <message>
        <source>Tabs toolbar</source>
        <translation type="unfinished">ბარათების პანელი</translation>
    </message>
    <message>
<<<<<<< HEAD
        <source>Request payments (generates QR codes and qtum: URIs)</source>
        <translation type="unfinished">გადახდის მოთხოვნა (შეიქმნება QR-კოდები და qtum: ბმულები)</translation> 
   </message>
=======
        <source>Syncing Headers (%1%)…</source>
        <translation type="unfinished">სათაურების სინქრონიზაცია (%1%)...</translation>
    </message>
    <message>
        <source>Synchronizing with network…</source>
        <translation type="unfinished">მიმდინარეობს სინქრონიზაცია ქსელთან…</translation>
    </message>
    <message>
        <source>Indexing blocks on disk…</source>
        <translation type="unfinished">მიმდინარეობს ბლოკების ინდექსირება დისკზე…</translation>
    </message>
    <message>
        <source>Processing blocks on disk…</source>
        <translation type="unfinished">მიმდინარეობს ბლოკების დამუშავება დისკზე…</translation>
    </message>
    <message>
        <source>Request payments (generates QR codes and bitcoin: URIs)</source>
        <translation type="unfinished">გადახდის მოთხოვნა (შეიქმნება QR-კოდები და bitcoin: ბმულები)</translation>
    </message>
>>>>>>> 7da4ae1f
    <message>
        <source>Show the list of used sending addresses and labels</source>
        <translation type="unfinished">გამოყენებული გაგზავნის მისამართებისა და ნიშნულების სიის ჩვენება</translation>
    </message>
    <message>
        <source>Show the list of used receiving addresses and labels</source>
        <translation type="unfinished">გამოყენებული მიღების მისამართებისა და ნიშნულების სიის ჩვენება</translation>
    </message>
    <message>
        <source>&amp;Command-line options</source>
        <translation type="unfinished">საკომანდო სტრიქონის ოპ&amp;ციები</translation>
    </message>
    <message numerus="yes">
        <source>Processed %n block(s) of transaction history.</source>
        <translation type="unfinished">
            <numerusform />
            <numerusform />
        </translation>
    </message>
    <message>
        <source>%1 behind</source>
        <translation type="unfinished">%1 გავლილია</translation>
    </message>
    <message>
        <source>Last received block was generated %1 ago.</source>
        <translation type="unfinished">ბოლო მიღებული ბლოკის გენერირებიდან გასულია %1</translation>
    </message>
    <message>
        <source>Transactions after this will not yet be visible.</source>
        <translation type="unfinished">შემდგომი ტრანსაქციები ნაჩვენები ჯერ არ იქნება.</translation>
    </message>
    <message>
        <source>Error</source>
        <translation type="unfinished">შეცდომა</translation>
    </message>
    <message>
        <source>Warning</source>
        <translation type="unfinished">გაფრთხილება</translation>
    </message>
    <message>
        <source>Information</source>
        <translation type="unfinished">ინფორმაცია</translation>
    </message>
    <message>
        <source>Up to date</source>
        <translation type="unfinished">განახლებულია</translation>
    </message>
    <message>
        <source>Load Partially Signed Bitcoin Transaction</source>
        <translation type="unfinished">ნაწილობრივ ხელმოწერილი ბიტკოინის ტრანზაქციის ჩატვირთვა</translation>
    </message>
    <message>
        <source>Node window</source>
        <translation type="unfinished">კვანძის ფანჯარა</translation>
    </message>
    <message>
        <source>Open node debugging and diagnostic console</source>
        <translation type="unfinished">გახსენით კვანძის გამართვის და დიაგნოსტიკური კონსოლი</translation>
    </message>
    <message>
        <source>&amp;Sending addresses</source>
        <translation type="unfinished">მისამართების გაგზავნა</translation>
    </message>
    <message>
        <source>&amp;Receiving addresses</source>
        <translation type="unfinished">მისამართების მიღება</translation>
    </message>
    <message>
        <source>Open a qtum: URI</source>
        <translation type="unfinished">გახსენით ბიტკოინი: URI</translation>
    </message>
    <message>
        <source>Open Wallet</source>
        <translation type="unfinished">ღია საფულე</translation>
    </message>
    <message>
        <source>Open a wallet</source>
        <translation type="unfinished">გახსენით საფულე</translation>
    </message>
    <message>
        <source>Close wallet</source>
        <translation type="unfinished">საფულის დახურვა</translation>
    </message>
    <message>
        <source>Restore Wallet…</source>
        <extracomment>Name of the menu item that restores wallet from a backup file.</extracomment>
        <translation type="unfinished">საფულის აღდგენა…</translation>
    </message>
    <message>
        <source>Restore a wallet from a backup file</source>
        <extracomment>Status tip for Restore Wallet menu item</extracomment>
        <translation type="unfinished">აღადგინეთ საფულე სარეზერვო ფაილიდან</translation>
    </message>
    <message>
        <source>Close all wallets</source>
        <translation type="unfinished">ყველა საფულის დახურვა</translation>
    </message>
    <message>
        <source>default wallet</source>
        <translation type="unfinished">ნაგულისხმევი საფულე</translation>
    </message>
    <message>
        <source>No wallets available</source>
        <translation type="unfinished">არ არის ჩატვირთული საფულე.</translation>
    </message>
    <message>
        <source>Wallet Data</source>
        <extracomment>Name of the wallet data file format.</extracomment>
        <translation type="unfinished">საფულის მონაცემები</translation>
    </message>
    <message>
        <source>Load Wallet Backup</source>
        <extracomment>The title for Restore Wallet File Windows</extracomment>
        <translation type="unfinished">საფულის სარეზერვოს ჩატვირთვა</translation>
    </message>
    <message>
        <source>Wallet Name</source>
        <extracomment>Label of the input field where the name of the wallet is entered.</extracomment>
        <translation type="unfinished">საფულის სახელი</translation>
    </message>
    <message>
        <source>&amp;Window</source>
        <translation type="unfinished">&amp;ფანჯარა</translation>
    </message>
    <message>
        <source>Zoom</source>
        <translation type="unfinished">მასშტაბირება</translation>
    </message>
    <message>
        <source>Main Window</source>
        <translation type="unfinished">ძირითადი ფანჯარა</translation>
    </message>
    <message>
        <source>%1 client</source>
        <translation type="unfinished">%1 კლიენტი</translation>
    </message>
    <message>
        <source>&amp;Hide</source>
        <translation type="unfinished">&amp;დამალვა</translation>
    </message>
    <message numerus="yes">
        <source>%n active connection(s) to Qtum network.</source>
        <extracomment>A substring of the tooltip.</extracomment>
        <translation type="unfinished">
            <numerusform />
            <numerusform />
        </translation>
    </message>
    <message>
        <source>Click for more actions.</source>
        <extracomment>A substring of the tooltip. "More actions" are available via the context menu.</extracomment>
        <translation type="unfinished">მეტი...</translation>
    </message>
    <message>
        <source>Disable network activity</source>
        <extracomment>A context menu item.</extracomment>
        <translation type="unfinished">ქსელის აქტივობის გამორთვა</translation>
    </message>
    <message>
        <source>Enable network activity</source>
        <extracomment>A context menu item. The network activity was disabled previously.</extracomment>
        <translation type="unfinished">ქსელის აქტივობის ჩართვა</translation>
    </message>
    <message>
        <source>Error: %1</source>
        <translation type="unfinished">შეცდომა: %1</translation>
    </message>
    <message>
        <source>Warning: %1</source>
        <translation type="unfinished">გაფრთხილება: %1</translation>
    </message>
    <message>
        <source>Date: %1
</source>
        <translation type="unfinished">თარიღი: %1
</translation>
    </message>
    <message>
        <source>Amount: %1
</source>
        <translation type="unfinished">რაოდენობა^ %1
</translation>
    </message>
    <message>
        <source>Wallet: %1
</source>
        <translation type="unfinished">საფულე: %1
</translation>
    </message>
    <message>
        <source>Type: %1
</source>
        <translation type="unfinished">ტიპი: %1
</translation>
    </message>
    <message>
        <source>Label: %1
</source>
        <translation type="unfinished">ლეიბლი: %1
</translation>
    </message>
    <message>
        <source>Address: %1
</source>
        <translation type="unfinished">მისამართი: %1
</translation>
    </message>
    <message>
        <source>Sent transaction</source>
        <translation type="unfinished">გაგზავნილი ტრანსაქციები</translation>
    </message>
    <message>
        <source>Incoming transaction</source>
        <translation type="unfinished">მიღებული ტრანსაქციები</translation>
    </message>
    <message>
        <source>Wallet is &lt;b&gt;encrypted&lt;/b&gt; and currently &lt;b&gt;unlocked&lt;/b&gt;</source>
        <translation type="unfinished">საფულე &lt;b&gt;დაშიფრულია&lt;/b&gt; და ამჟამად &lt;b&gt;განბლოკილია&lt;/b&gt;</translation>
    </message>
    <message>
        <source>Wallet is &lt;b&gt;encrypted&lt;/b&gt; and currently &lt;b&gt;locked&lt;/b&gt;</source>
        <translation type="unfinished">საფულე &lt;b&gt;დაშიფრულია&lt;/b&gt; და ამჟამად &lt;b&gt;დაბლოკილია&lt;/b&gt;</translation>
    </message>
    </context>
<context>
    <name>CoinControlDialog</name>
    <message>
        <source>Coin Selection</source>
        <translation type="unfinished">Coin-ები</translation>
    </message>
    <message>
        <source>Quantity:</source>
        <translation type="unfinished">რაოდენობა:</translation>
    </message>
    <message>
        <source>Bytes:</source>
        <translation type="unfinished">ბაიტები:</translation>
    </message>
    <message>
        <source>Amount:</source>
        <translation type="unfinished">თანხა:</translation>
    </message>
    <message>
        <source>Fee:</source>
        <translation type="unfinished">საკომისიო:</translation>
    </message>
    <message>
        <source>Dust:</source>
        <translation type="unfinished">მტვერი:</translation>
    </message>
    <message>
        <source>After Fee:</source>
        <translation type="unfinished">დამატებითი საკომისიო:</translation>
    </message>
    <message>
        <source>Change:</source>
        <translation type="unfinished">ხურდა:</translation>
    </message>
    <message>
        <source>(un)select all</source>
        <translation type="unfinished">ყველას მონიშვნა/(მოხსნა)</translation>
    </message>
    <message>
        <source>Tree mode</source>
        <translation type="unfinished">განტოტვილი</translation>
    </message>
    <message>
        <source>List mode</source>
        <translation type="unfinished">სია</translation>
    </message>
    <message>
        <source>Amount</source>
        <translation type="unfinished">თანხა</translation>
    </message>
    <message>
        <source>Received with address</source>
        <translation type="unfinished">მიღებულია მისამართისამებრ</translation>
    </message>
    <message>
        <source>Date</source>
        <translation type="unfinished">თარიღი</translation>
    </message>
    <message>
        <source>Confirmations</source>
        <translation type="unfinished">დადასტურება</translation>
    </message>
    <message>
        <source>Confirmed</source>
        <translation type="unfinished">დადასტურებულია</translation>
    </message>
    <message>
        <source>Copy amount</source>
        <translation type="unfinished">რაოდენობის კოპირება</translation>
    </message>
    <message>
        <source>&amp;Copy address</source>
        <translation type="unfinished">&amp;დააკოპირეთ მისამართი</translation>
    </message>
    <message>
        <source>Copy &amp;label</source>
        <translation type="unfinished">კოპირება &amp;ჭდე</translation>
    </message>
    <message>
        <source>Copy &amp;amount</source>
        <translation type="unfinished">კოპირება &amp;რაოდენობა</translation>
    </message>
    <message>
        <source>Copy transaction &amp;ID and output index</source>
        <translation type="unfinished">ტრანზაქციის კოპირება &amp;ID და ინდექსის გამოტანა</translation>
    </message>
    <message>
        <source>Copy quantity</source>
        <translation type="unfinished">რაოდენობის კოპირება</translation>
    </message>
    <message>
        <source>Copy fee</source>
        <translation type="unfinished">საკომისიოს კოპირება</translation>
    </message>
    <message>
        <source>Copy after fee</source>
        <translation type="unfinished">დამატებითი საკომისიოს კოპირება</translation>
    </message>
    <message>
        <source>Copy bytes</source>
        <translation type="unfinished">ბაიტების კოპირება</translation>
    </message>
    <message>
        <source>Copy change</source>
        <translation type="unfinished">ხურდის კოპირება</translation>
    </message>
    <message>
        <source>(%1 locked)</source>
        <translation type="unfinished">(%1 დაბლოკილია)</translation>
    </message>
    <message>
        <source>yes</source>
        <translation type="unfinished">დიახ</translation>
    </message>
    <message>
        <source>no</source>
        <translation type="unfinished">არა</translation>
    </message>
    <message>
        <source>(no label)</source>
        <translation type="unfinished">(ნიშნული არ არის)</translation>
    </message>
    <message>
        <source>change from %1 (%2)</source>
        <translation type="unfinished">ხურდა %1-დან (%2)</translation>
    </message>
    <message>
        <source>(change)</source>
        <translation type="unfinished">(ხურდა)</translation>
    </message>
</context>
<context>
    <name>CreateWalletActivity</name>
    <message>
        <source>Create Wallet</source>
        <extracomment>Title of window indicating the progress of creation of a new wallet.</extracomment>
        <translation type="unfinished">ახალი საფულე</translation>
    </message>
    <message>
        <source>Create wallet failed</source>
        <translation type="unfinished">საფულე ვერ შეიქმნა</translation>
    </message>
    <message>
        <source>Too many external signers found</source>
        <translation type="unfinished">ნაპოვნია ძალიან ბევრი გარე ხელმომწერი</translation>
    </message>
</context>
<context>
    <name>LoadWalletsActivity</name>
    <message>
        <source>Load Wallets</source>
        <extracomment>Title of progress window which is displayed when wallets are being loaded.</extracomment>
        <translation type="unfinished">საფულეების ჩატვირთვა</translation>
    </message>
    <message>
        <source>Loading wallets…</source>
        <extracomment>Descriptive text of the load wallets progress window which indicates to the user that wallets are currently being loaded.</extracomment>
        <translation type="unfinished">იტვირთება საფულეები...</translation>
    </message>
</context>
<context>
    <name>OpenWalletActivity</name>
    <message>
        <source>Open wallet failed</source>
        <translation type="unfinished">საფულის გახსნა ვერ მოხერხდა</translation>
    </message>
    <message>
        <source>default wallet</source>
        <translation type="unfinished">ნაგულისხმევი საფულე</translation>
    </message>
    <message>
        <source>Open Wallet</source>
        <extracomment>Title of window indicating the progress of opening of a wallet.</extracomment>
        <translation type="unfinished">ღია საფულე</translation>
    </message>
    </context>
<context>
    <name>WalletController</name>
    <message>
        <source>Close wallet</source>
        <translation type="unfinished">საფულის დახურვა</translation>
    </message>
    <message>
        <source>Are you sure you wish to close the wallet &lt;i&gt;%1&lt;/i&gt;?</source>
        <translation type="unfinished">დაიხუროს საფულე&lt;i&gt;%1&lt;/i&gt; ?</translation>
    </message>
    <message>
        <source>Close all wallets</source>
        <translation type="unfinished">ყველა საფულის დახურვა</translation>
    </message>
    </context>
<context>
    <name>CreateWalletDialog</name>
    <message>
        <source>Create Wallet</source>
        <translation type="unfinished">ახალი საფულე</translation>
    </message>
    <message>
        <source>Wallet Name</source>
        <translation type="unfinished">საფულის სახელი</translation>
    </message>
    <message>
        <source>Wallet</source>
        <translation type="unfinished">საფულე</translation>
    </message>
    <message>
        <source>Encrypt Wallet</source>
        <translation type="unfinished">საფულის დაცვა [Encrypt Wallet]</translation>
    </message>
    <message>
        <source>Advanced Options</source>
        <translation type="unfinished">დამატებითი ფუნქციები</translation>
    </message>
    <message>
        <source>Create</source>
        <translation type="unfinished">ახალი</translation>
    </message>
    </context>
<context>
    <name>EditAddressDialog</name>
    <message>
        <source>Edit Address</source>
        <translation type="unfinished">მისამართის შეცვლა</translation>
    </message>
    <message>
        <source>&amp;Label</source>
        <translation type="unfinished">ნიშნუ&amp;ლი</translation>
    </message>
    <message>
        <source>The label associated with this address list entry</source>
        <translation type="unfinished">მისამართების სიის ამ ჩანაწერთან ასოცირებული ნიშნული</translation>
    </message>
    <message>
        <source>The address associated with this address list entry. This can only be modified for sending addresses.</source>
        <translation type="unfinished">მისამართების სიის ამ ჩანაწერთან მისამართი ასოცირებული. მისი შეცვლა შეიძლება მხოლოდ გაგზავნის მისამართის შემთხვევაში.</translation>
    </message>
    <message>
        <source>&amp;Address</source>
        <translation type="unfinished">მის&amp;ამართი</translation>
    </message>
    <message>
        <source>New sending address</source>
        <translation type="unfinished">ახალი გაგზავნის მისამართი</translation>
    </message>
    <message>
        <source>Edit receiving address</source>
        <translation type="unfinished">მიღების მისამართის შეცვლა</translation>
    </message>
    <message>
        <source>Edit sending address</source>
        <translation type="unfinished">გაგზავნის მისამართის შეცვლა</translation>
    </message>
    <message>
        <source>The entered address "%1" is not a valid Qtum address.</source>
        <translation type="unfinished">შეყვანილი მისამართი "%1" არ არის ვალიდური Qtum-მისამართი.</translation>
   </message>
    <message>
        <source>Could not unlock wallet.</source>
        <translation type="unfinished">საფულის განბლოკვა ვერ მოხერხდა.</translation>
    </message>
    <message>
        <source>New key generation failed.</source>
        <translation type="unfinished">ახალი გასაღების გენერირება ვერ მოხერხდა</translation>
    </message>
</context>
<context>
    <name>FreespaceChecker</name>
    <message>
        <source>A new data directory will be created.</source>
        <translation type="unfinished">შეიქმნება ახალი მონაცემთა კატალოგი.</translation>
    </message>
    <message>
        <source>name</source>
        <translation type="unfinished">სახელი</translation>
    </message>
    <message>
        <source>Directory already exists. Add %1 if you intend to create a new directory here.</source>
        <translation type="unfinished">კატალოგი უკვე არსებობს. დაამატეთ %1 თუ გინდათ ახალი კატალოგის აქვე შექმნა.</translation>
    </message>
    <message>
        <source>Path already exists, and is not a directory.</source>
        <translation type="unfinished">მისამართი უკვე არსებობს და არ წარმოადგენს კატალოგს.</translation>
    </message>
    <message>
        <source>Cannot create data directory here.</source>
        <translation type="unfinished">კატალოგის აქ შექმნა შეუძლებელია.</translation>
    </message>
</context>
<context>
    <name>Intro</name>
    <message numerus="yes">
        <source>%n GB of space available</source>
        <translation type="unfinished">
            <numerusform />
            <numerusform />
        </translation>
    </message>
    <message numerus="yes">
        <source>(of %n GB needed)</source>
        <translation type="unfinished">
            <numerusform />
            <numerusform />
        </translation>
    </message>
    <message numerus="yes">
        <source>(%n GB needed for full chain)</source>
        <translation type="unfinished">
            <numerusform />
            <numerusform />
        </translation>
    </message>
    <message>
        <source>At least %1 GB of data will be stored in this directory, and it will grow over time.</source>
        <translation type="unfinished">სულ მცირე %1 GB მონაცემები შეინახება ამ დირექტორიაში და იგი დროთა განმავლობაში გაიზრდება.</translation>
    </message>
    <message>
        <source>Approximately %1 GB of data will be stored in this directory.</source>
        <translation type="unfinished">დაახლოებით %1 GB მონაცემები შეინახება ამ დირექტორიაში.</translation>
    </message>
    <message numerus="yes">
        <source>(sufficient to restore backups %n day(s) old)</source>
        <extracomment>Explanatory text on the capability of the current prune target.</extracomment>
        <translation type="unfinished">
            <numerusform>(საკმარისია %n დღე(ები) ძველი მარქაფების აღსადგენად)</numerusform>
            <numerusform>(საკმარისია %n დღე(ები) ძველი მარქაფების აღსადგენად)</numerusform>
        </translation>
    </message>
    <message>
        <source>Error: Specified data directory "%1" cannot be created.</source>
        <translation type="unfinished">შეცდომა: მითითებულ მონაცემთა დირექტორია „%1“ არ არის შექმნილი.</translation>
    </message>
    <message>
        <source>Error</source>
        <translation type="unfinished">შეცდომა</translation>
    </message>
    <message>
        <source>Welcome</source>
        <translation type="unfinished">მოგესალმებით</translation>
    </message>
    <message>
        <source>Welcome to %1.</source>
        <translation type="unfinished">კეთილი იყოს თქვენი მობრძანება %1-ში.</translation>
    </message>
    <message>
        <source>As this is the first time the program is launched, you can choose where %1 will store its data.</source>
        <translation type="unfinished">რადგან ეს პროგრამა პირველად იხსნება, შეგიძლიათ აირჩიოთ თუ  სად შეინახოს %1 მონაცემები.</translation>
    </message>
    <message>
        <source> GB</source>
        <translation type="unfinished">GB</translation>
    </message>
    <message>
        <source>Use the default data directory</source>
        <translation type="unfinished">ნაგულისხმევი კატალოგის გამოყენება</translation>
    </message>
    <message>
        <source>Use a custom data directory:</source>
        <translation type="unfinished">მითითებული კატალოგის გამოყენება:</translation>
    </message>
</context>
<context>
    <name>HelpMessageDialog</name>
    <message>
        <source>version</source>
        <translation type="unfinished">ვერსია</translation>
    </message>
    <message>
        <source>About %1</source>
        <translation type="unfinished">%1-ის შესახებ</translation>
    </message>
    <message>
        <source>Command-line options</source>
        <translation type="unfinished">კომანდების ზოლის ოპციები</translation>
    </message>
</context>
<context>
    <name>ShutdownWindow</name>
    <message>
        <source>%1 is shutting down…</source>
        <translation type="unfinished"> დახურულია %1...</translation>
    </message>
    <message>
        <source>Do not shut down the computer until this window disappears.</source>
        <translation type="unfinished">არ გამორთოთ კომპიუტერი ამ ფანჯრის გაქრობამდე.</translation>
    </message>
</context>
<context>
    <name>ModalOverlay</name>
    <message>
        <source>Form</source>
        <translation type="unfinished">ფორმა</translation>
    </message>
    <message>
        <source>Number of blocks left</source>
        <translation type="unfinished">დარჩენილი ბლოკების რაოდენობა</translation>
    </message>
    <message>
        <source>Unknown…</source>
        <translation type="unfinished">უცნობია...</translation>
    </message>
    <message>
        <source>calculating…</source>
        <translation type="unfinished">გამოთვლა...</translation>
    </message>
    <message>
        <source>Last block time</source>
        <translation type="unfinished">ბოლო ბლოკის დრო</translation>
    </message>
    <message>
        <source>Progress</source>
        <translation type="unfinished">პროგრესი</translation>
    </message>
    <message>
        <source>Progress increase per hour</source>
        <translation type="unfinished">პროგრესი გაუმჯობესდება ერთ საათში</translation>
    </message>
    <message>
        <source>Estimated time left until synced</source>
        <translation type="unfinished">სინქრონიზაციის დასრულებამდე დარჩენილი დრო</translation>
    </message>
    <message>
        <source>Hide</source>
        <translation type="unfinished">დამალვა</translation>
    </message>
    <message>
        <source>Esc</source>
        <translation type="unfinished">Esc კლავიში</translation>
    </message>
    </context>
<context>
    <name>OpenURIDialog</name>
    <message>
        <source>Open bitcoin URI</source>
        <translation type="unfinished">გახსენით ბიტკოინის URI</translation>
    </message>
    <message>
        <source>Paste address from clipboard</source>
        <extracomment>Tooltip text for button that allows you to paste an address that is in your clipboard.</extracomment>
        <translation type="unfinished">მისამართის ჩასმა კლიპბორდიდან</translation>
    </message>
</context>
<context>
    <name>OptionsDialog</name>
    <message>
        <source>Options</source>
        <translation type="unfinished">ოპციები</translation>
    </message>
    <message>
        <source>&amp;Main</source>
        <translation type="unfinished">&amp;მთავარი</translation>
    </message>
    <message>
        <source>Size of &amp;database cache</source>
        <translation type="unfinished">მონაცემთა ბაზის კეშის სი&amp;დიდე</translation>
    </message>
    <message>
        <source>Number of script &amp;verification threads</source>
        <translation type="unfinished">სკრიპტის &amp;ვერიფიცირების ნაკადების რაოდენობა</translation>
    </message>
    <message>
        <source>IP address of the proxy (e.g. IPv4: 127.0.0.1 / IPv6: ::1)</source>
        <translation type="unfinished">პროქსის IP-მისამართი (მაგ.: IPv4: 127.0.0.1 / IPv6: ::1)</translation>
    </message>
    <message>
        <source>Reset all client options to default.</source>
        <translation type="unfinished">კლიენტის ყველა პარამეტრის დაბრუნება ნაგულისხმევ მნიშვნელობებზე.</translation>
    </message>
    <message>
        <source>&amp;Reset Options</source>
        <translation type="unfinished">დაბ&amp;რუნების ოპციები</translation>
    </message>
    <message>
        <source>&amp;Network</source>
        <translation type="unfinished">&amp;ქსელი</translation>
    </message>
    <message>
        <source>W&amp;allet</source>
        <translation type="unfinished">ს&amp;აფულე</translation>
    </message>
    <message>
        <source>Expert</source>
        <translation type="unfinished">ექსპერტი</translation>
    </message>
    <message>
        <source>If you disable the spending of unconfirmed change, the change from a transaction cannot be used until that transaction has at least one confirmation. This also affects how your balance is computed.</source>
        <translation type="unfinished">დაუდასტურებელი ხურდის გამოყენების აკრძალვის შემდეგ მათი გამოყენება შეუძლებელი იქნება, სანამ ტრანსაქციას არ ექნება ერთი დასტური მაინც. ეს აისახება თქვენი ნაშთის დათვლაზეც.</translation>
    </message>
    <message>
        <source>Automatically open the Qtum client port on the router. This only works when your router supports UPnP and it is enabled.</source>
        <translation type="unfinished">როუტერში Qtum-კლიენტის პორტის ავტომატური გახსნა. მუშაობს, თუ თქვენს როუტერს ჩართული აქვს UPnP.</translation>
    </message>
    <message>
        <source>Map port using &amp;UPnP</source>
        <translation type="unfinished">პორტის გადამისამართება &amp;UPnP-ით</translation>
    </message>
    <message>
        <source>Proxy &amp;IP:</source>
        <translation type="unfinished">პროქსის &amp;IP:</translation>
    </message>
    <message>
        <source>&amp;Port:</source>
        <translation type="unfinished">&amp;პორტი</translation>
    </message>
    <message>
        <source>Port of the proxy (e.g. 9050)</source>
        <translation type="unfinished">პროქსის პორტი (მაგ.: 9050)</translation>
    </message>
    <message>
        <source>&amp;Window</source>
        <translation type="unfinished">&amp;ფანჯარა</translation>
    </message>
    <message>
        <source>Show only a tray icon after minimizing the window.</source>
        <translation type="unfinished">ფანჯრის მინიმიზებისას მხოლოდ იკონა სისტემურ ზონაში</translation>
    </message>
    <message>
        <source>&amp;Minimize to the tray instead of the taskbar</source>
        <translation type="unfinished">&amp;მინიმიზება სისტემურ ზონაში პროგრამების პანელის ნაცვლად</translation>
    </message>
    <message>
        <source>M&amp;inimize on close</source>
        <translation type="unfinished">მ&amp;ინიმიზება დახურვისას</translation>
    </message>
    <message>
        <source>&amp;Display</source>
        <translation type="unfinished">&amp;ჩვენება</translation>
    </message>
    <message>
        <source>User Interface &amp;language:</source>
        <translation type="unfinished">სამომხმარებ&amp;ლო ენა:</translation>
    </message>
    <message>
        <source>&amp;Unit to show amounts in:</source>
        <translation type="unfinished">ერთეუ&amp;ლი:</translation>
    </message>
    <message>
        <source>Choose the default subdivision unit to show in the interface and when sending coins.</source>
        <translation type="unfinished">აირჩიეთ გასაგზავნი თანხის ნაგულისხმევი ერთეული.</translation>
    </message>
    <message>
        <source>Whether to show coin control features or not.</source>
        <translation type="unfinished">ვაჩვენოთ თუ არა მონეტების მართვის პარამეტრები.</translation>
    </message>
    <message>
        <source>&amp;Cancel</source>
        <translation type="unfinished">&amp;გაუქმება</translation>
    </message>
    <message>
        <source>default</source>
        <translation type="unfinished">ნაგულისხმევი</translation>
    </message>
    <message>
        <source>none</source>
        <translation type="unfinished">ცარიელი</translation>
    </message>
    <message>
        <source>Confirm options reset</source>
        <extracomment>Window title text of pop-up window shown when the user has chosen to reset options.</extracomment>
        <translation type="unfinished">დაადასტურეთ პარამეტრების დაბრუნება ნაგულისხმევზე</translation>
    </message>
    <message>
        <source>Client restart required to activate changes.</source>
        <extracomment>Text explaining that the settings changed will not come into effect until the client is restarted.</extracomment>
        <translation type="unfinished">ცვლილებები ძალაში შევა კლიენტის ხელახალი გაშვების შემდეგ.</translation>
    </message>
    <message>
        <source>Configuration options</source>
        <extracomment>Window title text of pop-up box that allows opening up of configuration file.</extracomment>
        <translation type="unfinished">კონფიგურაციის პარამეტრები</translation>
    </message>
    <message>
        <source>Continue</source>
        <translation type="unfinished">გაგრძელება</translation>
    </message>
    <message>
        <source>Cancel</source>
        <translation type="unfinished">გაუქმება</translation>
    </message>
    <message>
        <source>Error</source>
        <translation type="unfinished">შეცდომა</translation>
    </message>
    <message>
        <source>This change would require a client restart.</source>
        <translation type="unfinished">ამ ცვლილებების ძალაში შესასვლელად საჭიროა კლიენტის დახურვა და ხელახალი გაშვება.</translation>
    </message>
    <message>
        <source>The supplied proxy address is invalid.</source>
        <translation type="unfinished">პროქსის მისამართი არასწორია.</translation>
    </message>
</context>
<context>
    <name>OverviewPage</name>
    <message>
        <source>Form</source>
        <translation type="unfinished">ფორმა</translation>
    </message>
    <message>
        <source>The displayed information may be out of date. Your wallet automatically synchronizes with the Qtum network after a connection is established, but this process has not completed yet.</source>
        <translation type="unfinished">ნაჩვენები ინფორმაცია შეიძლება მოძველებული იყოს. თქვენი საფულე ავტომატურად სინქრონიზდება Qtum-ის ქსელთან კავშირის დამყარების შემდეგ, ეს პროცესი ჯერ არ არის დასრულებული.</translation>
   </message>
    <message>
        <source>Watch-only:</source>
        <translation type="unfinished">მხოლოდ საყურებლად:</translation>
    </message>
    <message>
        <source>Available:</source>
        <translation type="unfinished">ხელმისაწვდომია:</translation>
    </message>
    <message>
        <source>Your current spendable balance</source>
        <translation type="unfinished">თქვენი ხელმისაწვდომი ნაშთი</translation>
    </message>
    <message>
        <source>Pending:</source>
        <translation type="unfinished">იგზავნება:</translation>
    </message>
    <message>
        <source>Total of transactions that have yet to be confirmed, and do not yet count toward the spendable balance</source>
        <translation type="unfinished">დასადასტურებელი ტრანსაქციების საერთო რაოდენობა, რომლებიც ჯერ არ არის ასახული ბალანსში</translation>
    </message>
    <message>
        <source>Immature:</source>
        <translation type="unfinished">მოუმზადებელია:</translation>
    </message>
    <message>
        <source>Mined balance that has not yet matured</source>
        <translation type="unfinished">მოპოვებული თანხა, რომელიც ჯერ არ არის მზადყოფნაში</translation>
    </message>
    <message>
        <source>Balances</source>
        <translation type="unfinished">ბალანსები</translation>
    </message>
    <message>
        <source>Total:</source>
        <translation type="unfinished">სულ:</translation>
    </message>
    <message>
        <source>Your current total balance</source>
        <translation type="unfinished">თქვენი სრული მიმდინარე ბალანსი</translation>
    </message>
    <message>
        <source>Your current balance in watch-only addresses</source>
        <translation type="unfinished">თქვენი მიმდინარე ბალანსი მხოლოდ საყურებელ მისამართებში</translation>
    </message>
    <message>
        <source>Spendable:</source>
        <translation type="unfinished">ხარჯვადი:</translation>
    </message>
    <message>
        <source>Recent transactions</source>
        <translation type="unfinished">ბოლოდროინდელი ტრანზაქციები</translation>
    </message>
    </context>
<context>
    <name>PSBTOperationsDialog</name>
    <message>
        <source>Sign Tx</source>
        <translation type="unfinished">ხელის მოწერა Tx-ზე</translation>
    </message>
    <message>
        <source>Broadcast Tx</source>
        <translation type="unfinished">მაუწყებლობა Tx</translation>
    </message>
    <message>
        <source>Copy to Clipboard</source>
        <translation type="unfinished">კოპირება ბუფერში</translation>
    </message>
    <message>
        <source>Save…</source>
        <translation type="unfinished">შენახვა…</translation>
    </message>
    <message>
        <source>Close</source>
        <translation type="unfinished">დახურვა</translation>
    </message>
    <message>
        <source>Failed to load transaction: %1</source>
        <translation type="unfinished">ტრანზაქციის ჩატვირთვა ვერ მოხერხდა: %1</translation>
    </message>
    <message>
        <source>Failed to sign transaction: %1</source>
        <translation type="unfinished">ტრანზაქციის ხელმოწერა ვერ მოხერხდა: %1</translation>
    </message>
    <message>
        <source>Cannot sign inputs while wallet is locked.</source>
        <translation type="unfinished">შენატანების ხელმოწერა შეუძლებელია, სანამ საფულე დაბლოკილია.</translation>
    </message>
    <message>
        <source>Could not sign any more inputs.</source>
        <translation type="unfinished">მეტი შენატანის ხელმოწერა ვერ მოხერხდა.</translation>
    </message>
    <message>
        <source>Unknown error processing transaction.</source>
        <translation type="unfinished">ტრანზაქციის დამუშავებისას მოხდა უცნობი შეცდომა.</translation>
    </message>
    <message>
        <source>Transaction broadcast successfully! Transaction ID: %1</source>
        <translation type="unfinished">ტრანზაქციის მონაცემების გაგზავნა წარმატებით დასრულდა! ტრანზაქციის ID: %1</translation>
    </message>
    <message>
        <source>Transaction broadcast failed: %1</source>
        <translation type="unfinished">ტრანზაქციის მონაცემების გაგზავნა ვერ მოხერხდა: %1</translation>
    </message>
    <message>
        <source>PSBT copied to clipboard.</source>
        <translation type="unfinished">PSBT კოპირებულია ბუფერში.</translation>
    </message>
    <message>
        <source>Save Transaction Data</source>
        <translation type="unfinished">ტრანზაქციის მონაცემების შენახვა</translation>
    </message>
    <message>
        <source>Partially Signed Transaction (Binary)</source>
        <extracomment>Expanded name of the binary PSBT file format. See: BIP 174.</extracomment>
        <translation type="unfinished">ნაწილობრივ ხელმოწერილი ტრანზაქცია (ორობითი)</translation>
    </message>
    <message>
        <source>PSBT saved to disk.</source>
        <translation type="unfinished">PSBT შენახულია დისკზე.</translation>
    </message>
    <message>
        <source>Unable to calculate transaction fee or total transaction amount.</source>
        <translation type="unfinished">ტრანზაქციის საკომისიოს ან მთლიანი ტრანზაქციის თანხის გამოთვლა შეუძლებელია.</translation>
    </message>
    <message>
        <source>Total Amount</source>
        <translation type="unfinished">მთლიანი რაოდენობა</translation>
    </message>
    <message>
        <source>or</source>
        <translation type="unfinished">ან</translation>
    </message>
    <message>
        <source>Transaction has %1 unsigned inputs.</source>
        <translation type="unfinished">ტრანზაქციას აქვს %1 ხელმოუწერელი შენატანი.</translation>
    </message>
    <message>
        <source>Transaction is missing some information about inputs.</source>
        <translation type="unfinished">ტრანზაქციას აკლია გარკვეული ინფორმაცია შენატანის შესახებ.</translation>
    </message>
    <message>
        <source>Transaction still needs signature(s).</source>
        <translation type="unfinished">ტრანზაქციას ჯერ კიდევ სჭირდება ხელმოწერა(ები).</translation>
    </message>
    <message>
        <source>(But no wallet is loaded.)</source>
        <translation type="unfinished">(მაგრამ საფულე არ არის ჩამოტვირთული.)</translation>
    </message>
    <message>
        <source>Transaction status is unknown.</source>
        <translation type="unfinished">ტრანზაქციის სტატუსი უცნობია.</translation>
    </message>
</context>
<context>
    <name>PaymentServer</name>
    <message>
        <source>Payment request error</source>
        <translation type="unfinished">გადახდის მოთხოვნის შეცდომა</translation>
    </message>
    <message>
        <source>Cannot start qtum: click-to-pay handler</source>
        <translation type="unfinished">ვერ გაიშვა qtum: click-to-pay</translation>
    </message>
    <message>
        <source>URI handling</source>
        <translation type="unfinished">URI-ების დამუშავება</translation>
    </message>
    <message>
        <source>'bitcoin://' is not a valid URI. Use 'bitcoin:' instead.</source>
        <translation type="unfinished">„bitcoin://“ არ არის სწორი URI. ამის ნაცვლად გამოიყენეთ „bitcoin:“.</translation>
    </message>
    <message>
        <source>URI cannot be parsed! This can be caused by an invalid Bitcoin address or malformed URI parameters.</source>
        <translation type="unfinished">URI შეუძლებელია გაანალიზდეს! ეს შეიძლება გამოწვეული იყოს არასწორი Bitcoin მისამართით ან ცუდად ფორმირებული URI პარამეტრებით.</translation>
    </message>
    <message>
        <source>Payment request file handling</source>
        <translation type="unfinished">გადახდის მოთხოვნის ფაილის დამუშავება</translation>
    </message>
</context>
<context>
    <name>PeerTableModel</name>
    <message>
        <source>User Agent</source>
        <extracomment>Title of Peers Table column which contains the peer's User Agent string.</extracomment>
        <translation type="unfinished">მომხმარებლის ოპერატორი</translation>
    </message>
    <message>
        <source>Peer</source>
        <extracomment>Title of Peers Table column which contains a unique number used to identify a connection.</extracomment>
        <translation type="unfinished">თანაბარი</translation>
    </message>
    <message>
        <source>Age</source>
        <extracomment>Title of Peers Table column which indicates the duration (length of time) since the peer connection started.</extracomment>
        <translation type="unfinished">ასაკი</translation>
    </message>
    <message>
        <source>Direction</source>
        <extracomment>Title of Peers Table column which indicates the direction the peer connection was initiated from.</extracomment>
        <translation type="unfinished">მიმართულება</translation>
    </message>
    <message>
        <source>Sent</source>
        <extracomment>Title of Peers Table column which indicates the total amount of network information we have sent to the peer.</extracomment>
        <translation type="unfinished">გაგზავნილი</translation>
    </message>
    <message>
        <source>Received</source>
        <extracomment>Title of Peers Table column which indicates the total amount of network information we have received from the peer.</extracomment>
        <translation type="unfinished">მიღებული</translation>
    </message>
    <message>
        <source>Address</source>
        <extracomment>Title of Peers Table column which contains the IP/Onion/I2P address of the connected peer.</extracomment>
        <translation type="unfinished">მისამართი</translation>
    </message>
    <message>
        <source>Type</source>
        <extracomment>Title of Peers Table column which describes the type of peer connection. The "type" describes why the connection exists.</extracomment>
        <translation type="unfinished">ტიპი</translation>
    </message>
    <message>
        <source>Network</source>
        <extracomment>Title of Peers Table column which states the network the peer connected through.</extracomment>
        <translation type="unfinished">ქსელი</translation>
    </message>
    <message>
        <source>Inbound</source>
        <extracomment>An Inbound Connection from a Peer.</extracomment>
        <translation type="unfinished">შემომავალი</translation>
    </message>
    <message>
        <source>Outbound</source>
        <extracomment>An Outbound Connection to a Peer.</extracomment>
        <translation type="unfinished">გამავალი</translation>
    </message>
</context>
<context>
    <name>QRImageWidget</name>
    <message>
        <source>&amp;Save Image…</source>
        <translation type="unfinished">&amp;სურათის შენახვა…</translation>
    </message>
    <message>
        <source>&amp;Copy Image</source>
        <translation type="unfinished">გამოსახულების &amp;კოპირება</translation>
    </message>
    <message>
        <source>Resulting URI too long, try to reduce the text for label / message.</source>
        <translation type="unfinished">URI ძალიან გრძელი გამოდის, შეამოკლეთ ნიშნულის/მესიჯის ტექსტი.</translation>
    </message>
    <message>
        <source>Error encoding URI into QR Code.</source>
        <translation type="unfinished">შედომა URI-ის QR-კოდში გადაყვანისას.</translation>
    </message>
    <message>
        <source>QR code support not available.</source>
        <translation type="unfinished">QR კოდის მხარდაჭერა მიუწვდომელია.</translation>
    </message>
    <message>
        <source>Save QR Code</source>
        <translation type="unfinished">QR-კოდის შენახვა</translation>
    </message>
    <message>
        <source>PNG Image</source>
        <extracomment>Expanded name of the PNG file format. See: https://en.wikipedia.org/wiki/Portable_Network_Graphics.</extracomment>
        <translation type="unfinished">PNG სურათი</translation>
    </message>
</context>
<context>
    <name>RPCConsole</name>
    <message>
        <source>N/A</source>
        <translation type="unfinished">მიუწვდ.</translation>
    </message>
    <message>
        <source>Client version</source>
        <translation type="unfinished">კლიენტის ვერსია</translation>
    </message>
    <message>
        <source>&amp;Information</source>
        <translation type="unfinished">&amp;ინფორმაცია</translation>
    </message>
    <message>
        <source>General</source>
        <translation type="unfinished">საერთო</translation>
    </message>
    <message>
        <source>Startup time</source>
        <translation type="unfinished">სტარტის დრო</translation>
    </message>
    <message>
        <source>Network</source>
        <translation type="unfinished">ქსელი</translation>
    </message>
    <message>
        <source>Name</source>
        <translation type="unfinished">სახელი</translation>
    </message>
    <message>
        <source>Number of connections</source>
        <translation type="unfinished">შეერთებების რაოდენობა</translation>
    </message>
    <message>
        <source>Block chain</source>
        <translation type="unfinished">ბლოკთა ჯაჭვი</translation>
    </message>
    <message>
        <source>Wallet: </source>
        <translation type="unfinished">საფულე:</translation>
    </message>
    <message>
        <source>(none)</source>
        <translation type="unfinished">(არცერთი)</translation>
    </message>
    <message>
        <source>&amp;Reset</source>
        <translation type="unfinished">&amp;ხელახლა დაყენება</translation>
    </message>
    <message>
        <source>Received</source>
        <translation type="unfinished">მიღებული</translation>
    </message>
    <message>
        <source>Sent</source>
        <translation type="unfinished">გაგზავნილი</translation>
    </message>
    <message>
        <source>Addresses Processed</source>
        <extracomment>Text title for the Addresses Processed field in the peer details area, which displays the total number of addresses received from this peer that were processed (excludes addresses that were dropped due to rate-limiting).</extracomment>
        <translation type="unfinished">მისამართები დამუშავებულია</translation>
    </message>
    <message>
        <source>Addresses Rate-Limited</source>
        <extracomment>Text title for the Addresses Rate-Limited field in the peer details area, which displays the total number of addresses received from this peer that were dropped (not processed) due to rate-limiting.</extracomment>
        <translation type="unfinished">მისამართების შეფასება შეზღუდულია</translation>
    </message>
    <message>
        <source>User Agent</source>
        <translation type="unfinished">მომხმარებლის ოპერატორი</translation>
    </message>
    <message>
        <source>Node window</source>
        <translation type="unfinished">კვანძის ფანჯარა</translation>
    </message>
    <message>
        <source>Decrease font size</source>
        <translation type="unfinished">შრიფტის ზომის შემცირება</translation>
    </message>
    <message>
        <source>Increase font size</source>
        <translation type="unfinished">შრიფტის ზომის გაზრდა</translation>
    </message>
    <message>
        <source>Permissions</source>
        <translation type="unfinished">ნებართვები</translation>
    </message>
    <message>
        <source>Direction/Type</source>
        <translation type="unfinished">მიმართულება/ტიპი</translation>
    </message>
    <message>
        <source>Connection Time</source>
        <translation type="unfinished">დაკავშირების დრო</translation>
    </message>
    <message>
        <source>Last Block</source>
        <translation type="unfinished">ბოლო "ბლოკი"</translation>
    </message>
    <message>
        <source>Last Send</source>
        <translation type="unfinished">ბოლო გაგზავნილი</translation>
    </message>
    <message>
        <source>Ping Time</source>
        <translation type="unfinished">"Ping"-ის ხანგრძლივობა</translation>
    </message>
    <message>
        <source>Last block time</source>
        <translation type="unfinished">ბოლო ბლოკის დრო</translation>
    </message>
    <message>
        <source>&amp;Open</source>
        <translation type="unfinished">&amp;შექმნა</translation>
    </message>
    <message>
        <source>&amp;Console</source>
        <translation type="unfinished">&amp;კონსოლი</translation>
    </message>
    <message>
        <source>&amp;Network Traffic</source>
        <translation type="unfinished">&amp;ქსელის ტრაფიკი</translation>
    </message>
    <message>
        <source>Totals</source>
        <translation type="unfinished">სულ:</translation>
    </message>
    <message>
        <source>Debug log file</source>
        <translation type="unfinished">დახვეწის ლოგ-ფაილი</translation>
    </message>
    <message>
        <source>Clear console</source>
        <translation type="unfinished">კონსოლის გასუფთავება</translation>
    </message>
    <message>
        <source>In:</source>
        <translation type="unfinished">შემომავალი:</translation>
    </message>
    <message>
        <source>Out:</source>
        <translation type="unfinished">გამავალი:</translation>
    </message>
    <message>
        <source>&amp;Copy address</source>
        <extracomment>Context menu action to copy the address of a peer.</extracomment>
        <translation type="unfinished">&amp;დააკოპირეთ მისამართი</translation>
    </message>
    <message>
        <source>&amp;Disconnect</source>
        <translation type="unfinished">&amp;გათიშვა</translation>
    </message>
    <message>
        <source>1 &amp;week</source>
        <translation type="unfinished">1 &amp;კვირა</translation>
    </message>
    <message>
        <source>1 &amp;year</source>
        <translation type="unfinished">1 &amp;წელი</translation>
    </message>
    <message>
        <source>&amp;Copy IP/Netmask</source>
        <extracomment>Context menu action to copy the IP/Netmask of a banned peer. IP/Netmask is the combination of a peer's IP address and its Netmask. For IP address, see: https://en.wikipedia.org/wiki/IP_address.</extracomment>
        <translation type="unfinished">&amp;დაკოპირეთ IP/Netmask</translation>
    </message>
    <message>
        <source>&amp;Unban</source>
        <translation type="unfinished">&amp;ბანის მოხსნა</translation>
    </message>
    <message>
        <source>Network activity disabled</source>
        <translation type="unfinished">ქსელის აქტივობა გამორთულია</translation>
    </message>
    <message>
        <source>Executing command without any wallet</source>
        <translation type="unfinished">ბრძანების შესრულება ყოველგვარი საფულის გარეშე</translation>
    </message>
    <message>
        <source>To</source>
        <translation type="unfinished">მიმღები</translation>
    </message>
    <message>
        <source>From</source>
        <translation type="unfinished">გამგზავნი</translation>
    </message>
    <message>
        <source>Ban for</source>
        <translation type="unfinished">აკრძალვა ...-თვის</translation>
    </message>
    <message>
        <source>Never</source>
        <translation type="unfinished">არასოდეს</translation>
    </message>
    <message>
        <source>Unknown</source>
        <translation type="unfinished">უცნობი</translation>
    </message>
</context>
<context>
    <name>ReceiveCoinsDialog</name>
    <message>
        <source>&amp;Amount:</source>
        <translation type="unfinished">თ&amp;ანხა:</translation>
    </message>
    <message>
        <source>&amp;Label:</source>
        <translation type="unfinished">ნიშნუ&amp;ლი:</translation>
    </message>
    <message>
        <source>&amp;Message:</source>
        <translation type="unfinished">&amp;მესიჯი:</translation>
    </message>
    <message>
        <source>An optional message to attach to the payment request, which will be displayed when the request is opened. Note: The message will not be sent with the payment over the Qtum network.</source>
        <translation type="unfinished">არააუცილებელი მესიჯი, რომელიც ერთვის გადახდის მოთხოვნას და ნაჩვენები იქნება მოთხოვნის გახსნისას. შენიშვნა: მესიჯი არ გაყვება გადახდას ბითქოინის ქსელში.</translation>
    </message>
    <message>
        <source>An optional label to associate with the new receiving address.</source>
        <translation type="unfinished">არააუცილებელი ნიშნული ახალ მიღების მისამართთან ასოცირებისათვის.</translation>
    </message>
    <message>
        <source>Use this form to request payments. All fields are &lt;b&gt;optional&lt;/b&gt;.</source>
        <translation type="unfinished">გამოიყენეთ ეს ფორმა გადახდის მოთხოვნისათვის. ყველა ველი &lt;b&gt;არააუცილებელია&lt;/b&gt;.</translation>
    </message>
    <message>
        <source>An optional amount to request. Leave this empty or zero to not request a specific amount.</source>
        <translation type="unfinished">მოთხოვნის მოცულობა. არააუცილებელია. ჩაწერეთ 0 ან დატოვეთ ცარიელი, თუ არ მოითხოვება კონკრეტული მოცულობა.</translation>
    </message>
    <message>
        <source>&amp;Create new receiving address</source>
        <translation type="unfinished">შექმენით ახალი მიმღები მისამართი</translation>
    </message>
    <message>
        <source>Clear all fields of the form.</source>
        <translation type="unfinished">ფორმის ყველა ველის წაშლა</translation>
    </message>
    <message>
        <source>Clear</source>
        <translation type="unfinished">წაშლა</translation>
    </message>
    <message>
        <source>Requested payments history</source>
        <translation type="unfinished">მოთხოვნილი გადახდების ისტორია</translation>
    </message>
    <message>
        <source>Show the selected request (does the same as double clicking an entry)</source>
        <translation type="unfinished">არჩეული მოთხოვნის ჩვენება (იგივეა, რაც ჩანაწერზე ორჯერ ჩხვლეტა)</translation>
    </message>
    <message>
        <source>Show</source>
        <translation type="unfinished">ჩვენება</translation>
    </message>
    <message>
        <source>Remove the selected entries from the list</source>
        <translation type="unfinished">მონიშნული ჩანაწერების წაშლა სიიდან</translation>
    </message>
    <message>
        <source>Remove</source>
        <translation type="unfinished">წაშლა</translation>
    </message>
    <message>
        <source>Copy &amp;URI</source>
        <translation type="unfinished">&amp;URI-ის კოპირება</translation>
    </message>
    <message>
        <source>&amp;Copy address</source>
        <translation type="unfinished">&amp;დააკოპირეთ მისამართი</translation>
    </message>
    <message>
        <source>Copy &amp;label</source>
        <translation type="unfinished">კოპირება &amp;ჭდე</translation>
    </message>
    <message>
        <source>Copy &amp;amount</source>
        <translation type="unfinished">კოპირება &amp;რაოდენობა</translation>
    </message>
    <message>
        <source>Could not unlock wallet.</source>
        <translation type="unfinished">საფულის განბლოკვა ვერ მოხერხდა.</translation>
    </message>
    </context>
<context>
    <name>ReceiveRequestDialog</name>
    <message>
        <source>Request payment to …</source>
        <translation type="unfinished">მოითხოვეთ გადახდა…</translation>
    </message>
    <message>
        <source>Address:</source>
        <translation type="unfinished">მისამართი:</translation>
    </message>
    <message>
        <source>Amount:</source>
        <translation type="unfinished">თანხა:</translation>
    </message>
    <message>
        <source>Label:</source>
        <translation type="unfinished">ეტიკეტი:</translation>
    </message>
    <message>
        <source>Message:</source>
        <translation type="unfinished">მესიჯი:</translation>
    </message>
    <message>
        <source>Wallet:</source>
        <translation type="unfinished">საფულე:</translation>
    </message>
    <message>
        <source>Copy &amp;URI</source>
        <translation type="unfinished">&amp;URI-ის კოპირება</translation>
    </message>
    <message>
        <source>Copy &amp;Address</source>
        <translation type="unfinished">მის&amp;ამართის კოპირება</translation>
    </message>
    <message>
        <source>&amp;Verify</source>
        <translation type="unfinished">&amp;შემოწმება </translation>
    </message>
    <message>
        <source>&amp;Save Image…</source>
        <translation type="unfinished">&amp;სურათის შენახვა…</translation>
    </message>
    <message>
        <source>Payment information</source>
        <translation type="unfinished">ინფორმაცია გადახდის შესახებ</translation>
    </message>
    <message>
        <source>Request payment to %1</source>
        <translation type="unfinished">%1-ის გადაზდის მოთხოვნა</translation>
    </message>
</context>
<context>
    <name>RecentRequestsTableModel</name>
    <message>
        <source>Date</source>
        <translation type="unfinished">თარიღი</translation>
    </message>
    <message>
        <source>Label</source>
        <translation type="unfinished">ნიშნული</translation>
    </message>
    <message>
        <source>Message</source>
        <translation type="unfinished">მესიჯი</translation>
    </message>
    <message>
        <source>(no label)</source>
        <translation type="unfinished">(ნიშნული არ არის)</translation>
    </message>
    <message>
        <source>(no message)</source>
        <translation type="unfinished">(მესიჯები არ არის)</translation>
    </message>
    </context>
<context>
    <name>SendCoinsDialog</name>
    <message>
        <source>Send Coins</source>
        <translation type="unfinished">მონეტების გაგზავნა</translation>
    </message>
    <message>
        <source>Coin Control Features</source>
        <translation type="unfinished">მონეტების კონტროლის პარამეტრები</translation>
    </message>
    <message>
        <source>automatically selected</source>
        <translation type="unfinished">არჩეულია ავტომატურად</translation>
    </message>
    <message>
        <source>Insufficient funds!</source>
        <translation type="unfinished">არ არის საკმარისი თანხა!</translation>
    </message>
    <message>
        <source>Quantity:</source>
        <translation type="unfinished">რაოდენობა:</translation>
    </message>
    <message>
        <source>Bytes:</source>
        <translation type="unfinished">ბაიტები:</translation>
    </message>
    <message>
        <source>Amount:</source>
        <translation type="unfinished">თანხა:</translation>
    </message>
    <message>
        <source>Fee:</source>
        <translation type="unfinished">საკომისიო:</translation>
    </message>
    <message>
        <source>After Fee:</source>
        <translation type="unfinished">დამატებითი საკომისიო:</translation>
    </message>
    <message>
        <source>Change:</source>
        <translation type="unfinished">ხურდა:</translation>
    </message>
    <message>
        <source>If this is activated, but the change address is empty or invalid, change will be sent to a newly generated address.</source>
        <translation type="unfinished">ამის გააქტიურებისას თუ ხურდის მისამართი ცარიელია ან არასწორია, ხურდა გაიგზავნება ახლად გენერირებულ მისამართებზე.</translation>
    </message>
    <message>
        <source>Custom change address</source>
        <translation type="unfinished">ხურდის მისამართი</translation>
    </message>
    <message>
        <source>Transaction Fee:</source>
        <translation type="unfinished">ტრანსაქციის საფასური - საკომისიო:</translation>
    </message>
    <message>
        <source>Hide</source>
        <translation type="unfinished">დამალვა</translation>
    </message>
    <message>
        <source>Recommended:</source>
        <translation type="unfinished">სასურველია:</translation>
    </message>
    <message>
        <source>Custom:</source>
        <translation type="unfinished">მორგებული:</translation>
    </message>
    <message>
        <source>Send to multiple recipients at once</source>
        <translation type="unfinished">გაგზავნა რამდენიმე რეციპიენტთან ერთდროულად</translation>
    </message>
    <message>
        <source>Add &amp;Recipient</source>
        <translation type="unfinished">&amp;რეციპიენტის დამატება</translation>
    </message>
    <message>
        <source>Clear all fields of the form.</source>
        <translation type="unfinished">ფორმის ყველა ველის წაშლა</translation>
    </message>
    <message>
        <source>Inputs…</source>
        <translation type="unfinished">შეყვანები…</translation>
    </message>
    <message>
        <source>Dust:</source>
        <translation type="unfinished">მტვერი:</translation>
    </message>
    <message>
        <source>Choose…</source>
        <translation type="unfinished">აირჩიეთ…</translation>
    </message>
    <message>
        <source>Hide transaction fee settings</source>
        <translation type="unfinished">ტრანზაქციის საკომისიოს პარამეტრების დამალვა</translation>
    </message>
    <message>
        <source>Clear &amp;All</source>
        <translation type="unfinished">გ&amp;ასუფთავება</translation>
    </message>
    <message>
        <source>Balance:</source>
        <translation type="unfinished">ბალანსი:</translation>
    </message>
    <message>
        <source>Confirm the send action</source>
        <translation type="unfinished">გაგზავნის დადასტურება</translation>
    </message>
    <message>
        <source>S&amp;end</source>
        <translation type="unfinished">გაგ&amp;ზავნა</translation>
    </message>
    <message>
        <source>Copy quantity</source>
        <translation type="unfinished">რაოდენობის კოპირება</translation>
    </message>
    <message>
        <source>Copy amount</source>
        <translation type="unfinished">რაოდენობის კოპირება</translation>
    </message>
    <message>
        <source>Copy fee</source>
        <translation type="unfinished">საკომისიოს კოპირება</translation>
    </message>
    <message>
        <source>Copy after fee</source>
        <translation type="unfinished">დამატებითი საკომისიოს კოპირება</translation>
    </message>
    <message>
        <source>Copy bytes</source>
        <translation type="unfinished">ბაიტების კოპირება</translation>
    </message>
    <message>
        <source>Copy change</source>
        <translation type="unfinished">ხურდის კოპირება</translation>
    </message>
    <message>
        <source>%1 to %2</source>
        <translation type="unfinished">%1-დან %2-ში</translation>
    </message>
    <message>
        <source>Save Transaction Data</source>
        <translation type="unfinished">ტრანზაქციის მონაცემების შენახვა</translation>
    </message>
    <message>
        <source>Partially Signed Transaction (Binary)</source>
        <extracomment>Expanded name of the binary PSBT file format. See: BIP 174.</extracomment>
        <translation type="unfinished">ნაწილობრივ ხელმოწერილი ტრანზაქცია (ორობითი)</translation>
    </message>
    <message>
        <source>PSBT saved</source>
        <extracomment>Popup message when a PSBT has been saved to a file</extracomment>
        <translation type="unfinished">PSBT შენახულია</translation>
    </message>
    <message>
        <source>or</source>
        <translation type="unfinished">ან</translation>
    </message>
    <message>
        <source>You can increase the fee later (signals Replace-By-Fee, BIP-125).</source>
        <translation type="unfinished">საკომისიო [fee] შეგიძლიათ შცვალოთ მოგვიანებით (სიგნალები Replace-By-Fee, BIP-125}.
 </translation>
    </message>
    <message>
        <source>Transaction fee</source>
        <translation type="unfinished">ტრანსაქციის საფასური - საკომისიო</translation>
    </message>
    <message>
        <source>Total Amount</source>
        <translation type="unfinished">მთლიანი რაოდენობა</translation>
    </message>
    <message>
        <source>Confirm send coins</source>
        <translation type="unfinished">მონეტების გაგზავნის დადასტურება</translation>
    </message>
    <message>
        <source>The amount to pay must be larger than 0.</source>
        <translation type="unfinished">გადახდის მოცულობა 0-ზე მეტი უნდა იყოს</translation>
    </message>
    <message>
        <source>The amount exceeds your balance.</source>
        <translation type="unfinished">თანხა აღემატება თქვენს ბალანსს</translation>
    </message>
    <message>
        <source>The total exceeds your balance when the %1 transaction fee is included.</source>
        <translation type="unfinished">საკომისიო %1-ის დამატების შემდეგ თანხა აჭარბებს თქვენს ბალანსს</translation>
    </message>
    <message>
        <source>Transaction creation failed!</source>
        <translation type="unfinished">შეცდომა ტრანსაქციის შექმნისას!</translation>
    </message>
    <message numerus="yes">
        <source>Estimated to begin confirmation within %n block(s).</source>
        <translation type="unfinished">
            <numerusform />
            <numerusform />
        </translation>
    </message>
    <message>
        <source>Warning: Invalid Qtum address</source>
        <translation type="unfinished">ყურადღება: არასწორია Qtum-მისამართი</translation>
   </message>
    <message>
        <source>Warning: Unknown change address</source>
        <translation type="unfinished">ყურადღება: უცნობია ხურდის მისამართი</translation>
    </message>
    <message>
        <source>(no label)</source>
        <translation type="unfinished">(ნიშნული არ არის)</translation>
    </message>
</context>
<context>
    <name>SendCoinsEntry</name>
    <message>
        <source>A&amp;mount:</source>
        <translation type="unfinished">&amp;რაოდენობა</translation>
    </message>
    <message>
        <source>Pay &amp;To:</source>
        <translation type="unfinished">ადრესა&amp;ტი:</translation>
    </message>
    <message>
        <source>&amp;Label:</source>
        <translation type="unfinished">ნიშნუ&amp;ლი:</translation>
    </message>
    <message>
        <source>Choose previously used address</source>
        <translation type="unfinished">აირჩიეთ ადრე გამოყენებული მისამართი</translation>
    </message>
    <message>
        <source>Paste address from clipboard</source>
        <translation type="unfinished">მისამართის ჩასმა კლიპბორდიდან</translation>
    </message>
    <message>
        <source>Remove this entry</source>
        <translation type="unfinished">ჩანაწერის წაშლა</translation>
    </message>
    <message>
        <source>Use available balance</source>
        <translation type="unfinished">გამოიყენეთ ხელმისაწვდომი ბალანსი</translation>
    </message>
    <message>
        <source>Message:</source>
        <translation type="unfinished">მესიჯი:</translation>
    </message>
    <message>
        <source>Enter a label for this address to add it to the list of used addresses</source>
        <translation type="unfinished">შეიყვანეთ ამ მისამართის ნიშნული გამოყენებული მისამართების სიაში დასამატებლად</translation>
    </message>
    <message>
        <source>A message that was attached to the qtum: URI which will be stored with the transaction for your reference. Note: This message will not be sent over the Qtum network.</source> 
        <translation type="unfinished">მესიჯი, რომელიც თან ერთვის მონეტებს:  URI, რომელიც შეინახება ტრანსაქციასთან ერთად თქვენთვის. შენიშვნა: მესიჯი არ გაყვება გადახდას ბითქოინის ქსელში.</translation>
    </message>
</context>
<context>
    <name>SendConfirmationDialog</name>
    <message>
        <source>Send</source>
        <translation type="unfinished">გაგზავნა</translation>
    </message>
    <message>
        <source>Create Unsigned</source>
        <translation type="unfinished">შექმენით ხელმოუწერელი</translation>
    </message>
</context>
<context>
    <name>SignVerifyMessageDialog</name>
    <message>
        <source>Signatures - Sign / Verify a Message</source>
        <translation type="unfinished">ხელმოწერები - მესიჯის ხელმოწერა/ვერიფიკაცია</translation>
    </message>
    <message>
        <source>&amp;Sign Message</source>
        <translation type="unfinished">მე&amp;სიჯის ხელმოწერა</translation>
    </message>
    <message>
        <source>Choose previously used address</source>
        <translation type="unfinished">აირჩიეთ ადრე გამოყენებული მისამართი</translation>
    </message>
    <message>
        <source>Paste address from clipboard</source>
        <translation type="unfinished">მისამართის ჩასმა კლიპბორდიდან</translation>
    </message>
    <message>
        <source>Enter the message you want to sign here</source>
        <translation type="unfinished">აკრიფეთ ხელმოსაწერი მესიჯი</translation>
    </message>
    <message>
        <source>Signature</source>
        <translation type="unfinished">ხელმოწერა</translation>
    </message>
    <message>
        <source>Copy the current signature to the system clipboard</source>
        <translation type="unfinished">მიმდინარე ხელმოწერის კოპირება კლიპბორდში</translation>
    </message>
    <message>
        <source>Sign the message to prove you own this Qtum address</source>
        <translation type="unfinished">მოაწერეთ ხელი იმის დასადასტურებლად, რომ ეს მისამართი თქვენია</translation>
    </message>
    <message>
        <source>Sign &amp;Message</source>
        <translation type="unfinished">&amp;მესიჯის ხელმოწერა</translation>
    </message>
    <message>
        <source>Reset all sign message fields</source>
        <translation type="unfinished">ხელმოწერის ყველა ველის წაშლა</translation>
    </message>
    <message>
        <source>Clear &amp;All</source>
        <translation type="unfinished">გ&amp;ასუფთავება</translation>
    </message>
    <message>
        <source>&amp;Verify Message</source>
        <translation type="unfinished">მესიჯის &amp;ვერიფიკაცია</translation>
    </message>
    <message>
        <source>Verify the message to ensure it was signed with the specified Qtum address</source>
        <translation type="unfinished">შეამოწმეთ, რომ მესიჯი ხელმოწერილია მითითებული Qtum-მისამართით</translation>
   </message>
    <message>
        <source>Verify &amp;Message</source>
        <translation type="unfinished">&amp;მესიჯის ვერიფიკაცია</translation>
    </message>
    <message>
        <source>Reset all verify message fields</source>
        <translation type="unfinished">ვერიფიკაციის ყველა ველის წაშლა</translation>
    </message>
    <message>
        <source>Click "Sign Message" to generate signature</source>
        <translation type="unfinished">ხელმოწერის გენერირებისათვის დააჭირეთ "მესიჯის ხელმოწერა"-ს</translation>
    </message>
    <message>
        <source>The entered address is invalid.</source>
        <translation type="unfinished">შეყვანილი მისამართი არასწორია.</translation>
    </message>
    <message>
        <source>Please check the address and try again.</source>
        <translation type="unfinished">შეამოწმეთ მისამართი და სცადეთ ხელახლა.</translation>
    </message>
    <message>
        <source>The entered address does not refer to a key.</source>
        <translation type="unfinished">შეყვანილი მისამართი არ არის კავშირში გასაღებთან.</translation>
    </message>
    <message>
        <source>Wallet unlock was cancelled.</source>
        <translation type="unfinished">საფულის განბლოკვა შეწყვეტილია.</translation>
    </message>
    <message>
        <source>Private key for the entered address is not available.</source>
        <translation type="unfinished">ამ მისამართისათვის პირადი გასაღები მიუწვდომელია.</translation>
    </message>
    <message>
        <source>Message signing failed.</source>
        <translation type="unfinished">ვერ მოხერხდა მესიჯის ხელმოწერა.</translation>
    </message>
    <message>
        <source>Message signed.</source>
        <translation type="unfinished">მესიჯი ხელმოწერილია.</translation>
    </message>
    <message>
        <source>The signature could not be decoded.</source>
        <translation type="unfinished">ხელმოწერის დეკოდირება ვერ ხერხდება.</translation>
    </message>
    <message>
        <source>Please check the signature and try again.</source>
        <translation type="unfinished">შეამოწმეთ ხელმოწერა და სცადეთ ხელახლა.</translation>
    </message>
    <message>
        <source>The signature did not match the message digest.</source>
        <translation type="unfinished">ხელმოწერა არ შეესაბამება მესიჯის დაიჯესტს.</translation>
    </message>
    <message>
        <source>Message verification failed.</source>
        <translation type="unfinished">მესიჯის ვერიფიკაცია ვერ მოხერხდა.</translation>
    </message>
    <message>
        <source>Message verified.</source>
        <translation type="unfinished">მესიჯი ვერიფიცირებულია.</translation>
    </message>
</context>
<context>
    <name>SplashScreen</name>
    <message>
        <source>(press q to shutdown and continue later)</source>
        <translation type="unfinished">'q' - დახურვა და მოგვიანებით გაგრძელება</translation>
    </message>
    <message>
        <source>press q to shutdown</source>
        <translation type="unfinished">დახურვა 'q'</translation>
    </message>
</context>
<context>
    <name>TransactionDesc</name>
    <message>
        <source>%1/unconfirmed</source>
        <extracomment>Text explaining the current status of a transaction, shown in the status field of the details window for this transaction. This status represents a transaction confirmed in at least one block, but less than 6 blocks.</extracomment>
        <translation type="unfinished">%1/დაუდასტურებელია</translation>
    </message>
    <message>
        <source>%1 confirmations</source>
        <extracomment>Text explaining the current status of a transaction, shown in the status field of the details window for this transaction. This status represents a transaction confirmed in 6 or more blocks.</extracomment>
        <translation type="unfinished">%1 დადასტურებულია</translation>
    </message>
    <message>
        <source>Status</source>
        <translation type="unfinished">სტატუსი</translation>
    </message>
    <message>
        <source>Date</source>
        <translation type="unfinished">თარიღი</translation>
    </message>
    <message>
        <source>Source</source>
        <translation type="unfinished">წყარო</translation>
    </message>
    <message>
        <source>Generated</source>
        <translation type="unfinished">გენერირებულია</translation>
    </message>
    <message>
        <source>From</source>
        <translation type="unfinished">გამგზავნი</translation>
    </message>
    <message>
        <source>unknown</source>
        <translation type="unfinished">უცნობია</translation>
    </message>
    <message>
        <source>To</source>
        <translation type="unfinished">მიმღები</translation>
    </message>
    <message>
        <source>own address</source>
        <translation type="unfinished">საკუთარი მისამართი</translation>
    </message>
    <message>
        <source>label</source>
        <translation type="unfinished">ნიშნული</translation>
    </message>
    <message>
        <source>Credit</source>
        <translation type="unfinished">კრედიტი</translation>
    </message>
    <message numerus="yes">
        <source>matures in %n more block(s)</source>
        <translation type="unfinished">
            <numerusform />
            <numerusform />
        </translation>
    </message>
    <message>
        <source>not accepted</source>
        <translation type="unfinished">უარყოფილია</translation>
    </message>
    <message>
        <source>Debit</source>
        <translation type="unfinished">დებიტი</translation>
    </message>
    <message>
        <source>Total debit</source>
        <translation type="unfinished">სულ დებეტი</translation>
    </message>
    <message>
        <source>Total credit</source>
        <translation type="unfinished">კრედიტი სულ</translation>
    </message>
    <message>
        <source>Transaction fee</source>
        <translation type="unfinished">ტრანსაქციის საფასური - საკომისიო</translation>
    </message>
    <message>
        <source>Net amount</source>
        <translation type="unfinished">სუფთა თანხა</translation>
    </message>
    <message>
        <source>Message</source>
        <translation type="unfinished">მესიჯი</translation>
    </message>
    <message>
        <source>Comment</source>
        <translation type="unfinished">შენიშვნა</translation>
    </message>
    <message>
        <source>Transaction ID</source>
        <translation type="unfinished">ტრანსაქციის ID</translation>
    </message>
    <message>
        <source>Transaction total size</source>
        <translation type="unfinished">ტრანზაქციის მთლიანი ზომა</translation>
    </message>
    <message>
        <source>Transaction virtual size</source>
        <translation type="unfinished">ტრანზაქციის ვირტუალური ზომა</translation>
    </message>
    <message>
        <source>Output index</source>
        <translation type="unfinished">გამონატანის ინდექსი</translation>
    </message>
    <message>
        <source>Merchant</source>
        <translation type="unfinished">გამყიდველი</translation>
    </message>
    <message>
        <source>Generated coins must mature %1 blocks before they can be spent. When you generated this block, it was broadcast to the network to be added to the block chain. If it fails to get into the chain, its state will change to "not accepted" and it won't be spendable. This may occasionally happen if another node generates a block within a few seconds of yours.</source>
        <translation type="unfinished">გენერირებული მონეტები გასაგზავნად მომწიფდება %1 ბლოკის შემდეგ. ეს ბლოკი გენერირების შემდეგ გავრცელებულ იქნა ქსელში ბლოკთა ჯაჭვზე დასამატებლად. თუ ის ვერ ჩაჯდა ჯაჭვში, მიეცემა სტატუსი "უარყოფილია" და ამ მონეტებს ვერ გამოიყენებთ. ასეთი რამ შეიძლება მოხდეს, თუ რომელიმე კვანძმა რამდენიმე წამით დაგასწროთ ბლოკის გენერირება.</translation>
    </message>
    <message>
        <source>Debug information</source>
        <translation type="unfinished">დახვეწის ინფორმაცია</translation>
    </message>
    <message>
        <source>Transaction</source>
        <translation type="unfinished">ტრანსაქცია</translation>
    </message>
    <message>
        <source>Inputs</source>
        <translation type="unfinished">ხარჯები</translation>
    </message>
    <message>
        <source>Amount</source>
        <translation type="unfinished">თანხა</translation>
    </message>
    <message>
        <source>true</source>
        <translation type="unfinished">ჭეშმარიტი</translation>
    </message>
    <message>
        <source>false</source>
        <translation type="unfinished">მცდარი</translation>
    </message>
</context>
<context>
    <name>TransactionDescDialog</name>
    <message>
        <source>This pane shows a detailed description of the transaction</source>
        <translation type="unfinished">ტრანსაქციის დაწვრილებითი აღწერილობა</translation>
    </message>
    </context>
<context>
    <name>TransactionTableModel</name>
    <message>
        <source>Date</source>
        <translation type="unfinished">თარიღი</translation>
    </message>
    <message>
        <source>Type</source>
        <translation type="unfinished">ტიპი</translation>
    </message>
    <message>
        <source>Label</source>
        <translation type="unfinished">ნიშნული</translation>
    </message>
    <message>
        <source>Unconfirmed</source>
        <translation type="unfinished">დაუდასტურებელია</translation>
    </message>
    <message>
        <source>Confirming (%1 of %2 recommended confirmations)</source>
        <translation type="unfinished">დადასტურებულია (%1,  რეკომენდებულია %2)</translation>
    </message>
    <message>
        <source>Confirmed (%1 confirmations)</source>
        <translation type="unfinished">დადასტურებულია (%1დასტური)</translation>
    </message>
    <message>
        <source>Conflicted</source>
        <translation type="unfinished">კონფლიქტშია</translation>
    </message>
    <message>
        <source>Immature (%1 confirmations, will be available after %2)</source>
        <translation type="unfinished">არ არის მომწიფებული (%1 დასტური, საჭიროა სულ %2)</translation>
    </message>
    <message>
        <source>Generated but not accepted</source>
        <translation type="unfinished">გენერირებულია, მაგრამ უარყოფილია</translation>
    </message>
    <message>
        <source>Received with</source>
        <translation type="unfinished">შემოსულია</translation>
    </message>
    <message>
        <source>Received from</source>
        <translation type="unfinished">გამომგზავნი</translation>
    </message>
    <message>
        <source>Sent to</source>
        <translation type="unfinished">გაგზავნილია</translation>
    </message>
    <message>
        <source>Payment to yourself</source>
        <translation type="unfinished">გადახდილია საკუთარი თავისათვის</translation>
    </message>
    <message>
        <source>Mined</source>
        <translation type="unfinished">მოპოვებულია</translation>
    </message>
    <message>
        <source>(n/a)</source>
        <translation type="unfinished">(მიუწვდ.)</translation>
    </message>
    <message>
        <source>(no label)</source>
        <translation type="unfinished">(ნიშნული არ არის)</translation>
    </message>
    <message>
        <source>Transaction status. Hover over this field to show number of confirmations.</source>
        <translation type="unfinished">ტრანსაქციის სტატუსი. ველზე კურსორის შეყვანისას გამოჩნდება დასტურების რაოდენობა.</translation>
    </message>
    <message>
        <source>Date and time that the transaction was received.</source>
        <translation type="unfinished">ტრანსაქციის მიღების თარიღი და დრო.</translation>
    </message>
    <message>
        <source>Type of transaction.</source>
        <translation type="unfinished">ტრანსაქციის ტიპი.</translation>
    </message>
    <message>
        <source>Amount removed from or added to balance.</source>
        <translation type="unfinished">ბალანსიდან მოხსნილი ან დამატებული თანხა.</translation>
    </message>
</context>
<context>
    <name>TransactionView</name>
    <message>
        <source>All</source>
        <translation type="unfinished">ყველა</translation>
    </message>
    <message>
        <source>Today</source>
        <translation type="unfinished">დღეს</translation>
    </message>
    <message>
        <source>This week</source>
        <translation type="unfinished">ამ კვირის</translation>
    </message>
    <message>
        <source>This month</source>
        <translation type="unfinished">ამ თვის</translation>
    </message>
    <message>
        <source>Last month</source>
        <translation type="unfinished">ბოლო თვის</translation>
    </message>
    <message>
        <source>This year</source>
        <translation type="unfinished">ამ წლის</translation>
    </message>
    <message>
        <source>Received with</source>
        <translation type="unfinished">შემოსულია</translation>
    </message>
    <message>
        <source>Sent to</source>
        <translation type="unfinished">გაგზავნილია</translation>
    </message>
    <message>
        <source>To yourself</source>
        <translation type="unfinished">საკუთარი თავისათვის</translation>
    </message>
    <message>
        <source>Mined</source>
        <translation type="unfinished">მოპოვებულია</translation>
    </message>
    <message>
        <source>Other</source>
        <translation type="unfinished">სხვა</translation>
    </message>
    <message>
        <source>Min amount</source>
        <translation type="unfinished">მინ. თანხა</translation>
    </message>
    <message>
        <source>Range…</source>
        <translation type="unfinished">დიაპაზონი...</translation>
    </message>
    <message>
        <source>&amp;Copy address</source>
        <translation type="unfinished">&amp;დააკოპირეთ მისამართი</translation>
    </message>
    <message>
        <source>Copy &amp;label</source>
        <translation type="unfinished">კოპირება &amp;ჭდე</translation>
    </message>
    <message>
        <source>Copy &amp;amount</source>
        <translation type="unfinished">კოპირება &amp;რაოდენობა</translation>
    </message>
    <message>
        <source>Copy transaction &amp;ID</source>
        <translation type="unfinished">ტრანზაქციის დაკოპირება &amp; ID</translation>
    </message>
    <message>
        <source>Copy &amp;raw transaction</source>
        <translation type="unfinished">კოპირება &amp;დაუმუშავებელი ტრანზაქცია</translation>
    </message>
    <message>
        <source>Copy full transaction &amp;details</source>
        <translation type="unfinished">სრული ტრანზაქციის კოპირება &amp;დეტალები</translation>
    </message>
    <message>
        <source>&amp;Show transaction details</source>
        <translation type="unfinished">&amp;ტრანზაქციის დეტალების ჩვენება</translation>
    </message>
    <message>
        <source>Increase transaction &amp;fee</source>
        <translation type="unfinished">ტრანზაქციის გაზრდა &amp;საფასური</translation>
    </message>
    <message>
        <source>A&amp;bandon transaction</source>
        <translation type="unfinished">ტრანზაქციაზე უარის თქმა</translation>
    </message>
    <message>
        <source>&amp;Edit address label</source>
        <translation type="unfinished">&amp;მისამართის ეტიკეტის რედაქტირება</translation>
    </message>
    <message>
        <source>Show in %1</source>
        <extracomment>Transactions table context menu action to show the selected transaction in a third-party block explorer. %1 is a stand-in argument for the URL of the explorer.</extracomment>
        <translation type="unfinished">ჩვენება %1-ში</translation>
    </message>
    <message>
        <source>Export Transaction History</source>
        <translation type="unfinished">ტრანსაქციების ისტორიის ექსპორტი</translation>
    </message>
    <message>
        <source>Comma separated file</source>
        <extracomment>Expanded name of the CSV file format. See: https://en.wikipedia.org/wiki/Comma-separated_values.</extracomment>
        <translation type="unfinished">CSV (სპეციალური ტექსტური ფაილი)</translation>
    </message>
    <message>
        <source>Confirmed</source>
        <translation type="unfinished">დადასტურებულია</translation>
    </message>
    <message>
        <source>Watch-only</source>
        <translation type="unfinished">მხოლოდ საყურებელი</translation>
    </message>
    <message>
        <source>Date</source>
        <translation type="unfinished">თარიღი</translation>
    </message>
    <message>
        <source>Type</source>
        <translation type="unfinished">ტიპი</translation>
    </message>
    <message>
        <source>Label</source>
        <translation type="unfinished">ნიშნული</translation>
    </message>
    <message>
        <source>Address</source>
        <translation type="unfinished">მისამართი</translation>
    </message>
    <message>
        <source>Exporting Failed</source>
        <translation type="unfinished">ექპორტი ვერ განხორციელდა</translation>
    </message>
    <message>
        <source>There was an error trying to save the transaction history to %1.</source>
        <translation type="unfinished">შეცდომა %1-ში ტრანსაქციების შენახვის მცდელობისას.</translation>
    </message>
    <message>
        <source>Exporting Successful</source>
        <translation type="unfinished">ეხპორტი განხორციელებულია</translation>
    </message>
    <message>
        <source>The transaction history was successfully saved to %1.</source>
        <translation type="unfinished">ტრანსაქციების ისტორია შენახულია %1-ში.</translation>
    </message>
    <message>
        <source>Range:</source>
        <translation type="unfinished">შუალედი:</translation>
    </message>
    <message>
        <source>to</source>
        <translation type="unfinished">-</translation>
    </message>
</context>
<context>
    <name>WalletFrame</name>
    <message>
        <source>Create a new wallet</source>
        <translation type="unfinished">შექმენით ახალი საფულე</translation>
    </message>
    <message>
        <source>Error</source>
        <translation type="unfinished">შეცდომა</translation>
    </message>
    </context>
<context>
    <name>WalletModel</name>
    <message>
        <source>Send Coins</source>
        <translation type="unfinished">მონეტების გაგზავნა</translation>
    </message>
    <message>
        <source>default wallet</source>
        <translation type="unfinished">ნაგულისხმევი საფულე</translation>
    </message>
</context>
<context>
    <name>WalletView</name>
    <message>
        <source>&amp;Export</source>
        <translation type="unfinished">&amp;ექსპორტი</translation>
    </message>
    <message>
        <source>Export the data in the current tab to a file</source>
        <translation type="unfinished">დანართში არსებული მონაცემების ექსპორტი ფაილში</translation>
    </message>
    <message>
        <source>Backup Wallet</source>
        <translation type="unfinished">საფულის არქივირება</translation>
    </message>
    <message>
        <source>Wallet Data</source>
        <extracomment>Name of the wallet data file format.</extracomment>
        <translation type="unfinished">საფულის მონაცემები</translation>
    </message>
    <message>
        <source>Backup Failed</source>
        <translation type="unfinished">არქივირება ვერ მოხერხდა</translation>
    </message>
    <message>
        <source>There was an error trying to save the wallet data to %1.</source>
        <translation type="unfinished">შეცდომა %1-ში საფულის მონაცემების შენახვის მცდელობისას.</translation>
    </message>
    <message>
        <source>Backup Successful</source>
        <translation type="unfinished">არქივირება შესრულებულია</translation>
    </message>
    <message>
        <source>The wallet data was successfully saved to %1.</source>
        <translation type="unfinished">საფულის მონაცემები შენახულია %1-ში.</translation>
    </message>
    <message>
        <source>Cancel</source>
        <translation type="unfinished">გაუქმება</translation>
    </message>
</context>
<context>
    <name>bitcoin-core</name>
    <message>
        <source>This is a pre-release test build - use at your own risk - do not use for mining or merchant applications</source>
        <translation type="unfinished">ეს არის წინასწარი სატესტო ვერსია - გამოიყენეთ საკუთარი რისკით - არ გამოიყენოთ მოპოვებისა ან კომერციული მიზნებისათვის</translation>
    </message>
    <message>
        <source>Warning: We do not appear to fully agree with our peers! You may need to upgrade, or other nodes may need to upgrade.</source>
        <translation type="unfinished">ყურადღება: ჩვენ არ ვეთანხმებით ყველა პირს. შესაძლოა თქვენ ან სხვა კვანძებს განახლება გჭირდებათ.</translation>
    </message>
    <message>
        <source>%s is set very high!</source>
        <translation type="unfinished">%s დაყენებულია ძალიან მაღალზე!</translation>
    </message>
    <message>
        <source>-maxmempool must be at least %d MB</source>
        <translation type="unfinished">-maxmempool უნდა იყოს მინიმუმ %d MB</translation>
    </message>
    <message>
        <source>A fatal internal error occurred, see debug.log for details</source>
        <translation type="unfinished">მოხდა ფატალური შიდა შეცდომა. გამართვის დეტალებისთვის იხილეთ debug.log</translation>
    </message>
    <message>
        <source>Corrupted block database detected</source>
        <translation type="unfinished">შენიშნულია ბლოკთა ბაზის დაზიანება</translation>
    </message>
    <message>
        <source>Disk space is too low!</source>
        <translation type="unfinished">დისკის სივრცე ძალიან დაბალია!</translation>
    </message>
    <message>
        <source>Do you want to rebuild the block database now?</source>
        <translation type="unfinished">გავუშვათ ბლოკთა ბაზის ხელახლა აგება ეხლა?</translation>
    </message>
    <message>
        <source>Done loading</source>
        <translation type="unfinished">ჩატვირთვა დასრულებულია</translation>
    </message>
    <message>
        <source>Error creating %s</source>
        <translation type="unfinished">შეცდომა%s-ის შექმნისას</translation>
    </message>
    <message>
        <source>Error initializing block database</source>
        <translation type="unfinished">ვერ ინიციალიზდება ბლოკების ბაზა</translation>
    </message>
    <message>
        <source>Error initializing wallet database environment %s!</source>
        <translation type="unfinished">ვერ ინიციალიზდება საფულის ბაზის გარემო %s!</translation>
    </message>
    <message>
        <source>Error loading %s</source>
        <translation type="unfinished">შეცდომა %s-ის ჩამოტვირთვისას</translation>
    </message>
    <message>
        <source>Error loading block database</source>
        <translation type="unfinished">არ იტვირთება ბლოკების ბაზა</translation>
    </message>
    <message>
        <source>Error opening block database</source>
        <translation type="unfinished">ბლოკთა ბაზის შექმნა ვერ მოხერხდა</translation>
    </message>
    <message>
        <source>Failed to listen on any port. Use -listen=0 if you want this.</source>
        <translation type="unfinished">ვერ ხერხდება პორტების მიყურადება. თუ გსურთ, გამოიყენეთ -listen=0.</translation>
    </message>
    <message>
        <source>Incorrect or no genesis block found. Wrong datadir for network?</source>
        <translation type="unfinished">საწყისი ბლოკი არ არსებობს ან არასწორია. ქსელის მონაცემთა კატალოგი datadir ხომ არის არასწორი?</translation>
    </message>
    <message>
        <source>Insufficient funds</source>
        <translation type="unfinished">არ არის საკმარისი თანხა</translation>
    </message>
    <message>
        <source>Loading wallet…</source>
        <translation type="unfinished">საფულე იტვირთება…</translation>
    </message>
    <message>
        <source>Missing amount</source>
        <translation type="unfinished">გამოტოვებული თანხა</translation>
    </message>
    <message>
        <source>No addresses available</source>
        <translation type="unfinished">არცერთი მისამართი არ არსებობს</translation>
    </message>
    <message>
        <source>Not enough file descriptors available.</source>
        <translation type="unfinished">არ არის საკმარისი ფაილ-დესკრიპტორები.</translation>
    </message>
    <message>
        <source>Signing transaction failed</source>
        <translation type="unfinished">ტრანსაქციების ხელმოწერა ვერ მოხერხდა</translation>
    </message>
    <message>
        <source>This is experimental software.</source>
        <translation type="unfinished">ეს არის ექსპერიმენტული პროგრამული უზრუნველყოფა.</translation>
    </message>
    <message>
        <source>This is the minimum transaction fee you pay on every transaction.</source>
        <translation type="unfinished">ეს არის მინიმალური ტრანზაქციის საკომისიო, რომელსაც იხდით ყოველ ტრანზაქციაზე.</translation>
    </message>
    <message>
        <source>Transaction amount too small</source>
        <translation type="unfinished">ტრანსაქციების რაოდენობა ძალიან ცოტაა</translation>
    </message>
    <message>
        <source>Transaction too large</source>
        <translation type="unfinished">ტრანსაქცია ძალიან დიდია</translation>
    </message>
    <message>
        <source>Unknown network specified in -onlynet: '%s'</source>
        <translation type="unfinished">-onlynet-ში მითითებულია უცნობი ქსელი: '%s'</translation>
    </message>
    <message>
        <source>Settings file could not be read</source>
        <translation type="unfinished">პარამეტრების ფაილის წაკითხვა ვერ მოხერხდა</translation>
    </message>
    <message>
        <source>Settings file could not be written</source>
        <translation type="unfinished">პარამეტრების ფაილის ჩაწერა ვერ მოხერხდა</translation>
    </message>
</context>
</TS><|MERGE_RESOLUTION|>--- conflicted
+++ resolved
@@ -473,37 +473,28 @@
         <translation type="unfinished">თქვენი საფულის პირადი გასაღებების დაშიფრვა</translation>
     </message>
     <message>
-<<<<<<< HEAD
+        <source>&amp;Backup Wallet…</source>
+        <translation type="unfinished">&amp;სარეზერვო საფულე…</translation>
+    </message>
+    <message>
+        <source>&amp;Change Passphrase…</source>
+        <translation type="unfinished"> &amp;შეცვალეთ პაროლის ფრაზა…</translation>
+    </message>
+    <message>
+        <source>Sign &amp;message…</source>
+        <translation type="unfinished">ხელმოწერა &amp;შეტყობინება…</translation>
+    </message>
+    <message>
         <source>Sign messages with your Qtum addresses to prove you own them</source>
-        <translation type="unfinished">მესიჯებზე ხელმოწერა თქვენი Qtum-მისამართებით იმის დასტურად, რომ ის თქვენია</translation> 
-  </message>
+        <translation type="unfinished">მესიჯებზე ხელმოწერა თქვენი Qtum-მისამართებით იმის დასტურად, რომ ის თქვენია</translation>
+    </message>
+    <message>
+        <source>&amp;Verify message…</source>
+        <translation type="unfinished"> &amp;შეტყობინების შემოწმება…</translation>
+    </message>
     <message>
         <source>Verify messages to ensure they were signed with specified Qtum addresses</source>
         <translation type="unfinished">შეამოწმეთ, რომ მესიჯები ხელმოწერილია მითითებული Qtum-მისამართით</translation>
-=======
-        <source>&amp;Backup Wallet…</source>
-        <translation type="unfinished">&amp;სარეზერვო საფულე…</translation>
-    </message>
-    <message>
-        <source>&amp;Change Passphrase…</source>
-        <translation type="unfinished"> &amp;შეცვალეთ პაროლის ფრაზა…</translation>
-    </message>
-    <message>
-        <source>Sign &amp;message…</source>
-        <translation type="unfinished">ხელმოწერა &amp;შეტყობინება…</translation>
-    </message>
-    <message>
-        <source>Sign messages with your Bitcoin addresses to prove you own them</source>
-        <translation type="unfinished">მესიჯებზე ხელმოწერა თქვენი Bitcoin-მისამართებით იმის დასტურად, რომ ის თქვენია</translation>
-    </message>
-    <message>
-        <source>&amp;Verify message…</source>
-        <translation type="unfinished"> &amp;შეტყობინების შემოწმება…</translation>
-    </message>
-    <message>
-        <source>Verify messages to ensure they were signed with specified Bitcoin addresses</source>
-        <translation type="unfinished">შეამოწმეთ, რომ მესიჯები ხელმოწერილია მითითებული Bitcoin-მისამართით</translation>
->>>>>>> 7da4ae1f
     </message>
     <message>
         <source>&amp;Load PSBT from file…</source>
@@ -542,11 +533,6 @@
         <translation type="unfinished">ბარათების პანელი</translation>
     </message>
     <message>
-<<<<<<< HEAD
-        <source>Request payments (generates QR codes and qtum: URIs)</source>
-        <translation type="unfinished">გადახდის მოთხოვნა (შეიქმნება QR-კოდები და qtum: ბმულები)</translation> 
-   </message>
-=======
         <source>Syncing Headers (%1%)…</source>
         <translation type="unfinished">სათაურების სინქრონიზაცია (%1%)...</translation>
     </message>
@@ -563,10 +549,9 @@
         <translation type="unfinished">მიმდინარეობს ბლოკების დამუშავება დისკზე…</translation>
     </message>
     <message>
-        <source>Request payments (generates QR codes and bitcoin: URIs)</source>
-        <translation type="unfinished">გადახდის მოთხოვნა (შეიქმნება QR-კოდები და bitcoin: ბმულები)</translation>
-    </message>
->>>>>>> 7da4ae1f
+        <source>Request payments (generates QR codes and qtum: URIs)</source>
+        <translation type="unfinished">გადახდის მოთხოვნა (შეიქმნება QR-კოდები და qtum: ბმულები)</translation>
+    </message>
     <message>
         <source>Show the list of used sending addresses and labels</source>
         <translation type="unfinished">გამოყენებული გაგზავნის მისამართებისა და ნიშნულების სიის ჩვენება</translation>
@@ -615,7 +600,7 @@
         <translation type="unfinished">განახლებულია</translation>
     </message>
     <message>
-        <source>Load Partially Signed Bitcoin Transaction</source>
+        <source>Load Partially Signed Qtum Transaction</source>
         <translation type="unfinished">ნაწილობრივ ხელმოწერილი ბიტკოინის ტრანზაქციის ჩატვირთვა</translation>
     </message>
     <message>
@@ -1223,7 +1208,7 @@
 <context>
     <name>OpenURIDialog</name>
     <message>
-        <source>Open bitcoin URI</source>
+        <source>Open qtum URI</source>
         <translation type="unfinished">გახსენით ბიტკოინის URI</translation>
     </message>
     <message>
@@ -1560,12 +1545,12 @@
         <translation type="unfinished">URI-ების დამუშავება</translation>
     </message>
     <message>
-        <source>'bitcoin://' is not a valid URI. Use 'bitcoin:' instead.</source>
-        <translation type="unfinished">„bitcoin://“ არ არის სწორი URI. ამის ნაცვლად გამოიყენეთ „bitcoin:“.</translation>
-    </message>
-    <message>
-        <source>URI cannot be parsed! This can be caused by an invalid Bitcoin address or malformed URI parameters.</source>
-        <translation type="unfinished">URI შეუძლებელია გაანალიზდეს! ეს შეიძლება გამოწვეული იყოს არასწორი Bitcoin მისამართით ან ცუდად ფორმირებული URI პარამეტრებით.</translation>
+        <source>'qtum://' is not a valid URI. Use 'qtum:' instead.</source>
+        <translation type="unfinished">„qtum://“ არ არის სწორი URI. ამის ნაცვლად გამოიყენეთ „qtum:“.</translation>
+    </message>
+    <message>
+        <source>URI cannot be parsed! This can be caused by an invalid Qtum address or malformed URI parameters.</source>
+        <translation type="unfinished">URI შეუძლებელია გაანალიზდეს! ეს შეიძლება გამოწვეული იყოს არასწორი Qtum მისამართით ან ცუდად ფორმირებული URI პარამეტრებით.</translation>
     </message>
     <message>
         <source>Payment request file handling</source>
