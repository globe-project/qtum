<TS version="2.1" language="ka">
<context>
    <name>AddressBookPage</name>
    <message>
        <source>Right-click to edit address or label</source>
        <translation type="unfinished">დააჭირეთ მარჯვენა ღილაკს მისამართის ან ლეიბლის ჩასასწორებლად</translation>
    </message>
    <message>
        <source>Create a new address</source>
        <translation type="unfinished">ახალი მისამართის შექმნა</translation>
    </message>
    <message>
        <source>Copy the currently selected address to the system clipboard</source>
        <translation type="unfinished">მონიშნული მისამართის კოპირება სისტემის მეხსიერების ბუფერში</translation>
    </message>
    <message>
        <source>&amp;Copy</source>
        <translation type="unfinished">&amp;კოპირება</translation>
    </message>
    <message>
        <source>C&amp;lose</source>
        <translation type="unfinished">&amp;დახურვა</translation>
    </message>
    <message>
        <source>Delete the currently selected address from the list</source>
        <translation type="unfinished">მონიშნული მისამართის წაშლა სიიდან</translation>
    </message>
    <message>
        <source>Enter address or label to search</source>
        <translation type="unfinished"> მოსაძებნად შეიყვანეთ მისამართი ან მოსანიშნი</translation>
    </message>
    <message>
        <source>Export the data in the current tab to a file</source>
        <translation type="unfinished">დანართში არსებული მონაცემების ექსპორტი ფაილში</translation>
    </message>
    <message>
        <source>&amp;Export</source>
        <translation type="unfinished">&amp;ექსპორტი</translation>
    </message>
    <message>
        <source>&amp;Delete</source>
        <translation type="unfinished">&amp;წაშლა</translation>
    </message>
    <message>
        <source>Choose the address to send coins to</source>
        <translation type="unfinished">აირჩიეთ მისამართი კოინების გასაგზავნად</translation>
    </message>
    <message>
        <source>Choose the address to receive coins with</source>
        <translation type="unfinished">აირჩიეთ კოინების მიღების მისამართი</translation>
    </message>
    <message>
        <source>C&amp;hoose</source>
        <translation type="unfinished">&amp;არჩევა</translation>
    </message>
    <message>
        <source>Sending addresses</source>
        <translation type="unfinished">გასაგზავნი მისამართები</translation>
    </message>
    <message>
        <source>Receiving addresses</source>
        <translation type="unfinished">მიმღები მისამართები</translation>
    </message>
    <message>
        <source>These are your Qtum addresses for sending payments. Always check the amount and the receiving address before sending coins.</source>
<<<<<<< HEAD
        <translation type="unfinished">ეს არის თქვენი ბიტკოინ-მისამართები, რომელთაგანაც შეგიძლიათ გადახდა. აუცილებლად შეამოწმეთ თანხა და მიმღები მისამართი გაგზავნამდე.</translation>
=======
        <translation type="unfinished">ეს არის თქვენი ბიტკოინ-მისამართები გადარიცხვებისათვის. აუცილებლად შეამოწმეთ მითითებული თანხა და მიმღები მისამართი კოინების გადარიცხვამდე.</translation>
    </message>
    <message>
        <source>These are your Qtum addresses for receiving payments. Use the 'Create new receiving address' button in the receive tab to create new addresses.
Signing is only possible with addresses of the type 'legacy'.</source>
        <translation type="unfinished">ეს თქვენი ბიტკოინის მიმღები მიმსამართებია. ისარგებლეთ ღილაკით "შექმენით ახალი მიმღები მისამართები", როემლიც მოცემულია მიმღების ჩანართში ახალი მისამართების შესაქმნელად.
ხელმოწერა მხოლოდ "მემკვიდრეობის" ტიპის მისამართებთანაა შესაძლებელი.</translation>
>>>>>>> 4985b774
    </message>
    <message>
        <source>These are your Qtum addresses for receiving payments. Use the 'Create new receiving address' button in the receive tab to create new addresses.
Signing is only possible with addresses of the type 'legacy'.</source>
        <translation type="unfinished">ეს თქვენი ბიტკოინის მიმღები მიმსამართებია. ისარგებლეთ ღილაკით "შექმენით ახალი მიმღები მისამართები", როემლიც მოცემულია მიმღების ჩანართში ახალი მისამართების შესაქმნელად.
ხელმოწერა მხოლოდ "მემკვიდრეობის" ტიპის მისამართებთანაა შესაძლებელია</translation>
    </message>
    <message>
        <source>&amp;Copy Address</source>
        <translation type="unfinished">&amp;მისამართის კოპირება</translation>
    </message>
    <message>
        <source>Copy &amp;Label</source>
        <translation type="unfinished">ნიშნულის კოპირება</translation>
    </message>
    <message>
        <source>&amp;Edit</source>
        <translation type="unfinished">&amp;რედაქტირება</translation>
    </message>
    <message>
        <source>Export Address List</source>
        <translation type="unfinished">მისამართების სიის ექსპორტი</translation>
    </message>
    <message>
        <source>Comma separated file</source>
        <extracomment>Expanded name of the CSV file format. See: https://en.wikipedia.org/wiki/Comma-separated_values.</extracomment>
        <translation type="unfinished">CSV (სპეციალური ტექსტური ფაილი)</translation>
    </message>
    <message>
        <source>There was an error trying to save the address list to %1. Please try again.</source>
        <extracomment>An error message. %1 is a stand-in argument for the name of the file we attempted to save to.</extracomment>
        <translation type="unfinished">მისამართების სიის %1 შენახვა ვერ მოხერხდა. თავიდან სცადეთ.</translation>
    </message>
    <message>
        <source>Exporting Failed</source>
        <translation type="unfinished">ექპორტი ვერ განხორციელდა</translation>
    </message>
</context>
<context>
    <name>AddressTableModel</name>
    <message>
        <source>Label</source>
        <translation type="unfinished">ნიშნული</translation>
    </message>
    <message>
        <source>Address</source>
        <translation type="unfinished">მისამართი</translation>
    </message>
    <message>
        <source>(no label)</source>
        <translation type="unfinished">(ნიშნული არ არის)</translation>
    </message>
</context>
<context>
    <name>AskPassphraseDialog</name>
    <message>
        <source>Passphrase Dialog</source>
        <translation type="unfinished">საიდუმლო ფრაზის მიმოცვლა</translation>
    </message>
    <message>
        <source>Enter passphrase</source>
        <translation type="unfinished">შეიყვანეთ საიდუმლო ფრაზა</translation>
    </message>
    <message>
        <source>New passphrase</source>
        <translation type="unfinished">ახალი საიდუმლო ფრაზა</translation>
    </message>
    <message>
        <source>Repeat new passphrase</source>
        <translation type="unfinished">გაიმეორეთ ახალი საიდუმლო ფრაზა</translation>
    </message>
    <message>
        <source>Show passphrase</source>
        <translation type="unfinished">აჩვენეთ საიდუმლო ფრაზა</translation>
    </message>
    <message>
        <source>Encrypt wallet</source>
        <translation type="unfinished">საფულის დაშიფრვა</translation>
    </message>
    <message>
        <source>This operation needs your wallet passphrase to unlock the wallet.</source>
        <translation type="unfinished">ამ ოპერაციის შესასრულებლად საჭიროა თქვენი საფულის განბლოკვა პასფრაზით.</translation>
    </message>
    <message>
        <source>Unlock wallet</source>
        <translation type="unfinished">საფულის განბლოკვა</translation>
    </message>
    <message>
        <source>Change passphrase</source>
        <translation type="unfinished">პაროლის შეცვლა</translation>
    </message>
    <message>
        <source>Confirm wallet encryption</source>
        <translation type="unfinished">საფულის დაშიფრვის დადასტურება</translation>
    </message>
    <message>
        <source>Warning: If you encrypt your wallet and lose your passphrase, you will &lt;b&gt;LOSE ALL OF YOUR QTUMS&lt;/b&gt;!</source>
        <translation type="unfinished">გაფრთხილება: თუ თქვენ დაშიფრავთ თქვენს საფულეს და ამის შემდეგ დაკარგავთ გასაშიფრ ფრაზას, &lt;b&gt;თქვენ დაკარგავთ ყველა ბიტკოინს!&lt;/b&gt;</translation>
    </message>
    <message>
        <source>Are you sure you wish to encrypt your wallet?</source>
        <translation type="unfinished">დარწმუნებული ხარ რომ საფულის დაშიფვრა გსურს?</translation>
    </message>
    <message>
        <source>Wallet encrypted</source>
        <translation type="unfinished">საფულე დაშიფრულია</translation>
    </message>
    <message>
        <source>Enter the new passphrase for the wallet.&lt;br/&gt;Please use a passphrase of &lt;b&gt;ten or more random characters&lt;/b&gt;, or &lt;b&gt;eight or more words&lt;/b&gt;.</source>
        <translation type="unfinished">შეიყვანეთ საფულის ახალი საიდუმლო ფრაზა .1 გამოიყენეთ მე –2 ან მეტი შემთხვევითი სიმბოლოების 2 ან 3 – ზე მეტი რვა ან მეტი სიტყვის პაროლი 3.</translation>
    </message>
    <message>
        <source>Enter the old passphrase and new passphrase for the wallet.</source>
        <translation type="unfinished">შეიყვანეთ ძველი საიდუმლო ფრაზა და ახალი საიდუმლო ფრაზა საფულისთვის</translation>
    </message>
    <message>
        <source>Remember that encrypting your wallet cannot fully protect your qtums from being stolen by malware infecting your computer.</source> 
        <translation type="unfinished">გახსოვდეთ, რომ თქვენი საფულის დაშიფვრა ვერ უზრუნველყოფს სრულად დაიცვას თქვენი ბიტკოინების მოპარვა კომპიუტერში მავნე პროგრამებით.</translation>
    </message>
    <message>
        <source>Wallet to be encrypted</source>
        <translation type="unfinished">დაშიფრულია საფულე</translation>
    </message>
    <message>
        <source>Your wallet is about to be encrypted. </source>
        <translation type="unfinished">თქვენი საფულე იშიფრება</translation>
    </message>
    <message>
        <source>Your wallet is now encrypted. </source>
        <translation type="unfinished">თქვენი საფულე ახლა დაშიფრულია</translation>
    </message>
    <message>
        <source>IMPORTANT: Any previous backups you have made of your wallet file should be replaced with the newly generated, encrypted wallet file. For security reasons, previous backups of the unencrypted wallet file will become useless as soon as you start using the new, encrypted wallet.</source>
        <translation type="unfinished">მნიშვნელოვანი: ნებისმიერი საფულის წინა სარეზერვო კოპია, რომელიც თქვენ შექმენით, უნდა იყოს ჩანაცვლებული ახლად გენერირებული, დაშიფრული საფულის ფაილით. უსაფრთხოების მიზნებისთვის, დაუშიფრავი საფულის ფაილის წინა სარეზევო კოპიები გახდება გამოუყენებული იმ წამსვე, როდესაც დაიწყებთ ახალი, დაშიფრული საფულის გამოყენებას.</translation>
    </message>
    <message>
        <source>Wallet encryption failed</source>
        <translation type="unfinished">საფულის დაშიფვრა წარუმატებით დამთვრდა</translation>
    </message>
    <message>
        <source>Wallet encryption failed due to an internal error. Your wallet was not encrypted.</source>
        <translation type="unfinished">საფულის დაშიფრვა ვერ მოხდა შიდა შეცდომის გამო. თქვენი საფულე არ არის დაშიფრული.</translation>
    </message>
    <message>
        <source>The supplied passphrases do not match.</source>
        <translation type="unfinished">მოწოდებული ფრაზა-პაროლები არ ემთხვევა ერთმანეთს.</translation>
    </message>
    <message>
        <source>Wallet unlock failed</source>
        <translation type="unfinished">საფულის გახსნა წარუმატებლად შესრულდა</translation>
    </message>
    <message>
        <source>The passphrase entered for the wallet decryption was incorrect.</source>
        <translation type="unfinished">საფულის განშიფრვის ფრაზა-პაროლი არაწორია</translation>
    </message>
    <message>
        <source>Wallet passphrase was successfully changed.</source>
        <translation type="unfinished">საფულის ფრაზა-პაროლი შეცვლილია.</translation>
    </message>
    <message>
        <source>Warning: The Caps Lock key is on!</source>
        <translation type="unfinished">ყურადღება: ჩართულია Caps Lock რეჟიმი!</translation>
    </message>
</context>
<context>
    <name>BanTableModel</name>
    <message>
        <source>IP/Netmask</source>
        <translation type="unfinished">IP/ქსელის მასკა</translation>
    </message>
    <message>
        <source>Banned Until</source>
        <translation type="unfinished">სანამ აიკრძალა</translation>
    </message>
</context>
<context>
    <name>BitcoinApplication</name>
    <message>
        <source>Internal error</source>
        <translation type="unfinished">შიდა შეცდომა</translation>
    </message>
    </context>
<context>
    <name>QObject</name>
    <message>
        <source>Error: %1</source>
        <translation type="unfinished">შეცდომა: %1</translation>
    </message>
    <message>
        <source>Error: Cannot parse configuration file: %1.</source>
        <translation type="unfinished">შეცდომა: შეუძლებელია კონფიგურაციის ფაილის წაკითხვა: %1</translation>
    </message>
    <message>
        <source>Error: %1</source>
        <translation type="unfinished">შეცდუმა: %1</translation>
    </message>
    <message>
        <source>unknown</source>
        <translation type="unfinished">უცნობია</translation>
    </message>
    <message>
        <source>Amount</source>
        <translation type="unfinished">თანხა</translation>
    </message>
    <message>
        <source>%1 h</source>
        <translation type="unfinished">%1 სთ</translation>
    </message>
    <message>
        <source>%1 m</source>
        <translation type="unfinished">%1 წთ</translation>
    </message>
    <message>
        <source>N/A</source>
        <translation type="unfinished">მიუწვდ.</translation>
    </message>
    <message numerus="yes">
        <source>%n second(s)</source>
        <translation type="unfinished">
            <numerusform />
            <numerusform />
        </translation>
    </message>
    <message numerus="yes">
        <source>%n minute(s)</source>
        <translation type="unfinished">
            <numerusform />
            <numerusform />
        </translation>
    </message>
    <message numerus="yes">
        <source>%n hour(s)</source>
        <translation type="unfinished">
            <numerusform />
            <numerusform />
        </translation>
    </message>
    <message numerus="yes">
        <source>%n day(s)</source>
        <translation type="unfinished">
            <numerusform />
            <numerusform />
        </translation>
    </message>
    <message numerus="yes">
        <source>%n week(s)</source>
        <translation type="unfinished">
            <numerusform />
            <numerusform />
        </translation>
    </message>
    <message>
        <source>%1 and %2</source>
        <translation type="unfinished">%1 და %2</translation>
    </message>
    <message numerus="yes">
        <source>%n year(s)</source>
        <translation type="unfinished">
            <numerusform />
            <numerusform />
        </translation>
    </message>
    </context>
<context>
<<<<<<< HEAD
    <name>bitcoin-core</name>
    <message>
        <source>Settings file could not be read</source>
        <translation type="unfinished">პარამეტრების ფაილის წაკითხვა ვერ მოხერხდა</translation>
    </message>
    <message>
        <source>This is a pre-release test build - use at your own risk - do not use for mining or merchant applications</source>
        <translation type="unfinished">ეს არის წინასწარი სატესტო ვერსია - გამოიყენეთ საკუთარი რისკით - არ გამოიყენოთ მოპოვებისა ან კომერციული მიზნებისათვის</translation>
    </message>
    <message>
        <source>Warning: We do not appear to fully agree with our peers! You may need to upgrade, or other nodes may need to upgrade.</source>
        <translation type="unfinished">ყურადღება: ჩვენ არ ვეთანხმებით ყველა პირს. შესაძლოა თქვენ ან სხვა კვანძებს განახლება გჭირდებათ.</translation>
    </message>
    <message>
        <source>Corrupted block database detected</source>
        <translation type="unfinished">შენიშნულია ბლოკთა ბაზის დაზიანება</translation>
    </message>
    <message>
        <source>Do you want to rebuild the block database now?</source>
        <translation type="unfinished">გავუშვათ ბლოკთა ბაზის ხელახლა აგება ეხლა?</translation>
    </message>
    <message>
        <source>Done loading</source>
        <translation type="unfinished">ჩატვირთვა დასრულებულია</translation>
    </message>
    <message>
        <source>Error initializing block database</source>
        <translation type="unfinished">ვერ ინიციალიზდება ბლოკების ბაზა</translation>
    </message>
    <message>
        <source>Error initializing wallet database environment %s!</source>
        <translation type="unfinished">ვერ ინიციალიზდება საფულის ბაზის გარემო %s!</translation>
    </message>
    <message>
        <source>Error loading block database</source>
        <translation type="unfinished">არ იტვირთება ბლოკების ბაზა</translation>
    </message>
    <message>
        <source>Error opening block database</source>
        <translation type="unfinished">ბლოკთა ბაზის შექმნა ვერ მოხერხდა</translation>
    </message>
    <message>
        <source>Failed to listen on any port. Use -listen=0 if you want this.</source>
        <translation type="unfinished">ვერ ხერხდება პორტების მიყურადება. თუ გსურთ, გამოიყენეთ -listen=0.</translation>
    </message>
    <message>
        <source>Incorrect or no genesis block found. Wrong datadir for network?</source>
        <translation type="unfinished">საწყისი ბლოკი არ არსებობს ან არასწორია. ქსელის მონაცემთა კატალოგი datadir ხომ არის არასწორი?</translation>
    </message>
    <message>
        <source>Insufficient funds</source>
        <translation type="unfinished">არ არის საკმარისი თანხა</translation>
    </message>
    <message>
        <source>No addresses available</source>
        <translation type="unfinished">არცერთი მისამართი არ არსებობს</translation>
    </message>
    <message>
        <source>Not enough file descriptors available.</source>
        <translation type="unfinished">არ არის საკმარისი ფაილ-დესკრიპტორები.</translation>
    </message>
    <message>
        <source>Signing transaction failed</source>
        <translation type="unfinished">ტრანსაქციების ხელმოწერა ვერ მოხერხდა</translation>
    </message>
    <message>
        <source>Transaction amount too small</source>
        <translation type="unfinished">ტრანსაქციების რაოდენობა ძალიან ცოტაა</translation>
    </message>
    <message>
        <source>Transaction too large</source>
        <translation type="unfinished">ტრანსაქცია ძალიან დიდია</translation>
    </message>
    <message>
        <source>Unknown network specified in -onlynet: '%s'</source>
        <translation type="unfinished">-onlynet-ში მითითებულია უცნობი ქსელი: '%s'</translation>
    </message>
    </context>
<context>
=======
>>>>>>> 4985b774
    <name>BitcoinGUI</name>
    <message>
        <source>&amp;Overview</source>
        <translation type="unfinished">მიმ&amp;ოხილვა</translation>
    </message>
    <message>
        <source>Show general overview of wallet</source>
        <translation type="unfinished">საფულის ზოგადი მიმოხილვა</translation>
    </message>
    <message>
        <source>&amp;Transactions</source>
        <translation type="unfinished">&amp;ტრანსაქციები</translation>
    </message>
    <message>
        <source>Browse transaction history</source>
        <translation type="unfinished">ტრანსაქციების ისტორიის დათვალიერება</translation>
    </message>
    <message>
        <source>E&amp;xit</source>
        <translation type="unfinished">&amp;გასვლა</translation>
    </message>
    <message>
        <source>Quit application</source>
        <translation type="unfinished">გასვლა</translation>
    </message>
    <message>
        <source>&amp;About %1</source>
        <translation type="unfinished">%1-ის &amp;შესახებ</translation>
    </message>
    <message>
        <source>Show information about %1</source>
        <translation type="unfinished">%1-ის შესახებ ინფორმაციის ჩვენება</translation>
    </message>
    <message>
        <source>About &amp;Qt</source>
        <translation type="unfinished">&amp;Qt-ს შესახებ</translation>
    </message>
    <message>
        <source>Show information about Qt</source>
        <translation type="unfinished">ინფორმაცია Qt-ს შესახებ</translation>
    </message>
    <message>
        <source>Modify configuration options for %1</source>
        <translation type="unfinished">%1-ის კონფიგურირების პარამეტრების რედაქტირება</translation>
    </message>
    <message>
        <source>Create a new wallet</source>
        <translation type="unfinished">შექმენით ახალი საფულე</translation>
    </message>
    <message>
        <source>&amp;Minimize</source>
        <translation type="unfinished">&amp;ჩახურვა</translation>
    </message>
    <message>
        <source>Wallet:</source>
        <translation type="unfinished">საფულე:</translation>
    </message>
    <message>
        <source>Network activity disabled.</source>
        <extracomment>A substring of the tooltip.</extracomment>
        <translation type="unfinished">ქსელური აქტივობა გათიშულია.</translation>
    </message>
    <message>
        <source>Send coins to a Qtum address</source>
        <translation type="unfinished">მონეტების გაგზავნა Qtum-მისამართზე</translation>
   </message>
    <message>
        <source>Backup wallet to another location</source>
        <translation type="unfinished">საფულის არქივირება სხვა ადგილზე</translation>
    </message>
    <message>
        <source>Change the passphrase used for wallet encryption</source>
        <translation type="unfinished">საფულის დაშიფრვის ფრაზა-პაროლის შეცვლა</translation>
    </message>
    <message>
        <source>&amp;Send</source>
        <translation type="unfinished">&amp;გაგზავნა</translation>
    </message>
    <message>
        <source>&amp;Receive</source>
        <translation type="unfinished">&amp;მიღება</translation>
    </message>
    <message>
        <source>Encrypt the private keys that belong to your wallet</source>
        <translation type="unfinished">თქვენი საფულის პირადი გასაღებების დაშიფრვა</translation>
    </message>
    <message>
        <source>Sign messages with your Qtum addresses to prove you own them</source>
        <translation type="unfinished">მესიჯებზე ხელმოწერა თქვენი Qtum-მისამართებით იმის დასტურად, რომ ის თქვენია</translation> 
  </message>
<<<<<<< HEAD
    <message>
        <source>Verify messages to ensure they were signed with specified Qtum addresses</source>
        <translation type="unfinished">შეამოწმეთ, რომ მესიჯები ხელმოწერილია მითითებული Qtum-მისამართით</translation>
   </message>
    <message>
        <source>Close Wallet…</source>
        <translation type="unfinished">საფულის დახურვა…</translation>
    </message>
    <message>
        <source>Create Wallet…</source>
        <translation type="unfinished">საფულის შექმნა…</translation>
    </message>
    <message>
        <source>Close All Wallets…</source>
        <translation type="unfinished">ყველა საფულის დახურვა…</translation>
=======
    <message>
        <source>Verify messages to ensure they were signed with specified Qtum addresses</source>
        <translation type="unfinished">შეამოწმეთ, რომ მესიჯები ხელმოწერილია მითითებული Qtum-მისამართით</translation>
>>>>>>> 4985b774
    </message>
    <message>
        <source>&amp;File</source>
        <translation type="unfinished">&amp;ფაილი</translation>
    </message>
    <message>
        <source>&amp;Settings</source>
        <translation type="unfinished">&amp;პარამეტრები</translation>
    </message>
    <message>
        <source>&amp;Help</source>
        <translation type="unfinished">&amp;დახმარება</translation>
    </message>
    <message>
        <source>Tabs toolbar</source>
        <translation type="unfinished">ბარათების პანელი</translation>
    </message>
    <message>
        <source>Request payments (generates QR codes and qtum: URIs)</source>
        <translation type="unfinished">გადახდის მოთხოვნა (შეიქმნება QR-კოდები და qtum: ბმულები)</translation> 
   </message>
    <message>
        <source>Show the list of used sending addresses and labels</source>
        <translation type="unfinished">გამოყენებული გაგზავნის მისამართებისა და ნიშნულების სიის ჩვენება</translation>
    </message>
    <message>
        <source>Show the list of used receiving addresses and labels</source>
        <translation type="unfinished">გამოყენებული მიღების მისამართებისა და ნიშნულების სიის ჩვენება</translation>
    </message>
    <message>
        <source>&amp;Command-line options</source>
        <translation type="unfinished">საკომანდო სტრიქონის ოპ&amp;ციები</translation>
    </message>
    <message numerus="yes">
        <source>Processed %n block(s) of transaction history.</source>
        <translation type="unfinished">
            <numerusform />
            <numerusform />
        </translation>
    </message>
    <message>
        <source>%1 behind</source>
        <translation type="unfinished">%1 გავლილია</translation>
    </message>
    <message>
        <source>Last received block was generated %1 ago.</source>
        <translation type="unfinished">ბოლო მიღებული ბლოკის გენერირებიდან გასულია %1</translation>
    </message>
    <message>
        <source>Transactions after this will not yet be visible.</source>
        <translation type="unfinished">შემდგომი ტრანსაქციები ნაჩვენები ჯერ არ იქნება.</translation>
    </message>
    <message>
        <source>Error</source>
        <translation type="unfinished">შეცდომა</translation>
    </message>
    <message>
        <source>Warning</source>
        <translation type="unfinished">გაფრთხილება</translation>
    </message>
    <message>
        <source>Information</source>
        <translation type="unfinished">ინფორმაცია</translation>
    </message>
    <message>
        <source>Up to date</source>
        <translation type="unfinished">განახლებულია</translation>
    </message>
    <message>
        <source>Node window</source>
        <translation type="unfinished">კვანძის ფანჯარა</translation>
    </message>
    <message>
        <source>Open node debugging and diagnostic console</source>
        <translation type="unfinished">გახსენით კვანძის გამართვის და დიაგნოსტიკური კონსოლი</translation>
    </message>
    <message>
        <source>&amp;Sending addresses</source>
        <translation type="unfinished">მისამართების გაგზავნა</translation>
    </message>
    <message>
        <source>&amp;Receiving addresses</source>
        <translation type="unfinished">მისამართების მიღება</translation>
    </message>
    <message>
<<<<<<< HEAD
        <source>Open a qtum: URI</source> 
=======
        <source>Open a qtum: URI</source>
>>>>>>> 4985b774
        <translation type="unfinished">გახსენით ბიტკოინი: URI</translation>
    </message>
    <message>
        <source>Open Wallet</source>
        <translation type="unfinished">ღია საფულე</translation>
    </message>
    <message>
        <source>Open a wallet</source>
        <translation type="unfinished">გახსენით საფულე</translation>
    </message>
    <message>
        <source>Close wallet</source>
        <translation type="unfinished">საფულის დახურვა</translation>
    </message>
    <message>
<<<<<<< HEAD
        <source>Restore Wallet…</source>
        <extracomment>Name of the menu item that restores wallet from a backup file.</extracomment>
        <translation type="unfinished">საფულის აღდგენა…</translation>
    </message>
    <message>
=======
>>>>>>> 4985b774
        <source>Close all wallets</source>
        <translation type="unfinished">ყველა საფულის დახურვა</translation>
    </message>
    <message>
        <source>default wallet</source>
        <translation type="unfinished">ნაგულისხმევი საფულე</translation>
    </message>
    <message>
        <source>No wallets available</source>
        <translation type="unfinished">არ არის ჩატვირთული საფულე.</translation>
    </message>
    <message>
<<<<<<< HEAD
        <source>Wallet Data</source>
        <extracomment>Name of the wallet data file format.</extracomment>
        <translation type="unfinished">საფულის მონაცემები</translation>
    </message>
    <message>
=======
>>>>>>> 4985b774
        <source>Wallet Name</source>
        <extracomment>Label of the input field where the name of the wallet is entered.</extracomment>
        <translation type="unfinished">საფულის სახელი</translation>
    </message>
    <message>
        <source>&amp;Window</source>
        <translation type="unfinished">&amp;ფანჯარა</translation>
    </message>
    <message>
        <source>Zoom</source>
        <translation type="unfinished">მასშტაბირება</translation>
    </message>
    <message>
        <source>Main Window</source>
        <translation type="unfinished">ძირითადი ფანჯარა</translation>
    </message>
    <message>
        <source>%1 client</source>
        <translation type="unfinished">%1 კლიენტი</translation>
    </message>
    <message>
        <source>&amp;Hide</source>
        <translation type="unfinished">&amp;დამალვა</translation>
    </message>
    <message numerus="yes">
<<<<<<< HEAD
        <source>%n active connection(s) to Qtum network.</source> 
=======
        <source>%n active connection(s) to Qtum network.</source>
>>>>>>> 4985b774
        <extracomment>A substring of the tooltip.</extracomment>
        <translation type="unfinished">
            <numerusform />
            <numerusform />
        </translation>
    </message>
    <message>
        <source>Click for more actions.</source>
        <extracomment>A substring of the tooltip. "More actions" are available via the context menu.</extracomment>
        <translation type="unfinished">მეტი...</translation>
    </message>
    <message>
<<<<<<< HEAD
        <source>Disable network activity</source>
        <extracomment>A context menu item.</extracomment>
        <translation type="unfinished">ქსელის აქტივობის გამორთვა</translation>
    </message>
    <message>
        <source>Error: %1</source>
        <translation type="unfinished">შეცდუმა: %1</translation>
    </message>
    <message>
        <source>Warning: %1</source>
        <translation type="unfinished">გაფრთხილება: %1</translation>
=======
        <source>Error: %1</source>
        <translation type="unfinished">შეცდომა: %1</translation>
>>>>>>> 4985b774
    </message>
    <message>
        <source>Date: %1
</source>
        <translation type="unfinished">თარიღი: %1
</translation>
    </message>
    <message>
        <source>Amount: %1
</source>
        <translation type="unfinished">რაოდენობა^ %1
</translation>
    </message>
    <message>
        <source>Wallet: %1
</source>
        <translation type="unfinished">საფულე: %1
</translation>
    </message>
    <message>
        <source>Type: %1
</source>
        <translation type="unfinished">ტიპი: %1
</translation>
    </message>
    <message>
        <source>Label: %1
</source>
        <translation type="unfinished">ლეიბლი: %1
</translation>
    </message>
    <message>
        <source>Address: %1
</source>
        <translation type="unfinished">მისამართი: %1
</translation>
    </message>
    <message>
        <source>Sent transaction</source>
        <translation type="unfinished">გაგზავნილი ტრანსაქციები</translation>
    </message>
    <message>
        <source>Incoming transaction</source>
        <translation type="unfinished">მიღებული ტრანსაქციები</translation>
    </message>
    <message>
        <source>Wallet is &lt;b&gt;encrypted&lt;/b&gt; and currently &lt;b&gt;unlocked&lt;/b&gt;</source>
        <translation type="unfinished">საფულე &lt;b&gt;დაშიფრულია&lt;/b&gt; და ამჟამად &lt;b&gt;განბლოკილია&lt;/b&gt;</translation>
    </message>
    <message>
        <source>Wallet is &lt;b&gt;encrypted&lt;/b&gt; and currently &lt;b&gt;locked&lt;/b&gt;</source>
        <translation type="unfinished">საფულე &lt;b&gt;დაშიფრულია&lt;/b&gt; და ამჟამად &lt;b&gt;დაბლოკილია&lt;/b&gt;</translation>
    </message>
    </context>
<context>
    <name>CoinControlDialog</name>
    <message>
        <source>Coin Selection</source>
        <translation type="unfinished">Coin-ები</translation>
    </message>
    <message>
        <source>Quantity:</source>
        <translation type="unfinished">რაოდენობა:</translation>
    </message>
    <message>
        <source>Bytes:</source>
        <translation type="unfinished">ბაიტები:</translation>
    </message>
    <message>
        <source>Amount:</source>
        <translation type="unfinished">თანხა:</translation>
    </message>
    <message>
        <source>Fee:</source>
        <translation type="unfinished">საკომისიო:</translation>
    </message>
    <message>
        <source>Dust:</source>
        <translation type="unfinished">მტვერი:</translation>
    </message>
    <message>
        <source>After Fee:</source>
        <translation type="unfinished">დამატებითი საკომისიო:</translation>
    </message>
    <message>
        <source>Change:</source>
        <translation type="unfinished">ხურდა:</translation>
    </message>
    <message>
        <source>(un)select all</source>
        <translation type="unfinished">ყველას მონიშვნა/(მოხსნა)</translation>
    </message>
    <message>
        <source>Tree mode</source>
        <translation type="unfinished">განტოტვილი</translation>
    </message>
    <message>
        <source>List mode</source>
        <translation type="unfinished">სია</translation>
    </message>
    <message>
        <source>Amount</source>
        <translation type="unfinished">თანხა</translation>
    </message>
    <message>
        <source>Received with address</source>
        <translation type="unfinished">მიღებულია მისამართისამებრ</translation>
    </message>
    <message>
        <source>Date</source>
        <translation type="unfinished">თარიღი</translation>
    </message>
    <message>
        <source>Confirmations</source>
        <translation type="unfinished">დადასტურება</translation>
    </message>
    <message>
        <source>Confirmed</source>
        <translation type="unfinished">დადასტურებულია</translation>
    </message>
    <message>
        <source>Copy amount</source>
        <translation type="unfinished">რაოდენობის კოპირება</translation>
    </message>
    <message>
        <source>&amp;Copy address</source>
        <translation type="unfinished">&amp;დააკოპირეთ მისამართი</translation>
    </message>
    <message>
        <source>Copy quantity</source>
        <translation type="unfinished">რაოდენობის კოპირება</translation>
    </message>
    <message>
        <source>Copy fee</source>
        <translation type="unfinished">საკომისიოს კოპირება</translation>
    </message>
    <message>
        <source>Copy after fee</source>
        <translation type="unfinished">დამატებითი საკომისიოს კოპირება</translation>
    </message>
    <message>
        <source>Copy bytes</source>
        <translation type="unfinished">ბაიტების კოპირება</translation>
    </message>
    <message>
        <source>Copy change</source>
        <translation type="unfinished">ხურდის კოპირება</translation>
    </message>
    <message>
        <source>(%1 locked)</source>
        <translation type="unfinished">(%1 დაბლოკილია)</translation>
    </message>
    <message>
        <source>yes</source>
        <translation type="unfinished">დიახ</translation>
    </message>
    <message>
        <source>no</source>
        <translation type="unfinished">არა</translation>
    </message>
    <message>
        <source>(no label)</source>
        <translation type="unfinished">(ნიშნული არ არის)</translation>
    </message>
    <message>
        <source>change from %1 (%2)</source>
        <translation type="unfinished">ხურდა %1-დან (%2)</translation>
    </message>
    <message>
        <source>(change)</source>
        <translation type="unfinished">(ხურდა)</translation>
    </message>
</context>
<context>
    <name>CreateWalletActivity</name>
    <message>
        <source>Create Wallet</source>
        <extracomment>Title of window indicating the progress of creation of a new wallet.</extracomment>
        <translation type="unfinished">ახალი საფულე</translation>
    </message>
    <message>
        <source>Create wallet failed</source>
        <translation type="unfinished">საფულე ვერ შეიქმნა</translation>
    </message>
    </context>
<context>
    <name>LoadWalletsActivity</name>
    <message>
        <source>Load Wallets</source>
        <extracomment>Title of progress window which is displayed when wallets are being loaded.</extracomment>
        <translation type="unfinished">საფულეების ჩატვირთვა</translation>
    </message>
    <message>
        <source>Loading wallets…</source>
        <extracomment>Descriptive text of the load wallets progress window which indicates to the user that wallets are currently being loaded.</extracomment>
        <translation type="unfinished">იტვირთება საფულეები...</translation>
    </message>
</context>
<context>
    <name>OpenWalletActivity</name>
    <message>
        <source>default wallet</source>
        <translation type="unfinished">ნაგულისხმევი საფულე</translation>
    </message>
    <message>
        <source>Open Wallet</source>
        <extracomment>Title of window indicating the progress of opening of a wallet.</extracomment>
        <translation type="unfinished">ღია საფულე</translation>
    </message>
    </context>
<context>
    <name>WalletController</name>
    <message>
        <source>Close wallet</source>
        <translation type="unfinished">საფულის დახურვა</translation>
    </message>
    <message>
        <source>Are you sure you wish to close the wallet &lt;i&gt;%1&lt;/i&gt;?</source>
        <translation type="unfinished">დაიხუროს საფულე&lt;i&gt;%1&lt;/i&gt; ?</translation>
    </message>
    <message>
        <source>Close all wallets</source>
        <translation type="unfinished">ყველა საფულის დახურვა</translation>
    </message>
    </context>
<context>
    <name>CreateWalletDialog</name>
    <message>
        <source>Create Wallet</source>
        <translation type="unfinished">ახალი საფულე</translation>
    </message>
    <message>
        <source>Wallet Name</source>
        <translation type="unfinished">საფულის სახელი</translation>
    </message>
    <message>
        <source>Wallet</source>
        <translation type="unfinished">საფულე</translation>
    </message>
    <message>
        <source>Encrypt Wallet</source>
        <translation type="unfinished">საფულის დაცვა [Encrypt Wallet]</translation>
    </message>
    <message>
        <source>Advanced Options</source>
        <translation type="unfinished">დამატებითი ფუნქციები</translation>
    </message>
    <message>
        <source>Create</source>
        <translation type="unfinished">ახალი</translation>
    </message>
    </context>
<context>
    <name>EditAddressDialog</name>
    <message>
        <source>Edit Address</source>
        <translation type="unfinished">მისამართის შეცვლა</translation>
    </message>
    <message>
        <source>&amp;Label</source>
        <translation type="unfinished">ნიშნუ&amp;ლი</translation>
    </message>
    <message>
        <source>The label associated with this address list entry</source>
        <translation type="unfinished">მისამართების სიის ამ ჩანაწერთან ასოცირებული ნიშნული</translation>
    </message>
    <message>
        <source>The address associated with this address list entry. This can only be modified for sending addresses.</source>
        <translation type="unfinished">მისამართების სიის ამ ჩანაწერთან მისამართი ასოცირებული. მისი შეცვლა შეიძლება მხოლოდ გაგზავნის მისამართის შემთხვევაში.</translation>
    </message>
    <message>
        <source>&amp;Address</source>
        <translation type="unfinished">მის&amp;ამართი</translation>
    </message>
    <message>
        <source>New sending address</source>
        <translation type="unfinished">ახალი გაგზავნის მისამართი</translation>
    </message>
    <message>
        <source>Edit receiving address</source>
        <translation type="unfinished">მიღების მისამართის შეცვლა</translation>
    </message>
    <message>
        <source>Edit sending address</source>
        <translation type="unfinished">გაგზავნის მისამართის შეცვლა</translation>
    </message>
    <message>
        <source>The entered address "%1" is not a valid Qtum address.</source>
        <translation type="unfinished">შეყვანილი მისამართი "%1" არ არის ვალიდური Qtum-მისამართი.</translation>
   </message>
    <message>
        <source>Could not unlock wallet.</source>
        <translation type="unfinished">საფულის განბლოკვა ვერ მოხერხდა.</translation>
    </message>
    <message>
        <source>New key generation failed.</source>
        <translation type="unfinished">ახალი გასაღების გენერირება ვერ მოხერხდა</translation>
    </message>
</context>
<context>
    <name>FreespaceChecker</name>
    <message>
        <source>A new data directory will be created.</source>
        <translation type="unfinished">შეიქმნება ახალი მონაცემთა კატალოგი.</translation>
    </message>
    <message>
        <source>name</source>
        <translation type="unfinished">სახელი</translation>
    </message>
    <message>
        <source>Directory already exists. Add %1 if you intend to create a new directory here.</source>
        <translation type="unfinished">კატალოგი უკვე არსებობს. დაამატეთ %1 თუ გინდათ ახალი კატალოგის აქვე შექმნა.</translation>
    </message>
    <message>
        <source>Path already exists, and is not a directory.</source>
        <translation type="unfinished">მისამართი უკვე არსებობს და არ წარმოადგენს კატალოგს.</translation>
    </message>
    <message>
        <source>Cannot create data directory here.</source>
        <translation type="unfinished">კატალოგის აქ შექმნა შეუძლებელია.</translation>
    </message>
</context>
<context>
    <name>Intro</name>
    <message numerus="yes">
        <source>%n GB of space available</source>
        <translation type="unfinished">
            <numerusform />
            <numerusform />
        </translation>
    </message>
    <message numerus="yes">
        <source>(of %n GB needed)</source>
        <translation type="unfinished">
            <numerusform />
            <numerusform />
        </translation>
    </message>
    <message numerus="yes">
        <source>(%n GB needed for full chain)</source>
        <translation type="unfinished">
            <numerusform />
            <numerusform />
        </translation>
    </message>
    <message numerus="yes">
        <source>(sufficient to restore backups %n day(s) old)</source>
        <extracomment>Explanatory text on the capability of the current prune target.</extracomment>
        <translation type="unfinished">
            <numerusform />
            <numerusform />
        </translation>
    </message>
    <message>
        <source>Error</source>
        <translation type="unfinished">შეცდომა</translation>
    </message>
    <message>
        <source>Welcome</source>
        <translation type="unfinished">მოგესალმებით</translation>
    </message>
    <message>
        <source>Welcome to %1.</source>
        <translation type="unfinished">კეთილი იყოს თქვენი მობრძანება %1-ში.</translation>
    </message>
    <message>
        <source> GB</source>
        <translation type="unfinished">GB</translation>
    </message>
    <message>
        <source>Use the default data directory</source>
        <translation type="unfinished">ნაგულისხმევი კატალოგის გამოყენება</translation>
    </message>
    <message>
        <source>Use a custom data directory:</source>
        <translation type="unfinished">მითითებული კატალოგის გამოყენება:</translation>
    </message>
</context>
<context>
    <name>HelpMessageDialog</name>
    <message>
        <source>version</source>
        <translation type="unfinished">ვერსია</translation>
    </message>
    <message>
        <source>About %1</source>
        <translation type="unfinished">%1-ის შესახებ</translation>
    </message>
    <message>
        <source>Command-line options</source>
        <translation type="unfinished">კომანდების ზოლის ოპციები</translation>
    </message>
</context>
<context>
    <name>ShutdownWindow</name>
    <message>
        <source>%1 is shutting down…</source>
        <translation type="unfinished"> დახურულია %1...</translation>
    </message>
    <message>
        <source>Do not shut down the computer until this window disappears.</source>
        <translation type="unfinished">არ გამორთოთ კომპიუტერი ამ ფანჯრის გაქრობამდე.</translation>
    </message>
</context>
<context>
    <name>ModalOverlay</name>
    <message>
        <source>Form</source>
        <translation type="unfinished">ფორმა</translation>
    </message>
    <message>
        <source>Number of blocks left</source>
        <translation type="unfinished">დარჩენილი ბლოკების რაოდენობა</translation>
    </message>
    <message>
        <source>Unknown…</source>
<<<<<<< HEAD
        <translation type="unfinished">უცნობი...</translation>
=======
        <translation type="unfinished">უცნობია...</translation>
>>>>>>> 4985b774
    </message>
    <message>
        <source>calculating…</source>
        <translation type="unfinished">გამოთვლა...</translation>
    </message>
    <message>
        <source>Last block time</source>
        <translation type="unfinished">ბოლო ბლოკის დრო</translation>
    </message>
    <message>
        <source>Progress</source>
        <translation type="unfinished">პროგრესი</translation>
    </message>
    <message>
        <source>Estimated time left until synced</source>
        <translation type="unfinished">სინქრონიზაციის დასრულებამდე დარჩენილი დრო</translation>
    </message>
    <message>
        <source>Hide</source>
        <translation type="unfinished">დამალვა</translation>
    </message>
    </context>
<context>
    <name>OpenURIDialog</name>
    <message>
        <source>Paste address from clipboard</source>
        <extracomment>Tooltip text for button that allows you to paste an address that is in your clipboard.</extracomment>
        <translation type="unfinished">მისამართის ჩასმა კლიპბორდიდან</translation>
    </message>
</context>
<context>
    <name>OptionsDialog</name>
    <message>
        <source>Options</source>
        <translation type="unfinished">ოპციები</translation>
    </message>
    <message>
        <source>&amp;Main</source>
        <translation type="unfinished">&amp;მთავარი</translation>
    </message>
    <message>
        <source>Size of &amp;database cache</source>
        <translation type="unfinished">მონაცემთა ბაზის კეშის სი&amp;დიდე</translation>
    </message>
    <message>
        <source>Number of script &amp;verification threads</source>
        <translation type="unfinished">სკრიპტის &amp;ვერიფიცირების ნაკადების რაოდენობა</translation>
    </message>
    <message>
        <source>IP address of the proxy (e.g. IPv4: 127.0.0.1 / IPv6: ::1)</source>
        <translation type="unfinished">პროქსის IP-მისამართი (მაგ.: IPv4: 127.0.0.1 / IPv6: ::1)</translation>
    </message>
    <message>
        <source>Reset all client options to default.</source>
        <translation type="unfinished">კლიენტის ყველა პარამეტრის დაბრუნება ნაგულისხმევ მნიშვნელობებზე.</translation>
    </message>
    <message>
        <source>&amp;Reset Options</source>
        <translation type="unfinished">დაბ&amp;რუნების ოპციები</translation>
    </message>
    <message>
        <source>&amp;Network</source>
        <translation type="unfinished">&amp;ქსელი</translation>
    </message>
    <message>
        <source>W&amp;allet</source>
        <translation type="unfinished">ს&amp;აფულე</translation>
    </message>
    <message>
        <source>Expert</source>
        <translation type="unfinished">ექსპერტი</translation>
    </message>
    <message>
        <source>If you disable the spending of unconfirmed change, the change from a transaction cannot be used until that transaction has at least one confirmation. This also affects how your balance is computed.</source>
        <translation type="unfinished">დაუდასტურებელი ხურდის გამოყენების აკრძალვის შემდეგ მათი გამოყენება შეუძლებელი იქნება, სანამ ტრანსაქციას არ ექნება ერთი დასტური მაინც. ეს აისახება თქვენი ნაშთის დათვლაზეც.</translation>
    </message>
    <message>
        <source>Automatically open the Qtum client port on the router. This only works when your router supports UPnP and it is enabled.</source>
        <translation type="unfinished">როუტერში Qtum-კლიენტის პორტის ავტომატური გახსნა. მუშაობს, თუ თქვენს როუტერს ჩართული აქვს UPnP.</translation>
    </message>
    <message>
        <source>Map port using &amp;UPnP</source>
        <translation type="unfinished">პორტის გადამისამართება &amp;UPnP-ით</translation>
    </message>
    <message>
        <source>Proxy &amp;IP:</source>
        <translation type="unfinished">პროქსის &amp;IP:</translation>
    </message>
    <message>
        <source>&amp;Port:</source>
        <translation type="unfinished">&amp;პორტი</translation>
    </message>
    <message>
        <source>Port of the proxy (e.g. 9050)</source>
        <translation type="unfinished">პროქსის პორტი (მაგ.: 9050)</translation>
    </message>
    <message>
        <source>&amp;Window</source>
        <translation type="unfinished">&amp;ფანჯარა</translation>
    </message>
    <message>
        <source>Show only a tray icon after minimizing the window.</source>
        <translation type="unfinished">ფანჯრის მინიმიზებისას მხოლოდ იკონა სისტემურ ზონაში</translation>
    </message>
    <message>
        <source>&amp;Minimize to the tray instead of the taskbar</source>
        <translation type="unfinished">&amp;მინიმიზება სისტემურ ზონაში პროგრამების პანელის ნაცვლად</translation>
    </message>
    <message>
        <source>M&amp;inimize on close</source>
        <translation type="unfinished">მ&amp;ინიმიზება დახურვისას</translation>
    </message>
    <message>
        <source>&amp;Display</source>
        <translation type="unfinished">&amp;ჩვენება</translation>
    </message>
    <message>
        <source>User Interface &amp;language:</source>
        <translation type="unfinished">სამომხმარებ&amp;ლო ენა:</translation>
    </message>
    <message>
        <source>&amp;Unit to show amounts in:</source>
        <translation type="unfinished">ერთეუ&amp;ლი:</translation>
    </message>
    <message>
        <source>Choose the default subdivision unit to show in the interface and when sending coins.</source>
        <translation type="unfinished">აირჩიეთ გასაგზავნი თანხის ნაგულისხმევი ერთეული.</translation>
    </message>
    <message>
        <source>Whether to show coin control features or not.</source>
        <translation type="unfinished">ვაჩვენოთ თუ არა მონეტების მართვის პარამეტრები.</translation>
    </message>
    <message>
        <source>&amp;Cancel</source>
        <translation type="unfinished">&amp;გაუქმება</translation>
    </message>
    <message>
        <source>default</source>
        <translation type="unfinished">ნაგულისხმევი</translation>
    </message>
    <message>
        <source>none</source>
        <translation type="unfinished">ცარიელი</translation>
    </message>
    <message>
        <source>Confirm options reset</source>
        <extracomment>Window title text of pop-up window shown when the user has chosen to reset options.</extracomment>
        <translation type="unfinished">დაადასტურეთ პარამეტრების დაბრუნება ნაგულისხმევზე</translation>
    </message>
    <message>
        <source>Client restart required to activate changes.</source>
        <extracomment>Text explaining that the settings changed will not come into effect until the client is restarted.</extracomment>
        <translation type="unfinished">ცვლილებები ძალაში შევა კლიენტის ხელახალი გაშვების შემდეგ.</translation>
    </message>
    <message>
        <source>Configuration options</source>
        <extracomment>Window title text of pop-up box that allows opening up of configuration file.</extracomment>
        <translation type="unfinished">კონფიგურაციის პარამეტრები</translation>
    </message>
    <message>
        <source>Continue</source>
        <translation type="unfinished">გაგრძელება</translation>
    </message>
    <message>
        <source>Cancel</source>
        <translation type="unfinished">გაუქმება</translation>
    </message>
    <message>
        <source>Error</source>
        <translation type="unfinished">შეცდომა</translation>
    </message>
    <message>
        <source>This change would require a client restart.</source>
        <translation type="unfinished">ამ ცვლილებების ძალაში შესასვლელად საჭიროა კლიენტის დახურვა და ხელახალი გაშვება.</translation>
    </message>
    <message>
        <source>The supplied proxy address is invalid.</source>
        <translation type="unfinished">პროქსის მისამართი არასწორია.</translation>
    </message>
</context>
<context>
    <name>OverviewPage</name>
    <message>
        <source>Form</source>
        <translation type="unfinished">ფორმა</translation>
    </message>
    <message>
        <source>The displayed information may be out of date. Your wallet automatically synchronizes with the Qtum network after a connection is established, but this process has not completed yet.</source>
        <translation type="unfinished">ნაჩვენები ინფორმაცია შეიძლება მოძველებული იყოს. თქვენი საფულე ავტომატურად სინქრონიზდება Qtum-ის ქსელთან კავშირის დამყარების შემდეგ, ეს პროცესი ჯერ არ არის დასრულებული.</translation>
   </message>
    <message>
        <source>Available:</source>
        <translation type="unfinished">ხელმისაწვდომია:</translation>
    </message>
    <message>
        <source>Your current spendable balance</source>
        <translation type="unfinished">თქვენი ხელმისაწვდომი ნაშთი</translation>
    </message>
    <message>
        <source>Pending:</source>
        <translation type="unfinished">იგზავნება:</translation>
    </message>
    <message>
        <source>Total of transactions that have yet to be confirmed, and do not yet count toward the spendable balance</source>
        <translation type="unfinished">დასადასტურებელი ტრანსაქციების საერთო რაოდენობა, რომლებიც ჯერ არ არის ასახული ბალანსში</translation>
    </message>
    <message>
        <source>Immature:</source>
        <translation type="unfinished">მოუმზადებელია:</translation>
    </message>
    <message>
        <source>Mined balance that has not yet matured</source>
        <translation type="unfinished">მოპოვებული თანხა, რომელიც ჯერ არ არის მზადყოფნაში</translation>
    </message>
    <message>
        <source>Total:</source>
        <translation type="unfinished">სულ:</translation>
    </message>
    <message>
        <source>Your current total balance</source>
        <translation type="unfinished">თქვენი სრული მიმდინარე ბალანსი</translation>
    </message>
    </context>
<context>
    <name>PSBTOperationsDialog</name>
    <message>
        <source>or</source>
        <translation type="unfinished">ან</translation>
    </message>
    </context>
<context>
    <name>PaymentServer</name>
    <message>
        <source>Payment request error</source>
        <translation type="unfinished">გადახდის მოთხოვნის შეცდომა</translation>
    </message>
    <message>
        <source>Cannot start qtum: click-to-pay handler</source>
        <translation type="unfinished">ვერ გაიშვა qtum: click-to-pay</translation>
    </message>
    <message>
        <source>URI handling</source>
        <translation type="unfinished">URI-ების დამუშავება</translation>
    </message>
    <message>
        <source>Payment request file handling</source>
        <translation type="unfinished">გადახდის მოთხოვნის ფაილის დამუშავება</translation>
    </message>
</context>
<context>
    <name>PeerTableModel</name>
    <message>
        <source>Address</source>
        <extracomment>Title of Peers Table column which contains the IP/Onion/I2P address of the connected peer.</extracomment>
        <translation type="unfinished">მისამართი</translation>
    </message>
    <message>
        <source>Type</source>
        <extracomment>Title of Peers Table column which describes the type of peer connection. The "type" describes why the connection exists.</extracomment>
        <translation type="unfinished">ტიპი</translation>
    </message>
    <message>
        <source>Network</source>
        <extracomment>Title of Peers Table column which states the network the peer connected through.</extracomment>
        <translation type="unfinished">ქსელი</translation>
    </message>
    </context>
<context>
    <name>QRImageWidget</name>
    <message>
        <source>&amp;Copy Image</source>
        <translation type="unfinished">გამოსახულების &amp;კოპირება</translation>
    </message>
    <message>
        <source>Resulting URI too long, try to reduce the text for label / message.</source>
        <translation type="unfinished">URI ძალიან გრძელი გამოდის, შეამოკლეთ ნიშნულის/მესიჯის ტექსტი.</translation>
    </message>
    <message>
        <source>Error encoding URI into QR Code.</source>
        <translation type="unfinished">შედომა URI-ის QR-კოდში გადაყვანისას.</translation>
    </message>
    <message>
        <source>Save QR Code</source>
        <translation type="unfinished">QR-კოდის შენახვა</translation>
    </message>
    </context>
<context>
    <name>RPCConsole</name>
    <message>
        <source>N/A</source>
        <translation type="unfinished">მიუწვდ.</translation>
    </message>
    <message>
        <source>Client version</source>
        <translation type="unfinished">კლიენტის ვერსია</translation>
    </message>
    <message>
        <source>&amp;Information</source>
        <translation type="unfinished">&amp;ინფორმაცია</translation>
    </message>
    <message>
        <source>General</source>
        <translation type="unfinished">საერთო</translation>
    </message>
    <message>
        <source>Startup time</source>
        <translation type="unfinished">სტარტის დრო</translation>
    </message>
    <message>
        <source>Network</source>
        <translation type="unfinished">ქსელი</translation>
    </message>
    <message>
        <source>Name</source>
        <translation type="unfinished">სახელი</translation>
    </message>
    <message>
        <source>Number of connections</source>
        <translation type="unfinished">შეერთებების რაოდენობა</translation>
    </message>
    <message>
        <source>Block chain</source>
        <translation type="unfinished">ბლოკთა ჯაჭვი</translation>
    </message>
    <message>
        <source>Node window</source>
        <translation type="unfinished">კვანძის ფანჯარა</translation>
    </message>
    <message>
        <source>Connection Time</source>
        <translation type="unfinished">დაკავშირების დრო</translation>
    </message>
    <message>
        <source>Last Block</source>
        <translation type="unfinished">ბოლო "ბლოკი"</translation>
    </message>
    <message>
        <source>Last Send</source>
        <translation type="unfinished">ბოლო გაგზავნილი</translation>
    </message>
    <message>
        <source>Ping Time</source>
        <translation type="unfinished">"Ping"-ის ხანგრძლივობა</translation>
    </message>
    <message>
        <source>Last block time</source>
        <translation type="unfinished">ბოლო ბლოკის დრო</translation>
    </message>
    <message>
        <source>&amp;Open</source>
        <translation type="unfinished">&amp;შექმნა</translation>
    </message>
    <message>
        <source>&amp;Console</source>
        <translation type="unfinished">&amp;კონსოლი</translation>
    </message>
    <message>
        <source>&amp;Network Traffic</source>
        <translation type="unfinished">&amp;ქსელის ტრაფიკი</translation>
    </message>
    <message>
        <source>Totals</source>
        <translation type="unfinished">სულ:</translation>
    </message>
    <message>
        <source>Debug log file</source>
        <translation type="unfinished">დახვეწის ლოგ-ფაილი</translation>
    </message>
    <message>
        <source>Clear console</source>
        <translation type="unfinished">კონსოლის გასუფთავება</translation>
    </message>
    <message>
        <source>In:</source>
        <translation type="unfinished">შემომავალი:</translation>
    </message>
    <message>
        <source>Out:</source>
        <translation type="unfinished">გამავალი:</translation>
    </message>
    <message>
        <source>&amp;Copy address</source>
        <extracomment>Context menu action to copy the address of a peer.</extracomment>
        <translation type="unfinished">&amp;დააკოპირეთ მისამართი</translation>
    </message>
    <message>
        <source>To</source>
        <translation type="unfinished">მიმღები</translation>
    </message>
    <message>
        <source>From</source>
        <translation type="unfinished">გამგზავნი</translation>
    </message>
    <message>
        <source>Never</source>
        <translation type="unfinished">არასოდეს</translation>
    </message>
    <message>
        <source>Unknown</source>
        <translation type="unfinished">უცნობი</translation>
    </message>
</context>
<context>
    <name>ReceiveCoinsDialog</name>
    <message>
        <source>&amp;Amount:</source>
        <translation type="unfinished">თ&amp;ანხა:</translation>
    </message>
    <message>
        <source>&amp;Label:</source>
        <translation type="unfinished">ნიშნუ&amp;ლი:</translation>
    </message>
    <message>
        <source>&amp;Message:</source>
        <translation type="unfinished">&amp;მესიჯი:</translation>
    </message>
    <message>
        <source>An optional message to attach to the payment request, which will be displayed when the request is opened. Note: The message will not be sent with the payment over the Qtum network.</source>
        <translation type="unfinished">არააუცილებელი მესიჯი, რომელიც ერთვის გადახდის მოთხოვნას და ნაჩვენები იქნება მოთხოვნის გახსნისას. შენიშვნა: მესიჯი არ გაყვება გადახდას ბითქოინის ქსელში.</translation>
    </message>
    <message>
        <source>An optional label to associate with the new receiving address.</source>
        <translation type="unfinished">არააუცილებელი ნიშნული ახალ მიღების მისამართთან ასოცირებისათვის.</translation>
    </message>
    <message>
        <source>Use this form to request payments. All fields are &lt;b&gt;optional&lt;/b&gt;.</source>
        <translation type="unfinished">გამოიყენეთ ეს ფორმა გადახდის მოთხოვნისათვის. ყველა ველი &lt;b&gt;არააუცილებელია&lt;/b&gt;.</translation>
    </message>
    <message>
        <source>An optional amount to request. Leave this empty or zero to not request a specific amount.</source>
        <translation type="unfinished">მოთხოვნის მოცულობა. არააუცილებელია. ჩაწერეთ 0 ან დატოვეთ ცარიელი, თუ არ მოითხოვება კონკრეტული მოცულობა.</translation>
    </message>
    <message>
        <source>Clear all fields of the form.</source>
        <translation type="unfinished">ფორმის ყველა ველის წაშლა</translation>
    </message>
    <message>
        <source>Clear</source>
        <translation type="unfinished">წაშლა</translation>
    </message>
    <message>
        <source>Requested payments history</source>
        <translation type="unfinished">მოთხოვნილი გადახდების ისტორია</translation>
    </message>
    <message>
        <source>Show the selected request (does the same as double clicking an entry)</source>
        <translation type="unfinished">არჩეული მოთხოვნის ჩვენება (იგივეა, რაც ჩანაწერზე ორჯერ ჩხვლეტა)</translation>
    </message>
    <message>
        <source>Show</source>
        <translation type="unfinished">ჩვენება</translation>
    </message>
    <message>
        <source>Remove the selected entries from the list</source>
        <translation type="unfinished">მონიშნული ჩანაწერების წაშლა სიიდან</translation>
    </message>
    <message>
        <source>Remove</source>
        <translation type="unfinished">წაშლა</translation>
    </message>
    <message>
        <source>Copy &amp;URI</source>
        <translation type="unfinished">&amp;URI-ის კოპირება</translation>
    </message>
    <message>
        <source>&amp;Copy address</source>
        <translation type="unfinished">&amp;დააკოპირეთ მისამართი</translation>
    </message>
    <message>
        <source>Could not unlock wallet.</source>
        <translation type="unfinished">საფულის განბლოკვა ვერ მოხერხდა.</translation>
    </message>
    </context>
<context>
    <name>ReceiveRequestDialog</name>
    <message>
        <source>Amount:</source>
        <translation type="unfinished">თანხა:</translation>
    </message>
    <message>
        <source>Message:</source>
        <translation type="unfinished">მესიჯი:</translation>
    </message>
    <message>
        <source>Wallet:</source>
        <translation type="unfinished">საფულე:</translation>
    </message>
    <message>
        <source>Copy &amp;URI</source>
        <translation type="unfinished">&amp;URI-ის კოპირება</translation>
    </message>
    <message>
        <source>Copy &amp;Address</source>
        <translation type="unfinished">მის&amp;ამართის კოპირება</translation>
    </message>
    <message>
        <source>Payment information</source>
        <translation type="unfinished">ინფორმაცია გადახდის შესახებ</translation>
    </message>
    <message>
        <source>Request payment to %1</source>
        <translation type="unfinished">%1-ის გადაზდის მოთხოვნა</translation>
    </message>
</context>
<context>
    <name>RecentRequestsTableModel</name>
    <message>
        <source>Date</source>
        <translation type="unfinished">თარიღი</translation>
    </message>
    <message>
        <source>Label</source>
        <translation type="unfinished">ნიშნული</translation>
    </message>
    <message>
        <source>Message</source>
        <translation type="unfinished">მესიჯი</translation>
    </message>
    <message>
        <source>(no label)</source>
        <translation type="unfinished">(ნიშნული არ არის)</translation>
    </message>
    <message>
        <source>(no message)</source>
        <translation type="unfinished">(მესიჯები არ არის)</translation>
    </message>
    </context>
<context>
    <name>SendCoinsDialog</name>
    <message>
        <source>Send Coins</source>
        <translation type="unfinished">მონეტების გაგზავნა</translation>
    </message>
    <message>
        <source>Coin Control Features</source>
        <translation type="unfinished">მონეტების კონტროლის პარამეტრები</translation>
    </message>
    <message>
        <source>automatically selected</source>
        <translation type="unfinished">არჩეულია ავტომატურად</translation>
    </message>
    <message>
        <source>Insufficient funds!</source>
        <translation type="unfinished">არ არის საკმარისი თანხა!</translation>
    </message>
    <message>
        <source>Quantity:</source>
        <translation type="unfinished">რაოდენობა:</translation>
    </message>
    <message>
        <source>Bytes:</source>
        <translation type="unfinished">ბაიტები:</translation>
    </message>
    <message>
        <source>Amount:</source>
        <translation type="unfinished">თანხა:</translation>
    </message>
    <message>
        <source>Fee:</source>
        <translation type="unfinished">საკომისიო:</translation>
    </message>
    <message>
        <source>After Fee:</source>
        <translation type="unfinished">დამატებითი საკომისიო:</translation>
    </message>
    <message>
        <source>Change:</source>
        <translation type="unfinished">ხურდა:</translation>
    </message>
    <message>
        <source>If this is activated, but the change address is empty or invalid, change will be sent to a newly generated address.</source>
        <translation type="unfinished">ამის გააქტიურებისას თუ ხურდის მისამართი ცარიელია ან არასწორია, ხურდა გაიგზავნება ახლად გენერირებულ მისამართებზე.</translation>
    </message>
    <message>
        <source>Custom change address</source>
        <translation type="unfinished">ხურდის მისამართი</translation>
    </message>
    <message>
        <source>Transaction Fee:</source>
        <translation type="unfinished">ტრანსაქციის საფასური - საკომისიო:</translation>
    </message>
    <message>
        <source>Hide</source>
        <translation type="unfinished">დამალვა</translation>
    </message>
    <message>
        <source>Recommended:</source>
        <translation type="unfinished">სასურველია:</translation>
    </message>
    <message>
        <source>Send to multiple recipients at once</source>
        <translation type="unfinished">გაგზავნა რამდენიმე რეციპიენტთან ერთდროულად</translation>
    </message>
    <message>
        <source>Add &amp;Recipient</source>
        <translation type="unfinished">&amp;რეციპიენტის დამატება</translation>
    </message>
    <message>
        <source>Clear all fields of the form.</source>
        <translation type="unfinished">ფორმის ყველა ველის წაშლა</translation>
    </message>
    <message>
        <source>Dust:</source>
        <translation type="unfinished">მტვერი:</translation>
    </message>
    <message>
        <source>Clear &amp;All</source>
        <translation type="unfinished">გ&amp;ასუფთავება</translation>
    </message>
    <message>
        <source>Balance:</source>
        <translation type="unfinished">ბალანსი:</translation>
    </message>
    <message>
        <source>Confirm the send action</source>
        <translation type="unfinished">გაგზავნის დადასტურება</translation>
    </message>
    <message>
        <source>S&amp;end</source>
        <translation type="unfinished">გაგ&amp;ზავნა</translation>
    </message>
    <message>
        <source>Copy quantity</source>
        <translation type="unfinished">რაოდენობის კოპირება</translation>
    </message>
    <message>
        <source>Copy amount</source>
        <translation type="unfinished">რაოდენობის კოპირება</translation>
    </message>
    <message>
        <source>Copy fee</source>
        <translation type="unfinished">საკომისიოს კოპირება</translation>
    </message>
    <message>
        <source>Copy after fee</source>
        <translation type="unfinished">დამატებითი საკომისიოს კოპირება</translation>
    </message>
    <message>
        <source>Copy bytes</source>
        <translation type="unfinished">ბაიტების კოპირება</translation>
    </message>
    <message>
        <source>Copy change</source>
        <translation type="unfinished">ხურდის კოპირება</translation>
    </message>
    <message>
        <source>%1 to %2</source>
        <translation type="unfinished">%1-დან %2-ში</translation>
    </message>
    <message>
        <source>PSBT saved</source>
<<<<<<< HEAD
=======
        <extracomment>Popup message when a PSBT has been saved to a file</extracomment>
>>>>>>> 4985b774
        <translation type="unfinished">PSBT შენახულია</translation>
    </message>
    <message>
        <source>or</source>
        <translation type="unfinished">ან</translation>
    </message>
    <message>
        <source>You can increase the fee later (signals Replace-By-Fee, BIP-125).</source>
        <translation type="unfinished">საკომისიო [fee] შეგიძლიათ შცვალოთ მოგვიანებით (სიგნალები Replace-By-Fee, BIP-125}.
 </translation>
    </message>
    <message>
        <source>Transaction fee</source>
        <translation type="unfinished">ტრანსაქციის საფასური - საკომისიო</translation>
    </message>
    <message>
        <source>Confirm send coins</source>
        <translation type="unfinished">მონეტების გაგზავნის დადასტურება</translation>
    </message>
    <message>
        <source>The amount to pay must be larger than 0.</source>
        <translation type="unfinished">გადახდის მოცულობა 0-ზე მეტი უნდა იყოს</translation>
    </message>
    <message>
        <source>The amount exceeds your balance.</source>
        <translation type="unfinished">თანხა აღემატება თქვენს ბალანსს</translation>
    </message>
    <message>
        <source>The total exceeds your balance when the %1 transaction fee is included.</source>
        <translation type="unfinished">საკომისიო %1-ის დამატების შემდეგ თანხა აჭარბებს თქვენს ბალანსს</translation>
    </message>
    <message>
        <source>Transaction creation failed!</source>
        <translation type="unfinished">შეცდომა ტრანსაქციის შექმნისას!</translation>
    </message>
    <message numerus="yes">
        <source>Estimated to begin confirmation within %n block(s).</source>
        <translation type="unfinished">
            <numerusform />
            <numerusform />
        </translation>
    </message>
    <message>
        <source>Warning: Invalid Qtum address</source>
        <translation type="unfinished">ყურადღება: არასწორია Qtum-მისამართი</translation>
   </message>
    <message>
        <source>Warning: Unknown change address</source>
        <translation type="unfinished">ყურადღება: უცნობია ხურდის მისამართი</translation>
    </message>
    <message>
        <source>(no label)</source>
        <translation type="unfinished">(ნიშნული არ არის)</translation>
    </message>
</context>
<context>
    <name>SendCoinsEntry</name>
    <message>
        <source>A&amp;mount:</source>
        <translation type="unfinished">&amp;რაოდენობა</translation>
    </message>
    <message>
        <source>Pay &amp;To:</source>
        <translation type="unfinished">ადრესა&amp;ტი:</translation>
    </message>
    <message>
        <source>&amp;Label:</source>
        <translation type="unfinished">ნიშნუ&amp;ლი:</translation>
    </message>
    <message>
        <source>Choose previously used address</source>
        <translation type="unfinished">აირჩიეთ ადრე გამოყენებული მისამართი</translation>
    </message>
    <message>
        <source>Paste address from clipboard</source>
        <translation type="unfinished">მისამართის ჩასმა კლიპბორდიდან</translation>
    </message>
    <message>
        <source>Remove this entry</source>
        <translation type="unfinished">ჩანაწერის წაშლა</translation>
    </message>
    <message>
        <source>Message:</source>
        <translation type="unfinished">მესიჯი:</translation>
    </message>
    <message>
        <source>Enter a label for this address to add it to the list of used addresses</source>
        <translation type="unfinished">შეიყვანეთ ამ მისამართის ნიშნული გამოყენებული მისამართების სიაში დასამატებლად</translation>
    </message>
    <message>
        <source>A message that was attached to the qtum: URI which will be stored with the transaction for your reference. Note: This message will not be sent over the Qtum network.</source> 
        <translation type="unfinished">მესიჯი, რომელიც თან ერთვის მონეტებს:  URI, რომელიც შეინახება ტრანსაქციასთან ერთად თქვენთვის. შენიშვნა: მესიჯი არ გაყვება გადახდას ბითქოინის ქსელში.</translation>
    </message>
</context>
<context>
    <name>SignVerifyMessageDialog</name>
    <message>
        <source>Signatures - Sign / Verify a Message</source>
        <translation type="unfinished">ხელმოწერები - მესიჯის ხელმოწერა/ვერიფიკაცია</translation>
    </message>
    <message>
        <source>&amp;Sign Message</source>
        <translation type="unfinished">მე&amp;სიჯის ხელმოწერა</translation>
    </message>
    <message>
        <source>Choose previously used address</source>
        <translation type="unfinished">აირჩიეთ ადრე გამოყენებული მისამართი</translation>
    </message>
    <message>
        <source>Paste address from clipboard</source>
        <translation type="unfinished">მისამართის ჩასმა კლიპბორდიდან</translation>
    </message>
    <message>
        <source>Enter the message you want to sign here</source>
        <translation type="unfinished">აკრიფეთ ხელმოსაწერი მესიჯი</translation>
    </message>
    <message>
        <source>Signature</source>
        <translation type="unfinished">ხელმოწერა</translation>
    </message>
    <message>
        <source>Copy the current signature to the system clipboard</source>
        <translation type="unfinished">მიმდინარე ხელმოწერის კოპირება კლიპბორდში</translation>
    </message>
    <message>
<<<<<<< HEAD
        <source>Sign the message to prove you own this Qtum address</source> 
=======
        <source>Sign the message to prove you own this Qtum address</source>
>>>>>>> 4985b774
        <translation type="unfinished">მოაწერეთ ხელი იმის დასადასტურებლად, რომ ეს მისამართი თქვენია</translation>
    </message>
    <message>
        <source>Sign &amp;Message</source>
        <translation type="unfinished">&amp;მესიჯის ხელმოწერა</translation>
    </message>
    <message>
        <source>Reset all sign message fields</source>
        <translation type="unfinished">ხელმოწერის ყველა ველის წაშლა</translation>
    </message>
    <message>
        <source>Clear &amp;All</source>
        <translation type="unfinished">გ&amp;ასუფთავება</translation>
    </message>
    <message>
        <source>&amp;Verify Message</source>
        <translation type="unfinished">მესიჯის &amp;ვერიფიკაცია</translation>
    </message>
    <message>
        <source>Verify the message to ensure it was signed with the specified Qtum address</source>
        <translation type="unfinished">შეამოწმეთ, რომ მესიჯი ხელმოწერილია მითითებული Qtum-მისამართით</translation>
   </message>
    <message>
        <source>Verify &amp;Message</source>
        <translation type="unfinished">&amp;მესიჯის ვერიფიკაცია</translation>
    </message>
    <message>
        <source>Reset all verify message fields</source>
        <translation type="unfinished">ვერიფიკაციის ყველა ველის წაშლა</translation>
    </message>
    <message>
        <source>Click "Sign Message" to generate signature</source>
        <translation type="unfinished">ხელმოწერის გენერირებისათვის დააჭირეთ "მესიჯის ხელმოწერა"-ს</translation>
    </message>
    <message>
        <source>The entered address is invalid.</source>
        <translation type="unfinished">შეყვანილი მისამართი არასწორია.</translation>
    </message>
    <message>
        <source>Please check the address and try again.</source>
        <translation type="unfinished">შეამოწმეთ მისამართი და სცადეთ ხელახლა.</translation>
    </message>
    <message>
        <source>The entered address does not refer to a key.</source>
        <translation type="unfinished">შეყვანილი მისამართი არ არის კავშირში გასაღებთან.</translation>
    </message>
    <message>
        <source>Wallet unlock was cancelled.</source>
        <translation type="unfinished">საფულის განბლოკვა შეწყვეტილია.</translation>
    </message>
    <message>
        <source>Private key for the entered address is not available.</source>
        <translation type="unfinished">ამ მისამართისათვის პირადი გასაღები მიუწვდომელია.</translation>
    </message>
    <message>
        <source>Message signing failed.</source>
        <translation type="unfinished">ვერ მოხერხდა მესიჯის ხელმოწერა.</translation>
    </message>
    <message>
        <source>Message signed.</source>
        <translation type="unfinished">მესიჯი ხელმოწერილია.</translation>
    </message>
    <message>
        <source>The signature could not be decoded.</source>
        <translation type="unfinished">ხელმოწერის დეკოდირება ვერ ხერხდება.</translation>
    </message>
    <message>
        <source>Please check the signature and try again.</source>
        <translation type="unfinished">შეამოწმეთ ხელმოწერა და სცადეთ ხელახლა.</translation>
    </message>
    <message>
        <source>The signature did not match the message digest.</source>
        <translation type="unfinished">ხელმოწერა არ შეესაბამება მესიჯის დაიჯესტს.</translation>
    </message>
    <message>
        <source>Message verification failed.</source>
        <translation type="unfinished">მესიჯის ვერიფიკაცია ვერ მოხერხდა.</translation>
    </message>
    <message>
        <source>Message verified.</source>
        <translation type="unfinished">მესიჯი ვერიფიცირებულია.</translation>
    </message>
</context>
<context>
    <name>SplashScreen</name>
    <message>
        <source>(press q to shutdown and continue later)</source>
        <translation type="unfinished">'q' - დახურვა და მოგვიანებით გაგრძელება</translation>
    </message>
    <message>
        <source>press q to shutdown</source>
        <translation type="unfinished">დახურვა 'q'</translation>
    </message>
</context>
<context>
    <name>TransactionDesc</name>
    <message>
        <source>%1/unconfirmed</source>
        <extracomment>Text explaining the current status of a transaction, shown in the status field of the details window for this transaction. This status represents a transaction confirmed in at least one block, but less than 6 blocks.</extracomment>
        <translation type="unfinished">%1/დაუდასტურებელია</translation>
    </message>
    <message>
        <source>%1 confirmations</source>
        <extracomment>Text explaining the current status of a transaction, shown in the status field of the details window for this transaction. This status represents a transaction confirmed in 6 or more blocks.</extracomment>
        <translation type="unfinished">%1 დადასტურებულია</translation>
    </message>
    <message>
        <source>Status</source>
        <translation type="unfinished">სტატუსი</translation>
    </message>
    <message>
        <source>Date</source>
        <translation type="unfinished">თარიღი</translation>
    </message>
    <message>
        <source>Source</source>
        <translation type="unfinished">წყარო</translation>
    </message>
    <message>
        <source>Generated</source>
        <translation type="unfinished">გენერირებულია</translation>
    </message>
    <message>
        <source>From</source>
        <translation type="unfinished">გამგზავნი</translation>
    </message>
    <message>
        <source>unknown</source>
        <translation type="unfinished">უცნობია</translation>
    </message>
    <message>
        <source>To</source>
        <translation type="unfinished">მიმღები</translation>
    </message>
    <message>
        <source>own address</source>
        <translation type="unfinished">საკუთარი მისამართი</translation>
    </message>
    <message>
        <source>label</source>
        <translation type="unfinished">ნიშნული</translation>
    </message>
    <message>
        <source>Credit</source>
        <translation type="unfinished">კრედიტი</translation>
    </message>
    <message numerus="yes">
        <source>matures in %n more block(s)</source>
        <translation type="unfinished">
            <numerusform />
            <numerusform />
        </translation>
    </message>
    <message>
        <source>not accepted</source>
        <translation type="unfinished">უარყოფილია</translation>
    </message>
    <message>
        <source>Debit</source>
        <translation type="unfinished">დებიტი</translation>
    </message>
    <message>
        <source>Transaction fee</source>
        <translation type="unfinished">ტრანსაქციის საფასური - საკომისიო</translation>
    </message>
    <message>
        <source>Net amount</source>
        <translation type="unfinished">სუფთა თანხა</translation>
    </message>
    <message>
        <source>Message</source>
        <translation type="unfinished">მესიჯი</translation>
    </message>
    <message>
        <source>Comment</source>
        <translation type="unfinished">შენიშვნა</translation>
    </message>
    <message>
        <source>Transaction ID</source>
        <translation type="unfinished">ტრანსაქციის ID</translation>
    </message>
    <message>
        <source>Merchant</source>
        <translation type="unfinished">გამყიდველი</translation>
    </message>
    <message>
        <source>Generated coins must mature %1 blocks before they can be spent. When you generated this block, it was broadcast to the network to be added to the block chain. If it fails to get into the chain, its state will change to "not accepted" and it won't be spendable. This may occasionally happen if another node generates a block within a few seconds of yours.</source>
        <translation type="unfinished">გენერირებული მონეტები გასაგზავნად მომწიფდება %1 ბლოკის შემდეგ. ეს ბლოკი გენერირების შემდეგ გავრცელებულ იქნა ქსელში ბლოკთა ჯაჭვზე დასამატებლად. თუ ის ვერ ჩაჯდა ჯაჭვში, მიეცემა სტატუსი "უარყოფილია" და ამ მონეტებს ვერ გამოიყენებთ. ასეთი რამ შეიძლება მოხდეს, თუ რომელიმე კვანძმა რამდენიმე წამით დაგასწროთ ბლოკის გენერირება.</translation>
    </message>
    <message>
        <source>Debug information</source>
        <translation type="unfinished">დახვეწის ინფორმაცია</translation>
    </message>
    <message>
        <source>Transaction</source>
        <translation type="unfinished">ტრანსაქცია</translation>
    </message>
    <message>
        <source>Inputs</source>
        <translation type="unfinished">ხარჯები</translation>
    </message>
    <message>
        <source>Amount</source>
        <translation type="unfinished">თანხა</translation>
    </message>
    <message>
        <source>true</source>
        <translation type="unfinished">ჭეშმარიტი</translation>
    </message>
    <message>
        <source>false</source>
        <translation type="unfinished">მცდარი</translation>
    </message>
</context>
<context>
    <name>TransactionDescDialog</name>
    <message>
        <source>This pane shows a detailed description of the transaction</source>
        <translation type="unfinished">ტრანსაქციის დაწვრილებითი აღწერილობა</translation>
    </message>
    </context>
<context>
    <name>TransactionTableModel</name>
    <message>
        <source>Date</source>
        <translation type="unfinished">თარიღი</translation>
    </message>
    <message>
        <source>Type</source>
        <translation type="unfinished">ტიპი</translation>
    </message>
    <message>
        <source>Label</source>
        <translation type="unfinished">ნიშნული</translation>
    </message>
    <message>
        <source>Unconfirmed</source>
        <translation type="unfinished">დაუდასტურებელია</translation>
    </message>
    <message>
        <source>Confirming (%1 of %2 recommended confirmations)</source>
        <translation type="unfinished">დადასტურებულია (%1,  რეკომენდებულია %2)</translation>
    </message>
    <message>
        <source>Confirmed (%1 confirmations)</source>
        <translation type="unfinished">დადასტურებულია (%1დასტური)</translation>
    </message>
    <message>
        <source>Conflicted</source>
        <translation type="unfinished">კონფლიქტშია</translation>
    </message>
    <message>
        <source>Immature (%1 confirmations, will be available after %2)</source>
        <translation type="unfinished">არ არის მომწიფებული (%1 დასტური, საჭიროა სულ %2)</translation>
    </message>
    <message>
        <source>Generated but not accepted</source>
        <translation type="unfinished">გენერირებულია, მაგრამ უარყოფილია</translation>
    </message>
    <message>
        <source>Received with</source>
        <translation type="unfinished">შემოსულია</translation>
    </message>
    <message>
        <source>Received from</source>
        <translation type="unfinished">გამომგზავნი</translation>
    </message>
    <message>
        <source>Sent to</source>
        <translation type="unfinished">გაგზავნილია</translation>
    </message>
    <message>
        <source>Payment to yourself</source>
        <translation type="unfinished">გადახდილია საკუთარი თავისათვის</translation>
    </message>
    <message>
        <source>Mined</source>
        <translation type="unfinished">მოპოვებულია</translation>
    </message>
    <message>
        <source>(n/a)</source>
        <translation type="unfinished">(მიუწვდ.)</translation>
    </message>
    <message>
        <source>(no label)</source>
        <translation type="unfinished">(ნიშნული არ არის)</translation>
    </message>
    <message>
        <source>Transaction status. Hover over this field to show number of confirmations.</source>
        <translation type="unfinished">ტრანსაქციის სტატუსი. ველზე კურსორის შეყვანისას გამოჩნდება დასტურების რაოდენობა.</translation>
    </message>
    <message>
        <source>Date and time that the transaction was received.</source>
        <translation type="unfinished">ტრანსაქციის მიღების თარიღი და დრო.</translation>
    </message>
    <message>
        <source>Type of transaction.</source>
        <translation type="unfinished">ტრანსაქციის ტიპი.</translation>
    </message>
    <message>
        <source>Amount removed from or added to balance.</source>
        <translation type="unfinished">ბალანსიდან მოხსნილი ან დამატებული თანხა.</translation>
    </message>
</context>
<context>
    <name>TransactionView</name>
    <message>
        <source>All</source>
        <translation type="unfinished">ყველა</translation>
    </message>
    <message>
        <source>Today</source>
        <translation type="unfinished">დღეს</translation>
    </message>
    <message>
        <source>This week</source>
        <translation type="unfinished">ამ კვირის</translation>
    </message>
    <message>
        <source>This month</source>
        <translation type="unfinished">ამ თვის</translation>
    </message>
    <message>
        <source>Last month</source>
        <translation type="unfinished">ბოლო თვის</translation>
    </message>
    <message>
        <source>This year</source>
        <translation type="unfinished">ამ წლის</translation>
    </message>
    <message>
        <source>Received with</source>
        <translation type="unfinished">შემოსულია</translation>
    </message>
    <message>
        <source>Sent to</source>
        <translation type="unfinished">გაგზავნილია</translation>
    </message>
    <message>
        <source>To yourself</source>
        <translation type="unfinished">საკუთარი თავისათვის</translation>
    </message>
    <message>
        <source>Mined</source>
        <translation type="unfinished">მოპოვებულია</translation>
    </message>
    <message>
        <source>Other</source>
        <translation type="unfinished">სხვა</translation>
    </message>
    <message>
        <source>Min amount</source>
        <translation type="unfinished">მინ. თანხა</translation>
    </message>
    <message>
        <source>&amp;Copy address</source>
        <translation type="unfinished">&amp;დააკოპირეთ მისამართი</translation>
    </message>
    <message>
        <source>Export Transaction History</source>
        <translation type="unfinished">ტრანსაქციების ისტორიის ექსპორტი</translation>
    </message>
    <message>
        <source>Comma separated file</source>
        <extracomment>Expanded name of the CSV file format. See: https://en.wikipedia.org/wiki/Comma-separated_values.</extracomment>
        <translation type="unfinished">CSV (სპეციალური ტექსტური ფაილი)</translation>
    </message>
    <message>
        <source>Confirmed</source>
        <translation type="unfinished">დადასტურებულია</translation>
    </message>
    <message>
        <source>Date</source>
        <translation type="unfinished">თარიღი</translation>
    </message>
    <message>
        <source>Type</source>
        <translation type="unfinished">ტიპი</translation>
    </message>
    <message>
        <source>Label</source>
        <translation type="unfinished">ნიშნული</translation>
    </message>
    <message>
        <source>Address</source>
        <translation type="unfinished">მისამართი</translation>
    </message>
    <message>
        <source>Exporting Failed</source>
        <translation type="unfinished">ექპორტი ვერ განხორციელდა</translation>
    </message>
    <message>
        <source>There was an error trying to save the transaction history to %1.</source>
        <translation type="unfinished">შეცდომა %1-ში ტრანსაქციების შენახვის მცდელობისას.</translation>
    </message>
    <message>
        <source>Exporting Successful</source>
        <translation type="unfinished">ეხპორტი განხორციელებულია</translation>
    </message>
    <message>
        <source>The transaction history was successfully saved to %1.</source>
        <translation type="unfinished">ტრანსაქციების ისტორია შენახულია %1-ში.</translation>
    </message>
    <message>
        <source>Range:</source>
        <translation type="unfinished">შუალედი:</translation>
    </message>
    <message>
        <source>to</source>
        <translation type="unfinished">-</translation>
    </message>
</context>
<context>
    <name>WalletFrame</name>
    <message>
        <source>Create a new wallet</source>
        <translation type="unfinished">შექმენით ახალი საფულე</translation>
    </message>
    <message>
        <source>Error</source>
        <translation type="unfinished">შეცდომა</translation>
    </message>
    </context>
<context>
    <name>WalletModel</name>
    <message>
        <source>Send Coins</source>
        <translation type="unfinished">მონეტების გაგზავნა</translation>
    </message>
    <message>
        <source>default wallet</source>
        <translation type="unfinished">ნაგულისხმევი საფულე</translation>
    </message>
</context>
<context>
    <name>WalletView</name>
    <message>
        <source>&amp;Export</source>
        <translation type="unfinished">&amp;ექსპორტი</translation>
    </message>
    <message>
        <source>Export the data in the current tab to a file</source>
        <translation type="unfinished">დანართში არსებული მონაცემების ექსპორტი ფაილში</translation>
    </message>
    <message>
        <source>Backup Wallet</source>
        <translation type="unfinished">საფულის არქივირება</translation>
    </message>
    <message>
        <source>Wallet Data</source>
        <extracomment>Name of the wallet data file format.</extracomment>
        <translation type="unfinished">საფულის მონაცემები</translation>
    </message>
    <message>
        <source>Backup Failed</source>
        <translation type="unfinished">არქივირება ვერ მოხერხდა</translation>
    </message>
    <message>
        <source>There was an error trying to save the wallet data to %1.</source>
        <translation type="unfinished">შეცდომა %1-ში საფულის მონაცემების შენახვის მცდელობისას.</translation>
    </message>
    <message>
        <source>Backup Successful</source>
        <translation type="unfinished">არქივირება შესრულებულია</translation>
    </message>
    <message>
        <source>The wallet data was successfully saved to %1.</source>
        <translation type="unfinished">საფულის მონაცემები შენახულია %1-ში.</translation>
    </message>
    <message>
        <source>Cancel</source>
        <translation type="unfinished">გაუქმება</translation>
    </message>
</context>
<<<<<<< HEAD
=======
<context>
    <name>bitcoin-core</name>
    <message>
        <source>This is a pre-release test build - use at your own risk - do not use for mining or merchant applications</source>
        <translation type="unfinished">ეს არის წინასწარი სატესტო ვერსია - გამოიყენეთ საკუთარი რისკით - არ გამოიყენოთ მოპოვებისა ან კომერციული მიზნებისათვის</translation>
    </message>
    <message>
        <source>Warning: We do not appear to fully agree with our peers! You may need to upgrade, or other nodes may need to upgrade.</source>
        <translation type="unfinished">ყურადღება: ჩვენ არ ვეთანხმებით ყველა პირს. შესაძლოა თქვენ ან სხვა კვანძებს განახლება გჭირდებათ.</translation>
    </message>
    <message>
        <source>Corrupted block database detected</source>
        <translation type="unfinished">შენიშნულია ბლოკთა ბაზის დაზიანება</translation>
    </message>
    <message>
        <source>Do you want to rebuild the block database now?</source>
        <translation type="unfinished">გავუშვათ ბლოკთა ბაზის ხელახლა აგება ეხლა?</translation>
    </message>
    <message>
        <source>Done loading</source>
        <translation type="unfinished">ჩატვირთვა დასრულებულია</translation>
    </message>
    <message>
        <source>Error initializing block database</source>
        <translation type="unfinished">ვერ ინიციალიზდება ბლოკების ბაზა</translation>
    </message>
    <message>
        <source>Error initializing wallet database environment %s!</source>
        <translation type="unfinished">ვერ ინიციალიზდება საფულის ბაზის გარემო %s!</translation>
    </message>
    <message>
        <source>Error loading block database</source>
        <translation type="unfinished">არ იტვირთება ბლოკების ბაზა</translation>
    </message>
    <message>
        <source>Error opening block database</source>
        <translation type="unfinished">ბლოკთა ბაზის შექმნა ვერ მოხერხდა</translation>
    </message>
    <message>
        <source>Failed to listen on any port. Use -listen=0 if you want this.</source>
        <translation type="unfinished">ვერ ხერხდება პორტების მიყურადება. თუ გსურთ, გამოიყენეთ -listen=0.</translation>
    </message>
    <message>
        <source>Incorrect or no genesis block found. Wrong datadir for network?</source>
        <translation type="unfinished">საწყისი ბლოკი არ არსებობს ან არასწორია. ქსელის მონაცემთა კატალოგი datadir ხომ არის არასწორი?</translation>
    </message>
    <message>
        <source>Insufficient funds</source>
        <translation type="unfinished">არ არის საკმარისი თანხა</translation>
    </message>
    <message>
        <source>No addresses available</source>
        <translation type="unfinished">არცერთი მისამართი არ არსებობს</translation>
    </message>
    <message>
        <source>Not enough file descriptors available.</source>
        <translation type="unfinished">არ არის საკმარისი ფაილ-დესკრიპტორები.</translation>
    </message>
    <message>
        <source>Signing transaction failed</source>
        <translation type="unfinished">ტრანსაქციების ხელმოწერა ვერ მოხერხდა</translation>
    </message>
    <message>
        <source>Transaction amount too small</source>
        <translation type="unfinished">ტრანსაქციების რაოდენობა ძალიან ცოტაა</translation>
    </message>
    <message>
        <source>Transaction too large</source>
        <translation type="unfinished">ტრანსაქცია ძალიან დიდია</translation>
    </message>
    <message>
        <source>Unknown network specified in -onlynet: '%s'</source>
        <translation type="unfinished">-onlynet-ში მითითებულია უცნობი ქსელი: '%s'</translation>
    </message>
    </context>
>>>>>>> 4985b774
</TS><|MERGE_RESOLUTION|>--- conflicted
+++ resolved
@@ -63,9 +63,6 @@
     </message>
     <message>
         <source>These are your Qtum addresses for sending payments. Always check the amount and the receiving address before sending coins.</source>
-<<<<<<< HEAD
-        <translation type="unfinished">ეს არის თქვენი ბიტკოინ-მისამართები, რომელთაგანაც შეგიძლიათ გადახდა. აუცილებლად შეამოწმეთ თანხა და მიმღები მისამართი გაგზავნამდე.</translation>
-=======
         <translation type="unfinished">ეს არის თქვენი ბიტკოინ-მისამართები გადარიცხვებისათვის. აუცილებლად შეამოწმეთ მითითებული თანხა და მიმღები მისამართი კოინების გადარიცხვამდე.</translation>
     </message>
     <message>
@@ -73,13 +70,6 @@
 Signing is only possible with addresses of the type 'legacy'.</source>
         <translation type="unfinished">ეს თქვენი ბიტკოინის მიმღები მიმსამართებია. ისარგებლეთ ღილაკით "შექმენით ახალი მიმღები მისამართები", როემლიც მოცემულია მიმღების ჩანართში ახალი მისამართების შესაქმნელად.
 ხელმოწერა მხოლოდ "მემკვიდრეობის" ტიპის მისამართებთანაა შესაძლებელი.</translation>
->>>>>>> 4985b774
-    </message>
-    <message>
-        <source>These are your Qtum addresses for receiving payments. Use the 'Create new receiving address' button in the receive tab to create new addresses.
-Signing is only possible with addresses of the type 'legacy'.</source>
-        <translation type="unfinished">ეს თქვენი ბიტკოინის მიმღები მიმსამართებია. ისარგებლეთ ღილაკით "შექმენით ახალი მიმღები მისამართები", როემლიც მოცემულია მიმღების ჩანართში ახალი მისამართების შესაქმნელად.
-ხელმოწერა მხოლოდ "მემკვიდრეობის" ტიპის მისამართებთანაა შესაძლებელია</translation>
     </message>
     <message>
         <source>&amp;Copy Address</source>
@@ -250,25 +240,10 @@
     </message>
 </context>
 <context>
-    <name>BitcoinApplication</name>
-    <message>
-        <source>Internal error</source>
-        <translation type="unfinished">შიდა შეცდომა</translation>
-    </message>
-    </context>
-<context>
     <name>QObject</name>
     <message>
         <source>Error: %1</source>
         <translation type="unfinished">შეცდომა: %1</translation>
-    </message>
-    <message>
-        <source>Error: Cannot parse configuration file: %1.</source>
-        <translation type="unfinished">შეცდომა: შეუძლებელია კონფიგურაციის ფაილის წაკითხვა: %1</translation>
-    </message>
-    <message>
-        <source>Error: %1</source>
-        <translation type="unfinished">შეცდუმა: %1</translation>
     </message>
     <message>
         <source>unknown</source>
@@ -338,88 +313,6 @@
     </message>
     </context>
 <context>
-<<<<<<< HEAD
-    <name>bitcoin-core</name>
-    <message>
-        <source>Settings file could not be read</source>
-        <translation type="unfinished">პარამეტრების ფაილის წაკითხვა ვერ მოხერხდა</translation>
-    </message>
-    <message>
-        <source>This is a pre-release test build - use at your own risk - do not use for mining or merchant applications</source>
-        <translation type="unfinished">ეს არის წინასწარი სატესტო ვერსია - გამოიყენეთ საკუთარი რისკით - არ გამოიყენოთ მოპოვებისა ან კომერციული მიზნებისათვის</translation>
-    </message>
-    <message>
-        <source>Warning: We do not appear to fully agree with our peers! You may need to upgrade, or other nodes may need to upgrade.</source>
-        <translation type="unfinished">ყურადღება: ჩვენ არ ვეთანხმებით ყველა პირს. შესაძლოა თქვენ ან სხვა კვანძებს განახლება გჭირდებათ.</translation>
-    </message>
-    <message>
-        <source>Corrupted block database detected</source>
-        <translation type="unfinished">შენიშნულია ბლოკთა ბაზის დაზიანება</translation>
-    </message>
-    <message>
-        <source>Do you want to rebuild the block database now?</source>
-        <translation type="unfinished">გავუშვათ ბლოკთა ბაზის ხელახლა აგება ეხლა?</translation>
-    </message>
-    <message>
-        <source>Done loading</source>
-        <translation type="unfinished">ჩატვირთვა დასრულებულია</translation>
-    </message>
-    <message>
-        <source>Error initializing block database</source>
-        <translation type="unfinished">ვერ ინიციალიზდება ბლოკების ბაზა</translation>
-    </message>
-    <message>
-        <source>Error initializing wallet database environment %s!</source>
-        <translation type="unfinished">ვერ ინიციალიზდება საფულის ბაზის გარემო %s!</translation>
-    </message>
-    <message>
-        <source>Error loading block database</source>
-        <translation type="unfinished">არ იტვირთება ბლოკების ბაზა</translation>
-    </message>
-    <message>
-        <source>Error opening block database</source>
-        <translation type="unfinished">ბლოკთა ბაზის შექმნა ვერ მოხერხდა</translation>
-    </message>
-    <message>
-        <source>Failed to listen on any port. Use -listen=0 if you want this.</source>
-        <translation type="unfinished">ვერ ხერხდება პორტების მიყურადება. თუ გსურთ, გამოიყენეთ -listen=0.</translation>
-    </message>
-    <message>
-        <source>Incorrect or no genesis block found. Wrong datadir for network?</source>
-        <translation type="unfinished">საწყისი ბლოკი არ არსებობს ან არასწორია. ქსელის მონაცემთა კატალოგი datadir ხომ არის არასწორი?</translation>
-    </message>
-    <message>
-        <source>Insufficient funds</source>
-        <translation type="unfinished">არ არის საკმარისი თანხა</translation>
-    </message>
-    <message>
-        <source>No addresses available</source>
-        <translation type="unfinished">არცერთი მისამართი არ არსებობს</translation>
-    </message>
-    <message>
-        <source>Not enough file descriptors available.</source>
-        <translation type="unfinished">არ არის საკმარისი ფაილ-დესკრიპტორები.</translation>
-    </message>
-    <message>
-        <source>Signing transaction failed</source>
-        <translation type="unfinished">ტრანსაქციების ხელმოწერა ვერ მოხერხდა</translation>
-    </message>
-    <message>
-        <source>Transaction amount too small</source>
-        <translation type="unfinished">ტრანსაქციების რაოდენობა ძალიან ცოტაა</translation>
-    </message>
-    <message>
-        <source>Transaction too large</source>
-        <translation type="unfinished">ტრანსაქცია ძალიან დიდია</translation>
-    </message>
-    <message>
-        <source>Unknown network specified in -onlynet: '%s'</source>
-        <translation type="unfinished">-onlynet-ში მითითებულია უცნობი ქსელი: '%s'</translation>
-    </message>
-    </context>
-<context>
-=======
->>>>>>> 4985b774
     <name>BitcoinGUI</name>
     <message>
         <source>&amp;Overview</source>
@@ -510,27 +403,9 @@
         <source>Sign messages with your Qtum addresses to prove you own them</source>
         <translation type="unfinished">მესიჯებზე ხელმოწერა თქვენი Qtum-მისამართებით იმის დასტურად, რომ ის თქვენია</translation> 
   </message>
-<<<<<<< HEAD
     <message>
         <source>Verify messages to ensure they were signed with specified Qtum addresses</source>
         <translation type="unfinished">შეამოწმეთ, რომ მესიჯები ხელმოწერილია მითითებული Qtum-მისამართით</translation>
-   </message>
-    <message>
-        <source>Close Wallet…</source>
-        <translation type="unfinished">საფულის დახურვა…</translation>
-    </message>
-    <message>
-        <source>Create Wallet…</source>
-        <translation type="unfinished">საფულის შექმნა…</translation>
-    </message>
-    <message>
-        <source>Close All Wallets…</source>
-        <translation type="unfinished">ყველა საფულის დახურვა…</translation>
-=======
-    <message>
-        <source>Verify messages to ensure they were signed with specified Qtum addresses</source>
-        <translation type="unfinished">შეამოწმეთ, რომ მესიჯები ხელმოწერილია მითითებული Qtum-მისამართით</translation>
->>>>>>> 4985b774
     </message>
     <message>
         <source>&amp;File</source>
@@ -616,11 +491,7 @@
         <translation type="unfinished">მისამართების მიღება</translation>
     </message>
     <message>
-<<<<<<< HEAD
-        <source>Open a qtum: URI</source> 
-=======
         <source>Open a qtum: URI</source>
->>>>>>> 4985b774
         <translation type="unfinished">გახსენით ბიტკოინი: URI</translation>
     </message>
     <message>
@@ -636,14 +507,6 @@
         <translation type="unfinished">საფულის დახურვა</translation>
     </message>
     <message>
-<<<<<<< HEAD
-        <source>Restore Wallet…</source>
-        <extracomment>Name of the menu item that restores wallet from a backup file.</extracomment>
-        <translation type="unfinished">საფულის აღდგენა…</translation>
-    </message>
-    <message>
-=======
->>>>>>> 4985b774
         <source>Close all wallets</source>
         <translation type="unfinished">ყველა საფულის დახურვა</translation>
     </message>
@@ -656,14 +519,6 @@
         <translation type="unfinished">არ არის ჩატვირთული საფულე.</translation>
     </message>
     <message>
-<<<<<<< HEAD
-        <source>Wallet Data</source>
-        <extracomment>Name of the wallet data file format.</extracomment>
-        <translation type="unfinished">საფულის მონაცემები</translation>
-    </message>
-    <message>
-=======
->>>>>>> 4985b774
         <source>Wallet Name</source>
         <extracomment>Label of the input field where the name of the wallet is entered.</extracomment>
         <translation type="unfinished">საფულის სახელი</translation>
@@ -673,10 +528,6 @@
         <translation type="unfinished">&amp;ფანჯარა</translation>
     </message>
     <message>
-        <source>Zoom</source>
-        <translation type="unfinished">მასშტაბირება</translation>
-    </message>
-    <message>
         <source>Main Window</source>
         <translation type="unfinished">ძირითადი ფანჯარა</translation>
     </message>
@@ -684,16 +535,8 @@
         <source>%1 client</source>
         <translation type="unfinished">%1 კლიენტი</translation>
     </message>
-    <message>
-        <source>&amp;Hide</source>
-        <translation type="unfinished">&amp;დამალვა</translation>
-    </message>
     <message numerus="yes">
-<<<<<<< HEAD
-        <source>%n active connection(s) to Qtum network.</source> 
-=======
         <source>%n active connection(s) to Qtum network.</source>
->>>>>>> 4985b774
         <extracomment>A substring of the tooltip.</extracomment>
         <translation type="unfinished">
             <numerusform />
@@ -706,22 +549,8 @@
         <translation type="unfinished">მეტი...</translation>
     </message>
     <message>
-<<<<<<< HEAD
-        <source>Disable network activity</source>
-        <extracomment>A context menu item.</extracomment>
-        <translation type="unfinished">ქსელის აქტივობის გამორთვა</translation>
-    </message>
-    <message>
-        <source>Error: %1</source>
-        <translation type="unfinished">შეცდუმა: %1</translation>
-    </message>
-    <message>
-        <source>Warning: %1</source>
-        <translation type="unfinished">გაფრთხილება: %1</translation>
-=======
         <source>Error: %1</source>
         <translation type="unfinished">შეცდომა: %1</translation>
->>>>>>> 4985b774
     </message>
     <message>
         <source>Date: %1
@@ -847,10 +676,6 @@
         <translation type="unfinished">რაოდენობის კოპირება</translation>
     </message>
     <message>
-        <source>&amp;Copy address</source>
-        <translation type="unfinished">&amp;დააკოპირეთ მისამართი</translation>
-    </message>
-    <message>
         <source>Copy quantity</source>
         <translation type="unfinished">რაოდენობის კოპირება</translation>
     </message>
@@ -1138,11 +963,7 @@
     </message>
     <message>
         <source>Unknown…</source>
-<<<<<<< HEAD
-        <translation type="unfinished">უცნობი...</translation>
-=======
         <translation type="unfinished">უცნობია...</translation>
->>>>>>> 4985b774
     </message>
     <message>
         <source>calculating…</source>
@@ -1524,11 +1345,6 @@
         <translation type="unfinished">გამავალი:</translation>
     </message>
     <message>
-        <source>&amp;Copy address</source>
-        <extracomment>Context menu action to copy the address of a peer.</extracomment>
-        <translation type="unfinished">&amp;დააკოპირეთ მისამართი</translation>
-    </message>
-    <message>
         <source>To</source>
         <translation type="unfinished">მიმღები</translation>
     </message>
@@ -1608,10 +1424,6 @@
         <translation type="unfinished">&amp;URI-ის კოპირება</translation>
     </message>
     <message>
-        <source>&amp;Copy address</source>
-        <translation type="unfinished">&amp;დააკოპირეთ მისამართი</translation>
-    </message>
-    <message>
         <source>Could not unlock wallet.</source>
         <translation type="unfinished">საფულის განბლოკვა ვერ მოხერხდა.</translation>
     </message>
@@ -1794,10 +1606,7 @@
     </message>
     <message>
         <source>PSBT saved</source>
-<<<<<<< HEAD
-=======
         <extracomment>Popup message when a PSBT has been saved to a file</extracomment>
->>>>>>> 4985b774
         <translation type="unfinished">PSBT შენახულია</translation>
     </message>
     <message>
@@ -1923,11 +1732,7 @@
         <translation type="unfinished">მიმდინარე ხელმოწერის კოპირება კლიპბორდში</translation>
     </message>
     <message>
-<<<<<<< HEAD
-        <source>Sign the message to prove you own this Qtum address</source> 
-=======
         <source>Sign the message to prove you own this Qtum address</source>
->>>>>>> 4985b774
         <translation type="unfinished">მოაწერეთ ხელი იმის დასადასტურებლად, რომ ეს მისამართი თქვენია</translation>
     </message>
     <message>
@@ -2283,10 +2088,6 @@
         <translation type="unfinished">მინ. თანხა</translation>
     </message>
     <message>
-        <source>&amp;Copy address</source>
-        <translation type="unfinished">&amp;დააკოპირეთ მისამართი</translation>
-    </message>
-    <message>
         <source>Export Transaction History</source>
         <translation type="unfinished">ტრანსაქციების ისტორიის ექსპორტი</translation>
     </message>
@@ -2377,11 +2178,6 @@
         <translation type="unfinished">საფულის არქივირება</translation>
     </message>
     <message>
-        <source>Wallet Data</source>
-        <extracomment>Name of the wallet data file format.</extracomment>
-        <translation type="unfinished">საფულის მონაცემები</translation>
-    </message>
-    <message>
         <source>Backup Failed</source>
         <translation type="unfinished">არქივირება ვერ მოხერხდა</translation>
     </message>
@@ -2402,8 +2198,6 @@
         <translation type="unfinished">გაუქმება</translation>
     </message>
 </context>
-<<<<<<< HEAD
-=======
 <context>
     <name>bitcoin-core</name>
     <message>
@@ -2479,5 +2273,4 @@
         <translation type="unfinished">-onlynet-ში მითითებულია უცნობი ქსელი: '%s'</translation>
     </message>
     </context>
->>>>>>> 4985b774
 </TS>