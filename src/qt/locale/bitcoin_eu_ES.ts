<TS language="eu_ES" version="2.1">
<context>
    <name>AddressBookPage</name>
    <message>
        <source>Right-click to edit address or label</source>
        <translation>Klikatu eskuinean helbidea edo etiketa aldatzeko</translation>
    </message>
    <message>
        <source>Create a new address</source>
        <translation>Sortu helbide berria</translation>
    </message>
    <message>
        <source>&amp;New</source>
        <translation>&amp;Berria</translation>
    </message>
    <message>
        <source>Copy the currently selected address to the system clipboard</source>
        <translation>Kopiatu hautatutako helbidea sistemaren arbelean</translation>
    </message>
    <message>
        <source>&amp;Copy</source>
        <translation>&amp;Kopiatu</translation>
    </message>
    <message>
        <source>C&amp;lose</source>
        <translation>&amp;Itxi</translation>
    </message>
    <message>
        <source>Delete the currently selected address from the list</source>
        <translation>Ezabatu aukeratutako helbideak listatik</translation>
    </message>
    <message>
        <source>Enter address or label to search</source>
        <translation>Bilatzeko, helbide edo etiketa sartu</translation>
    </message>
    <message>
        <source>Export the data in the current tab to a file</source>
        <translation>Uneko fitxategian datuak esportatu</translation>
    </message>
    <message>
        <source>&amp;Export</source>
        <translation>&amp;Esportatu</translation>
    </message>
    <message>
        <source>&amp;Delete</source>
        <translation>&amp;Ezabatu</translation>
    </message>
    <message>
        <source>Choose the address to send coins to</source>
        <translation>Dirua bidaltzeko helbidea hautatu</translation>
    </message>
    <message>
        <source>Choose the address to receive coins with</source>
        <translation>Dirua jasotzeko helbidea hautatu</translation>
    </message>
    <message>
        <source>C&amp;hoose</source>
        <translation>&amp;Aukeratu</translation>
    </message>
    <message>
        <source>Sending addresses</source>
        <translation>Helbideak bidaltzen</translation>
    </message>
    <message>
        <source>Receiving addresses</source>
        <translation>Helbideak jasotzen</translation>
    </message>
    <message>
        <source>These are your Qtum addresses for sending payments. Always check the amount and the receiving address before sending coins.</source>
        <translation>Hauek dira zuk dirua jaso dezaketen Qtum helbideak. Egiaztatu beti diru-kopurua eta dirua jasoko duen helbidea zuzen egon daitezen, txanponak bidali baino lehen.</translation>
    </message>
    <message>
        <source>These are your Qtum addresses for receiving payments. It is recommended to use a new receiving address for each transaction.</source>
        <translation>Hauek dira zure dirua jasotzeko Qtum helbideak. Gomendagarria da, operazio bakoitza helbide berri batekin egitea.</translation>
    </message>
    <message>
        <source>&amp;Copy Address</source>
        <translation>&amp;Helbidea kopiatu</translation>
    </message>
    <message>
        <source>Copy &amp;Label</source>
        <translation>Etiketa &amp;Kopiatu</translation>
    </message>
    <message>
        <source>&amp;Edit</source>
        <translation>&amp;Editatu</translation>
    </message>
    <message>
        <source>Export Address List</source>
        <translation>Helbide lista esportatu</translation>
    </message>
    <message>
        <source>Comma separated file (*.csv)</source>
        <translation>Komaz bereizitako artxiboa (*.csv)</translation>
    </message>
    <message>
        <source>Exporting Failed</source>
        <translation>Esportazioak huts egin du</translation>
    </message>
    <message>
        <source>There was an error trying to save the address list to %1. Please try again.</source>
        <translation>Akats bat egon da helbide lista %1-ean gordetzen sahiatzean. Mesedez, saiatu berriro.</translation>
    </message>
</context>
<context>
    <name>AddressTableModel</name>
    <message>
        <source>Label</source>
        <translation>Izendapen</translation>
    </message>
    <message>
        <source>Address</source>
        <translation>Helbidea</translation>
    </message>
    <message>
        <source>(no label)</source>
        <translation>(izendapenik ez)</translation>
    </message>
</context>
<context>
    <name>AskPassphraseDialog</name>
    <message>
        <source>Passphrase Dialog</source>
        <translation>Pasahitzaren dialogoa</translation>
    </message>
    <message>
        <source>Enter passphrase</source>
        <translation>Pasahitza sartu</translation>
    </message>
    <message>
        <source>New passphrase</source>
        <translation>Pasahitz berria</translation>
    </message>
    <message>
        <source>Repeat new passphrase</source>
        <translation>Pasahitz berria errepiikatu</translation>
    </message>
    <message>
        <source>Encrypt wallet</source>
        <translation>Diruzorroa enkriptatu</translation>
    </message>
    <message>
        <source>This operation needs your wallet passphrase to unlock the wallet.</source>
        <translation>Diruzorroaren pasahitza behar du eragiketa honek, diruzorroa desblokeatzeko.</translation>
    </message>
    <message>
        <source>Unlock wallet</source>
        <translation>Diruzorroa desblokeatu</translation>
    </message>
    <message>
        <source>This operation needs your wallet passphrase to decrypt the wallet.</source>
        <translation>Eragiketa honek zure diruzorroaren pasahitza behar du, diruzorroa desenkriptatzeko.</translation>
    </message>
    <message>
        <source>Decrypt wallet</source>
        <translation>Diruzorroa desenkriptatu</translation>
    </message>
    <message>
        <source>Change passphrase</source>
        <translation>Pasahitza aldatu</translation>
    </message>
    <message>
        <source>Confirm wallet encryption</source>
        <translation>Diruorroaren enkriptazioa berretsi</translation>
    </message>
    <message>
        <source>Warning: If you encrypt your wallet and lose your passphrase, you will &lt;b&gt;LOSE ALL OF YOUR QTUMS&lt;/b&gt;!</source>
        <translation>Abisua: Diruzorroa enkriptatzen baduzu eta zure pasahitza galtzen baduzu, &lt;b&gt;QTUM GUZTIAK GALDUKO DITUZU&lt;/b&gt;!</translation>
    </message>
    <message>
        <source>Are you sure you wish to encrypt your wallet?</source>
        <translation>Seguru al zaude, zure diruzorroa enkriptatu nahi duzula?</translation>
    </message>
    <message>
        <source>Wallet encrypted</source>
        <translation>Zorroa enkriptatuta</translation>
    </message>
    <message>
        <source>IMPORTANT: Any previous backups you have made of your wallet file should be replaced with the newly generated, encrypted wallet file. For security reasons, previous backups of the unencrypted wallet file will become useless as soon as you start using the new, encrypted wallet.</source>
        <translation>GARRANTZITSUA: Diruzorroaren segurtasun-kopia, wallet.dat, erabilezina bihurtuko da enkriptazioa burutu ondoren. Ondorioz, segurtasun-kopia berriekin ordezkatu beharko zenituzke zure jada eginik dituzun diruzorroaren kopiak.</translation>
    </message>
    <message>
        <source>Wallet encryption failed</source>
        <translation>Diruzorroaren enkriptazioak huts egin du</translation>
    </message>
    <message>
        <source>Wallet encryption failed due to an internal error. Your wallet was not encrypted.</source>
        <translation>Diruzorroaren enkriptazioak huts egin du barne-akats baten ondorioz. Zure diruzorroa ez da enkriptatu.</translation>
    </message>
    <message>
        <source>The supplied passphrases do not match.</source>
        <translation>Eman dituzun pasahitzak ez datoz bat.</translation>
    </message>
    <message>
        <source>Wallet unlock failed</source>
        <translation>Zorroaren desblokeoak huts egin du</translation>
    </message>
    <message>
        <source>The passphrase entered for the wallet decryption was incorrect.</source>
        <translation>Zorroa desenkriptatzeko sartutako pasahitza okerra da.</translation>
    </message>
    <message>
        <source>Wallet decryption failed</source>
        <translation>Zorroaren desenkriptazioak huts egin du</translation>
    </message>
    </context>
<context>
    <name>BanTableModel</name>
    </context>
<context>
    <name>QtumGUI</name>
    <message>
        <source>Synchronizing with network...</source>
        <translation>Sarearekin sinkronizatzen...</translation>
    </message>
    <message>
        <source>&amp;Overview</source>
        <translation>&amp;Gainbegiratu</translation>
    </message>
    <message>
        <source>Show general overview of wallet</source>
        <translation>Diruzorroaren begirada orokorra ikusi</translation>
    </message>
    <message>
        <source>&amp;Transactions</source>
        <translation>&amp;Transakzioak</translation>
    </message>
    <message>
        <source>Browse transaction history</source>
        <translation>Ikusi transakzioen historia</translation>
    </message>
    <message>
        <source>E&amp;xit</source>
        <translation>Irten</translation>
    </message>
    <message>
        <source>Quit application</source>
        <translation>Aplikaziotik irten</translation>
    </message>
    <message>
        <source>About &amp;Qt</source>
        <translation>&amp;Qt-ri buruz</translation>
    </message>
    <message>
        <source>Show information about Qt</source>
        <translation>Erakutsi Qt-ren buruzko informazioa</translation>
    </message>
    <message>
        <source>&amp;Options...</source>
        <translation>&amp;Aukerak...</translation>
    </message>
    <message>
        <source>&amp;Receiving addresses...</source>
        <translation>&amp;Helbideak jasotzen...</translation>
    </message>
    <message>
        <source>Change the passphrase used for wallet encryption</source>
        <translation>Diruzorroa enkriptatzeko erabilitako pasahitza aldatu</translation>
    </message>
    <message>
        <source>&amp;File</source>
        <translation>&amp;Artxiboa</translation>
    </message>
    <message>
        <source>&amp;Settings</source>
        <translation>&amp;Ezarpenak</translation>
    </message>
    <message>
        <source>&amp;Help</source>
        <translation>&amp;Laguntza</translation>
    </message>
    <message>
        <source>Tabs toolbar</source>
        <translation>Fitxen tresna-barra</translation>
    </message>
    <message>
        <source>Up to date</source>
        <translation>Eguneratua</translation>
    </message>
    <message>
        <source>Catching up...</source>
        <translation>Eguneratzen...</translation>
    </message>
    <message>
        <source>Sent transaction</source>
        <translation>Bidalitako transakzioa</translation>
    </message>
    <message>
        <source>Incoming transaction</source>
        <translation>Sartutako transakzioa</translation>
    </message>
    <message>
        <source>Wallet is &lt;b&gt;encrypted&lt;/b&gt; and currently &lt;b&gt;unlocked&lt;/b&gt;</source>
        <translation>Zorroa &lt;b&gt;enkriptatuta&lt;/b&gt; eta &lt;b&gt;desblokeatuta&lt;/b&gt; dago une honetan</translation>
    </message>
    <message>
        <source>Wallet is &lt;b&gt;encrypted&lt;/b&gt; and currently &lt;b&gt;locked&lt;/b&gt;</source>
        <translation>Zorroa &lt;b&gt;enkriptatuta&lt;/b&gt; eta &lt;b&gt;blokeatuta&lt;/b&gt; dago une honetan</translation>
    </message>
    </context>
<context>
    <name>CoinControlDialog</name>
    <message>
        <source>Amount:</source>
        <translation>Kopurua:</translation>
    </message>
    <message>
        <source>Amount</source>
        <translation>Kopurua</translation>
    </message>
    <message>
        <source>Date</source>
        <translation>Data</translation>
    </message>
    <message>
        <source>Copy address</source>
        <translation>Helbidea kopiatu</translation>
    </message>
    <message>
        <source>Copy label</source>
        <translation>Etiketa kopiatu</translation>
    </message>
    <message>
        <source>(no label)</source>
        <translation>(izendapenik ez)</translation>
    </message>
    </context>
<context>
    <name>EditAddressDialog</name>
    <message>
        <source>Edit Address</source>
        <translation>Helbidea editatu</translation>
    </message>
    <message>
        <source>&amp;Label</source>
        <translation>&amp;Etiketa</translation>
    </message>
    <message>
        <source>&amp;Address</source>
        <translation>&amp;Helbidea</translation>
    </message>
    <message>
        <source>New sending address</source>
        <translation>Bidaltzeko helbide berria</translation>
    </message>
    <message>
        <source>Edit receiving address</source>
        <translation>Jasotzeko helbidea editatu</translation>
    </message>
    <message>
        <source>Edit sending address</source>
        <translation>Bidaltzeko helbidea editatu</translation>
<<<<<<< HEAD
    </message>
    <message>
        <source>The entered address "%1" is already in the address book.</source>
        <translation>Sartu berri den helbidea, "%1", helbide-liburuan dago jadanik.</translation>
=======
>>>>>>> 228c1378
    </message>
    <message>
        <source>Could not unlock wallet.</source>
        <translation>Ezin da diruzorroa desblokeatu.</translation>
    </message>
    <message>
        <source>New key generation failed.</source>
        <translation>Giltza berriaren sorrerak huts egin du.</translation>
    </message>
</context>
<context>
    <name>FreespaceChecker</name>
    </context>
<context>
    <name>HelpMessageDialog</name>
    </context>
<context>
    <name>Intro</name>
    </context>
<context>
    <name>ModalOverlay</name>
    <message>
        <source>Form</source>
        <translation>Inprimakia</translation>
    </message>
    </context>
<context>
    <name>OpenURIDialog</name>
    </context>
<context>
    <name>OptionsDialog</name>
    <message>
        <source>Options</source>
        <translation>Aukerak</translation>
    </message>
    </context>
<context>
    <name>OverviewPage</name>
    <message>
        <source>Form</source>
        <translation>Inprimakia</translation>
    </message>
    </context>
<context>
    <name>PaymentServer</name>
    </context>
<context>
    <name>PeerTableModel</name>
    </context>
<context>
    <name>QObject</name>
    <message>
        <source>Amount</source>
        <translation>Kopurua</translation>
    </message>
    <message>
        <source>unknown</source>
        <translation>ezezaguna</translation>
    </message>
</context>
<context>
    <name>QObject::QObject</name>
    </context>
<context>
    <name>QRImageWidget</name>
    </context>
<context>
    <name>RPCConsole</name>
    </context>
<context>
    <name>ReceiveCoinsDialog</name>
    <message>
        <source>&amp;Amount:</source>
        <translation>&amp;Kopurua:</translation>
    </message>
    <message>
        <source>&amp;Label:</source>
        <translation>&amp;Etiketa:</translation>
    </message>
    <message>
        <source>&amp;Message:</source>
        <translation>&amp;Mezua:</translation>
    </message>
    <message>
        <source>Copy label</source>
        <translation>Etiketa kopiatu</translation>
    </message>
    </context>
<context>
    <name>ReceiveRequestDialog</name>
    <message>
        <source>Copy &amp;Address</source>
        <translation>&amp;Helbidea kopiatu</translation>
    </message>
    <message>
        <source>Address</source>
        <translation>Helbidea</translation>
    </message>
    <message>
        <source>Amount</source>
        <translation>Kopurua</translation>
    </message>
    <message>
        <source>Label</source>
        <translation>Izendapen</translation>
    </message>
    <message>
        <source>Message</source>
        <translation>Mezua</translation>
    </message>
    </context>
<context>
    <name>RecentRequestsTableModel</name>
    <message>
        <source>Date</source>
        <translation>Data</translation>
    </message>
    <message>
        <source>Label</source>
        <translation>Izendapen</translation>
    </message>
    <message>
        <source>Message</source>
        <translation>Mezua</translation>
    </message>
    <message>
        <source>(no label)</source>
        <translation>(izendapenik ez)</translation>
    </message>
    </context>
<context>
    <name>SendCoinsDialog</name>
    <message>
        <source>Send Coins</source>
        <translation>Txanponak bidali</translation>
    </message>
    <message>
        <source>Amount:</source>
        <translation>Kopurua:</translation>
    </message>
    <message>
        <source>Send to multiple recipients at once</source>
        <translation>Hainbat jasotzaileri batera bidali</translation>
    </message>
    <message>
        <source>Balance:</source>
        <translation>Saldoa:</translation>
    </message>
    <message>
        <source>Confirm the send action</source>
        <translation>Bidalketa berretsi</translation>
    </message>
    <message>
        <source>Confirm send coins</source>
        <translation>Txanponen bidalketa berretsi</translation>
    </message>
    <message>
        <source>The amount to pay must be larger than 0.</source>
        <translation>Ordaintzeko kopurua, 0 baino handiagoa izan behar du.</translation>
    </message>
    <message>
        <source>(no label)</source>
        <translation>(izendapenik ez)</translation>
    </message>
</context>
<context>
    <name>SendCoinsEntry</name>
    <message>
        <source>A&amp;mount:</source>
        <translation>K&amp;opurua:</translation>
    </message>
    <message>
        <source>Pay &amp;To:</source>
        <translation>Ordaindu &amp;honi:</translation>
    </message>
    <message>
        <source>&amp;Label:</source>
        <translation>&amp;Etiketa:</translation>
    </message>
    <message>
        <source>Alt+A</source>
        <translation>Alt+A</translation>
    </message>
    <message>
        <source>Paste address from clipboard</source>
        <translation>Arbeletik helbidea itsatsi</translation>
    </message>
    <message>
        <source>Alt+P</source>
        <translation>Alt+P</translation>
    </message>
    <message>
        <source>Message:</source>
        <translation>Mezua:</translation>
    </message>
    <message>
        <source>Pay To:</source>
        <translation>Honi ordaindu:</translation>
    </message>
    <message>
        <source>Enter a label for this address to add it to your address book</source>
        <translation>Emaiozu helbide honi izenburu bat, zure helbide-liburuan horrela ager dadin</translation>
    </message>
</context>
<context>
    <name>SendConfirmationDialog</name>
    </context>
<context>
    <name>ShutdownWindow</name>
    </context>
<context>
    <name>SignVerifyMessageDialog</name>
    <message>
        <source>Alt+A</source>
        <translation>Alt+A</translation>
    </message>
    <message>
        <source>Paste address from clipboard</source>
        <translation>Arbeletik helbidea itsatsi</translation>
    </message>
    <message>
        <source>Alt+P</source>
        <translation>Alt+P</translation>
    </message>
    </context>
<context>
    <name>SplashScreen</name>
    <message>
        <source>[testnet]</source>
        <translation>[testnet]</translation>
    </message>
</context>
<context>
    <name>TrafficGraphWidget</name>
    </context>
<context>
    <name>TransactionDesc</name>
    <message>
        <source>Open until %1</source>
        <translation>Zabalik %1 arte</translation>
    </message>
    <message>
        <source>%1/unconfirmed</source>
        <translation>%1/konfirmatu gabe</translation>
    </message>
    <message>
        <source>%1 confirmations</source>
        <translation>%1 konfirmazio</translation>
<<<<<<< HEAD
    </message>
    <message>
        <source>, has not been successfully broadcast yet</source>
        <translation>, ez da oraindik arrakastaz igorri</translation>
=======
>>>>>>> 228c1378
    </message>
    <message>
        <source>Date</source>
        <translation>Data</translation>
    </message>
    <message>
        <source>unknown</source>
        <translation>ezezaguna</translation>
    </message>
    <message>
        <source>Message</source>
        <translation>Mezua</translation>
    </message>
    <message>
        <source>Transaction</source>
        <translation>Transakzioa</translation>
    </message>
    <message>
        <source>Amount</source>
        <translation>Kopurua</translation>
    </message>
    </context>
<context>
    <name>TransactionDescDialog</name>
    <message>
        <source>This pane shows a detailed description of the transaction</source>
        <translation>Panel honek transakzien deskribapen xehea azaltzen du</translation>
    </message>
    </context>
<context>
    <name>TransactionTableModel</name>
    <message>
        <source>Date</source>
        <translation>Data</translation>
    </message>
    <message>
        <source>Type</source>
        <translation>Mota</translation>
    </message>
    <message>
        <source>Label</source>
        <translation>Izendapen</translation>
    </message>
    <message>
        <source>Open until %1</source>
        <translation>Zabalik %1 arte</translation>
    </message>
    <message>
        <source>Confirmed (%1 confirmations)</source>
        <translation>Konfirmatuta (%1 konfirmazio)</translation>
    </message>
    <message>
<<<<<<< HEAD
        <source>This block was not received by any other nodes and will probably not be accepted!</source>
        <translation>Bloke hau ez du beste inongo nodok jaso, eta seguruenik ez da onartuko!</translation>
    </message>
    <message>
=======
>>>>>>> 228c1378
        <source>Generated but not accepted</source>
        <translation>Sortua, baina ez onartua</translation>
    </message>
    <message>
        <source>Received with</source>
        <translation>Honekin jasoa </translation>
    </message>
    <message>
        <source>Sent to</source>
        <translation>Hona bidalia</translation>
    </message>
    <message>
        <source>Payment to yourself</source>
        <translation>Zure buruarentzat ordainketa</translation>
    </message>
    <message>
        <source>Mined</source>
        <translation>Meatua</translation>
    </message>
    <message>
        <source>(n/a)</source>
        <translation>(n/a)</translation>
    </message>
    <message>
        <source>(no label)</source>
        <translation>(izendapenik ez)</translation>
    </message>
    <message>
        <source>Transaction status. Hover over this field to show number of confirmations.</source>
        <translation>Transakzioaren egoera. Pasatu sagua gainetik konfirmazio kopurua ikusteko.</translation>
    </message>
    <message>
        <source>Date and time that the transaction was received.</source>
        <translation>Transakzioa jasotako data eta ordua.</translation>
    </message>
    <message>
        <source>Type of transaction.</source>
        <translation>Transakzio mota.</translation>
    </message>
    <message>
        <source>Amount removed from or added to balance.</source>
        <translation>Saldoan kendu edo gehitutako kopurua.</translation>
    </message>
</context>
<context>
    <name>TransactionView</name>
    <message>
        <source>All</source>
        <translation>Denak</translation>
    </message>
    <message>
        <source>Today</source>
        <translation>Gaurkoak</translation>
    </message>
    <message>
        <source>This week</source>
        <translation>Aste honetankoak</translation>
    </message>
    <message>
        <source>This month</source>
        <translation>Hil honetakoak</translation>
    </message>
    <message>
        <source>Last month</source>
        <translation>Azken hilekoak</translation>
    </message>
    <message>
        <source>This year</source>
        <translation>Aurtengoak</translation>
    </message>
    <message>
        <source>Range...</source>
        <translation>Muga...</translation>
    </message>
    <message>
        <source>Received with</source>
        <translation>Honekin jasoa </translation>
    </message>
    <message>
        <source>Sent to</source>
        <translation>Hona bidalia</translation>
    </message>
    <message>
        <source>To yourself</source>
        <translation>Zeure buruari</translation>
    </message>
    <message>
        <source>Mined</source>
        <translation>Meatua</translation>
    </message>
    <message>
        <source>Other</source>
        <translation>Beste</translation>
    </message>
    <message>
        <source>Min amount</source>
        <translation>Kopuru minimoa</translation>
    </message>
    <message>
        <source>Copy address</source>
        <translation>Helbidea kopiatu</translation>
    </message>
    <message>
        <source>Copy label</source>
        <translation>Etiketa kopiatu</translation>
    </message>
    <message>
        <source>Comma separated file (*.csv)</source>
        <translation>Komaz bereizitako artxiboa (*.csv)</translation>
    </message>
    <message>
        <source>Date</source>
        <translation>Data</translation>
    </message>
    <message>
        <source>Type</source>
        <translation>Mota</translation>
    </message>
    <message>
        <source>Label</source>
        <translation>Izendapen</translation>
    </message>
    <message>
        <source>Address</source>
        <translation>Helbidea</translation>
    </message>
    <message>
        <source>Exporting Failed</source>
        <translation>Esportazioak huts egin du</translation>
    </message>
    </context>
<context>
    <name>UnitDisplayStatusBarControl</name>
    </context>
<context>
    <name>WalletFrame</name>
    </context>
<context>
    <name>WalletModel</name>
    <message>
        <source>Send Coins</source>
        <translation>Txanponak bidali</translation>
    </message>
    </context>
<context>
    <name>WalletView</name>
    <message>
        <source>&amp;Export</source>
        <translation>&amp;Esportatu</translation>
    </message>
    <message>
        <source>Export the data in the current tab to a file</source>
        <translation>Uneko fitxategian datuak esportatu</translation>
    </message>
    </context>
<context>
    <name>qtum-core</name>
<<<<<<< HEAD
    <message>
        <source>Options:</source>
        <translation>Aukerak:</translation>
    </message>
=======
>>>>>>> 228c1378
    <message>
        <source>Rescanning...</source>
        <translation>Birbilatzen...</translation>
    </message>
    <message>
        <source>Done loading</source>
        <translation>Zamaketa amaitua</translation>
    </message>
    </context>
</TS><|MERGE_RESOLUTION|>--- conflicted
+++ resolved
@@ -350,13 +350,6 @@
     <message>
         <source>Edit sending address</source>
         <translation>Bidaltzeko helbidea editatu</translation>
-<<<<<<< HEAD
-    </message>
-    <message>
-        <source>The entered address "%1" is already in the address book.</source>
-        <translation>Sartu berri den helbidea, "%1", helbide-liburuan dago jadanik.</translation>
-=======
->>>>>>> 228c1378
     </message>
     <message>
         <source>Could not unlock wallet.</source>
@@ -605,13 +598,6 @@
     <message>
         <source>%1 confirmations</source>
         <translation>%1 konfirmazio</translation>
-<<<<<<< HEAD
-    </message>
-    <message>
-        <source>, has not been successfully broadcast yet</source>
-        <translation>, ez da oraindik arrakastaz igorri</translation>
-=======
->>>>>>> 228c1378
     </message>
     <message>
         <source>Date</source>
@@ -664,13 +650,6 @@
         <translation>Konfirmatuta (%1 konfirmazio)</translation>
     </message>
     <message>
-<<<<<<< HEAD
-        <source>This block was not received by any other nodes and will probably not be accepted!</source>
-        <translation>Bloke hau ez du beste inongo nodok jaso, eta seguruenik ez da onartuko!</translation>
-    </message>
-    <message>
-=======
->>>>>>> 228c1378
         <source>Generated but not accepted</source>
         <translation>Sortua, baina ez onartua</translation>
     </message>
@@ -828,13 +807,6 @@
     </context>
 <context>
     <name>qtum-core</name>
-<<<<<<< HEAD
-    <message>
-        <source>Options:</source>
-        <translation>Aukerak:</translation>
-    </message>
-=======
->>>>>>> 228c1378
     <message>
         <source>Rescanning...</source>
         <translation>Birbilatzen...</translation>
