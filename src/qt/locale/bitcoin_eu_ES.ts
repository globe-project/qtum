--- conflicted
+++ resolved
@@ -826,13 +826,10 @@
     </context>
 <context>
     <name>qtum-core</name>
-<<<<<<< HEAD
-=======
     <message>
         <source>Loading wallet...</source>
         <translation>Diru-zorroa kargatzen</translation>
     </message>
->>>>>>> 9e306671
     <message>
         <source>Rescanning...</source>
         <translation>Birbilatzen...</translation>
