<TS version="2.1" language="uz@Cyrl">
<context>
    <name>AddressBookPage</name>
    <message>
        <source>Right-click to edit address or label</source>
        <translation type="unfinished">Манзил ёки ёрлиқни таҳрирлаш учун икки марта босинг</translation>
    </message>
    <message>
        <source>Create a new address</source>
        <translation type="unfinished">Янги манзил яратинг</translation>
    </message>
    <message>
        <source>&amp;New</source>
        <translation type="unfinished">&amp;Янги</translation>
    </message>
    <message>
        <source>Copy the currently selected address to the system clipboard</source>
        <translation type="unfinished">Жорий танланган манзилни тизим вақтинчалик хотирасига нусха кўчиринг</translation>
    </message>
    <message>
        <source>&amp;Copy</source>
        <translation type="unfinished">&amp;Нусха олиш</translation>
    </message>
    <message>
        <source>C&amp;lose</source>
        <translation type="unfinished">&amp;Ёпиш</translation>
    </message>
    <message>
        <source>Delete the currently selected address from the list</source>
        <translation type="unfinished">Жорий танланган манзилни рўйхатдан ўчириш</translation>
    </message>
    <message>
        <source>Enter address or label to search</source>
        <translation type="unfinished">Излаш учун манзил ёки ёрлиқни киритинг</translation>
    </message>
    <message>
        <source>Export the data in the current tab to a file</source>
        <translation type="unfinished">Жорий ички ойна ичидаги маълумотларни файлга экспорт қилиш</translation>
    </message>
    <message>
        <source>&amp;Export</source>
        <translation type="unfinished">&amp;Экспорт</translation>
    </message>
    <message>
        <source>&amp;Delete</source>
        <translation type="unfinished">&amp;Ўчириш</translation>
    </message>
    <message>
        <source>Choose the address to send coins to</source>
        <translation type="unfinished">Тангаларни жўнатиш учун манзилни танланг</translation>
    </message>
    <message>
        <source>Choose the address to receive coins with</source>
        <translation type="unfinished">Тангаларни қабул қилиш учун манзилни танланг</translation>
    </message>
    <message>
        <source>C&amp;hoose</source>
        <translation type="unfinished">&amp;Танлаш</translation>
    </message>
    <message>
        <source>Sending addresses</source>
        <translation type="unfinished">Жўнатиладиган манзиллар</translation>
    </message>
    <message>
        <source>Receiving addresses</source>
        <translation type="unfinished">Қабул қилинадиган манзиллар</translation>
    </message>
    <message>
        <source>These are your Qtum addresses for sending payments. Always check the amount and the receiving address before sending coins.</source>
        <translation type="unfinished">Улар тўловларни жўнатиш учун сизнинг Qtum манзилларингиз. Доимо тангаларни жўнатишдан олдин сумма ва қабул қилувчи манзилни текшириб кўринг. </translation>
<<<<<<< HEAD
=======
    </message>
    <message>
        <source>These are your Qtum addresses for receiving payments. Use the 'Create new receiving address' button in the receive tab to create new addresses.
Signing is only possible with addresses of the type 'legacy'.</source>
        <translation type="unfinished">Улар тўловларни қабул қилиш учун сизнинг Qtum манзилларингиз. Янги манзилларни яратиш учун қабул қилиш варағидаги "Янги қабул қилиш манзилини яратиш" устига босинг. 
Фақат 'legacy' туридаги манзиллар билан ҳисобга кириш мумкин.</translation>
>>>>>>> ec86f1e9
    </message>
    <message>
        <source>&amp;Copy Address</source>
        <translation type="unfinished">Манзилдан &amp;нусха олиш</translation>
    </message>
    <message>
        <source>Copy &amp;Label</source>
        <translation type="unfinished">Нусха олиш ва ёрлиқ</translation>
    </message>
    <message>
        <source>&amp;Edit</source>
        <translation type="unfinished">&amp;Таҳрирлаш</translation>
    </message>
    <message>
        <source>Export Address List</source>
        <translation type="unfinished">Манзил рўйхатини экспорт қилиш</translation>
    </message>
    <message>
<<<<<<< HEAD
        <source>There was an error trying to save the address list to %1. Please try again.</source>
        <extracomment>An error message. %1 is a stand-in argument for the name of the file we attempted to save to.</extracomment>
        <translation type="unfinished">Манзил рўйхатини %1.га сақлашда хатолик юз берди. Яна уриниб кўринг.</translation>
    </message>
    <message>
=======
        <source>Comma separated file</source>
        <extracomment>Expanded name of the CSV file format. See: https://en.wikipedia.org/wiki/Comma-separated_values.</extracomment>
        <translation type="unfinished">Вергул билан ажратилган файл</translation>
    </message>
    <message>
        <source>There was an error trying to save the address list to %1. Please try again.</source>
        <extracomment>An error message. %1 is a stand-in argument for the name of the file we attempted to save to.</extracomment>
        <translation type="unfinished">Манзил рўйхатини %1.га сақлашда хатолик юз берди. Яна уриниб кўринг.</translation>
    </message>
    <message>
>>>>>>> ec86f1e9
        <source>Exporting Failed</source>
        <translation type="unfinished">Экспорт қилиб бўлмади</translation>
    </message>
</context>
<context>
    <name>AddressTableModel</name>
    <message>
        <source>Label</source>
        <translation type="unfinished">Ёрлиқ</translation>
    </message>
    <message>
        <source>Address</source>
        <translation type="unfinished">Манзил</translation>
    </message>
    <message>
        <source>(no label)</source>
        <translation type="unfinished">(Ёрлиқ мавжуд эмас)</translation>
    </message>
</context>
<context>
    <name>AskPassphraseDialog</name>
    <message>
        <source>Passphrase Dialog</source>
        <translation type="unfinished">Махфий сўз ойнаси</translation>
    </message>
    <message>
        <source>Enter passphrase</source>
        <translation type="unfinished">Махфий сузни киритинг</translation>
    </message>
    <message>
        <source>New passphrase</source>
        <translation type="unfinished">Янги махфий суз</translation>
    </message>
    <message>
        <source>Repeat new passphrase</source>
        <translation type="unfinished">Янги махфий сузни такрорланг</translation>
    </message>
    <message>
        <source>Show passphrase</source>
        <translation type="unfinished">Махфий сўзни кўрсатиш</translation>
    </message>
    <message>
        <source>Encrypt wallet</source>
        <translation type="unfinished">Ҳамённи қодлаш</translation>
    </message>
    <message>
        <source>This operation needs your wallet passphrase to unlock the wallet.</source>
        <translation type="unfinished">Ушбу операцияни амалга ошириш учун ҳамённи қулфдан чиқариш парол сўзини талаб қилади.</translation>
    </message>
    <message>
        <source>Unlock wallet</source>
        <translation type="unfinished">Ҳамённи қулфдан чиқариш</translation>
    </message>
    <message>
        <source>Change passphrase</source>
        <translation type="unfinished">Махфий сузни узгартириш</translation>
    </message>
    <message>
        <source>Confirm wallet encryption</source>
        <translation type="unfinished">Ҳамённи кодлашни тасдиқлаш</translation>
    </message>
    <message>
        <source>Warning: If you encrypt your wallet and lose your passphrase, you will &lt;b&gt;LOSE ALL OF YOUR QTUMS&lt;/b&gt;!</source>
        <translation type="unfinished">Диққат: Агар сиз ҳамёнингизни кодласангиз ва махфий сўзингизни унутсангиз, сиз &lt;b&gt;БАРЧА QTUM ПУЛЛАРИНГИЗНИ ЙЎҚОТАСИЗ&lt;/b&gt;!</translation>
    </message>
    <message>
        <source>Are you sure you wish to encrypt your wallet?</source>
        <translation type="unfinished">Ҳамёнингизни кодлашни ростдан хоҳлайсизми?</translation>
    </message>
    <message>
        <source>Wallet encrypted</source>
        <translation type="unfinished">Ҳамёни кодланган</translation>
<<<<<<< HEAD
=======
    </message>
    <message>
        <source>Wallet to be encrypted</source>
        <translation type="unfinished">Шифрланадиган ҳамён</translation>
    </message>
    <message>
        <source>Your wallet is about to be encrypted. </source>
        <translation type="unfinished">Ҳамёнингиз шифрланиш арафасида.</translation>
    </message>
    <message>
        <source>Your wallet is now encrypted. </source>
        <translation type="unfinished">Ҳамёнингиз энди шифрланади.</translation>
>>>>>>> ec86f1e9
    </message>
    <message>
        <source>IMPORTANT: Any previous backups you have made of your wallet file should be replaced with the newly generated, encrypted wallet file. For security reasons, previous backups of the unencrypted wallet file will become useless as soon as you start using the new, encrypted wallet.</source>
        <translation type="unfinished">МУҲИМ: Сиз қилган олдинги ҳамён файли заҳиралари янги яратилган, кодланган ҳамён файли билан алмаштирилиши керак. Хавфсизлик сабабларига кўра олдинги кодланган ҳамён файли заҳираси янги кодланган ҳамёндан фойдаланишингиз билан яроқсиз ҳолга келади.</translation>
    </message>
    <message>
        <source>Wallet encryption failed</source>
        <translation type="unfinished">Ҳамённи кодлаш амалга ошмади</translation>
    </message>
    <message>
        <source>Wallet encryption failed due to an internal error. Your wallet was not encrypted.</source>
        <translation type="unfinished">Ҳамённи кодлаш ташқи хато туфайли амалга ошмади. Ҳамёнингиз кодланмади.</translation>
    </message>
    <message>
        <source>The supplied passphrases do not match.</source>
        <translation type="unfinished">Киритилган пароллар мос келмади.</translation>
    </message>
    <message>
        <source>Wallet unlock failed</source>
        <translation type="unfinished">Ҳамённи қулфдан чиқариш амалга ошмади</translation>
    </message>
    <message>
        <source>The passphrase entered for the wallet decryption was incorrect.</source>
        <translation type="unfinished">Ҳамённи коддан чиқариш учун киритилган парол нотўғри.</translation>
    </message>
    <message>
        <source>Wallet passphrase was successfully changed.</source>
        <translation type="unfinished">Ҳамён пароли муваффақиятли алмаштирилди.</translation>
    </message>
    <message>
        <source>Warning: The Caps Lock key is on!</source>
        <translation type="unfinished">Диққат: Caps Lock тугмаси ёқилган!</translation>
    </message>
</context>
<context>
    <name>QObject</name>
    <message>
        <source>unknown</source>
        <translation type="unfinished">Номаълум</translation>
    </message>
    <message>
        <source>Amount</source>
        <translation type="unfinished">Миқдори</translation>
<<<<<<< HEAD
    </message>
    <message>
        <source>Enter a Qtum address (e.g. %1)</source>
        <translation type="unfinished">Qtum манзилини киритинг (масалан.  %1)</translation>
    </message>
    <message>
        <source>Inbound</source>
        <translation type="unfinished">Ички йўналиш</translation>
    </message>
    <message>
        <source>Outbound</source>
        <translation type="unfinished">Ташқи йўналиш</translation>
    </message>
    <message>
        <source>%1 m</source>
        <translation type="unfinished">%1 д</translation>
    </message>
    <message>
        <source>%1 s</source>
        <translation type="unfinished">%1 с</translation>
    </message>
    <message>
        <source>None</source>
        <translation type="unfinished">Йўқ</translation>
    </message>
    <message>
        <source>N/A</source>
        <translation type="unfinished">Тўғри келмайди</translation>
    </message>
    <message>
        <source>%1 ms</source>
        <translation type="unfinished">%1 мс</translation>
    </message>
    <message numerus="yes">
        <source>%n second(s)</source>
        <translation>
            <numerusform />
            <numerusform />
        </translation>
    </message>
    <message numerus="yes">
        <source>%n minute(s)</source>
        <translation>
            <numerusform />
            <numerusform />
        </translation>
    </message>
    <message numerus="yes">
        <source>%n hour(s)</source>
        <translation type="unfinished">
            <numerusform />
            <numerusform />
        </translation>
    </message>
    <message numerus="yes">
        <source>%n day(s)</source>
        <translation type="unfinished">
            <numerusform />
            <numerusform />
        </translation>
    </message>
    <message numerus="yes">
        <source>%n week(s)</source>
        <translation type="unfinished">
            <numerusform />
            <numerusform />
        </translation>
    </message>
    <message>
        <source>%1 and %2</source>
        <translation type="unfinished">%1 ва %2</translation>
    </message>
    <message numerus="yes">
        <source>%n year(s)</source>
        <translation type="unfinished">
            <numerusform />
            <numerusform />
        </translation>
    </message>
    <message>
        <source>%1 B</source>
        <translation type="unfinished">%1 Б</translation>
    </message>
    <message>
        <source>%1 MB</source>
        <translation type="unfinished">%1 МБ</translation>
    </message>
    <message>
        <source>%1 GB</source>
        <translation type="unfinished">%1 ГБ</translation>
    </message>
</context>
<context>
    <name>QtumGUI</name>
    <message>
        <source>&amp;Overview</source>
        <translation>&amp;Кўриб чиқиш</translation>
=======
    </message>
    <message>
        <source>Enter a Qtum address (e.g. %1)</source>
        <translation type="unfinished">Qtum манзилини киритинг (масалан.  %1)</translation>
>>>>>>> ec86f1e9
    </message>
    <message>
        <source>Inbound</source>
        <extracomment>An inbound connection from a peer. An inbound connection is a connection initiated by a peer.</extracomment>
        <translation type="unfinished">Ички йўналиш</translation>
    </message>
    <message>
        <source>Outbound</source>
        <extracomment>An outbound connection to a peer. An outbound connection is a connection initiated by us.</extracomment>
        <translation type="unfinished">Ташқи йўналиш</translation>
    </message>
    <message>
        <source>%1 m</source>
        <translation type="unfinished">%1 д</translation>
    </message>
    <message>
        <source>%1 s</source>
        <translation type="unfinished">%1 с</translation>
    </message>
    <message>
        <source>None</source>
        <translation type="unfinished">Йўқ</translation>
    </message>
    <message>
        <source>N/A</source>
        <translation type="unfinished">Тўғри келмайди</translation>
    </message>
    <message>
        <source>%1 ms</source>
        <translation type="unfinished">%1 мс</translation>
    </message>
    <message numerus="yes">
        <source>%n second(s)</source>
        <translation type="unfinished">
            <numerusform />
            <numerusform />
        </translation>
    </message>
    <message numerus="yes">
        <source>%n minute(s)</source>
        <translation type="unfinished">
            <numerusform />
            <numerusform />
        </translation>
    </message>
    <message numerus="yes">
        <source>%n hour(s)</source>
        <translation type="unfinished">
            <numerusform />
            <numerusform />
        </translation>
    </message>
    <message numerus="yes">
        <source>%n day(s)</source>
        <translation type="unfinished">
            <numerusform />
            <numerusform />
        </translation>
    </message>
    <message numerus="yes">
        <source>%n week(s)</source>
        <translation type="unfinished">
            <numerusform />
            <numerusform />
        </translation>
    </message>
    <message>
<<<<<<< HEAD
        <source>Send coins to a Qtum address</source>
        <translation>Тангаларни Qtum манзилига жўнатиш</translation>
=======
        <source>%1 and %2</source>
        <translation type="unfinished">%1 ва %2</translation>
    </message>
    <message numerus="yes">
        <source>%n year(s)</source>
        <translation type="unfinished">
            <numerusform />
            <numerusform />
        </translation>
    </message>
    <message>
        <source>%1 B</source>
        <translation type="unfinished">%1 Б</translation>
    </message>
    <message>
        <source>%1 MB</source>
        <translation type="unfinished">%1 МБ</translation>
    </message>
    <message>
        <source>%1 GB</source>
        <translation type="unfinished">%1 ГБ</translation>
    </message>
</context>
<context>
    <name>bitcoin-core</name>
    <message>
        <source>Done loading</source>
        <translation type="unfinished">Юклаш тайёр</translation>
    </message>
    <message>
        <source>Insufficient funds</source>
        <translation type="unfinished">Кам миқдор</translation>
    </message>
    </context>
<context>
    <name>BitcoinGUI</name>
    <message>
        <source>&amp;Overview</source>
        <translation type="unfinished">&amp;Кўриб чиқиш</translation>
>>>>>>> ec86f1e9
    </message>
    <message>
        <source>Show general overview of wallet</source>
        <translation type="unfinished">Ҳамённинг умумий кўринишини кўрсатиш</translation>
    </message>
    <message>
        <source>&amp;Transactions</source>
        <translation type="unfinished">&amp;Пул ўтказмалари</translation>
    </message>
    <message>
<<<<<<< HEAD
        <source>&amp;Send</source>
        <translation>&amp;Жўнатиш</translation>
=======
        <source>Browse transaction history</source>
        <translation type="unfinished">Пул ўтказмалари тарихини кўриш</translation>
    </message>
    <message>
        <source>E&amp;xit</source>
        <translation type="unfinished">Ч&amp;иқиш</translation>
>>>>>>> ec86f1e9
    </message>
    <message>
        <source>Quit application</source>
        <translation type="unfinished">Иловадан чиқиш</translation>
    </message>
    <message>
        <source>About &amp;Qt</source>
        <translation type="unfinished">&amp;Qt ҳақида</translation>
    </message>
    <message>
        <source>Show information about Qt</source>
        <translation type="unfinished">Qt ҳақидаги маълумотларни кўрсатиш</translation>
    </message>
    <message>
        <source>Send coins to a Qtum address</source>
        <translation type="unfinished">Тангаларни Qtum манзилига жўнатиш</translation>
    </message>
    <message>
        <source>Backup wallet to another location</source>
        <translation type="unfinished">Ҳамённи бошқа манзилга заҳиралаш</translation>
    </message>
    <message>
        <source>Change the passphrase used for wallet encryption</source>
        <translation type="unfinished">Паролни ўзгартириш ҳамённи кодлашда фойдаланилади</translation>
    </message>
    <message>
        <source>&amp;Send</source>
        <translation type="unfinished">&amp;Жўнатиш</translation>
    </message>
    <message>
        <source>&amp;Receive</source>
        <translation type="unfinished">&amp;Қабул қилиш</translation>
    </message>
    <message>
        <source>Encrypt the private keys that belong to your wallet</source>
        <translation type="unfinished">Ҳамёнингизга тегишли махфий калитларни кодлаш</translation>
    </message>
    <message>
        <source>Sign messages with your Qtum addresses to prove you own them</source>
<<<<<<< HEAD
        <translation>Qtum манзилидан унинг эгаси эканлигингизни исботлаш учун хабарлар ёзинг</translation>
    </message>
    <message>
        <source>Verify messages to ensure they were signed with specified Qtum addresses</source>
        <translation>Хабарларни махсус Qtum манзилларингиз билан ёзилганлигига ишонч ҳосил қилиш учун уларни тасдиқланг</translation>
=======
        <translation type="unfinished">Qtum манзилидан унинг эгаси эканлигингизни исботлаш учун хабарлар ёзинг</translation>
    </message>
    <message>
        <source>Verify messages to ensure they were signed with specified Qtum addresses</source>
        <translation type="unfinished">Хабарларни махсус Qtum манзилларингиз билан ёзилганлигига ишонч ҳосил қилиш учун уларни тасдиқланг</translation>
>>>>>>> ec86f1e9
    </message>
    <message>
        <source>&amp;File</source>
        <translation type="unfinished">&amp;Файл</translation>
    </message>
    <message>
        <source>&amp;Settings</source>
        <translation type="unfinished">&amp; Созламалар</translation>
    </message>
    <message>
        <source>&amp;Help</source>
        <translation type="unfinished">&amp;Ёрдам</translation>
    </message>
    <message>
        <source>Tabs toolbar</source>
        <translation type="unfinished">Ички ойналар асбоблар панели</translation>
    </message>
    <message>
        <source>Request payments (generates QR codes and qtum: URIs)</source>
        <translation type="unfinished">Тўловлар (QR кодлари ва qtum ёрдамида яратишлар: URI’лар) сўраш</translation>
    </message>
    <message>
        <source>Show the list of used sending addresses and labels</source>
        <translation type="unfinished">Фойдаланилган жўнатилган манзиллар ва ёрлиқлар рўйхатини кўрсатиш</translation>
    </message>
    <message>
        <source>Show the list of used receiving addresses and labels</source>
        <translation type="unfinished">Фойдаланилган қабул қилинган манзиллар ва ёрлиқлар рўйхатини кўрсатиш</translation>
    </message>
    <message>
        <source>&amp;Command-line options</source>
        <translation type="unfinished">&amp;Буйруқлар сатри мосламалари</translation>
    </message>
    <message numerus="yes">
        <source>Processed %n block(s) of transaction history.</source>
<<<<<<< HEAD
        <translation>
=======
        <translation type="unfinished">
>>>>>>> ec86f1e9
            <numerusform />
            <numerusform />
        </translation>
    </message>
    <message>
        <source>%1 behind</source>
        <translation type="unfinished">%1 орқада</translation>
    </message>
    <message>
        <source>Last received block was generated %1 ago.</source>
        <translation type="unfinished">Сўнги қабул қилинган блок %1 олдин яратилган.</translation>
    </message>
    <message>
        <source>Transactions after this will not yet be visible.</source>
        <translation type="unfinished">Бундан кейинги пул ўтказмалари кўринмайдиган бўлади.</translation>
    </message>
    <message>
        <source>Error</source>
        <translation type="unfinished">Хатолик</translation>
    </message>
    <message>
        <source>Warning</source>
        <translation type="unfinished">Диққат</translation>
    </message>
    <message>
        <source>Information</source>
        <translation type="unfinished">Маълумот</translation>
    </message>
    <message>
        <source>Up to date</source>
        <translation type="unfinished">Янгиланган</translation>
    </message>
    <message>
        <source>&amp;Window</source>
        <translation type="unfinished">&amp;Ойна</translation>
    </message>
<<<<<<< HEAD
    <message>
        <source>Minimize</source>
        <translation type="unfinished">Камайтириш</translation>
    </message>
=======
>>>>>>> ec86f1e9
    <message numerus="yes">
        <source>%n active connection(s) to Qtum network.</source>
        <extracomment>A substring of the tooltip.</extracomment>
        <translation type="unfinished">
            <numerusform />
            <numerusform />
        </translation>
    </message>
    <message>
        <source>Sent transaction</source>
        <translation type="unfinished">Жўнатилган операция</translation>
    </message>
    <message>
        <source>Incoming transaction</source>
        <translation type="unfinished">Кирувчи операция</translation>
    </message>
    <message>
        <source>Wallet is &lt;b&gt;encrypted&lt;/b&gt; and currently &lt;b&gt;unlocked&lt;/b&gt;</source>
        <translation type="unfinished">Ҳамён &lt;b&gt;кодланган&lt;/b&gt; ва вақтинча &lt;b&gt;қулфдан чиқарилган&lt;/b&gt;</translation>
    </message>
    <message>
        <source>Wallet is &lt;b&gt;encrypted&lt;/b&gt; and currently &lt;b&gt;locked&lt;/b&gt;</source>
        <translation type="unfinished">Ҳамён &lt;b&gt;кодланган&lt;/b&gt; ва вақтинча &lt;b&gt;қулфланган&lt;/b&gt;</translation>
    </message>
    </context>
<context>
    <name>CoinControlDialog</name>
    <message>
        <source>Quantity:</source>
        <translation type="unfinished">Сони:</translation>
    </message>
    <message>
        <source>Bytes:</source>
        <translation type="unfinished">Байт:</translation>
    </message>
    <message>
        <source>Amount:</source>
        <translation type="unfinished">Миқдори:</translation>
    </message>
    <message>
        <source>Fee:</source>
        <translation type="unfinished">Солиқ:</translation>
    </message>
    <message>
        <source>Dust:</source>
        <translation type="unfinished">Ахлат қутиси:</translation>
    </message>
    <message>
        <source>After Fee:</source>
        <translation type="unfinished">Солиқдан сўнг:</translation>
    </message>
    <message>
        <source>Change:</source>
        <translation type="unfinished">Ўзгартириш:</translation>
    </message>
    <message>
        <source>(un)select all</source>
        <translation type="unfinished">барчасини танаш (бекор қилиш)</translation>
    </message>
    <message>
        <source>Tree mode</source>
        <translation type="unfinished">Дарахт усулида</translation>
    </message>
    <message>
        <source>List mode</source>
        <translation type="unfinished">Рўйхат усулида</translation>
    </message>
    <message>
        <source>Amount</source>
        <translation type="unfinished">Миқдори</translation>
    </message>
    <message>
        <source>Date</source>
        <translation type="unfinished">Сана</translation>
    </message>
    <message>
        <source>Confirmations</source>
        <translation type="unfinished">Тасдиқлашлар</translation>
    </message>
    <message>
        <source>Confirmed</source>
        <translation type="unfinished">Тасдиқланди</translation>
    </message>
    <message>
        <source>Copy amount</source>
        <translation type="unfinished">Кийматни нусхала</translation>
    </message>
    <message>
        <source>Copy quantity</source>
        <translation type="unfinished">Нусха сони</translation>
    </message>
    <message>
        <source>Copy fee</source>
        <translation type="unfinished">Нусха солиғи</translation>
    </message>
    <message>
        <source>Copy after fee</source>
        <translation type="unfinished">Нусха солиқдан сўнг</translation>
    </message>
    <message>
        <source>Copy bytes</source>
        <translation type="unfinished">Нусха байти</translation>
    </message>
    <message>
        <source>Copy dust</source>
        <translation type="unfinished">Нусха чангги</translation>
    </message>
    <message>
        <source>Copy change</source>
        <translation type="unfinished">Нусха қайтими</translation>
    </message>
    <message>
        <source>(%1 locked)</source>
        <translation type="unfinished">(%1 қулфланган)</translation>
    </message>
    <message>
        <source>yes</source>
        <translation type="unfinished">ҳа</translation>
    </message>
    <message>
        <source>no</source>
        <translation type="unfinished">йўқ</translation>
    </message>
    <message>
        <source>Can vary +/- %1 satoshi(s) per input.</source>
        <translation type="unfinished">Ҳар бир кирим +/- %1 сатоши(лар) билан ўзгариши мумкин.</translation>
    </message>
    <message>
        <source>(no label)</source>
        <translation type="unfinished">(Ёрлиқ мавжуд эмас)</translation>
    </message>
    <message>
        <source>change from %1 (%2)</source>
        <translation type="unfinished">%1 (%2)дан ўзгартириш</translation>
    </message>
    <message>
        <source>(change)</source>
        <translation type="unfinished">(ўзгартириш)</translation>
    </message>
</context>
<context>
    <name>CreateWalletDialog</name>
    <message>
        <source>Wallet</source>
        <translation type="unfinished">Ҳамён</translation>
    </message>
    </context>
<context>
    <name>EditAddressDialog</name>
    <message>
        <source>Edit Address</source>
        <translation type="unfinished">Манзилларни таҳрирлаш</translation>
    </message>
    <message>
        <source>&amp;Label</source>
        <translation type="unfinished">&amp;Ёрлик</translation>
    </message>
    <message>
        <source>The label associated with this address list entry</source>
        <translation type="unfinished">Ёрлиқ ушбу манзилар рўйхати ёзуви билан боғланган</translation>
    </message>
    <message>
        <source>The address associated with this address list entry. This can only be modified for sending addresses.</source>
        <translation type="unfinished">Манзил ушбу манзиллар рўйхати ёзуви билан боғланган. Уни фақат жўнатиладиган манзиллар учун ўзгартирса бўлади.</translation>
    </message>
    <message>
        <source>&amp;Address</source>
        <translation type="unfinished">&amp;Манзил</translation>
    </message>
    <message>
        <source>New sending address</source>
        <translation type="unfinished">Янги жунатилувчи манзил</translation>
    </message>
    <message>
        <source>Edit receiving address</source>
        <translation type="unfinished">Кабул килувчи манзилни тахрирлаш</translation>
    </message>
    <message>
        <source>Edit sending address</source>
        <translation type="unfinished">Жунатилувчи манзилни тахрирлаш</translation>
    </message>
    <message>
        <source>The entered address "%1" is not a valid Qtum address.</source>
        <translation type="unfinished">Киритилган "%1" манзили тўғри Qtum манзили эмас.</translation>
    </message>
    <message>
        <source>Could not unlock wallet.</source>
        <translation type="unfinished">Ҳамён қулфдан чиқмади.</translation>
    </message>
    <message>
        <source>New key generation failed.</source>
        <translation type="unfinished">Янги калит яратиш амалга ошмади.</translation>
    </message>
</context>
<context>
    <name>FreespaceChecker</name>
    <message>
        <source>A new data directory will be created.</source>
        <translation type="unfinished">Янги маълумотлар директорияси яратилади.</translation>
    </message>
    <message>
        <source>name</source>
        <translation type="unfinished">номи</translation>
    </message>
    <message>
        <source>Directory already exists. Add %1 if you intend to create a new directory here.</source>
        <translation type="unfinished">Директория аллақачон мавжуд. Агар бу ерда янги директория яратмоқчи бўлсангиз, %1 қўшинг.</translation>
    </message>
    <message>
        <source>Path already exists, and is not a directory.</source>
        <translation type="unfinished">Йўл аллақачон мавжуд. У директория эмас.</translation>
    </message>
    <message>
        <source>Cannot create data directory here.</source>
        <translation type="unfinished">Маълумотлар директориясини бу ерда яратиб бўлмайди..</translation>
    </message>
</context>
<context>
    <name>Intro</name>
    <message numerus="yes">
        <source>(sufficient to restore backups %n day(s) old)</source>
        <extracomment>Explanatory text on the capability of the current prune target.</extracomment>
        <translation type="unfinished">
            <numerusform />
            <numerusform />
        </translation>
    </message>
    <message>
        <source>Error: Specified data directory "%1" cannot be created.</source>
        <translation type="unfinished">Хато: кўрсатилган "%1" маълумотлар директориясини яратиб бўлмайди.</translation>
    </message>
    <message>
        <source>Error</source>
<<<<<<< HEAD
        <translation>Хатолик</translation>
=======
        <translation type="unfinished">Хатолик</translation>
>>>>>>> ec86f1e9
    </message>
    <message>
        <source>Welcome</source>
        <translation type="unfinished">Хуш келибсиз</translation>
    </message>
    <message>
        <source>Use the default data directory</source>
        <translation type="unfinished">Стандарт маълумотлар директориясидан фойдаланиш</translation>
    </message>
    <message>
        <source>Use a custom data directory:</source>
<<<<<<< HEAD
        <translation>Бошқа маълумотлар директориясида фойдаланинг:</translation>
=======
        <translation type="unfinished">Бошқа маълумотлар директориясида фойдаланинг:</translation>
>>>>>>> ec86f1e9
    </message>
</context>
<context>
    <name>HelpMessageDialog</name>
    <message>
        <source>version</source>
        <translation type="unfinished">версияси</translation>
    </message>
    <message>
        <source>Command-line options</source>
        <translation type="unfinished">Буйруқлар сатри мосламалари</translation>
    </message>
</context>
<context>
    <name>ModalOverlay</name>
    <message>
        <source>Form</source>
        <translation type="unfinished">Шакл</translation>
    </message>
    <message>
        <source>Last block time</source>
        <translation type="unfinished">Сўнгги блок вақти</translation>
    </message>
    </context>
<context>
<<<<<<< HEAD
=======
    <name>OpenURIDialog</name>
    <message>
        <source>Paste address from clipboard</source>
        <extracomment>Tooltip text for button that allows you to paste an address that is in your clipboard.</extracomment>
        <translation type="unfinished">Клипбоарддан манзилни қўйиш</translation>
    </message>
</context>
<context>
>>>>>>> ec86f1e9
    <name>OptionsDialog</name>
    <message>
        <source>Options</source>
        <translation type="unfinished">Танламалар</translation>
    </message>
    <message>
        <source>&amp;Main</source>
        <translation type="unfinished">&amp;Асосий</translation>
    </message>
    <message>
        <source>Size of &amp;database cache</source>
        <translation type="unfinished">&amp;Маълумотлар базаси кеши</translation>
    </message>
    <message>
        <source>Number of script &amp;verification threads</source>
        <translation type="unfinished">Мавзуларни &amp;тўғрилаш скрипти миқдори</translation>
    </message>
    <message>
        <source>IP address of the proxy (e.g. IPv4: 127.0.0.1 / IPv6: ::1)</source>
        <translation type="unfinished">Прокси IP манзили (масалан: IPv4: 127.0.0.1 / IPv6: ::1)</translation>
    </message>
    <message>
        <source>&amp;Network</source>
        <translation type="unfinished">Тармоқ</translation>
    </message>
    <message>
        <source>W&amp;allet</source>
        <translation type="unfinished">Ҳамён</translation>
    </message>
    <message>
        <source>Proxy &amp;IP:</source>
        <translation type="unfinished">Прокси &amp;IP рақами:</translation>
    </message>
    <message>
        <source>&amp;Port:</source>
        <translation type="unfinished">&amp;Порт:</translation>
    </message>
    <message>
        <source>Port of the proxy (e.g. 9050)</source>
        <translation type="unfinished">Прокси порти (e.g. 9050)</translation>
    </message>
    <message>
        <source>&amp;Window</source>
        <translation type="unfinished">&amp;Ойна</translation>
    </message>
    <message>
        <source>Show only a tray icon after minimizing the window.</source>
        <translation type="unfinished">Ойна йиғилгандан сўнг фақат трэй нишончаси кўрсатилсин.</translation>
    </message>
    <message>
        <source>&amp;Minimize to the tray instead of the taskbar</source>
        <translation type="unfinished">Манзиллар панели ўрнига трэйни &amp;йиғиш</translation>
    </message>
    <message>
        <source>M&amp;inimize on close</source>
        <translation type="unfinished">Ёпишда й&amp;иғиш</translation>
    </message>
    <message>
        <source>&amp;Display</source>
        <translation type="unfinished">&amp;Кўрсатиш</translation>
    </message>
    <message>
        <source>User Interface &amp;language:</source>
        <translation type="unfinished">Фойдаланувчи интерфейси &amp;тили:</translation>
    </message>
    <message>
        <source>&amp;Unit to show amounts in:</source>
<<<<<<< HEAD
        <translation>Миқдорларни кўрсатиш учун &amp;қисм:</translation>
=======
        <translation type="unfinished">Миқдорларни кўрсатиш учун &amp;қисм:</translation>
>>>>>>> ec86f1e9
    </message>
    <message>
        <source>&amp;Cancel</source>
        <translation type="unfinished">&amp;Бекор қилиш</translation>
    </message>
    <message>
        <source>default</source>
        <translation type="unfinished">стандарт</translation>
    </message>
    <message>
        <source>none</source>
        <translation type="unfinished">йўқ</translation>
    </message>
    <message>
        <source>Confirm options reset</source>
        <translation type="unfinished">Тасдиқлаш танловларини рад қилиш</translation>
    </message>
    <message>
        <source>Client restart required to activate changes.</source>
        <translation type="unfinished">Ўзгаришлар амалга ошиши учун мижозни қайта ишга тушириш талаб қилинади.</translation>
    </message>
    <message>
        <source>Error</source>
        <translation type="unfinished">Хатолик</translation>
    </message>
    <message>
        <source>This change would require a client restart.</source>
        <translation type="unfinished">Ушбу ўзгариш мижозни қайтадан ишга туширишни талаб қилади.</translation>
    </message>
    <message>
        <source>The supplied proxy address is invalid.</source>
        <translation type="unfinished">Келтирилган прокси манзили ишламайди.</translation>
    </message>
</context>
<context>
    <name>OverviewPage</name>
    <message>
        <source>Form</source>
        <translation type="unfinished">Шакл</translation>
    </message>
    <message>
        <source>The displayed information may be out of date. Your wallet automatically synchronizes with the Qtum network after a connection is established, but this process has not completed yet.</source>
<<<<<<< HEAD
        <translation>Кўрсатилган маълумот эскирган бўлиши мумкин. Ҳамёнингиз алоқа ўрнатилгандан сўнг Qtum тармоқ билан автоматик тарзда синхронланади, аммо жараён ҳалигача тугалланмади.</translation>
=======
        <translation type="unfinished">Кўрсатилган маълумот эскирган бўлиши мумкин. Ҳамёнингиз алоқа ўрнатилгандан сўнг Qtum тармоқ билан автоматик тарзда синхронланади, аммо жараён ҳалигача тугалланмади.</translation>
>>>>>>> ec86f1e9
    </message>
    <message>
        <source>Watch-only:</source>
        <translation type="unfinished">Фақат кўришга</translation>
    </message>
    <message>
        <source>Available:</source>
        <translation type="unfinished">Мавжуд:</translation>
    </message>
    <message>
        <source>Your current spendable balance</source>
        <translation type="unfinished">Жорий сарфланадиган балансингиз</translation>
    </message>
    <message>
        <source>Pending:</source>
        <translation type="unfinished">Кутилмоқда:</translation>
    </message>
    <message>
        <source>Total of transactions that have yet to be confirmed, and do not yet count toward the spendable balance</source>
        <translation type="unfinished">Жами ўтказмалар ҳозиргача тасдиқланган ва сафланадиган баланс томонга ҳали ҳам ҳисобланмади</translation>
    </message>
    <message>
        <source>Immature:</source>
        <translation type="unfinished">Тайёр эмас:</translation>
    </message>
    <message>
        <source>Mined balance that has not yet matured</source>
        <translation type="unfinished">Миналаштирилган баланс ҳалигача тайёр эмас</translation>
    </message>
    <message>
        <source>Balances</source>
        <translation type="unfinished">Баланслар</translation>
    </message>
    <message>
        <source>Total:</source>
        <translation type="unfinished">Жами:</translation>
    </message>
    <message>
        <source>Your current total balance</source>
        <translation type="unfinished">Жорий умумий балансингиз</translation>
    </message>
    <message>
        <source>Your current balance in watch-only addresses</source>
        <translation type="unfinished">Жорий балансингиз фақат кўринадиган манзилларда</translation>
    </message>
    <message>
        <source>Spendable:</source>
        <translation type="unfinished">Сарфланадиган:</translation>
    </message>
    <message>
        <source>Recent transactions</source>
        <translation type="unfinished">Сўнгги пул ўтказмалари</translation>
    </message>
    <message>
        <source>Unconfirmed transactions to watch-only addresses</source>
        <translation type="unfinished">Тасдиқланмаган ўтказмалар-фақат манзилларини кўриш</translation>
    </message>
    <message>
        <source>Current total balance in watch-only addresses</source>
        <translation type="unfinished">Жорий умумий баланс фақат кўринадиган манзилларда</translation>
    </message>
    </context>
<context>
    <name>PSBTOperationsDialog</name>
    <message>
        <source>or</source>
        <translation type="unfinished">ёки</translation>
    </message>
    </context>
<context>
    <name>PaymentServer</name>
    <message>
        <source>Payment request error</source>
        <translation type="unfinished">Тўлов сўрови хато</translation>
    </message>
    <message>
        <source>URI handling</source>
        <translation type="unfinished">URI осилиб қолмоқда</translation>
    </message>
    </context>
<context>
    <name>PeerTableModel</name>
    <message>
        <source>User Agent</source>
        <extracomment>Title of Peers Table column which contains the peer's User Agent string.</extracomment>
        <translation type="unfinished">Фойдаланувчи вакил</translation>
    </message>
    <message>
<<<<<<< HEAD
        <source>Address</source>
        <extracomment>Title of Peers Table column which contains the IP/Onion/I2P address of the connected peer.</extracomment>
        <translation type="unfinished">Манзил</translation>
    </message>
    <message>
        <source>Type</source>
        <extracomment>Title of Peers Table column which describes the type of peer connection. The "type" describes why the connection exists.</extracomment>
        <translation type="unfinished">Тури</translation>
    </message>
    <message>
        <source>Network</source>
        <extracomment>Title of Peers Table column which states the network the peer connected through.</extracomment>
        <translation type="unfinished">Тармоқ</translation>
=======
        <source>Direction</source>
        <extracomment>Title of Peers Table column which indicates the direction the peer connection was initiated from.</extracomment>
        <translation type="unfinished">Йўналиш</translation>
    </message>
    <message>
        <source>Address</source>
        <extracomment>Title of Peers Table column which contains the IP/Onion/I2P address of the connected peer.</extracomment>
        <translation type="unfinished">Манзил</translation>
    </message>
    <message>
        <source>Type</source>
        <extracomment>Title of Peers Table column which describes the type of peer connection. The "type" describes why the connection exists.</extracomment>
        <translation type="unfinished">Тури</translation>
    </message>
    <message>
        <source>Network</source>
        <extracomment>Title of Peers Table column which states the network the peer connected through.</extracomment>
        <translation type="unfinished">Тармоқ</translation>
    </message>
    <message>
        <source>Inbound</source>
        <extracomment>An Inbound Connection from a Peer.</extracomment>
        <translation type="unfinished">Ички йўналиш</translation>
    </message>
    <message>
        <source>Outbound</source>
        <extracomment>An Outbound Connection to a Peer.</extracomment>
        <translation type="unfinished">Ташқи йўналиш</translation>
>>>>>>> ec86f1e9
    </message>
</context>
<context>
    <name>QRImageWidget</name>
    <message>
        <source>&amp;Copy Image</source>
        <translation type="unfinished">Расмдан &amp;нусха олиш</translation>
    </message>
    <message>
        <source>Save QR Code</source>
        <translation type="unfinished">QR кодни сақлаш</translation>
    </message>
    </context>
<context>
    <name>RPCConsole</name>
    <message>
        <source>N/A</source>
        <translation type="unfinished">Тўғри келмайди</translation>
    </message>
    <message>
        <source>Client version</source>
        <translation type="unfinished">Мижоз номи</translation>
    </message>
    <message>
        <source>&amp;Information</source>
        <translation type="unfinished">&amp;Маълумот</translation>
    </message>
    <message>
        <source>General</source>
        <translation type="unfinished">Асосий</translation>
    </message>
    <message>
        <source>Startup time</source>
        <translation type="unfinished">Бошланиш вақти</translation>
    </message>
    <message>
        <source>Network</source>
        <translation type="unfinished">Тармоқ</translation>
    </message>
    <message>
        <source>Name</source>
        <translation type="unfinished">Ном</translation>
    </message>
    <message>
        <source>&amp;Peers</source>
        <translation type="unfinished">&amp;Уламлар</translation>
    </message>
    <message>
        <source>Select a peer to view detailed information.</source>
        <translation type="unfinished">Батафсил маълумотларни кўриш учун уламни танланг.</translation>
    </message>
    <message>
        <source>Version</source>
        <translation type="unfinished">Версия</translation>
    </message>
    <message>
        <source>User Agent</source>
        <translation type="unfinished">Фойдаланувчи вакил</translation>
    </message>
    <message>
        <source>Services</source>
        <translation type="unfinished">Хизматлар</translation>
    </message>
    <message>
        <source>Connection Time</source>
        <translation type="unfinished">Уланиш вақти</translation>
    </message>
    <message>
        <source>Last Send</source>
        <translation type="unfinished">Сўнгги жўнатилган</translation>
    </message>
    <message>
        <source>Last Receive</source>
        <translation type="unfinished">Сўнгги қабул қилинган</translation>
    </message>
    <message>
        <source>Ping Time</source>
        <translation type="unfinished">Ping вақти</translation>
    </message>
    <message>
        <source>Last block time</source>
        <translation type="unfinished">Сўнгги блок вақти</translation>
    </message>
    <message>
        <source>&amp;Open</source>
        <translation type="unfinished">&amp;Очиш</translation>
    </message>
    <message>
        <source>&amp;Console</source>
        <translation type="unfinished">&amp;Терминал</translation>
    </message>
    <message>
        <source>&amp;Network Traffic</source>
        <translation type="unfinished">&amp;Тармоқ трафиги</translation>
    </message>
    <message>
        <source>Totals</source>
        <translation type="unfinished">Жами</translation>
<<<<<<< HEAD
=======
    </message>
    <message>
        <source>Debug log file</source>
        <translation type="unfinished">Тузатиш журнали файли</translation>
    </message>
    <message>
        <source>Clear console</source>
        <translation type="unfinished">Терминални тозалаш</translation>
>>>>>>> ec86f1e9
    </message>
    <message>
        <source>In:</source>
        <translation type="unfinished">Ичига:</translation>
    </message>
    <message>
        <source>Out:</source>
        <translation type="unfinished">Ташқарига:</translation>
    </message>
    <message>
        <source>In:</source>
        <translation type="unfinished">Ичига:</translation>
    </message>
    <message>
        <source>Out:</source>
        <translation type="unfinished">Ташқарига:</translation>
    </message>
    <message>
        <source>via %1</source>
        <translation type="unfinished">%1 орқали</translation>
    </message>
    <message>
        <source>Yes</source>
        <translation type="unfinished">Ҳа</translation>
    </message>
    <message>
        <source>No</source>
        <translation type="unfinished">Йўқ</translation>
    </message>
    <message>
        <source>To</source>
        <translation type="unfinished">Га</translation>
    </message>
    <message>
        <source>From</source>
        <translation type="unfinished">Дан</translation>
    </message>
    <message>
        <source>Unknown</source>
        <translation type="unfinished">Номаълум</translation>
    </message>
</context>
<context>
    <name>ReceiveCoinsDialog</name>
    <message>
        <source>&amp;Amount:</source>
        <translation type="unfinished">&amp;Миқдор:</translation>
    </message>
    <message>
        <source>&amp;Label:</source>
        <translation type="unfinished">&amp;Ёрлиқ:</translation>
    </message>
    <message>
        <source>&amp;Message:</source>
        <translation type="unfinished">&amp;Хабар:</translation>
    </message>
    <message>
        <source>An optional label to associate with the new receiving address.</source>
        <translation type="unfinished">Янги қабул қилинаётган манзил билан боғланган танланадиган ёрлиқ.</translation>
    </message>
    <message>
        <source>Use this form to request payments. All fields are &lt;b&gt;optional&lt;/b&gt;.</source>
        <translation type="unfinished">Ушбу сўровдан тўловларни сўраш учун фойдаланинг. Барча майдонлар &lt;b&gt;мажбурий эмас&lt;/b&gt;.</translation>
    </message>
    <message>
        <source>An optional amount to request. Leave this empty or zero to not request a specific amount.</source>
        <translation type="unfinished">Хоҳланган миқдор сўрови. Кўрсатилган миқдорни сўраш учун буни бўш ёки ноль қолдиринг.</translation>
    </message>
    <message>
        <source>Clear all fields of the form.</source>
        <translation type="unfinished">Шаклнинг барча майдончаларини тозалаш</translation>
    </message>
    <message>
        <source>Clear</source>
        <translation type="unfinished">Тозалаш</translation>
    </message>
    <message>
        <source>Requested payments history</source>
        <translation type="unfinished">Сўралган тўлов тарихи</translation>
    </message>
    <message>
        <source>Show the selected request (does the same as double clicking an entry)</source>
        <translation type="unfinished">Танланган сўровни кўрсатиш (икки марта босилганда ҳам бир хил амал бажарилсин)</translation>
    </message>
    <message>
        <source>Show</source>
        <translation type="unfinished">Кўрсатиш</translation>
    </message>
    <message>
        <source>Remove the selected entries from the list</source>
        <translation type="unfinished">Танланганларни рўйхатдан ўчириш</translation>
    </message>
    <message>
        <source>Remove</source>
        <translation type="unfinished">Ўчириш</translation>
    </message>
    <message>
        <source>Could not unlock wallet.</source>
        <translation type="unfinished">Ҳамён қулфдан чиқмади.</translation>
    </message>
    </context>
<context>
    <name>ReceiveRequestDialog</name>
    <message>
        <source>Amount:</source>
        <translation type="unfinished">Миқдори:</translation>
    </message>
    <message>
        <source>Message:</source>
        <translation type="unfinished">Хабар</translation>
    </message>
    <message>
        <source>Copy &amp;Address</source>
        <translation type="unfinished">Нусҳалаш &amp; Манзил</translation>
    </message>
    <message>
        <source>Payment information</source>
        <translation type="unfinished">Тўлов маълумоти</translation>
    </message>
    <message>
        <source>Request payment to %1</source>
        <translation type="unfinished"> %1 дан Тўловни сўраш</translation>
    </message>
</context>
<context>
    <name>RecentRequestsTableModel</name>
    <message>
        <source>Date</source>
        <translation type="unfinished">Сана</translation>
    </message>
    <message>
        <source>Label</source>
        <translation type="unfinished">Ёрлиқ</translation>
    </message>
    <message>
        <source>Message</source>
        <translation type="unfinished">Хабар</translation>
    </message>
    <message>
        <source>(no label)</source>
        <translation type="unfinished">(Ёрлиқ мавжуд эмас)</translation>
    </message>
    <message>
        <source>(no message)</source>
        <translation type="unfinished">(Хабар йўқ)</translation>
    </message>
    </context>
<context>
    <name>SendCoinsDialog</name>
    <message>
        <source>Send Coins</source>
        <translation type="unfinished">Тангаларни жунат</translation>
    </message>
    <message>
        <source>Coin Control Features</source>
        <translation type="unfinished">Танга бошқаруви ҳусусиятлари</translation>
    </message>
    <message>
        <source>automatically selected</source>
        <translation type="unfinished">автоматик тарзда танланган</translation>
    </message>
    <message>
        <source>Insufficient funds!</source>
        <translation type="unfinished">Кам миқдор</translation>
    </message>
    <message>
        <source>Quantity:</source>
        <translation type="unfinished">Сони:</translation>
    </message>
    <message>
        <source>Bytes:</source>
        <translation type="unfinished">Байт:</translation>
    </message>
    <message>
        <source>Amount:</source>
        <translation type="unfinished">Миқдори:</translation>
    </message>
    <message>
        <source>Fee:</source>
        <translation type="unfinished">Солиқ:</translation>
    </message>
    <message>
        <source>After Fee:</source>
        <translation type="unfinished">Солиқдан сўнг:</translation>
    </message>
    <message>
        <source>Change:</source>
        <translation type="unfinished">Ўзгартириш:</translation>
    </message>
    <message>
        <source>If this is activated, but the change address is empty or invalid, change will be sent to a newly generated address.</source>
        <translation type="unfinished">Агар бу фаоллаштирилса, аммо ўзгартирилган манзил бўл ёки нотўғри бўлса, ўзгариш янги яратилган манзилга жўнатилади.</translation>
    </message>
    <message>
        <source>Custom change address</source>
        <translation type="unfinished">Бошқа ўзгартирилган манзил</translation>
    </message>
    <message>
        <source>Transaction Fee:</source>
        <translation type="unfinished">Ўтказма тўлови</translation>
    </message>
    <message>
        <source>per kilobyte</source>
        <translation type="unfinished">Хар килобайтига</translation>
    </message>
    <message>
        <source>Recommended:</source>
        <translation type="unfinished">Тавсия этилган</translation>
    </message>
    <message>
        <source>Send to multiple recipients at once</source>
        <translation type="unfinished">Бирданига бир нечта қабул қилувчиларга жўнатиш</translation>
    </message>
    <message>
        <source>Clear all fields of the form.</source>
        <translation type="unfinished">Шаклнинг барча майдончаларини тозалаш</translation>
    </message>
    <message>
        <source>Dust:</source>
        <translation type="unfinished">Ахлат қутиси:</translation>
    </message>
    <message>
        <source>Clear &amp;All</source>
        <translation type="unfinished">Барчасини &amp; Тозалаш</translation>
    </message>
    <message>
        <source>Balance:</source>
        <translation type="unfinished">Баланс</translation>
    </message>
    <message>
        <source>Confirm the send action</source>
        <translation type="unfinished">Жўнатиш амалини тасдиқлаш</translation>
    </message>
    <message>
        <source>S&amp;end</source>
        <translation type="unfinished">Жў&amp;натиш</translation>
    </message>
    <message>
        <source>Copy quantity</source>
        <translation type="unfinished">Нусха сони</translation>
    </message>
    <message>
        <source>Copy amount</source>
        <translation type="unfinished">Кийматни нусхала</translation>
    </message>
    <message>
        <source>Copy fee</source>
        <translation type="unfinished">Нусха солиғи</translation>
    </message>
    <message>
        <source>Copy after fee</source>
        <translation type="unfinished">Нусха солиқдан сўнг</translation>
    </message>
    <message>
        <source>Copy bytes</source>
        <translation type="unfinished">Нусха байти</translation>
    </message>
    <message>
        <source>Copy dust</source>
        <translation type="unfinished">Нусха чангги</translation>
    </message>
    <message>
        <source>Copy change</source>
        <translation type="unfinished">Нусха қайтими</translation>
    </message>
    <message>
        <source>%1 to %2</source>
        <translation type="unfinished">%1 дан %2</translation>
<<<<<<< HEAD
    </message>
    <message>
        <source>Are you sure you want to send?</source>
        <translation type="unfinished">Жўнатишни хоҳлашингизга ишончингиз комилми?</translation>
=======
>>>>>>> ec86f1e9
    </message>
    <message>
        <source>or</source>
        <translation type="unfinished">ёки</translation>
    </message>
    <message>
        <source>Transaction fee</source>
        <translation type="unfinished">Ўтказма тўлови</translation>
    </message>
    <message>
        <source>Confirm send coins</source>
        <translation type="unfinished">Тангалар жўнаишни тасдиқлаш</translation>
    </message>
    <message>
        <source>The amount to pay must be larger than 0.</source>
        <translation type="unfinished">Тўлов миқдори 0. дан катта бўлиши керак. </translation>
    </message>
    <message numerus="yes">
        <source>Estimated to begin confirmation within %n block(s).</source>
<<<<<<< HEAD
        <translation>
=======
        <translation type="unfinished">
>>>>>>> ec86f1e9
            <numerusform />
            <numerusform />
        </translation>
    </message>
    <message>
        <source>Warning: Invalid Qtum address</source>
        <translation type="unfinished">Диққат: Нотўғр Qtum манзили</translation>
    </message>
    <message>
        <source>Warning: Unknown change address</source>
        <translation type="unfinished">Диққат: Номаълум ўзгариш манзили</translation>
    </message>
    <message>
        <source>(no label)</source>
        <translation type="unfinished">(Ёрлиқ мавжуд эмас)</translation>
    </message>
</context>
<context>
    <name>SendCoinsEntry</name>
    <message>
        <source>A&amp;mount:</source>
        <translation type="unfinished">&amp;Миқдори:</translation>
    </message>
    <message>
        <source>Pay &amp;To:</source>
        <translation type="unfinished">&amp;Тўлов олувчи:</translation>
    </message>
    <message>
        <source>&amp;Label:</source>
        <translation type="unfinished">&amp;Ёрлиқ:</translation>
    </message>
    <message>
        <source>Choose previously used address</source>
        <translation type="unfinished">Олдин фойдаланилган манзилни танла</translation>
    </message>
    <message>
        <source>Paste address from clipboard</source>
<<<<<<< HEAD
        <translation>Клипбоарддан манзилни қўйиш</translation>
=======
        <translation type="unfinished">Клипбоарддан манзилни қўйиш</translation>
>>>>>>> ec86f1e9
    </message>
    <message>
        <source>Message:</source>
        <translation type="unfinished">Хабар</translation>
    </message>
    <message>
        <source>Pay To:</source>
        <translation type="unfinished">Тўлов олувчи:</translation>
    </message>
    </context>
<context>
    <name>SignVerifyMessageDialog</name>
    <message>
        <source>Choose previously used address</source>
        <translation type="unfinished">Олдин фойдаланилган манзилни танла</translation>
    </message>
    <message>
        <source>Paste address from clipboard</source>
<<<<<<< HEAD
        <translation>Клипбоарддан манзилни қўйиш</translation>
=======
        <translation type="unfinished">Клипбоарддан манзилни қўйиш</translation>
>>>>>>> ec86f1e9
    </message>
    <message>
        <source>Signature</source>
        <translation type="unfinished">Имзо</translation>
    </message>
    <message>
        <source>Clear &amp;All</source>
        <translation type="unfinished">Барчасини &amp; Тозалаш</translation>
    </message>
    <message>
        <source>Message verified.</source>
        <translation type="unfinished">Хабар тасдиқланди.</translation>
    </message>
</context>
<context>
    <name>TransactionDesc</name>
    <message numerus="yes">
        <source>Open for %n more block(s)</source>
        <translation>
            <numerusform />
            <numerusform />
        </translation>
    </message>
    <message>
<<<<<<< HEAD
        <source>Open until %1</source>
        <translation type="unfinished">%1 гача очиш</translation>
    </message>
    <message>
=======
>>>>>>> ec86f1e9
        <source>%1/unconfirmed</source>
        <translation type="unfinished">%1/тасдиқланмади</translation>
    </message>
    <message>
        <source>%1 confirmations</source>
        <translation type="unfinished">%1 тасдиқлашлар</translation>
    </message>
    <message>
        <source>Date</source>
        <translation type="unfinished">Сана</translation>
    </message>
    <message>
        <source>Source</source>
        <translation type="unfinished">Манба</translation>
    </message>
    <message>
        <source>Generated</source>
        <translation type="unfinished">Яратилган</translation>
    </message>
    <message>
        <source>From</source>
        <translation type="unfinished">Дан</translation>
    </message>
    <message>
        <source>unknown</source>
        <translation type="unfinished">Номаълум</translation>
    </message>
    <message>
        <source>To</source>
        <translation type="unfinished">Га</translation>
    </message>
    <message>
        <source>own address</source>
        <translation type="unfinished">ўз манзили</translation>
    </message>
    <message>
        <source>label</source>
        <translation type="unfinished">ёрлиқ</translation>
    </message>
    <message>
        <source>Credit</source>
        <translation type="unfinished">Кредит (қарз)</translation>
    </message>
    <message numerus="yes">
        <source>matures in %n more block(s)</source>
<<<<<<< HEAD
        <translation>
=======
        <translation type="unfinished">
>>>>>>> ec86f1e9
            <numerusform />
            <numerusform />
        </translation>
    </message>
    <message>
        <source>not accepted</source>
        <translation type="unfinished">қабул қилинмади</translation>
    </message>
    <message>
        <source>Transaction fee</source>
        <translation type="unfinished">Ўтказма тўлови</translation>
    </message>
    <message>
        <source>Net amount</source>
        <translation type="unfinished">Умумий миқдор</translation>
    </message>
    <message>
        <source>Message</source>
        <translation type="unfinished">Хабар</translation>
    </message>
    <message>
        <source>Comment</source>
        <translation type="unfinished">Шарҳ</translation>
    </message>
    <message>
        <source>Transaction ID</source>
        <translation type="unfinished">ID</translation>
    </message>
    <message>
        <source>Merchant</source>
        <translation type="unfinished">Савдо</translation>
    </message>
    <message>
        <source>Transaction</source>
        <translation type="unfinished">Ўтказма</translation>
    </message>
    <message>
        <source>Amount</source>
        <translation type="unfinished">Миқдори</translation>
    </message>
    <message>
        <source>true</source>
        <translation type="unfinished">рост</translation>
    </message>
    <message>
        <source>false</source>
        <translation type="unfinished">ёлғон</translation>
    </message>
</context>
<context>
    <name>TransactionDescDialog</name>
    <message>
        <source>This pane shows a detailed description of the transaction</source>
        <translation type="unfinished">Ушбу ойна операциянинг батафсил таърифини кўрсатади</translation>
    </message>
    </context>
<context>
    <name>TransactionTableModel</name>
    <message>
        <source>Date</source>
        <translation type="unfinished">Сана</translation>
    </message>
    <message>
        <source>Type</source>
        <translation type="unfinished">Тури</translation>
    </message>
    <message>
        <source>Label</source>
        <translation type="unfinished">Ёрлиқ</translation>
<<<<<<< HEAD
    </message>
    <message numerus="yes">
        <source>Open for %n more block(s)</source>
        <translation>
            <numerusform />
            <numerusform />
        </translation>
    </message>
    <message>
        <source>Open until %1</source>
        <translation type="unfinished">%1 гача очиш</translation>
=======
>>>>>>> ec86f1e9
    </message>
    <message>
        <source>Unconfirmed</source>
        <translation type="unfinished">Тасдиқланмаган</translation>
    </message>
    <message>
        <source>Confirmed (%1 confirmations)</source>
        <translation type="unfinished">Тасдиқланди (%1 та тасдиқ)</translation>
    </message>
    <message>
        <source>Generated but not accepted</source>
        <translation type="unfinished">Яратилди, аммо қабул қилинмади</translation>
    </message>
    <message>
        <source>Received with</source>
        <translation type="unfinished">Ёрдамида қабул қилиш</translation>
    </message>
    <message>
        <source>Received from</source>
        <translation type="unfinished">Дан қабул қилиш</translation>
    </message>
    <message>
        <source>Sent to</source>
        <translation type="unfinished">Жўнатиш</translation>
    </message>
    <message>
        <source>Payment to yourself</source>
        <translation type="unfinished">Ўзингизга тўлов</translation>
    </message>
    <message>
        <source>Mined</source>
        <translation type="unfinished">Фойда</translation>
    </message>
    <message>
        <source>(n/a)</source>
        <translation type="unfinished">(қ/қ)</translation>
    </message>
    <message>
        <source>(no label)</source>
        <translation type="unfinished">(Ёрлиқ мавжуд эмас)</translation>
    </message>
    <message>
        <source>Transaction status. Hover over this field to show number of confirmations.</source>
        <translation type="unfinished">Ўтказма ҳолати. Ушбу майдон бўйлаб тасдиқлашлар сонини кўрсатиш.</translation>
    </message>
    <message>
        <source>Date and time that the transaction was received.</source>
        <translation type="unfinished">Ўтказма қабул қилинган сана ва вақт.</translation>
    </message>
    <message>
        <source>Type of transaction.</source>
        <translation type="unfinished">Пул ўтказмаси тури</translation>
    </message>
    <message>
        <source>Amount removed from or added to balance.</source>
        <translation type="unfinished">Миқдор ўчирилган ёки балансга қўшилган.</translation>
    </message>
</context>
<context>
    <name>TransactionView</name>
    <message>
        <source>All</source>
        <translation type="unfinished">Барча</translation>
    </message>
    <message>
        <source>Today</source>
        <translation type="unfinished">Бугун</translation>
    </message>
    <message>
        <source>This week</source>
        <translation type="unfinished">Шу ҳафта</translation>
    </message>
    <message>
        <source>This month</source>
        <translation type="unfinished">Шу ой</translation>
    </message>
    <message>
        <source>Last month</source>
        <translation type="unfinished">Ўтган хафта</translation>
    </message>
    <message>
        <source>This year</source>
        <translation type="unfinished">Шу йил</translation>
    </message>
    <message>
        <source>Received with</source>
        <translation type="unfinished">Ёрдамида қабул қилиш</translation>
    </message>
    <message>
        <source>Sent to</source>
        <translation type="unfinished">Жўнатиш</translation>
    </message>
    <message>
        <source>To yourself</source>
        <translation type="unfinished">Ўзингизга</translation>
    </message>
    <message>
        <source>Mined</source>
        <translation type="unfinished">Фойда</translation>
    </message>
    <message>
        <source>Other</source>
        <translation type="unfinished">Бошка</translation>
    </message>
    <message>
        <source>Min amount</source>
        <translation type="unfinished">Мин қиймат</translation>
    </message>
    <message>
        <source>Export Transaction History</source>
        <translation type="unfinished">Ўтказмалар тарихини экспорт қилиш</translation>
<<<<<<< HEAD
=======
    </message>
    <message>
        <source>Comma separated file</source>
        <extracomment>Expanded name of the CSV file format. See: https://en.wikipedia.org/wiki/Comma-separated_values.</extracomment>
        <translation type="unfinished">Вергул билан ажратилган файл</translation>
>>>>>>> ec86f1e9
    </message>
    <message>
        <source>Confirmed</source>
        <translation type="unfinished">Тасдиқланди</translation>
    </message>
    <message>
        <source>Watch-only</source>
        <translation type="unfinished">Фақат кўришга</translation>
    </message>
    <message>
        <source>Date</source>
        <translation type="unfinished">Сана</translation>
    </message>
    <message>
        <source>Type</source>
        <translation type="unfinished">Тури</translation>
    </message>
    <message>
        <source>Label</source>
        <translation type="unfinished">Ёрлиқ</translation>
    </message>
    <message>
        <source>Address</source>
        <translation type="unfinished">Манзил</translation>
    </message>
    <message>
        <source>Exporting Failed</source>
        <translation type="unfinished">Экспорт қилиб бўлмади</translation>
    </message>
    <message>
        <source>The transaction history was successfully saved to %1.</source>
        <translation type="unfinished">Ўтказмалар тарихи %1 га муваффаққиятли сақланди.</translation>
    </message>
    <message>
        <source>Range:</source>
        <translation type="unfinished">Оралиқ:</translation>
    </message>
    <message>
        <source>to</source>
        <translation type="unfinished">Кимга</translation>
    </message>
</context>
<context>
<<<<<<< HEAD
=======
    <name>WalletFrame</name>
    <message>
        <source>Error</source>
        <translation type="unfinished">Хатолик</translation>
    </message>
    </context>
<context>
>>>>>>> ec86f1e9
    <name>WalletModel</name>
    <message>
        <source>Send Coins</source>
        <translation type="unfinished">Тангаларни жунат</translation>
    </message>
    </context>
<context>
    <name>WalletView</name>
    <message>
        <source>&amp;Export</source>
        <translation type="unfinished">&amp;Экспорт</translation>
    </message>
    <message>
        <source>Export the data in the current tab to a file</source>
        <translation type="unfinished">Жорий ички ойна ичидаги маълумотларни файлга экспорт қилиш</translation>
<<<<<<< HEAD
    </message>
    <message>
        <source>Error</source>
        <translation type="unfinished">Хатолик</translation>
    </message>
    </context>
<context>
    <name>qtum-core</name>
    <message>
        <source>Done loading</source>
        <translation type="unfinished">Юклаш тайёр</translation>
    </message>
    <message>
        <source>Insufficient funds</source>
        <translation type="unfinished">Кам миқдор</translation>
    </message>
    </context>
=======
    </message>
    </context>
>>>>>>> ec86f1e9
</TS><|MERGE_RESOLUTION|>--- conflicted
+++ resolved
@@ -68,15 +68,12 @@
     <message>
         <source>These are your Qtum addresses for sending payments. Always check the amount and the receiving address before sending coins.</source>
         <translation type="unfinished">Улар тўловларни жўнатиш учун сизнинг Qtum манзилларингиз. Доимо тангаларни жўнатишдан олдин сумма ва қабул қилувчи манзилни текшириб кўринг. </translation>
-<<<<<<< HEAD
-=======
     </message>
     <message>
         <source>These are your Qtum addresses for receiving payments. Use the 'Create new receiving address' button in the receive tab to create new addresses.
 Signing is only possible with addresses of the type 'legacy'.</source>
         <translation type="unfinished">Улар тўловларни қабул қилиш учун сизнинг Qtum манзилларингиз. Янги манзилларни яратиш учун қабул қилиш варағидаги "Янги қабул қилиш манзилини яратиш" устига босинг. 
 Фақат 'legacy' туридаги манзиллар билан ҳисобга кириш мумкин.</translation>
->>>>>>> ec86f1e9
     </message>
     <message>
         <source>&amp;Copy Address</source>
@@ -95,24 +92,16 @@
         <translation type="unfinished">Манзил рўйхатини экспорт қилиш</translation>
     </message>
     <message>
-<<<<<<< HEAD
+        <source>Comma separated file</source>
+        <extracomment>Expanded name of the CSV file format. See: https://en.wikipedia.org/wiki/Comma-separated_values.</extracomment>
+        <translation type="unfinished">Вергул билан ажратилган файл</translation>
+    </message>
+    <message>
         <source>There was an error trying to save the address list to %1. Please try again.</source>
         <extracomment>An error message. %1 is a stand-in argument for the name of the file we attempted to save to.</extracomment>
         <translation type="unfinished">Манзил рўйхатини %1.га сақлашда хатолик юз берди. Яна уриниб кўринг.</translation>
     </message>
     <message>
-=======
-        <source>Comma separated file</source>
-        <extracomment>Expanded name of the CSV file format. See: https://en.wikipedia.org/wiki/Comma-separated_values.</extracomment>
-        <translation type="unfinished">Вергул билан ажратилган файл</translation>
-    </message>
-    <message>
-        <source>There was an error trying to save the address list to %1. Please try again.</source>
-        <extracomment>An error message. %1 is a stand-in argument for the name of the file we attempted to save to.</extracomment>
-        <translation type="unfinished">Манзил рўйхатини %1.га сақлашда хатолик юз берди. Яна уриниб кўринг.</translation>
-    </message>
-    <message>
->>>>>>> ec86f1e9
         <source>Exporting Failed</source>
         <translation type="unfinished">Экспорт қилиб бўлмади</translation>
     </message>
@@ -185,8 +174,6 @@
     <message>
         <source>Wallet encrypted</source>
         <translation type="unfinished">Ҳамёни кодланган</translation>
-<<<<<<< HEAD
-=======
     </message>
     <message>
         <source>Wallet to be encrypted</source>
@@ -199,7 +186,6 @@
     <message>
         <source>Your wallet is now encrypted. </source>
         <translation type="unfinished">Ҳамёнингиз энди шифрланади.</translation>
->>>>>>> ec86f1e9
     </message>
     <message>
         <source>IMPORTANT: Any previous backups you have made of your wallet file should be replaced with the newly generated, encrypted wallet file. For security reasons, previous backups of the unencrypted wallet file will become useless as soon as you start using the new, encrypted wallet.</source>
@@ -243,7 +229,6 @@
     <message>
         <source>Amount</source>
         <translation type="unfinished">Миқдори</translation>
-<<<<<<< HEAD
     </message>
     <message>
         <source>Enter a Qtum address (e.g. %1)</source>
@@ -251,10 +236,12 @@
     </message>
     <message>
         <source>Inbound</source>
+        <extracomment>An inbound connection from a peer. An inbound connection is a connection initiated by a peer.</extracomment>
         <translation type="unfinished">Ички йўналиш</translation>
     </message>
     <message>
         <source>Outbound</source>
+        <extracomment>An outbound connection to a peer. An outbound connection is a connection initiated by us.</extracomment>
         <translation type="unfinished">Ташқи йўналиш</translation>
     </message>
     <message>
@@ -279,14 +266,14 @@
     </message>
     <message numerus="yes">
         <source>%n second(s)</source>
-        <translation>
+        <translation type="unfinished">
             <numerusform />
             <numerusform />
         </translation>
     </message>
     <message numerus="yes">
         <source>%n minute(s)</source>
-        <translation>
+        <translation type="unfinished">
             <numerusform />
             <numerusform />
         </translation>
@@ -337,111 +324,6 @@
     </message>
 </context>
 <context>
-    <name>QtumGUI</name>
-    <message>
-        <source>&amp;Overview</source>
-        <translation>&amp;Кўриб чиқиш</translation>
-=======
-    </message>
-    <message>
-        <source>Enter a Qtum address (e.g. %1)</source>
-        <translation type="unfinished">Qtum манзилини киритинг (масалан.  %1)</translation>
->>>>>>> ec86f1e9
-    </message>
-    <message>
-        <source>Inbound</source>
-        <extracomment>An inbound connection from a peer. An inbound connection is a connection initiated by a peer.</extracomment>
-        <translation type="unfinished">Ички йўналиш</translation>
-    </message>
-    <message>
-        <source>Outbound</source>
-        <extracomment>An outbound connection to a peer. An outbound connection is a connection initiated by us.</extracomment>
-        <translation type="unfinished">Ташқи йўналиш</translation>
-    </message>
-    <message>
-        <source>%1 m</source>
-        <translation type="unfinished">%1 д</translation>
-    </message>
-    <message>
-        <source>%1 s</source>
-        <translation type="unfinished">%1 с</translation>
-    </message>
-    <message>
-        <source>None</source>
-        <translation type="unfinished">Йўқ</translation>
-    </message>
-    <message>
-        <source>N/A</source>
-        <translation type="unfinished">Тўғри келмайди</translation>
-    </message>
-    <message>
-        <source>%1 ms</source>
-        <translation type="unfinished">%1 мс</translation>
-    </message>
-    <message numerus="yes">
-        <source>%n second(s)</source>
-        <translation type="unfinished">
-            <numerusform />
-            <numerusform />
-        </translation>
-    </message>
-    <message numerus="yes">
-        <source>%n minute(s)</source>
-        <translation type="unfinished">
-            <numerusform />
-            <numerusform />
-        </translation>
-    </message>
-    <message numerus="yes">
-        <source>%n hour(s)</source>
-        <translation type="unfinished">
-            <numerusform />
-            <numerusform />
-        </translation>
-    </message>
-    <message numerus="yes">
-        <source>%n day(s)</source>
-        <translation type="unfinished">
-            <numerusform />
-            <numerusform />
-        </translation>
-    </message>
-    <message numerus="yes">
-        <source>%n week(s)</source>
-        <translation type="unfinished">
-            <numerusform />
-            <numerusform />
-        </translation>
-    </message>
-    <message>
-<<<<<<< HEAD
-        <source>Send coins to a Qtum address</source>
-        <translation>Тангаларни Qtum манзилига жўнатиш</translation>
-=======
-        <source>%1 and %2</source>
-        <translation type="unfinished">%1 ва %2</translation>
-    </message>
-    <message numerus="yes">
-        <source>%n year(s)</source>
-        <translation type="unfinished">
-            <numerusform />
-            <numerusform />
-        </translation>
-    </message>
-    <message>
-        <source>%1 B</source>
-        <translation type="unfinished">%1 Б</translation>
-    </message>
-    <message>
-        <source>%1 MB</source>
-        <translation type="unfinished">%1 МБ</translation>
-    </message>
-    <message>
-        <source>%1 GB</source>
-        <translation type="unfinished">%1 ГБ</translation>
-    </message>
-</context>
-<context>
     <name>bitcoin-core</name>
     <message>
         <source>Done loading</source>
@@ -457,7 +339,6 @@
     <message>
         <source>&amp;Overview</source>
         <translation type="unfinished">&amp;Кўриб чиқиш</translation>
->>>>>>> ec86f1e9
     </message>
     <message>
         <source>Show general overview of wallet</source>
@@ -468,17 +349,12 @@
         <translation type="unfinished">&amp;Пул ўтказмалари</translation>
     </message>
     <message>
-<<<<<<< HEAD
-        <source>&amp;Send</source>
-        <translation>&amp;Жўнатиш</translation>
-=======
         <source>Browse transaction history</source>
         <translation type="unfinished">Пул ўтказмалари тарихини кўриш</translation>
     </message>
     <message>
         <source>E&amp;xit</source>
         <translation type="unfinished">Ч&amp;иқиш</translation>
->>>>>>> ec86f1e9
     </message>
     <message>
         <source>Quit application</source>
@@ -518,19 +394,11 @@
     </message>
     <message>
         <source>Sign messages with your Qtum addresses to prove you own them</source>
-<<<<<<< HEAD
-        <translation>Qtum манзилидан унинг эгаси эканлигингизни исботлаш учун хабарлар ёзинг</translation>
-    </message>
-    <message>
-        <source>Verify messages to ensure they were signed with specified Qtum addresses</source>
-        <translation>Хабарларни махсус Qtum манзилларингиз билан ёзилганлигига ишонч ҳосил қилиш учун уларни тасдиқланг</translation>
-=======
         <translation type="unfinished">Qtum манзилидан унинг эгаси эканлигингизни исботлаш учун хабарлар ёзинг</translation>
     </message>
     <message>
         <source>Verify messages to ensure they were signed with specified Qtum addresses</source>
         <translation type="unfinished">Хабарларни махсус Qtum манзилларингиз билан ёзилганлигига ишонч ҳосил қилиш учун уларни тасдиқланг</translation>
->>>>>>> ec86f1e9
     </message>
     <message>
         <source>&amp;File</source>
@@ -566,11 +434,7 @@
     </message>
     <message numerus="yes">
         <source>Processed %n block(s) of transaction history.</source>
-<<<<<<< HEAD
-        <translation>
-=======
         <translation type="unfinished">
->>>>>>> ec86f1e9
             <numerusform />
             <numerusform />
         </translation>
@@ -607,13 +471,6 @@
         <source>&amp;Window</source>
         <translation type="unfinished">&amp;Ойна</translation>
     </message>
-<<<<<<< HEAD
-    <message>
-        <source>Minimize</source>
-        <translation type="unfinished">Камайтириш</translation>
-    </message>
-=======
->>>>>>> ec86f1e9
     <message numerus="yes">
         <source>%n active connection(s) to Qtum network.</source>
         <extracomment>A substring of the tooltip.</extracomment>
@@ -847,11 +704,7 @@
     </message>
     <message>
         <source>Error</source>
-<<<<<<< HEAD
-        <translation>Хатолик</translation>
-=======
         <translation type="unfinished">Хатолик</translation>
->>>>>>> ec86f1e9
     </message>
     <message>
         <source>Welcome</source>
@@ -863,11 +716,7 @@
     </message>
     <message>
         <source>Use a custom data directory:</source>
-<<<<<<< HEAD
-        <translation>Бошқа маълумотлар директориясида фойдаланинг:</translation>
-=======
         <translation type="unfinished">Бошқа маълумотлар директориясида фойдаланинг:</translation>
->>>>>>> ec86f1e9
     </message>
 </context>
 <context>
@@ -893,8 +742,6 @@
     </message>
     </context>
 <context>
-<<<<<<< HEAD
-=======
     <name>OpenURIDialog</name>
     <message>
         <source>Paste address from clipboard</source>
@@ -903,7 +750,6 @@
     </message>
 </context>
 <context>
->>>>>>> ec86f1e9
     <name>OptionsDialog</name>
     <message>
         <source>Options</source>
@@ -971,11 +817,7 @@
     </message>
     <message>
         <source>&amp;Unit to show amounts in:</source>
-<<<<<<< HEAD
-        <translation>Миқдорларни кўрсатиш учун &amp;қисм:</translation>
-=======
         <translation type="unfinished">Миқдорларни кўрсатиш учун &amp;қисм:</translation>
->>>>>>> ec86f1e9
     </message>
     <message>
         <source>&amp;Cancel</source>
@@ -1018,11 +860,7 @@
     </message>
     <message>
         <source>The displayed information may be out of date. Your wallet automatically synchronizes with the Qtum network after a connection is established, but this process has not completed yet.</source>
-<<<<<<< HEAD
-        <translation>Кўрсатилган маълумот эскирган бўлиши мумкин. Ҳамёнингиз алоқа ўрнатилгандан сўнг Qtum тармоқ билан автоматик тарзда синхронланади, аммо жараён ҳалигача тугалланмади.</translation>
-=======
         <translation type="unfinished">Кўрсатилган маълумот эскирган бўлиши мумкин. Ҳамёнингиз алоқа ўрнатилгандан сўнг Qtum тармоқ билан автоматик тарзда синхронланади, аммо жараён ҳалигача тугалланмади.</translation>
->>>>>>> ec86f1e9
     </message>
     <message>
         <source>Watch-only:</source>
@@ -1111,7 +949,11 @@
         <translation type="unfinished">Фойдаланувчи вакил</translation>
     </message>
     <message>
-<<<<<<< HEAD
+        <source>Direction</source>
+        <extracomment>Title of Peers Table column which indicates the direction the peer connection was initiated from.</extracomment>
+        <translation type="unfinished">Йўналиш</translation>
+    </message>
+    <message>
         <source>Address</source>
         <extracomment>Title of Peers Table column which contains the IP/Onion/I2P address of the connected peer.</extracomment>
         <translation type="unfinished">Манзил</translation>
@@ -1125,25 +967,6 @@
         <source>Network</source>
         <extracomment>Title of Peers Table column which states the network the peer connected through.</extracomment>
         <translation type="unfinished">Тармоқ</translation>
-=======
-        <source>Direction</source>
-        <extracomment>Title of Peers Table column which indicates the direction the peer connection was initiated from.</extracomment>
-        <translation type="unfinished">Йўналиш</translation>
-    </message>
-    <message>
-        <source>Address</source>
-        <extracomment>Title of Peers Table column which contains the IP/Onion/I2P address of the connected peer.</extracomment>
-        <translation type="unfinished">Манзил</translation>
-    </message>
-    <message>
-        <source>Type</source>
-        <extracomment>Title of Peers Table column which describes the type of peer connection. The "type" describes why the connection exists.</extracomment>
-        <translation type="unfinished">Тури</translation>
-    </message>
-    <message>
-        <source>Network</source>
-        <extracomment>Title of Peers Table column which states the network the peer connected through.</extracomment>
-        <translation type="unfinished">Тармоқ</translation>
     </message>
     <message>
         <source>Inbound</source>
@@ -1154,7 +977,6 @@
         <source>Outbound</source>
         <extracomment>An Outbound Connection to a Peer.</extracomment>
         <translation type="unfinished">Ташқи йўналиш</translation>
->>>>>>> ec86f1e9
     </message>
 </context>
 <context>
@@ -1253,8 +1075,6 @@
     <message>
         <source>Totals</source>
         <translation type="unfinished">Жами</translation>
-<<<<<<< HEAD
-=======
     </message>
     <message>
         <source>Debug log file</source>
@@ -1263,7 +1083,6 @@
     <message>
         <source>Clear console</source>
         <translation type="unfinished">Терминални тозалаш</translation>
->>>>>>> ec86f1e9
     </message>
     <message>
         <source>In:</source>
@@ -1274,14 +1093,6 @@
         <translation type="unfinished">Ташқарига:</translation>
     </message>
     <message>
-        <source>In:</source>
-        <translation type="unfinished">Ичига:</translation>
-    </message>
-    <message>
-        <source>Out:</source>
-        <translation type="unfinished">Ташқарига:</translation>
-    </message>
-    <message>
         <source>via %1</source>
         <translation type="unfinished">%1 орқали</translation>
     </message>
@@ -1532,13 +1343,6 @@
     <message>
         <source>%1 to %2</source>
         <translation type="unfinished">%1 дан %2</translation>
-<<<<<<< HEAD
-    </message>
-    <message>
-        <source>Are you sure you want to send?</source>
-        <translation type="unfinished">Жўнатишни хоҳлашингизга ишончингиз комилми?</translation>
-=======
->>>>>>> ec86f1e9
     </message>
     <message>
         <source>or</source>
@@ -1558,11 +1362,7 @@
     </message>
     <message numerus="yes">
         <source>Estimated to begin confirmation within %n block(s).</source>
-<<<<<<< HEAD
-        <translation>
-=======
         <translation type="unfinished">
->>>>>>> ec86f1e9
             <numerusform />
             <numerusform />
         </translation>
@@ -1600,11 +1400,7 @@
     </message>
     <message>
         <source>Paste address from clipboard</source>
-<<<<<<< HEAD
-        <translation>Клипбоарддан манзилни қўйиш</translation>
-=======
         <translation type="unfinished">Клипбоарддан манзилни қўйиш</translation>
->>>>>>> ec86f1e9
     </message>
     <message>
         <source>Message:</source>
@@ -1623,11 +1419,7 @@
     </message>
     <message>
         <source>Paste address from clipboard</source>
-<<<<<<< HEAD
-        <translation>Клипбоарддан манзилни қўйиш</translation>
-=======
         <translation type="unfinished">Клипбоарддан манзилни қўйиш</translation>
->>>>>>> ec86f1e9
     </message>
     <message>
         <source>Signature</source>
@@ -1644,21 +1436,7 @@
 </context>
 <context>
     <name>TransactionDesc</name>
-    <message numerus="yes">
-        <source>Open for %n more block(s)</source>
-        <translation>
-            <numerusform />
-            <numerusform />
-        </translation>
-    </message>
-    <message>
-<<<<<<< HEAD
-        <source>Open until %1</source>
-        <translation type="unfinished">%1 гача очиш</translation>
-    </message>
-    <message>
-=======
->>>>>>> ec86f1e9
+    <message>
         <source>%1/unconfirmed</source>
         <translation type="unfinished">%1/тасдиқланмади</translation>
     </message>
@@ -1704,11 +1482,7 @@
     </message>
     <message numerus="yes">
         <source>matures in %n more block(s)</source>
-<<<<<<< HEAD
-        <translation>
-=======
         <translation type="unfinished">
->>>>>>> ec86f1e9
             <numerusform />
             <numerusform />
         </translation>
@@ -1778,20 +1552,6 @@
     <message>
         <source>Label</source>
         <translation type="unfinished">Ёрлиқ</translation>
-<<<<<<< HEAD
-    </message>
-    <message numerus="yes">
-        <source>Open for %n more block(s)</source>
-        <translation>
-            <numerusform />
-            <numerusform />
-        </translation>
-    </message>
-    <message>
-        <source>Open until %1</source>
-        <translation type="unfinished">%1 гача очиш</translation>
-=======
->>>>>>> ec86f1e9
     </message>
     <message>
         <source>Unconfirmed</source>
@@ -1903,14 +1663,11 @@
     <message>
         <source>Export Transaction History</source>
         <translation type="unfinished">Ўтказмалар тарихини экспорт қилиш</translation>
-<<<<<<< HEAD
-=======
     </message>
     <message>
         <source>Comma separated file</source>
         <extracomment>Expanded name of the CSV file format. See: https://en.wikipedia.org/wiki/Comma-separated_values.</extracomment>
         <translation type="unfinished">Вергул билан ажратилган файл</translation>
->>>>>>> ec86f1e9
     </message>
     <message>
         <source>Confirmed</source>
@@ -1954,8 +1711,6 @@
     </message>
 </context>
 <context>
-<<<<<<< HEAD
-=======
     <name>WalletFrame</name>
     <message>
         <source>Error</source>
@@ -1963,7 +1718,6 @@
     </message>
     </context>
 <context>
->>>>>>> ec86f1e9
     <name>WalletModel</name>
     <message>
         <source>Send Coins</source>
@@ -1979,26 +1733,6 @@
     <message>
         <source>Export the data in the current tab to a file</source>
         <translation type="unfinished">Жорий ички ойна ичидаги маълумотларни файлга экспорт қилиш</translation>
-<<<<<<< HEAD
-    </message>
-    <message>
-        <source>Error</source>
-        <translation type="unfinished">Хатолик</translation>
     </message>
     </context>
-<context>
-    <name>qtum-core</name>
-    <message>
-        <source>Done loading</source>
-        <translation type="unfinished">Юклаш тайёр</translation>
-    </message>
-    <message>
-        <source>Insufficient funds</source>
-        <translation type="unfinished">Кам миқдор</translation>
-    </message>
-    </context>
-=======
-    </message>
-    </context>
->>>>>>> ec86f1e9
 </TS>