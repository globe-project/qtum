<TS language="uz@Cyrl" version="2.1">
<context>
    <name>AddressBookPage</name>
    <message>
        <source>Right-click to edit address or label</source>
        <translation>Манзил ёки ёрлиқни таҳрирлаш учун икки марта босинг</translation>
    </message>
    <message>
        <source>Create a new address</source>
        <translation>Янги манзил яратинг</translation>
    </message>
    <message>
        <source>&amp;New</source>
        <translation>&amp;Янги</translation>
    </message>
    <message>
        <source>Copy the currently selected address to the system clipboard</source>
        <translation>Жорий танланган манзилни тизим вақтинчалик хотирасига нусха кўчиринг</translation>
    </message>
    <message>
        <source>&amp;Copy</source>
        <translation>&amp;Нусха олиш</translation>
    </message>
    <message>
        <source>C&amp;lose</source>
        <translation>&amp;Ёпиш</translation>
    </message>
    <message>
        <source>Delete the currently selected address from the list</source>
        <translation>Жорий танланган манзилни рўйхатдан ўчириш</translation>
    </message>
    <message>
        <source>Enter address or label to search</source>
        <translation>Излаш учун манзил ёки ёрлиқни киритинг</translation>
    </message>
    <message>
        <source>Export the data in the current tab to a file</source>
        <translation>Жорий ички ойна ичидаги маълумотларни файлга экспорт қилиш</translation>
    </message>
    <message>
        <source>&amp;Export</source>
        <translation>&amp;Экспорт</translation>
    </message>
    <message>
        <source>&amp;Delete</source>
        <translation>&amp;Ўчириш</translation>
    </message>
    <message>
        <source>Choose the address to send coins to</source>
        <translation>Тангаларни жўнатиш учун манзилни танланг</translation>
    </message>
    <message>
        <source>Choose the address to receive coins with</source>
        <translation>Тангаларни қабул қилиш учун манзилни танланг</translation>
    </message>
    <message>
        <source>C&amp;hoose</source>
        <translation>&amp;Танлаш</translation>
    </message>
    <message>
        <source>Sending addresses</source>
        <translation>Жўнатиладиган манзиллар</translation>
    </message>
    <message>
        <source>Receiving addresses</source>
        <translation>Қабул қилинадиган манзиллар</translation>
    </message>
    <message>
        <source>These are your Qtum addresses for sending payments. Always check the amount and the receiving address before sending coins.</source>
        <translation>Улар тўловларни жўнатиш учун сизнинг Qtum манзилларингиз. Доимо тангаларни жўнатишдан олдин сумма ва қабул қилувчи манзилни текшириб кўринг. </translation>
    </message>
    <message>
        <source>&amp;Copy Address</source>
        <translation>Манзилдан &amp;нусха олиш</translation>
    </message>
    <message>
        <source>Copy &amp;Label</source>
        <translation>Нусха олиш ва ёрлиқ</translation>
    </message>
    <message>
        <source>&amp;Edit</source>
        <translation>&amp;Таҳрирлаш</translation>
    </message>
    <message>
        <source>Export Address List</source>
        <translation>Манзил рўйхатини экспорт қилиш</translation>
    </message>
    <message>
        <source>Comma separated file (*.csv)</source>
        <translation>Вергул билан ажратилган файл (*.csv)</translation>
    </message>
    <message>
        <source>Exporting Failed</source>
        <translation>Экспорт қилиб бўлмади</translation>
    </message>
    <message>
        <source>There was an error trying to save the address list to %1. Please try again.</source>
        <translation>Манзил рўйхатини %1.га сақлашда хатолик юз берди. Яна уриниб кўринг.</translation>
    </message>
</context>
<context>
    <name>AddressTableModel</name>
    <message>
        <source>Label</source>
        <translation>Ёрлиқ</translation>
    </message>
    <message>
        <source>Address</source>
        <translation>Манзил</translation>
    </message>
    <message>
        <source>(no label)</source>
        <translation>(Ёрлиқ мавжуд эмас)</translation>
    </message>
</context>
<context>
    <name>AskPassphraseDialog</name>
    <message>
        <source>Passphrase Dialog</source>
        <translation>Махфий сўз ойнаси</translation>
    </message>
    <message>
        <source>Enter passphrase</source>
        <translation>Махфий сузни киритинг</translation>
    </message>
    <message>
        <source>New passphrase</source>
        <translation>Янги махфий суз</translation>
    </message>
    <message>
        <source>Repeat new passphrase</source>
        <translation>Янги махфий сузни такрорланг</translation>
    </message>
    <message>
        <source>Encrypt wallet</source>
        <translation>Ҳамённи қодлаш</translation>
    </message>
    <message>
        <source>This operation needs your wallet passphrase to unlock the wallet.</source>
        <translation>Ушбу операцияни амалга ошириш учун ҳамённи қулфдан чиқариш парол сўзини талаб қилади.</translation>
    </message>
    <message>
        <source>Unlock wallet</source>
        <translation>Ҳамённи қулфдан чиқариш</translation>
    </message>
    <message>
        <source>This operation needs your wallet passphrase to decrypt the wallet.</source>
        <translation>Ушбу операцияни амалга ошириш учун ҳамённи коддан чиқариш парол сўзини талаб қилади.</translation>
    </message>
    <message>
        <source>Decrypt wallet</source>
        <translation>Ҳамённи коддан чиқариш</translation>
    </message>
    <message>
        <source>Change passphrase</source>
        <translation>Махфий сузни узгартириш</translation>
    </message>
    <message>
        <source>Confirm wallet encryption</source>
        <translation>Ҳамённи кодлашни тасдиқлаш</translation>
    </message>
    <message>
        <source>Warning: If you encrypt your wallet and lose your passphrase, you will &lt;b&gt;LOSE ALL OF YOUR QTUMS&lt;/b&gt;!</source>
        <translation>Диққат: Агар сиз ҳамёнингизни кодласангиз ва махфий сўзингизни унутсангиз, сиз &lt;b&gt;БАРЧА QTUM ПУЛЛАРИНГИЗНИ ЙЎҚОТАСИЗ&lt;/b&gt;!</translation>
    </message>
    <message>
        <source>Are you sure you wish to encrypt your wallet?</source>
        <translation>Ҳамёнингизни кодлашни ростдан хоҳлайсизми?</translation>
    </message>
    <message>
        <source>Wallet encrypted</source>
        <translation>Ҳамёни кодланган</translation>
    </message>
    <message>
        <source>IMPORTANT: Any previous backups you have made of your wallet file should be replaced with the newly generated, encrypted wallet file. For security reasons, previous backups of the unencrypted wallet file will become useless as soon as you start using the new, encrypted wallet.</source>
        <translation>МУҲИМ: Сиз қилган олдинги ҳамён файли заҳиралари янги яратилган, кодланган ҳамён файли билан алмаштирилиши керак. Хавфсизлик сабабларига кўра олдинги кодланган ҳамён файли заҳираси янги кодланган ҳамёндан фойдаланишингиз билан яроқсиз ҳолга келади.</translation>
    </message>
    <message>
        <source>Wallet encryption failed</source>
        <translation>Ҳамённи кодлаш амалга ошмади</translation>
    </message>
    <message>
        <source>Wallet encryption failed due to an internal error. Your wallet was not encrypted.</source>
        <translation>Ҳамённи кодлаш ташқи хато туфайли амалга ошмади. Ҳамёнингиз кодланмади.</translation>
    </message>
    <message>
        <source>The supplied passphrases do not match.</source>
        <translation>Киритилган пароллар мос келмади.</translation>
    </message>
    <message>
        <source>Wallet unlock failed</source>
        <translation>Ҳамённи қулфдан чиқариш амалга ошмади</translation>
    </message>
    <message>
        <source>The passphrase entered for the wallet decryption was incorrect.</source>
        <translation>Ҳамённи коддан чиқариш учун киритилган парол нотўғри.</translation>
    </message>
    <message>
        <source>Wallet decryption failed</source>
        <translation>Ҳамённи коддан чиқариш амалга ошмади</translation>
    </message>
    <message>
        <source>Wallet passphrase was successfully changed.</source>
        <translation>Ҳамён пароли муваффақиятли алмаштирилди.</translation>
    </message>
    <message>
        <source>Warning: The Caps Lock key is on!</source>
        <translation>Диққат: Caps Lock тугмаси ёқилган!</translation>
    </message>
</context>
<context>
    <name>BanTableModel</name>
    </context>
<context>
    <name>QtumGUI</name>
    <message>
        <source>Sign &amp;message...</source>
        <translation>&amp;Хабар ёзиш...</translation>
    </message>
    <message>
        <source>Synchronizing with network...</source>
        <translation>Тармоқ билан синхронланмоқда...</translation>
    </message>
    <message>
        <source>&amp;Overview</source>
        <translation>&amp;Кўриб чиқиш</translation>
    </message>
    <message>
        <source>Show general overview of wallet</source>
        <translation>Ҳамённинг умумий кўринишини кўрсатиш</translation>
    </message>
    <message>
        <source>&amp;Transactions</source>
        <translation>&amp;Пул ўтказмалари</translation>
    </message>
    <message>
        <source>Browse transaction history</source>
        <translation>Пул ўтказмалари тарихини кўриш</translation>
    </message>
    <message>
        <source>E&amp;xit</source>
        <translation>Ч&amp;иқиш</translation>
    </message>
    <message>
        <source>Quit application</source>
        <translation>Иловадан чиқиш</translation>
    </message>
    <message>
        <source>About &amp;Qt</source>
        <translation>&amp;Qt ҳақида</translation>
    </message>
    <message>
        <source>Show information about Qt</source>
        <translation>Qt ҳақидаги маълумотларни кўрсатиш</translation>
    </message>
    <message>
        <source>&amp;Options...</source>
        <translation>&amp;Мосламалар...</translation>
    </message>
    <message>
        <source>&amp;Encrypt Wallet...</source>
        <translation>Ҳамённи &amp;кодлаш...</translation>
    </message>
    <message>
        <source>&amp;Backup Wallet...</source>
        <translation>Ҳамённи &amp;заҳиралаш...</translation>
    </message>
    <message>
        <source>&amp;Change Passphrase...</source>
        <translation>Махфий сўзни &amp;ўзгартириш...</translation>
    </message>
    <message>
        <source>Open &amp;URI...</source>
        <translation>Интернет манзилни очиш</translation>
    </message>
    <message>
        <source>Reindexing blocks on disk...</source>
        <translation>Дискдаги блоклар қайта индексланмоқда...</translation>
    </message>
    <message>
        <source>Send coins to a Qtum address</source>
        <translation>Тангаларни Qtum манзилига жўнатиш</translation>
    </message>
    <message>
        <source>Backup wallet to another location</source>
        <translation>Ҳамённи бошқа манзилга заҳиралаш</translation>
    </message>
    <message>
        <source>Change the passphrase used for wallet encryption</source>
        <translation>Паролни ўзгартириш ҳамённи кодлашда фойдаланилади</translation>
    </message>
    <message>
        <source>&amp;Verify message...</source>
        <translation>Хабарни &amp;тасдиқлаш...</translation>
    </message>
    <message>
        <source>&amp;Send</source>
        <translation>&amp;Жўнатиш</translation>
    </message>
    <message>
        <source>&amp;Receive</source>
        <translation>&amp;Қабул қилиш</translation>
    </message>
    <message>
        <source>&amp;Show / Hide</source>
        <translation>&amp;Кўрсатиш / Яшириш</translation>
    </message>
    <message>
        <source>Show or hide the main Window</source>
        <translation>Асосий ойнани кўрсатиш ёки яшириш</translation>
    </message>
    <message>
        <source>Encrypt the private keys that belong to your wallet</source>
        <translation>Ҳамёнингизга тегишли махфий калитларни кодлаш</translation>
    </message>
    <message>
        <source>Sign messages with your Qtum addresses to prove you own them</source>
        <translation>Qtum манзилидан унинг эгаси эканлигингизни исботлаш учун хабарлар ёзинг</translation>
    </message>
    <message>
        <source>Verify messages to ensure they were signed with specified Qtum addresses</source>
        <translation>Хабарларни махсус Qtum манзилларингиз билан ёзилганлигига ишонч ҳосил қилиш учун уларни тасдиқланг</translation>
    </message>
    <message>
        <source>&amp;File</source>
        <translation>&amp;Файл</translation>
    </message>
    <message>
        <source>&amp;Settings</source>
        <translation>&amp; Созламалар</translation>
    </message>
    <message>
        <source>&amp;Help</source>
        <translation>&amp;Ёрдам</translation>
    </message>
    <message>
        <source>Tabs toolbar</source>
        <translation>Ички ойналар асбоблар панели</translation>
    </message>
    <message>
        <source>Request payments (generates QR codes and qtum: URIs)</source>
        <translation>Тўловлар (QR кодлари ва qtum ёрдамида яратишлар: URI’лар) сўраш</translation>
    </message>
    <message>
        <source>Show the list of used sending addresses and labels</source>
        <translation>Фойдаланилган жўнатилган манзиллар ва ёрлиқлар рўйхатини кўрсатиш</translation>
    </message>
    <message>
        <source>Show the list of used receiving addresses and labels</source>
        <translation>Фойдаланилган қабул қилинган манзиллар ва ёрлиқлар рўйхатини кўрсатиш</translation>
    </message>
    <message>
<<<<<<< HEAD
        <source>Open a qtum: URI or payment request</source>
        <translation>Qtum’ни очиш: URI ёки тўлов сўрови</translation>
    </message>
    <message>
=======
>>>>>>> ee8ca219
        <source>&amp;Command-line options</source>
        <translation>&amp;Буйруқлар сатри мосламалари</translation>
    </message>
    <message numerus="yes">
        <source>%n active connection(s) to Qtum network</source>
        <translation><numerusform>%n та Qtum тармоғига фаол уланиш мавжуд</numerusform></translation>
    </message>
    <message>
        <source>%1 behind</source>
        <translation>%1 орқада</translation>
    </message>
    <message>
        <source>Last received block was generated %1 ago.</source>
        <translation>Сўнги қабул қилинган блок %1 олдин яратилган.</translation>
    </message>
    <message>
        <source>Transactions after this will not yet be visible.</source>
        <translation>Бундан кейинги пул ўтказмалари кўринмайдиган бўлади.</translation>
    </message>
    <message>
        <source>Error</source>
        <translation>Хатолик</translation>
    </message>
    <message>
        <source>Warning</source>
        <translation>Диққат</translation>
    </message>
    <message>
        <source>Information</source>
        <translation>Маълумот</translation>
    </message>
    <message>
        <source>Up to date</source>
        <translation>Янгиланган</translation>
    </message>
    <message>
        <source>&amp;Window</source>
        <translation>&amp;Ойна</translation>
    </message>
    <message>
        <source>Minimize</source>
        <translation>Камайтириш</translation>
    </message>
    <message>
        <source>Catching up...</source>
        <translation>Банд қилинмоқда...</translation>
    </message>
    <message>
        <source>Sent transaction</source>
        <translation>Жўнатилган операция</translation>
    </message>
    <message>
        <source>Incoming transaction</source>
        <translation>Кирувчи операция</translation>
    </message>
    <message>
        <source>Wallet is &lt;b&gt;encrypted&lt;/b&gt; and currently &lt;b&gt;unlocked&lt;/b&gt;</source>
        <translation>Ҳамён &lt;b&gt;кодланган&lt;/b&gt; ва вақтинча &lt;b&gt;қулфдан чиқарилган&lt;/b&gt;</translation>
    </message>
    <message>
        <source>Wallet is &lt;b&gt;encrypted&lt;/b&gt; and currently &lt;b&gt;locked&lt;/b&gt;</source>
        <translation>Ҳамён &lt;b&gt;кодланган&lt;/b&gt; ва вақтинча &lt;b&gt;қулфланган&lt;/b&gt;</translation>
    </message>
    <message>
        <source>A fatal error occurred. Qtum can no longer continue safely and will quit.</source>
        <translation>Жиддий хато юз берди. Qtum хавфсиз ишлай олмайди, шунинг учун чиқиб кетилади.</translation>
    </message>
</context>
<context>
    <name>CoinControlDialog</name>
    <message>
        <source>Quantity:</source>
        <translation>Сони:</translation>
    </message>
    <message>
        <source>Bytes:</source>
        <translation>Байт:</translation>
    </message>
    <message>
        <source>Amount:</source>
        <translation>Миқдори:</translation>
    </message>
    <message>
        <source>Fee:</source>
        <translation>Солиқ:</translation>
    </message>
    <message>
        <source>Dust:</source>
        <translation>Ахлат қутиси:</translation>
    </message>
    <message>
        <source>After Fee:</source>
        <translation>Солиқдан сўнг:</translation>
    </message>
    <message>
        <source>Change:</source>
        <translation>Ўзгартириш:</translation>
    </message>
    <message>
        <source>(un)select all</source>
        <translation>барчасини танаш (бекор қилиш)</translation>
    </message>
    <message>
        <source>Tree mode</source>
        <translation>Дарахт усулида</translation>
    </message>
    <message>
        <source>List mode</source>
        <translation>Рўйхат усулида</translation>
    </message>
    <message>
        <source>Amount</source>
        <translation>Миқдори</translation>
    </message>
    <message>
        <source>Date</source>
        <translation>Сана</translation>
    </message>
    <message>
        <source>Confirmations</source>
        <translation>Тасдиқлашлар</translation>
    </message>
    <message>
        <source>Confirmed</source>
        <translation>Тасдиқланди</translation>
    </message>
    <message>
        <source>Copy address</source>
        <translation>Манзилни нусхалаш</translation>
    </message>
    <message>
        <source>Copy label</source>
        <translation>Ёрликни нусхала</translation>
    </message>
    <message>
        <source>Copy amount</source>
        <translation>Кийматни нусхала</translation>
    </message>
    <message>
        <source>Copy transaction ID</source>
        <translation>Ўтказам рақамидан нусха олиш</translation>
    </message>
    <message>
        <source>Lock unspent</source>
        <translation>Сарфланмаганларни қулфлаш</translation>
    </message>
    <message>
        <source>Unlock unspent</source>
        <translation>Сарфланмаганларни қулфдан чиқариш</translation>
    </message>
    <message>
        <source>Copy quantity</source>
        <translation>Нусха сони</translation>
    </message>
    <message>
        <source>Copy fee</source>
        <translation>Нусха солиғи</translation>
    </message>
    <message>
        <source>Copy after fee</source>
        <translation>Нусха солиқдан сўнг</translation>
    </message>
    <message>
        <source>Copy bytes</source>
        <translation>Нусха байти</translation>
    </message>
    <message>
        <source>Copy dust</source>
        <translation>Нусха чангги</translation>
    </message>
    <message>
        <source>Copy change</source>
        <translation>Нусха қайтими</translation>
    </message>
    <message>
        <source>(%1 locked)</source>
        <translation>(%1 қулфланган)</translation>
    </message>
    <message>
        <source>yes</source>
        <translation>ҳа</translation>
    </message>
    <message>
        <source>no</source>
        <translation>йўқ</translation>
    </message>
    <message>
        <source>Can vary +/- %1 satoshi(s) per input.</source>
        <translation>Ҳар бир кирим +/- %1 сатоши(лар) билан ўзгариши мумкин.</translation>
    </message>
    <message>
        <source>(no label)</source>
        <translation>(Ёрлиқ мавжуд эмас)</translation>
    </message>
    <message>
        <source>change from %1 (%2)</source>
        <translation>%1 (%2)дан ўзгартириш</translation>
    </message>
    <message>
        <source>(change)</source>
        <translation>(ўзгартириш)</translation>
    </message>
</context>
<context>
    <name>CreateWalletActivity</name>
    </context>
<context>
    <name>CreateWalletDialog</name>
    </context>
<context>
    <name>EditAddressDialog</name>
    <message>
        <source>Edit Address</source>
        <translation>Манзилларни таҳрирлаш</translation>
    </message>
    <message>
        <source>&amp;Label</source>
        <translation>&amp;Ёрлик</translation>
    </message>
    <message>
        <source>The label associated with this address list entry</source>
        <translation>Ёрлиқ ушбу манзилар рўйхати ёзуви билан боғланган</translation>
    </message>
    <message>
        <source>The address associated with this address list entry. This can only be modified for sending addresses.</source>
        <translation>Манзил ушбу манзиллар рўйхати ёзуви билан боғланган. Уни фақат жўнатиладиган манзиллар учун ўзгартирса бўлади.</translation>
    </message>
    <message>
        <source>&amp;Address</source>
        <translation>&amp;Манзил</translation>
    </message>
    <message>
        <source>New sending address</source>
        <translation>Янги жунатилувчи манзил</translation>
    </message>
    <message>
        <source>Edit receiving address</source>
        <translation>Кабул килувчи манзилни тахрирлаш</translation>
    </message>
    <message>
        <source>Edit sending address</source>
        <translation>Жунатилувчи манзилни тахрирлаш</translation>
    </message>
    <message>
        <source>The entered address "%1" is not a valid Qtum address.</source>
        <translation>Киритилган "%1" манзили тўғри Qtum манзили эмас.</translation>
    </message>
    <message>
        <source>Could not unlock wallet.</source>
        <translation>Ҳамён қулфдан чиқмади.</translation>
    </message>
    <message>
        <source>New key generation failed.</source>
        <translation>Янги калит яратиш амалга ошмади.</translation>
    </message>
</context>
<context>
    <name>FreespaceChecker</name>
    <message>
        <source>A new data directory will be created.</source>
        <translation>Янги маълумотлар директорияси яратилади.</translation>
    </message>
    <message>
        <source>name</source>
        <translation>номи</translation>
    </message>
    <message>
        <source>Directory already exists. Add %1 if you intend to create a new directory here.</source>
        <translation>Директория аллақачон мавжуд. Агар бу ерда янги директория яратмоқчи бўлсангиз, %1 қўшинг.</translation>
    </message>
    <message>
        <source>Path already exists, and is not a directory.</source>
        <translation>Йўл аллақачон мавжуд. У директория эмас.</translation>
    </message>
    <message>
        <source>Cannot create data directory here.</source>
        <translation>Маълумотлар директориясини бу ерда яратиб бўлмайди..</translation>
    </message>
</context>
<context>
    <name>HelpMessageDialog</name>
    <message>
        <source>version</source>
        <translation>версияси</translation>
    </message>
    <message>
        <source>Command-line options</source>
        <translation>Буйруқлар сатри мосламалари</translation>
    </message>
</context>
<context>
    <name>Intro</name>
    <message>
        <source>Welcome</source>
        <translation>Хуш келибсиз</translation>
    </message>
    <message>
        <source>Use the default data directory</source>
        <translation>Стандарт маълумотлар директориясидан фойдаланиш</translation>
    </message>
    <message>
        <source>Use a custom data directory:</source>
        <translation>Бошқа маълумотлар директориясида фойдаланинг:</translation>
    </message>
    <message>
        <source>Qtum</source>
        <translation>Qtum</translation>
    </message>
    <message>
        <source>Error: Specified data directory "%1" cannot be created.</source>
        <translation>Хато: кўрсатилган "%1" маълумотлар директориясини яратиб бўлмайди.</translation>
    </message>
    <message>
        <source>Error</source>
        <translation>Хатолик</translation>
    </message>
    </context>
<context>
    <name>ModalOverlay</name>
    <message>
        <source>Form</source>
        <translation>Шакл</translation>
    </message>
    <message>
        <source>Last block time</source>
        <translation>Сўнгги блок вақти</translation>
    </message>
    </context>
<context>
    <name>OpenURIDialog</name>
    <message>
        <source>URI:</source>
        <translation>URI:</translation>
    </message>
</context>
<context>
    <name>OpenWalletActivity</name>
    </context>
<context>
    <name>OptionsDialog</name>
    <message>
        <source>Options</source>
        <translation>Танламалар</translation>
    </message>
    <message>
        <source>&amp;Main</source>
        <translation>&amp;Асосий</translation>
    </message>
    <message>
        <source>Size of &amp;database cache</source>
        <translation>&amp;Маълумотлар базаси кеши</translation>
    </message>
    <message>
        <source>Number of script &amp;verification threads</source>
        <translation>Мавзуларни &amp;тўғрилаш скрипти миқдори</translation>
    </message>
    <message>
        <source>IP address of the proxy (e.g. IPv4: 127.0.0.1 / IPv6: ::1)</source>
        <translation>Прокси IP манзили (масалан: IPv4: 127.0.0.1 / IPv6: ::1)</translation>
    </message>
    <message>
        <source>&amp;Network</source>
        <translation>Тармоқ</translation>
    </message>
    <message>
        <source>W&amp;allet</source>
        <translation>Ҳамён</translation>
    </message>
    <message>
        <source>Proxy &amp;IP:</source>
        <translation>Прокси &amp;IP рақами:</translation>
    </message>
    <message>
        <source>&amp;Port:</source>
        <translation>&amp;Порт:</translation>
    </message>
    <message>
        <source>Port of the proxy (e.g. 9050)</source>
        <translation>Прокси порти (e.g. 9050)</translation>
    </message>
    <message>
        <source>&amp;Window</source>
        <translation>&amp;Ойна</translation>
    </message>
    <message>
        <source>Show only a tray icon after minimizing the window.</source>
        <translation>Ойна йиғилгандан сўнг фақат трэй нишончаси кўрсатилсин.</translation>
    </message>
    <message>
        <source>&amp;Minimize to the tray instead of the taskbar</source>
        <translation>Манзиллар панели ўрнига трэйни &amp;йиғиш</translation>
    </message>
    <message>
        <source>M&amp;inimize on close</source>
        <translation>Ёпишда й&amp;иғиш</translation>
    </message>
    <message>
        <source>&amp;Display</source>
        <translation>&amp;Кўрсатиш</translation>
    </message>
    <message>
        <source>User Interface &amp;language:</source>
        <translation>Фойдаланувчи интерфейси &amp;тили:</translation>
    </message>
    <message>
        <source>&amp;Unit to show amounts in:</source>
        <translation>Миқдорларни кўрсатиш учун &amp;қисм:</translation>
    </message>
    <message>
        <source>&amp;OK</source>
        <translation>&amp;OK</translation>
    </message>
    <message>
        <source>&amp;Cancel</source>
        <translation>&amp;Бекор қилиш</translation>
    </message>
    <message>
        <source>default</source>
        <translation>стандарт</translation>
    </message>
    <message>
        <source>none</source>
        <translation>йўқ</translation>
    </message>
    <message>
        <source>Confirm options reset</source>
        <translation>Тасдиқлаш танловларини рад қилиш</translation>
    </message>
    <message>
        <source>Client restart required to activate changes.</source>
        <translation>Ўзгаришлар амалга ошиши учун мижозни қайта ишга тушириш талаб қилинади.</translation>
    </message>
    <message>
        <source>Error</source>
        <translation>Хатолик</translation>
    </message>
    <message>
        <source>This change would require a client restart.</source>
        <translation>Ушбу ўзгариш мижозни қайтадан ишга туширишни талаб қилади.</translation>
    </message>
    <message>
        <source>The supplied proxy address is invalid.</source>
        <translation>Келтирилган прокси манзили ишламайди.</translation>
    </message>
</context>
<context>
    <name>OverviewPage</name>
    <message>
        <source>Form</source>
        <translation>Шакл</translation>
    </message>
    <message>
        <source>The displayed information may be out of date. Your wallet automatically synchronizes with the Qtum network after a connection is established, but this process has not completed yet.</source>
        <translation>Кўрсатилган маълумот эскирган бўлиши мумкин. Ҳамёнингиз алоқа ўрнатилгандан сўнг Qtum тармоқ билан автоматик тарзда синхронланади, аммо жараён ҳалигача тугалланмади.</translation>
    </message>
    <message>
        <source>Watch-only:</source>
        <translation>Фақат кўришга</translation>
    </message>
    <message>
        <source>Available:</source>
        <translation>Мавжуд:</translation>
    </message>
    <message>
        <source>Your current spendable balance</source>
        <translation>Жорий сарфланадиган балансингиз</translation>
    </message>
    <message>
        <source>Pending:</source>
        <translation>Кутилмоқда:</translation>
    </message>
    <message>
        <source>Total of transactions that have yet to be confirmed, and do not yet count toward the spendable balance</source>
        <translation>Жами ўтказмалар ҳозиргача тасдиқланган ва сафланадиган баланс томонга ҳали ҳам ҳисобланмади</translation>
    </message>
    <message>
        <source>Immature:</source>
        <translation>Тайёр эмас:</translation>
    </message>
    <message>
        <source>Mined balance that has not yet matured</source>
        <translation>Миналаштирилган баланс ҳалигача тайёр эмас</translation>
    </message>
    <message>
        <source>Balances</source>
        <translation>Баланслар</translation>
    </message>
    <message>
        <source>Total:</source>
        <translation>Жами:</translation>
    </message>
    <message>
        <source>Your current total balance</source>
        <translation>Жорий умумий балансингиз</translation>
    </message>
    <message>
        <source>Your current balance in watch-only addresses</source>
        <translation>Жорий балансингиз фақат кўринадиган манзилларда</translation>
    </message>
    <message>
        <source>Spendable:</source>
        <translation>Сарфланадиган:</translation>
    </message>
    <message>
        <source>Recent transactions</source>
        <translation>Сўнгги пул ўтказмалари</translation>
    </message>
    <message>
        <source>Unconfirmed transactions to watch-only addresses</source>
        <translation>Тасдиқланмаган ўтказмалар-фақат манзилларини кўриш</translation>
    </message>
    <message>
        <source>Current total balance in watch-only addresses</source>
        <translation>Жорий умумий баланс фақат кўринадиган манзилларда</translation>
    </message>
</context>
<context>
    <name>PaymentServer</name>
    <message>
        <source>Payment request error</source>
        <translation>Тўлов сўрови хато</translation>
    </message>
    <message>
        <source>URI handling</source>
        <translation>URI осилиб қолмоқда</translation>
    </message>
    <message>
        <source>Invalid payment address %1</source>
        <translation>Нотўғри тўлов манзили %1</translation>
    </message>
    </context>
<context>
    <name>PeerTableModel</name>
    <message>
        <source>User Agent</source>
        <translation>Фойдаланувчи вакил</translation>
    </message>
    </context>
<context>
    <name>QObject</name>
    <message>
        <source>Amount</source>
        <translation>Миқдори</translation>
    </message>
    <message>
        <source>Enter a Qtum address (e.g. %1)</source>
        <translation>Qtum манзилини киритинг (масалан.  %1)</translation>
    </message>
    <message>
        <source>%1 m</source>
        <translation>%1 д</translation>
    </message>
    <message>
        <source>%1 s</source>
        <translation>%1 с</translation>
    </message>
    <message>
        <source>None</source>
        <translation>Йўқ</translation>
    </message>
    <message>
        <source>N/A</source>
        <translation>Тўғри келмайди</translation>
    </message>
    <message>
        <source>%1 ms</source>
        <translation>%1 мс</translation>
    </message>
    <message>
        <source>%1 and %2</source>
        <translation>%1 ва %2</translation>
    </message>
    <message>
        <source>%1 B</source>
        <translation>%1 Б</translation>
    </message>
    <message>
        <source>%1 KB</source>
        <translation>%1 КБ</translation>
    </message>
    <message>
        <source>%1 MB</source>
        <translation>%1 МБ</translation>
    </message>
    <message>
        <source>%1 GB</source>
        <translation>%1 ГБ</translation>
    </message>
    <message>
        <source>unknown</source>
        <translation>Номаълум</translation>
    </message>
</context>
<context>
    <name>QRImageWidget</name>
    <message>
        <source>&amp;Save Image...</source>
        <translation>Расмни &amp;сақлаш</translation>
    </message>
    <message>
        <source>&amp;Copy Image</source>
        <translation>Расмдан &amp;нусха олиш</translation>
    </message>
    <message>
        <source>Save QR Code</source>
        <translation>QR кодни сақлаш</translation>
    </message>
    <message>
        <source>PNG Image (*.png)</source>
        <translation>PNG расм (*.png)</translation>
    </message>
</context>
<context>
    <name>RPCConsole</name>
    <message>
        <source>N/A</source>
        <translation>Тўғри келмайди</translation>
    </message>
    <message>
        <source>Client version</source>
        <translation>Мижоз номи</translation>
    </message>
    <message>
        <source>&amp;Information</source>
        <translation>&amp;Маълумот</translation>
    </message>
    <message>
        <source>General</source>
        <translation>Асосий</translation>
    </message>
    <message>
        <source>Using BerkeleyDB version</source>
        <translation>Фойдаланилаётган BerkeleyDB версияси</translation>
    </message>
    <message>
        <source>Startup time</source>
        <translation>Бошланиш вақти</translation>
    </message>
    <message>
        <source>Network</source>
        <translation>Тармоқ</translation>
    </message>
    <message>
        <source>Name</source>
        <translation>Ном</translation>
    </message>
    <message>
        <source>&amp;Peers</source>
        <translation>&amp;Уламлар</translation>
    </message>
    <message>
        <source>Select a peer to view detailed information.</source>
        <translation>Батафсил маълумотларни кўриш учун уламни танланг.</translation>
    </message>
    <message>
        <source>Direction</source>
        <translation>Йўналиш</translation>
    </message>
    <message>
        <source>Version</source>
        <translation>Версия</translation>
    </message>
    <message>
        <source>User Agent</source>
        <translation>Фойдаланувчи вакил</translation>
    </message>
    <message>
        <source>Services</source>
        <translation>Хизматлар</translation>
    </message>
    <message>
        <source>Ban Score</source>
        <translation>Тезликни бан қилиш</translation>
    </message>
    <message>
        <source>Connection Time</source>
        <translation>Уланиш вақти</translation>
    </message>
    <message>
        <source>Last Send</source>
        <translation>Сўнгги жўнатилган</translation>
    </message>
    <message>
        <source>Last Receive</source>
        <translation>Сўнгги қабул қилинган</translation>
    </message>
    <message>
        <source>Ping Time</source>
        <translation>Ping вақти</translation>
    </message>
    <message>
        <source>Last block time</source>
        <translation>Сўнгги блок вақти</translation>
    </message>
    <message>
        <source>&amp;Open</source>
        <translation>&amp;Очиш</translation>
    </message>
    <message>
        <source>&amp;Console</source>
        <translation>&amp;Терминал</translation>
    </message>
    <message>
        <source>&amp;Network Traffic</source>
        <translation>&amp;Тармоқ трафиги</translation>
    </message>
    <message>
        <source>Totals</source>
        <translation>Жами</translation>
    </message>
    <message>
        <source>In:</source>
        <translation>Ичига:</translation>
    </message>
    <message>
        <source>Out:</source>
        <translation>Ташқарига:</translation>
    </message>
    <message>
        <source>Debug log file</source>
        <translation>Тузатиш журнали файли</translation>
    </message>
    <message>
        <source>Clear console</source>
        <translation>Терминални тозалаш</translation>
    </message>
    <message>
        <source>via %1</source>
        <translation>%1 орқали</translation>
    </message>
    <message>
        <source>never</source>
        <translation>ҳеч қачон</translation>
    </message>
    <message>
        <source>Inbound</source>
        <translation>Ички йўналиш</translation>
    </message>
    <message>
        <source>Outbound</source>
        <translation>Ташқи йўналиш</translation>
    </message>
    <message>
        <source>Yes</source>
        <translation>Ҳа</translation>
    </message>
    <message>
        <source>No</source>
        <translation>Йўқ</translation>
    </message>
    <message>
        <source>Unknown</source>
        <translation>Номаълум</translation>
    </message>
</context>
<context>
    <name>ReceiveCoinsDialog</name>
    <message>
        <source>&amp;Amount:</source>
        <translation>&amp;Миқдор:</translation>
    </message>
    <message>
        <source>&amp;Label:</source>
        <translation>&amp;Ёрлиқ:</translation>
    </message>
    <message>
        <source>&amp;Message:</source>
        <translation>&amp;Хабар:</translation>
    </message>
    <message>
        <source>An optional label to associate with the new receiving address.</source>
        <translation>Янги қабул қилинаётган манзил билан боғланган танланадиган ёрлиқ.</translation>
    </message>
    <message>
        <source>Use this form to request payments. All fields are &lt;b&gt;optional&lt;/b&gt;.</source>
        <translation>Ушбу сўровдан тўловларни сўраш учун фойдаланинг. Барча майдонлар &lt;b&gt;мажбурий эмас&lt;/b&gt;.</translation>
    </message>
    <message>
        <source>An optional amount to request. Leave this empty or zero to not request a specific amount.</source>
        <translation>Хоҳланган миқдор сўрови. Кўрсатилган миқдорни сўраш учун буни бўш ёки ноль қолдиринг.</translation>
    </message>
    <message>
        <source>Clear all fields of the form.</source>
        <translation>Шаклнинг барча майдончаларини тозалаш</translation>
    </message>
    <message>
        <source>Clear</source>
        <translation>Тозалаш</translation>
    </message>
    <message>
        <source>Requested payments history</source>
        <translation>Сўралган тўлов тарихи</translation>
    </message>
    <message>
        <source>Show the selected request (does the same as double clicking an entry)</source>
        <translation>Танланган сўровни кўрсатиш (икки марта босилганда ҳам бир хил амал бажарилсин)</translation>
    </message>
    <message>
        <source>Show</source>
        <translation>Кўрсатиш</translation>
    </message>
    <message>
        <source>Remove the selected entries from the list</source>
        <translation>Танланганларни рўйхатдан ўчириш</translation>
    </message>
    <message>
        <source>Remove</source>
        <translation>Ўчириш</translation>
    </message>
    <message>
        <source>Copy label</source>
        <translation>Ёрликни нусхала</translation>
    </message>
    <message>
        <source>Copy message</source>
        <translation>Хабарни нусхала</translation>
    </message>
    <message>
        <source>Copy amount</source>
        <translation>Кийматни нусхала</translation>
    </message>
</context>
<context>
    <name>ReceiveRequestDialog</name>
    <message>
        <source>QR Code</source>
        <translation>QR Коди</translation>
    </message>
    <message>
        <source>Copy &amp;Address</source>
        <translation>Нусҳалаш &amp; Манзил</translation>
    </message>
    <message>
        <source>&amp;Save Image...</source>
        <translation>Расмни &amp;сақлаш</translation>
    </message>
    <message>
        <source>Request payment to %1</source>
        <translation> %1 дан Тўловни сўраш</translation>
    </message>
    <message>
        <source>Payment information</source>
        <translation>Тўлов маълумоти</translation>
    </message>
    <message>
        <source>URI</source>
        <translation>URI</translation>
    </message>
    <message>
        <source>Address</source>
        <translation>Манзил</translation>
    </message>
    <message>
        <source>Amount</source>
        <translation>Миқдори</translation>
    </message>
    <message>
        <source>Label</source>
        <translation>Ёрлиқ</translation>
    </message>
    <message>
        <source>Message</source>
        <translation>Хабар</translation>
    </message>
    <message>
        <source>Wallet</source>
        <translation>Ҳамён</translation>
    </message>
</context>
<context>
    <name>RecentRequestsTableModel</name>
    <message>
        <source>Date</source>
        <translation>Сана</translation>
    </message>
    <message>
        <source>Label</source>
        <translation>Ёрлиқ</translation>
    </message>
    <message>
        <source>Message</source>
        <translation>Хабар</translation>
    </message>
    <message>
        <source>(no label)</source>
        <translation>(Ёрлиқ мавжуд эмас)</translation>
    </message>
    <message>
        <source>(no message)</source>
        <translation>(Хабар йўқ)</translation>
    </message>
    </context>
<context>
    <name>SendCoinsDialog</name>
    <message>
        <source>Send Coins</source>
        <translation>Тангаларни жунат</translation>
    </message>
    <message>
        <source>Coin Control Features</source>
        <translation>Танга бошқаруви ҳусусиятлари</translation>
    </message>
    <message>
        <source>automatically selected</source>
        <translation>автоматик тарзда танланган</translation>
    </message>
    <message>
        <source>Insufficient funds!</source>
        <translation>Кам миқдор</translation>
    </message>
    <message>
        <source>Quantity:</source>
        <translation>Сони:</translation>
    </message>
    <message>
        <source>Bytes:</source>
        <translation>Байт:</translation>
    </message>
    <message>
        <source>Amount:</source>
        <translation>Миқдори:</translation>
    </message>
    <message>
        <source>Fee:</source>
        <translation>Солиқ:</translation>
    </message>
    <message>
        <source>After Fee:</source>
        <translation>Солиқдан сўнг:</translation>
    </message>
    <message>
        <source>Change:</source>
        <translation>Ўзгартириш:</translation>
    </message>
    <message>
        <source>If this is activated, but the change address is empty or invalid, change will be sent to a newly generated address.</source>
        <translation>Агар бу фаоллаштирилса, аммо ўзгартирилган манзил бўл ёки нотўғри бўлса, ўзгариш янги яратилган манзилга жўнатилади.</translation>
    </message>
    <message>
        <source>Custom change address</source>
        <translation>Бошқа ўзгартирилган манзил</translation>
    </message>
    <message>
        <source>Transaction Fee:</source>
        <translation>Ўтказма тўлови</translation>
    </message>
    <message>
        <source>Choose...</source>
        <translation>Танлов</translation>
    </message>
    <message>
        <source>per kilobyte</source>
        <translation>Хар килобайтига</translation>
    </message>
    <message>
        <source>Recommended:</source>
        <translation>Тавсия этилган</translation>
    </message>
    <message>
        <source>Send to multiple recipients at once</source>
        <translation>Бирданига бир нечта қабул қилувчиларга жўнатиш</translation>
    </message>
    <message>
        <source>Clear all fields of the form.</source>
        <translation>Шаклнинг барча майдончаларини тозалаш</translation>
    </message>
    <message>
        <source>Dust:</source>
        <translation>Ахлат қутиси:</translation>
    </message>
    <message>
        <source>Clear &amp;All</source>
        <translation>Барчасини &amp; Тозалаш</translation>
    </message>
    <message>
        <source>Balance:</source>
        <translation>Баланс</translation>
    </message>
    <message>
        <source>Confirm the send action</source>
        <translation>Жўнатиш амалини тасдиқлаш</translation>
    </message>
    <message>
        <source>S&amp;end</source>
        <translation>Жў&amp;натиш</translation>
    </message>
    <message>
        <source>Copy quantity</source>
        <translation>Нусха сони</translation>
    </message>
    <message>
        <source>Copy amount</source>
        <translation>Кийматни нусхала</translation>
    </message>
    <message>
        <source>Copy fee</source>
        <translation>Нусха солиғи</translation>
    </message>
    <message>
        <source>Copy after fee</source>
        <translation>Нусха солиқдан сўнг</translation>
    </message>
    <message>
        <source>Copy bytes</source>
        <translation>Нусха байти</translation>
    </message>
    <message>
        <source>Copy dust</source>
        <translation>Нусха чангги</translation>
    </message>
    <message>
        <source>Copy change</source>
        <translation>Нусха қайтими</translation>
    </message>
    <message>
        <source>%1 to %2</source>
        <translation>%1 дан %2</translation>
    </message>
    <message>
        <source>Are you sure you want to send?</source>
        <translation>Жўнатишни хоҳлашингизга ишончингиз комилми?</translation>
    </message>
    <message>
        <source>or</source>
        <translation>ёки</translation>
    </message>
    <message>
        <source>Transaction fee</source>
        <translation>Ўтказма тўлови</translation>
    </message>
    <message>
        <source>Confirm send coins</source>
        <translation>Тангалар жўнаишни тасдиқлаш</translation>
    </message>
    <message>
        <source>The amount to pay must be larger than 0.</source>
        <translation>Тўлов миқдори 0. дан катта бўлиши керак. </translation>
    </message>
    <message>
        <source>Warning: Invalid Qtum address</source>
        <translation>Диққат: Нотўғр Qtum манзили</translation>
    </message>
    <message>
        <source>Warning: Unknown change address</source>
        <translation>Диққат: Номаълум ўзгариш манзили</translation>
    </message>
    <message>
        <source>(no label)</source>
        <translation>(Ёрлиқ мавжуд эмас)</translation>
    </message>
</context>
<context>
    <name>SendCoinsEntry</name>
    <message>
        <source>A&amp;mount:</source>
        <translation>&amp;Миқдори:</translation>
    </message>
    <message>
        <source>Pay &amp;To:</source>
        <translation>&amp;Тўлов олувчи:</translation>
    </message>
    <message>
        <source>&amp;Label:</source>
        <translation>&amp;Ёрлиқ:</translation>
    </message>
    <message>
        <source>Choose previously used address</source>
        <translation>Олдин фойдаланилган манзилни танла</translation>
    </message>
    <message>
        <source>Alt+A</source>
        <translation>Alt+A</translation>
    </message>
    <message>
        <source>Paste address from clipboard</source>
        <translation>Клипбоарддан манзилни қўйиш</translation>
    </message>
    <message>
        <source>Alt+P</source>
        <translation>Alt+P</translation>
    </message>
    <message>
        <source>Message:</source>
        <translation>Хабар</translation>
    </message>
    <message>
        <source>Pay To:</source>
        <translation>Тўлов олувчи:</translation>
    </message>
    </context>
<context>
    <name>ShutdownWindow</name>
    </context>
<context>
    <name>SignVerifyMessageDialog</name>
    <message>
        <source>Choose previously used address</source>
        <translation>Олдин фойдаланилган манзилни танла</translation>
    </message>
    <message>
        <source>Alt+A</source>
        <translation>Alt+A</translation>
    </message>
    <message>
        <source>Paste address from clipboard</source>
        <translation>Клипбоарддан манзилни қўйиш</translation>
    </message>
    <message>
        <source>Alt+P</source>
        <translation>Alt+P</translation>
    </message>
    <message>
        <source>Signature</source>
        <translation>Имзо</translation>
    </message>
    <message>
        <source>Clear &amp;All</source>
        <translation>Барчасини &amp; Тозалаш</translation>
    </message>
    <message>
        <source>Message verified.</source>
        <translation>Хабар тасдиқланди.</translation>
    </message>
</context>
<context>
    <name>TrafficGraphWidget</name>
    </context>
<context>
    <name>TransactionDesc</name>
    <message>
        <source>Open until %1</source>
        <translation>%1 гача очиш</translation>
    </message>
    <message>
        <source>%1/unconfirmed</source>
        <translation>%1/тасдиқланмади</translation>
    </message>
    <message>
        <source>%1 confirmations</source>
        <translation>%1 тасдиқлашлар</translation>
    </message>
    <message>
        <source>Date</source>
        <translation>Сана</translation>
    </message>
    <message>
        <source>Source</source>
        <translation>Манба</translation>
    </message>
    <message>
        <source>Generated</source>
        <translation>Яратилган</translation>
    </message>
    <message>
        <source>From</source>
        <translation>Дан</translation>
    </message>
    <message>
        <source>unknown</source>
        <translation>Номаълум</translation>
    </message>
    <message>
        <source>To</source>
        <translation>Га</translation>
    </message>
    <message>
        <source>own address</source>
        <translation>ўз манзили</translation>
    </message>
    <message>
        <source>label</source>
        <translation>ёрлиқ</translation>
    </message>
    <message>
        <source>Credit</source>
        <translation>Кредит (қарз)</translation>
    </message>
    <message>
        <source>not accepted</source>
        <translation>қабул қилинмади</translation>
    </message>
    <message>
        <source>Transaction fee</source>
        <translation>Ўтказма тўлови</translation>
    </message>
    <message>
        <source>Net amount</source>
        <translation>Умумий миқдор</translation>
    </message>
    <message>
        <source>Message</source>
        <translation>Хабар</translation>
    </message>
    <message>
        <source>Comment</source>
        <translation>Шарҳ</translation>
    </message>
    <message>
        <source>Transaction ID</source>
        <translation>ID</translation>
    </message>
    <message>
        <source>Merchant</source>
        <translation>Савдо</translation>
    </message>
    <message>
        <source>Transaction</source>
        <translation>Ўтказма</translation>
    </message>
    <message>
        <source>Amount</source>
        <translation>Миқдори</translation>
    </message>
    <message>
        <source>true</source>
        <translation>рост</translation>
    </message>
    <message>
        <source>false</source>
        <translation>ёлғон</translation>
    </message>
</context>
<context>
    <name>TransactionDescDialog</name>
    <message>
        <source>This pane shows a detailed description of the transaction</source>
        <translation>Ушбу ойна операциянинг батафсил таърифини кўрсатади</translation>
    </message>
    </context>
<context>
    <name>TransactionTableModel</name>
    <message>
        <source>Date</source>
        <translation>Сана</translation>
    </message>
    <message>
        <source>Type</source>
        <translation>Тури</translation>
    </message>
    <message>
        <source>Label</source>
        <translation>Ёрлиқ</translation>
    </message>
    <message>
        <source>Open until %1</source>
        <translation>%1 гача очиш</translation>
    </message>
    <message>
        <source>Unconfirmed</source>
        <translation>Тасдиқланмаган</translation>
    </message>
    <message>
        <source>Confirmed (%1 confirmations)</source>
        <translation>Тасдиқланди (%1 та тасдиқ)</translation>
    </message>
    <message>
        <source>Generated but not accepted</source>
        <translation>Яратилди, аммо қабул қилинмади</translation>
    </message>
    <message>
        <source>Received with</source>
        <translation>Ёрдамида қабул қилиш</translation>
    </message>
    <message>
        <source>Received from</source>
        <translation>Дан қабул қилиш</translation>
    </message>
    <message>
        <source>Sent to</source>
        <translation>Жўнатиш</translation>
    </message>
    <message>
        <source>Payment to yourself</source>
        <translation>Ўзингизга тўлов</translation>
    </message>
    <message>
        <source>Mined</source>
        <translation>Фойда</translation>
    </message>
    <message>
        <source>(n/a)</source>
        <translation>(қ/қ)</translation>
    </message>
    <message>
        <source>(no label)</source>
        <translation>(Ёрлиқ мавжуд эмас)</translation>
    </message>
    <message>
        <source>Transaction status. Hover over this field to show number of confirmations.</source>
        <translation>Ўтказма ҳолати. Ушбу майдон бўйлаб тасдиқлашлар сонини кўрсатиш.</translation>
    </message>
    <message>
        <source>Date and time that the transaction was received.</source>
        <translation>Ўтказма қабул қилинган сана ва вақт.</translation>
    </message>
    <message>
        <source>Type of transaction.</source>
        <translation>Пул ўтказмаси тури</translation>
    </message>
    <message>
        <source>Amount removed from or added to balance.</source>
        <translation>Миқдор ўчирилган ёки балансга қўшилган.</translation>
    </message>
</context>
<context>
    <name>TransactionView</name>
    <message>
        <source>All</source>
        <translation>Барча</translation>
    </message>
    <message>
        <source>Today</source>
        <translation>Бугун</translation>
    </message>
    <message>
        <source>This week</source>
        <translation>Шу ҳафта</translation>
    </message>
    <message>
        <source>This month</source>
        <translation>Шу ой</translation>
    </message>
    <message>
        <source>Last month</source>
        <translation>Ўтган хафта</translation>
    </message>
    <message>
        <source>This year</source>
        <translation>Шу йил</translation>
    </message>
    <message>
        <source>Range...</source>
        <translation>Оралиқ...</translation>
    </message>
    <message>
        <source>Received with</source>
        <translation>Ёрдамида қабул қилиш</translation>
    </message>
    <message>
        <source>Sent to</source>
        <translation>Жўнатиш</translation>
    </message>
    <message>
        <source>To yourself</source>
        <translation>Ўзингизга</translation>
    </message>
    <message>
        <source>Mined</source>
        <translation>Фойда</translation>
    </message>
    <message>
        <source>Other</source>
        <translation>Бошка</translation>
    </message>
    <message>
        <source>Min amount</source>
        <translation>Мин қиймат</translation>
    </message>
    <message>
        <source>Copy address</source>
        <translation>Манзилни нусхалаш</translation>
    </message>
    <message>
        <source>Copy label</source>
        <translation>Ёрликни нусхала</translation>
    </message>
    <message>
        <source>Copy amount</source>
        <translation>Кийматни нусхала</translation>
    </message>
    <message>
        <source>Copy transaction ID</source>
        <translation>Ўтказам рақамидан нусха олиш</translation>
    </message>
    <message>
        <source>Edit label</source>
        <translation>Ёрликни тахрирлаш</translation>
    </message>
    <message>
        <source>Show transaction details</source>
        <translation>Ўтказма тафсилотларини кўрсатиш </translation>
    </message>
    <message>
        <source>Export Transaction History</source>
        <translation>Ўтказмалар тарихини экспорт қилиш</translation>
    </message>
    <message>
        <source>Comma separated file (*.csv)</source>
        <translation>Вергул билан ажратилган файл (*.csv)</translation>
    </message>
    <message>
        <source>Confirmed</source>
        <translation>Тасдиқланди</translation>
    </message>
    <message>
        <source>Watch-only</source>
        <translation>Фақат кўришга</translation>
    </message>
    <message>
        <source>Date</source>
        <translation>Сана</translation>
    </message>
    <message>
        <source>Type</source>
        <translation>Тури</translation>
    </message>
    <message>
        <source>Label</source>
        <translation>Ёрлиқ</translation>
    </message>
    <message>
        <source>Address</source>
        <translation>Манзил</translation>
    </message>
    <message>
        <source>ID</source>
        <translation>ID</translation>
    </message>
    <message>
        <source>Exporting Failed</source>
        <translation>Экспорт қилиб бўлмади</translation>
    </message>
    <message>
        <source>The transaction history was successfully saved to %1.</source>
        <translation>Ўтказмалар тарихи %1 га муваффаққиятли сақланди.</translation>
    </message>
    <message>
        <source>Range:</source>
        <translation>Оралиқ:</translation>
    </message>
    <message>
        <source>to</source>
        <translation>Кимга</translation>
    </message>
</context>
<context>
    <name>UnitDisplayStatusBarControl</name>
    </context>
<context>
    <name>WalletController</name>
    </context>
<context>
    <name>WalletFrame</name>
    <message>
        <source>No wallet has been loaded.</source>
        <translation>Хали бирорта хамён юкланмади</translation>
    </message>
</context>
<context>
    <name>WalletModel</name>
    <message>
        <source>Send Coins</source>
        <translation>Тангаларни жунат</translation>
    </message>
    </context>
<context>
    <name>WalletView</name>
    <message>
        <source>&amp;Export</source>
        <translation>&amp;Экспорт</translation>
    </message>
    <message>
        <source>Export the data in the current tab to a file</source>
        <translation>Жорий ички ойна ичидаги маълумотларни файлга экспорт қилиш</translation>
    </message>
    </context>
<context>
    <name>qtum-core</name>
    <message>
        <source>Insufficient funds</source>
        <translation>Кам миқдор</translation>
    </message>
    <message>
        <source>Loading block index...</source>
        <translation>Тўсиқ индекси юкланмоқда...</translation>
    </message>
    <message>
        <source>Loading wallet...</source>
        <translation>Ҳамён юкланмоқда...</translation>
    </message>
    <message>
        <source>Rescanning...</source>
        <translation>Қайта текшириб чиқилмоқда...</translation>
    </message>
    <message>
        <source>Done loading</source>
        <translation>Юклаш тайёр</translation>
    </message>
</context>
</TS><|MERGE_RESOLUTION|>--- conflicted
+++ resolved
@@ -350,13 +350,6 @@
         <translation>Фойдаланилган қабул қилинган манзиллар ва ёрлиқлар рўйхатини кўрсатиш</translation>
     </message>
     <message>
-<<<<<<< HEAD
-        <source>Open a qtum: URI or payment request</source>
-        <translation>Qtum’ни очиш: URI ёки тўлов сўрови</translation>
-    </message>
-    <message>
-=======
->>>>>>> ee8ca219
         <source>&amp;Command-line options</source>
         <translation>&amp;Буйруқлар сатри мосламалари</translation>
     </message>
