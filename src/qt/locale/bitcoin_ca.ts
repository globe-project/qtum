<TS language="ca" version="2.1">
<context>
    <name>AddressBookPage</name>
    <message>
        <source>Right-click to edit address or label</source>
        <translation>Feu clic al botó dret per a editar l'adreça o l'etiqueta</translation>
    </message>
    <message>
        <source>Create a new address</source>
        <translation>Crea una adreça nova</translation>
    </message>
    <message>
        <source>&amp;New</source>
        <translation>&amp;Nova</translation>
    </message>
    <message>
        <source>Copy the currently selected address to the system clipboard</source>
        <translation>Copia l'adreça seleccionada al porta-retalls del sistema</translation>
    </message>
    <message>
        <source>&amp;Copy</source>
        <translation>&amp;Copia</translation>
    </message>
    <message>
        <source>C&amp;lose</source>
        <translation>T&amp;anca</translation>
    </message>
    <message>
        <source>Delete the currently selected address from the list</source>
        <translation>Elimina l'adreça seleccionada actualment de la llista</translation>
    </message>
    <message>
        <source>Enter address or label to search</source>
        <translation>Introduïu una adreça o una etiqueta per cercar</translation>
    </message>
    <message>
        <source>Export the data in the current tab to a file</source>
        <translation>Exporta les dades de la pestanya actual a un fitxer</translation>
    </message>
    <message>
        <source>&amp;Export</source>
        <translation>&amp;Exporta</translation>
    </message>
    <message>
        <source>&amp;Delete</source>
        <translation>&amp;Esborra</translation>
    </message>
    <message>
        <source>Choose the address to send coins to</source>
        <translation>Trieu l'adreça on enviar les monedes</translation>
    </message>
    <message>
        <source>Choose the address to receive coins with</source>
        <translation>Trieu l'adreça on rebre les monedes</translation>
    </message>
    <message>
        <source>C&amp;hoose</source>
        <translation>&amp;Tria</translation>
    </message>
    <message>
        <source>Sending addresses</source>
        <translation>Adreces d'enviament</translation>
    </message>
    <message>
        <source>Receiving addresses</source>
        <translation>Adreces de recepció</translation>
    </message>
    <message>
        <source>These are your Qtum addresses for sending payments. Always check the amount and the receiving address before sending coins.</source>
        <translation>Aquestes són les vostres adreces de Qtum per enviar els pagaments. Sempre reviseu l'import i l'adreça del destinatari abans de transferir monedes.</translation>
    </message>
    <message>
<<<<<<< HEAD
        <source>These are your Qtum addresses for receiving payments. Use the 'Create new receiving address' button in the receive tab to create new addresses.</source>
        <translation>Aquestes són les teves adreces Qtum per rebre pagaments. Utilitza el botó "Crear nova adreça de recepció" de la pestanya de recepció per crear noves adreces.</translation>
=======
        <source>These are your Qtum addresses for receiving payments. Use the 'Create new receiving address' button in the receive tab to create new addresses.
Signing is only possible with addresses of the type 'legacy'.</source>
        <translation>Aquestes son les teves adreces de Qtum per rebre pagaments. Utilitza el botó "Crear nova adreça de recepció" de la pestanya de recepció per crear una nova adreça.
Només és possible firmar amb adreces del tipus "legacy".</translation>
>>>>>>> da23532c
    </message>
    <message>
        <source>&amp;Copy Address</source>
        <translation>&amp;Copia l'adreça</translation>
    </message>
    <message>
        <source>Copy &amp;Label</source>
        <translation>Copia l'&amp;etiqueta</translation>
    </message>
    <message>
        <source>&amp;Edit</source>
        <translation>&amp;Edita</translation>
    </message>
    <message>
        <source>Export Address List</source>
        <translation>Exporta la llista d'adreces</translation>
    </message>
    <message>
        <source>Comma separated file (*.csv)</source>
        <translation>Fitxer separat per comes (*.csv)</translation>
    </message>
    <message>
        <source>Exporting Failed</source>
        <translation>L'exportació ha fallat</translation>
    </message>
    <message>
        <source>There was an error trying to save the address list to %1. Please try again.</source>
        <translation>S'ha produït un error en desar la llista d'adreces a %1. Torneu-ho a provar.</translation>
    </message>
</context>
<context>
    <name>AddressTableModel</name>
    <message>
        <source>Label</source>
        <translation>Etiqueta</translation>
    </message>
    <message>
        <source>Address</source>
        <translation>Adreça</translation>
    </message>
    <message>
        <source>(no label)</source>
        <translation>(sense etiqueta)</translation>
    </message>
</context>
<context>
    <name>AskPassphraseDialog</name>
    <message>
        <source>Passphrase Dialog</source>
        <translation>Diàleg de contrasenya</translation>
    </message>
    <message>
        <source>Enter passphrase</source>
        <translation>Introduïu una contrasenya</translation>
    </message>
    <message>
        <source>New passphrase</source>
        <translation>Contrasenya nova</translation>
    </message>
    <message>
        <source>Repeat new passphrase</source>
        <translation>Repetiu la contrasenya nova</translation>
    </message>
    <message>
        <source>Show passphrase</source>
        <translation>Mostra la contrasenya</translation>
    </message>
    <message>
        <source>Encrypt wallet</source>
        <translation>Xifra la cartera</translation>
    </message>
    <message>
        <source>This operation needs your wallet passphrase to unlock the wallet.</source>
        <translation>Aquesta operació requereix la contrasenya de la cartera per a desblocar-la.</translation>
    </message>
    <message>
        <source>Unlock wallet</source>
        <translation>Desbloca la cartera</translation>
    </message>
    <message>
        <source>This operation needs your wallet passphrase to decrypt the wallet.</source>
        <translation>Aquesta operació requereix la contrasenya de la cartera per a desxifrar-la.</translation>
    </message>
    <message>
        <source>Decrypt wallet</source>
        <translation>Desxifra la cartera</translation>
    </message>
    <message>
        <source>Change passphrase</source>
        <translation>Canvia la contrasenya</translation>
    </message>
    <message>
        <source>Confirm wallet encryption</source>
        <translation>Confirma el xifratge de la cartera</translation>
    </message>
    <message>
        <source>Warning: If you encrypt your wallet and lose your passphrase, you will &lt;b&gt;LOSE ALL OF YOUR QTUMS&lt;/b&gt;!</source>
        <translation>Avís: si xifreu la cartera i perdeu la contrasenya, &lt;b&gt;PERDREU TOTS ELS QTUMS&lt;/b&gt;!</translation>
    </message>
    <message>
        <source>Are you sure you wish to encrypt your wallet?</source>
        <translation>Esteu segurs que voleu xifrar la vostra cartera?</translation>
    </message>
    <message>
        <source>Wallet encrypted</source>
        <translation>Cartera xifrada</translation>
    </message>
    <message>
        <source>Enter the new passphrase for the wallet.&lt;br/&gt;Please use a passphrase of &lt;b&gt;ten or more random characters&lt;/b&gt;, or &lt;b&gt;eight or more words&lt;/b&gt;.</source>
        <translation>Introduïu la contrasenya nova a la cartera.&lt;br/&gt;Utilitzeu una contrasenya de &lt;b&gt;deu o més caràcters aleatoris&lt;/b&gt;, o &lt;b&gt;vuit o més paraules&lt;/b&gt;.</translation>
    </message>
    <message>
        <source>Enter the old passphrase and new passphrase for the wallet.</source>
        <translation>Introduïu la contrasenya antiga i la contrasenya nova a la cartera.</translation>
    </message>
    <message>
        <source>Remember that encrypting your wallet cannot fully protect your qtums from being stolen by malware infecting your computer.</source>
<<<<<<< HEAD
        <translation>Recorda que tot i xifrant la teva cartera, els teus qtums no estan completament protegits de robatori a través de programari maliciós que està infectant el teu ordinador.</translation>
=======
        <translation>Recorda que tot i xifrant la teva cartera, els teus qtums no estan completament protegits de robatori a través de programari maliciós que estigui infectant el teu ordinador.</translation>
>>>>>>> da23532c
    </message>
    <message>
        <source>Wallet to be encrypted</source>
        <translation>Cartera per ser encriptada</translation>
    </message>
    <message>
        <source>Your wallet is about to be encrypted. </source>
        <translation>La teva cartera està apunt de ser xifrada</translation>
    </message>
    <message>
        <source>Your wallet is now encrypted. </source>
        <translation>S'ha xifrat la cartera.</translation>
    </message>
    <message>
        <source>IMPORTANT: Any previous backups you have made of your wallet file should be replaced with the newly generated, encrypted wallet file. For security reasons, previous backups of the unencrypted wallet file will become useless as soon as you start using the new, encrypted wallet.</source>
        <translation>IMPORTANT: Tota copia de seguretat del fitxer de la cartera que hàgiu realitzat hauria de ser reemplaçada pel fitxer xifrat de la cartera generat recentment. Per motius de seguretat, les còpies de seguretat anteriors del fitxer de la cartera no xifrada esdevindran inusables tan aviat com comenceu a utilitzar la cartera xifrada nova.</translation>
    </message>
    <message>
        <source>Wallet encryption failed</source>
        <translation>Ha fallat el xifratge de la cartera</translation>
    </message>
    <message>
        <source>Wallet encryption failed due to an internal error. Your wallet was not encrypted.</source>
        <translation>El xifrat del moneder ha fallat per un error intern. El moneder no ha estat xifrat.</translation>
    </message>
    <message>
        <source>The supplied passphrases do not match.</source>
        <translation>Les contrasenyes introduïdes no coincideixen.</translation>
    </message>
    <message>
        <source>Wallet unlock failed</source>
        <translation>El desbloqueig de la cartera ha fallat</translation>
    </message>
    <message>
        <source>The passphrase entered for the wallet decryption was incorrect.</source>
        <translation>La contrasenya introduïda per a desxifrar el moneder és incorrecta.</translation>
    </message>
    <message>
        <source>Wallet decryption failed</source>
        <translation>El desxifrat del moneder ha fallat</translation>
    </message>
    <message>
        <source>Wallet passphrase was successfully changed.</source>
        <translation>La contrasenya del moneder ha estat canviada correctament.</translation>
    </message>
    <message>
        <source>Warning: The Caps Lock key is on!</source>
        <translation>Avís: Les lletres majúscules estan activades!</translation>
    </message>
</context>
<context>
    <name>BanTableModel</name>
    <message>
        <source>IP/Netmask</source>
        <translation>IP / Màscara de xarxa</translation>
    </message>
    <message>
        <source>Banned Until</source>
        <translation>Bandejat fins</translation>
    </message>
</context>
<context>
    <name>QtumGUI</name>
    <message>
        <source>Sign &amp;message...</source>
        <translation>Signa el &amp;missatge...</translation>
    </message>
    <message>
        <source>Synchronizing with network...</source>
        <translation>S'està sincronitzant amb la xarxa ...</translation>
    </message>
    <message>
        <source>&amp;Overview</source>
        <translation>&amp;Visió general</translation>
    </message>
    <message>
        <source>Show general overview of wallet</source>
        <translation>Mostra una visió general del moneder</translation>
    </message>
    <message>
        <source>&amp;Transactions</source>
        <translation>&amp;Transaccions</translation>
    </message>
    <message>
        <source>Browse transaction history</source>
        <translation>Explora l'historial de transaccions</translation>
    </message>
    <message>
        <source>E&amp;xit</source>
        <translation>S&amp;urt</translation>
    </message>
    <message>
        <source>Quit application</source>
        <translation>Surt de l'aplicació</translation>
    </message>
    <message>
        <source>&amp;About %1</source>
        <translation>Qu&amp;ant al %1</translation>
    </message>
    <message>
        <source>Show information about %1</source>
        <translation>Mostra informació sobre el %1</translation>
    </message>
    <message>
        <source>About &amp;Qt</source>
        <translation>Quant a &amp;Qt</translation>
    </message>
    <message>
        <source>Show information about Qt</source>
        <translation>Mostra informació sobre Qt</translation>
    </message>
    <message>
        <source>&amp;Options...</source>
        <translation>&amp;Opcions...</translation>
    </message>
    <message>
        <source>Modify configuration options for %1</source>
        <translation>Modifica les opcions de configuració de %1</translation>
    </message>
    <message>
        <source>&amp;Encrypt Wallet...</source>
        <translation>&amp;Encripta la cartera...</translation>
    </message>
    <message>
        <source>&amp;Backup Wallet...</source>
        <translation>&amp;Realitza una còpia de seguretat del moneder...</translation>
    </message>
    <message>
        <source>&amp;Change Passphrase...</source>
        <translation>&amp;Canvia la contrasenya...</translation>
    </message>
    <message>
        <source>Open &amp;URI...</source>
        <translation>Obre un &amp;URI...</translation>
    </message>
    <message>
        <source>Create Wallet...</source>
        <translation>Crear Cartera...</translation>
    </message>
    <message>
        <source>Create a new wallet</source>
        <translation>Crear una nova cartera</translation>
    </message>
    <message>
        <source>Wallet:</source>
        <translation>Moneder:</translation>
    </message>
    <message>
        <source>Click to disable network activity.</source>
        <translation>Feu clic per inhabilitar l'activitat de la xarxa.</translation>
    </message>
    <message>
        <source>Network activity disabled.</source>
        <translation>S'ha inhabilitat l'activitat de la xarxa.</translation>
    </message>
    <message>
        <source>Click to enable network activity again.</source>
        <translation>Feu clic per tornar a habilitar l'activitat de la xarxa.</translation>
    </message>
    <message>
        <source>Syncing Headers (%1%)...</source>
        <translation>Sincronitzant capçaleres (%1%)...</translation>
    </message>
    <message>
        <source>Reindexing blocks on disk...</source>
        <translation>S'estan reindexant els blocs al disc...</translation>
    </message>
    <message>
        <source>Proxy is &lt;b&gt;enabled&lt;/b&gt;: %1</source>
        <translation>El servidor proxy està &lt;b&gt;activat&lt;/b&gt;: %1</translation>
    </message>
    <message>
        <source>Send coins to a Qtum address</source>
        <translation>Envia monedes a una adreça Qtum</translation>
    </message>
    <message>
        <source>Backup wallet to another location</source>
        <translation>Realitza una còpia de seguretat de la cartera a una altra ubicació</translation>
    </message>
    <message>
        <source>Change the passphrase used for wallet encryption</source>
        <translation>Canvia la contrasenya d'encriptació de la cartera</translation>
    </message>
    <message>
        <source>&amp;Verify message...</source>
        <translation>&amp;Verifica el missatge...</translation>
    </message>
    <message>
        <source>&amp;Send</source>
        <translation>&amp;Envia</translation>
    </message>
    <message>
        <source>&amp;Receive</source>
        <translation>&amp;Rep</translation>
    </message>
    <message>
        <source>&amp;Show / Hide</source>
        <translation>&amp;Mostra / Amaga</translation>
    </message>
    <message>
        <source>Show or hide the main Window</source>
        <translation>Mostra o amaga la finestra principal</translation>
    </message>
    <message>
        <source>Encrypt the private keys that belong to your wallet</source>
        <translation>Encripta les claus privades pertanyents de la cartera</translation>
    </message>
    <message>
        <source>Sign messages with your Qtum addresses to prove you own them</source>
        <translation>Signa el missatges amb la seva adreça de Qtum per provar que les poseeixes</translation>
    </message>
    <message>
        <source>Verify messages to ensure they were signed with specified Qtum addresses</source>
        <translation>Verifiqueu els missatges per assegurar-vos que han estat signats amb una adreça Qtum específica.</translation>
    </message>
    <message>
        <source>&amp;File</source>
        <translation>&amp;Fitxer</translation>
    </message>
    <message>
        <source>&amp;Settings</source>
        <translation>&amp;Configuració</translation>
    </message>
    <message>
        <source>&amp;Help</source>
        <translation>&amp;Ajuda</translation>
    </message>
    <message>
        <source>Tabs toolbar</source>
        <translation>Barra d'eines de les pestanyes</translation>
    </message>
    <message>
        <source>Request payments (generates QR codes and qtum: URIs)</source>
        <translation>Sol·licita pagaments (genera codis QR i qtum: URI)</translation>
    </message>
    <message>
        <source>Show the list of used sending addresses and labels</source>
        <translation>Mostra la llista d'adreces d'enviament i etiquetes utilitzades</translation>
    </message>
    <message>
        <source>Show the list of used receiving addresses and labels</source>
        <translation>Mostra la llista d'adreces de recepció i etiquetes utilitzades</translation>
    </message>
    <message>
        <source>&amp;Command-line options</source>
        <translation>Opcions de la &amp;línia d'ordres</translation>
    </message>
    <message numerus="yes">
        <source>%n active connection(s) to Qtum network</source>
        <translation><numerusform>Una connexió activa a la xarxa de Qtum</numerusform><numerusform>%n connexions actives a la xarxa de Qtum</numerusform></translation>
    </message>
    <message>
        <source>Indexing blocks on disk...</source>
        <translation>S'estan indexant els blocs al disc...</translation>
    </message>
    <message>
        <source>Processing blocks on disk...</source>
        <translation>S'estan processant els blocs al disc...</translation>
    </message>
    <message numerus="yes">
        <source>Processed %n block(s) of transaction history.</source>
        <translation><numerusform>Processat un bloc de l'historial de transaccions.</numerusform><numerusform>Processat %n blocs de l'historial de transaccions.</numerusform></translation>
    </message>
    <message>
        <source>%1 behind</source>
        <translation>%1 darrere</translation>
    </message>
    <message>
        <source>Last received block was generated %1 ago.</source>
        <translation>El darrer bloc rebut ha estat generat fa %1.</translation>
    </message>
    <message>
        <source>Transactions after this will not yet be visible.</source>
        <translation>Les transaccions a partir d'això no seran visibles.</translation>
    </message>
    <message>
        <source>Error</source>
        <translation>Error</translation>
    </message>
    <message>
        <source>Warning</source>
        <translation>Avís</translation>
    </message>
    <message>
        <source>Information</source>
        <translation>Informació</translation>
    </message>
    <message>
        <source>Up to date</source>
        <translation>Actualitzat</translation>
    </message>
    <message>
<<<<<<< HEAD
=======
        <source>&amp;Load PSBT from file...</source>
        <translation>&amp;Carrega el PSBT des del fitxer ...</translation>
    </message>
    <message>
        <source>Load Partially Signed Qtum Transaction</source>
        <translation>Carrega la transacció Qtum signada parcialment</translation>
    </message>
    <message>
        <source>Load PSBT from clipboard...</source>
        <translation>Carrega PSBT des del porta-retalls ...</translation>
    </message>
    <message>
        <source>Load Partially Signed Qtum Transaction from clipboard</source>
        <translation>Carrega la transacció de Qtum signada parcialment des del porta-retalls</translation>
    </message>
    <message>
>>>>>>> da23532c
        <source>Node window</source>
        <translation>Finestra node</translation>
    </message>
    <message>
        <source>Open node debugging and diagnostic console</source>
        <translation>Obrir depurador de node i consola de diagnosi.</translation>
    </message>
    <message>
        <source>&amp;Sending addresses</source>
        <translation>Adreces d'&amp;enviament</translation>
    </message>
    <message>
        <source>&amp;Receiving addresses</source>
        <translation>Adreces de &amp;recepció</translation>
    </message>
    <message>
        <source>Open a qtum: URI</source>
        <translation>Obrir un qtum: URI</translation>
    </message>
    <message>
        <source>Open Wallet</source>
        <translation>Obre la cartera</translation>
    </message>
    <message>
        <source>Open a wallet</source>
        <translation>Obre una cartera</translation>
    </message>
    <message>
        <source>Close Wallet...</source>
        <translation>Tanca la cartera...</translation>
    </message>
    <message>
        <source>Close wallet</source>
        <translation>Tanca la cartera</translation>
    </message>
    <message>
<<<<<<< HEAD
        <source>Show the %1 help message to get a list with possible Qtum command-line options</source>
        <translation>Mostra el missatge d'ajuda del %1 per obtenir una llista amb les possibles opcions de línia d'ordres de Qtum</translation>
=======
        <source>Close All Wallets...</source>
        <translation>Tanca totes les carteres ...</translation>
    </message>
    <message>
        <source>Close all wallets</source>
        <translation>Tanqueu totes les carteres</translation>
    </message>
    <message>
        <source>Show the %1 help message to get a list with possible Qtum command-line options</source>
        <translation>Mostra el missatge d'ajuda del %1 per obtenir una llista amb les possibles opcions de línia d'ordres de Qtum</translation>
    </message>
    <message>
        <source>&amp;Mask values</source>
        <translation>&amp;Emmascara els valors</translation>
    </message>
    <message>
        <source>Mask the values in the Overview tab</source>
        <translation>Emmascara els valors en la pestanya Visió general</translation>
>>>>>>> da23532c
    </message>
    <message>
        <source>default wallet</source>
        <translation>cartera predeterminada</translation>
    </message>
    <message>
        <source>No wallets available</source>
        <translation>No hi ha cap cartera disponible</translation>
    </message>
    <message>
        <source>&amp;Window</source>
        <translation>&amp;Finestra</translation>
    </message>
    <message>
        <source>Minimize</source>
        <translation>Minimitza</translation>
    </message>
    <message>
        <source>Zoom</source>
        <translation>Escala</translation>
    </message>
    <message>
        <source>Main Window</source>
        <translation>Finestra principal</translation>
    </message>
    <message>
        <source>%1 client</source>
        <translation>Client de %1</translation>
    </message>
    <message>
        <source>Connecting to peers...</source>
        <translation>Connectant als iguals...</translation>
    </message>
    <message>
        <source>Catching up...</source>
        <translation>S'està posant al dia ...</translation>
    </message>
    <message>
        <source>Error: %1</source>
        <translation>Avís: %1</translation>
    </message>
    <message>
        <source>Warning: %1</source>
        <translation>Avís: %1</translation>
    </message>
    <message>
        <source>Date: %1
</source>
        <translation>Data: %1
</translation>
    </message>
    <message>
        <source>Amount: %1
</source>
        <translation>Import: %1
</translation>
    </message>
    <message>
        <source>Wallet: %1
</source>
        <translation>Cartera: %1
</translation>
    </message>
    <message>
        <source>Type: %1
</source>
        <translation>Tipus: %1
</translation>
    </message>
    <message>
        <source>Label: %1
</source>
        <translation>Etiqueta: %1
</translation>
    </message>
    <message>
        <source>Address: %1
</source>
        <translation>Adreça: %1
</translation>
    </message>
    <message>
        <source>Sent transaction</source>
        <translation>Transacció enviada</translation>
    </message>
    <message>
        <source>Incoming transaction</source>
        <translation>Transacció entrant</translation>
    </message>
    <message>
        <source>HD key generation is &lt;b&gt;enabled&lt;/b&gt;</source>
        <translation>La generació de la clau HD és &lt;b&gt;habilitada&lt;/b&gt;</translation>
    </message>
    <message>
        <source>HD key generation is &lt;b&gt;disabled&lt;/b&gt;</source>
        <translation>La generació de la clau HD és &lt;b&gt;inhabilitada&lt;/b&gt;</translation>
    </message>
    <message>
        <source>Private key &lt;b&gt;disabled&lt;/b&gt;</source>
        <translation>Clau privada &lt;b&gt;inhabilitada&lt;/b&gt;</translation>
    </message>
    <message>
        <source>Wallet is &lt;b&gt;encrypted&lt;/b&gt; and currently &lt;b&gt;unlocked&lt;/b&gt;</source>
        <translation>La cartera està &lt;b&gt;encriptada&lt;/b&gt; i actualment &lt;b&gt;desblocada&lt;/b&gt;</translation>
    </message>
    <message>
        <source>Wallet is &lt;b&gt;encrypted&lt;/b&gt; and currently &lt;b&gt;locked&lt;/b&gt;</source>
        <translation>La cartera està &lt;b&gt;encriptada&lt;/b&gt; i actualment &lt;b&gt;blocada&lt;/b&gt;</translation>
    </message>
    <message>
<<<<<<< HEAD
        <source>A fatal error occurred. Qtum can no longer continue safely and will quit.</source>
        <translation>S'ha produït un error fatal. Qtum no pot continuar amb seguretat i finalitzarà.</translation>
=======
        <source>Original message:</source>
        <translation>Missatge original:</translation>
    </message>
    <message>
        <source>A fatal error occurred. %1 can no longer continue safely and will quit.</source>
        <translation>S'ha produït un error fatal. %1 ja no pot continuar amb seguretat i sortirà.</translation>
>>>>>>> da23532c
    </message>
</context>
<context>
    <name>CoinControlDialog</name>
    <message>
        <source>Coin Selection</source>
        <translation>Selecció de moneda</translation>
    </message>
    <message>
        <source>Quantity:</source>
        <translation>Quantitat:</translation>
    </message>
    <message>
        <source>Bytes:</source>
        <translation>Bytes:</translation>
    </message>
    <message>
        <source>Amount:</source>
        <translation>Import:</translation>
    </message>
    <message>
        <source>Fee:</source>
        <translation>Comissió:</translation>
    </message>
    <message>
        <source>Dust:</source>
        <translation>Polsim:</translation>
    </message>
    <message>
        <source>After Fee:</source>
        <translation>Comissió posterior:</translation>
    </message>
    <message>
        <source>Change:</source>
        <translation>Canvi:</translation>
    </message>
    <message>
        <source>(un)select all</source>
        <translation>(des)selecciona-ho tot</translation>
    </message>
    <message>
        <source>Tree mode</source>
        <translation>Mode arbre</translation>
    </message>
    <message>
        <source>List mode</source>
        <translation>Mode llista</translation>
    </message>
    <message>
        <source>Amount</source>
        <translation>Import</translation>
    </message>
    <message>
        <source>Received with label</source>
        <translation>Rebut amb l'etiqueta</translation>
    </message>
    <message>
        <source>Received with address</source>
        <translation>Rebut amb l'adreça</translation>
    </message>
    <message>
        <source>Date</source>
        <translation>Data</translation>
    </message>
    <message>
        <source>Confirmations</source>
        <translation>Confirmacions</translation>
    </message>
    <message>
        <source>Confirmed</source>
        <translation>Confirmat</translation>
    </message>
    <message>
        <source>Copy address</source>
        <translation>Copia l'adreça</translation>
    </message>
    <message>
        <source>Copy label</source>
        <translation>Copia l'etiqueta</translation>
    </message>
    <message>
        <source>Copy amount</source>
        <translation>Copia l'import</translation>
    </message>
    <message>
        <source>Copy transaction ID</source>
        <translation>Copia l'ID de transacció</translation>
    </message>
    <message>
        <source>Lock unspent</source>
        <translation>Bloqueja sense gastar</translation>
    </message>
    <message>
        <source>Unlock unspent</source>
        <translation>Desbloqueja sense gastar</translation>
    </message>
    <message>
        <source>Copy quantity</source>
        <translation>Copia la quantitat</translation>
    </message>
    <message>
        <source>Copy fee</source>
        <translation>Copia la comissió</translation>
    </message>
    <message>
        <source>Copy after fee</source>
        <translation>Copia la comissió posterior</translation>
    </message>
    <message>
        <source>Copy bytes</source>
        <translation>Copia els bytes</translation>
    </message>
    <message>
        <source>Copy dust</source>
        <translation>Copia el polsim</translation>
    </message>
    <message>
        <source>Copy change</source>
        <translation>Copia el canvi</translation>
    </message>
    <message>
        <source>(%1 locked)</source>
        <translation>(%1 bloquejada)</translation>
    </message>
    <message>
        <source>yes</source>
        <translation>sí</translation>
    </message>
    <message>
        <source>no</source>
        <translation>no</translation>
    </message>
    <message>
        <source>This label turns red if any recipient receives an amount smaller than the current dust threshold.</source>
        <translation>Aquesta etiqueta es torna vermella si cap recipient rep un import inferior al llindar de polsim actual.</translation>
    </message>
    <message>
        <source>Can vary +/- %1 satoshi(s) per input.</source>
        <translation>Pot variar en +/- %1 satoshi(s) per entrada.</translation>
    </message>
    <message>
        <source>(no label)</source>
        <translation>(sense etiqueta)</translation>
    </message>
    <message>
        <source>change from %1 (%2)</source>
        <translation>canvia de %1 (%2)</translation>
    </message>
    <message>
        <source>(change)</source>
        <translation>(canvia)</translation>
    </message>
</context>
<context>
    <name>CreateWalletActivity</name>
    <message>
        <source>Creating Wallet &lt;b&gt;%1&lt;/b&gt;...</source>
        <translation>Creant cartera &lt;b&gt;%1&lt;/b&gt;...</translation>
    </message>
    <message>
        <source>Create wallet failed</source>
        <translation>La creació de cartera ha fallat</translation>
    </message>
    <message>
        <source>Create wallet warning</source>
        <translation>Avís en la creació de la cartera</translation>
    </message>
</context>
<context>
    <name>CreateWalletDialog</name>
    <message>
        <source>Create Wallet</source>
        <translation>Crear cartera</translation>
    </message>
    <message>
        <source>Wallet Name</source>
        <translation>Nom de la cartera</translation>
    </message>
    <message>
        <source>Encrypt the wallet. The wallet will be encrypted with a passphrase of your choice.</source>
        <translation>Xifra la cartera. La cartera serà xifrada amb la contrasenya que escullis.</translation>
    </message>
    <message>
        <source>Encrypt Wallet</source>
        <translation>Xifrar la cartera</translation>
    </message>
    <message>
        <source>Disable private keys for this wallet. Wallets with private keys disabled will have no private keys and cannot have an HD seed or imported private keys. This is ideal for watch-only wallets.</source>
        <translation>Deshabilita les claus privades per a aquesta cartera. Carteres amb claus privades deshabilitades no tindran cap clau privada i no podran tenir cap llavor HD o importar claus privades.
Això és ideal per a carteres de mode només lectura.</translation>
    </message>
    <message>
        <source>Disable Private Keys</source>
        <translation>Deshabilitar claus privades</translation>
    </message>
    <message>
        <source>Make a blank wallet. Blank wallets do not initially have private keys or scripts. Private keys and addresses can be imported, or an HD seed can be set, at a later time.</source>
        <translation>Crea una cartera en blanc. Carteres en blanc no tenen claus privades inicialment o scripts. Claus privades i adreces poden ser importades, o una llavor HD, més endavant.</translation>
    </message>
    <message>
        <source>Make Blank Wallet</source>
        <translation>Fes cartera en blanc</translation>
    </message>
    <message>
<<<<<<< HEAD
        <source>Create</source>
        <translation>Crear</translation>
    </message>
=======
        <source>Use descriptors for scriptPubKey management</source>
        <translation>Utilitzeu descriptors per a la gestió de scriptPubKey</translation>
    </message>
    <message>
        <source>Descriptor Wallet</source>
        <translation>Cartera del descriptor</translation>
    </message>
    <message>
        <source>Create</source>
        <translation>Crear</translation>
    </message>
    <message>
        <source>Compiled without sqlite support (required for descriptor wallets)</source>
        <translation>Compilat sense el suport sqlite (requerit per carteres descriptor)</translation>
    </message>
>>>>>>> da23532c
</context>
<context>
    <name>EditAddressDialog</name>
    <message>
        <source>Edit Address</source>
        <translation>Edita l'adreça</translation>
    </message>
    <message>
        <source>&amp;Label</source>
        <translation>&amp;Etiqueta</translation>
    </message>
    <message>
        <source>The label associated with this address list entry</source>
        <translation>L'etiqueta associada amb aquesta entrada de llista d'adreces</translation>
    </message>
    <message>
        <source>The address associated with this address list entry. This can only be modified for sending addresses.</source>
        <translation>L'adreça associada amb aquesta entrada de llista d'adreces. Només es pot modificar per a les adreces d'enviament.</translation>
    </message>
    <message>
        <source>&amp;Address</source>
        <translation>&amp;Adreça</translation>
    </message>
    <message>
        <source>New sending address</source>
        <translation>Nova adreça d'enviament</translation>
    </message>
    <message>
        <source>Edit receiving address</source>
        <translation>Edita l'adreça de recepció</translation>
    </message>
    <message>
        <source>Edit sending address</source>
        <translation>Edita l'adreça d'enviament</translation>
    </message>
    <message>
        <source>The entered address "%1" is not a valid Qtum address.</source>
        <translation>L'adreça introduïda «%1» no és una adreça de Qtum vàlida.</translation>
    </message>
    <message>
        <source>Address "%1" already exists as a receiving address with label "%2" and so cannot be added as a sending address.</source>
        <translation>L'adreça "%1" ja existeix com una adreça per rebre amb l'etiqueta "%2" i per tant no pot ésser afegida com adreça per enviar.</translation>
    </message>
    <message>
        <source>The entered address "%1" is already in the address book with label "%2".</source>
        <translation>L'adreça introduïda "%1" ja existeix al directori d'adreces amb l'etiqueta "%2".</translation>
    </message>
    <message>
        <source>Could not unlock wallet.</source>
        <translation>No s'ha pogut desblocar la cartera.</translation>
    </message>
    <message>
        <source>New key generation failed.</source>
        <translation>Ha fallat la generació d'una clau nova.</translation>
    </message>
</context>
<context>
    <name>FreespaceChecker</name>
    <message>
        <source>A new data directory will be created.</source>
        <translation>Es crearà un nou directori de dades.</translation>
    </message>
    <message>
        <source>name</source>
        <translation>nom</translation>
    </message>
    <message>
        <source>Directory already exists. Add %1 if you intend to create a new directory here.</source>
        <translation>El directori ja existeix. Afegeix %1 si vols crear un nou directori en aquesta ubicació.</translation>
    </message>
    <message>
        <source>Path already exists, and is not a directory.</source>
        <translation>El camí ja existeix i no és cap directori.</translation>
    </message>
    <message>
        <source>Cannot create data directory here.</source>
        <translation>No es pot crear el directori de dades aquí.</translation>
    </message>
</context>
<context>
    <name>HelpMessageDialog</name>
    <message>
        <source>version</source>
        <translation>versió</translation>
    </message>
    <message>
        <source>About %1</source>
        <translation>Quant al %1</translation>
    </message>
    <message>
        <source>Command-line options</source>
        <translation>Opcions de línia d'ordres</translation>
    </message>
</context>
<context>
    <name>Intro</name>
    <message>
        <source>Welcome</source>
        <translation>Us donem la benvinguda</translation>
    </message>
    <message>
        <source>Welcome to %1.</source>
        <translation>Us donem la benvinguda a %1.</translation>
    </message>
    <message>
        <source>As this is the first time the program is launched, you can choose where %1 will store its data.</source>
        <translation>Com és la primera vegada que s'executa el programa, podeu triar on %1 emmagatzemaran les dades.</translation>
    </message>
    <message>
        <source>When you click OK, %1 will begin to download and process the full %4 block chain (%2GB) starting with the earliest transactions in %3 when %4 initially launched.</source>
        <translation>Quan feu clic a D'acord, %1 començarà a descarregar i processar la cadena de blocs %4 completa (%2 GB) començant per les primeres transaccions de %3, any de llençament inicial de %4.</translation>
    </message>
    <message>
        <source>Reverting this setting requires re-downloading the entire blockchain. It is faster to download the full chain first and prune it later. Disables some advanced features.</source>
        <translation>Desfer aquest canvi requereix tornar-se a descarregar el blockchain sencer. És més ràpid descarregar la cadena completa primer i després podar. Deshabilita algunes de les característiques avançades.</translation>
    </message>
    <message>
        <source>This initial synchronisation is very demanding, and may expose hardware problems with your computer that had previously gone unnoticed. Each time you run %1, it will continue downloading where it left off.</source>
        <translation>Aquesta sincronització inicial és molt exigent i pot exposar problemes de maquinari amb l'equip que anteriorment havien passat desapercebuts. Cada vegada que executeu %1, continuarà descarregant des del punt on es va deixar.</translation>
    </message>
    <message>
        <source>If you have chosen to limit block chain storage (pruning), the historical data must still be downloaded and processed, but will be deleted afterward to keep your disk usage low.</source>
        <translation>Si heu decidit limitar l'emmagatzematge de la cadena de blocs (podar), les dades històriques encara s'hauran de baixar i processar, però se suprimiran més endavant per mantenir baix l'ús del disc.</translation>
    </message>
    <message>
        <source>Use the default data directory</source>
        <translation>Utilitza el directori de dades per defecte</translation>
    </message>
    <message>
        <source>Use a custom data directory:</source>
        <translation>Utilitza un directori de dades personalitzat:</translation>
    </message>
    <message>
        <source>Qtum</source>
        <translation>Qtum</translation>
    </message>
    <message>
        <source>Discard blocks after verification, except most recent %1 GB (prune)</source>
        <translation>Descarta blocs després de la verificació, excepte el més recent %1 GB (podar)</translation>
    </message>
    <message>
        <source>At least %1 GB of data will be stored in this directory, and it will grow over time.</source>
        <translation>Almenys %1 GB de dades s'emmagatzemaran en aquest directori, i creixerà amb el temps.</translation>
    </message>
    <message>
        <source>Approximately %1 GB of data will be stored in this directory.</source>
        <translation>Aproximadament %1GB de dades seran emmagetzamades en aquest directori.</translation>
    </message>
    <message>
        <source>%1 will download and store a copy of the Qtum block chain.</source>
        <translation>%1 descarregarà i emmagatzemarà una còpia de la cadena de blocs Qtum.</translation>
    </message>
    <message>
        <source>The wallet will also be stored in this directory.</source>
        <translation>La cartera també serà emmagatzemat en aquest directori.</translation>
    </message>
    <message>
        <source>Error: Specified data directory "%1" cannot be created.</source>
        <translation>Error: el directori de dades «%1» especificat no pot ser creat.</translation>
    </message>
    <message>
        <source>Error</source>
        <translation>Error</translation>
    </message>
    <message numerus="yes">
        <source>%n GB of free space available</source>
        <translation><numerusform>Un GB d'espai lliure disponible.</numerusform><numerusform>%n GB d'espai lliure disponibles</numerusform></translation>
    </message>
    <message numerus="yes">
        <source>(of %n GB needed)</source>
        <translation><numerusform>(Un GB necessari)</numerusform><numerusform>(de %n GB necessàris)</numerusform></translation>
    </message>
    <message numerus="yes">
        <source>(%n GB needed for full chain)</source>
        <translation><numerusform>(Un GB necessari per a la cadena completa)</numerusform><numerusform>(Un GB necessari per a la cadena completa)</numerusform></translation>
    </message>
</context>
<context>
    <name>ModalOverlay</name>
    <message>
        <source>Form</source>
        <translation>Formulari</translation>
    </message>
    <message>
        <source>Recent transactions may not yet be visible, and therefore your wallet's balance might be incorrect. This information will be correct once your wallet has finished synchronizing with the qtum network, as detailed below.</source>
        <translation>És possible que les transaccions recents encara no siguin visibles i, per tant, el saldo de la vostra cartera podria ser incorrecte. Aquesta informació serà correcta una vegada que la cartera hagi finalitzat la sincronització amb la xarxa qtum, tal com es detalla més avall.</translation>
    </message>
    <message>
        <source>Attempting to spend qtums that are affected by not-yet-displayed transactions will not be accepted by the network.</source>
        <translation>Els intents de gastar qtums que es veuen afectats per les transaccions que encara no s'hagin mostrat no seran acceptats per la xarxa.</translation>
    </message>
    <message>
        <source>Number of blocks left</source>
        <translation>Nombre de blocs pendents</translation>
    </message>
    <message>
        <source>Unknown...</source>
        <translation>Desconegut...</translation>
    </message>
    <message>
        <source>Last block time</source>
        <translation>Últim temps de bloc</translation>
    </message>
    <message>
        <source>Progress</source>
        <translation>Progrés</translation>
    </message>
    <message>
        <source>Progress increase per hour</source>
        <translation>Augment de progrés per hora</translation>
    </message>
    <message>
        <source>calculating...</source>
        <translation>s'està calculant...</translation>
    </message>
    <message>
        <source>Estimated time left until synced</source>
        <translation>Temps estimat restant fins sincronitzat</translation>
    </message>
    <message>
        <source>Hide</source>
        <translation>Amaga</translation>
    </message>
    <message>
        <source>Esc</source>
        <translation>Esc</translation>
    </message>
    <message>
        <source>%1 is currently syncing.  It will download headers and blocks from peers and validate them until reaching the tip of the block chain.</source>
        <translation>%1 sincronitzant ara mateix. Es descarregaran capçaleres i blocs d'altres peers i es validaran fins a obtenir la punta de la cadena de blocs. </translation>
    </message>
    <message>
        <source>Unknown. Syncing Headers (%1, %2%)...</source>
        <translation>Desconegut. Sincronització de les capçaleres (%1, %2%)...</translation>
    </message>
</context>
<context>
    <name>OpenURIDialog</name>
    <message>
        <source>Open qtum URI</source>
        <translation>Obre Qtum URI</translation>
    </message>
    <message>
        <source>URI:</source>
        <translation>URI:</translation>
    </message>
</context>
<context>
    <name>OpenWalletActivity</name>
    <message>
        <source>Open wallet failed</source>
        <translation>Ha fallat l'obertura de la cartera</translation>
    </message>
    <message>
        <source>Open wallet warning</source>
        <translation>Avís en l'obertura de la cartera</translation>
    </message>
    <message>
        <source>default wallet</source>
        <translation>moneder per defecte</translation>
    </message>
    <message>
        <source>Opening Wallet &lt;b&gt;%1&lt;/b&gt;...</source>
        <translation>S'està obrint la cartera &lt;b&gt;%1&lt;/b&gt;...</translation>
    </message>
</context>
<context>
    <name>OptionsDialog</name>
    <message>
        <source>Options</source>
        <translation>Opcions</translation>
    </message>
    <message>
        <source>&amp;Main</source>
        <translation>&amp;Principal</translation>
    </message>
    <message>
        <source>Automatically start %1 after logging in to the system.</source>
        <translation>Inicieu %1 automàticament després d'entrar en el sistema.</translation>
    </message>
    <message>
        <source>&amp;Start %1 on system login</source>
        <translation>&amp;Inicia %1 en l'entrada al sistema</translation>
    </message>
    <message>
        <source>Size of &amp;database cache</source>
        <translation>Mida de la memòria cau de la base de &amp;dades</translation>
    </message>
    <message>
        <source>Number of script &amp;verification threads</source>
        <translation>Nombre de fils de &amp;verificació d'scripts</translation>
    </message>
    <message>
        <source>IP address of the proxy (e.g. IPv4: 127.0.0.1 / IPv6: ::1)</source>
        <translation>Adreça IP del proxy (p. ex. IPv4: 127.0.0.1 / IPv6: ::1)</translation>
    </message>
    <message>
        <source>Shows if the supplied default SOCKS5 proxy is used to reach peers via this network type.</source>
        <translation>Mostra si el proxy SOCKS5 predeterminat subministrat s'utilitza per arribar a altres nodes a través d'aquest tipus de xarxa.</translation>
    </message>
    <message>
        <source>Hide the icon from the system tray.</source>
        <translation>Amaga la icona de la safata del sistema</translation>
    </message>
    <message>
        <source>&amp;Hide tray icon</source>
        <translation>Amaga la icona de la safata</translation>
    </message>
    <message>
        <source>Minimize instead of exit the application when the window is closed. When this option is enabled, the application will be closed only after selecting Exit in the menu.</source>
        <translation>Minimitza en comptes de sortir de l'aplicació quan la finestra es tanca. Quan s'habilita aquesta opció l'aplicació es tancarà només quan se selecciona Surt del menú. </translation>
    </message>
    <message>
        <source>Third party URLs (e.g. a block explorer) that appear in the transactions tab as context menu items. %s in the URL is replaced by transaction hash. Multiple URLs are separated by vertical bar |.</source>
        <translation>URL de terceres parts (p. ex. explorador de blocs) que apareix en la pestanya de transaccions com elements del menú contextual. %s en l'URL es reemplaçat pel resum de la transacció. Diferents URL estan separades per una barra vertical |.</translation>
    </message>
    <message>
        <source>Open the %1 configuration file from the working directory.</source>
        <translation>Obriu el fitxer de configuració %1 des del directori de treball.</translation>
    </message>
    <message>
        <source>Open Configuration File</source>
        <translation>Obre el fitxer de configuració</translation>
    </message>
    <message>
        <source>Reset all client options to default.</source>
        <translation>Reestableix totes les opcions del client.</translation>
    </message>
    <message>
        <source>&amp;Reset Options</source>
        <translation>&amp;Reestableix les opcions</translation>
    </message>
    <message>
        <source>&amp;Network</source>
        <translation>&amp;Xarxa</translation>
    </message>
    <message>
        <source>Disables some advanced features but all blocks will still be fully validated. Reverting this setting requires re-downloading the entire blockchain. Actual disk usage may be somewhat higher.</source>
        <translation>Deshabilita unes característiques avançades però tots els blocs encara seran validats completament. Revertir aquesta configuració requereix tornar a descarregar la cadena de blocs sencera un altre cop. L'espai en ús del disc és possible que augmenti.</translation>
    </message>
    <message>
        <source>Prune &amp;block storage to</source>
        <translation>Prunar emmagatzemament de &amp;block a</translation>
    </message>
    <message>
        <source>GB</source>
        <translation>GB</translation>
    </message>
    <message>
        <source>Reverting this setting requires re-downloading the entire blockchain.</source>
        <translation>Revertir aquesta configuració requereix tornar a descarregar la cadena de blocs sencera un altre cop.</translation>
    </message>
    <message>
        <source>MiB</source>
        <translation>MiB</translation>
    </message>
    <message>
        <source>(0 = auto, &lt;0 = leave that many cores free)</source>
        <translation>(0 = auto, &lt;0 = deixa tants nuclis lliures)</translation>
    </message>
    <message>
        <source>W&amp;allet</source>
        <translation>&amp;Moneder</translation>
    </message>
    <message>
        <source>Expert</source>
        <translation>Expert</translation>
    </message>
    <message>
        <source>Enable coin &amp;control features</source>
        <translation>Activa les funcions de &amp;control de les monedes</translation>
    </message>
    <message>
        <source>If you disable the spending of unconfirmed change, the change from a transaction cannot be used until that transaction has at least one confirmation. This also affects how your balance is computed.</source>
        <translation>Si inhabiliteu la despesa d'un canvi sense confirmar, el canvi d'una transacció no pot ser utilitzat fins que la transacció no tingui com a mínim una confirmació. Això també afecta com es calcula el vostre balanç.</translation>
    </message>
    <message>
        <source>&amp;Spend unconfirmed change</source>
        <translation>&amp;Gasta el canvi sense confirmar</translation>
    </message>
    <message>
        <source>Automatically open the Qtum client port on the router. This only works when your router supports UPnP and it is enabled.</source>
        <translation>Obre el port del client de Qtum al router de forma automàtica. Això només funciona quan el router implementa UPnP i l'opció està activada.</translation>
    </message>
    <message>
        <source>Map port using &amp;UPnP</source>
        <translation>Port obert amb &amp;UPnP</translation>
    </message>
    <message>
        <source>Accept connections from outside.</source>
        <translation>Accepta connexions de fora</translation>
    </message>
    <message>
        <source>Allow incomin&amp;g connections</source>
        <translation>Permet connexions entrants</translation>
    </message>
    <message>
        <source>Connect to the Qtum network through a SOCKS5 proxy.</source>
        <translation>Connecta a la xarxa Qtum a través d'un proxy SOCKS5.</translation>
    </message>
    <message>
        <source>&amp;Connect through SOCKS5 proxy (default proxy):</source>
        <translation>&amp;Connecta a través d'un proxy SOCKS5 (proxy per defecte):</translation>
    </message>
    <message>
        <source>Proxy &amp;IP:</source>
        <translation>&amp;IP del proxy:</translation>
    </message>
    <message>
        <source>&amp;Port:</source>
        <translation>&amp;Port:</translation>
    </message>
    <message>
        <source>Port of the proxy (e.g. 9050)</source>
        <translation>Port del proxy (per exemple 9050)</translation>
    </message>
    <message>
        <source>Used for reaching peers via:</source>
        <translation>Utilitzat per arribar als iguals mitjançant:</translation>
    </message>
    <message>
        <source>IPv4</source>
        <translation>IPv4</translation>
    </message>
    <message>
        <source>IPv6</source>
        <translation>IPv6</translation>
    </message>
    <message>
        <source>Tor</source>
        <translation>Tor</translation>
    </message>
    <message>
<<<<<<< HEAD
        <source>Connect to the Qtum network through a separate SOCKS5 proxy for Tor hidden services.</source>
        <translation>Conectar a la red de Qtum a través de un proxy SOCKS5 per als serveis ocults de Tor</translation>
    </message>
    <message>
=======
>>>>>>> da23532c
        <source>&amp;Window</source>
        <translation>&amp;Finestra</translation>
    </message>
    <message>
        <source>Show only a tray icon after minimizing the window.</source>
        <translation>Mostra només la icona de la barra en minimitzar la finestra.</translation>
    </message>
    <message>
        <source>&amp;Minimize to the tray instead of the taskbar</source>
        <translation>&amp;Minimitza a la barra d'aplicacions en comptes de la barra de tasques</translation>
    </message>
    <message>
        <source>M&amp;inimize on close</source>
        <translation>M&amp;inimitza en tancar</translation>
    </message>
    <message>
        <source>&amp;Display</source>
        <translation>&amp;Pantalla</translation>
    </message>
    <message>
        <source>User Interface &amp;language:</source>
        <translation>&amp;Llengua de la interfície d'usuari:</translation>
    </message>
    <message>
        <source>The user interface language can be set here. This setting will take effect after restarting %1.</source>
        <translation>Aquí es pot definir la llengua de la interfície d'usuari. Aquest paràmetre tindrà efecte en reiniciar el %1.</translation>
    </message>
    <message>
        <source>&amp;Unit to show amounts in:</source>
        <translation>&amp;Unitats per mostrar els imports en:</translation>
    </message>
    <message>
        <source>Choose the default subdivision unit to show in the interface and when sending coins.</source>
        <translation>Selecciona la unitat de subdivisió per defecte per mostrar en la interfície quan s'envien monedes.</translation>
    </message>
    <message>
        <source>Whether to show coin control features or not.</source>
        <translation>Si voleu mostrar les funcions de control de monedes o no.</translation>
    </message>
    <message>
        <source>Connect to the Qtum network through a separate SOCKS5 proxy for Tor onion services.</source>
        <translation>Connecteu-vos a la xarxa Qtum mitjançant un servidor intermediari SOCKS5 separat per als serveis de ceba Tor.</translation>
    </message>
    <message>
        <source>Use separate SOCKS&amp;5 proxy to reach peers via Tor onion services:</source>
        <translation>Utilitzeu el servidor intermediari SOCKS&amp;5 per arribar als peers mitjançant els serveis d'onion de Tor:</translation>
    </message>
    <message>
        <source>&amp;Third party transaction URLs</source>
        <translation>URL de transaccions de tercers</translation>
    </message>
    <message>
        <source>Options set in this dialog are overridden by the command line or in the configuration file:</source>
        <translation>Opcions configurades en aquest diàleg són sobreescrites per la línia de comandes o el fitxer de configuració:</translation>
    </message>
    <message>
        <source>&amp;OK</source>
        <translation>&amp;D'acord</translation>
    </message>
    <message>
        <source>&amp;Cancel</source>
        <translation>&amp;Cancel·la</translation>
    </message>
    <message>
        <source>default</source>
        <translation>Per defecte</translation>
    </message>
    <message>
        <source>none</source>
        <translation>cap</translation>
    </message>
    <message>
        <source>Confirm options reset</source>
        <translation>Confirmeu el reestabliment de les opcions</translation>
    </message>
    <message>
        <source>Client restart required to activate changes.</source>
        <translation>Cal reiniciar el client per activar els canvis.</translation>
    </message>
    <message>
        <source>Client will be shut down. Do you want to proceed?</source>
        <translation>S'aturarà el client. Voleu procedir?</translation>
    </message>
    <message>
        <source>Configuration options</source>
        <translation>Opcions de configuració</translation>
    </message>
    <message>
        <source>The configuration file is used to specify advanced user options which override GUI settings. Additionally, any command-line options will override this configuration file.</source>
        <translation>El fitxer de configuració s'utilitza per especificar les opcions d'usuari avançades que substitueixen la configuració de la interfície gràfica d'usuari. A més, qualsevol opció de la línia d'ordres substituirà aquest fitxer de configuració.</translation>
    </message>
    <message>
        <source>Error</source>
        <translation>Error</translation>
    </message>
    <message>
        <source>The configuration file could not be opened.</source>
        <translation>No s'ha pogut obrir el fitxer de configuració.</translation>
    </message>
    <message>
        <source>This change would require a client restart.</source>
        <translation>Amb aquest canvi cal un reinici del client.</translation>
    </message>
    <message>
        <source>The supplied proxy address is invalid.</source>
        <translation>L'adreça proxy introduïda és invalida.</translation>
    </message>
</context>
<context>
    <name>OverviewPage</name>
    <message>
        <source>Form</source>
        <translation>Formulari</translation>
    </message>
    <message>
        <source>The displayed information may be out of date. Your wallet automatically synchronizes with the Qtum network after a connection is established, but this process has not completed yet.</source>
        <translation>La informació mostrada pot no estar al dia. El vostra cartera se sincronitza automàticament amb la xarxa Qtum un cop s'ha establert connexió, però aquest proces encara no ha finalitzat.</translation>
    </message>
    <message>
        <source>Watch-only:</source>
        <translation>Només lectura:</translation>
    </message>
    <message>
        <source>Available:</source>
        <translation>Disponible:</translation>
    </message>
    <message>
        <source>Your current spendable balance</source>
        <translation>El balanç que podeu gastar actualment</translation>
    </message>
    <message>
        <source>Pending:</source>
        <translation>Pendent:</translation>
    </message>
    <message>
        <source>Total of transactions that have yet to be confirmed, and do not yet count toward the spendable balance</source>
        <translation>Total de transaccions que encara han de confirmar-se i que encara no compten en el balanç que es pot gastar</translation>
    </message>
    <message>
        <source>Immature:</source>
        <translation>Immadur:</translation>
    </message>
    <message>
        <source>Mined balance that has not yet matured</source>
        <translation>Balanç minat que encara no ha madurat</translation>
    </message>
    <message>
        <source>Balances</source>
        <translation>Balances</translation>
    </message>
    <message>
        <source>Total:</source>
        <translation>Total:</translation>
    </message>
    <message>
        <source>Your current total balance</source>
        <translation>El balanç total actual</translation>
    </message>
    <message>
        <source>Your current balance in watch-only addresses</source>
        <translation>El vostre balanç actual en adreces de només lectura</translation>
    </message>
    <message>
        <source>Spendable:</source>
        <translation>Que es pot gastar:</translation>
    </message>
    <message>
        <source>Recent transactions</source>
        <translation>Transaccions recents</translation>
    </message>
    <message>
        <source>Unconfirmed transactions to watch-only addresses</source>
        <translation>Transaccions sense confirmar a adreces de només lectura</translation>
    </message>
    <message>
        <source>Mined balance in watch-only addresses that has not yet matured</source>
        <translation>Balanç minat en adreces de només lectura que encara no ha madurat</translation>
    </message>
    <message>
        <source>Current total balance in watch-only addresses</source>
        <translation>Balanç total actual en adreces de només lectura</translation>
    </message>
    <message>
        <source>Privacy mode activated for the Overview tab. To unmask the values, uncheck Settings-&gt;Mask values.</source>
        <translation>El mode de privadesa està activat a la pestanya d'Overview. Per desenmascarar els valors, desmarqueu Configuració-&gt; Valors de màscara.</translation>
    </message>
</context>
<context>
    <name>PSBTOperationsDialog</name>
    <message>
        <source>Dialog</source>
        <translation>Diàleg</translation>
    </message>
    <message>
        <source>Sign Tx</source>
        <translation>Signa Tx</translation>
    </message>
    <message>
        <source>Broadcast Tx</source>
        <translation>Emet Tx</translation>
    </message>
    <message>
        <source>Copy to Clipboard</source>
        <translation>Còpia al Clipboard</translation>
    </message>
    <message>
        <source>Save...</source>
        <translation>Desa...</translation>
    </message>
    <message>
        <source>Close</source>
        <translation>Tanca</translation>
    </message>
    <message>
        <source>Failed to load transaction: %1</source>
        <translation>Ha fallat la càrrega de la transacció: %1</translation>
    </message>
    <message>
        <source>Failed to sign transaction: %1</source>
        <translation>Ha fallat la firma de la transacció: %1</translation>
    </message>
    <message>
        <source>Could not sign any more inputs.</source>
        <translation>No s'han pogut firmar més entrades.</translation>
    </message>
    <message>
        <source>Signed %1 inputs, but more signatures are still required.</source>
        <translation>Firmades %1 entrades, però encara es requereixen més firmes.</translation>
    </message>
    <message>
        <source>Signed transaction successfully. Transaction is ready to broadcast.</source>
        <translation>La transacció s'ha firmat correctament. La transacció està a punt per emetre's.</translation>
    </message>
    <message>
        <source>Unknown error processing transaction.</source>
        <translation>Error desconnegut al processar la transacció.</translation>
    </message>
    <message>
        <source>Transaction broadcast failed: %1</source>
        <translation>L'emissió de la transacció ha fallat: %1</translation>
    </message>
    <message>
        <source>PSBT copied to clipboard.</source>
        <translation>PSBT copiada al porta-retalls.</translation>
    </message>
    <message>
        <source>Save Transaction Data</source>
        <translation>Guarda Dades de Transacció</translation>
    </message>
    <message>
        <source>Partially Signed Transaction (Binary) (*.psbt)</source>
        <translation>Transacció Parcialment Firmada (Binari) (*.psbt)</translation>
    </message>
    <message>
        <source>PSBT saved to disk.</source>
        <translation>PSBT guardada al disc.</translation>
    </message>
    <message>
        <source> * Sends %1 to %2</source>
        <translation>*Envia %1 a %2</translation>
    </message>
    <message>
        <source>Unable to calculate transaction fee or total transaction amount.</source>
        <translation>Incapaç de calcular la comissió de transacció o la quantitat total de la transacció</translation>
    </message>
    <message>
        <source>Pays transaction fee: </source>
        <translation>Paga comissió de transacció:</translation>
    </message>
    <message>
        <source>Total Amount</source>
        <translation>Import total</translation>
    </message>
    <message>
        <source>or</source>
        <translation>o</translation>
    </message>
    <message>
        <source>Transaction has %1 unsigned inputs.</source>
        <translation>La transacció té %1 entrades no firmades.</translation>
    </message>
    <message>
        <source>Transaction is missing some information about inputs.</source>
        <translation>La transacció manca d'informació en algunes entrades.</translation>
    </message>
    <message>
        <source>Transaction still needs signature(s).</source>
        <translation>La transacció encara necessita una o vàries firmes.</translation>
    </message>
    <message>
        <source>(But this wallet cannot sign transactions.)</source>
        <translation>(Però aquesta cartera no pot firmar transaccions.)</translation>
    </message>
    <message>
        <source>(But this wallet does not have the right keys.)</source>
        <translation>(Però aquesta cartera no té les claus correctes.)</translation>
    </message>
    <message>
        <source>Transaction is fully signed and ready for broadcast.</source>
        <translation>La transacció està completament firmada i a punt per emetre's.</translation>
    </message>
    <message>
        <source>Transaction status is unknown.</source>
        <translation>L'estat de la transacció és desconegut.</translation>
    </message>
</context>
<context>
    <name>PaymentServer</name>
    <message>
        <source>Payment request error</source>
        <translation>Error de la sol·licitud de pagament</translation>
    </message>
    <message>
        <source>Cannot start qtum: click-to-pay handler</source>
        <translation>No es pot iniciar qtum: controlador click-to-pay</translation>
    </message>
    <message>
        <source>URI handling</source>
        <translation>Gestió d'URI</translation>
    </message>
    <message>
        <source>'qtum://' is not a valid URI. Use 'qtum:' instead.</source>
        <translation>'qtum://' no és una URI vàlida. Usi 'qtum:' en lloc seu.</translation>
    </message>
    <message>
        <source>Cannot process payment request because BIP70 is not supported.</source>
        <translation>No es pot processar la petició de pagament perquè BIP70 no està suportat.</translation>
    </message>
    <message>
        <source>Due to widespread security flaws in BIP70 it's strongly recommended that any merchant instructions to switch wallets be ignored.</source>
        <translation>A causa dels defectes generalitzats en el BIP70 és altament recomanable que qualsevol instrucció comerciant per canviar carteres sigui ignorada.</translation>
    </message>
    <message>
        <source>If you are receiving this error you should request the merchant provide a BIP21 compatible URI.</source>
        <translation>Si estàs rebent aquest error, hauries de demanar al comerciant que et doni una URI compatible amb el BIP21.</translation>
    </message>
    <message>
        <source>Invalid payment address %1</source>
        <translation>Adreça de pagament no vàlida %1</translation>
    </message>
    <message>
        <source>URI cannot be parsed! This can be caused by an invalid Qtum address or malformed URI parameters.</source>
        <translation>L'URI no pot ser analitzat! Això pot ser a causa d'una adreça de Qtum no vàlida o per paràmetres URI amb mal format.</translation>
    </message>
    <message>
        <source>Payment request file handling</source>
        <translation>Gestió de fitxers de les sol·licituds de pagament</translation>
    </message>
</context>
<context>
    <name>PeerTableModel</name>
    <message>
        <source>User Agent</source>
        <translation>Agent d'usuari</translation>
    </message>
    <message>
        <source>Node/Service</source>
        <translation>Node/Servei</translation>
    </message>
    <message>
        <source>NodeId</source>
        <translation>NodeId</translation>
    </message>
    <message>
        <source>Ping</source>
        <translation>Ping</translation>
    </message>
    <message>
        <source>Sent</source>
        <translation>Enviat</translation>
    </message>
    <message>
        <source>Received</source>
        <translation>Rebut</translation>
    </message>
</context>
<context>
    <name>QObject</name>
    <message>
        <source>Amount</source>
        <translation>Import</translation>
    </message>
    <message>
        <source>Enter a Qtum address (e.g. %1)</source>
        <translation>Introduïu una adreça de Qtum (p. ex. %1)</translation>
    </message>
    <message>
        <source>%1 d</source>
        <translation>%1 d</translation>
    </message>
    <message>
        <source>%1 h</source>
        <translation>%1 h</translation>
    </message>
    <message>
        <source>%1 m</source>
        <translation>%1 m</translation>
    </message>
    <message>
        <source>%1 s</source>
        <translation>%1 s</translation>
    </message>
    <message>
        <source>None</source>
        <translation>Cap</translation>
    </message>
    <message>
        <source>N/A</source>
        <translation>N/A</translation>
    </message>
    <message>
        <source>%1 ms</source>
        <translation>%1 ms</translation>
    </message>
    <message numerus="yes">
        <source>%n second(s)</source>
        <translation><numerusform>Un segon</numerusform><numerusform>%n segons</numerusform></translation>
    </message>
    <message numerus="yes">
        <source>%n minute(s)</source>
        <translation><numerusform>Un minut</numerusform><numerusform>%n minuts</numerusform></translation>
    </message>
    <message numerus="yes">
        <source>%n hour(s)</source>
        <translation><numerusform>Una hora</numerusform><numerusform>%n hores</numerusform></translation>
    </message>
    <message numerus="yes">
        <source>%n day(s)</source>
        <translation><numerusform>Un dia</numerusform><numerusform>%n dies</numerusform></translation>
    </message>
    <message numerus="yes">
        <source>%n week(s)</source>
        <translation><numerusform>Una setmana</numerusform><numerusform>%n setmanes</numerusform></translation>
    </message>
    <message>
        <source>%1 and %2</source>
        <translation>%1 i %2</translation>
    </message>
    <message numerus="yes">
        <source>%n year(s)</source>
        <translation><numerusform>Un any</numerusform><numerusform>%n anys</numerusform></translation>
    </message>
    <message>
        <source>%1 B</source>
        <translation>%1 B</translation>
    </message>
    <message>
        <source>%1 KB</source>
        <translation>%1 KB</translation>
    </message>
    <message>
        <source>%1 MB</source>
        <translation>%1 MB</translation>
    </message>
    <message>
        <source>%1 GB</source>
        <translation>%1 GB</translation>
    </message>
    <message>
        <source>Error: Specified data directory "%1" does not exist.</source>
        <translation>Error: El directori de dades especificat «%1» no existeix.</translation>
    </message>
    <message>
        <source>Error: Cannot parse configuration file: %1.</source>
        <translation>Error: No es pot interpretar el fitxer de configuració: %1.</translation>
    </message>
    <message>
        <source>Error: %1</source>
        <translation>Avís: %1</translation>
    </message>
    <message>
        <source>Error initializing settings: %1</source>
        <translation>Error a l'inicialitzar la configuració: %1</translation>
    </message>
    <message>
        <source>%1 didn't yet exit safely...</source>
        <translation>%1 encara no ha finalitzat de manera segura...</translation>
    </message>
    <message>
        <source>unknown</source>
        <translation>desconegut</translation>
    </message>
</context>
<context>
    <name>QRImageWidget</name>
    <message>
        <source>&amp;Save Image...</source>
        <translation>De&amp;sa la imatge...</translation>
    </message>
    <message>
        <source>&amp;Copy Image</source>
        <translation>&amp;Copia la imatge</translation>
    </message>
    <message>
        <source>Resulting URI too long, try to reduce the text for label / message.</source>
        <translation>URI resultant massa llarga, intenta reduir el text per a la etiqueta / missatge</translation>
    </message>
    <message>
        <source>Error encoding URI into QR Code.</source>
        <translation>Error en codificar l'URI en un codi QR.</translation>
    </message>
    <message>
        <source>QR code support not available.</source>
        <translation>Suport de codi QR no disponible.</translation>
    </message>
    <message>
        <source>Save QR Code</source>
        <translation>Desa el codi QR</translation>
    </message>
    <message>
        <source>PNG Image (*.png)</source>
        <translation>Imatge PNG (*.png)</translation>
    </message>
</context>
<context>
    <name>RPCConsole</name>
    <message>
        <source>N/A</source>
        <translation>N/A</translation>
    </message>
    <message>
        <source>Client version</source>
        <translation>Versió del client</translation>
    </message>
    <message>
        <source>&amp;Information</source>
        <translation>&amp;Informació</translation>
    </message>
    <message>
        <source>General</source>
        <translation>General</translation>
    </message>
    <message>
        <source>Using BerkeleyDB version</source>
        <translation>Utilitzant BerkeleyDB versió</translation>
    </message>
    <message>
        <source>Datadir</source>
        <translation>Datadir</translation>
    </message>
    <message>
        <source>To specify a non-default location of the data directory use the '%1' option.</source>
        <translation>Per tal d'especificar una ubicació que no és per defecte del directori de dades utilitza la '%1' opció.</translation>
    </message>
    <message>
        <source>Blocksdir</source>
        <translation>Directori de blocs</translation>
    </message>
    <message>
        <source>To specify a non-default location of the blocks directory use the '%1' option.</source>
        <translation>Per tal d'especificar una ubicació que no és per defecte del directori de blocs utilitza la '%1' opció.</translation>
    </message>
    <message>
        <source>Startup time</source>
        <translation>&amp;Temps d'inici</translation>
    </message>
    <message>
        <source>Network</source>
        <translation>Xarxa</translation>
    </message>
    <message>
        <source>Name</source>
        <translation>Nom</translation>
    </message>
    <message>
        <source>Number of connections</source>
        <translation>Nombre de connexions</translation>
    </message>
    <message>
        <source>Block chain</source>
        <translation>Cadena de blocs</translation>
    </message>
    <message>
        <source>Memory Pool</source>
        <translation>Reserva de memòria</translation>
    </message>
    <message>
        <source>Current number of transactions</source>
        <translation>Nombre actual de transaccions</translation>
    </message>
    <message>
        <source>Memory usage</source>
        <translation>Ús de memòria</translation>
    </message>
    <message>
        <source>Wallet: </source>
        <translation>Cartera:</translation>
    </message>
    <message>
        <source>(none)</source>
        <translation>(cap)</translation>
    </message>
    <message>
        <source>&amp;Reset</source>
        <translation>&amp;Reinicialitza</translation>
    </message>
    <message>
        <source>Received</source>
        <translation>Rebut</translation>
    </message>
    <message>
        <source>Sent</source>
        <translation>Enviat</translation>
    </message>
    <message>
        <source>&amp;Peers</source>
        <translation>&amp;Iguals</translation>
    </message>
    <message>
        <source>Banned peers</source>
        <translation>Iguals bandejats</translation>
    </message>
    <message>
        <source>Select a peer to view detailed information.</source>
        <translation>Seleccioneu un igual per mostrar informació detallada.</translation>
    </message>
    <message>
        <source>Direction</source>
        <translation>Direcció</translation>
    </message>
    <message>
        <source>Version</source>
        <translation>Versió</translation>
    </message>
    <message>
        <source>Starting Block</source>
        <translation>Bloc d'inici</translation>
    </message>
    <message>
        <source>Synced Headers</source>
        <translation>Capçaleres sincronitzades</translation>
    </message>
    <message>
        <source>Synced Blocks</source>
        <translation>Blocs sincronitzats</translation>
    </message>
    <message>
        <source>The mapped Autonomous System used for diversifying peer selection.</source>
        <translation>El sistema autònom de mapat utilitzat per diversificar la selecció entre iguals.</translation>
    </message>
    <message>
        <source>Mapped AS</source>
        <translation>Mapat com</translation>
    </message>
    <message>
        <source>User Agent</source>
        <translation>Agent d'usuari</translation>
    </message>
    <message>
        <source>Node window</source>
        <translation>Finestra node</translation>
    </message>
    <message>
<<<<<<< HEAD
=======
        <source>Current block height</source>
        <translation>Altura actual de bloc</translation>
    </message>
    <message>
>>>>>>> da23532c
        <source>Open the %1 debug log file from the current data directory. This can take a few seconds for large log files.</source>
        <translation>Obre el fitxer de registre de depuració %1 del directori de dades actual. Això pot trigar uns segons en fitxers de registre grans.</translation>
    </message>
    <message>
        <source>Decrease font size</source>
        <translation>Disminueix la mida de la lletra</translation>
    </message>
    <message>
        <source>Increase font size</source>
        <translation>Augmenta la mida de la lletra</translation>
    </message>
    <message>
        <source>Permissions</source>
        <translation>Permisos</translation>
    </message>
    <message>
        <source>Services</source>
        <translation>Serveis</translation>
    </message>
    <message>
        <source>Connection Time</source>
        <translation>Temps de connexió</translation>
    </message>
    <message>
        <source>Last Send</source>
        <translation>Darrer enviament</translation>
    </message>
    <message>
        <source>Last Receive</source>
        <translation>Darrera recepció</translation>
    </message>
    <message>
        <source>Ping Time</source>
        <translation>Temps de ping</translation>
    </message>
    <message>
        <source>The duration of a currently outstanding ping.</source>
        <translation>La duració d'un ping més destacat actualment.</translation>
    </message>
    <message>
        <source>Ping Wait</source>
        <translation>Espera de ping</translation>
    </message>
    <message>
        <source>Min Ping</source>
        <translation>Min Ping</translation>
    </message>
    <message>
        <source>Time Offset</source>
        <translation>Diferència horària</translation>
    </message>
    <message>
        <source>Last block time</source>
        <translation>Últim temps de bloc</translation>
    </message>
    <message>
        <source>&amp;Open</source>
        <translation>&amp;Obre</translation>
    </message>
    <message>
        <source>&amp;Console</source>
        <translation>&amp;Consola</translation>
    </message>
    <message>
        <source>&amp;Network Traffic</source>
        <translation>Trà&amp;nsit de la xarxa</translation>
    </message>
    <message>
        <source>Totals</source>
        <translation>Totals</translation>
    </message>
    <message>
        <source>In:</source>
        <translation>Dins:</translation>
    </message>
    <message>
        <source>Out:</source>
        <translation>Fora:</translation>
    </message>
    <message>
        <source>Debug log file</source>
        <translation>Fitxer de registre de depuració</translation>
    </message>
    <message>
        <source>Clear console</source>
        <translation>Neteja la consola</translation>
    </message>
    <message>
        <source>1 &amp;hour</source>
        <translation>1 &amp;hora</translation>
    </message>
    <message>
        <source>1 &amp;day</source>
        <translation>1 &amp;dia</translation>
    </message>
    <message>
        <source>1 &amp;week</source>
        <translation>1 &amp;setmana</translation>
    </message>
    <message>
        <source>1 &amp;year</source>
        <translation>1 &amp;any</translation>
    </message>
    <message>
        <source>&amp;Disconnect</source>
        <translation>&amp;Desconnecta</translation>
    </message>
    <message>
        <source>Ban for</source>
        <translation>Bandeja per</translation>
    </message>
    <message>
        <source>&amp;Unban</source>
        <translation>&amp;Desbandeja</translation>
    </message>
    <message>
        <source>Welcome to the %1 RPC console.</source>
        <translation>Us donem la benvinguda a la consola RPC de %1</translation>
    </message>
    <message>
        <source>Use up and down arrows to navigate history, and %1 to clear screen.</source>
        <translation>Utilitzeu les fletxes amunt i avall per navegar per l'historial i %1 per netejar la pantalla.</translation>
    </message>
    <message>
        <source>Type %1 for an overview of available commands.</source>
        <translation>Escriu %1 per veure un sumari de les comandes disponibles.</translation>
    </message>
    <message>
        <source>For more information on using this console type %1.</source>
        <translation>Per més informació per usar aquesta consola de comandes, escriu %1.</translation>
    </message>
    <message>
        <source>WARNING: Scammers have been active, telling users to type commands here, stealing their wallet contents. Do not use this console without fully understanding the ramifications of a command.</source>
        <translation>ADVERTIMENT: Els estafadors han estat actius, dient als usuaris que escriguin ordres aquí, robant els contingut de les seves carteres. No utilitzeu aquesta consola sense comprendre completament les ramificacions d'una ordre.</translation>
    </message>
    <message>
        <source>Network activity disabled</source>
        <translation>Activitat de xarxa inhabilitada</translation>
    </message>
    <message>
        <source>Executing command without any wallet</source>
        <translation>S'està executant l'ordre sense cap cartera</translation>
    </message>
    <message>
        <source>Executing command using "%1" wallet</source>
        <translation>S'està executant comanda usant la cartera "%1"</translation>
    </message>
    <message>
        <source>(node id: %1)</source>
        <translation>(id del node: %1)</translation>
    </message>
    <message>
        <source>via %1</source>
        <translation>a través de %1</translation>
    </message>
    <message>
        <source>never</source>
        <translation>mai</translation>
    </message>
    <message>
        <source>Inbound</source>
        <translation>Entrant</translation>
    </message>
    <message>
        <source>Outbound</source>
        <translation>Sortint</translation>
    </message>
    <message>
        <source>Unknown</source>
        <translation>Desconegut</translation>
    </message>
</context>
<context>
    <name>ReceiveCoinsDialog</name>
    <message>
        <source>&amp;Amount:</source>
        <translation>Im&amp;port:</translation>
    </message>
    <message>
        <source>&amp;Label:</source>
        <translation>&amp;Etiqueta:</translation>
    </message>
    <message>
        <source>&amp;Message:</source>
        <translation>&amp;Missatge:</translation>
    </message>
    <message>
        <source>An optional message to attach to the payment request, which will be displayed when the request is opened. Note: The message will not be sent with the payment over the Qtum network.</source>
        <translation>Un missatge opcional que s'adjuntarà a la sol·licitud de pagament, que es mostrarà quan s'obri la sol·licitud. Nota: El missatge no s'enviarà amb el pagament per la xarxa Qtum.</translation>
    </message>
    <message>
        <source>An optional label to associate with the new receiving address.</source>
        <translation>Una etiqueta opcional que s'associarà amb la nova adreça receptora.</translation>
    </message>
    <message>
        <source>Use this form to request payments. All fields are &lt;b&gt;optional&lt;/b&gt;.</source>
        <translation>Utilitzeu aquest formulari per sol·licitar pagaments. Tots els camps són &lt;b&gt;opcionals&lt;/b&gt;.</translation>
    </message>
    <message>
        <source>An optional amount to request. Leave this empty or zero to not request a specific amount.</source>
        <translation>Un import opcional per sol·licitar. Deixeu-ho en blanc o zero per no sol·licitar cap import específic.</translation>
    </message>
    <message>
        <source>An optional label to associate with the new receiving address (used by you to identify an invoice).  It is also attached to the payment request.</source>
        <translation>Una etiqueta opcional per associar-se a la nova adreça de recepció (usada per vostè per identificar una factura). També s’adjunta a la sol·licitud de pagament.</translation>
    </message>
    <message>
        <source>An optional message that is attached to the payment request and may be displayed to the sender.</source>
        <translation>Un missatge opcional adjunt a la sol·licitud de pagament i que es pot mostrar al remitent.</translation>
    </message>
    <message>
        <source>&amp;Create new receiving address</source>
        <translation>&amp;Creeu una nova adreça de recepció</translation>
    </message>
    <message>
        <source>Clear all fields of the form.</source>
        <translation>Neteja tots els camps del formulari.</translation>
    </message>
    <message>
        <source>Clear</source>
        <translation>Neteja</translation>
    </message>
    <message>
        <source>Native segwit addresses (aka Bech32 or BIP-173) reduce your transaction fees later on and offer better protection against typos, but old wallets don't support them. When unchecked, an address compatible with older wallets will be created instead.</source>
        <translation>Les adreces segwit natives (més conegudes com Bech32 o BIP-173) redueixen les vostres comisions de les transaccions i ofereixen millor protecció contra errades tipogràfiques, però els moneders antics no les suporten. Quan desmarqui la casella, es generarà una adreça compatible amb moneders antics.</translation>
    </message>
    <message>
        <source>Generate native segwit (Bech32) address</source>
        <translation>Generar una adreça segwit nativa (Bech32)</translation>
    </message>
    <message>
        <source>Requested payments history</source>
        <translation>Historial de pagaments sol·licitats</translation>
    </message>
    <message>
        <source>Show the selected request (does the same as double clicking an entry)</source>
        <translation>Mostra la sol·licitud seleccionada (fa el mateix que el doble clic a una entrada)</translation>
    </message>
    <message>
        <source>Show</source>
        <translation>Mostra</translation>
    </message>
    <message>
        <source>Remove the selected entries from the list</source>
        <translation>Esborra les entrades seleccionades de la llista</translation>
    </message>
    <message>
        <source>Remove</source>
        <translation>Esborra</translation>
    </message>
    <message>
        <source>Copy URI</source>
        <translation>Copia l'URI</translation>
    </message>
    <message>
        <source>Copy label</source>
        <translation>Copia l'etiqueta</translation>
    </message>
    <message>
        <source>Copy message</source>
        <translation>Copia el missatge</translation>
    </message>
    <message>
        <source>Copy amount</source>
        <translation>Copia l'import</translation>
    </message>
    <message>
        <source>Could not unlock wallet.</source>
        <translation>No s'ha pogut desblocar la cartera.</translation>
    </message>
    <message>
        <source>Could not generate new %1 address</source>
        <translation>No s'ha pogut generar una nova %1 direcció</translation>
    </message>
</context>
<context>
    <name>ReceiveRequestDialog</name>
    <message>
        <source>Request payment to ...</source>
        <translation>Sol·licita el pagament a ...</translation>
    </message>
    <message>
        <source>Address:</source>
        <translation>Direcció:</translation>
    </message>
    <message>
        <source>Amount:</source>
        <translation>Import:</translation>
    </message>
    <message>
        <source>Label:</source>
        <translation>Etiqueta:</translation>
    </message>
    <message>
        <source>Message:</source>
        <translation>Missatge:</translation>
    </message>
    <message>
        <source>Wallet:</source>
        <translation>Moneder:</translation>
    </message>
    <message>
        <source>Copy &amp;URI</source>
        <translation>Copia l'&amp;URI</translation>
    </message>
    <message>
        <source>Copy &amp;Address</source>
        <translation>Copia l'&amp;adreça</translation>
    </message>
    <message>
        <source>&amp;Save Image...</source>
        <translation>De&amp;sa la imatge...</translation>
    </message>
    <message>
        <source>Request payment to %1</source>
        <translation>Sol·licita un pagament a %1</translation>
    </message>
    <message>
        <source>Payment information</source>
        <translation>Informació de pagament</translation>
    </message>
</context>
<context>
    <name>RecentRequestsTableModel</name>
    <message>
        <source>Date</source>
        <translation>Data</translation>
    </message>
    <message>
        <source>Label</source>
        <translation>Etiqueta</translation>
    </message>
    <message>
        <source>Message</source>
        <translation>Missatge</translation>
    </message>
    <message>
        <source>(no label)</source>
        <translation>(sense etiqueta)</translation>
    </message>
    <message>
        <source>(no message)</source>
        <translation>(sense missatge)</translation>
    </message>
    <message>
        <source>(no amount requested)</source>
        <translation>(no s'ha sol·licitat import)</translation>
    </message>
    <message>
        <source>Requested</source>
        <translation>Sol·licitat</translation>
    </message>
</context>
<context>
    <name>SendCoinsDialog</name>
    <message>
        <source>Send Coins</source>
        <translation>Envia monedes</translation>
    </message>
    <message>
        <source>Coin Control Features</source>
        <translation>Característiques de control de les monedes</translation>
    </message>
    <message>
        <source>Inputs...</source>
        <translation>Entrades...</translation>
    </message>
    <message>
        <source>automatically selected</source>
        <translation>seleccionat automàticament</translation>
    </message>
    <message>
        <source>Insufficient funds!</source>
        <translation>Fons insuficients!</translation>
    </message>
    <message>
        <source>Quantity:</source>
        <translation>Quantitat:</translation>
    </message>
    <message>
        <source>Bytes:</source>
        <translation>Bytes:</translation>
    </message>
    <message>
        <source>Amount:</source>
        <translation>Import:</translation>
    </message>
    <message>
        <source>Fee:</source>
        <translation>Comissió:</translation>
    </message>
    <message>
        <source>After Fee:</source>
        <translation>Comissió posterior:</translation>
    </message>
    <message>
        <source>Change:</source>
        <translation>Canvi:</translation>
    </message>
    <message>
        <source>If this is activated, but the change address is empty or invalid, change will be sent to a newly generated address.</source>
        <translation>Si s'activa això, però l'adreça de canvi està buida o bé no és vàlida, el canvi s'enviarà a una adreça generada de nou.</translation>
    </message>
    <message>
        <source>Custom change address</source>
        <translation>Personalitza l'adreça de canvi</translation>
    </message>
    <message>
        <source>Transaction Fee:</source>
        <translation>Comissió de transacció</translation>
    </message>
    <message>
        <source>Choose...</source>
        <translation>Tria...</translation>
    </message>
    <message>
        <source>Using the fallbackfee can result in sending a transaction that will take several hours or days (or never) to confirm. Consider choosing your fee manually or wait until you have validated the complete chain.</source>
        <translation>L'ús de la tarifa de pagament pot provocar l'enviament d'una transacció que trigarà diverses hores o dies (o mai) a confirmar. Penseu a triar la possibilitat d'escollir la tarifa manualment o espereu fins que hagueu validat la cadena completa.</translation>
    </message>
    <message>
        <source>Warning: Fee estimation is currently not possible.</source>
        <translation>Advertència: l'estimació de tarifes no és possible actualment.</translation>
    </message>
    <message>
        <source>Specify a custom fee per kB (1,000 bytes) of the transaction's virtual size.

Note:  Since the fee is calculated on a per-byte basis, a fee of "100 satoshis per kB" for a transaction size of 500 bytes (half of 1 kB) would ultimately yield a fee of only 50 satoshis.</source>
        <translation>Especifiqui una comissió personalitzada per kB (1.000 bytes) de la mida virtual de la transacció.

Nota: Com que la comissió es calcula en funció dels bytes, una comissió de "100 satoshis per cada kB" per una transacció de mida 500 bytes (la meitat de 1 kB) comportaria finalment una comissió de la transacció de només 50 satoshis.</translation>
    </message>
    <message>
        <source>per kilobyte</source>
        <translation>per kilobyte</translation>
    </message>
    <message>
        <source>Hide</source>
        <translation>Amaga</translation>
    </message>
    <message>
        <source>Recommended:</source>
        <translation>Recomanada:</translation>
    </message>
    <message>
        <source>Custom:</source>
        <translation>Personalitzada:</translation>
    </message>
    <message>
        <source>(Smart fee not initialized yet. This usually takes a few blocks...)</source>
        <translation>(No s'ha inicialitzat encara la comissió intel·ligent. Normalment pren uns pocs blocs...)</translation>
    </message>
    <message>
        <source>Send to multiple recipients at once</source>
        <translation>Envia a múltiples destinataris al mateix temps</translation>
    </message>
    <message>
        <source>Add &amp;Recipient</source>
        <translation>Afegeix &amp;destinatari</translation>
    </message>
    <message>
        <source>Clear all fields of the form.</source>
        <translation>Neteja tots els camps del formulari.</translation>
    </message>
    <message>
        <source>Dust:</source>
        <translation>Polsim:</translation>
    </message>
    <message>
        <source>Hide transaction fee settings</source>
        <translation>Amagueu la configuració de les tarifes de transacció</translation>
    </message>
    <message>
        <source>When there is less transaction volume than space in the blocks, miners as well as relaying nodes may enforce a minimum fee. Paying only this minimum fee is just fine, but be aware that this can result in a never confirming transaction once there is more demand for qtum transactions than the network can process.</source>
        <translation>Quan no hi ha prou espai en els blocs per encabir totes les transaccions, els miners i així mateix els nodes repetidors poden exigir una taxa mínima. És acceptable pagar únicament la taxa mínima, però tingueu present que pot resultar que la vostra transacció no sigui mai confirmada mentre hi hagi més demanda de transaccions qtum de les que la xarxa pot processar.</translation>
    </message>
    <message>
        <source>A too low fee might result in a never confirming transaction (read the tooltip)</source>
        <translation>Una taxa massa baixa pot resultar en una transacció que no es confirmi mai (llegiu el consell)</translation>
    </message>
    <message>
        <source>Confirmation time target:</source>
        <translation>Temps de confirmació objectiu:</translation>
    </message>
    <message>
        <source>Enable Replace-By-Fee</source>
        <translation>Habilita Replace-By-Fee: substitució per comissió</translation>
    </message>
    <message>
        <source>With Replace-By-Fee (BIP-125) you can increase a transaction's fee after it is sent. Without this, a higher fee may be recommended to compensate for increased transaction delay risk.</source>
        <translation>Amb la substitució per comissió o Replace-By-Fee (BIP-125) pot incrementar la comissió de la transacció després d'enviar-la. Sense això, seria recomenable una comissió més alta per compensar el risc d'increment del retard de la transacció.</translation>
    </message>
    <message>
        <source>Clear &amp;All</source>
        <translation>Neteja-ho &amp;tot</translation>
    </message>
    <message>
        <source>Balance:</source>
        <translation>Balanç:</translation>
    </message>
    <message>
        <source>Confirm the send action</source>
        <translation>Confirma l'acció d'enviament</translation>
    </message>
    <message>
        <source>S&amp;end</source>
        <translation>E&amp;nvia</translation>
    </message>
    <message>
        <source>Copy quantity</source>
        <translation>Copia la quantitat</translation>
    </message>
    <message>
        <source>Copy amount</source>
        <translation>Copia l'import</translation>
    </message>
    <message>
        <source>Copy fee</source>
        <translation>Copia la comissió</translation>
    </message>
    <message>
        <source>Copy after fee</source>
        <translation>Copia la comissió posterior</translation>
    </message>
    <message>
        <source>Copy bytes</source>
        <translation>Copia els bytes</translation>
    </message>
    <message>
        <source>Copy dust</source>
        <translation>Copia el polsim</translation>
    </message>
    <message>
        <source>Copy change</source>
        <translation>Copia el canvi</translation>
    </message>
    <message>
        <source>%1 (%2 blocks)</source>
        <translation>%1 (%2 blocs)</translation>
    </message>
    <message>
        <source>Cr&amp;eate Unsigned</source>
        <translation>Creació sense firmar</translation>
    </message>
    <message>
        <source>Creates a Partially Signed Qtum Transaction (PSBT) for use with e.g. an offline %1 wallet, or a PSBT-compatible hardware wallet.</source>
        <translation>Crea una transacció qtum parcialment signada (PSBT) per a utilitzar, per exemple,  amb una cartera %1 fora de línia o amb una cartera compatible amb PSBT.</translation>
    </message>
    <message>
        <source> from wallet '%1'</source>
        <translation>de la cartera "%1"</translation>
    </message>
    <message>
        <source>%1 to '%2'</source>
        <translation>%1 a '%2'</translation>
    </message>
    <message>
        <source>%1 to %2</source>
        <translation>%1 a %2</translation>
    </message>
    <message>
        <source>Do you want to draft this transaction?</source>
        <translation>Voleu redactar aquesta transacció?</translation>
    </message>
    <message>
        <source>Are you sure you want to send?</source>
        <translation>Esteu segur que ho voleu enviar?</translation>
    </message>
    <message>
<<<<<<< HEAD
        <source>Please, review your transaction proposal. This will produce a Partially Signed Bitcoin Transaction (PSBT) which you can copy and then sign with e.g. an offline %1 wallet, or a PSBT-compatible hardware wallet.</source>
        <translation>Revisa la teva proposta de transacció. Es produirà una transacció de Bitcoin amb signatura parcial (PSBT) que podeu copiar i després signar, per exemple, amb una cartera %1 de tipus fora de línia o una cartera física compatible amb PSBT.</translation>
=======
        <source>Create Unsigned</source>
        <translation>Creació sense firmar</translation>
    </message>
    <message>
        <source>Save Transaction Data</source>
        <translation>Guarda Dades de Transacció</translation>
    </message>
    <message>
        <source>Partially Signed Transaction (Binary) (*.psbt)</source>
        <translation>Transacció Parcialment Firmada (Binari) (*.psbt)</translation>
    </message>
    <message>
        <source>PSBT saved</source>
        <translation>PSBT guardada</translation>
>>>>>>> da23532c
    </message>
    <message>
        <source>or</source>
        <translation>o</translation>
    </message>
    <message>
        <source>You can increase the fee later (signals Replace-By-Fee, BIP-125).</source>
        <translation>Pot incrementar la comissió més tard (senyala Replace-By-Fee o substitució per comissió, BIP-125).</translation>
    </message>
    <message>
        <source>Please, review your transaction proposal. This will produce a Partially Signed Qtum Transaction (PSBT) which you can save or copy and then sign with e.g. an offline %1 wallet, or a PSBT-compatible hardware wallet.</source>
        <translation>Si us plau, revisa la teva proposta de transacció. Es produirà una transacció de Qtum amb firma parcial (PSBT) que podeu guardar o copiar i després firmar, per exemple, amb una cartera %1, o amb una cartera física compatible amb PSBT.</translation>
    </message>
    <message>
        <source>Please, review your transaction.</source>
        <translation>Reviseu la transacció</translation>
    </message>
    <message>
        <source>Transaction fee</source>
        <translation>Comissió de transacció</translation>
    </message>
    <message>
        <source>Not signalling Replace-By-Fee, BIP-125.</source>
        <translation>Substitució per tarifa sense senyalització, BIP-125</translation>
    </message>
    <message>
        <source>Total Amount</source>
        <translation>Import total</translation>
    </message>
    <message>
        <source>To review recipient list click "Show Details..."</source>
        <translation>Per revisar la llista de destinataris, feu clic a "Mostra els detalls ..."</translation>
    </message>
    <message>
        <source>Confirm send coins</source>
        <translation>Confirma l'enviament de monedes</translation>
    </message>
    <message>
        <source>Confirm transaction proposal</source>
        <translation>Confirmeu la proposta de transacció</translation>
    </message>
    <message>
<<<<<<< HEAD
        <source>Copy PSBT to clipboard</source>
        <translation>Copiar PSBT al porta-retalls.</translation>
    </message>
    <message>
=======
>>>>>>> da23532c
        <source>Send</source>
        <translation>Enviar</translation>
    </message>
    <message>
<<<<<<< HEAD
        <source>PSBT copied</source>
        <translation>PSBT copiada</translation>
    </message>
    <message>
=======
>>>>>>> da23532c
        <source>Watch-only balance:</source>
        <translation>Saldo només de vigilància:</translation>
    </message>
    <message>
        <source>The recipient address is not valid. Please recheck.</source>
        <translation>L'adreça del destinatari no és vàlida. Torneu-la a comprovar.</translation>
    </message>
    <message>
        <source>The amount to pay must be larger than 0.</source>
        <translation>L'import a pagar ha de ser major que 0.</translation>
    </message>
    <message>
        <source>The amount exceeds your balance.</source>
        <translation>L'import supera el vostre balanç.</translation>
    </message>
    <message>
        <source>The total exceeds your balance when the %1 transaction fee is included.</source>
        <translation>El total excedeix el vostre balanç quan s'afegeix la comissió a la transacció %1.</translation>
    </message>
    <message>
        <source>Duplicate address found: addresses should only be used once each.</source>
        <translation>S'ha trobat una adreça duplicada: les adreces només s'haurien d'utilitzar una vegada cada una.</translation>
    </message>
    <message>
        <source>Transaction creation failed!</source>
        <translation>La creació de la transacció ha fallat!</translation>
    </message>
    <message>
        <source>A fee higher than %1 is considered an absurdly high fee.</source>
        <translation>Una comissió superior a %1 es considera una comissió absurdament alta.</translation>
    </message>
    <message>
        <source>Payment request expired.</source>
        <translation>La sol·licitud de pagament ha vençut.</translation>
    </message>
    <message numerus="yes">
        <source>Estimated to begin confirmation within %n block(s).</source>
        <translation><numerusform>S’estima que comenci la confirmació dintre d'un bloc.</numerusform><numerusform>S’estima que comenci la confirmació dintre de %n blocs.</numerusform></translation>
    </message>
    <message>
        <source>Warning: Invalid Qtum address</source>
        <translation>Avís: adreça Qtum no vàlida</translation>
    </message>
    <message>
        <source>Warning: Unknown change address</source>
        <translation>Avís: adreça de canvi desconeguda</translation>
    </message>
    <message>
        <source>Confirm custom change address</source>
        <translation>Confirma l'adreça de canvi personalitzada</translation>
    </message>
    <message>
        <source>The address you selected for change is not part of this wallet. Any or all funds in your wallet may be sent to this address. Are you sure?</source>
        <translation>L'adreça que heu seleccionat per al canvi no és part d'aquesta cartera. Tots els fons de la vostra cartera es poden enviar a aquesta adreça. N'esteu segur?</translation>
    </message>
    <message>
        <source>(no label)</source>
        <translation>(sense etiqueta)</translation>
    </message>
</context>
<context>
    <name>SendCoinsEntry</name>
    <message>
        <source>A&amp;mount:</source>
        <translation>Q&amp;uantitat:</translation>
    </message>
    <message>
        <source>Pay &amp;To:</source>
        <translation>Paga &amp;a:</translation>
    </message>
    <message>
        <source>&amp;Label:</source>
        <translation>&amp;Etiqueta:</translation>
    </message>
    <message>
        <source>Choose previously used address</source>
        <translation>Escull una adreça feta servir anteriorment</translation>
    </message>
    <message>
        <source>The Qtum address to send the payment to</source>
        <translation>L'adreça Qtum on enviar el pagament</translation>
    </message>
    <message>
        <source>Alt+A</source>
        <translation>Alta+A</translation>
    </message>
    <message>
        <source>Paste address from clipboard</source>
        <translation>Enganxa l'adreça del porta-retalls</translation>
    </message>
    <message>
        <source>Alt+P</source>
        <translation>Alt+P</translation>
    </message>
    <message>
        <source>Remove this entry</source>
        <translation>Elimina aquesta entrada</translation>
    </message>
    <message>
        <source>The amount to send in the selected unit</source>
        <translation>L’import a enviar a la unitat seleccionada</translation>
    </message>
    <message>
        <source>The fee will be deducted from the amount being sent. The recipient will receive less qtums than you enter in the amount field. If multiple recipients are selected, the fee is split equally.</source>
        <translation>La comissió es deduirà de l'import que s'enviarà. El destinatari rebrà menys qtums que les que introduïu al camp d'import. Si se seleccionen múltiples destinataris, la comissió es dividirà per igual.</translation>
    </message>
    <message>
        <source>S&amp;ubtract fee from amount</source>
        <translation>S&amp;ubstreu la comissió de l'import</translation>
    </message>
    <message>
        <source>Use available balance</source>
        <translation>Usa el saldo disponible</translation>
    </message>
    <message>
        <source>Message:</source>
        <translation>Missatge:</translation>
    </message>
    <message>
        <source>This is an unauthenticated payment request.</source>
        <translation>Aquesta és una sol·licitud de pagament no autenticada.</translation>
    </message>
    <message>
        <source>This is an authenticated payment request.</source>
        <translation>Aquesta és una sol·licitud de pagament autenticada.</translation>
    </message>
    <message>
        <source>Enter a label for this address to add it to the list of used addresses</source>
        <translation>Introduïu una etiqueta per a aquesta adreça per afegir-la a la llista d'adreces utilitzades</translation>
    </message>
    <message>
        <source>A message that was attached to the qtum: URI which will be stored with the transaction for your reference. Note: This message will not be sent over the Qtum network.</source>
        <translation>Un missatge que s'ha adjuntat al qtum: URI que s'emmagatzemarà amb la transacció per a la vostra referència. Nota: el missatge no s'enviarà a través de la xarxa Qtum.</translation>
    </message>
    <message>
        <source>Pay To:</source>
        <translation>Paga a:</translation>
    </message>
    <message>
        <source>Memo:</source>
        <translation>Memo:</translation>
    </message>
</context>
<context>
    <name>ShutdownWindow</name>
    <message>
        <source>%1 is shutting down...</source>
        <translation>%1 s'està tancant ...</translation>
    </message>
    <message>
        <source>Do not shut down the computer until this window disappears.</source>
        <translation>No apagueu l'ordinador fins que no desaparegui aquesta finestra.</translation>
    </message>
</context>
<context>
    <name>SignVerifyMessageDialog</name>
    <message>
        <source>Signatures - Sign / Verify a Message</source>
        <translation>Signatures - Signa o verifica un missatge</translation>
    </message>
    <message>
        <source>&amp;Sign Message</source>
        <translation>&amp;Signa el missatge</translation>
    </message>
    <message>
        <source>You can sign messages/agreements with your addresses to prove you can receive qtums sent to them. Be careful not to sign anything vague or random, as phishing attacks may try to trick you into signing your identity over to them. Only sign fully-detailed statements you agree to.</source>
        <translation>Podeu signar missatges/acords amb les vostres adreces per provar que rebeu les qtums que s'hi envien. Aneu amb compte no signar res que sigui vague o aleatori, perquè en alguns atacs de suplantació es pot provar que hi signeu la vostra identitat. Només signeu aquelles declaracions completament detallades en què hi esteu d'acord. </translation>
    </message>
    <message>
        <source>The Qtum address to sign the message with</source>
        <translation>L'adreça Qtum amb què signar el missatge</translation>
    </message>
    <message>
        <source>Choose previously used address</source>
        <translation>Escull una adreça feta servir anteriorment</translation>
    </message>
    <message>
        <source>Alt+A</source>
        <translation>Alta+A</translation>
    </message>
    <message>
        <source>Paste address from clipboard</source>
        <translation>Enganxa l'adreça del porta-retalls</translation>
    </message>
    <message>
        <source>Alt+P</source>
        <translation>Alt+P</translation>
    </message>
    <message>
        <source>Enter the message you want to sign here</source>
        <translation>Introduïu aquí el missatge que voleu signar</translation>
    </message>
    <message>
        <source>Signature</source>
        <translation>Signatura</translation>
    </message>
    <message>
        <source>Copy the current signature to the system clipboard</source>
        <translation>Copia la signatura actual al porta-retalls del sistema</translation>
    </message>
    <message>
        <source>Sign the message to prove you own this Qtum address</source>
        <translation>Signa el missatge per provar que ets propietari d'aquesta adreça Qtum</translation>
    </message>
    <message>
        <source>Sign &amp;Message</source>
        <translation>Signa el &amp;missatge</translation>
    </message>
    <message>
        <source>Reset all sign message fields</source>
        <translation>Neteja tots els camps de clau</translation>
    </message>
    <message>
        <source>Clear &amp;All</source>
        <translation>Neteja-ho &amp;tot</translation>
    </message>
    <message>
        <source>&amp;Verify Message</source>
        <translation>&amp;Verifica el missatge</translation>
    </message>
    <message>
        <source>Enter the receiver's address, message (ensure you copy line breaks, spaces, tabs, etc. exactly) and signature below to verify the message. Be careful not to read more into the signature than what is in the signed message itself, to avoid being tricked by a man-in-the-middle attack. Note that this only proves the signing party receives with the address, it cannot prove sendership of any transaction!</source>
        <translation>Introduïu l'adreça del receptor, el missatge (assegureu-vos de copiar els salts de línia, espais, tabuladors, etc. exactament) i signatura de sota per verificar el missatge. Tingueu cura de no llegir més en la signatura del que està al missatge signat, per evitar ser enganyat per un atac d'home-en-el-mig. Tingueu en compte que això només demostra que la part que signa rep amb l'adreça, i no es pot provar l'enviament de qualsevol transacció!</translation>
    </message>
    <message>
        <source>The Qtum address the message was signed with</source>
        <translation>L'adreça Qtum amb què va ser signat el missatge</translation>
<<<<<<< HEAD
    </message>
    <message>
        <source>The signed message to verify</source>
        <translation>El missatge signat per verificar</translation>
    </message>
    <message>
        <source>The signature given when the message was signed</source>
        <translation>La signatura donada quan es va signar el missatge</translation>
    </message>
    <message>
=======
    </message>
    <message>
        <source>The signed message to verify</source>
        <translation>El missatge signat per verificar</translation>
    </message>
    <message>
        <source>The signature given when the message was signed</source>
        <translation>La signatura donada quan es va signar el missatge</translation>
    </message>
    <message>
>>>>>>> da23532c
        <source>Verify the message to ensure it was signed with the specified Qtum address</source>
        <translation>Verificar el missatge per assegurar-se que ha estat signat amb una adreça Qtum específica</translation>
    </message>
    <message>
        <source>Verify &amp;Message</source>
        <translation>Verifica el &amp;missatge</translation>
    </message>
    <message>
        <source>Reset all verify message fields</source>
        <translation>Neteja tots els camps de verificació de missatge</translation>
    </message>
    <message>
        <source>Click "Sign Message" to generate signature</source>
        <translation>Feu clic a «Signa el missatge» per a generar una signatura</translation>
    </message>
    <message>
        <source>The entered address is invalid.</source>
        <translation>L'adreça introduïda no és vàlida.</translation>
    </message>
    <message>
        <source>Please check the address and try again.</source>
        <translation>Comproveu l'adreça i torneu-ho a provar.</translation>
    </message>
    <message>
        <source>The entered address does not refer to a key.</source>
        <translation>L'adreça introduïda no referencia a cap clau.</translation>
    </message>
    <message>
        <source>Wallet unlock was cancelled.</source>
        <translation>S'ha cancel·lat el desblocatge de la cartera.</translation>
    </message>
    <message>
        <source>No error</source>
        <translation>Cap error</translation>
    </message>
    <message>
        <source>Private key for the entered address is not available.</source>
        <translation>La clau privada per a la adreça introduïda no està disponible.</translation>
    </message>
    <message>
        <source>Message signing failed.</source>
        <translation>La signatura del missatge ha fallat.</translation>
    </message>
    <message>
        <source>Message signed.</source>
        <translation>Missatge signat.</translation>
    </message>
    <message>
        <source>The signature could not be decoded.</source>
        <translation>La signatura no s'ha pogut descodificar.</translation>
    </message>
    <message>
        <source>Please check the signature and try again.</source>
        <translation>Comproveu la signatura i torneu-ho a provar.</translation>
    </message>
    <message>
        <source>The signature did not match the message digest.</source>
        <translation>La signatura no coincideix amb el resum del missatge.</translation>
    </message>
    <message>
        <source>Message verification failed.</source>
        <translation>Ha fallat la verificació del missatge.</translation>
    </message>
    <message>
        <source>Message verified.</source>
        <translation>Missatge verificat.</translation>
    </message>
</context>
<context>
    <name>TrafficGraphWidget</name>
    <message>
        <source>KB/s</source>
        <translation>KB/s</translation>
    </message>
</context>
<context>
    <name>TransactionDesc</name>
    <message numerus="yes">
        <source>Open for %n more block(s)</source>
        <translation><numerusform>Obre per un bloc més</numerusform><numerusform>Obre per %n blocs més</numerusform></translation>
    </message>
    <message>
        <source>Open until %1</source>
        <translation>Obert fins %1</translation>
    </message>
    <message>
        <source>conflicted with a transaction with %1 confirmations</source>
        <translation>produït un conflicte amb una transacció amb %1 confirmacions</translation>
    </message>
    <message>
        <source>0/unconfirmed, %1</source>
        <translation>0/no confirmades, %1</translation>
    </message>
    <message>
        <source>in memory pool</source>
        <translation>a la reserva de memòria</translation>
    </message>
    <message>
        <source>not in memory pool</source>
        <translation>no a la reserva de memòria</translation>
    </message>
    <message>
        <source>abandoned</source>
        <translation>abandonada</translation>
    </message>
    <message>
        <source>%1/unconfirmed</source>
        <translation>%1/sense confirmar</translation>
    </message>
    <message>
        <source>%1 confirmations</source>
        <translation>%1 confirmacions</translation>
    </message>
    <message>
        <source>Status</source>
        <translation>Estat</translation>
    </message>
    <message>
        <source>Date</source>
        <translation>Data</translation>
    </message>
    <message>
        <source>Source</source>
        <translation>Font</translation>
    </message>
    <message>
        <source>Generated</source>
        <translation>Generada</translation>
    </message>
    <message>
        <source>From</source>
        <translation>De</translation>
    </message>
    <message>
        <source>unknown</source>
        <translation>desconegut</translation>
    </message>
    <message>
        <source>To</source>
        <translation>A</translation>
    </message>
    <message>
        <source>own address</source>
        <translation>adreça pròpia</translation>
    </message>
    <message>
        <source>watch-only</source>
        <translation>només lectura</translation>
    </message>
    <message>
        <source>label</source>
        <translation>etiqueta</translation>
    </message>
    <message>
        <source>Credit</source>
        <translation>Crèdit</translation>
    </message>
    <message numerus="yes">
        <source>matures in %n more block(s)</source>
        <translation><numerusform>madura en un bloc més</numerusform><numerusform>madura en %n blocs més</numerusform></translation>
    </message>
    <message>
        <source>not accepted</source>
        <translation>no acceptat</translation>
    </message>
    <message>
        <source>Debit</source>
        <translation>Dèbit</translation>
    </message>
    <message>
        <source>Total debit</source>
        <translation>Dèbit total</translation>
    </message>
    <message>
        <source>Total credit</source>
        <translation>Crèdit total</translation>
    </message>
    <message>
        <source>Transaction fee</source>
        <translation>Comissió de transacció</translation>
    </message>
    <message>
        <source>Net amount</source>
        <translation>Import net</translation>
    </message>
    <message>
        <source>Message</source>
        <translation>Missatge</translation>
    </message>
    <message>
        <source>Comment</source>
        <translation>Comentari</translation>
    </message>
    <message>
        <source>Transaction ID</source>
        <translation>ID de la transacció</translation>
    </message>
    <message>
        <source>Transaction total size</source>
        <translation>Mida total de la transacció</translation>
    </message>
    <message>
        <source>Transaction virtual size</source>
        <translation>Mida virtual de la transacció</translation>
    </message>
    <message>
        <source>Output index</source>
        <translation>Índex de resultats</translation>
    </message>
    <message>
        <source> (Certificate was not verified)</source>
        <translation>(El certificat no s'ha verificat)</translation>
    </message>
    <message>
        <source>Merchant</source>
        <translation>Mercader</translation>
    </message>
    <message>
        <source>Generated coins must mature %1 blocks before they can be spent. When you generated this block, it was broadcast to the network to be added to the block chain. If it fails to get into the chain, its state will change to "not accepted" and it won't be spendable. This may occasionally happen if another node generates a block within a few seconds of yours.</source>
        <translation>Les monedes generades han de madurar %1 blocs abans de poder ser gastades. Quan genereu aquest bloc, es farà saber a la xarxa per tal d'afegir-lo a la cadena de blocs. Si no pot fer-se lloc a la cadena, el seu estat canviarà a «no acceptat» i no es podrà gastar. Això pot passar ocasionalment si un altre node genera un bloc en un marge de segons respecte al vostre.</translation>
    </message>
    <message>
        <source>Debug information</source>
        <translation>Informació de depuració</translation>
    </message>
    <message>
        <source>Transaction</source>
        <translation>Transacció</translation>
    </message>
    <message>
        <source>Inputs</source>
        <translation>Entrades</translation>
    </message>
    <message>
        <source>Amount</source>
        <translation>Import</translation>
    </message>
    <message>
        <source>true</source>
        <translation>cert</translation>
    </message>
    <message>
        <source>false</source>
        <translation>fals</translation>
    </message>
</context>
<context>
    <name>TransactionDescDialog</name>
    <message>
        <source>This pane shows a detailed description of the transaction</source>
        <translation>Aquest panell mostra una descripció detallada de la transacció</translation>
    </message>
    <message>
        <source>Details for %1</source>
        <translation>Detalls per %1</translation>
    </message>
</context>
<context>
    <name>TransactionTableModel</name>
    <message>
        <source>Date</source>
        <translation>Data</translation>
    </message>
    <message>
        <source>Type</source>
        <translation>Tipus</translation>
    </message>
    <message>
        <source>Label</source>
        <translation>Etiqueta</translation>
    </message>
    <message numerus="yes">
        <source>Open for %n more block(s)</source>
        <translation><numerusform>Obre per un bloc més</numerusform><numerusform>Obre per %n blocs més</numerusform></translation>
    </message>
    <message>
        <source>Open until %1</source>
        <translation>Obert fins %1</translation>
    </message>
    <message>
        <source>Unconfirmed</source>
        <translation>Sense confirmar</translation>
    </message>
    <message>
        <source>Abandoned</source>
        <translation>Abandonada</translation>
    </message>
    <message>
        <source>Confirming (%1 of %2 recommended confirmations)</source>
        <translation>Confirmant (%1 de %2 confirmacions recomanades)</translation>
    </message>
    <message>
        <source>Confirmed (%1 confirmations)</source>
        <translation>Confirmat (%1 confirmacions)</translation>
    </message>
    <message>
        <source>Conflicted</source>
        <translation>En conflicte</translation>
    </message>
    <message>
        <source>Immature (%1 confirmations, will be available after %2)</source>
        <translation>Immadur (%1 confirmacions, serà disponible després de %2)</translation>
    </message>
    <message>
        <source>Generated but not accepted</source>
        <translation>Generat però no acceptat</translation>
    </message>
    <message>
        <source>Received with</source>
        <translation>Rebuda amb</translation>
    </message>
    <message>
        <source>Received from</source>
        <translation>Rebuda de</translation>
    </message>
    <message>
        <source>Sent to</source>
        <translation>Enviada a</translation>
    </message>
    <message>
        <source>Payment to yourself</source>
        <translation>Pagament a un mateix</translation>
    </message>
    <message>
        <source>Mined</source>
        <translation>Minada</translation>
    </message>
    <message>
        <source>watch-only</source>
        <translation>només lectura</translation>
    </message>
    <message>
        <source>(n/a)</source>
        <translation>(n/a)</translation>
    </message>
    <message>
        <source>(no label)</source>
        <translation>(sense etiqueta)</translation>
    </message>
    <message>
        <source>Transaction status. Hover over this field to show number of confirmations.</source>
        <translation>Estat de la transacció. Desplaceu-vos sobre aquest camp per mostrar el nombre de confirmacions.</translation>
    </message>
    <message>
        <source>Date and time that the transaction was received.</source>
        <translation>Data i hora en què la transacció va ser rebuda.</translation>
    </message>
    <message>
        <source>Type of transaction.</source>
        <translation>Tipus de transacció.</translation>
    </message>
    <message>
        <source>Whether or not a watch-only address is involved in this transaction.</source>
        <translation>Si està implicada o no una adreça només de lectura en la transacció.</translation>
    </message>
    <message>
        <source>User-defined intent/purpose of the transaction.</source>
        <translation>Intenció/propòsit de la transacció definida per l'usuari.</translation>
    </message>
    <message>
        <source>Amount removed from or added to balance.</source>
        <translation>Import extret o afegit del balanç.</translation>
    </message>
</context>
<context>
    <name>TransactionView</name>
    <message>
        <source>All</source>
        <translation>Tot</translation>
    </message>
    <message>
        <source>Today</source>
        <translation>Avui</translation>
    </message>
    <message>
        <source>This week</source>
        <translation>Aquesta setmana</translation>
    </message>
    <message>
        <source>This month</source>
        <translation>Aquest mes</translation>
    </message>
    <message>
        <source>Last month</source>
        <translation>El mes passat</translation>
    </message>
    <message>
        <source>This year</source>
        <translation>Enguany</translation>
    </message>
    <message>
        <source>Range...</source>
        <translation>Rang...</translation>
    </message>
    <message>
        <source>Received with</source>
        <translation>Rebuda amb</translation>
    </message>
    <message>
        <source>Sent to</source>
        <translation>Enviada a</translation>
    </message>
    <message>
        <source>To yourself</source>
        <translation>A un mateix</translation>
    </message>
    <message>
        <source>Mined</source>
        <translation>Minada</translation>
    </message>
    <message>
        <source>Other</source>
        <translation>Altres</translation>
    </message>
    <message>
        <source>Enter address, transaction id, or label to search</source>
        <translation>Introduïu una adreça, la id de la transacció o l'etiqueta per a cercar</translation>
    </message>
    <message>
        <source>Min amount</source>
        <translation>Import mínim</translation>
    </message>
    <message>
        <source>Abandon transaction</source>
        <translation>Abandonar transacció</translation>
    </message>
    <message>
        <source>Increase transaction fee</source>
        <translation>Augmenta la comissió de transacció</translation>
    </message>
    <message>
        <source>Copy address</source>
        <translation>Copia l'adreça</translation>
    </message>
    <message>
        <source>Copy label</source>
        <translation>Copia l'etiqueta</translation>
    </message>
    <message>
        <source>Copy amount</source>
        <translation>Copia l'import</translation>
    </message>
    <message>
        <source>Copy transaction ID</source>
        <translation>Copia l'ID de transacció</translation>
    </message>
    <message>
        <source>Copy raw transaction</source>
        <translation>Copia la transacció crua</translation>
    </message>
    <message>
        <source>Copy full transaction details</source>
        <translation>Copia els detalls complets de la transacció</translation>
    </message>
    <message>
        <source>Edit label</source>
        <translation>Editar etiqueta</translation>
    </message>
    <message>
        <source>Show transaction details</source>
        <translation>Mostra detalls de la transacció</translation>
    </message>
    <message>
        <source>Export Transaction History</source>
        <translation>Exporta l'historial de transacció</translation>
    </message>
    <message>
        <source>Comma separated file (*.csv)</source>
        <translation>Fitxer separat per comes (*.csv)</translation>
    </message>
    <message>
        <source>Confirmed</source>
        <translation>Confirmat</translation>
    </message>
    <message>
        <source>Watch-only</source>
        <translation>Només de lectura</translation>
    </message>
    <message>
        <source>Date</source>
        <translation>Data</translation>
    </message>
    <message>
        <source>Type</source>
        <translation>Tipus</translation>
    </message>
    <message>
        <source>Label</source>
        <translation>Etiqueta</translation>
    </message>
    <message>
        <source>Address</source>
        <translation>Adreça</translation>
    </message>
    <message>
        <source>ID</source>
        <translation>ID</translation>
    </message>
    <message>
        <source>Exporting Failed</source>
        <translation>L'exportació ha fallat</translation>
    </message>
    <message>
        <source>There was an error trying to save the transaction history to %1.</source>
        <translation>S'ha produït un error en provar de desar l'historial de transacció a %1.</translation>
    </message>
    <message>
        <source>Exporting Successful</source>
        <translation>Exportació amb èxit</translation>
    </message>
    <message>
        <source>The transaction history was successfully saved to %1.</source>
        <translation>L'historial de transaccions s'ha desat correctament a %1.</translation>
    </message>
    <message>
        <source>Range:</source>
        <translation>Rang:</translation>
    </message>
    <message>
        <source>to</source>
        <translation>a</translation>
    </message>
</context>
<context>
    <name>UnitDisplayStatusBarControl</name>
    <message>
        <source>Unit to show amounts in. Click to select another unit.</source>
        <translation>Unitat en què mostrar els imports. Feu clic per seleccionar una altra unitat.</translation>
    </message>
</context>
<context>
    <name>WalletController</name>
    <message>
        <source>Close wallet</source>
        <translation>Tanca la cartera</translation>
    </message>
    <message>
        <source>Are you sure you wish to close the wallet &lt;i&gt;%1&lt;/i&gt;?</source>
        <translation>Segur que voleu tancar la cartera &lt;i&gt;%1 &lt;/i&gt;?</translation>
    </message>
    <message>
        <source>Closing the wallet for too long can result in having to resync the entire chain if pruning is enabled.</source>
        <translation>Si tanqueu la cartera durant massa temps, es pot haver de tornar a sincronitzar tota la cadena si teniu el sistema de poda habilitat.</translation>
    </message>
<<<<<<< HEAD
=======
    <message>
        <source>Close all wallets</source>
        <translation>Tanqueu totes les carteres</translation>
    </message>
    <message>
        <source>Are you sure you wish to close all wallets?</source>
        <translation>Esteu segur que voleu tancar totes les carteres?</translation>
    </message>
>>>>>>> da23532c
</context>
<context>
    <name>WalletFrame</name>
    <message>
        <source>No wallet has been loaded.
Go to File &gt; Open Wallet to load a wallet.
- OR -</source>
        <translation>No s'ha carregat cap cartera. 
Ves a Arxiu &gt; Obrir Cartera per a carregar cartera. 
- O -</translation>
    </message>
    <message>
        <source>Create a new wallet</source>
        <translation>Crear una nova cartera</translation>
    </message>
</context>
<context>
    <name>WalletModel</name>
    <message>
        <source>Send Coins</source>
        <translation>Envia monedes</translation>
    </message>
    <message>
        <source>Fee bump error</source>
        <translation>Error de recàrrec de tarifes</translation>
    </message>
    <message>
        <source>Increasing transaction fee failed</source>
        <translation>S'ha produït un error en augmentar la tarifa de transacció</translation>
    </message>
    <message>
        <source>Do you want to increase the fee?</source>
        <translation>Voleu augmentar la tarifa?</translation>
    </message>
    <message>
        <source>Do you want to draft a transaction with fee increase?</source>
        <translation>Voleu redactar una transacció amb augment de tarifes?</translation>
    </message>
    <message>
        <source>Current fee:</source>
        <translation>tarifa actual:</translation>
    </message>
    <message>
        <source>Increase:</source>
        <translation>Increment:</translation>
    </message>
    <message>
        <source>New fee:</source>
        <translation>Nova tarifa:</translation>
    </message>
    <message>
        <source>Confirm fee bump</source>
        <translation>Confirmeu el recàrrec de tarifes</translation>
    </message>
    <message>
        <source>Can't draft transaction.</source>
        <translation>No es pot redactar la transacció.</translation>
    </message>
    <message>
        <source>PSBT copied</source>
        <translation>PSBT copiada</translation>
    </message>
    <message>
        <source>Can't sign transaction.</source>
        <translation>No es pot signar la transacció.</translation>
    </message>
    <message>
        <source>Could not commit transaction</source>
        <translation>No s'ha pogut confirmar la transacció</translation>
    </message>
    <message>
        <source>default wallet</source>
        <translation>cartera predeterminada</translation>
    </message>
</context>
<context>
    <name>WalletView</name>
    <message>
        <source>&amp;Export</source>
        <translation>&amp;Exporta</translation>
    </message>
    <message>
        <source>Export the data in the current tab to a file</source>
        <translation>Exporta les dades de la pestanya actual a un fitxer</translation>
    </message>
    <message>
        <source>Error</source>
        <translation>Error</translation>
    </message>
    <message>
        <source>Unable to decode PSBT from clipboard (invalid base64)</source>
        <translation>Incapaç de descodificar la PSBT del porta-retalls (base64 invàlida)</translation>
    </message>
    <message>
        <source>Load Transaction Data</source>
        <translation>Carrega dades de transacció</translation>
    </message>
    <message>
        <source>Partially Signed Transaction (*.psbt)</source>
        <translation>Transacció Parcialment Firmada (*.psbt)</translation>
    </message>
    <message>
        <source>PSBT file must be smaller than 100 MiB</source>
        <translation>L'arxiu PSBT ha de ser més petit que 100MiB</translation>
    </message>
    <message>
        <source>Unable to decode PSBT</source>
        <translation>Incapaç de descodificar la PSBT</translation>
    </message>
    <message>
        <source>Backup Wallet</source>
        <translation>Còpia de seguretat de la cartera</translation>
    </message>
    <message>
        <source>Wallet Data (*.dat)</source>
        <translation>Dades de cartera (*.dat)</translation>
    </message>
    <message>
        <source>Backup Failed</source>
        <translation>Ha fallat la còpia de seguretat</translation>
    </message>
    <message>
        <source>There was an error trying to save the wallet data to %1.</source>
        <translation>S'ha produït un error en provar de desar les dades de la cartera a %1.</translation>
    </message>
    <message>
        <source>Backup Successful</source>
        <translation>La còpia de seguretat s'ha realitzat correctament</translation>
    </message>
    <message>
        <source>The wallet data was successfully saved to %1.</source>
        <translation>S'han desat correctament %1 les dades de la cartera a .</translation>
    </message>
    <message>
        <source>Cancel</source>
        <translation>Cancel·la</translation>
    </message>
</context>
<context>
    <name>qtum-core</name>
    <message>
        <source>Distributed under the MIT software license, see the accompanying file %s or %s</source>
        <translation>Distribuït sota la llicència del programari MIT, consulteu el fitxer d'acompanyament %s o %s</translation>
    </message>
    <message>
        <source>Prune configured below the minimum of %d MiB.  Please use a higher number.</source>
        <translation>Poda configurada per sota el mínim de %d MiB. Utilitzeu un nombre superior.</translation>
    </message>
    <message>
        <source>Prune: last wallet synchronisation goes beyond pruned data. You need to -reindex (download the whole blockchain again in case of pruned node)</source>
        <translation>Poda: la darrera sincronització de la cartera va més enllà de les dades podades. Cal que activeu -reindex (baixeu tota la cadena de blocs de nou en cas de node podat)</translation>
    </message>
    <message>
        <source>Pruning blockstore...</source>
        <translation>S'està podant la cadena de blocs...</translation>
    </message>
    <message>
        <source>Unable to start HTTP server. See debug log for details.</source>
        <translation>No s'ha pogut iniciar el servidor HTTP. Vegeu debug.log per a més detalls.</translation>
    </message>
    <message>
        <source>The %s developers</source>
        <translation>Els desenvolupadors %s</translation>
    </message>
    <message>
        <source>Can't generate a change-address key. No keys in the internal keypool and can't generate any keys.</source>
        <translation>No es pot generar una clau d’adreça de canvi. No hi ha claus al keypool intern i no es pot generar cap clau.</translation>
    </message>
    <message>
        <source>Cannot obtain a lock on data directory %s. %s is probably already running.</source>
        <translation>No es pot obtenir un bloqueig al directori de dades %s. %s probablement ja s'estigui executant.</translation>
    </message>
    <message>
        <source>Cannot provide specific connections and have addrman find outgoing connections at the same.</source>
        <translation>No es poden proporcionar connexions específiques i no es poden trobar connexions sortint al mateix temps.</translation>
    </message>
    <message>
        <source>Error reading %s! All keys read correctly, but transaction data or address book entries might be missing or incorrect.</source>
        <translation>S'ha produït un error en llegir %s. Totes les claus es llegeixen correctament, però les dades de la transacció o les entrades de la llibreta d'adreces podrien faltar o ser incorrectes.</translation>
    </message>
    <message>
        <source>More than one onion bind address is provided. Using %s for the automatically created Tor onion service.</source>
        <translation> Es proporciona més d'una adreça de vinculació. Utilitzant %s pel servei Tor onion automàticament creat.</translation>
    </message>
    <message>
        <source>Please check that your computer's date and time are correct! If your clock is wrong, %s will not work properly.</source>
        <translation>Comproveu que la data i hora de l'ordinador són correctes. Si el rellotge és incorrecte, %s no funcionarà correctament.</translation>
    </message>
    <message>
        <source>Please contribute if you find %s useful. Visit %s for further information about the software.</source>
        <translation>Contribueix si trobes %s útil. Visita %s per obtenir més informació sobre el programari.</translation>
    </message>
    <message>
        <source>SQLiteDatabase: Failed to prepare the statement to fetch sqlite wallet schema version: %s</source>
        <translation>SQLiteDatabase: No s'ha pogut preparar la sentència per obtenir la versió de l'esquema de la cartera sqlite: %s</translation>
    </message>
    <message>
        <source>SQLiteDatabase: Failed to prepare the statement to fetch the application id: %s</source>
        <translation>SQLiteDatabase: No s'ha pogut preparar la sentència per obtenir l'identificador de l'aplicació: %s</translation>
    </message>
    <message>
        <source>SQLiteDatabase: Unknown sqlite wallet schema version %d. Only version %d is supported</source>
        <translation>SQLiteDatabase: esquema de cartera sqlite de versió %d desconegut. Només és compatible la versió %d</translation>
    </message>
    <message>
        <source>The block database contains a block which appears to be from the future. This may be due to your computer's date and time being set incorrectly. Only rebuild the block database if you are sure that your computer's date and time are correct</source>
        <translation>La base de dades de blocs conté un bloc que sembla ser del futur. Això pot ser degut a que la data i l'hora del vostre ordinador s'estableix incorrectament. Només reconstruïu la base de dades de blocs si esteu segur que la data i l'hora del vostre ordinador són correctes</translation>
    </message>
    <message>
        <source>This is a pre-release test build - use at your own risk - do not use for mining or merchant applications</source>
        <translation>Aquesta és una versió de pre-llançament - utilitza-la sota la teva responsabilitat - No usar per a minería o aplicacions de compra-venda</translation>
    </message>
    <message>
        <source>This is the transaction fee you may discard if change is smaller than dust at this level</source>
        <translation>Aquesta és la tarifa de transacció que podeu descartar si el canvi és menor que el polsim a aquest nivell</translation>
    </message>
    <message>
        <source>Unable to replay blocks. You will need to rebuild the database using -reindex-chainstate.</source>
        <translation>No es poden reproduir els blocs. Haureu de reconstruir la base de dades mitjançant -reindex- chainstate.</translation>
    </message>
    <message>
        <source>Unable to rewind the database to a pre-fork state. You will need to redownload the blockchain</source>
        <translation>No es pot rebobinar la base de dades a un estat de pre-bifurcament. Haureu de tornar a descarregar la cadena de blocks</translation>
    </message>
    <message>
        <source>Warning: The network does not appear to fully agree! Some miners appear to be experiencing issues.</source>
        <translation>Avís: la xarxa no sembla que hi estigui plenament d'acord. Alguns miners sembla que estan experimentant problemes.</translation>
    </message>
    <message>
        <source>Warning: We do not appear to fully agree with our peers! You may need to upgrade, or other nodes may need to upgrade.</source>
        <translation>Avís: sembla que no estem plenament d'acord amb els nostres iguals! Podria caler que actualitzar l'aplicació, o potser que ho facin altres nodes.</translation>
    </message>
    <message>
        <source>-maxmempool must be at least %d MB</source>
        <translation>-maxmempool ha de tenir almenys %d MB</translation>
    </message>
    <message>
        <source>Cannot resolve -%s address: '%s'</source>
        <translation>No es pot resoldre -%s adreça: '%s'</translation>
    </message>
    <message>
        <source>Change index out of range</source>
        <translation>Canvieu l'índex fora de l'abast</translation>
    </message>
    <message>
        <source>Config setting for %s only applied on %s network when in [%s] section.</source>
        <translation>Configuració per a %s únicament aplicada a  %s de la xarxa quan es troba a la secció [%s].</translation>
    </message>
    <message>
        <source>Copyright (C) %i-%i</source>
        <translation>Copyright (C) %i-%i</translation>
    </message>
    <message>
        <source>Corrupted block database detected</source>
        <translation>S'ha detectat una base de dades de blocs corrupta</translation>
    </message>
    <message>
        <source>Could not find asmap file %s</source>
        <translation>No s'ha pogut trobar el fitxer asmap %s</translation>
    </message>
    <message>
        <source>Could not parse asmap file %s</source>
        <translation>No s'ha pogut analitzar el fitxer asmap %s</translation>
    </message>
    <message>
        <source>Do you want to rebuild the block database now?</source>
        <translation>Voleu reconstruir la base de dades de blocs ara?</translation>
    </message>
    <message>
        <source>Error initializing block database</source>
        <translation>Error carregant la base de dades de blocs</translation>
    </message>
    <message>
        <source>Error initializing wallet database environment %s!</source>
        <translation>Error inicialitzant l'entorn de la base de dades de la cartera %s!</translation>
    </message>
    <message>
        <source>Error loading %s</source>
        <translation>Error carregant %s</translation>
    </message>
    <message>
        <source>Error loading %s: Private keys can only be disabled during creation</source>
        <translation>Error carregant %s: les claus privades només es poden desactivar durant la creació</translation>
    </message>
    <message>
        <source>Error loading %s: Wallet corrupted</source>
        <translation>S'ha produït un error en carregar %s: la cartera és corrupta</translation>
    </message>
    <message>
        <source>Error loading %s: Wallet requires newer version of %s</source>
        <translation>S'ha produït un error en carregar %s: la cartera requereix una versió més nova de %s</translation>
    </message>
    <message>
        <source>Error loading block database</source>
        <translation>Error carregant la base de dades del bloc</translation>
    </message>
    <message>
        <source>Error opening block database</source>
        <translation>Error en obrir la base de dades de blocs</translation>
    </message>
    <message>
        <source>Failed to listen on any port. Use -listen=0 if you want this.</source>
        <translation>Ha fallat escoltar a qualsevol port. Feu servir -listen=0 si voleu fer això.</translation>
    </message>
    <message>
        <source>Failed to rescan the wallet during initialization</source>
        <translation>No s'ha pogut escanejar novament la cartera durant la inicialització</translation>
    </message>
    <message>
<<<<<<< HEAD
=======
        <source>Failed to verify database</source>
        <translation>Ha fallat la verificació de la base de dades</translation>
    </message>
    <message>
        <source>Ignoring duplicate -wallet %s.</source>
        <translation>Ignorant -cartera duplicada %s.</translation>
    </message>
    <message>
>>>>>>> da23532c
        <source>Importing...</source>
        <translation>S'està important...</translation>
    </message>
    <message>
        <source>Incorrect or no genesis block found. Wrong datadir for network?</source>
        <translation>No s'ha trobat el bloc de gènesi o és incorrecte. El directori de dades de la xarxa és incorrecte?</translation>
    </message>
    <message>
        <source>Initialization sanity check failed. %s is shutting down.</source>
        <translation>S'ha produït un error en la verificació de sanejament d'inicialització. S'està tancant %s.</translation>
    </message>
    <message>
        <source>Invalid P2P permission: '%s'</source>
        <translation>Permís P2P no vàlid: '%s'</translation>
    </message>
    <message>
        <source>Invalid amount for -%s=&lt;amount&gt;: '%s'</source>
        <translation>Import invàlid per -%s=&lt;amount&gt;: '%s'</translation>
    </message>
    <message>
        <source>Invalid amount for -discardfee=&lt;amount&gt;: '%s'</source>
        <translation>Import invàlid per -discardfee=&lt;amount&gt;: '%s'</translation>
    </message>
    <message>
        <source>Invalid amount for -fallbackfee=&lt;amount&gt;: '%s'</source>
        <translation>Import invàlid per -fallbackfee=&lt;amount&gt;: '%s'</translation>
    </message>
    <message>
<<<<<<< HEAD
=======
        <source>SQLiteDatabase: Failed to execute statement to verify database: %s</source>
        <translation>SQLiteDatabase: No s'ha pogut executar la sentència per verificar la base de dades: %s</translation>
    </message>
    <message>
        <source>SQLiteDatabase: Failed to fetch sqlite wallet schema version: %s</source>
        <translation>SQLiteDatabase: No s'ha pogut obtenir la versió d'esquema de cartera sqlite: %s</translation>
    </message>
    <message>
        <source>SQLiteDatabase: Failed to fetch the application id: %s</source>
        <translation>SQLiteDatabase: No s'ha pogut obtenir l'identificador de l'aplicació: %s</translation>
    </message>
    <message>
        <source>SQLiteDatabase: Failed to prepare statement to verify database: %s</source>
        <translation>SQLiteDatabase: No s'ha pogut preparar la sentència per verificar la base de dades: %s</translation>
    </message>
    <message>
        <source>SQLiteDatabase: Failed to read database verification error: %s</source>
        <translation>SQLiteDatabase: ha fallat la lectura de la base de dades. Error de verificació: %s</translation>
    </message>
    <message>
        <source>SQLiteDatabase: Unexpected application id. Expected %u, got %u</source>
        <translation>SQLiteDatabase: Identificador d’aplicació inesperat. S'esperava %u, s'ha obtingut  %u</translation>
    </message>
    <message>
>>>>>>> da23532c
        <source>Specified blocks directory "%s" does not exist.</source>
        <translation>El directori de blocs especificat "%s" no existeix.</translation>
    </message>
    <message>
        <source>Unknown address type '%s'</source>
        <translation>Tipus d'adreça desconegut '%s'</translation>
    </message>
    <message>
        <source>Unknown change type '%s'</source>
        <translation>Tipus de canvi desconegut '%s'</translation>
    </message>
    <message>
        <source>Upgrading txindex database</source>
        <translation>Actualitzant txindex de la base de dades</translation>
    </message>
    <message>
        <source>Loading P2P addresses...</source>
        <translation>S'estan carregant les adreces P2P ...</translation>
    </message>
    <message>
        <source>Error: Disk space is too low!</source>
        <translation>Error: l'espai del disc és insuficient.</translation>
    </message>
    <message>
        <source>Loading banlist...</source>
        <translation>Carregant banlist ...</translation>
    </message>
    <message>
        <source>Not enough file descriptors available.</source>
        <translation>No hi ha suficient descriptors de fitxers disponibles.</translation>
    </message>
    <message>
        <source>Prune cannot be configured with a negative value.</source>
        <translation>La poda no es pot configurar amb un valor negatiu.</translation>
    </message>
    <message>
        <source>Prune mode is incompatible with -txindex.</source>
        <translation>El mode de poda és incompatible amb -txindex.</translation>
    </message>
    <message>
        <source>Replaying blocks...</source>
        <translation>Reproduïnt blocs ...</translation>
    </message>
    <message>
        <source>Rewinding blocks...</source>
        <translation>Rebobinant blocs...</translation>
    </message>
    <message>
        <source>The source code is available from %s.</source>
        <translation>El codi font està disponible a %s.</translation>
    </message>
    <message>
        <source>Transaction fee and change calculation failed</source>
        <translation>La tarifa de transacció i el càlcul del canvi no han funcionat</translation>
    </message>
    <message>
        <source>Unable to bind to %s on this computer. %s is probably already running.</source>
        <translation>No es pot enllaçar a %s en aquest ordinador. %s probablement ja s'estigui executant.</translation>
    </message>
    <message>
        <source>Unable to generate keys</source>
        <translation>No s'han pogut generar les claus</translation>
    </message>
    <message>
        <source>Unsupported logging category %s=%s.</source>
        <translation>Categoria de registre no admesa %s=%s.</translation>
    </message>
    <message>
        <source>Upgrading UTXO database</source>
        <translation>Actualització de la base de dades UTXO</translation>
    </message>
    <message>
        <source>User Agent comment (%s) contains unsafe characters.</source>
        <translation>El comentari de l'agent d'usuari (%s) conté caràcters insegurs.</translation>
    </message>
    <message>
        <source>Verifying blocks...</source>
        <translation>S'estan verificant els blocs...</translation>
    </message>
    <message>
        <source>Wallet needed to be rewritten: restart %s to complete</source>
        <translation>Cal tornar a escriure la cartera: reinicieu %s per a completar-ho</translation>
    </message>
    <message>
        <source>Error: Listening for incoming connections failed (listen returned error %s)</source>
        <translation>Error: ha fallat escoltar les connexions entrants (l'escoltament ha retornat l'error %s)</translation>
    </message>
    <message>
        <source>%s corrupt. Try using the wallet tool qtum-wallet to salvage or restoring a backup.</source>
        <translation>%s està malmès. Proveu d’utilitzar l’eina qtum-wallet per recuperar o restaurar una còpia de seguretat.</translation>
    </message>
    <message>
        <source>Cannot upgrade a non HD split wallet without upgrading to support pre split keypool. Please use version 169900 or no version specified.</source>
        <translation>No es pot actualitzar una cartera dividida que no sigui HD sense actualitzar-la per donar suport al grup de claus previ a la divisió. Utilitzeu la versió 169900 o no especificar-ne cap.</translation>
    </message>
    <message>
        <source>Invalid amount for -maxtxfee=&lt;amount&gt;: '%s' (must be at least the minrelay fee of %s to prevent stuck transactions)</source>
        <translation>Import no vàlid per a -maxtxfee=&lt;amount&gt;: '%s' (cal que sigui com a mínim la comissió de minrelay de %s per evitar que les comissions s'encallin)</translation>
    </message>
    <message>
        <source>The transaction amount is too small to send after the fee has been deducted</source>
        <translation>L'import de la transacció és massa petit per enviar-la després que se'n dedueixi la comissió</translation>
    </message>
    <message>
        <source>This error could occur if this wallet was not shutdown cleanly and was last loaded using a build with a newer version of Berkeley DB. If so, please use the software that last loaded this wallet</source>
        <translation>Aquest error es podria produir si la cartera no es va tancar netament i es va carregar per última vegada mitjançant una més nova de Berkeley DB. Si és així, utilitzeu el programari que va carregar aquesta cartera per última vegada</translation>
    </message>
    <message>
        <source>This is the maximum transaction fee you pay (in addition to the normal fee) to prioritize partial spend avoidance over regular coin selection.</source>
        <translation>Aquesta és la comissió màxima de transacció que pagueu (a més de la tarifa normal) per prioritzar l'evitació parcial de la despesa per sobre de la selecció regular de monedes.</translation>
    </message>
    <message>
        <source>Transaction needs a change address, but we can't generate it. Please call keypoolrefill first.</source>
        <translation>La transacció necessita una adreça de canvi, però no la podem generar. Si us plau, visiteu primer a keypoolrefill.</translation>
    </message>
    <message>
        <source>You need to rebuild the database using -reindex to go back to unpruned mode.  This will redownload the entire blockchain</source>
        <translation>Cal que torneu a construir la base de dades fent servir -reindex per tornar al mode no podat. Això tornarà a baixar la cadena de blocs sencera</translation>
    </message>
    <message>
        <source>A fatal internal error occurred, see debug.log for details</source>
        <translation>S'ha produït un error intern fatal. Consulteu debug.log per a més detalls</translation>
    </message>
    <message>
        <source>Cannot set -peerblockfilters without -blockfilterindex.</source>
        <translation>No es poden configurar -peerblockfilters sense -blockfilterindex.</translation>
    </message>
    <message>
        <source>Disk space is too low!</source>
        <translation>L'espai de disc és insuficient!</translation>
    </message>
    <message>
        <source>Error reading from database, shutting down.</source>
        <translation>Error en llegir la base de dades, tancant.</translation>
    </message>
    <message>
        <source>Error upgrading chainstate database</source>
        <translation>S'ha produït un error en actualitzar la base de dades de chainstate</translation>
    </message>
    <message>
        <source>Error: Disk space is low for %s</source>
        <translation>Error: l'espai del disc és insuficient per a %s</translation>
    </message>
    <message>
<<<<<<< HEAD
=======
        <source>Error: Keypool ran out, please call keypoolrefill first</source>
        <translation>Error: Keypool s’ha esgotat. Visiteu primer keypoolrefill</translation>
    </message>
    <message>
        <source>Fee rate (%s) is lower than the minimum fee rate setting (%s)</source>
        <translation>La taxa de tarifa (%s) és inferior a la configuració de la tarifa mínima (%s)</translation>
    </message>
    <message>
>>>>>>> da23532c
        <source>Invalid -onion address or hostname: '%s'</source>
        <translation>Adreça o nom de l'ordinador -onion no vàlida: '%s'</translation>
    </message>
    <message>
        <source>Invalid -proxy address or hostname: '%s'</source>
        <translation>Adreça o nom de l'ordinador -proxy no vàlida: '%s'</translation>
    </message>
    <message>
        <source>Invalid amount for -paytxfee=&lt;amount&gt;: '%s' (must be at least %s)</source>
        <translation>Import no vàlid per a -paytxfee=&lt;amount&gt;: «%s» (ha de ser com a mínim %s)</translation>
    </message>
    <message>
        <source>Invalid netmask specified in -whitelist: '%s'</source>
        <translation>S'ha especificat una màscara de xarxa no vàlida a -whitelist: «%s»</translation>
    </message>
    <message>
        <source>Need to specify a port with -whitebind: '%s'</source>
        <translation>Cal especificar un port amb -whitebind: «%s»</translation>
    </message>
    <message>
<<<<<<< HEAD
=======
        <source>No proxy server specified. Use -proxy=&lt;ip&gt; or -proxy=&lt;ip:port&gt;.</source>
        <translation>No s'ha especificat cap servidor intermediari. Utilitzeu -proxy =&lt;ip&gt; o -proxy =&lt;ip:port&gt;.</translation>
    </message>
    <message>
>>>>>>> da23532c
        <source>Prune mode is incompatible with -blockfilterindex.</source>
        <translation>El mode de poda no és compatible amb -blockfilterindex.</translation>
    </message>
    <message>
        <source>Reducing -maxconnections from %d to %d, because of system limitations.</source>
        <translation>Reducció de -maxconnections de %d a %d, a causa de les limitacions del sistema.</translation>
    </message>
    <message>
        <source>Section [%s] is not recognized.</source>
        <translation>No es reconeix la secció [%s]</translation>
    </message>
    <message>
        <source>Signing transaction failed</source>
        <translation>Ha fallat la signatura de la transacció</translation>
    </message>
    <message>
        <source>Specified -walletdir "%s" does not exist</source>
        <translation>-Walletdir especificat "%s" no existeix</translation>
    </message>
    <message>
        <source>Specified -walletdir "%s" is a relative path</source>
        <translation>-Walletdir especificat "%s" és una ruta relativa</translation>
    </message>
    <message>
        <source>Specified -walletdir "%s" is not a directory</source>
        <translation>-Walletdir especificat "%s" no és un directori</translation>
    </message>
    <message>
        <source>The specified config file %s does not exist
</source>
        <translation>El fitxer de configuració especificat %s no existeix
</translation>
    </message>
    <message>
        <source>The transaction amount is too small to pay the fee</source>
        <translation>L'import de la transacció és massa petit per pagar-ne una comissió</translation>
    </message>
    <message>
        <source>This is experimental software.</source>
        <translation>Aquest és programari experimental.</translation>
    </message>
    <message>
        <source>Transaction amount too small</source>
        <translation>La transacció és massa petita</translation>
    </message>
    <message>
        <source>Transaction too large</source>
        <translation>La transacció és massa gran</translation>
    </message>
    <message>
        <source>Unable to bind to %s on this computer (bind returned error %s)</source>
        <translation>No s'ha pogut vincular a %s en aquest ordinador (la vinculació ha retornat l'error %s)</translation>
    </message>
    <message>
        <source>Unable to create the PID file '%s': %s</source>
        <translation>No es pot crear el fitxer PID '%s': %s</translation>
    </message>
    <message>
        <source>Unable to generate initial keys</source>
        <translation>No s'han pogut generar les claus inicials</translation>
    </message>
    <message>
        <source>Unknown -blockfilterindex value %s.</source>
        <translation>Valor %s -blockfilterindex desconegut</translation>
    </message>
    <message>
        <source>Verifying wallet(s)...</source>
        <translation>S'estan verificant les carteres...</translation>
    </message>
    <message>
        <source>Warning: unknown new rules activated (versionbit %i)</source>
        <translation>Avís: regles noves desconegudes activades (versionbit %i)</translation>
    </message>
    <message>
        <source>-maxtxfee is set very high! Fees this large could be paid on a single transaction.</source>
        <translation>-maxtxfee especificat molt alt! Comissions tan grans podrien pagar-se en una única transacció.</translation>
    </message>
    <message>
        <source>This is the transaction fee you may pay when fee estimates are not available.</source>
        <translation>Aquesta és la tarifa de transacció que podeu pagar quan les estimacions de tarifes no estan disponibles.</translation>
    </message>
    <message>
        <source>Total length of network version string (%i) exceeds maximum length (%i). Reduce the number or size of uacomments.</source>
        <translation>La longitud total de la cadena de la versió de xarxa (%i) supera la longitud màxima (%i). Redueix el nombre o la mida de uacomments.</translation>
    </message>
    <message>
        <source>%s is set very high!</source>
        <translation>%s està especificat molt alt!</translation>
    </message>
    <message>
        <source>Starting network threads...</source>
        <translation>S'estan iniciant els fils de la xarxa...</translation>
    </message>
    <message>
        <source>The wallet will avoid paying less than the minimum relay fee.</source>
        <translation>La cartera evitarà pagar menys de la comissió de tramesa mínima</translation>
    </message>
    <message>
        <source>This is the minimum transaction fee you pay on every transaction.</source>
        <translation>Aquesta és la comissió mínima de transacció que paga en cada transacció.</translation>
    </message>
    <message>
        <source>This is the transaction fee you will pay if you send a transaction.</source>
        <translation>Aquesta és la comissió de transacció que pagareu si envieu una transacció.</translation>
    </message>
    <message>
        <source>Transaction amounts must not be negative</source>
        <translation>Els imports de la transacció no han de ser negatius</translation>
    </message>
    <message>
        <source>Transaction has too long of a mempool chain</source>
        <translation>La transacció té massa temps d'una cadena de mempool</translation>
    </message>
    <message>
        <source>Transaction must have at least one recipient</source>
        <translation>La transacció ha de tenir com a mínim un destinatari</translation>
    </message>
    <message>
        <source>Unknown network specified in -onlynet: '%s'</source>
        <translation>Xarxa desconeguda especificada a -onlynet: '%s'</translation>
    </message>
    <message>
        <source>Insufficient funds</source>
        <translation>Balanç insuficient</translation>
    </message>
    <message>
<<<<<<< HEAD
        <source>Cannot upgrade a non HD split wallet without upgrading to support pre split keypool. Please use -upgradewallet=169900 or -upgradewallet with no version specified.</source>
        <translation>No es pot actualitzar una cartera de tipus dividida que no sigui física sense haver d'actualitzar per tal de suportar keypool pre dividida. Si us plau, utilitzeu -upgradewallet = 169900 o -upgradewallet sense cap versió especificada.</translation>
    </message>
    <message>
=======
>>>>>>> da23532c
        <source>Fee estimation failed. Fallbackfee is disabled. Wait a few blocks or enable -fallbackfee.</source>
        <translation>L'estimació de la quota ha fallat. Fallbackfee està desactivat. Espereu uns quants blocs o activeu -fallbackfee.</translation>
    </message>
    <message>
        <source>Warning: Private keys detected in wallet {%s} with disabled private keys</source>
        <translation>Avís: Claus privades detectades en la cartera {%s} amb claus privades deshabilitades</translation>
    </message>
    <message>
        <source>Cannot write to data directory '%s'; check permissions.</source>
        <translation>No es pot escriure en el directori de dades "%s". Reviseu-ne els permisos.</translation>
    </message>
    <message>
        <source>Loading block index...</source>
        <translation>S'està carregant l'índex de blocs...</translation>
    </message>
    <message>
        <source>Loading wallet...</source>
        <translation>S'està carregant la cartera...</translation>
    </message>
    <message>
        <source>Cannot downgrade wallet</source>
        <translation>No es pot reduir la versió de la cartera</translation>
    </message>
    <message>
        <source>Rescanning...</source>
        <translation>S'està reescanejant...</translation>
    </message>
    <message>
        <source>Done loading</source>
        <translation>Ha acabat la càrrega</translation>
    </message>
</context>
</TS><|MERGE_RESOLUTION|>--- conflicted
+++ resolved
@@ -70,15 +70,10 @@
         <translation>Aquestes són les vostres adreces de Qtum per enviar els pagaments. Sempre reviseu l'import i l'adreça del destinatari abans de transferir monedes.</translation>
     </message>
     <message>
-<<<<<<< HEAD
-        <source>These are your Qtum addresses for receiving payments. Use the 'Create new receiving address' button in the receive tab to create new addresses.</source>
-        <translation>Aquestes són les teves adreces Qtum per rebre pagaments. Utilitza el botó "Crear nova adreça de recepció" de la pestanya de recepció per crear noves adreces.</translation>
-=======
         <source>These are your Qtum addresses for receiving payments. Use the 'Create new receiving address' button in the receive tab to create new addresses.
 Signing is only possible with addresses of the type 'legacy'.</source>
         <translation>Aquestes son les teves adreces de Qtum per rebre pagaments. Utilitza el botó "Crear nova adreça de recepció" de la pestanya de recepció per crear una nova adreça.
 Només és possible firmar amb adreces del tipus "legacy".</translation>
->>>>>>> da23532c
     </message>
     <message>
         <source>&amp;Copy Address</source>
@@ -196,11 +191,7 @@
     </message>
     <message>
         <source>Remember that encrypting your wallet cannot fully protect your qtums from being stolen by malware infecting your computer.</source>
-<<<<<<< HEAD
-        <translation>Recorda que tot i xifrant la teva cartera, els teus qtums no estan completament protegits de robatori a través de programari maliciós que està infectant el teu ordinador.</translation>
-=======
         <translation>Recorda que tot i xifrant la teva cartera, els teus qtums no estan completament protegits de robatori a través de programari maliciós que estigui infectant el teu ordinador.</translation>
->>>>>>> da23532c
     </message>
     <message>
         <source>Wallet to be encrypted</source>
@@ -493,8 +484,6 @@
         <translation>Actualitzat</translation>
     </message>
     <message>
-<<<<<<< HEAD
-=======
         <source>&amp;Load PSBT from file...</source>
         <translation>&amp;Carrega el PSBT des del fitxer ...</translation>
     </message>
@@ -511,7 +500,6 @@
         <translation>Carrega la transacció de Qtum signada parcialment des del porta-retalls</translation>
     </message>
     <message>
->>>>>>> da23532c
         <source>Node window</source>
         <translation>Finestra node</translation>
     </message>
@@ -548,20 +536,16 @@
         <translation>Tanca la cartera</translation>
     </message>
     <message>
-<<<<<<< HEAD
+        <source>Close All Wallets...</source>
+        <translation>Tanca totes les carteres ...</translation>
+    </message>
+    <message>
+        <source>Close all wallets</source>
+        <translation>Tanqueu totes les carteres</translation>
+    </message>
+    <message>
         <source>Show the %1 help message to get a list with possible Qtum command-line options</source>
         <translation>Mostra el missatge d'ajuda del %1 per obtenir una llista amb les possibles opcions de línia d'ordres de Qtum</translation>
-=======
-        <source>Close All Wallets...</source>
-        <translation>Tanca totes les carteres ...</translation>
-    </message>
-    <message>
-        <source>Close all wallets</source>
-        <translation>Tanqueu totes les carteres</translation>
-    </message>
-    <message>
-        <source>Show the %1 help message to get a list with possible Qtum command-line options</source>
-        <translation>Mostra el missatge d'ajuda del %1 per obtenir una llista amb les possibles opcions de línia d'ordres de Qtum</translation>
     </message>
     <message>
         <source>&amp;Mask values</source>
@@ -570,7 +554,6 @@
     <message>
         <source>Mask the values in the Overview tab</source>
         <translation>Emmascara els valors en la pestanya Visió general</translation>
->>>>>>> da23532c
     </message>
     <message>
         <source>default wallet</source>
@@ -681,17 +664,12 @@
         <translation>La cartera està &lt;b&gt;encriptada&lt;/b&gt; i actualment &lt;b&gt;blocada&lt;/b&gt;</translation>
     </message>
     <message>
-<<<<<<< HEAD
-        <source>A fatal error occurred. Qtum can no longer continue safely and will quit.</source>
-        <translation>S'ha produït un error fatal. Qtum no pot continuar amb seguretat i finalitzarà.</translation>
-=======
         <source>Original message:</source>
         <translation>Missatge original:</translation>
     </message>
     <message>
         <source>A fatal error occurred. %1 can no longer continue safely and will quit.</source>
         <translation>S'ha produït un error fatal. %1 ja no pot continuar amb seguretat i sortirà.</translation>
->>>>>>> da23532c
     </message>
 </context>
 <context>
@@ -896,27 +874,21 @@
         <translation>Fes cartera en blanc</translation>
     </message>
     <message>
-<<<<<<< HEAD
+        <source>Use descriptors for scriptPubKey management</source>
+        <translation>Utilitzeu descriptors per a la gestió de scriptPubKey</translation>
+    </message>
+    <message>
+        <source>Descriptor Wallet</source>
+        <translation>Cartera del descriptor</translation>
+    </message>
+    <message>
         <source>Create</source>
         <translation>Crear</translation>
     </message>
-=======
-        <source>Use descriptors for scriptPubKey management</source>
-        <translation>Utilitzeu descriptors per a la gestió de scriptPubKey</translation>
-    </message>
-    <message>
-        <source>Descriptor Wallet</source>
-        <translation>Cartera del descriptor</translation>
-    </message>
-    <message>
-        <source>Create</source>
-        <translation>Crear</translation>
-    </message>
     <message>
         <source>Compiled without sqlite support (required for descriptor wallets)</source>
         <translation>Compilat sense el suport sqlite (requerit per carteres descriptor)</translation>
     </message>
->>>>>>> da23532c
 </context>
 <context>
     <name>EditAddressDialog</name>
@@ -1350,13 +1322,6 @@
         <translation>Tor</translation>
     </message>
     <message>
-<<<<<<< HEAD
-        <source>Connect to the Qtum network through a separate SOCKS5 proxy for Tor hidden services.</source>
-        <translation>Conectar a la red de Qtum a través de un proxy SOCKS5 per als serveis ocults de Tor</translation>
-    </message>
-    <message>
-=======
->>>>>>> da23532c
         <source>&amp;Window</source>
         <translation>&amp;Finestra</translation>
     </message>
@@ -2010,13 +1975,10 @@
         <translation>Finestra node</translation>
     </message>
     <message>
-<<<<<<< HEAD
-=======
         <source>Current block height</source>
         <translation>Altura actual de bloc</translation>
     </message>
     <message>
->>>>>>> da23532c
         <source>Open the %1 debug log file from the current data directory. This can take a few seconds for large log files.</source>
         <translation>Obre el fitxer de registre de depuració %1 del directori de dades actual. Això pot trigar uns segons en fitxers de registre grans.</translation>
     </message>
@@ -2585,10 +2547,6 @@
         <translation>Esteu segur que ho voleu enviar?</translation>
     </message>
     <message>
-<<<<<<< HEAD
-        <source>Please, review your transaction proposal. This will produce a Partially Signed Bitcoin Transaction (PSBT) which you can copy and then sign with e.g. an offline %1 wallet, or a PSBT-compatible hardware wallet.</source>
-        <translation>Revisa la teva proposta de transacció. Es produirà una transacció de Bitcoin amb signatura parcial (PSBT) que podeu copiar i després signar, per exemple, amb una cartera %1 de tipus fora de línia o una cartera física compatible amb PSBT.</translation>
-=======
         <source>Create Unsigned</source>
         <translation>Creació sense firmar</translation>
     </message>
@@ -2603,7 +2561,6 @@
     <message>
         <source>PSBT saved</source>
         <translation>PSBT guardada</translation>
->>>>>>> da23532c
     </message>
     <message>
         <source>or</source>
@@ -2646,24 +2603,10 @@
         <translation>Confirmeu la proposta de transacció</translation>
     </message>
     <message>
-<<<<<<< HEAD
-        <source>Copy PSBT to clipboard</source>
-        <translation>Copiar PSBT al porta-retalls.</translation>
-    </message>
-    <message>
-=======
->>>>>>> da23532c
         <source>Send</source>
         <translation>Enviar</translation>
     </message>
     <message>
-<<<<<<< HEAD
-        <source>PSBT copied</source>
-        <translation>PSBT copiada</translation>
-    </message>
-    <message>
-=======
->>>>>>> da23532c
         <source>Watch-only balance:</source>
         <translation>Saldo només de vigilància:</translation>
     </message>
@@ -2891,7 +2834,6 @@
     <message>
         <source>The Qtum address the message was signed with</source>
         <translation>L'adreça Qtum amb què va ser signat el missatge</translation>
-<<<<<<< HEAD
     </message>
     <message>
         <source>The signed message to verify</source>
@@ -2902,18 +2844,6 @@
         <translation>La signatura donada quan es va signar el missatge</translation>
     </message>
     <message>
-=======
-    </message>
-    <message>
-        <source>The signed message to verify</source>
-        <translation>El missatge signat per verificar</translation>
-    </message>
-    <message>
-        <source>The signature given when the message was signed</source>
-        <translation>La signatura donada quan es va signar el missatge</translation>
-    </message>
-    <message>
->>>>>>> da23532c
         <source>Verify the message to ensure it was signed with the specified Qtum address</source>
         <translation>Verificar el missatge per assegurar-se que ha estat signat amb una adreça Qtum específica</translation>
     </message>
@@ -3458,8 +3388,6 @@
         <source>Closing the wallet for too long can result in having to resync the entire chain if pruning is enabled.</source>
         <translation>Si tanqueu la cartera durant massa temps, es pot haver de tornar a sincronitzar tota la cadena si teniu el sistema de poda habilitat.</translation>
     </message>
-<<<<<<< HEAD
-=======
     <message>
         <source>Close all wallets</source>
         <translation>Tanqueu totes les carteres</translation>
@@ -3468,7 +3396,6 @@
         <source>Are you sure you wish to close all wallets?</source>
         <translation>Esteu segur que voleu tancar totes les carteres?</translation>
     </message>
->>>>>>> da23532c
 </context>
 <context>
     <name>WalletFrame</name>
@@ -3634,10 +3561,6 @@
         <translation>Els desenvolupadors %s</translation>
     </message>
     <message>
-        <source>Can't generate a change-address key. No keys in the internal keypool and can't generate any keys.</source>
-        <translation>No es pot generar una clau d’adreça de canvi. No hi ha claus al keypool intern i no es pot generar cap clau.</translation>
-    </message>
-    <message>
         <source>Cannot obtain a lock on data directory %s. %s is probably already running.</source>
         <translation>No es pot obtenir un bloqueig al directori de dades %s. %s probablement ja s'estigui executant.</translation>
     </message>
@@ -3778,8 +3701,6 @@
         <translation>No s'ha pogut escanejar novament la cartera durant la inicialització</translation>
     </message>
     <message>
-<<<<<<< HEAD
-=======
         <source>Failed to verify database</source>
         <translation>Ha fallat la verificació de la base de dades</translation>
     </message>
@@ -3788,7 +3709,6 @@
         <translation>Ignorant -cartera duplicada %s.</translation>
     </message>
     <message>
->>>>>>> da23532c
         <source>Importing...</source>
         <translation>S'està important...</translation>
     </message>
@@ -3817,8 +3737,6 @@
         <translation>Import invàlid per -fallbackfee=&lt;amount&gt;: '%s'</translation>
     </message>
     <message>
-<<<<<<< HEAD
-=======
         <source>SQLiteDatabase: Failed to execute statement to verify database: %s</source>
         <translation>SQLiteDatabase: No s'ha pogut executar la sentència per verificar la base de dades: %s</translation>
     </message>
@@ -3843,7 +3761,6 @@
         <translation>SQLiteDatabase: Identificador d’aplicació inesperat. S'esperava %u, s'ha obtingut  %u</translation>
     </message>
     <message>
->>>>>>> da23532c
         <source>Specified blocks directory "%s" does not exist.</source>
         <translation>El directori de blocs especificat "%s" no existeix.</translation>
     </message>
@@ -3864,10 +3781,6 @@
         <translation>S'estan carregant les adreces P2P ...</translation>
     </message>
     <message>
-        <source>Error: Disk space is too low!</source>
-        <translation>Error: l'espai del disc és insuficient.</translation>
-    </message>
-    <message>
         <source>Loading banlist...</source>
         <translation>Carregant banlist ...</translation>
     </message>
@@ -3988,8 +3901,6 @@
         <translation>Error: l'espai del disc és insuficient per a %s</translation>
     </message>
     <message>
-<<<<<<< HEAD
-=======
         <source>Error: Keypool ran out, please call keypoolrefill first</source>
         <translation>Error: Keypool s’ha esgotat. Visiteu primer keypoolrefill</translation>
     </message>
@@ -3998,7 +3909,6 @@
         <translation>La taxa de tarifa (%s) és inferior a la configuració de la tarifa mínima (%s)</translation>
     </message>
     <message>
->>>>>>> da23532c
         <source>Invalid -onion address or hostname: '%s'</source>
         <translation>Adreça o nom de l'ordinador -onion no vàlida: '%s'</translation>
     </message>
@@ -4019,13 +3929,10 @@
         <translation>Cal especificar un port amb -whitebind: «%s»</translation>
     </message>
     <message>
-<<<<<<< HEAD
-=======
         <source>No proxy server specified. Use -proxy=&lt;ip&gt; or -proxy=&lt;ip:port&gt;.</source>
         <translation>No s'ha especificat cap servidor intermediari. Utilitzeu -proxy =&lt;ip&gt; o -proxy =&lt;ip:port&gt;.</translation>
     </message>
     <message>
->>>>>>> da23532c
         <source>Prune mode is incompatible with -blockfilterindex.</source>
         <translation>El mode de poda no és compatible amb -blockfilterindex.</translation>
     </message>
@@ -4152,13 +4059,6 @@
         <translation>Balanç insuficient</translation>
     </message>
     <message>
-<<<<<<< HEAD
-        <source>Cannot upgrade a non HD split wallet without upgrading to support pre split keypool. Please use -upgradewallet=169900 or -upgradewallet with no version specified.</source>
-        <translation>No es pot actualitzar una cartera de tipus dividida que no sigui física sense haver d'actualitzar per tal de suportar keypool pre dividida. Si us plau, utilitzeu -upgradewallet = 169900 o -upgradewallet sense cap versió especificada.</translation>
-    </message>
-    <message>
-=======
->>>>>>> da23532c
         <source>Fee estimation failed. Fallbackfee is disabled. Wait a few blocks or enable -fallbackfee.</source>
         <translation>L'estimació de la quota ha fallat. Fallbackfee està desactivat. Espereu uns quants blocs o activeu -fallbackfee.</translation>
     </message>
