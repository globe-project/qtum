--- conflicted
+++ resolved
@@ -73,11 +73,7 @@
     <message>
         <source>These are your Qtum addresses for receiving payments. Use the 'Create new receiving address' button in the receive tab to create new addresses.
 Signing is only possible with addresses of the type 'legacy'.</source>
-<<<<<<< HEAD
-        <translation type="unfinished">Bunlar ödeme almak için kullanacağınız qtum adreslerinizdir. Yeni adres oluşturmak için ödeme alma sekmesindeki 'Yeni alıcı adresi oluşturun' kısmına tıklayın.
-=======
         <translation type="unfinished">Bunlar ödeme almak için kullanacağınız Qtum adreslerinizdir. Yeni adres oluşturmak için ödeme alma sekmesindeki 'Yeni alıcı adresi oluşturun' kısmına tıklayın.
->>>>>>> d82fec21
 İmzalama sadece 'legacy' tipindeki adreslerle mümkündür.</translation>
     </message>
     <message>
@@ -172,11 +168,7 @@
     <message>
         <source>Warning: If you encrypt your wallet and lose your passphrase, you will &lt;b&gt;LOSE ALL OF YOUR QTUMS&lt;/b&gt;!</source>
         <translation type="unfinished">Uyarı: Cüzdanınızı şifreler ve parolanızı unutursanız &lt;b&gt;TÜM QTUMLERINIZI KAYBEDERSİNİZ&lt;/b&gt;!</translation>
-<<<<<<< HEAD
-    </message>
-=======
    </message>
->>>>>>> d82fec21
     <message>
         <source>Are you sure you wish to encrypt your wallet?</source>
         <translation type="unfinished">Cüzdanınızı şifrelemek istediğinizden emin misiniz?</translation>
@@ -196,11 +188,7 @@
     <message>
         <source>Remember that encrypting your wallet cannot fully protect your qtums from being stolen by malware infecting your computer.</source>
         <translation type="unfinished">Cüzdanınızı şifrelemenin bilgisayarınıza bulaşan kötü amaçlı yazılımlar tarafından qtumlerinizin çalınmasına karşı tamamen koruyamayacağını unutmayın.</translation>
-<<<<<<< HEAD
-    </message>
-=======
    </message>
->>>>>>> d82fec21
     <message>
         <source>Wallet to be encrypted</source>
         <translation type="unfinished">Şifrelenecek cüzdan</translation>
@@ -468,11 +456,7 @@
     </message>
     <message>
         <source>This is a pre-release test build - use at your own risk - do not use for mining or merchant applications</source>
-<<<<<<< HEAD
-        <translation type="unfinished">Bu kararlı sürümden önceki bir deneme sürümüdür. - risklerini bilerek kullanma sorumluluğu sizdedir - qtum oluşturmak ya da ticari uygulamalar için kullanmayınız</translation>
-=======
         <translation type="unfinished">Bu kararlı sürümden önceki bir deneme sürümüdür. - risklerini bilerek kullanma sorumluluğu sizdedir - qtum oluşturmak ya da ticari uygulamalar için kullanmayınız</translation> 
->>>>>>> d82fec21
     </message>
     <message>
         <source>This is the transaction fee you may pay when fee estimates are not available.</source>
@@ -716,11 +700,7 @@
     </message>
     <message>
         <source>The transaction amount is too small to pay the fee</source>
-<<<<<<< HEAD
-        <translation type="unfinished">İşlemdeki qtum tutarı ücreti ödemek için çok düşük</translation>
-=======
         <translation type="unfinished">İşlemdeki qtum tutarı ücreti ödemek için çok düşük</translation> 
->>>>>>> d82fec21
     </message>
     <message>
         <source>The wallet will avoid paying less than the minimum relay fee.</source>
@@ -889,11 +869,7 @@
     <message>
         <source>Send coins to a Qtum address</source>
         <translation type="unfinished">Bir Qtum adresine Qtum yolla</translation>
-<<<<<<< HEAD
-    </message>
-=======
    </message>
->>>>>>> d82fec21
     <message>
         <source>Backup wallet to another location</source>
         <translation type="unfinished">Cüzdanı diğer bir konumda yedekle</translation>
@@ -937,11 +913,7 @@
     <message>
         <source>Sign messages with your Qtum addresses to prove you own them</source>
         <translation type="unfinished">Qtum adreslerine sahip olduğunuzu kanıtlamak için mesajlarınızı imzalayın</translation>
-<<<<<<< HEAD
-    </message>
-=======
    </message>
->>>>>>> d82fec21
     <message>
         <source>&amp;Verify message…</source>
         <translation type="unfinished">&amp;Mesajı doğrula...</translation>
@@ -949,11 +921,7 @@
     <message>
         <source>Verify messages to ensure they were signed with specified Qtum addresses</source>
         <translation type="unfinished">Belirtilen Qtum adresleriyle imzalandıklarından emin olmak için mesajları doğrulayın</translation>
-<<<<<<< HEAD
-    </message>
-=======
    </message>
->>>>>>> d82fec21
     <message>
         <source>&amp;Load PSBT from file…</source>
         <translation type="unfinished">&amp;PSBT'yi dosyadan yükle...</translation>
@@ -1055,11 +1023,7 @@
     <message>
         <source>Load Partially Signed Qtum Transaction</source>
         <translation type="unfinished">Kısmen İmzalanmış Qtum İşlemini Yükle </translation>
-<<<<<<< HEAD
-    </message>
-=======
    </message>
->>>>>>> d82fec21
     <message>
         <source>Load PSBT from &amp;clipboard…</source>
         <translation type="unfinished">PSBT'yi &amp;panodan yükle...</translation>
@@ -1067,11 +1031,7 @@
     <message>
         <source>Load Partially Signed Qtum Transaction from clipboard</source>
         <translation type="unfinished">Kısmen İmzalanmış Qtum işlemini panodan yükle</translation>
-<<<<<<< HEAD
-    </message>
-=======
    </message>
->>>>>>> d82fec21
     <message>
         <source>Node window</source>
         <translation type="unfinished">Düğüm penceresi</translation>
@@ -1090,13 +1050,8 @@
     </message>
     <message>
         <source>Open a qtum: URI</source>
-<<<<<<< HEAD
-        <translation type="unfinished">Qtum’i aç.</translation>
-    </message>
-=======
         <translation type="unfinished">Qtum’i aç.</translation> 
    </message>
->>>>>>> d82fec21
     <message>
         <source>Open Wallet</source>
         <translation type="unfinished">Cüzdanı Aç</translation>
@@ -1184,11 +1139,7 @@
         <translation type="unfinished">G&amp;öster</translation>
     </message>
     <message numerus="yes">
-<<<<<<< HEAD
-        <source>%n active connection(s) to Qtum network.</source>
-=======
         <source>%n active connection(s) to Qtum network.</source> 
->>>>>>> d82fec21
         <extracomment>A substring of the tooltip.</extracomment>
         <translation type="unfinished">
             <numerusform />
@@ -1636,11 +1587,7 @@
     <message>
         <source>The entered address "%1" is not a valid Qtum address.</source>
         <translation type="unfinished">Girilen "%1" adresi geçerli bir Qtum adresi değildir.</translation>
-<<<<<<< HEAD
-    </message>
-=======
    </message>
->>>>>>> d82fec21
     <message>
         <source>Could not unlock wallet.</source>
         <translation type="unfinished">Cüzdanın kilidi açılamadı.</translation>
@@ -1690,10 +1637,6 @@
         </translation>
     </message>
     <message>
-        <source>%1 GB of space available</source>
-        <translation type="unfinished">%1 GB boş alan mevcut.</translation>
-    </message>
-    <message>
         <source>At least %1 GB of data will be stored in this directory, and it will grow over time.</source>
         <translation type="unfinished">Bu dizinde en az %1 GB veri depolanacak ve zamanla büyüyecek.</translation>
     </message>
@@ -1779,21 +1722,12 @@
     <name>ModalOverlay</name>
     <message>
         <source>Recent transactions may not yet be visible, and therefore your wallet's balance might be incorrect. This information will be correct once your wallet has finished synchronizing with the qtum network, as detailed below.</source>
-<<<<<<< HEAD
-        <translation type="unfinished">Son işlemler henüz görünmeyebilir ve bu nedenle cüzdanınızın bakiyesi yanlış olabilir. Bu bilgiler, aşağıda detaylandırıldığı gibi, cüzdanınız qtum ağı ile senkronizasyonunu tamamladığında doğru olacaktır. </translation>
-    </message>
-    <message>
-        <source>Attempting to spend qtums that are affected by not-yet-displayed transactions will not be accepted by the network.</source>
-        <translation type="unfinished">Henüz görüntülenmeyen işlemlerden etkilenen qtumleri harcama girişiminde bulunmak ağ tarafından kabul edilmeyecektir.</translation>
-    </message>
-=======
         <translation type="unfinished">Son işlemler henüz görünmeyebilir ve bu nedenle cüzdanınızın bakiyesi yanlış olabilir. Bu bilgiler, aşağıda detaylandırıldığı gibi, cüzdanınız qtum ağı ile senkronizasyonunu tamamladığında doğru olacaktır. </translation> 
    </message>
     <message>
         <source>Attempting to spend qtums that are affected by not-yet-displayed transactions will not be accepted by the network.</source>
         <translation type="unfinished">Henüz görüntülenmeyen işlemlerden etkilenen qtumleri harcama girişiminde bulunmak ağ tarafından kabul edilmeyecektir.</translation>
   </message>
->>>>>>> d82fec21
     <message>
         <source>Number of blocks left</source>
         <translation type="unfinished">Kalan blok sayısı</translation>
@@ -1831,13 +1765,8 @@
     <name>OpenURIDialog</name>
     <message>
         <source>Open qtum URI</source>
-<<<<<<< HEAD
-        <translation type="unfinished">Qtum URI aç</translation>
-    </message>
-=======
         <translation type="unfinished">Qtum URI aç</translation> 
   </message>
->>>>>>> d82fec21
     <message>
         <source>Paste address from clipboard</source>
         <extracomment>Tooltip text for button that allows you to paste an address that is in your clipboard.</extracomment>
@@ -1965,8 +1894,6 @@
         <translation type="unfinished">&amp; Onaylanmamış bozuk parayı harcayın</translation>
     </message>
     <message>
-<<<<<<< HEAD
-=======
         <source>Enable &amp;PSBT controls</source>
         <extracomment>An options window setting to enable PSBT controls.</extracomment>
         <translation type="unfinished">PSBT kontrollerini etkinleştir</translation>
@@ -1977,7 +1904,6 @@
         <translation type="unfinished">PSBT kontrollerinin gösterilip gösterilmeyeceği.</translation>
     </message>
     <message>
->>>>>>> d82fec21
         <source>Automatically open the Qtum client port on the router. This only works when your router supports UPnP and it is enabled.</source>
         <translation type="unfinished">Yönlendiricide Qtum istemci portlarını otomatik olarak açar. Bu, sadece yönlendiricinizin UPnP desteği bulunuyorsa ve etkinse çalışabilir.</translation>
     </message>
@@ -2048,13 +1974,10 @@
     <message>
         <source>Choose the default subdivision unit to show in the interface and when sending coins.</source>
         <translation type="unfinished">Qtum gönderildiğinde arayüzde gösterilecek varsayılan alt birimi seçiniz.</translation>
-<<<<<<< HEAD
-=======
     </message>
     <message>
         <source>Third-party URLs (e.g. a block explorer) that appear in the transactions tab as context menu items. %s in the URL is replaced by transaction hash. Multiple URLs are separated by vertical bar |.</source>
         <translation type="unfinished">İşlemler sekmesinde bağlam menüsü unsurları olarak görünen üçüncü taraf bağlantıları (mesela bir blok tarayıcısı). URL'deki %s, işlem hash değeri ile değiştirilecektir. Birden çok bağlantılar düşey çubuklar | ile ayrılacaktır.</translation>
->>>>>>> d82fec21
     </message>
     <message>
         <source>&amp;Third-party transaction URLs</source>
@@ -2320,13 +2243,8 @@
     </message>
     <message>
         <source>Cannot start qtum: click-to-pay handler</source>
-<<<<<<< HEAD
-        <translation type="unfinished">Qtum başlatılamadı: tıkla-ve-öde yöneticisi</translation>
-    </message>
-=======
         <translation type="unfinished">Qtum başlatılamadı: tıkla-ve-öde yöneticisi</translation> 
    </message>
->>>>>>> d82fec21
     <message>
         <source>URI handling</source>
         <translation type="unfinished">URI yönetimi</translation>
@@ -2334,19 +2252,11 @@
     <message>
         <source>'qtum://' is not a valid URI. Use 'qtum:' instead.</source>
         <translation type="unfinished">'qtum://' geçerli bir URI değil. Onun yerine 'qtum:' kullanın.</translation>
-<<<<<<< HEAD
-    </message>
-    <message>
-        <source>URI cannot be parsed! This can be caused by an invalid Qtum address or malformed URI parameters.</source>
-        <translation type="unfinished">URI ayrıştırılamıyor! Bunun nedeni geçersiz bir Qtum adresi veya hatalı biçimlendirilmiş URI değişkenleri olabilir.</translation>
-    </message>
-=======
    </message>
     <message>
         <source>URI cannot be parsed! This can be caused by an invalid Qtum address or malformed URI parameters.</source>
         <translation type="unfinished">URI ayrıştırılamıyor! Bunun nedeni geçersiz bir Qtum adresi veya hatalı biçimlendirilmiş URI değişkenleri olabilir.</translation>
    </message>
->>>>>>> d82fec21
     <message>
         <source>Payment request file handling</source>
         <translation type="unfinished">Ödeme talebi dosyası yönetimi</translation>
@@ -2776,11 +2686,7 @@
     <message>
         <source>An optional message to attach to the payment request, which will be displayed when the request is opened. Note: The message will not be sent with the payment over the Qtum network.</source>
         <translation type="unfinished">Talep açıldığında gösterilecek, isteğinize dayalı, ödeme talebi ile ilişkilendirilecek bir ileti. Not: Bu ileti ödeme ile birlikte Qtum ağı üzerinden gönderilmeyecektir.</translation>
-<<<<<<< HEAD
-    </message>
-=======
    </message>
->>>>>>> d82fec21
     <message>
         <source>An optional label to associate with the new receiving address.</source>
         <translation type="unfinished">Yeni alım adresi ile ilişkili, seçiminize dayalı etiket.</translation>
@@ -2932,11 +2838,7 @@
     <name>SendCoinsDialog</name>
     <message>
         <source>Send Coins</source>
-<<<<<<< HEAD
-        <translation type="unfinished">Qtumi Gönder</translation>
-=======
         <translation type="unfinished">Qtumi Gönder</translation> 
->>>>>>> d82fec21
     </message>
     <message>
         <source>Coin Control Features</source>
@@ -3127,11 +3029,7 @@
     </message>
     <message>
         <source>Confirm send coins</source>
-<<<<<<< HEAD
-        <translation type="unfinished">Qtum gönderimini onaylayın</translation>
-=======
         <translation type="unfinished">Qtum gönderimini onaylayın</translation> 
->>>>>>> d82fec21
     </message>
     <message>
         <source>The recipient address is not valid. Please recheck.</source>
@@ -3170,11 +3068,7 @@
     <message>
         <source>Warning: Invalid Qtum address</source>
         <translation type="unfinished">Uyarı: geçersiz Qtum adresi</translation>
-<<<<<<< HEAD
-    </message>
-=======
    </message>
->>>>>>> d82fec21
     <message>
         <source>Warning: Unknown change address</source>
         <translation type="unfinished">Uyarı: Bilinmeyen para üstü adresi</translation>
@@ -3225,11 +3119,7 @@
     <message>
         <source>The fee will be deducted from the amount being sent. The recipient will receive less qtums than you enter in the amount field. If multiple recipients are selected, the fee is split equally.</source>
         <translation type="unfinished">Ücret yollanan tutardan alınacaktır. Alıcı tutar alanına girdiğinizden daha az qtum alacaktır. Eğer birden çok alıcı seçiliyse ücret eşit olarak bölünecektir.</translation>
-<<<<<<< HEAD
-    </message>
-=======
    </message>
->>>>>>> d82fec21
     <message>
         <source>S&amp;ubtract fee from amount</source>
         <translation type="unfinished">Ücreti tutardan düş</translation>
@@ -3249,17 +3139,6 @@
     <message>
         <source>A message that was attached to the qtum: URI which will be stored with the transaction for your reference. Note: This message will not be sent over the Qtum network.</source>
         <translation type="unfinished">Referans için qtum: URI'siyle iliştirilmiş işlemle birlikte depolanacak bir ileti. Not: Bu mesaj Qtum ağı üzerinden gönderilmeyecektir.</translation>
-<<<<<<< HEAD
-    </message>
-    <message>
-        <source>Pay To:</source>
-        <translation type="unfinished">Şu adrese öde:</translation>
-    </message>
-    <message>
-        <source>Memo:</source>
-        <translation type="unfinished">Not:</translation>
-=======
->>>>>>> d82fec21
     </message>
 </context>
 <context>
@@ -3285,13 +3164,8 @@
     </message>
     <message>
         <source>You can sign messages/agreements with your addresses to prove you can receive qtums sent to them. Be careful not to sign anything vague or random, as phishing attacks may try to trick you into signing your identity over to them. Only sign fully-detailed statements you agree to.</source>
-<<<<<<< HEAD
-        <translation type="unfinished">Adreslerinize yollanan qtumleri alabileceğiniz ispatlamak için adreslerinizle iletiler/anlaşmalar imzalayabilirsiniz. Oltalama saldırılarının kimliğinizi imzanızla elde etmeyi deneyebilecekleri için belirsiz ya da rastgele hiçbir şey imzalamamaya dikkat ediniz. Sadece ayrıntılı açıklaması olan ve tümüne katıldığınız ifadeleri imzalayınız.</translation>
-    </message>
-=======
         <translation type="unfinished">Adreslerinize yollanan qtumleri alabileceğiniz ispatlamak için adreslerinizle iletiler/anlaşmalar imzalayabilirsiniz. Oltalama saldırılarının kimliğinizi imzanızla elde etmeyi deneyebilecekleri için belirsiz ya da rastgele hiçbir şey imzalamamaya dikkat ediniz. Sadece ayrıntılı açıklaması olan ve tümüne katıldığınız ifadeleri imzalayınız.</translation> 
    </message>
->>>>>>> d82fec21
     <message>
         <source>The Qtum address to sign the message with</source>
         <translation type="unfinished">İletinin imzalanmasında kullanılacak Qtum adresi</translation>
@@ -3343,11 +3217,7 @@
     <message>
         <source>The Qtum address the message was signed with</source>
         <translation type="unfinished">İletinin imzalanmasında kullanılan Qtum adresi</translation>
-<<<<<<< HEAD
-    </message>
-=======
    </message>
->>>>>>> d82fec21
     <message>
         <source>The signed message to verify</source>
         <translation type="unfinished">Doğrulamak için imzalanmış mesaj</translation>
@@ -3355,11 +3225,7 @@
     <message>
         <source>Verify the message to ensure it was signed with the specified Qtum address</source>
         <translation type="unfinished">Belirtilen Qtum adresi ile imzalandığını doğrulamak için iletiyi kontrol et</translation>
-<<<<<<< HEAD
-    </message>
-=======
    </message>
->>>>>>> d82fec21
     <message>
         <source>Verify &amp;Message</source>
         <translation type="unfinished">&amp;Mesajı Denetle</translation>
@@ -3855,11 +3721,7 @@
     <name>WalletModel</name>
     <message>
         <source>Send Coins</source>
-<<<<<<< HEAD
-        <translation type="unfinished">Qtumi Gönder</translation>
-=======
         <translation type="unfinished">Qtumi Gönder</translation> 
->>>>>>> d82fec21
     </message>
     <message>
         <source>Fee bump error</source>
