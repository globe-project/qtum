<TS version="2.1" language="tr">
<context>
    <name>AddressBookPage</name>
    <message>
        <source>Right-click to edit address or label</source>
        <translation type="unfinished">Adresi veya etiketi düzenlemek için sağ tıklayın</translation>
    </message>
    <message>
        <source>Create a new address</source>
        <translation type="unfinished">Yeni bir adres oluşturun</translation>
    </message>
    <message>
        <source>&amp;New</source>
        <translation type="unfinished">&amp;Yeni</translation>
    </message>
    <message>
        <source>Copy the currently selected address to the system clipboard</source>
        <translation type="unfinished">Seçili adresi panoya kopyalayın</translation>
    </message>
    <message>
        <source>&amp;Copy</source>
        <translation type="unfinished">&amp;Kopyala</translation>
    </message>
    <message>
        <source>C&amp;lose</source>
        <translation type="unfinished">Ka&amp;pat</translation>
    </message>
    <message>
        <source>Delete the currently selected address from the list</source>
        <translation type="unfinished">Seçili adresi listeden silin</translation>
    </message>
    <message>
        <source>Enter address or label to search</source>
        <translation type="unfinished">Aramak için adres veya etiket girin</translation>
    </message>
    <message>
        <source>Export the data in the current tab to a file</source>
        <translation type="unfinished">Geçerli sekmedeki veriyi bir dosyaya ile dışa aktarın</translation>
    </message>
    <message>
        <source>&amp;Export</source>
        <translation type="unfinished">&amp;Dışa aktar</translation>
    </message>
    <message>
        <source>&amp;Delete</source>
        <translation type="unfinished">&amp;Sil</translation>
    </message>
    <message>
        <source>Choose the address to send coins to</source>
        <translation type="unfinished">Coin gönderilecek adresi seçiniz</translation>
    </message>
    <message>
        <source>Choose the address to receive coins with</source>
        <translation type="unfinished">Coinleri alacak adresi seçin</translation>
    </message>
    <message>
        <source>C&amp;hoose</source>
        <translation type="unfinished">S&amp;eç</translation>
    </message>
    <message>
        <source>Sending addresses</source>
        <translation type="unfinished">Gönderici adresler</translation>
    </message>
    <message>
        <source>Receiving addresses</source>
        <translation type="unfinished">Alıcı adresler</translation>
    </message>
    <message>
<<<<<<< HEAD
        <source>These are your Qtum addresses for sending payments. Always check the amount and the receiving address before sending coins.</source>
        <translation type="unfinished">Bunlar Qtumleriniz için gönderici adreslerinizdir.
Gönderim yapmadan önce her zaman tutarı ve alıcı adresi kontrol ediniz.</translation>
=======
        <source>These are your Bitcoin addresses for sending payments. Always check the amount and the receiving address before sending coins.</source>
        <translation type="unfinished">Bunlar ödemeleri gönderdiğiniz Bitcoin adreslerinizdir. Para göndermeden önce her zaman tutarı ve alıcı adresi kontrol ediniz.</translation>
>>>>>>> 7da4ae1f
    </message>
    <message>
        <source>These are your Qtum addresses for receiving payments. Use the 'Create new receiving address' button in the receive tab to create new addresses.
Signing is only possible with addresses of the type 'legacy'.</source>
        <translation type="unfinished">Bunlar ödeme almak için kullanacağınız Qtum adreslerinizdir. Yeni adres oluşturmak için ödeme alma sekmesindeki 'Yeni alıcı adresi oluşturun' kısmına tıklayın.
İmzalama sadece 'legacy' tipindeki adreslerle mümkündür.</translation>
    </message>
    <message>
        <source>&amp;Copy Address</source>
        <translation type="unfinished">Adresi &amp;Kopyala</translation>
    </message>
    <message>
        <source>Copy &amp;Label</source>
        <translation type="unfinished">Etiketi kopyala</translation>
    </message>
    <message>
        <source>&amp;Edit</source>
        <translation type="unfinished">&amp;Düzenle</translation>
    </message>
    <message>
        <source>Export Address List</source>
        <translation type="unfinished">Adres Listesini Dışa Aktar</translation>
    </message>
    <message>
        <source>Comma separated file</source>
        <extracomment>Expanded name of the CSV file format. See: https://en.wikipedia.org/wiki/Comma-separated_values.</extracomment>
        <translation type="unfinished">Virgülle ayrılmış dosya</translation>
    </message>
    <message>
        <source>There was an error trying to save the address list to %1. Please try again.</source>
        <extracomment>An error message. %1 is a stand-in argument for the name of the file we attempted to save to.</extracomment>
        <translation type="unfinished">Adres listesinin %1 konumuna kaydedilmesi sırasında bir hata meydana geldi. Lütfen tekrar deneyin.</translation>
    </message>
    <message>
        <source>Exporting Failed</source>
        <translation type="unfinished">Dışa Aktarım Başarısız Oldu</translation>
    </message>
</context>
<context>
    <name>AddressTableModel</name>
    <message>
        <source>Label</source>
        <translation type="unfinished">Etiket</translation>
    </message>
    <message>
        <source>Address</source>
        <translation type="unfinished">Adres</translation>
    </message>
    <message>
        <source>(no label)</source>
        <translation type="unfinished">(etiket yok)</translation>
    </message>
</context>
<context>
    <name>AskPassphraseDialog</name>
    <message>
        <source>Passphrase Dialog</source>
        <translation type="unfinished">Parola İletişim Kutusu</translation>
    </message>
    <message>
        <source>Enter passphrase</source>
        <translation type="unfinished">Parolanızı giriniz.</translation>
    </message>
    <message>
        <source>New passphrase</source>
        <translation type="unfinished">Yeni parola</translation>
    </message>
    <message>
        <source>Repeat new passphrase</source>
        <translation type="unfinished">Yeni parolanızı tekrar ediniz</translation>
    </message>
    <message>
        <source>Show passphrase</source>
        <translation type="unfinished">Parolayı göster</translation>
    </message>
    <message>
        <source>Encrypt wallet</source>
        <translation type="unfinished">Cüzdan şifrele</translation>
    </message>
    <message>
        <source>This operation needs your wallet passphrase to unlock the wallet.</source>
        <translation type="unfinished">kilidi açmakparolaBu işlemi yapabilmek için cüzdan parolanızı girmeniz gerekmektedir
Cüzdan kilidini aç.</translation>
    </message>
    <message>
        <source>Unlock wallet</source>
        <translation type="unfinished">Cüzdan kilidini aç</translation>
    </message>
    <message>
        <source>Change passphrase</source>
        <translation type="unfinished">Parola değiştir</translation>
    </message>
    <message>
        <source>Confirm wallet encryption</source>
        <translation type="unfinished">Cüzdan şifrelemeyi onayla</translation>
    </message>
    <message>
        <source>Warning: If you encrypt your wallet and lose your passphrase, you will &lt;b&gt;LOSE ALL OF YOUR QTUMS&lt;/b&gt;!</source>
        <translation type="unfinished">Uyarı: Cüzdanınızı şifreler ve parolanızı unutursanız &lt;b&gt;TÜM QTUMLERINIZI KAYBEDERSİNİZ&lt;/b&gt;!</translation>
   </message>
    <message>
        <source>Are you sure you wish to encrypt your wallet?</source>
        <translation type="unfinished">Cüzdanınızı şifrelemek istediğinizden emin misiniz?</translation>
    </message>
    <message>
        <source>Wallet encrypted</source>
        <translation type="unfinished">Cüzdan şifrelendi</translation>
    </message>
    <message>
        <source>Enter the new passphrase for the wallet.&lt;br/&gt;Please use a passphrase of &lt;b&gt;ten or more random characters&lt;/b&gt;, or &lt;b&gt;eight or more words&lt;/b&gt;.</source>
        <translation type="unfinished">Cüzdan için yeni parolanızı girin. &lt;br/&gt;Lütfen &lt;b&gt;on veya daha fazla rastgele karakter&lt;/b&gt;ya da &lt;b&gt;sekiz veya daha fazla sözcük&lt;/b&gt; içeren bir parola kullanın.</translation>
    </message>
    <message>
        <source>Enter the old passphrase and new passphrase for the wallet.</source>
        <translation type="unfinished">Cüzdanınızın eski ve yeni parolasını giriniz.</translation>
    </message>
    <message>
        <source>Remember that encrypting your wallet cannot fully protect your qtums from being stolen by malware infecting your computer.</source>
        <translation type="unfinished">Cüzdanınızı şifrelemenin bilgisayarınıza bulaşan kötü amaçlı yazılımlar tarafından qtumlerinizin çalınmasına karşı tamamen koruyamayacağını unutmayın.</translation>
   </message>
    <message>
        <source>Wallet to be encrypted</source>
        <translation type="unfinished">Şifrelenecek cüzdan</translation>
    </message>
    <message>
        <source>Your wallet is about to be encrypted. </source>
        <translation type="unfinished">Cüzdanınız şifrelenmek üzere</translation>
    </message>
    <message>
        <source>Your wallet is now encrypted. </source>
        <translation type="unfinished">Cüzdanınız şu an şifrelenmiş</translation>
    </message>
    <message>
        <source>IMPORTANT: Any previous backups you have made of your wallet file should be replaced with the newly generated, encrypted wallet file. For security reasons, previous backups of the unencrypted wallet file will become useless as soon as you start using the new, encrypted wallet.</source>
        <translation type="unfinished">ÖNEMLİ: Yedeklediğiniz cüzdan dosyalarını yeni ve şifrelenmiş cüzdan dosyası ile değiştirmelisiniz. Güvenlik nedeniyle şifrelenmiş cüzdanı kullanmaya başladığınızda eski şifrelenmemiş cüzdan dosyaları kullanılamaz hale gelecektir.</translation>
    </message>
    <message>
        <source>Wallet encryption failed</source>
        <translation type="unfinished">Cüzdan şifreleme başarısız oldu</translation>
    </message>
    <message>
        <source>Wallet encryption failed due to an internal error. Your wallet was not encrypted.</source>
        <translation type="unfinished">Dahili bir hata nedeniyle cüzdan şifreleme başarısız oldu. Cüzdanınız şifrelenmedi.</translation>
    </message>
    <message>
        <source>The supplied passphrases do not match.</source>
        <translation type="unfinished">Girilen parolalar eşleşmiyor.</translation>
    </message>
    <message>
        <source>Wallet unlock failed</source>
        <translation type="unfinished">Cüzdan kilidi açma başarız oldu</translation>
    </message>
    <message>
        <source>The passphrase entered for the wallet decryption was incorrect.</source>
        <translation type="unfinished">Cüzdan parolasının kaldırılması için girilen parola yanlış.</translation>
    </message>
    <message>
        <source>Wallet passphrase was successfully changed.</source>
        <translation type="unfinished">Cüzdan parolası başarılı bir şekilde değiştirildi</translation>
    </message>
    <message>
        <source>Passphrase change failed</source>
        <translation type="unfinished">Parola değişimi başarısız oldu</translation>
    </message>
    <message>
        <source>Warning: The Caps Lock key is on!</source>
        <translation type="unfinished">Uyarı: Caps lock açık</translation>
    </message>
</context>
<context>
    <name>BanTableModel</name>
    <message>
        <source>IP/Netmask</source>
        <translation type="unfinished">İP/Ağ maskesi</translation>
    </message>
    <message>
        <source>Banned Until</source>
        <translation type="unfinished">Kadar Yasaklı</translation>
    </message>
</context>
<context>
    <name>BitcoinApplication</name>
    <message>
        <source>Settings file %1 might be corrupt or invalid.</source>
        <translation type="unfinished">%1 ayar dosyası bozuk veya geçersiz olabilir.</translation>
    </message>
    <message>
        <source>Runaway exception</source>
        <translation type="unfinished">Sızıntı istisnası</translation>
    </message>
    <message>
        <source>Internal error</source>
        <translation type="unfinished">İç hata</translation>
    </message>
    </context>
<context>
    <name>QObject</name>
    <message>
        <source>Do you want to reset settings to default values, or to abort without making changes?</source>
        <extracomment>Explanatory text shown on startup when the settings file cannot be read. Prompts user to make a choice between resetting or aborting.</extracomment>
        <translation type="unfinished">Ayarları varsayılan değerlere sıfırlamak mı yoksa değişiklik yapmadan iptal etmek mi istiyorsunuz?</translation>
    </message>
    <message>
        <source>A fatal error occurred. Check that settings file is writable, or try running with -nosettings.</source>
        <extracomment>Explanatory text shown on startup when the settings file could not be written. Prompts user to check that we have the ability to write to the file. Explains that the user has the option of running without a settings file.</extracomment>
        <translation type="unfinished">Önemli bir hata oluştu. Ayarlar dosyasının yazılabilir olup olmadığını kontrol edin veya -nosettings ile çalıştırmayı deneyin.</translation>
    </message>
    <message>
        <source>Error: %1</source>
        <translation type="unfinished">Hata: %1</translation>
    </message>
    <message>
        <source>%1 didn't yet exit safely…</source>
        <translation type="unfinished">%1  henüz güvenli bir şekilde çıkış yapmadı...</translation>
    </message>
    <message>
        <source>unknown</source>
        <translation type="unfinished">bilinmeyen</translation>
    </message>
    <message>
        <source>Amount</source>
        <translation type="unfinished">Mitar</translation>
    </message>
    <message>
        <source>Enter a Qtum address (e.g. %1)</source>
        <translation type="unfinished">Bir qtum adresi giriniz (örneğin %1)</translation>
    </message>
    <message>
        <source>Onion</source>
        <comment>network name</comment>
        <extracomment>Name of Tor network in peer info</extracomment>
        <translation type="unfinished">Soğan</translation>
    </message>
    <message>
        <source>Inbound</source>
        <extracomment>An inbound connection from a peer. An inbound connection is a connection initiated by a peer.</extracomment>
        <translation type="unfinished">Gelen</translation>
    </message>
    <message>
        <source>Outbound</source>
        <extracomment>An outbound connection to a peer. An outbound connection is a connection initiated by us.</extracomment>
        <translation type="unfinished">yurt dışı</translation>
    </message>
    <message>
        <source>Manual</source>
        <extracomment>Peer connection type established manually through one of several methods.</extracomment>
        <translation type="unfinished">Manuel</translation>
    </message>
    <message>
        <source>%1 d</source>
        <translation type="unfinished">%1 g</translation>
    </message>
    <message>
        <source>%1 h</source>
        <translation type="unfinished">%1 sa</translation>
    </message>
    <message>
        <source>%1 m</source>
        <translation type="unfinished">%1 d</translation>
    </message>
    <message>
        <source>%1 s</source>
        <translation type="unfinished">%1 sn</translation>
    </message>
    <message>
        <source>None</source>
        <translation type="unfinished">Boş</translation>
    </message>
    <message>
        <source>N/A</source>
        <translation type="unfinished">Mevcut değil</translation>
    </message>
    <message numerus="yes">
        <source>%n second(s)</source>
        <translation type="unfinished">
            <numerusform>%n saniye</numerusform>
        </translation>
    </message>
    <message numerus="yes">
        <source>%n minute(s)</source>
        <translation type="unfinished">
            <numerusform>%n dakika</numerusform>
        </translation>
    </message>
    <message numerus="yes">
        <source>%n hour(s)</source>
        <translation type="unfinished">
            <numerusform>%n saat</numerusform>
        </translation>
    </message>
    <message numerus="yes">
        <source>%n day(s)</source>
        <translation type="unfinished">
            <numerusform>%n gün</numerusform>
        </translation>
    </message>
    <message numerus="yes">
        <source>%n week(s)</source>
        <translation type="unfinished">
            <numerusform>%n hafta</numerusform>
        </translation>
    </message>
    <message>
        <source>%1 and %2</source>
        <translation type="unfinished">%1 ve %2</translation>
    </message>
    <message numerus="yes">
        <source>%n year(s)</source>
        <translation type="unfinished">
            <numerusform>%n yıl</numerusform>
        </translation>
    </message>
    </context>
<context>
    <name>BitcoinGUI</name>
    <message>
        <source>&amp;Overview</source>
        <translation type="unfinished">Genel durum</translation>
    </message>
    <message>
        <source>Show general overview of wallet</source>
        <translation type="unfinished">Cüzdan genel durumunu göster</translation>
    </message>
    <message>
        <source>&amp;Transactions</source>
        <translation type="unfinished">&amp;İşlemler</translation>
    </message>
    <message>
        <source>Browse transaction history</source>
        <translation type="unfinished">İşlem geçişini görüntüle</translation>
    </message>
    <message>
        <source>E&amp;xit</source>
        <translation type="unfinished">&amp;Çıkış</translation>
    </message>
    <message>
        <source>Quit application</source>
        <translation type="unfinished">Uygulamadan çık</translation>
    </message>
    <message>
        <source>&amp;About %1</source>
        <translation type="unfinished">&amp;Hakkında %1</translation>
    </message>
    <message>
        <source>Show information about %1</source>
        <translation type="unfinished">%1 hakkındaki bilgileri göster</translation>
    </message>
    <message>
        <source>About &amp;Qt</source>
        <translation type="unfinished">&amp;Qt hakkında</translation>
    </message>
    <message>
        <source>Show information about Qt</source>
        <translation type="unfinished">Qt hakkındaki bilgileri göster</translation>
    </message>
    <message>
        <source>Modify configuration options for %1</source>
        <translation type="unfinished">%1 için yapılandırma seçeneklerini değiştirin</translation>
    </message>
    <message>
        <source>Create a new wallet</source>
        <translation type="unfinished">Yeni bir cüzdan oluştur</translation>
    </message>
    <message>
        <source>&amp;Minimize</source>
        <translation type="unfinished">&amp;Küçült</translation>
    </message>
    <message>
        <source>Wallet:</source>
        <translation type="unfinished">Cüzdan:</translation>
    </message>
    <message>
        <source>Network activity disabled.</source>
        <extracomment>A substring of the tooltip.</extracomment>
        <translation type="unfinished">Network aktivitesi devre dışı bırakıldı</translation>
    </message>
    <message>
        <source>Proxy is &lt;b&gt;enabled&lt;/b&gt;: %1</source>
        <translation type="unfinished">Proxy &lt;b&gt;etkinleştirildi&lt;/b&gt;: %1 </translation>
    </message>
    <message>
        <source>Send coins to a Qtum address</source>
        <translation type="unfinished">Bir Qtum adresine Qtum yolla</translation>
    </message>
    <message>
        <source>Backup wallet to another location</source>
        <translation type="unfinished">Cüzdanı diğer bir konumda yedekle</translation>
    </message>
    <message>
        <source>Change the passphrase used for wallet encryption</source>
        <translation type="unfinished">Cüzdan şifrelemesi için kullanılan parolayı değiştir</translation>
    </message>
    <message>
        <source>&amp;Send</source>
        <translation type="unfinished">&amp;Gönder</translation>
    </message>
    <message>
        <source>&amp;Receive</source>
        <translation type="unfinished">&amp;Al</translation>
    </message>
    <message>
        <source>&amp;Options…</source>
        <translation type="unfinished">&amp;Seçenekler…</translation>
    </message>
    <message>
        <source>&amp;Encrypt Wallet…</source>
        <translation type="unfinished">&amp;Cüzdanı Şifrele...</translation>
    </message>
    <message>
        <source>Encrypt the private keys that belong to your wallet</source>
        <translation type="unfinished">Cüzdanınıza ait özel anahtarları şifreleyin</translation>
    </message>
    <message>
        <source>&amp;Backup Wallet…</source>
        <translation type="unfinished">&amp;Cüzdanı Yedekle...</translation>
    </message>
    <message>
        <source>&amp;Change Passphrase…</source>
        <translation type="unfinished">&amp;Parolayı Değiştir...</translation>
    </message>
    <message>
        <source>Sign &amp;message…</source>
        <translation type="unfinished">&amp;Mesajı imzala...</translation>
    </message>
    <message>
        <source>Sign messages with your Qtum addresses to prove you own them</source>
        <translation type="unfinished">Qtum adreslerine sahip olduğunuzu kanıtlamak için mesajlarınızı imzalayın</translation>
   </message>
    <message>
        <source>&amp;Verify message…</source>
        <translation type="unfinished">&amp;Mesajı doğrula...</translation>
    </message>
    <message>
        <source>Verify messages to ensure they were signed with specified Qtum addresses</source>
        <translation type="unfinished">Belirtilen Qtum adresleriyle imzalandıklarından emin olmak için mesajları doğrulayın</translation>
   </message>
    <message>
        <source>&amp;Load PSBT from file…</source>
        <translation type="unfinished">&amp;PSBT'yi dosyadan yükle...</translation>
    </message>
    <message>
        <source>Open &amp;URI…</source>
        <translation type="unfinished">&amp;URI 'ı Aç...</translation>
    </message>
    <message>
        <source>Close Wallet…</source>
        <translation type="unfinished">Cüzdanı Kapat...</translation>
    </message>
    <message>
        <source>Create Wallet…</source>
        <translation type="unfinished">Cüzdan Oluştur...</translation>
    </message>
    <message>
        <source>Close All Wallets…</source>
        <translation type="unfinished">Tüm Cüzdanları Kapat...</translation>
    </message>
    <message>
        <source>&amp;File</source>
        <translation type="unfinished">&amp;Dosya</translation>
    </message>
    <message>
        <source>&amp;Settings</source>
        <translation type="unfinished">&amp;Ayarlar</translation>
    </message>
    <message>
        <source>&amp;Help</source>
        <translation type="unfinished">&amp;Yardım</translation>
    </message>
    <message>
        <source>Tabs toolbar</source>
        <translation type="unfinished">Araç çubuğu sekmeleri</translation>
    </message>
    <message>
        <source>Syncing Headers (%1%)…</source>
        <translation type="unfinished">Başlıklar senkronize ediliyor (%1%)...</translation>
    </message>
    <message>
        <source>Synchronizing with network…</source>
        <translation type="unfinished">Ağ ile senkronize ediliyor...</translation>
    </message>
    <message>
        <source>Connecting to peers…</source>
        <translation type="unfinished">Eşlere Bağlanılıyor...</translation>
    </message>
    <message>
        <source>Request payments (generates QR codes and qtum: URIs)</source>
        <translation type="unfinished">Ödeme isteyin (QR kodları ve qtum: URI'ler üretir)</translation>
    </message>
    <message>
        <source>Show the list of used sending addresses and labels</source>
        <translation type="unfinished">Kullanılan gönderim adreslerinin ve etiketlerin listesini göster</translation>
    </message>
    <message>
        <source>Show the list of used receiving addresses and labels</source>
        <translation type="unfinished">Kullanılan alım adreslerinin ve etiketlerin listesini göster</translation>
    </message>
    <message>
        <source>&amp;Command-line options</source>
        <translation type="unfinished">&amp;Komut satırı seçenekleri</translation>
    </message>
    <message numerus="yes">
        <source>Processed %n block(s) of transaction history.</source>
        <translation type="unfinished">
            <numerusform>İşlem geçmişinin %n bloğu işlendi.</numerusform>
        </translation>
    </message>
    <message>
        <source>Catching up…</source>
        <translation type="unfinished">Yakalanıyor...</translation>
    </message>
    <message>
        <source>Last received block was generated %1 ago.</source>
        <translation type="unfinished">Üretilen son blok %1 önce üretildi.</translation>
    </message>
    <message>
        <source>Transactions after this will not yet be visible.</source>
        <translation type="unfinished">Bundan sonraki işlemler henüz görüntülenemez.</translation>
    </message>
    <message>
        <source>Error</source>
        <translation type="unfinished">Hata</translation>
    </message>
    <message>
        <source>Warning</source>
        <translation type="unfinished">Uyarı</translation>
    </message>
    <message>
        <source>Information</source>
        <translation type="unfinished">Bilgi</translation>
    </message>
    <message>
        <source>Up to date</source>
        <translation type="unfinished">Güncel</translation>
    </message>
    <message>
        <source>Load Partially Signed Qtum Transaction</source>
        <translation type="unfinished">Kısmen İmzalanmış Qtum İşlemini Yükle </translation>
   </message>
    <message>
        <source>Load PSBT from &amp;clipboard…</source>
        <translation type="unfinished">PSBT'yi &amp;panodan yükle...</translation>
    </message>
    <message>
        <source>Load Partially Signed Qtum Transaction from clipboard</source>
        <translation type="unfinished">Kısmen İmzalanmış Qtum işlemini panodan yükle</translation>
   </message>
    <message>
        <source>Node window</source>
        <translation type="unfinished">Düğüm penceresi</translation>
    </message>
    <message>
        <source>Open node debugging and diagnostic console</source>
        <translation type="unfinished">Açık düğüm hata ayıklama ve tanılama konsolu</translation>
    </message>
    <message>
        <source>&amp;Sending addresses</source>
        <translation type="unfinished">&amp; Adresleri gönderme</translation>
    </message>
    <message>
        <source>&amp;Receiving addresses</source>
        <translation type="unfinished">&amp; Adresler alınıyor</translation>
    </message>
    <message>
        <source>Open a qtum: URI</source>
        <translation type="unfinished">Qtum’i aç.</translation> 
   </message>
    <message>
        <source>Open Wallet</source>
        <translation type="unfinished">Cüzdanı Aç</translation>
    </message>
    <message>
        <source>Open a wallet</source>
        <translation type="unfinished">Bir cüzdan aç</translation>
    </message>
    <message>
        <source>Close wallet</source>
        <translation type="unfinished">Cüzdan kapat</translation>
    </message>
    <message>
        <source>Restore Wallet…</source>
        <extracomment>Name of the menu item that restores wallet from a backup file.</extracomment>
        <translation type="unfinished">Cüzdanı Geri Yükle...</translation>
    </message>
    <message>
        <source>Restore a wallet from a backup file</source>
        <extracomment>Status tip for Restore Wallet menu item</extracomment>
        <translation type="unfinished">Yedekleme dosyasından bir cüzdanı geri yükle</translation>
    </message>
    <message>
        <source>Close all wallets</source>
        <translation type="unfinished">Tüm cüzdanları kapat</translation>
    </message>
    <message>
        <source>&amp;Mask values</source>
        <translation type="unfinished">&amp; Değerleri maskele</translation>
    </message>
    <message>
        <source>Mask the values in the Overview tab</source>
        <translation type="unfinished">Genel Bakış sekmesindeki değerleri maskeleyin</translation>
    </message>
    <message>
        <source>default wallet</source>
        <translation type="unfinished">varsayılan cüzdan</translation>
    </message>
    <message>
        <source>No wallets available</source>
        <translation type="unfinished">Erişilebilir cüzdan yok</translation>
    </message>
    <message>
        <source>Wallet Data</source>
        <extracomment>Name of the wallet data file format.</extracomment>
        <translation type="unfinished">Cüzdan Verisi</translation>
    </message>
    <message>
        <source>Load Wallet Backup</source>
        <extracomment>The title for Restore Wallet File Windows</extracomment>
        <translation type="unfinished">Cüzdan Yedeği Yükle</translation>
    </message>
    <message>
        <source>Restore Wallet</source>
        <extracomment>Title of pop-up window shown when the user is attempting to restore a wallet.</extracomment>
        <translation type="unfinished">Cüzdanı Geri Yükle</translation>
    </message>
    <message>
        <source>Wallet Name</source>
        <extracomment>Label of the input field where the name of the wallet is entered.</extracomment>
        <translation type="unfinished">Cüzdan İsmi</translation>
    </message>
    <message>
        <source>&amp;Window</source>
        <translation type="unfinished">&amp;Pencere</translation>
    </message>
    <message>
        <source>Zoom</source>
        <translation type="unfinished">Yakınlaştır</translation>
    </message>
    <message>
        <source>Main Window</source>
        <translation type="unfinished">Ana Pencere</translation>
    </message>
    <message>
        <source>%1 client</source>
        <translation type="unfinished">%1 istemci</translation>
    </message>
    <message>
        <source>&amp;Hide</source>
        <translation type="unfinished">&amp;Gizle</translation>
    </message>
    <message>
        <source>S&amp;how</source>
        <translation type="unfinished">G&amp;öster</translation>
    </message>
    <message numerus="yes">
        <source>%n active connection(s) to Qtum network.</source> 
        <extracomment>A substring of the tooltip.</extracomment>
        <translation type="unfinished">
            <numerusform>Qtum ağına %n etkin bağlantı.</numerusform>
        </translation>
    </message>
    <message>
        <source>Click for more actions.</source>
        <extracomment>A substring of the tooltip. "More actions" are available via the context menu.</extracomment>
        <translation type="unfinished">daha fazla seçenek için tıklayın.</translation>
    </message>
    <message>
        <source>Disable network activity</source>
        <extracomment>A context menu item.</extracomment>
        <translation type="unfinished">Ağ etkinliğini devre dışı bırak</translation>
    </message>
    <message>
        <source>Enable network activity</source>
        <extracomment>A context menu item. The network activity was disabled previously.</extracomment>
        <translation type="unfinished">Ağ etkinliğini etkinleştir</translation>
    </message>
    <message>
        <source>Pre-syncing Headers (%1%)…</source>
        <translation type="unfinished">Üstbilgiler senkronize ediliyor (%1%)...</translation>
    </message>
    <message>
        <source>Error: %1</source>
        <translation type="unfinished">Hata: %1</translation>
    </message>
    <message>
        <source>Warning: %1</source>
        <translation type="unfinished">Uyarı: %1</translation>
    </message>
    <message>
        <source>Date: %1
</source>
        <translation type="unfinished">Tarih: %1
</translation>
    </message>
    <message>
        <source>Amount: %1
</source>
        <translation type="unfinished">Tutar: %1
</translation>
    </message>
    <message>
        <source>Wallet: %1
</source>
        <translation type="unfinished">Cüzdan: %1
</translation>
    </message>
    <message>
        <source>Type: %1
</source>
        <translation type="unfinished">Tür: %1
</translation>
    </message>
    <message>
        <source>Label: %1
</source>
        <translation type="unfinished">Etiket: %1
</translation>
    </message>
    <message>
        <source>Address: %1
</source>
        <translation type="unfinished">Adres: %1
</translation>
    </message>
    <message>
        <source>Sent transaction</source>
        <translation type="unfinished">İşlem gönderildi</translation>
    </message>
    <message>
        <source>Incoming transaction</source>
        <translation type="unfinished">Gelen işlem</translation>
    </message>
    <message>
        <source>HD key generation is &lt;b&gt;enabled&lt;/b&gt;</source>
        <translation type="unfinished">HD anahtar üreticiler kullanilabilir</translation>
    </message>
    <message>
        <source>HD key generation is &lt;b&gt;disabled&lt;/b&gt;</source>
        <translation type="unfinished">HD anahtar üreticiler kullanılamaz</translation>
    </message>
    <message>
        <source>Private key &lt;b&gt;disabled&lt;/b&gt;</source>
        <translation type="unfinished">Gizli anahtar oluşturma &lt;b&gt;devre dışı&lt;/b&gt;</translation>
    </message>
    <message>
        <source>Wallet is &lt;b&gt;encrypted&lt;/b&gt; and currently &lt;b&gt;unlocked&lt;/b&gt;</source>
        <translation type="unfinished">Cüzdan &lt;b&gt;şifrelenmiş&lt;/b&gt; ve şu anda &lt;b&gt;kilitli değil</translation>
    </message>
    <message>
        <source>Wallet is &lt;b&gt;encrypted&lt;/b&gt; and currently &lt;b&gt;locked&lt;/b&gt;</source>
        <translation type="unfinished">Cüzdan &lt;b&gt;şifrelenmiş&lt;/b&gt; ve şu anda &lt;b&gt;kilitlidir</translation>
    </message>
    <message>
        <source>Original message:</source>
        <translation type="unfinished">Orjinal mesaj:</translation>
    </message>
</context>
<context>
    <name>UnitDisplayStatusBarControl</name>
    <message>
        <source>Unit to show amounts in. Click to select another unit.</source>
        <translation type="unfinished">Tutarı göstermek için birim. Başka bir birim seçmek için tıklayınız.</translation>
    </message>
</context>
<context>
    <name>CoinControlDialog</name>
    <message>
        <source>Quantity:</source>
        <translation type="unfinished">Miktar</translation>
    </message>
    <message>
        <source>Bytes:</source>
        <translation type="unfinished">Bayt:</translation>
    </message>
    <message>
        <source>Amount:</source>
        <translation type="unfinished">Miktar</translation>
    </message>
    <message>
        <source>Fee:</source>
        <translation type="unfinished">Ücret</translation>
    </message>
    <message>
        <source>Dust:</source>
        <translation type="unfinished">Toz:</translation>
    </message>
    <message>
        <source>After Fee:</source>
        <translation type="unfinished">Ücret sonrası:</translation>
    </message>
    <message>
        <source>Change:</source>
        <translation type="unfinished">Değiştir</translation>
    </message>
    <message>
        <source>(un)select all</source>
        <translation type="unfinished">tümünü seçmek</translation>
    </message>
    <message>
        <source>Tree mode</source>
        <translation type="unfinished">Ağaç kipi</translation>
    </message>
    <message>
        <source>List mode</source>
        <translation type="unfinished">Liste kipi</translation>
    </message>
    <message>
        <source>Amount</source>
        <translation type="unfinished">Mitar</translation>
    </message>
    <message>
        <source>Received with label</source>
        <translation type="unfinished">Şu etiketle alındı</translation>
    </message>
    <message>
        <source>Received with address</source>
        <translation type="unfinished">Şu adresle alındı</translation>
    </message>
    <message>
        <source>Date</source>
        <translation type="unfinished">Tarih</translation>
    </message>
    <message>
        <source>Confirmations</source>
        <translation type="unfinished">Doğrulamalar</translation>
    </message>
    <message>
        <source>Confirmed</source>
        <translation type="unfinished">Doğrulandı</translation>
    </message>
    <message>
        <source>Copy amount</source>
        <translation type="unfinished">Miktar kopyala</translation>
    </message>
    <message>
        <source>&amp;Copy address</source>
        <translation type="unfinished">&amp;Adresi kopyala</translation>
    </message>
    <message>
        <source>Copy &amp;label</source>
        <translation type="unfinished">&amp;etiketi kopyala</translation>
    </message>
    <message>
        <source>Copy &amp;amount</source>
        <translation type="unfinished">&amp;miktarı kopyala</translation>
    </message>
    <message>
        <source>Copy transaction &amp;ID and output index</source>
        <translation type="unfinished">İşlem &amp;ID ve çıktı içeriğini kopyala</translation>
    </message>
    <message>
        <source>Copy quantity</source>
        <translation type="unfinished">Miktarı kopyala</translation>
    </message>
    <message>
        <source>Copy fee</source>
        <translation type="unfinished">Ücreti kopyala</translation>
    </message>
    <message>
        <source>Copy after fee</source>
        <translation type="unfinished">Ücretten sonra kopyala</translation>
    </message>
    <message>
        <source>Copy bytes</source>
        <translation type="unfinished">Bitleri kopyala</translation>
    </message>
    <message>
        <source>Copy dust</source>
        <translation type="unfinished">toz kopyala</translation>
    </message>
    <message>
        <source>Copy change</source>
        <translation type="unfinished">Para üstünü kopyala</translation>
    </message>
    <message>
        <source>(%1 locked)</source>
        <translation type="unfinished">(%1'i kilitli)</translation>
    </message>
    <message>
        <source>yes</source>
        <translation type="unfinished">evet</translation>
    </message>
    <message>
        <source>no</source>
        <translation type="unfinished">hayır</translation>
    </message>
    <message>
        <source>This label turns red if any recipient receives an amount smaller than the current dust threshold.</source>
        <translation type="unfinished">Herhangi bir alıcı mevcut toz eşiğinden daha düşük bir miktar alırsa bu etiket kırmızıya döner.</translation>
    </message>
    <message>
        <source>Can vary +/- %1 satoshi(s) per input.</source>
        <translation type="unfinished">Her girdi için +/- %1 satoshi değişebilir.</translation>
    </message>
    <message>
        <source>(no label)</source>
        <translation type="unfinished">(etiket yok)</translation>
    </message>
    <message>
        <source>change from %1 (%2)</source>
        <translation type="unfinished">%1 (%2)'den değişim</translation>
    </message>
    <message>
        <source>(change)</source>
        <translation type="unfinished">(değiştir)</translation>
    </message>
</context>
<context>
    <name>CreateWalletActivity</name>
    <message>
        <source>Create Wallet</source>
        <extracomment>Title of window indicating the progress of creation of a new wallet.</extracomment>
        <translation type="unfinished">Cüzdan Oluştur</translation>
    </message>
    <message>
        <source>Creating Wallet &lt;b&gt;%1&lt;/b&gt;…</source>
        <extracomment>Descriptive text of the create wallet progress window which indicates to the user which wallet is currently being created.</extracomment>
        <translation type="unfinished">Cüzdan oluşturuluyor&lt;b&gt;%1&lt;/b&gt;...</translation>
    </message>
    <message>
        <source>Create wallet failed</source>
        <translation type="unfinished">Cüzdan oluşturma başarısız</translation>
    </message>
    <message>
        <source>Create wallet warning</source>
        <translation type="unfinished">Cüzdan oluşturma uyarısı</translation>
    </message>
    <message>
        <source>Too many external signers found</source>
        <translation type="unfinished">Çok fazla harici imzalayan bulundu</translation>
    </message>
</context>
<context>
    <name>LoadWalletsActivity</name>
    <message>
        <source>Load Wallets</source>
        <extracomment>Title of progress window which is displayed when wallets are being loaded.</extracomment>
        <translation type="unfinished">Cüzdanları Yükle</translation>
    </message>
    <message>
        <source>Loading wallets…</source>
        <extracomment>Descriptive text of the load wallets progress window which indicates to the user that wallets are currently being loaded.</extracomment>
        <translation type="unfinished">Cüzdanlar yükleniyor...</translation>
    </message>
</context>
<context>
    <name>OpenWalletActivity</name>
    <message>
        <source>Open wallet failed</source>
        <translation type="unfinished">Cüzdan açma başarısız</translation>
    </message>
    <message>
        <source>Open wallet warning</source>
        <translation type="unfinished">Açık cüzdan uyarısı</translation>
    </message>
    <message>
        <source>default wallet</source>
        <translation type="unfinished">varsayılan cüzdan</translation>
    </message>
    <message>
        <source>Open Wallet</source>
        <extracomment>Title of window indicating the progress of opening of a wallet.</extracomment>
        <translation type="unfinished">Cüzdanı Aç</translation>
    </message>
    <message>
        <source>Opening Wallet &lt;b&gt;%1&lt;/b&gt;…</source>
        <extracomment>Descriptive text of the open wallet progress window which indicates to the user which wallet is currently being opened.</extracomment>
        <translation type="unfinished">Cüzdan açılıyor&lt;b&gt;%1&lt;/b&gt;...</translation>
    </message>
</context>
<context>
    <name>RestoreWalletActivity</name>
    <message>
        <source>Restore Wallet</source>
        <extracomment>Title of progress window which is displayed when wallets are being restored.</extracomment>
        <translation type="unfinished">Cüzdanı Geri Yükle</translation>
    </message>
    <message>
        <source>Restoring Wallet &lt;b&gt;%1&lt;/b&gt;…</source>
        <extracomment>Descriptive text of the restore wallets progress window which indicates to the user that wallets are currently being restored.</extracomment>
        <translation type="unfinished">Cüzdan Onarılıyor&lt;b&gt;%1&lt;/b&gt;</translation>
    </message>
    <message>
        <source>Restore wallet failed</source>
        <extracomment>Title of message box which is displayed when the wallet could not be restored.</extracomment>
        <translation type="unfinished">Cüzdan geri yüklenemedi</translation>
    </message>
    <message>
        <source>Restore wallet warning</source>
        <extracomment>Title of message box which is displayed when the wallet is restored with some warning.</extracomment>
        <translation type="unfinished">Cüzdan uyarısını geri yükle</translation>
    </message>
    <message>
        <source>Restore wallet message</source>
        <extracomment>Title of message box which is displayed when the wallet is successfully restored.</extracomment>
        <translation type="unfinished">Cüzdan onarım mesajı</translation>
    </message>
</context>
<context>
    <name>WalletController</name>
    <message>
        <source>Close wallet</source>
        <translation type="unfinished">Cüzdan kapat</translation>
    </message>
    <message>
        <source>Are you sure you wish to close the wallet &lt;i&gt;%1&lt;/i&gt;?</source>
        <translation type="unfinished">&lt;i&gt;%1&lt;/i&gt; cüzdanını kapatmak istediğinizden emin misiniz?</translation>
    </message>
    <message>
        <source>Closing the wallet for too long can result in having to resync the entire chain if pruning is enabled.</source>
        <translation type="unfinished">Cüzdanı çok uzun süre kapatmak, veri budama etkinleştirilmişse tüm zinciri yeniden senkronize etmek zorunda kalmanıza neden olabilir.</translation>
    </message>
    <message>
        <source>Close all wallets</source>
        <translation type="unfinished">Tüm cüzdanları kapat</translation>
    </message>
    <message>
        <source>Are you sure you wish to close all wallets?</source>
        <translation type="unfinished">Tüm cüzdanları kapatmak istediğinizden emin misiniz?</translation>
    </message>
</context>
<context>
    <name>CreateWalletDialog</name>
    <message>
        <source>Create Wallet</source>
        <translation type="unfinished">Cüzdan Oluştur</translation>
    </message>
    <message>
        <source>Wallet Name</source>
        <translation type="unfinished">Cüzdan İsmi</translation>
    </message>
    <message>
        <source>Wallet</source>
        <translation type="unfinished">Cüzdan</translation>
    </message>
    <message>
        <source>Encrypt the wallet. The wallet will be encrypted with a passphrase of your choice.</source>
        <translation type="unfinished">Cüzdanı şifreleyin. Cüzdan seçtiğiniz bir anahtar parola kelimeleri ile şifrelenecektir.</translation>
    </message>
    <message>
        <source>Encrypt Wallet</source>
        <translation type="unfinished">Cüzdanı Şifrele</translation>
    </message>
    <message>
        <source>Advanced Options</source>
        <translation type="unfinished">Ek Seçenekler</translation>
    </message>
    <message>
        <source>Disable private keys for this wallet. Wallets with private keys disabled will have no private keys and cannot have an HD seed or imported private keys. This is ideal for watch-only wallets.</source>
        <translation type="unfinished">Bu cüzdan için özel anahtarları devre dışı bırakın. Özel anahtarları devre dışı bırakılan cüzdanların özel anahtarları olmayacak ve bir HD çekirdeği veya içe aktarılan özel anahtarları olmayacaktır. Bu, yalnızca saat cüzdanları için idealdir.</translation>
    </message>
    <message>
        <source>Disable Private Keys</source>
        <translation type="unfinished">Özel Kilidi (Private Key) kaldır</translation>
    </message>
    <message>
        <source>Make a blank wallet. Blank wallets do not initially have private keys or scripts. Private keys and addresses can be imported, or an HD seed can be set, at a later time.</source>
        <translation type="unfinished">Boş bir cüzdan yapın. Boş cüzdanlar başlangıçta özel anahtarlara veya komut dosyalarına sahip değildir. Özel anahtarlar ve adresler içe aktarılabilir veya daha sonra bir HD tohum ayarlanabilir.</translation>
    </message>
    <message>
        <source>Make Blank Wallet</source>
        <translation type="unfinished">Boş Cüzdan Oluştur</translation>
    </message>
    <message>
        <source>Use descriptors for scriptPubKey management</source>
        <translation type="unfinished">scriptPubKey yönetimi için tanımlayıcıları kullanın</translation>
    </message>
    <message>
        <source>Descriptor Wallet</source>
        <translation type="unfinished">Tanımlayıcı Cüzdan </translation>
    </message>
    <message>
        <source>Create</source>
        <translation type="unfinished">Oluştur</translation>
    </message>
    <message>
        <source>Compiled without sqlite support (required for descriptor wallets)</source>
        <translation type="unfinished">Sqlite desteği olmadan derlenmiş. (tanımlayıcı cüzdanlar için gereklidir)</translation>
    </message>
    </context>
<context>
    <name>EditAddressDialog</name>
    <message>
        <source>Edit Address</source>
        <translation type="unfinished">Adresi düzenle</translation>
    </message>
    <message>
        <source>&amp;Label</source>
        <translation type="unfinished">&amp;Etiket</translation>
    </message>
    <message>
        <source>The label associated with this address list entry</source>
        <translation type="unfinished">Bu adres listesi girişiyle ilişkili etiket</translation>
    </message>
    <message>
        <source>The address associated with this address list entry. This can only be modified for sending addresses.</source>
        <translation type="unfinished">Bu adres listesi girişiyle ilişkili adres. Bu sadece adreslerin gönderilmesi için değiştirilebilir</translation>
    </message>
    <message>
        <source>&amp;Address</source>
        <translation type="unfinished">&amp;Adres</translation>
    </message>
    <message>
        <source>New sending address</source>
        <translation type="unfinished">Yeni gönderim adresi</translation>
    </message>
    <message>
        <source>Edit receiving address</source>
        <translation type="unfinished">Alım adresini düzenle</translation>
    </message>
    <message>
        <source>Edit sending address</source>
        <translation type="unfinished">Gönderme adresini  düzenleyin</translation>
    </message>
    <message>
        <source>The entered address "%1" is not a valid Qtum address.</source>
        <translation type="unfinished">Girilen "%1" adresi geçerli bir Qtum adresi değildir.</translation>
   </message>
    <message>
        <source>Could not unlock wallet.</source>
        <translation type="unfinished">Cüzdanın kilidi açılamadı.</translation>
    </message>
    <message>
        <source>New key generation failed.</source>
        <translation type="unfinished">Yeni anahtar oluşturma başarısız oldu.</translation>
    </message>
</context>
<context>
    <name>FreespaceChecker</name>
    <message>
        <source>A new data directory will be created.</source>
        <translation type="unfinished">Yeni bir veri klasörü oluşturulacaktır.</translation>
    </message>
    <message>
        <source>name</source>
        <translation type="unfinished">isim</translation>
    </message>
    <message>
        <source>Path already exists, and is not a directory.</source>
        <translation type="unfinished">Halihazırda bir yol var ve bu bir klasör değildir.</translation>
    </message>
    <message>
        <source>Cannot create data directory here.</source>
        <translation type="unfinished">Burada veri klasörü oluşturulamaz.</translation>
    </message>
</context>
<context>
    <name>Intro</name>
    <message numerus="yes">
        <source>%n GB of space available</source>
        <translation type="unfinished">
            <numerusform>%n GB alan kullanılabilir</numerusform>
        </translation>
    </message>
    <message numerus="yes">
        <source>(of %n GB needed)</source>
        <translation type="unfinished">
            <numerusform>(gereken %n GB alandan)</numerusform>
        </translation>
    </message>
    <message numerus="yes">
        <source>(%n GB needed for full chain)</source>
        <translation type="unfinished">
            <numerusform>(%n GB tam zincir için gerekli)</numerusform>
        </translation>
    </message>
    <message>
        <source>Choose data directory</source>
        <translation type="unfinished">Veri dizinini seç</translation>
    </message>
    <message>
        <source>At least %1 GB of data will be stored in this directory, and it will grow over time.</source>
        <translation type="unfinished">Bu dizinde en az %1 GB veri depolanacak ve zamanla büyüyecek.</translation>
    </message>
    <message>
        <source>Approximately %1 GB of data will be stored in this directory.</source>
        <translation type="unfinished">Yaklaşık %1 GB veri bu klasörde depolanacak.</translation>
    </message>
    <message numerus="yes">
        <source>(sufficient to restore backups %n day(s) old)</source>
        <extracomment>Explanatory text on the capability of the current prune target.</extracomment>
        <translation type="unfinished">
            <numerusform>(%n günlük yedekleri geri yüklemek için yeterli)</numerusform>
        </translation>
    </message>
    <message>
        <source>%1 will download and store a copy of the Qtum block chain.</source>
        <translation type="unfinished">%1  Qtum blok zincirinin bir kopyasını indirecek ve depolayacak.</translation>
    </message>
    <message>
        <source>The wallet will also be stored in this directory.</source>
        <translation type="unfinished">Cüzdan da bu dizinde depolanacaktır.</translation>
    </message>
    <message>
        <source>Error: Specified data directory "%1" cannot be created.</source>
        <translation type="unfinished">Hata: Belirtilen "%1" veri klasörü oluşturulamaz.</translation>
    </message>
    <message>
        <source>Error</source>
        <translation type="unfinished">Hata</translation>
    </message>
    <message>
        <source>Welcome</source>
        <translation type="unfinished">Hoş geldiniz </translation>
    </message>
    <message>
        <source>Welcome to %1.</source>
        <translation type="unfinished">%1'e hoşgeldiniz.</translation>
    </message>
    <message>
        <source>As this is the first time the program is launched, you can choose where %1 will store its data.</source>
        <translation type="unfinished">Bu programın ilk kez başlatılmasından dolayı %1 yazılımının verilerini nerede saklayacağını seçebilirsiniz.</translation>
    </message>
    <message>
        <source>Reverting this setting requires re-downloading the entire blockchain. It is faster to download the full chain first and prune it later. Disables some advanced features.</source>
        <translation type="unfinished">Bu ayarın geri döndürülmesi, tüm blok zincirinin yeniden indirilmesini gerektirir. Önce tüm zinciri indirmek ve daha sonra veri budamak daha hızlıdır. Bazı gelişmiş özellikleri devre dışı bırakır.</translation>
    </message>
    <message>
        <source>When you click OK, %1 will begin to download and process the full %4 block chain (%2 GB) starting with the earliest transactions in %3 when %4 initially launched.</source>
        <translation type="unfinished">Tamam'ı tıklattığınızda, %1, %4 ilk başlatıldığında %3'teki en eski işlemlerden başlayarak tam %4 blok zincirini (%2 GB) indirmeye ve işlemeye başlayacak.</translation>
    </message>
    <message>
        <source>If you have chosen to limit block chain storage (pruning), the historical data must still be downloaded and processed, but will be deleted afterward to keep your disk usage low.</source>
        <translation type="unfinished">Blok zinciri depolamayı (veri budama) sınırlamayı seçtiyseniz, geçmiş veriler yine de indirilmeli ve işlenmelidir, ancak disk kullanımınızı düşük tutmak için daha sonra silinecektir.</translation>
    </message>
    <message>
        <source>Use the default data directory</source>
        <translation type="unfinished">Varsayılan veri klasörünü kullan</translation>
    </message>
    <message>
        <source>Use a custom data directory:</source>
        <translation type="unfinished">Özel bir veri klasörü kullan:</translation>
    </message>
</context>
<context>
    <name>HelpMessageDialog</name>
    <message>
        <source>version</source>
        <translation type="unfinished">sürüm</translation>
    </message>
    <message>
        <source>About %1</source>
        <translation type="unfinished">%1 Hakkında</translation>
    </message>
    <message>
        <source>Command-line options</source>
        <translation type="unfinished">Komut-satırı seçenekleri</translation>
    </message>
</context>
<context>
    <name>ShutdownWindow</name>
    <message>
        <source>%1 is shutting down…</source>
        <translation type="unfinished">%1 kapanıyor…</translation>
    </message>
    <message>
        <source>Do not shut down the computer until this window disappears.</source>
        <translation type="unfinished">Bu pencere kalkıncaya dek bilgisayarı kapatmayınız.</translation>
    </message>
</context>
<context>
    <name>ModalOverlay</name>
    <message>
        <source>Recent transactions may not yet be visible, and therefore your wallet's balance might be incorrect. This information will be correct once your wallet has finished synchronizing with the qtum network, as detailed below.</source>
        <translation type="unfinished">Son işlemler henüz görünmeyebilir ve bu nedenle cüzdanınızın bakiyesi yanlış olabilir. Bu bilgiler, aşağıda detaylandırıldığı gibi, cüzdanınız qtum ağı ile senkronizasyonunu tamamladığında doğru olacaktır. </translation> 
   </message>
    <message>
        <source>Attempting to spend qtums that are affected by not-yet-displayed transactions will not be accepted by the network.</source>
        <translation type="unfinished">Henüz görüntülenmeyen işlemlerden etkilenen qtumleri harcama girişiminde bulunmak ağ tarafından kabul edilmeyecektir.</translation>
  </message>
    <message>
        <source>Number of blocks left</source>
        <translation type="unfinished">Kalan blok sayısı</translation>
    </message>
    <message>
        <source>Unknown…</source>
        <translation type="unfinished">Bilinmiyor...</translation>
    </message>
    <message>
        <source>calculating…</source>
        <translation type="unfinished">hesaplanıyor...</translation>
    </message>
    <message>
        <source>Last block time</source>
        <translation type="unfinished">Son blok zamanı</translation>
    </message>
    <message>
        <source>Progress</source>
        <translation type="unfinished">İlerleme</translation>
    </message>
    <message>
        <source>Progress increase per hour</source>
        <translation type="unfinished">Saat başı ilerleme artışı</translation>
    </message>
    <message>
        <source>Estimated time left until synced</source>
        <translation type="unfinished">Senkronize edilene kadar kalan tahmini süre</translation>
    </message>
    <message>
        <source>Hide</source>
        <translation type="unfinished">Gizle</translation>
    </message>
    <message>
        <source>Unknown. Pre-syncing Headers (%1, %2%)…</source>
        <translation type="unfinished">Bilinmeyen. Ön eşitleme Başlıkları (%1,%2 %)…</translation>
    </message>
</context>
<context>
    <name>OpenURIDialog</name>
    <message>
        <source>Open qtum URI</source>
        <translation type="unfinished">Qtum URI aç</translation> 
  </message>
    <message>
        <source>Paste address from clipboard</source>
        <extracomment>Tooltip text for button that allows you to paste an address that is in your clipboard.</extracomment>
        <translation type="unfinished">Panodan adres yapıştır</translation>
    </message>
</context>
<context>
    <name>OptionsDialog</name>
    <message>
        <source>Options</source>
        <translation type="unfinished">Seçenekler</translation>
    </message>
    <message>
        <source>&amp;Main</source>
        <translation type="unfinished">&amp;Genel</translation>
    </message>
    <message>
        <source>Automatically start %1 after logging in to the system.</source>
        <translation type="unfinished">Sisteme giriş yaptıktan sonra otomatik olarak %1'i başlat.</translation>
    </message>
    <message>
        <source>&amp;Start %1 on system login</source>
        <translation type="unfinished">&amp;Açılışta %1 açılsın</translation>
    </message>
    <message>
        <source>Size of &amp;database cache</source>
        <translation type="unfinished">&amp;veritabanı önbellek boyutu</translation>
    </message>
    <message>
        <source>Number of script &amp;verification threads</source>
        <translation type="unfinished">Betik &amp;doğrulama iş parçacığı sayısı</translation>
    </message>
    <message>
        <source>IP address of the proxy (e.g. IPv4: 127.0.0.1 / IPv6: ::1)</source>
        <translation type="unfinished">Proxy'nin IP Adresi (ör: IPv4: 127.0.0.1 / IPv6: ::1)</translation>
    </message>
    <message>
        <source>Shows if the supplied default SOCKS5 proxy is used to reach peers via this network type.</source>
        <translation type="unfinished">Bu şebeke türü yoluyla eşlere bağlanmak için belirtilen varsayılan SOCKS5 vekil sunucusunun kullanılıp kullanılmadığını gösterir.</translation>
    </message>
    <message>
        <source>Minimize instead of exit the application when the window is closed. When this option is enabled, the application will be closed only after selecting Exit in the menu.</source>
        <translation type="unfinished">Pencere kapatıldığında uygulamadan çıkmak yerine uygulamayı küçültür. Bu seçenek etkinleştirildiğinde, uygulama sadece menüden çıkış seçildiğinde kapanacaktır.</translation>
    </message>
    <message>
        <source>Options set in this dialog are overridden by the command line:</source>
        <translation type="unfinished">Bu iletişim kutusundan ayarlanan seçenekler komut satırı tarafından geçersiz kılınır:</translation>
    </message>
    <message>
        <source>Open the %1 configuration file from the working directory.</source>
        <translation type="unfinished">Çalışma dizininden %1  yapılandırma dosyasını aç.</translation>
    </message>
    <message>
        <source>Open Configuration File</source>
        <translation type="unfinished">Yapılandırma Dosyasını Aç</translation>
    </message>
    <message>
        <source>Reset all client options to default.</source>
        <translation type="unfinished">İstemcinin tüm seçeneklerini varsayılan değerlere sıfırla.</translation>
    </message>
    <message>
        <source>&amp;Reset Options</source>
        <translation type="unfinished">Seçenekleri &amp;Sıfırla</translation>
    </message>
    <message>
        <source>&amp;Network</source>
        <translation type="unfinished">&amp;Ağ</translation>
    </message>
    <message>
        <source>Prune &amp;block storage to</source>
        <translation type="unfinished">Depolamayı küçültmek &amp;engellemek için </translation>
    </message>
    <message>
        <source>Reverting this setting requires re-downloading the entire blockchain.</source>
        <translation type="unfinished">Bu ayarın geri alınması, tüm blok zincirinin yeniden indirilmesini gerektirir.</translation>
    </message>
    <message>
        <source>Maximum database cache size. A larger cache can contribute to faster sync, after which the benefit is less pronounced for most use cases. Lowering the cache size will reduce memory usage. Unused mempool memory is shared for this cache.</source>
        <extracomment>Tooltip text for Options window setting that sets the size of the database cache. Explains the corresponding effects of increasing/decreasing this value.</extracomment>
        <translation type="unfinished">Maksimum veritabanı önbellek boyutu. Daha büyük bir önbellek daha hızlı eşitlemeye katkıda bulunabilir, bundan sonra çoğu kullanım durumu için fayda daha az belirgindir. Önbellek boyutunu düşürmek bellek kullanımını azaltır. Bu önbellek için kullanılmayan mempool belleği paylaşılır.</translation>
    </message>
    <message>
        <source>Set the number of script verification threads. Negative values correspond to the number of cores you want to leave free to the system.</source>
        <extracomment>Tooltip text for Options window setting that sets the number of script verification threads. Explains that negative values mean to leave these many cores free to the system.</extracomment>
        <translation type="unfinished">Komut dosyası doğrulama iş parçacığı sayısını ayarlayın. Negatif değerler sisteme serbest bırakmak istediğiniz çekirdek sayısına karşılık gelir.</translation>
    </message>
    <message>
        <source>(0 = auto, &lt;0 = leave that many cores free)</source>
        <translation type="unfinished">(0 = otomatik, &lt;0 = bu kadar çekirdeği kullanma)</translation>
    </message>
    <message>
        <source>This allows you or a third party tool to communicate with the node through command-line and JSON-RPC commands.</source>
        <extracomment>Tooltip text for Options window setting that enables the RPC server.</extracomment>
        <translation type="unfinished">Bu, sizin veya bir üçüncü taraf aracının komut satırı ve JSON-RPC komutları aracılığıyla düğümle iletişim kurmasına olanak tanır.</translation>
    </message>
    <message>
        <source>Enable R&amp;PC server</source>
        <extracomment>An Options window setting to enable the RPC server.</extracomment>
        <translation type="unfinished">R&amp;PC sunucusunu etkinleştir</translation>
    </message>
    <message>
        <source>W&amp;allet</source>
        <translation type="unfinished">&amp;Cüzdan</translation>
    </message>
    <message>
        <source>Whether to set subtract fee from amount as default or not.</source>
        <extracomment>Tooltip text for Options window setting that sets subtracting the fee from a sending amount as default.</extracomment>
        <translation type="unfinished">Tutardan çıkarma ücretinin varsayılan olarak ayarlanıp ayarlanmayacağı.</translation>
    </message>
    <message>
        <source>Subtract &amp;fee from amount by default</source>
        <extracomment>An Options window setting to set subtracting the fee from a sending amount as default.</extracomment>
        <translation type="unfinished">Varsayılan olarak ücreti tutardan düş</translation>
    </message>
    <message>
        <source>Expert</source>
        <translation type="unfinished">Gelişmiş</translation>
    </message>
    <message>
        <source>Enable coin &amp;control features</source>
        <translation type="unfinished">Para &amp;kontrolü özelliklerini etkinleştir</translation>
    </message>
    <message>
        <source>If you disable the spending of unconfirmed change, the change from a transaction cannot be used until that transaction has at least one confirmation. This also affects how your balance is computed.</source>
        <translation type="unfinished">Onaylanmamış bozuk para harcamasını devre dışı bırakırsanız, bir işlemdeki bozukl para, o işlem en az bir onay alana kadar kullanılamaz. Bu aynı zamanda bakiyenizin nasıl hesaplandığını da etkiler.</translation>
    </message>
    <message>
        <source>&amp;Spend unconfirmed change</source>
        <translation type="unfinished">&amp; Onaylanmamış bozuk parayı harcayın</translation>
    </message>
    <message>
        <source>Enable &amp;PSBT controls</source>
        <extracomment>An options window setting to enable PSBT controls.</extracomment>
        <translation type="unfinished">PSBT kontrollerini etkinleştir</translation>
    </message>
    <message>
        <source>Whether to show PSBT controls.</source>
        <extracomment>Tooltip text for options window setting that enables PSBT controls.</extracomment>
        <translation type="unfinished">PSBT kontrollerinin gösterilip gösterilmeyeceği.</translation>
    </message>
    <message>
        <source>Automatically open the Qtum client port on the router. This only works when your router supports UPnP and it is enabled.</source>
        <translation type="unfinished">Yönlendiricide Qtum istemci portlarını otomatik olarak açar. Bu, sadece yönlendiricinizin UPnP desteği bulunuyorsa ve etkinse çalışabilir.</translation>
    </message>
    <message>
        <source>Map port using &amp;UPnP</source>
        <translation type="unfinished">Portları &amp;UPnP kullanarak haritala</translation>
    </message>
    <message>
        <source>Accept connections from outside.</source>
        <translation type="unfinished">Dışarıdan bağlantıları kabul et.</translation>
    </message>
    <message>
        <source>Allow incomin&amp;g connections</source>
        <translation type="unfinished">Gelen bağlantılara izin ver</translation>
    </message>
    <message>
        <source>Connect to the Qtum network through a SOCKS5 proxy.</source>
        <translation type="unfinished">Qtum ağına bir SOCKS5 vekil sunucusu aracılığıyla bağlan.</translation>
    </message>
    <message>
        <source>&amp;Connect through SOCKS5 proxy (default proxy):</source>
        <translation type="unfinished">SOCKS5 vekil sunucusu aracılığıyla &amp;bağlan (varsayılan vekil sunucusu):</translation>
    </message>
    <message>
        <source>Port of the proxy (e.g. 9050)</source>
        <translation type="unfinished">Vekil sunucunun portu (mesela 9050)</translation>
    </message>
    <message>
        <source>Used for reaching peers via:</source>
        <translation type="unfinished">Eşlere ulaşmak için kullanılır, şu üzerinden:</translation>
    </message>
    <message>
        <source>&amp;Window</source>
        <translation type="unfinished">&amp;Pencere</translation>
    </message>
    <message>
        <source>&amp;Show tray icon</source>
        <translation type="unfinished">Simgeyi &amp;Göster </translation>
    </message>
    <message>
        <source>Show only a tray icon after minimizing the window.</source>
        <translation type="unfinished">Küçültüldükten sonra sadece tepsi simgesi göster.</translation>
    </message>
    <message>
        <source>&amp;Minimize to the tray instead of the taskbar</source>
        <translation type="unfinished">İşlem çubuğu yerine sistem çekmecesine &amp;küçült</translation>
    </message>
    <message>
        <source>M&amp;inimize on close</source>
        <translation type="unfinished">Kapatma sırasında k&amp;üçült</translation>
    </message>
    <message>
        <source>&amp;Display</source>
        <translation type="unfinished">&amp;Görünüm</translation>
    </message>
    <message>
        <source>User Interface &amp;language:</source>
        <translation type="unfinished">Kullanıcı arayüzü &amp;dili:</translation>
    </message>
    <message>
        <source>The user interface language can be set here. This setting will take effect after restarting %1.</source>
        <translation type="unfinished">Kullanıcı arayüzünün dili burada belirtilebilir. Bu ayar %1 tekrar başlatıldığında etkinleşecektir.</translation>
    </message>
    <message>
        <source>&amp;Unit to show amounts in:</source>
        <translation type="unfinished">Tutarı göstermek için &amp;birim:</translation>
    </message>
    <message>
        <source>Choose the default subdivision unit to show in the interface and when sending coins.</source>
        <translation type="unfinished">Qtum gönderildiğinde arayüzde gösterilecek varsayılan alt birimi seçiniz.</translation>
    </message>
    <message>
        <source>Third-party URLs (e.g. a block explorer) that appear in the transactions tab as context menu items. %s in the URL is replaced by transaction hash. Multiple URLs are separated by vertical bar |.</source>
        <translation type="unfinished">İşlemler sekmesinde bağlam menüsü unsurları olarak görünen üçüncü taraf bağlantıları (mesela bir blok tarayıcısı). URL'deki %s, işlem hash değeri ile değiştirilecektir. Birden çok bağlantılar düşey çubuklar | ile ayrılacaktır.</translation>
    </message>
    <message>
        <source>&amp;Third-party transaction URLs</source>
        <translation type="unfinished">&amp;Üçüncü parti işlem URL'leri</translation>
    </message>
    <message>
        <source>Whether to show coin control features or not.</source>
        <translation type="unfinished">Para kontrol özelliklerinin gösterilip gösterilmeyeceğini ayarlar.</translation>
    </message>
    <message>
        <source>Connect to the Qtum network through a separate SOCKS5 proxy for Tor onion services.</source>
        <translation type="unfinished">Tor Onion hizmetleri için ayrı bir SOCKS5 proxy aracılığıyla Qtum ağına bağlanın. </translation>
    </message>
    <message>
        <source>Use separate SOCKS&amp;5 proxy to reach peers via Tor onion services:</source>
        <translation type="unfinished">Tor onion hizmetleri aracılığıyla eşlere ulaşmak için ayrı SOCKS&amp;5 proxy kullanın: </translation>
    </message>
    <message>
        <source>&amp;OK</source>
        <translation type="unfinished">&amp;Tamam</translation>
    </message>
    <message>
        <source>&amp;Cancel</source>
        <translation type="unfinished">&amp;İptal</translation>
    </message>
    <message>
        <source>default</source>
        <translation type="unfinished">varsayılan</translation>
    </message>
    <message>
        <source>none</source>
        <translation type="unfinished">hiçbiri</translation>
    </message>
    <message>
        <source>Confirm options reset</source>
        <extracomment>Window title text of pop-up window shown when the user has chosen to reset options.</extracomment>
        <translation type="unfinished">Seçenekleri sıfırlamayı onayla</translation>
    </message>
    <message>
        <source>Client restart required to activate changes.</source>
        <extracomment>Text explaining that the settings changed will not come into effect until the client is restarted.</extracomment>
        <translation type="unfinished">Değişikliklerin uygulanması için istemcinin yeniden başlatılması lazımdır.</translation>
    </message>
    <message>
        <source>Client will be shut down. Do you want to proceed?</source>
        <extracomment>Text asking the user to confirm if they would like to proceed with a client shutdown.</extracomment>
        <translation type="unfinished">İstemci kapanacaktır. Devam etmek istiyor musunuz?</translation>
    </message>
    <message>
        <source>Configuration options</source>
        <extracomment>Window title text of pop-up box that allows opening up of configuration file.</extracomment>
        <translation type="unfinished">Yapılandırma seçenekleri</translation>
    </message>
    <message>
        <source>The configuration file is used to specify advanced user options which override GUI settings. Additionally, any command-line options will override this configuration file.</source>
        <extracomment>Explanatory text about the priority order of instructions considered by client. The order from high to low being: command-line, configuration file, GUI settings.</extracomment>
        <translation type="unfinished">Yapılandırma dosyası, grafik arayüzü ayarlarını geçersiz kılacak gelişmiş kullanıcı seçeneklerini belirtmek için kullanılır. Ayrıca, herhangi bir komut satırı seçeneği bu yapılandırma dosyasını geçersiz kılacaktır.</translation>
    </message>
    <message>
        <source>Continue</source>
        <translation type="unfinished">Devam</translation>
    </message>
    <message>
        <source>Cancel</source>
        <translation type="unfinished">İptal</translation>
    </message>
    <message>
        <source>Error</source>
        <translation type="unfinished">Hata</translation>
    </message>
    <message>
        <source>The configuration file could not be opened.</source>
        <translation type="unfinished">Yapılandırma dosyası açılamadı.</translation>
    </message>
    <message>
        <source>This change would require a client restart.</source>
        <translation type="unfinished">Bu değişiklik istemcinin tekrar başlatılmasını gerektirir.</translation>
    </message>
    <message>
        <source>The supplied proxy address is invalid.</source>
        <translation type="unfinished">Girilen vekil sunucu adresi geçersizdir.</translation>
    </message>
</context>
<context>
    <name>OptionsModel</name>
    <message>
        <source>Could not read setting "%1", %2.</source>
        <translation type="unfinished">Ayarlar okunamadı "%1",%2.</translation>
    </message>
</context>
<context>
    <name>OverviewPage</name>
    <message>
        <source>The displayed information may be out of date. Your wallet automatically synchronizes with the Qtum network after a connection is established, but this process has not completed yet.</source>
        <translation type="unfinished">Görüntülenen bilgiler güncel olmayabilir. Bağlantı kurulduğunda cüzdanınız otomatik olarak Qtum ağı ile senkronize olur ancak bu işlem henüz tamamlanmamıştır.</translation>
    </message>
    <message>
        <source>Watch-only:</source>
        <translation type="unfinished">Sadece-izlenen:</translation>
    </message>
    <message>
        <source>Available:</source>
        <translation type="unfinished">Mevcut:</translation>
    </message>
    <message>
        <source>Your current spendable balance</source>
        <translation type="unfinished">Güncel harcanabilir bakiyeniz</translation>
    </message>
    <message>
        <source>Pending:</source>
        <translation type="unfinished">Bekliyor:</translation>
    </message>
    <message>
        <source>Total of transactions that have yet to be confirmed, and do not yet count toward the spendable balance</source>
        <translation type="unfinished">Henüz doğrulanmamış ve harcanabilir bakiyeye eklenmemiş işlemlerin toplamı</translation>
    </message>
    <message>
        <source>Immature:</source>
        <translation type="unfinished">Olgunlaşmamış:</translation>
    </message>
    <message>
        <source>Mined balance that has not yet matured</source>
        <translation type="unfinished">ödenilmemiş miktar</translation>
    </message>
    <message>
        <source>Balances</source>
        <translation type="unfinished">Hesaplar</translation>
    </message>
    <message>
        <source>Total:</source>
        <translation type="unfinished">Toplam:</translation>
    </message>
    <message>
        <source>Your current total balance</source>
        <translation type="unfinished">Güncel toplam bakiyeniz</translation>
    </message>
    <message>
        <source>Your current balance in watch-only addresses</source>
        <translation type="unfinished">Sadece izlenen adreslerdeki güncel bakiyeniz</translation>
    </message>
    <message>
        <source>Spendable:</source>
        <translation type="unfinished">Harcanabilir</translation>
    </message>
    <message>
        <source>Recent transactions</source>
        <translation type="unfinished">Yakın zamandaki işlemler</translation>
    </message>
    <message>
        <source>Unconfirmed transactions to watch-only addresses</source>
        <translation type="unfinished">Sadece izlenen adreslere gelen doğrulanmamış işlemler</translation>
    </message>
    <message>
        <source>Mined balance in watch-only addresses that has not yet matured</source>
        <translation type="unfinished">Sadece izlenen adreslerin henüz olgunlaşmamış oluşturulan bakiyeleri</translation>
    </message>
    <message>
        <source>Current total balance in watch-only addresses</source>
        <translation type="unfinished">Sadece izlenen adreslerdeki güncel toplam bakiye</translation>
    </message>
    </context>
<context>
    <name>PSBTOperationsDialog</name>
    <message>
        <source>PSBT Operations</source>
        <translation type="unfinished">PSBT Operasyonları</translation>
    </message>
    <message>
        <source>Sign Tx</source>
        <translation type="unfinished">İşlemi İmzalayın</translation>
    </message>
    <message>
        <source>Broadcast Tx</source>
        <translation type="unfinished">İşlemi Ağa Duyurun</translation>
    </message>
    <message>
        <source>Copy to Clipboard</source>
        <translation type="unfinished">Panoya kopyala</translation>
    </message>
    <message>
        <source>Save…</source>
        <translation type="unfinished">Kaydet...</translation>
    </message>
    <message>
        <source>Close</source>
        <translation type="unfinished">Kapat</translation>
    </message>
    <message>
        <source>Failed to load transaction: %1</source>
        <translation type="unfinished">İşlem yüklenemedi: %1</translation>
    </message>
    <message>
        <source>Failed to sign transaction: %1</source>
        <translation type="unfinished">İşlem imzalanamadı: %1</translation>
    </message>
    <message>
        <source>Cannot sign inputs while wallet is locked.</source>
        <translation type="unfinished">Cüzdan kilitliyken girdiler işaretlenemez.</translation>
    </message>
    <message>
        <source>Could not sign any more inputs.</source>
        <translation type="unfinished">Daha fazla girdi imzalanamıyor.</translation>
    </message>
    <message>
        <source>Signed transaction successfully. Transaction is ready to broadcast.</source>
        <translation type="unfinished">İşlem imzalandı ve ağa duyurulmaya hazır.</translation>
    </message>
    <message>
        <source>Unknown error processing transaction.</source>
        <translation type="unfinished">İşlem sürerken bilinmeyen bir hata oluştu.</translation>
    </message>
    <message>
        <source>Transaction broadcast successfully! Transaction ID: %1</source>
        <translation type="unfinished">İşlem ağa duyuruldu! İşlem kodu: %1</translation>
    </message>
    <message>
        <source>PSBT copied to clipboard.</source>
        <translation type="unfinished">PSBT panoya kopyalandı.</translation>
    </message>
    <message>
        <source>Save Transaction Data</source>
        <translation type="unfinished">İşlem verilerini kaydet</translation>
    </message>
    <message>
        <source>PSBT saved to disk.</source>
        <translation type="unfinished">PSBT diske kaydedildi.</translation>
    </message>
    <message>
        <source>Unable to calculate transaction fee or total transaction amount.</source>
        <translation type="unfinished">İşlem ücretini veya toplam işlem miktarını hesaplayamıyor.</translation>
    </message>
    <message>
        <source>Pays transaction fee: </source>
        <translation type="unfinished">İşlem ücreti:&lt;br&gt;</translation>
    </message>
    <message>
        <source>or</source>
        <translation type="unfinished">veya</translation>
    </message>
    <message>
        <source>Transaction is missing some information about inputs.</source>
        <translation type="unfinished">İşlem girdileri hakkında bazı bilgiler eksik. </translation>
    </message>
    <message>
        <source>Transaction still needs signature(s).</source>
        <translation type="unfinished">İşlemin hala imza(lar)a ihtiyacı var.</translation>
    </message>
    <message>
        <source>(But no wallet is loaded.)</source>
        <translation type="unfinished">(Ancak cüzdan yüklenemedi.)</translation>
    </message>
    <message>
        <source>(But this wallet cannot sign transactions.)</source>
        <translation type="unfinished">(Ancak bu cüzdan işlemleri imzalayamaz.)</translation>
    </message>
    <message>
        <source>Transaction is fully signed and ready for broadcast.</source>
        <translation type="unfinished">İşlem tamamen imzalandı ve yayınlama için hazır.</translation>
    </message>
    <message>
        <source>Transaction status is unknown.</source>
        <translation type="unfinished">İşlem durumu bilinmiyor.</translation>
    </message>
</context>
<context>
    <name>PaymentServer</name>
    <message>
        <source>Payment request error</source>
        <translation type="unfinished">Ödeme isteği hatası</translation>
    </message>
    <message>
        <source>Cannot start qtum: click-to-pay handler</source>
        <translation type="unfinished">Qtum başlatılamadı: tıkla-ve-öde yöneticisi</translation>
   </message>
    <message>
        <source>URI handling</source>
        <translation type="unfinished">URI yönetimi</translation>
    </message>
    <message>
        <source>'qtum://' is not a valid URI. Use 'qtum:' instead.</source>
        <translation type="unfinished">'qtum://' geçerli bir URI değil. Onun yerine 'qtum:' kullanın.</translation>
    </message>
    <message>
        <source>URI cannot be parsed! This can be caused by an invalid Qtum address or malformed URI parameters.</source>
        <translation type="unfinished">URI ayrıştırılamıyor! Bunun nedeni geçersiz bir Qtum adresi veya hatalı biçimlendirilmiş URI değişkenleri olabilir.</translation>
    </message>
    <message>
        <source>Payment request file handling</source>
        <translation type="unfinished">Ödeme talebi dosyası yönetimi</translation>
    </message>
</context>
<context>
    <name>PeerTableModel</name>
    <message>
        <source>User Agent</source>
        <extracomment>Title of Peers Table column which contains the peer's User Agent string.</extracomment>
        <translation type="unfinished">Kullanıcı Yazılımı</translation>
    </message>
    <message>
        <source>Ping</source>
        <extracomment>Title of Peers Table column which indicates the current latency of the connection with the peer.</extracomment>
        <translation type="unfinished">Gecikme</translation>
    </message>
    <message>
        <source>Age</source>
        <extracomment>Title of Peers Table column which indicates the duration (length of time) since the peer connection started.</extracomment>
        <translation type="unfinished">Yaş</translation>
    </message>
    <message>
        <source>Direction</source>
        <extracomment>Title of Peers Table column which indicates the direction the peer connection was initiated from.</extracomment>
        <translation type="unfinished">Yönlendirme</translation>
    </message>
    <message>
        <source>Sent</source>
        <extracomment>Title of Peers Table column which indicates the total amount of network information we have sent to the peer.</extracomment>
        <translation type="unfinished">Gönderildi</translation>
    </message>
    <message>
        <source>Received</source>
        <extracomment>Title of Peers Table column which indicates the total amount of network information we have received from the peer.</extracomment>
        <translation type="unfinished">Alınan</translation>
    </message>
    <message>
        <source>Address</source>
        <extracomment>Title of Peers Table column which contains the IP/Onion/I2P address of the connected peer.</extracomment>
        <translation type="unfinished">Adres</translation>
    </message>
    <message>
        <source>Type</source>
        <extracomment>Title of Peers Table column which describes the type of peer connection. The "type" describes why the connection exists.</extracomment>
        <translation type="unfinished">Tür</translation>
    </message>
    <message>
        <source>Network</source>
        <extracomment>Title of Peers Table column which states the network the peer connected through.</extracomment>
        <translation type="unfinished">Ağ</translation>
    </message>
    <message>
        <source>Inbound</source>
        <extracomment>An Inbound Connection from a Peer.</extracomment>
        <translation type="unfinished">Gelen</translation>
    </message>
    <message>
        <source>Outbound</source>
        <extracomment>An Outbound Connection to a Peer.</extracomment>
        <translation type="unfinished">yurt dışı</translation>
    </message>
</context>
<context>
    <name>QRImageWidget</name>
    <message>
        <source>&amp;Save Image…</source>
        <translation type="unfinished">&amp;Resmi Kaydet...</translation>
    </message>
    <message>
        <source>&amp;Copy Image</source>
        <translation type="unfinished">Resmi &amp;Kopyala</translation>
    </message>
    <message>
        <source>Resulting URI too long, try to reduce the text for label / message.</source>
        <translation type="unfinished">Sonuç URI çok uzun, etiket ya da ileti metnini kısaltmayı deneyiniz.</translation>
    </message>
    <message>
        <source>Error encoding URI into QR Code.</source>
        <translation type="unfinished">URI'nin QR koduna kodlanmasında hata oluştu.</translation>
    </message>
    <message>
        <source>QR code support not available.</source>
        <translation type="unfinished">QR kodu desteği mevcut değil.</translation>
    </message>
    <message>
        <source>Save QR Code</source>
        <translation type="unfinished">QR Kodu Kaydet</translation>
    </message>
    <message>
        <source>PNG Image</source>
        <extracomment>Expanded name of the PNG file format. See: https://en.wikipedia.org/wiki/Portable_Network_Graphics.</extracomment>
        <translation type="unfinished">PNG Resim</translation>
    </message>
</context>
<context>
    <name>RPCConsole</name>
    <message>
        <source>N/A</source>
        <translation type="unfinished">Mevcut değil</translation>
    </message>
    <message>
        <source>Client version</source>
        <translation type="unfinished">İstemci sürümü</translation>
    </message>
    <message>
        <source>&amp;Information</source>
        <translation type="unfinished">&amp;Bilgi</translation>
    </message>
    <message>
        <source>General</source>
        <translation type="unfinished">Genel</translation>
    </message>
    <message>
        <source>Datadir</source>
        <translation type="unfinished">Veri konumu</translation>
    </message>
    <message>
        <source>Startup time</source>
        <translation type="unfinished">Başlangıç zamanı</translation>
    </message>
    <message>
        <source>Network</source>
        <translation type="unfinished">Ağ</translation>
    </message>
    <message>
        <source>Name</source>
        <translation type="unfinished">İsim</translation>
    </message>
    <message>
        <source>Number of connections</source>
        <translation type="unfinished">Bağlantı sayısı</translation>
    </message>
    <message>
        <source>Block chain</source>
        <translation type="unfinished">Blok zinciri</translation>
    </message>
    <message>
        <source>Memory Pool</source>
        <translation type="unfinished">Bellek Alanı</translation>
    </message>
    <message>
        <source>Current number of transactions</source>
        <translation type="unfinished">Güncel işlem sayısı</translation>
    </message>
    <message>
        <source>Memory usage</source>
        <translation type="unfinished">Bellek kullanımı</translation>
    </message>
    <message>
        <source>Wallet: </source>
        <translation type="unfinished">Cüzdan:</translation>
    </message>
    <message>
        <source>(none)</source>
        <translation type="unfinished">(yok)</translation>
    </message>
    <message>
        <source>&amp;Reset</source>
        <translation type="unfinished">&amp;Sıfırla</translation>
    </message>
    <message>
        <source>Received</source>
        <translation type="unfinished">Alınan</translation>
    </message>
    <message>
        <source>Sent</source>
        <translation type="unfinished">Gönderildi</translation>
    </message>
    <message>
        <source>&amp;Peers</source>
        <translation type="unfinished">&amp;Eşler</translation>
    </message>
    <message>
        <source>Banned peers</source>
        <translation type="unfinished">Yasaklı eşler</translation>
    </message>
    <message>
        <source>Select a peer to view detailed information.</source>
        <translation type="unfinished">Ayrıntılı bilgi görmek için bir eş seçin.</translation>
    </message>
    <message>
        <source>Version</source>
        <translation type="unfinished">Sürüm</translation>
    </message>
    <message>
        <source>Transaction Relay</source>
        <translation type="unfinished">İşlem Aktarımı</translation>
    </message>
    <message>
        <source>Starting Block</source>
        <translation type="unfinished">Başlangıç Bloku</translation>
    </message>
    <message>
        <source>Synced Headers</source>
        <translation type="unfinished">Eşleşmiş Üstbilgiler</translation>
    </message>
    <message>
        <source>Synced Blocks</source>
        <translation type="unfinished">Eşleşmiş Bloklar</translation>
    </message>
    <message>
        <source>Last Transaction</source>
        <translation type="unfinished">Son İşlem</translation>
    </message>
    <message>
        <source>Whether we relay addresses to this peer.</source>
        <extracomment>Tooltip text for the Address Relay field in the peer details area, which displays whether we relay addresses to this peer (Yes/No).</extracomment>
        <translation type="unfinished">Adresleri bu eşe iletip iletemeyeceğimiz.</translation>
    </message>
    <message>
        <source>Address Relay</source>
        <extracomment>Text title for the Address Relay field in the peer details area, which displays whether we relay addresses to this peer (Yes/No).</extracomment>
        <translation type="unfinished">Adres Aktarımı</translation>
    </message>
    <message>
        <source>The total number of addresses received from this peer that were processed (excludes addresses that were dropped due to rate-limiting).</source>
        <extracomment>Tooltip text for the Addresses Processed field in the peer details area, which displays the total number of addresses received from this peer that were processed (excludes addresses that were dropped due to rate-limiting).</extracomment>
        <translation type="unfinished">Bu eşten alınan ve işlenen toplam adres sayısı (hız sınırlaması nedeniyle bırakılan adresler hariç).</translation>
    </message>
    <message>
        <source>The total number of addresses received from this peer that were dropped (not processed) due to rate-limiting.</source>
        <extracomment>Tooltip text for the Addresses Rate-Limited field in the peer details area, which displays the total number of addresses received from this peer that were dropped (not processed) due to rate-limiting.</extracomment>
        <translation type="unfinished">Bu eşten alınan ve hız sınırlaması nedeniyle bırakılan (işlenmeyen) adreslerin toplam sayısı.</translation>
    </message>
    <message>
        <source>Addresses Processed</source>
        <extracomment>Text title for the Addresses Processed field in the peer details area, which displays the total number of addresses received from this peer that were processed (excludes addresses that were dropped due to rate-limiting).</extracomment>
        <translation type="unfinished">Adresler İşlendi</translation>
    </message>
    <message>
        <source>Addresses Rate-Limited</source>
        <extracomment>Text title for the Addresses Rate-Limited field in the peer details area, which displays the total number of addresses received from this peer that were dropped (not processed) due to rate-limiting.</extracomment>
        <translation type="unfinished">Adresler Oran-Sınırlı</translation>
    </message>
    <message>
        <source>User Agent</source>
        <translation type="unfinished">Kullanıcı Yazılımı</translation>
    </message>
    <message>
        <source>Node window</source>
        <translation type="unfinished">Düğüm penceresi</translation>
    </message>
    <message>
        <source>Current block height</source>
        <translation type="unfinished">Şu anki blok yüksekliği</translation>
    </message>
    <message>
        <source>Open the %1 debug log file from the current data directory. This can take a few seconds for large log files.</source>
        <translation type="unfinished">Güncel veri klasöründen %1 hata ayıklama kütük dosyasını açar. Büyük kütük dosyaları için bu birkaç saniye alabilir.</translation>
    </message>
    <message>
        <source>Decrease font size</source>
        <translation type="unfinished">Font boyutunu küçült</translation>
    </message>
    <message>
        <source>Increase font size</source>
        <translation type="unfinished">Yazıtipi boyutunu büyült</translation>
    </message>
    <message>
        <source>Permissions</source>
        <translation type="unfinished">İzinler</translation>
    </message>
    <message>
        <source>Direction/Type</source>
        <translation type="unfinished">Yön/Tür</translation>
    </message>
    <message>
        <source>The network protocol this peer is connected through: IPv4, IPv6, Onion, I2P, or CJDNS.</source>
        <translation type="unfinished">Bu çiftin bağlı olduğu internet protokolü : IPv4, IPv6, Onion, I2P, ya da CJDNS.</translation>
    </message>
    <message>
        <source>Services</source>
        <translation type="unfinished">Servisler</translation>
    </message>
    <message>
        <source>High Bandwidth</source>
        <translation type="unfinished">Yüksek bant genişliği</translation>
    </message>
    <message>
        <source>Connection Time</source>
        <translation type="unfinished">Bağlantı Zamanı</translation>
    </message>
    <message>
        <source>Last Send</source>
        <translation type="unfinished">Son Gönderme</translation>
    </message>
    <message>
        <source>Last Receive</source>
        <translation type="unfinished">Son Alma</translation>
    </message>
    <message>
        <source>Ping Time</source>
        <translation type="unfinished">Ping Süresi</translation>
    </message>
    <message>
        <source>The duration of a currently outstanding ping.</source>
        <translation type="unfinished">Güncel olarak göze çarpan bir ping'in süresi.</translation>
    </message>
    <message>
        <source>Ping Wait</source>
        <translation type="unfinished">Ping Beklemesi</translation>
    </message>
    <message>
        <source>Min Ping</source>
        <translation type="unfinished">En Düşük Ping</translation>
    </message>
    <message>
        <source>Time Offset</source>
        <translation type="unfinished">Saat Farkı</translation>
    </message>
    <message>
        <source>Last block time</source>
        <translation type="unfinished">Son blok zamanı</translation>
    </message>
    <message>
        <source>&amp;Open</source>
        <translation type="unfinished">&amp;Aç</translation>
    </message>
    <message>
        <source>&amp;Console</source>
        <translation type="unfinished">&amp;Konsol</translation>
    </message>
    <message>
        <source>&amp;Network Traffic</source>
        <translation type="unfinished">&amp;Ağ Trafiği</translation>
    </message>
    <message>
        <source>Totals</source>
        <translation type="unfinished">Toplamlar</translation>
    </message>
    <message>
        <source>Debug log file</source>
        <translation type="unfinished">Hata ayıklama günlüğü</translation>
    </message>
    <message>
        <source>Clear console</source>
        <translation type="unfinished">Konsolu temizle</translation>
    </message>
    <message>
        <source>In:</source>
        <translation type="unfinished">İçeri:</translation>
    </message>
    <message>
        <source>Out:</source>
        <translation type="unfinished">Dışarı:</translation>
    </message>
    <message>
        <source>&amp;Copy address</source>
        <extracomment>Context menu action to copy the address of a peer.</extracomment>
        <translation type="unfinished">&amp;Adresi kopyala</translation>
    </message>
    <message>
        <source>&amp;Disconnect</source>
        <translation type="unfinished">&amp;Bağlantıyı Kes</translation>
    </message>
    <message>
        <source>1 &amp;hour</source>
        <translation type="unfinished">1 &amp;saat</translation>
    </message>
    <message>
        <source>1 d&amp;ay</source>
        <translation type="unfinished">1 g&amp;ün</translation>
    </message>
    <message>
        <source>1 &amp;week</source>
        <translation type="unfinished">1 &amp;hafta</translation>
    </message>
    <message>
        <source>1 &amp;year</source>
        <translation type="unfinished">1 &amp;yıl</translation>
    </message>
    <message>
        <source>&amp;Copy IP/Netmask</source>
        <extracomment>Context menu action to copy the IP/Netmask of a banned peer. IP/Netmask is the combination of a peer's IP address and its Netmask. For IP address, see: https://en.wikipedia.org/wiki/IP_address.</extracomment>
        <translation type="unfinished">IP/Ağ Maskesini Kopyala</translation>
    </message>
    <message>
        <source>&amp;Unban</source>
        <translation type="unfinished">&amp;Yasaklamayı Kaldır</translation>
    </message>
    <message>
        <source>Network activity disabled</source>
        <translation type="unfinished">Ağ etkinliği devre dışı bırakıldı</translation>
    </message>
    <message>
        <source>Executing command without any wallet</source>
        <translation type="unfinished">Komut cüzdan olmadan çalıştırılıyor.</translation>
    </message>
    <message>
        <source>Executing command using "%1" wallet</source>
        <translation type="unfinished">Komut "%1" cüzdanı kullanılarak çalıştırılıyor.</translation>
    </message>
    <message>
        <source>via %1</source>
        <translation type="unfinished">%1 vasıtasıyla</translation>
    </message>
    <message>
        <source>Yes</source>
        <translation type="unfinished">evet</translation>
    </message>
    <message>
        <source>No</source>
        <translation type="unfinished">hayır</translation>
    </message>
    <message>
        <source>To</source>
        <translation type="unfinished">Alıcı</translation>
    </message>
    <message>
        <source>From</source>
        <translation type="unfinished">Gönderen</translation>
    </message>
    <message>
        <source>Ban for</source>
        <translation type="unfinished">Yasakla</translation>
    </message>
    <message>
        <source>Never</source>
        <translation type="unfinished">Asla</translation>
    </message>
    <message>
        <source>Unknown</source>
        <translation type="unfinished">Bilinmeyen</translation>
    </message>
</context>
<context>
    <name>ReceiveCoinsDialog</name>
    <message>
        <source>&amp;Amount:</source>
        <translation type="unfinished">miktar</translation>
    </message>
    <message>
        <source>&amp;Label:</source>
        <translation type="unfinished">&amp;Etiket:</translation>
    </message>
    <message>
        <source>&amp;Message:</source>
        <translation type="unfinished">&amp;Mesaj:</translation>
    </message>
    <message>
        <source>An optional message to attach to the payment request, which will be displayed when the request is opened. Note: The message will not be sent with the payment over the Qtum network.</source>
        <translation type="unfinished">Talep açıldığında gösterilecek, isteğinize dayalı, ödeme talebi ile ilişkilendirilecek bir ileti. Not: Bu ileti ödeme ile birlikte Qtum ağı üzerinden gönderilmeyecektir.</translation>
   </message>
    <message>
        <source>An optional label to associate with the new receiving address.</source>
        <translation type="unfinished">Yeni alım adresi ile ilişkili, seçiminize dayalı etiket.</translation>
    </message>
    <message>
        <source>Use this form to request payments. All fields are &lt;b&gt;optional&lt;/b&gt;.</source>
        <translation type="unfinished">Ödeme talep etmek için bu formu kullanın. Tüm alanlar &lt;b&gt;seçime dayalıdır&lt;/b&gt;.</translation>
    </message>
    <message>
        <source>An optional amount to request. Leave this empty or zero to not request a specific amount.</source>
        <translation type="unfinished">Seçiminize dayalı talep edilecek tutar. Belli bir tutar talep etmemek için bunu boş bırakın veya sıfır değerini kullanın.</translation>
    </message>
    <message>
        <source>&amp;Create new receiving address</source>
        <translation type="unfinished">Yeni alıcı adresi oluştur</translation>
    </message>
    <message>
        <source>Clear all fields of the form.</source>
        <translation type="unfinished">Formdaki tüm alanları temizle.</translation>
    </message>
    <message>
        <source>Clear</source>
        <translation type="unfinished">Temizle</translation>
    </message>
    <message>
        <source>Requested payments history</source>
        <translation type="unfinished">Talep edilen ödemelerin tarihçesi</translation>
    </message>
    <message>
        <source>Show the selected request (does the same as double clicking an entry)</source>
        <translation type="unfinished">Seçilen talebi göster (bir unsura çift tıklamakla aynı anlama gelir)</translation>
    </message>
    <message>
        <source>Show</source>
        <translation type="unfinished">Göster</translation>
    </message>
    <message>
        <source>Remove the selected entries from the list</source>
        <translation type="unfinished">Seçilen unsurları listeden kaldır</translation>
    </message>
    <message>
        <source>Remove</source>
        <translation type="unfinished">Kaldır</translation>
    </message>
    <message>
        <source>Copy &amp;URI</source>
        <translation type="unfinished">&amp;URI'yi Kopyala</translation>
    </message>
    <message>
        <source>&amp;Copy address</source>
        <translation type="unfinished">&amp;Adresi kopyala</translation>
    </message>
    <message>
        <source>Copy &amp;label</source>
        <translation type="unfinished">&amp;etiketi kopyala</translation>
    </message>
    <message>
        <source>Copy &amp;message</source>
        <translation type="unfinished">&amp;mesajı kopyala</translation>
    </message>
    <message>
        <source>Copy &amp;amount</source>
        <translation type="unfinished">&amp;miktarı kopyala</translation>
    </message>
    <message>
        <source>Not recommended due to higher fees and less protection against typos.</source>
        <translation type="unfinished">Yazım yanlışlarına karşı daha az koruma sağladığından ve yüksek ücretinden ötürü tavsiye edilmemektedir.</translation>
    </message>
    <message>
        <source>Generates an address compatible with older wallets.</source>
        <translation type="unfinished">Daha eski cüzdanlarla uyumlu bir adres oluşturur.</translation>
    </message>
    <message>
        <source>Could not unlock wallet.</source>
        <translation type="unfinished">Cüzdanın kilidi açılamadı.</translation>
    </message>
    </context>
<context>
    <name>ReceiveRequestDialog</name>
    <message>
        <source>Address:</source>
        <translation type="unfinished">Adres:</translation>
    </message>
    <message>
        <source>Amount:</source>
        <translation type="unfinished">Miktar</translation>
    </message>
    <message>
        <source>Label:</source>
        <translation type="unfinished">Etiket:</translation>
    </message>
    <message>
        <source>Message:</source>
        <translation type="unfinished">İleti:</translation>
    </message>
    <message>
        <source>Wallet:</source>
        <translation type="unfinished">Cüzdan:</translation>
    </message>
    <message>
        <source>Copy &amp;URI</source>
        <translation type="unfinished">&amp;URI'yi Kopyala</translation>
    </message>
    <message>
        <source>Copy &amp;Address</source>
        <translation type="unfinished">&amp;Adresi Kopyala</translation>
    </message>
    <message>
        <source>&amp;Verify</source>
        <translation type="unfinished">&amp;Onayla</translation>
    </message>
    <message>
        <source>&amp;Save Image…</source>
        <translation type="unfinished">&amp;Resmi Kaydet...</translation>
    </message>
    <message>
        <source>Payment information</source>
        <translation type="unfinished">Ödeme bilgisi</translation>
    </message>
    <message>
        <source>Request payment to %1</source>
        <translation type="unfinished">%1 'e ödeme talep et</translation>
    </message>
</context>
<context>
    <name>RecentRequestsTableModel</name>
    <message>
        <source>Date</source>
        <translation type="unfinished">Tarih</translation>
    </message>
    <message>
        <source>Label</source>
        <translation type="unfinished">Etiket</translation>
    </message>
    <message>
        <source>Message</source>
        <translation type="unfinished">Mesaj</translation>
    </message>
    <message>
        <source>(no label)</source>
        <translation type="unfinished">(etiket yok)</translation>
    </message>
    <message>
        <source>(no message)</source>
        <translation type="unfinished">(mesaj yok)</translation>
    </message>
    <message>
        <source>(no amount requested)</source>
        <translation type="unfinished">(tutar talep edilmedi)</translation>
    </message>
    <message>
        <source>Requested</source>
        <translation type="unfinished">Talep edilen</translation>
    </message>
</context>
<context>
    <name>SendCoinsDialog</name>
    <message>
        <source>Send Coins</source>
        <translation type="unfinished">Qtumi Gönder</translation> 
    </message>
    <message>
        <source>Coin Control Features</source>
        <translation type="unfinished">Para kontrolü özellikleri</translation>
    </message>
    <message>
        <source>automatically selected</source>
        <translation type="unfinished">otomatik seçilmiş</translation>
    </message>
    <message>
        <source>Insufficient funds!</source>
        <translation type="unfinished">Yetersiz fon!</translation>
    </message>
    <message>
        <source>Quantity:</source>
        <translation type="unfinished">Miktar</translation>
    </message>
    <message>
        <source>Bytes:</source>
        <translation type="unfinished">Bayt:</translation>
    </message>
    <message>
        <source>Amount:</source>
        <translation type="unfinished">Miktar</translation>
    </message>
    <message>
        <source>Fee:</source>
        <translation type="unfinished">Ücret</translation>
    </message>
    <message>
        <source>After Fee:</source>
        <translation type="unfinished">Ücret sonrası:</translation>
    </message>
    <message>
        <source>Change:</source>
        <translation type="unfinished">Değiştir</translation>
    </message>
    <message>
        <source>If this is activated, but the change address is empty or invalid, change will be sent to a newly generated address.</source>
        <translation type="unfinished">Bu etkinleştirildiyse fakat para üstü adresi boş ya da geçersizse para üstü yeni oluşturulan bir adrese gönderilecektir.</translation>
    </message>
    <message>
        <source>Custom change address</source>
        <translation type="unfinished">Özel para üstü adresi</translation>
    </message>
    <message>
        <source>Transaction Fee:</source>
        <translation type="unfinished">İşlem Ücreti:</translation>
    </message>
    <message>
        <source>Warning: Fee estimation is currently not possible.</source>
        <translation type="unfinished">Uyarı: Ücret tahmini şu anda mümkün değildir.</translation>
    </message>
    <message>
        <source>per kilobyte</source>
        <translation type="unfinished">kilobayt başı</translation>
    </message>
    <message>
        <source>Hide</source>
        <translation type="unfinished">Gizle</translation>
    </message>
    <message>
        <source>Recommended:</source>
        <translation type="unfinished">Tavsiye edilen:</translation>
    </message>
    <message>
        <source>Custom:</source>
        <translation type="unfinished">Özel:</translation>
    </message>
    <message>
        <source>Send to multiple recipients at once</source>
        <translation type="unfinished">Birçok alıcıya aynı anda gönder</translation>
    </message>
    <message>
        <source>Add &amp;Recipient</source>
        <translation type="unfinished">&amp;Alıcı ekle</translation>
    </message>
    <message>
        <source>Clear all fields of the form.</source>
        <translation type="unfinished">Formdaki tüm alanları temizle.</translation>
    </message>
    <message>
        <source>Inputs…</source>
        <translation type="unfinished">Girdiler...</translation>
    </message>
    <message>
        <source>Dust:</source>
        <translation type="unfinished">Toz:</translation>
    </message>
    <message>
        <source>Choose…</source>
        <translation type="unfinished">Seç...</translation>
    </message>
    <message>
        <source>Hide transaction fee settings</source>
        <translation type="unfinished">İşlem ücreti ayarlarını gizle</translation>
    </message>
    <message>
        <source>Confirmation time target:</source>
        <translation type="unfinished">Doğrulama süresi hedefi:</translation>
    </message>
    <message>
        <source>Clear &amp;All</source>
        <translation type="unfinished">Tümünü &amp;Temizle</translation>
    </message>
    <message>
        <source>Balance:</source>
        <translation type="unfinished">Bakiye:</translation>
    </message>
    <message>
        <source>Confirm the send action</source>
        <translation type="unfinished">Yollama etkinliğini teyit ediniz</translation>
    </message>
    <message>
        <source>S&amp;end</source>
        <translation type="unfinished">&amp;Gönder</translation>
    </message>
    <message>
        <source>Copy quantity</source>
        <translation type="unfinished">Miktarı kopyala</translation>
    </message>
    <message>
        <source>Copy amount</source>
        <translation type="unfinished">Miktar kopyala</translation>
    </message>
    <message>
        <source>Copy fee</source>
        <translation type="unfinished">Ücreti kopyala</translation>
    </message>
    <message>
        <source>Copy after fee</source>
        <translation type="unfinished">Ücretten sonra kopyala</translation>
    </message>
    <message>
        <source>Copy bytes</source>
        <translation type="unfinished">Bitleri kopyala</translation>
    </message>
    <message>
        <source>Copy dust</source>
        <translation type="unfinished">toz kopyala</translation>
    </message>
    <message>
        <source>Copy change</source>
        <translation type="unfinished">Para üstünü kopyala</translation>
    </message>
    <message>
        <source>%1 (%2 blocks)</source>
        <translation type="unfinished">%1(%2 blok)</translation>
    </message>
    <message>
        <source>%1 to %2</source>
        <translation type="unfinished">%1 den %2'ye</translation>
    </message>
    <message>
        <source>Sign failed</source>
        <translation type="unfinished">İmzalama başarısız oldu</translation>
    </message>
    <message>
        <source>Save Transaction Data</source>
        <translation type="unfinished">İşlem verilerini kaydet</translation>
    </message>
    <message>
        <source>PSBT saved</source>
        <extracomment>Popup message when a PSBT has been saved to a file</extracomment>
        <translation type="unfinished">PSBT kaydedildi.</translation>
    </message>
    <message>
        <source>or</source>
        <translation type="unfinished">veya</translation>
    </message>
    <message>
        <source>Do you want to create this transaction?</source>
        <extracomment>Message displayed when attempting to create a transaction. Cautionary text to prompt the user to verify that the displayed transaction details represent the transaction the user intends to create.</extracomment>
        <translation type="unfinished">Bu işlemi oluşturmak ister misiniz?</translation>
    </message>
    <message>
        <source>Please, review your transaction. You can create and send this transaction or create a Partially Signed Qtum Transaction (PSBT), which you can save or copy and then sign with, e.g., an offline %1 wallet, or a PSBT-compatible hardware wallet.</source>
        <extracomment>Text to inform a user attempting to create a transaction of their current options. At this stage, a user can send their transaction or create a PSBT. This string is displayed when both private keys and PSBT controls are enabled.</extracomment>
        <translation type="unfinished">Lütfen işleminizi gözden geçirin. Bu işlemi oluşturabilir ve gönderebilir veya örneğin çevrimdışı bir %1 cüzdanı veya PSBT uyumlu bir donanım cüzdanı gibi kaydedebileceğiniz veya kopyalayabileceğiniz ve ardından imzalayabileceğiniz bir Kısmen İmzalı Qtum İşlemi (PSBT) oluşturabilirsiniz.</translation>
    </message>
    <message>
        <source>Please, review your transaction.</source>
        <extracomment>Text to prompt a user to review the details of the transaction they are attempting to send.</extracomment>
        <translation type="unfinished">Lütfen işleminizi gözden geçirin.</translation>
    </message>
    <message>
        <source>Transaction fee</source>
        <translation type="unfinished">İşlem ücreti</translation>
    </message>
    <message>
        <source>Unsigned Transaction</source>
        <comment>PSBT copied</comment>
        <extracomment>Caption of "PSBT has been copied" messagebox</extracomment>
        <translation type="unfinished">İmzalanmamış İşlem</translation>
    </message>
    <message>
        <source>PSBT saved to disk</source>
        <translation type="unfinished">PSBT diske kaydedildi.</translation>
    </message>
    <message>
        <source>Confirm send coins</source>
        <translation type="unfinished">Qtum gönderimini onaylayın</translation>
    </message>
    <message>
        <source>The recipient address is not valid. Please recheck.</source>
        <translation type="unfinished">Alıcı adresi geçerli değildir. Lütfen tekrar kontrol ediniz.</translation>
    </message>
    <message>
        <source>The amount to pay must be larger than 0.</source>
        <translation type="unfinished">Ödeyeceğiniz tutarın 0'dan yüksek olması gerekir.</translation>
    </message>
    <message>
        <source>The amount exceeds your balance.</source>
        <translation type="unfinished">Tutar bakiyenizden yüksektir.</translation>
    </message>
    <message>
        <source>The total exceeds your balance when the %1 transaction fee is included.</source>
        <translation type="unfinished">Toplam, %1 işlem ücreti eklendiğinde bakiyenizi geçmektedir.</translation>
    </message>
    <message>
        <source>Duplicate address found: addresses should only be used once each.</source>
        <translation type="unfinished">Tekrarlayan adres bulundu: adresler sadece bir kez kullanılmalıdır.</translation>
    </message>
    <message>
        <source>Transaction creation failed!</source>
        <translation type="unfinished">İşlem oluşturma başarısız!</translation>
    </message>
    <message>
        <source>A fee higher than %1 is considered an absurdly high fee.</source>
        <translation type="unfinished">%1 tutarından yüksek bir ücret saçma derecede yüksek bir ücret olarak kabul edilir.</translation>
    </message>
    <message numerus="yes">
        <source>Estimated to begin confirmation within %n block(s).</source>
        <translation type="unfinished">
            <numerusform>Tahmini %n blok içinde doğrulamaya başlanacaktır.</numerusform>
        </translation>
    </message>
    <message>
        <source>Warning: Invalid Qtum address</source>
        <translation type="unfinished">Uyarı: geçersiz Qtum adresi</translation>
   </message>
    <message>
        <source>Warning: Unknown change address</source>
        <translation type="unfinished">Uyarı: Bilinmeyen para üstü adresi</translation>
    </message>
    <message>
        <source>Confirm custom change address</source>
        <translation type="unfinished">Özel para üstü adresini onayla</translation>
    </message>
    <message>
        <source>The address you selected for change is not part of this wallet. Any or all funds in your wallet may be sent to this address. Are you sure?</source>
        <translation type="unfinished">Para üstü için seçtiğiniz adres bu cüzdanın bir parçası değil. Cüzdanınızdaki bir miktar veya tüm para bu adrese gönderilebilir. Emin misiniz?</translation>
    </message>
    <message>
        <source>(no label)</source>
        <translation type="unfinished">(etiket yok)</translation>
    </message>
</context>
<context>
    <name>SendCoinsEntry</name>
    <message>
        <source>A&amp;mount:</source>
        <translation type="unfinished">T&amp;utar:</translation>
    </message>
    <message>
        <source>Pay &amp;To:</source>
        <translation type="unfinished">&amp;Şu adrese öde:</translation>
    </message>
    <message>
        <source>&amp;Label:</source>
        <translation type="unfinished">&amp;Etiket:</translation>
    </message>
    <message>
        <source>Choose previously used address</source>
        <translation type="unfinished">Önceden kullanılmış adres seç</translation>
    </message>
    <message>
        <source>The Qtum address to send the payment to</source>
        <translation type="unfinished">Ödemenin yollanacağı Qtum adresi</translation>
    </message>
    <message>
        <source>Paste address from clipboard</source>
        <translation type="unfinished">Panodan adres yapıştır</translation>
    </message>
    <message>
        <source>Remove this entry</source>
        <translation type="unfinished">Bu ögeyi kaldır</translation>
    </message>
    <message>
        <source>The fee will be deducted from the amount being sent. The recipient will receive less qtums than you enter in the amount field. If multiple recipients are selected, the fee is split equally.</source>
        <translation type="unfinished">Ücret yollanan tutardan alınacaktır. Alıcı tutar alanına girdiğinizden daha az qtum alacaktır. Eğer birden çok alıcı seçiliyse ücret eşit olarak bölünecektir.</translation>
   </message>
    <message>
        <source>S&amp;ubtract fee from amount</source>
        <translation type="unfinished">Ücreti tutardan düş</translation>
    </message>
    <message>
        <source>Use available balance</source>
        <translation type="unfinished">Mevcut bakiyeyi kullan</translation>
    </message>
    <message>
        <source>Message:</source>
        <translation type="unfinished">İleti:</translation>
    </message>
    <message>
        <source>Enter a label for this address to add it to the list of used addresses</source>
        <translation type="unfinished">Kullanılmış adres listesine eklemek için bu adrese bir etiket girin</translation>
    </message>
    <message>
        <source>A message that was attached to the qtum: URI which will be stored with the transaction for your reference. Note: This message will not be sent over the Qtum network.</source>
        <translation type="unfinished">Referans için qtum: URI'siyle iliştirilmiş işlemle birlikte depolanacak bir ileti. Not: Bu mesaj Qtum ağı üzerinden gönderilmeyecektir.</translation>
    </message>
</context>
<context>
    <name>SendConfirmationDialog</name>
    <message>
        <source>Send</source>
        <translation type="unfinished">Gönder</translation>
    </message>
    <message>
        <source>Create Unsigned</source>
        <translation type="unfinished">İmzasız Oluştur</translation>
    </message>
</context>
<context>
    <name>SignVerifyMessageDialog</name>
    <message>
        <source>Signatures - Sign / Verify a Message</source>
        <translation type="unfinished">İmzalar - Giri‭s / Mesaji Onayla</translation>
    </message>
    <message>
        <source>&amp;Sign Message</source>
        <translation type="unfinished">İleti &amp;imzala</translation>
    </message>
    <message>
        <source>You can sign messages/agreements with your addresses to prove you can receive qtums sent to them. Be careful not to sign anything vague or random, as phishing attacks may try to trick you into signing your identity over to them. Only sign fully-detailed statements you agree to.</source>
        <translation type="unfinished">Adreslerinize yollanan qtumleri alabileceğiniz ispatlamak için adreslerinizle iletiler/anlaşmalar imzalayabilirsiniz. Oltalama saldırılarının kimliğinizi imzanızla elde etmeyi deneyebilecekleri için belirsiz ya da rastgele hiçbir şey imzalamamaya dikkat ediniz. Sadece ayrıntılı açıklaması olan ve tümüne katıldığınız ifadeleri imzalayınız.</translation>
   </message>
    <message>
        <source>The Qtum address to sign the message with</source>
        <translation type="unfinished">İletinin imzalanmasında kullanılacak Qtum adresi</translation>
    </message>
    <message>
        <source>Choose previously used address</source>
        <translation type="unfinished">Önceden kullanılmış adres seç</translation>
    </message>
    <message>
        <source>Paste address from clipboard</source>
        <translation type="unfinished">Panodan adres yapıştır</translation>
    </message>
    <message>
        <source>Enter the message you want to sign here</source>
        <translation type="unfinished">İmzalamak istediğiniz iletiyi burada giriniz</translation>
    </message>
    <message>
        <source>Signature</source>
        <translation type="unfinished">İmza</translation>
    </message>
    <message>
        <source>Copy the current signature to the system clipboard</source>
        <translation type="unfinished">Güncel imzayı sistem panosuna kopyala</translation>
    </message>
    <message>
        <source>Sign the message to prove you own this Qtum address</source>
        <translation type="unfinished">Bu Qtum adresinin sizin olduğunu ispatlamak için iletiyi imzalayın</translation>
    </message>
    <message>
        <source>Sign &amp;Message</source>
        <translation type="unfinished">&amp;İletiyi imzala</translation>
    </message>
    <message>
        <source>Reset all sign message fields</source>
        <translation type="unfinished">Tüm ileti alanlarını sıfırla</translation>
    </message>
    <message>
        <source>Clear &amp;All</source>
        <translation type="unfinished">Tümünü &amp;Temizle</translation>
    </message>
    <message>
        <source>&amp;Verify Message</source>
        <translation type="unfinished">İletiyi &amp;kontrol et</translation>
    </message>
    <message>
        <source>Enter the receiver's address, message (ensure you copy line breaks, spaces, tabs, etc. exactly) and signature below to verify the message. Be careful not to read more into the signature than what is in the signed message itself, to avoid being tricked by a man-in-the-middle attack. Note that this only proves the signing party receives with the address, it cannot prove sendership of any transaction!</source>
        <translation type="unfinished">Alıcının adresini, iletiyi (satır sonları, boşluklar, sekmeler vs. karakterleri tam olarak kopyaladığınızdan emin olunuz) ve imzayı aşağıya giriniz. Bir ortadaki adam saldırısı tarafından kandırılmaya engel olmak için imzadan, imzalı iletinin içeriğini aşan bir anlam çıkarmamaya dikkat ediniz. Bunun sadece imzalayan tarafın adres ile alım yapabildiğini ispatladığını ve herhangi bir işlemin gönderi tarafını kanıtlayamayacağını unutmayınız!</translation>
    </message>
    <message>
        <source>The Qtum address the message was signed with</source>
        <translation type="unfinished">İletinin imzalanmasında kullanılan Qtum adresi</translation>
   </message>
    <message>
        <source>The signed message to verify</source>
        <translation type="unfinished">Doğrulamak için imzalanmış mesaj</translation>
    </message>
    <message>
        <source>Verify the message to ensure it was signed with the specified Qtum address</source>
        <translation type="unfinished">Belirtilen Qtum adresi ile imzalandığını doğrulamak için iletiyi kontrol et</translation>
   </message>
    <message>
        <source>Verify &amp;Message</source>
        <translation type="unfinished">&amp;Mesajı Denetle</translation>
    </message>
    <message>
        <source>Reset all verify message fields</source>
        <translation type="unfinished">Tüm ileti kontrolü alanlarını sıfırla</translation>
    </message>
    <message>
        <source>Click "Sign Message" to generate signature</source>
        <translation type="unfinished">İmzayı oluşturmak için "İletiyi İmzala"ya tıklayın</translation>
    </message>
    <message>
        <source>The entered address is invalid.</source>
        <translation type="unfinished">Girilen adres geçersizdir.</translation>
    </message>
    <message>
        <source>Please check the address and try again.</source>
        <translation type="unfinished">Lütfen adresi kontrol edip tekrar deneyiniz.</translation>
    </message>
    <message>
        <source>The entered address does not refer to a key.</source>
        <translation type="unfinished">Girilen adres herhangi bir anahtara işaret etmemektedir.</translation>
    </message>
    <message>
        <source>Wallet unlock was cancelled.</source>
        <translation type="unfinished">Cüzdan kilidinin açılması iptal edildi.</translation>
    </message>
    <message>
        <source>No error</source>
        <translation type="unfinished">Hata yok</translation>
    </message>
    <message>
        <source>Private key for the entered address is not available.</source>
        <translation type="unfinished">Girilen adres için özel anahtar mevcut değildir.</translation>
    </message>
    <message>
        <source>Message signing failed.</source>
        <translation type="unfinished">Mesaj imzalama başarısız.</translation>
    </message>
    <message>
        <source>Message signed.</source>
        <translation type="unfinished">Mesaj imzalandı.</translation>
    </message>
    <message>
        <source>The signature could not be decoded.</source>
        <translation type="unfinished">İmzanın kodu çözülemedi.</translation>
    </message>
    <message>
        <source>Please check the signature and try again.</source>
        <translation type="unfinished">Lütfen imzayı kontrol edip tekrar deneyiniz.</translation>
    </message>
    <message>
        <source>The signature did not match the message digest.</source>
        <translation type="unfinished">İmza iletinin özeti ile eşleşmedi.</translation>
    </message>
    <message>
        <source>Message verification failed.</source>
        <translation type="unfinished">İleti doğrulaması başarısız oldu.</translation>
    </message>
    <message>
        <source>Message verified.</source>
        <translation type="unfinished">Mesaj doğrulandı.</translation>
    </message>
</context>
<context>
    <name>SplashScreen</name>
    <message>
        <source>(press q to shutdown and continue later)</source>
        <translation type="unfinished">(kapatmak için q tuşuna basın ve daha sonra devam edin)</translation>
    </message>
    <message>
        <source>press q to shutdown</source>
        <translation type="unfinished">kapatmak için q'ya bas</translation>
    </message>
</context>
<context>
    <name>TransactionDesc</name>
    <message>
        <source>conflicted with a transaction with %1 confirmations</source>
        <extracomment>Text explaining the current status of a transaction, shown in the status field of the details window for this transaction. This status represents an unconfirmed transaction that conflicts with a confirmed transaction.</extracomment>
        <translation type="unfinished">%1 doğrulamalı bir işlem ile çelişti</translation>
    </message>
    <message>
        <source>0/unconfirmed, in memory pool</source>
        <extracomment>Text explaining the current status of a transaction, shown in the status field of the details window for this transaction. This status represents an unconfirmed transaction that is in the memory pool.</extracomment>
        <translation type="unfinished">0/onaylanmamış, bellek havuzunda</translation>
    </message>
    <message>
        <source>0/unconfirmed, not in memory pool</source>
        <extracomment>Text explaining the current status of a transaction, shown in the status field of the details window for this transaction. This status represents an unconfirmed transaction that is not in the memory pool.</extracomment>
        <translation type="unfinished">0/doğrulanmadı, bellek havuzunda değil</translation>
    </message>
    <message>
        <source>abandoned</source>
        <extracomment>Text explaining the current status of a transaction, shown in the status field of the details window for this transaction. This status represents an abandoned transaction.</extracomment>
        <translation type="unfinished">terk edilmiş</translation>
    </message>
    <message>
        <source>%1/unconfirmed</source>
        <extracomment>Text explaining the current status of a transaction, shown in the status field of the details window for this transaction. This status represents a transaction confirmed in at least one block, but less than 6 blocks.</extracomment>
        <translation type="unfinished">%1/doğrulanmadı</translation>
    </message>
    <message>
        <source>%1 confirmations</source>
        <extracomment>Text explaining the current status of a transaction, shown in the status field of the details window for this transaction. This status represents a transaction confirmed in 6 or more blocks.</extracomment>
        <translation type="unfinished">%1 doğrulama</translation>
    </message>
    <message>
        <source>Status</source>
        <translation type="unfinished">Durum</translation>
    </message>
    <message>
        <source>Date</source>
        <translation type="unfinished">Tarih</translation>
    </message>
    <message>
        <source>Source</source>
        <translation type="unfinished">Kaynak</translation>
    </message>
    <message>
        <source>Generated</source>
        <translation type="unfinished">Oluşturuldu</translation>
    </message>
    <message>
        <source>From</source>
        <translation type="unfinished">Gönderen</translation>
    </message>
    <message>
        <source>unknown</source>
        <translation type="unfinished">bilinmeyen</translation>
    </message>
    <message>
        <source>To</source>
        <translation type="unfinished">Alıcı</translation>
    </message>
    <message>
        <source>own address</source>
        <translation type="unfinished">kendi adresiniz</translation>
    </message>
    <message>
        <source>watch-only</source>
        <translation type="unfinished">sadece-izlenen</translation>
    </message>
    <message>
        <source>label</source>
        <translation type="unfinished">etiket</translation>
    </message>
    <message>
        <source>Credit</source>
        <translation type="unfinished">Kredi</translation>
    </message>
    <message numerus="yes">
        <source>matures in %n more block(s)</source>
        <translation type="unfinished">
            <numerusform>%n ek blok sonrasında olgunlaşacak</numerusform>
        </translation>
    </message>
    <message>
        <source>not accepted</source>
        <translation type="unfinished">kabul edilmedi</translation>
    </message>
    <message>
        <source>Debit</source>
        <translation type="unfinished">Çekilen Tutar</translation>
    </message>
    <message>
        <source>Total debit</source>
        <translation type="unfinished">Toplam gider</translation>
    </message>
    <message>
        <source>Total credit</source>
        <translation type="unfinished">Toplam gelir</translation>
    </message>
    <message>
        <source>Transaction fee</source>
        <translation type="unfinished">İşlem ücreti</translation>
    </message>
    <message>
        <source>Net amount</source>
        <translation type="unfinished">Net tutar</translation>
    </message>
    <message>
        <source>Message</source>
        <translation type="unfinished">Mesaj</translation>
    </message>
    <message>
        <source>Comment</source>
        <translation type="unfinished">Yorum</translation>
    </message>
    <message>
        <source>Transaction ID</source>
        <translation type="unfinished">İşlem ID'si</translation>
    </message>
    <message>
        <source>Transaction total size</source>
        <translation type="unfinished">İşlemin toplam boyutu</translation>
    </message>
    <message>
        <source>Transaction virtual size</source>
        <translation type="unfinished">İşlemin sanal boyutu</translation>
    </message>
    <message>
        <source>Output index</source>
        <translation type="unfinished">Çıktı indeksi</translation>
    </message>
    <message>
        <source> (Certificate was not verified)</source>
        <translation type="unfinished">(Sertifika doğrulanmadı)</translation>
    </message>
    <message>
        <source>Merchant</source>
        <translation type="unfinished">Tüccar</translation>
    </message>
    <message>
        <source>Generated coins must mature %1 blocks before they can be spent. When you generated this block, it was broadcast to the network to be added to the block chain. If it fails to get into the chain, its state will change to "not accepted" and it won't be spendable. This may occasionally happen if another node generates a block within a few seconds of yours.</source>
        <translation type="unfinished">Oluşturulan qtum'lerin harcanabilmelerinden önce %1 blok beklemeleri gerekmektedir. Bu blok, oluşturduğunuzda, blok zincirine eklenmesi için ağda yayınlandı. Zincire eklenmesi başarısız olursa, durumu "kabul edilmedi" olarak değiştirilecek ve harcanamayacaktır. Bu, bazen başka bir düğüm sizden birkaç saniye önce ya da sonra blok oluşturursa meydana gelebilir.</translation>
    </message>
    <message>
        <source>Debug information</source>
        <translation type="unfinished">Hata ayıklama bilgisi</translation>
    </message>
    <message>
        <source>Transaction</source>
        <translation type="unfinished">İşlem</translation>
    </message>
    <message>
        <source>Inputs</source>
        <translation type="unfinished">Girdiler</translation>
    </message>
    <message>
        <source>Amount</source>
        <translation type="unfinished">Mitar</translation>
    </message>
    <message>
        <source>true</source>
        <translation type="unfinished">doğru</translation>
    </message>
    <message>
        <source>false</source>
        <translation type="unfinished">yanlış</translation>
    </message>
</context>
<context>
    <name>TransactionDescDialog</name>
    <message>
        <source>This pane shows a detailed description of the transaction</source>
        <translation type="unfinished">Bu pano işlemin ayrıntılı açıklamasını gösterir</translation>
    </message>
    <message>
        <source>Details for %1</source>
        <translation type="unfinished">%1 için ayrıntılar</translation>
    </message>
</context>
<context>
    <name>TransactionTableModel</name>
    <message>
        <source>Date</source>
        <translation type="unfinished">Tarih</translation>
    </message>
    <message>
        <source>Type</source>
        <translation type="unfinished">Tür</translation>
    </message>
    <message>
        <source>Label</source>
        <translation type="unfinished">Etiket</translation>
    </message>
    <message>
        <source>Unconfirmed</source>
        <translation type="unfinished">Doğrulanmamış</translation>
    </message>
    <message>
        <source>Abandoned</source>
        <translation type="unfinished">Terk edilmiş</translation>
    </message>
    <message>
        <source>Confirming (%1 of %2 recommended confirmations)</source>
        <translation type="unfinished">Doğrulanıyor (%1 kere doğrulandı, önerilen doğrulama sayısı %2)</translation>
    </message>
    <message>
        <source>Confirmed (%1 confirmations)</source>
        <translation type="unfinished">Doğrulandı (%1 doğrulama)</translation>
    </message>
    <message>
        <source>Conflicted</source>
        <translation type="unfinished">Çakıştı</translation>
    </message>
    <message>
        <source>Immature (%1 confirmations, will be available after %2)</source>
        <translation type="unfinished">Olgunlaşmamış (%1 doğrulama, %2 doğrulama sonra kullanılabilir olacaktır)</translation>
    </message>
    <message>
        <source>Generated but not accepted</source>
        <translation type="unfinished">Oluşturuldu ama kabul edilmedi</translation>
    </message>
    <message>
        <source>Received with</source>
        <translation type="unfinished">Şununla alındı</translation>
    </message>
    <message>
        <source>Received from</source>
        <translation type="unfinished">Alındığı kişi</translation>
    </message>
    <message>
        <source>Sent to</source>
        <translation type="unfinished">Gönderildiği adres</translation>
    </message>
    <message>
        <source>Payment to yourself</source>
        <translation type="unfinished">Kendinize ödeme</translation>
    </message>
    <message>
        <source>Mined</source>
        <translation type="unfinished">Madenden</translation>
    </message>
    <message>
        <source>watch-only</source>
        <translation type="unfinished">sadece-izlenen</translation>
    </message>
    <message>
        <source>(n/a)</source>
        <translation type="unfinished">(mevcut değil)</translation>
    </message>
    <message>
        <source>(no label)</source>
        <translation type="unfinished">(etiket yok)</translation>
    </message>
    <message>
        <source>Transaction status. Hover over this field to show number of confirmations.</source>
        <translation type="unfinished">İşlem durumu. Doğrulama sayısını görüntülemek için fare imlecini bu alanın üzerinde tutunuz.</translation>
    </message>
    <message>
        <source>Date and time that the transaction was received.</source>
        <translation type="unfinished">İşlemin alındığı tarih ve zaman.</translation>
    </message>
    <message>
        <source>Type of transaction.</source>
        <translation type="unfinished">İşlemin türü.</translation>
    </message>
    <message>
        <source>Whether or not a watch-only address is involved in this transaction.</source>
        <translation type="unfinished">Bu işleme sadece-izlenen bir adresin dahil edilip, edilmediği.</translation>
    </message>
    <message>
        <source>User-defined intent/purpose of the transaction.</source>
        <translation type="unfinished">İşlemin kullanıcı tanımlı amacı.</translation>
    </message>
    <message>
        <source>Amount removed from or added to balance.</source>
        <translation type="unfinished">Bakiyeden kaldırılan ya da bakiyeye eklenen tutar.</translation>
    </message>
</context>
<context>
    <name>TransactionView</name>
    <message>
        <source>All</source>
        <translation type="unfinished">Tümü</translation>
    </message>
    <message>
        <source>Today</source>
        <translation type="unfinished">Bugün</translation>
    </message>
    <message>
        <source>This week</source>
        <translation type="unfinished">Bu hafta</translation>
    </message>
    <message>
        <source>This month</source>
        <translation type="unfinished">Bu ay</translation>
    </message>
    <message>
        <source>Last month</source>
        <translation type="unfinished">Geçen ay</translation>
    </message>
    <message>
        <source>This year</source>
        <translation type="unfinished">Bu yıl</translation>
    </message>
    <message>
        <source>Received with</source>
        <translation type="unfinished">Şununla alındı</translation>
    </message>
    <message>
        <source>Sent to</source>
        <translation type="unfinished">Gönderildiği adres</translation>
    </message>
    <message>
        <source>To yourself</source>
        <translation type="unfinished">Kendinize</translation>
    </message>
    <message>
        <source>Mined</source>
        <translation type="unfinished">Madenden</translation>
    </message>
    <message>
        <source>Other</source>
        <translation type="unfinished">Diğer</translation>
    </message>
    <message>
        <source>Enter address, transaction id, or label to search</source>
        <translation type="unfinished">Aramak için adres, gönderim numarası ya da etiket yazınız</translation>
    </message>
    <message>
        <source>Min amount</source>
        <translation type="unfinished">En düşük tutar</translation>
    </message>
    <message>
        <source>Range…</source>
        <translation type="unfinished">Aralık...</translation>
    </message>
    <message>
        <source>&amp;Copy address</source>
        <translation type="unfinished">&amp;Adresi kopyala</translation>
    </message>
    <message>
        <source>Copy &amp;label</source>
        <translation type="unfinished">&amp;etiketi kopyala</translation>
    </message>
    <message>
        <source>Copy &amp;amount</source>
        <translation type="unfinished">&amp;miktarı kopyala</translation>
    </message>
    <message>
        <source>Show in %1</source>
        <extracomment>Transactions table context menu action to show the selected transaction in a third-party block explorer. %1 is a stand-in argument for the URL of the explorer.</extracomment>
        <translation type="unfinished">%1'da göster</translation>
    </message>
    <message>
        <source>Export Transaction History</source>
        <translation type="unfinished">İşlem Tarihçesini Dışarı Aktar</translation>
    </message>
    <message>
        <source>Comma separated file</source>
        <extracomment>Expanded name of the CSV file format. See: https://en.wikipedia.org/wiki/Comma-separated_values.</extracomment>
        <translation type="unfinished">Virgülle ayrılmış dosya</translation>
    </message>
    <message>
        <source>Confirmed</source>
        <translation type="unfinished">Doğrulandı</translation>
    </message>
    <message>
        <source>Watch-only</source>
        <translation type="unfinished">Sadece izlenen</translation>
    </message>
    <message>
        <source>Date</source>
        <translation type="unfinished">Tarih</translation>
    </message>
    <message>
        <source>Type</source>
        <translation type="unfinished">Tür</translation>
    </message>
    <message>
        <source>Label</source>
        <translation type="unfinished">Etiket</translation>
    </message>
    <message>
        <source>Address</source>
        <translation type="unfinished">Adres</translation>
    </message>
    <message>
        <source>Exporting Failed</source>
        <translation type="unfinished">Dışa Aktarım Başarısız Oldu</translation>
    </message>
    <message>
        <source>There was an error trying to save the transaction history to %1.</source>
        <translation type="unfinished">İşlem tarihçesinin %1 konumuna kaydedilmeye çalışıldığı sırada bir hata meydana geldi.</translation>
    </message>
    <message>
        <source>Exporting Successful</source>
        <translation type="unfinished">Dışarı Aktarma Başarılı</translation>
    </message>
    <message>
        <source>The transaction history was successfully saved to %1.</source>
        <translation type="unfinished">İşlem tarihçesi %1 konumuna başarıyla kaydedildi.</translation>
    </message>
    <message>
        <source>Range:</source>
        <translation type="unfinished">Tarih Aralığı:</translation>
    </message>
    <message>
        <source>to</source>
        <translation type="unfinished">Alıcı</translation>
    </message>
</context>
<context>
    <name>WalletFrame</name>
    <message>
        <source>Create a new wallet</source>
        <translation type="unfinished">Yeni bir cüzdan oluştur</translation>
    </message>
    <message>
        <source>Error</source>
        <translation type="unfinished">Hata</translation>
    </message>
    <message>
        <source>Load Transaction Data</source>
        <translation type="unfinished">İşlem Verilerini Yükle</translation>
    </message>
    </context>
<context>
    <name>WalletModel</name>
    <message>
        <source>Send Coins</source>
        <translation type="unfinished">Qtumi Gönder</translation> 
    </message>
    <message>
        <source>Fee bump error</source>
        <translation type="unfinished">Ücret yükselişi hatası</translation>
    </message>
    <message>
        <source>Increasing transaction fee failed</source>
        <translation type="unfinished">İşlem ücreti artırma başarısız oldu</translation>
    </message>
    <message>
        <source>Do you want to increase the fee?</source>
        <extracomment>Asks a user if they would like to manually increase the fee of a transaction that has already been created.</extracomment>
        <translation type="unfinished">Ücreti artırmak istiyor musunuz?</translation>
    </message>
    <message>
        <source>Current fee:</source>
        <translation type="unfinished">Geçerli ücret:</translation>
    </message>
    <message>
        <source>Increase:</source>
        <translation type="unfinished">Artış:</translation>
    </message>
    <message>
        <source>New fee:</source>
        <translation type="unfinished">Yeni ücret:</translation>
    </message>
    <message>
        <source>PSBT copied</source>
        <translation type="unfinished">PSBT kopyalandı</translation>
    </message>
    <message>
        <source>Copied to clipboard</source>
        <comment>Fee-bump PSBT saved</comment>
        <translation type="unfinished">Panoya kopyalandı</translation>
    </message>
    <message>
        <source>Can't sign transaction.</source>
        <translation type="unfinished">İşlem imzalanamıyor.</translation>
    </message>
    <message>
        <source>Could not commit transaction</source>
        <translation type="unfinished">Alışveriş taahüt edilemedi.</translation>
    </message>
    <message>
        <source>default wallet</source>
        <translation type="unfinished">varsayılan cüzdan</translation>
    </message>
</context>
<context>
    <name>WalletView</name>
    <message>
        <source>&amp;Export</source>
        <translation type="unfinished">Dışa aktar</translation>
    </message>
    <message>
        <source>Export the data in the current tab to a file</source>
        <translation type="unfinished">Geçerli sekmedeki veriyi bir dosyaya ile dışa aktarın</translation>
    </message>
    <message>
        <source>Backup Wallet</source>
        <translation type="unfinished">Cüzdanı Yedekle</translation>
    </message>
    <message>
        <source>Wallet Data</source>
        <extracomment>Name of the wallet data file format.</extracomment>
        <translation type="unfinished">Cüzdan Verisi</translation>
    </message>
    <message>
        <source>Backup Failed</source>
        <translation type="unfinished">Yedekleme Başarısız</translation>
    </message>
    <message>
        <source>There was an error trying to save the wallet data to %1.</source>
        <translation type="unfinished">Cüzdan verisini %1'e kaydederken hata oluştu.</translation>
    </message>
    <message>
        <source>Backup Successful</source>
        <translation type="unfinished">Yedekleme Başarılı</translation>
    </message>
    <message>
        <source>The wallet data was successfully saved to %1.</source>
        <translation type="unfinished">Cüzdan verisi %1'e kaydedildi.</translation>
    </message>
    <message>
        <source>Cancel</source>
        <translation type="unfinished">İptal</translation>
    </message>
</context>
<context>
    <name>bitcoin-core</name>
    <message>
        <source>The %s developers</source>
        <translation type="unfinished">%s geliştiricileri</translation>
    </message>
    <message>
        <source>Cannot obtain a lock on data directory %s. %s is probably already running.</source>
        <translation type="unfinished">%s veri dizininde kilit elde edilemedi. %s muhtemelen hâlihazırda çalışmaktadır.</translation>
    </message>
    <message>
        <source>Distributed under the MIT software license, see the accompanying file %s or %s</source>
        <translation type="unfinished">MIT yazılım lisansı altında dağıtılmıştır, beraberindeki %s ya da %s dosyasına bakınız.</translation>
    </message>
    <message>
        <source>Error reading %s! All keys read correctly, but transaction data or address book entries might be missing or incorrect.</source>
        <translation type="unfinished">%s dosyasının okunması sırasında bir hata meydana geldi! Tüm anahtarlar doğru bir şekilde okundu, ancak işlem verileri ya da adres defteri ögeleri hatalı veya eksik olabilir.</translation>
    </message>
    <message>
        <source>Error reading %s! Transaction data may be missing or incorrect. Rescanning wallet.</source>
        <translation type="unfinished">%s okuma hatası! İşlem verileri eksik veya yanlış olabilir. Cüzdan yeniden taranıyor.</translation>
    </message>
    <message>
        <source>Invalid or corrupt peers.dat (%s). If you believe this is a bug, please report it to %s. As a workaround, you can move the file (%s) out of the way (rename, move, or delete) to have a new one created on the next start.</source>
        <translation type="unfinished">Geçersiz veya bozuk peers.dat (%s). Bunun bir hata olduğunu düşünüyorsanız, lütfen %s'e bildirin. Geçici bir çözüm olarak, bir sonraki başlangıçta yeni bir dosya oluşturmak için dosyayı (%s) yoldan çekebilirsiniz (yeniden adlandırabilir, taşıyabilir veya silebilirsiniz).</translation>
    </message>
    <message>
        <source>Please check that your computer's date and time are correct! If your clock is wrong, %s will not work properly.</source>
        <translation type="unfinished">Lütfen bilgisayarınızın tarih ve saatinin doğruluğunu kontrol edin. Hata varsa %s doğru çalışmayacaktır.</translation>
    </message>
    <message>
        <source>Please contribute if you find %s useful. Visit %s for further information about the software.</source>
        <translation type="unfinished">%s programını faydalı buluyorsanız lütfen katkıda bulununuz. Yazılım hakkında daha fazla bilgi için %s adresini ziyaret ediniz.</translation>
    </message>
    <message>
        <source>Prune configured below the minimum of %d MiB.  Please use a higher number.</source>
        <translation type="unfinished">Budama, en düşük değer olan %d MiB'den düşük olarak ayarlanmıştır. Lütfen daha yüksek bir sayı kullanınız.</translation>
    </message>
    <message>
        <source>Prune mode is incompatible with -reindex-chainstate. Use full -reindex instead.</source>
        <translation type="unfinished">Prune modu -reindex-chainstate ile uyumlu değil. Bunun yerine tam -reindex kullanın.</translation>
    </message>
    <message>
        <source>Prune: last wallet synchronisation goes beyond pruned data. You need to -reindex (download the whole blockchain again in case of pruned node)</source>
        <translation type="unfinished">Budama: son cüzdan eşleşmesi budanmış verilerin ötesine gitmektedir. -reindex kullanmanız gerekmektedir (Budanmış düğüm ise tüm blok zincirini tekrar indirmeniz gerekir.)</translation>
    </message>
    <message>
        <source>The block database contains a block which appears to be from the future. This may be due to your computer's date and time being set incorrectly. Only rebuild the block database if you are sure that your computer's date and time are correct</source>
        <translation type="unfinished">Blok veritabanı gelecekten gibi görünen bir blok içermektedir. Bu, bilgisayarınızın saat ve tarihinin yanlış ayarlanmış olmasından kaynaklanabilir. Blok veritabanını sadece bilgisayarınızın tarih ve saatinin doğru olduğundan eminseniz yeniden derleyin.</translation>
    </message>
    <message>
        <source>The block index db contains a legacy 'txindex'. To clear the occupied disk space, run a full -reindex, otherwise ignore this error. This error message will not be displayed again.</source>
        <translation type="unfinished">Blok dizini db, eski bir 'txindex' içerir. Dolu disk alanını temizlemek için full -reindex çalıştırın, aksi takdirde bu hatayı yok sayın. Bu hata mesajı tekrar görüntülenmeyecek.</translation>
    </message>
    <message>
        <source>The transaction amount is too small to send after the fee has been deducted</source>
        <translation type="unfinished">Bu işlem, tutar düşüldükten sonra göndermek için çok düşük</translation>
    </message>
    <message>
        <source>This is a pre-release test build - use at your own risk - do not use for mining or merchant applications</source>
        <translation type="unfinished">Bu kararlı sürümden önceki bir deneme sürümüdür. - risklerini bilerek kullanma sorumluluğu sizdedir - qtum oluşturmak ya da ticari uygulamalar için kullanmayınız</translation>
    </message>
    <message>
        <source>This is the transaction fee you may pay when fee estimates are not available.</source>
        <translation type="unfinished">İşlem ücret tahminleri mevcut olmadığında ödeyebileceğiniz işlem ücreti budur.</translation>
    </message>
    <message>
        <source>Total length of network version string (%i) exceeds maximum length (%i). Reduce the number or size of uacomments.</source>
        <translation type="unfinished">Ağ sürümü zincirinin toplam boyutu (%i) en yüksek boyutu geçmektedir (%i). Kullanıcı aracı açıklamasının sayısı veya boyutunu azaltınız.</translation>
    </message>
    <message>
        <source>Warning: We do not appear to fully agree with our peers! You may need to upgrade, or other nodes may need to upgrade.</source>
        <translation type="unfinished">Uyarı: Ağ eşlerimizle tamamen anlaşamamışız gibi görünüyor! Güncelleme yapmanız gerekebilir ya da diğer düğümlerin güncelleme yapmaları gerekebilir.</translation>
    </message>
    <message>
        <source>You need to rebuild the database using -reindex to go back to unpruned mode.  This will redownload the entire blockchain</source>
        <translation type="unfinished">Budama olmayan kipe dönmek için veritabanını -reindex ile tekrar derlemeniz gerekir. Bu, tüm blok zincirini tekrar indirecektir</translation>
    </message>
    <message>
        <source>%s is set very high!</source>
        <translation type="unfinished">%s çok yüksek ayarlanmış!</translation>
    </message>
    <message>
        <source>-maxmempool must be at least %d MB</source>
        <translation type="unfinished">-maxmempool en az %d MB olmalıdır</translation>
    </message>
    <message>
        <source>Cannot resolve -%s address: '%s'</source>
        <translation type="unfinished">Çözümlenemedi - %s adres: '%s'</translation>
    </message>
    <message>
        <source>Cannot set -forcednsseed to true when setting -dnsseed to false.</source>
        <translation type="unfinished">-dnsseed false olarak ayarlanırken -forcednsseed true olarak ayarlanamıyor.</translation>
    </message>
    <message>
        <source>Cannot write to data directory '%s'; check permissions.</source>
        <translation type="unfinished">Veriler '%s' klasörüne yazılamıyor ; yetkilendirmeyi kontrol edin.</translation>
    </message>
    <message>
        <source>The -txindex upgrade started by a previous version cannot be completed. Restart with the previous version or run a full -reindex.</source>
        <translation type="unfinished">Önceki bir sürüm tarafından başlatılan -txindex yükseltmesi tamamlanamaz. Önceki sürümle yeniden başlatın veya full -reindex çalıştırın.</translation>
    </message>
    <message>
        <source>Cannot provide specific connections and have addrman find outgoing connections at the same time.</source>
        <translation type="unfinished">Belirli bağlantılar sağlayamaz ve aynı anda addrman'ın giden bağlantıları bulmasını sağlayamaz.</translation>
    </message>
    <message>
        <source>Error loading %s: External signer wallet being loaded without external signer support compiled</source>
        <translation type="unfinished">%s yüklenirken hata oluştu: Harici imzalayan cüzdanı derlenmiş harici imzalayan desteği olmadan yükleniyor</translation>
    </message>
    <message>
        <source>Failed to rename invalid peers.dat file. Please move or delete it and try again.</source>
        <translation type="unfinished">Geçersiz peers.dat dosyası yeniden adlandırılamadı. Lütfen taşıyın veya silin ve tekrar deneyin.</translation>
    </message>
    <message>
        <source>
Unable to restore backup of wallet.</source>
        <translation type="unfinished">
Cüzdan yedeği geri yüklenemiyor.</translation>
    </message>
    <message>
        <source>Copyright (C) %i-%i</source>
        <translation type="unfinished">Telif Hakkı (C) %i-%i</translation>
    </message>
    <message>
        <source>Corrupted block database detected</source>
        <translation type="unfinished">Bozuk blok veritabanı tespit edildi</translation>
    </message>
    <message>
        <source>Disk space is too low!</source>
        <translation type="unfinished">Disk alanı çok düşük!</translation>
    </message>
    <message>
        <source>Do you want to rebuild the block database now?</source>
        <translation type="unfinished">Blok veritabanını şimdi yeniden inşa etmek istiyor musunuz?</translation>
    </message>
    <message>
        <source>Done loading</source>
        <translation type="unfinished">Yükleme tamamlandı</translation>
    </message>
    <message>
        <source>Error initializing block database</source>
        <translation type="unfinished">Blok veritabanını başlatılırken bir hata meydana geldi</translation>
    </message>
    <message>
        <source>Error initializing wallet database environment %s!</source>
        <translation type="unfinished">%s cüzdan veritabanı ortamının başlatılmasında hata meydana geldi!</translation>
    </message>
    <message>
        <source>Error loading %s</source>
        <translation type="unfinished">%s unsurunun yüklenmesinde hata oluştu</translation>
    </message>
    <message>
        <source>Error loading %s: Wallet corrupted</source>
        <translation type="unfinished">%s unsurunun yüklenmesinde hata oluştu: bozuk cüzdan</translation>
    </message>
    <message>
        <source>Error loading %s: Wallet requires newer version of %s</source>
        <translation type="unfinished">%s unsurunun yüklenmesinde hata oluştu: cüzdan %s programının yeni bir sürümüne ihtiyaç duyuyor</translation>
    </message>
    <message>
        <source>Error loading block database</source>
        <translation type="unfinished">Blok veritabanının yüklenmesinde hata</translation>
    </message>
    <message>
        <source>Error opening block database</source>
        <translation type="unfinished">Blok veritabanının açılışı sırasında hata</translation>
    </message>
    <message>
        <source>Error reading from database, shutting down.</source>
        <translation type="unfinished">Veritabanı okuma hatası, program kapatılıyor.</translation>
    </message>
    <message>
        <source>Error: Failed to create new watchonly wallet</source>
        <translation type="unfinished">Hata: Yeni  sadece izlenebilir (watchonly) cüzdanı oluşturulamadı</translation>
    </message>
    <message>
        <source>Error: This wallet already uses SQLite</source>
        <translation type="unfinished">Hata: Bu cüzdan zaten SQLite kullanıyor</translation>
    </message>
    <message>
        <source>Failed to listen on any port. Use -listen=0 if you want this.</source>
        <translation type="unfinished">Herhangi bir portun dinlenmesi başarısız oldu. Bunu istiyorsanız -listen=0 seçeneğini kullanınız.</translation>
    </message>
    <message>
        <source>Failed to rescan the wallet during initialization</source>
        <translation type="unfinished">Başlatma sırasında cüzdanı yeniden tarama işlemi başarısız oldu</translation>
    </message>
    <message>
        <source>Failed to verify database</source>
        <translation type="unfinished">Veritabanı doğrulanamadı</translation>
    </message>
    <message>
        <source>Importing…</source>
        <translation type="unfinished">İçe aktarılıyor...</translation>
    </message>
    <message>
        <source>Incorrect or no genesis block found. Wrong datadir for network?</source>
        <translation type="unfinished">Yanlış ya da bulunamamış doğuş bloğu. Ağ için yanlış veri klasörü mü?</translation>
    </message>
    <message>
        <source>Initialization sanity check failed. %s is shutting down.</source>
        <translation type="unfinished">Başlatma sınaması başarısız oldu. %s kapatılıyor.</translation>
    </message>
    <message>
        <source>Input not found or already spent</source>
        <translation type="unfinished">Girdi bulunamadı veya zaten harcandı</translation>
    </message>
    <message>
        <source>Insufficient funds</source>
        <translation type="unfinished">Yetersiz bakiye</translation>
    </message>
    <message>
        <source>Invalid -onion address or hostname: '%s'</source>
        <translation type="unfinished">Geçersiz -onion adresi veya ana makine adı: '%s'</translation>
    </message>
    <message>
        <source>Invalid -proxy address or hostname: '%s'</source>
        <translation type="unfinished">Geçersiz -proxy adresi veya ana makine adı: '%s'</translation>
    </message>
    <message>
        <source>Invalid amount for -%s=&lt;amount&gt;: '%s'</source>
        <translation type="unfinished">-%s=&lt;tutar&gt; için geçersiz tutar: '%s'</translation>
    </message>
    <message>
        <source>Invalid netmask specified in -whitelist: '%s'</source>
        <translation type="unfinished">-whitelist: '%s' unsurunda geçersiz bir ağ maskesi belirtildi</translation>
    </message>
    <message>
        <source>Loading P2P addresses…</source>
        <translation type="unfinished">P2P adresleri yükleniyor...</translation>
    </message>
    <message>
        <source>Loading banlist…</source>
        <translation type="unfinished">Engel listesi yükleniyor...</translation>
    </message>
    <message>
        <source>Loading block index…</source>
        <translation type="unfinished">Blok dizini yükleniyor...</translation>
    </message>
    <message>
        <source>Loading wallet…</source>
        <translation type="unfinished">Cüzdan yükleniyor...</translation>
    </message>
    <message>
        <source>Missing amount</source>
        <translation type="unfinished">Eksik tutar</translation>
    </message>
    <message>
        <source>Missing solving data for estimating transaction size</source>
        <translation type="unfinished">İşlem boyutunu tahmin etmek için çözümleme verileri eksik</translation>
    </message>
    <message>
        <source>Need to specify a port with -whitebind: '%s'</source>
        <translation type="unfinished">-whitebind: '%s' ile bir port belirtilmesi lazımdır</translation>
    </message>
    <message>
        <source>No addresses available</source>
        <translation type="unfinished">Erişilebilir adres yok</translation>
    </message>
    <message>
        <source>Not enough file descriptors available.</source>
        <translation type="unfinished">Kafi derecede dosya tanımlayıcıları mevcut değil.</translation>
    </message>
    <message>
        <source>Prune cannot be configured with a negative value.</source>
        <translation type="unfinished">Budama negatif bir değerle yapılandırılamaz.</translation>
    </message>
    <message>
        <source>Prune mode is incompatible with -txindex.</source>
        <translation type="unfinished">Budama kipi -txindex ile uyumsuzdur.</translation>
    </message>
    <message>
        <source>Reducing -maxconnections from %d to %d, because of system limitations.</source>
        <translation type="unfinished">Sistem sınırlamaları sebebiyle -maxconnections %d değerinden %d değerine düşürülmüştür.</translation>
    </message>
    <message>
        <source>Rescanning…</source>
        <translation type="unfinished">Yeniden taranıyor...</translation>
    </message>
    <message>
        <source>Signing transaction failed</source>
        <translation type="unfinished">İşlemin imzalanması başarısız oldu</translation>
    </message>
    <message>
        <source>Specified -walletdir "%s" does not exist</source>
        <translation type="unfinished">Belirtilen -walletdir "%s" mevcut değil</translation>
    </message>
    <message>
        <source>Specified -walletdir "%s" is a relative path</source>
        <translation type="unfinished">Belirtilen -walletdir "%s" göreceli bir yoldur</translation>
    </message>
    <message>
        <source>Specified -walletdir "%s" is not a directory</source>
        <translation type="unfinished">Belirtilen -walletdir "%s" bir dizin değildir</translation>
    </message>
    <message>
        <source>The source code is available from %s.</source>
        <translation type="unfinished">%s'in kaynak kodu ulaşılabilir.</translation>
    </message>
    <message>
        <source>The transaction amount is too small to pay the fee</source>
        <translation type="unfinished">İşlemdeki qtum tutarı ücreti ödemek için çok düşük</translation>
    </message>
    <message>
        <source>The wallet will avoid paying less than the minimum relay fee.</source>
        <translation type="unfinished">Cüzdan en az aktarma ücretinden daha az ödeme yapmaktan sakınacaktır.</translation>
    </message>
    <message>
        <source>This is experimental software.</source>
        <translation type="unfinished">Bu deneysel bir uygulamadır.</translation>
    </message>
    <message>
        <source>This is the minimum transaction fee you pay on every transaction.</source>
        <translation type="unfinished">Bu her işlemde ödeceğiniz en düşük işlem ücretidir.</translation>
    </message>
    <message>
        <source>This is the transaction fee you will pay if you send a transaction.</source>
        <translation type="unfinished">-paytxfee çok yüksek bir değere ayarlanmış! Bu, işlemi gönderirseniz ödeyeceğiniz işlem ücretidir.</translation>
    </message>
    <message>
        <source>Transaction amount too small</source>
        <translation type="unfinished">İşlem tutarı çok düşük</translation>
    </message>
    <message>
        <source>Transaction amounts must not be negative</source>
        <translation type="unfinished">İşlem tutarı negatif olmamalıdır.</translation>
    </message>
    <message>
        <source>Transaction change output index out of range</source>
        <translation type="unfinished">İşlem değişikliği çıktı endeksi aralık dışında</translation>
    </message>
    <message>
        <source>Transaction has too long of a mempool chain</source>
        <translation type="unfinished">İşlem çok uzun bir mempool zincirine sahip</translation>
    </message>
    <message>
        <source>Transaction must have at least one recipient</source>
        <translation type="unfinished">İşlem en az bir adet alıcıya sahip olmalı.</translation>
    </message>
    <message>
        <source>Transaction needs a change address, but we can't generate it.</source>
        <translation type="unfinished">İşlemin bir değişiklik adresine ihtiyacı var, ancak bunu oluşturamıyoruz.</translation>
    </message>
    <message>
        <source>Transaction too large</source>
        <translation type="unfinished">İşlem çok büyük</translation>
    </message>
    <message>
        <source>Unable to allocate memory for -maxsigcachesize: '%s' MiB</source>
        <translation type="unfinished">-maxsigcachesize: ' %s' MiB için bellek konumlandırılamıyor.</translation>
    </message>
    <message>
        <source>Unable to bind to %s on this computer (bind returned error %s)</source>
        <translation type="unfinished">Bu bilgisayarda %s ögesine bağlanılamadı (bağlanma %s hatasını verdi)</translation>
    </message>
    <message>
        <source>Unable to bind to %s on this computer. %s is probably already running.</source>
        <translation type="unfinished">Bu bilgisayarda %s unsuruna bağlanılamadı. %s muhtemelen hâlihazırda çalışmaktadır.</translation>
    </message>
    <message>
        <source>Unable to find UTXO for external input</source>
        <translation type="unfinished">Harici giriş için UTXO bulunamıyor.</translation>
    </message>
    <message>
        <source>Unable to generate initial keys</source>
        <translation type="unfinished">Başlangıç anahtarları üretilemiyor</translation>
    </message>
    <message>
        <source>Unable to generate keys</source>
        <translation type="unfinished">Anahtarlar oluşturulamıyor</translation>
    </message>
    <message>
        <source>Unable to parse -maxuploadtarget: '%s'</source>
        <translation type="unfinished">-maxuploadtarget ayrıştırılamıyor: '%s'</translation>
    </message>
    <message>
        <source>Unable to start HTTP server. See debug log for details.</source>
        <translation type="unfinished">HTTP sunucusu başlatılamadı. Ayrıntılar için debug.log dosyasına bakınız.</translation>
    </message>
    <message>
        <source>Unknown address type '%s'</source>
        <translation type="unfinished">Bilinmeyen adres türü '%s'</translation>
    </message>
    <message>
        <source>Unknown network specified in -onlynet: '%s'</source>
        <translation type="unfinished">-onlynet için bilinmeyen bir ağ belirtildi: '%s'</translation>
    </message>
    <message>
        <source>Unsupported logging category %s=%s.</source>
        <translation type="unfinished">Desteklenmeyen günlük kategorisi %s=%s.</translation>
    </message>
    <message>
        <source>User Agent comment (%s) contains unsafe characters.</source>
        <translation type="unfinished">Kullanıcı Aracı açıklaması (%s) güvensiz karakterler içermektedir.</translation>
    </message>
    <message>
        <source>Verifying blocks…</source>
        <translation type="unfinished">Bloklar doğrulanıyor...</translation>
    </message>
    <message>
        <source>Verifying wallet(s)…</source>
        <translation type="unfinished">Cüzdan(lar) doğrulanıyor...</translation>
    </message>
    <message>
        <source>Wallet needed to be rewritten: restart %s to complete</source>
        <translation type="unfinished">Cüzdanın tekrar yazılması gerekiyordu: işlemi tamamlamak için %s programını yeniden başlatınız</translation>
    </message>
    <message>
        <source>Settings file could not be read</source>
        <translation type="unfinished">Ayarlar dosyası okunamadı</translation>
    </message>
    <message>
        <source>Settings file could not be written</source>
        <translation type="unfinished">Ayarlar dosyası yazılamadı</translation>
    </message>
</context>
</TS><|MERGE_RESOLUTION|>--- conflicted
+++ resolved
@@ -66,14 +66,8 @@
         <translation type="unfinished">Alıcı adresler</translation>
     </message>
     <message>
-<<<<<<< HEAD
         <source>These are your Qtum addresses for sending payments. Always check the amount and the receiving address before sending coins.</source>
-        <translation type="unfinished">Bunlar Qtumleriniz için gönderici adreslerinizdir.
-Gönderim yapmadan önce her zaman tutarı ve alıcı adresi kontrol ediniz.</translation>
-=======
-        <source>These are your Bitcoin addresses for sending payments. Always check the amount and the receiving address before sending coins.</source>
-        <translation type="unfinished">Bunlar ödemeleri gönderdiğiniz Bitcoin adreslerinizdir. Para göndermeden önce her zaman tutarı ve alıcı adresi kontrol ediniz.</translation>
->>>>>>> 7da4ae1f
+        <translation type="unfinished">Bunlar ödemeleri gönderdiğiniz Qtum adreslerinizdir. Para göndermeden önce her zaman tutarı ve alıcı adresi kontrol ediniz.</translation>
     </message>
     <message>
         <source>These are your Qtum addresses for receiving payments. Use the 'Create new receiving address' button in the receive tab to create new addresses.
