--- conflicted
+++ resolved
@@ -1220,17 +1220,6 @@
         <translation>&amp;Sporočilo:</translation>
     </message>
     <message>
-<<<<<<< HEAD
-        <source>Reuse one of the previously used receiving addresses. Reusing addresses has security and privacy issues. Do not use this unless re-generating a payment request made before.</source>
-        <translation>Ponovno uporabite enega od že uporabljenih naslovov za prejemanje. Večkratna uporaba istih naslovov za prejemanje negativno vpliva na varnost in zasebnost. To opcijo uporabite samo v primeru, da poustvarjate obstoječ zahtevek za plačilo.</translation>
-    </message>
-    <message>
-        <source>R&amp;euse an existing receiving address (not recommended)</source>
-        <translation>P&amp;onovno uporabite obstoječ naslov za prejemanje. (Ni priporočeno.)</translation>
-    </message>
-    <message>
-=======
->>>>>>> a68962c4
         <source>An optional message to attach to the payment request, which will be displayed when the request is opened. Note: The message will not be sent with the payment over the Qtum network.</source>
         <translation>Neobvezno sporočilo kot priponka zahtevku za plačilo, ki bo prikazano, ko bo zahtevek odprt. Opomba: Opravljeno plačilo.prek omrežja Qtum tega sporočila ne bo vsebovalo.</translation>
     </message>
@@ -1396,13 +1385,6 @@
         <translation>Skrij</translation>
     </message>
     <message>
-<<<<<<< HEAD
-        <source>total at least</source>
-        <translation>skupno vsaj</translation>
-    </message>
-    <message>
-=======
->>>>>>> a68962c4
         <source>Paying only the minimum fee is just fine as long as there is less transaction volume than space in the blocks. But be aware that this can end up in a never confirming transaction once there is more demand for qtum transactions than the network can process.</source>
         <translation>Dokler bo v blokih še dovolj prostora za vse nastajajoče transakcije, zadostuje, če plačate samo minimalno provizijo. Ko pa se bo količina vseh transakcij povečala do meja zmogljivosti omrežja, se lahko zgodi, da vaša transakcija brez večje provizije nikoli ne bo potrjena.</translation>
     </message>
