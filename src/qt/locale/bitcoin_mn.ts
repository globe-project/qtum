--- conflicted
+++ resolved
@@ -63,11 +63,7 @@
     </message>
     <message>
         <source>These are your Qtum addresses for sending payments. Always check the amount and the receiving address before sending coins.</source>
-<<<<<<< HEAD
-        <translation>Эдгээр Биткойн хаягууд нь илгээх хаягууд. Хүлээн авах хаяг болон тоо хэмжээг илгээхээсээ өмнө сайн нягталж үзэж байна уу</translation>
-=======
         <translation type="unfinished">Эдгээр Биткойн хаягууд нь илгээх хаягууд. Хүлээн авах хаяг болон тоо хэмжээг илгээхээсээ өмнө сайн нягталж үзэж байна уу</translation>
->>>>>>> 5ed36332
     </message>
     <message>
         <source>&amp;Copy Address</source>
@@ -165,14 +161,7 @@
     </message>
     </context>
 <context>
-<<<<<<< HEAD
-    <name>BanTableModel</name>
-    </context>
-<context>
-    <name>QtumGUI</name>
-=======
     <name>QObject</name>
->>>>>>> 5ed36332
     <message>
         <source>unknown</source>
         <translation type="unfinished">үл мэдэгдэх</translation>
@@ -426,15 +415,7 @@
     </message>
     </context>
 <context>
-<<<<<<< HEAD
-    <name>Intro</name>
-    <message>
-        <source>Qtum</source>
-        <translation>Биткойн</translation>
-    </message>
-=======
     <name>ShutdownWindow</name>
->>>>>>> 5ed36332
     <message>
         <source>Do not shut down the computer until this window disappears.</source>
         <translation type="unfinished">Энэ цонхыг хаагдтал компьютерээ бүү унтраагаарай</translation>
@@ -713,11 +694,7 @@
     </message>
     <message>
         <source>Warning: Invalid Qtum address</source>
-<<<<<<< HEAD
-        <translation>Анхаар:Буруу Биткойны хаяг байна</translation>
-=======
         <translation type="unfinished">Анхаар:Буруу Биткойны хаяг байна</translation>
->>>>>>> 5ed36332
     </message>
     <message>
         <source>(no label)</source>
