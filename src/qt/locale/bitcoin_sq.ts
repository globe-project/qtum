--- conflicted
+++ resolved
@@ -26,10 +26,6 @@
         <translation type="unfinished">afer</translation>
     </message>
     <message>
-        <source>C&amp;lose</source>
-        <translation>afer</translation>
-    </message>
-    <message>
         <source>Delete the currently selected address from the list</source>
         <translation>Fshi adresen e selektuar nga lista</translation>
     </message>
@@ -74,19 +70,9 @@
         <translation type="unfinished">Këto janë Qtum adresat e juaja për të dërguar pagesa. Gjithmon kontrolloni shumën dhe adresën pranuese para se të dërgoni monedha.</translation>
     </message>
     <message>
-<<<<<<< HEAD
-        <source>These are your Qtum addresses for sending payments. Always check the amount and the receiving address before sending coins.</source>
-        <translation>Këto janë Qtum adresat e juaja për të dërguar pagesa. Gjithmon kontrolloni shumën dhe adresën pranuese para se të dërgoni monedha.</translation>
-    </message>
-    <message>
-        <source>These are your Qtum addresses for receiving payments. Use the 'Create new receiving address' button in the receive tab to create new addresses.
-Signing is only possible with addresses of the type 'legacy'.</source>
-        <translation>Këto janë adresat tuaja të Qtum për të marrë pagesa. Përdorni butonin 'Krijo adresë të re marrëse' në skedën e marrjes për të krijuar adresa të reja. Nënshkrimi është i mundur vetëm me adresa të tipit 'trashëgimi'.</translation>
-=======
         <source>These are your Qtum addresses for receiving payments. Use the 'Create new receiving address' button in the receive tab to create new addresses.
 Signing is only possible with addresses of the type 'legacy'.</source>
         <translation type="unfinished">Këto janë adresat tuaja të Qtum për të marrë pagesa. Përdorni butonin 'Krijo adresë të re marrëse' në skedën e marrjes për të krijuar adresa të reja. Nënshkrimi është i mundur vetëm me adresa të tipit 'trashëgimi'.</translation>
->>>>>>> 5ed36332
     </message>
     <message>
         <source>&amp;Copy Address</source>
@@ -221,15 +207,11 @@
     </message>
     </context>
 <context>
-<<<<<<< HEAD
-    <name>QtumGUI</name>
-=======
     <name>QObject</name>
     <message>
         <source>unknown</source>
         <translation type="unfinished">i/e panjohur</translation>
     </message>
->>>>>>> 5ed36332
     <message>
         <source>Amount</source>
         <translation type="unfinished">Sasia</translation>
@@ -489,17 +471,8 @@
 <context>
     <name>HelpMessageDialog</name>
     <message>
-<<<<<<< HEAD
-        <source>Qtum</source>
-        <translation>Qtum</translation>
-    </message>
-    <message>
-        <source>Error</source>
-        <translation>Problem</translation>
-=======
         <source>version</source>
         <translation type="unfinished">versioni</translation>
->>>>>>> 5ed36332
     </message>
     </context>
 <context>
