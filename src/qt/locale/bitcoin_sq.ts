--- conflicted
+++ resolved
@@ -119,11 +119,7 @@
     <name>AskPassphraseDialog</name>
     <message>
         <source>Passphrase Dialog</source>
-<<<<<<< HEAD
-        <translation>Dialog i Fjalëkalimit</translation>
-=======
         <translation type="unfinished">Dialog i Fjalëkalimit</translation>
->>>>>>> ec86f1e9
     </message>
     <message>
         <source>Enter passphrase</source>
@@ -208,9 +204,6 @@
     <message>
         <source>The passphrase entered for the wallet decryption was incorrect.</source>
         <translation type="unfinished">Frazkalimi i futur për dekriptimin e portofolit nuk ishte i saktë.</translation>
-<<<<<<< HEAD
-    </message>
-=======
     </message>
     </context>
 <context>
@@ -276,301 +269,204 @@
         <source>Insufficient funds</source>
         <translation type="unfinished">Fonde te pamjaftueshme</translation>
     </message>
->>>>>>> ec86f1e9
-    </context>
-<context>
-    <name>QObject</name>
-    <message>
-        <source>unknown</source>
-        <translation type="unfinished">i/e panjohur</translation>
-    </message>
-    <message>
-<<<<<<< HEAD
+    </context>
+<context>
+    <name>BitcoinGUI</name>
+    <message>
+        <source>&amp;Overview</source>
+        <translation type="unfinished">&amp;Përmbledhje</translation>
+    </message>
+    <message>
+        <source>Show general overview of wallet</source>
+        <translation type="unfinished">Trego një përmbledhje te përgjithshme të portofolit</translation>
+    </message>
+    <message>
+        <source>&amp;Transactions</source>
+        <translation type="unfinished">&amp;Transaksionet</translation>
+    </message>
+    <message>
+        <source>Browse transaction history</source>
+        <translation type="unfinished">Shfleto historinë e transaksioneve</translation>
+    </message>
+    <message>
+        <source>Quit application</source>
+        <translation type="unfinished">Mbyllni aplikacionin</translation>
+    </message>
+    <message>
+        <source>Show information about Qt</source>
+        <translation type="unfinished">Shfaq informacion rreth Qt</translation>
+    </message>
+    <message>
+        <source>Change the passphrase used for wallet encryption</source>
+        <translation type="unfinished">Ndrysho frazkalimin e përdorur per enkriptimin e portofolit</translation>
+    </message>
+    <message>
+        <source>&amp;Send</source>
+        <translation type="unfinished">&amp;Dergo</translation>
+    </message>
+    <message>
+        <source>&amp;Receive</source>
+        <translation type="unfinished">&amp;Merr</translation>
+    </message>
+    <message>
+        <source>&amp;File</source>
+        <translation type="unfinished">&amp;Skedar</translation>
+    </message>
+    <message>
+        <source>&amp;Settings</source>
+        <translation type="unfinished">&amp;Konfigurimet</translation>
+    </message>
+    <message>
+        <source>&amp;Help</source>
+        <translation type="unfinished">&amp;Ndihmë</translation>
+    </message>
+    <message>
+        <source>Tabs toolbar</source>
+        <translation type="unfinished">Shiriti i mjeteve</translation>
+    </message>
+    <message numerus="yes">
+        <source>Processed %n block(s) of transaction history.</source>
+        <translation type="unfinished">
+            <numerusform />
+            <numerusform />
+        </translation>
+    </message>
+    <message>
+        <source>%1 behind</source>
+        <translation type="unfinished">%1 Pas</translation>
+    </message>
+    <message>
+        <source>Error</source>
+        <translation type="unfinished">Problem</translation>
+    </message>
+    <message>
+        <source>Information</source>
+        <translation type="unfinished">Informacion</translation>
+    </message>
+    <message>
+        <source>Up to date</source>
+        <translation type="unfinished">I azhornuar</translation>
+    </message>
+    <message numerus="yes">
+        <source>%n active connection(s) to Qtum network.</source>
+        <extracomment>A substring of the tooltip.</extracomment>
+        <translation type="unfinished">
+            <numerusform />
+            <numerusform />
+        </translation>
+    </message>
+    <message>
+        <source>Sent transaction</source>
+        <translation type="unfinished">Dërgo transaksionin</translation>
+    </message>
+    <message>
+        <source>Incoming transaction</source>
+        <translation type="unfinished">Transaksion në ardhje</translation>
+    </message>
+    <message>
+        <source>Wallet is &lt;b&gt;encrypted&lt;/b&gt; and currently &lt;b&gt;unlocked&lt;/b&gt;</source>
+        <translation type="unfinished">Portofoli po &lt;b&gt; enkriptohet&lt;/b&gt; dhe është &lt;b&gt; i ç'kyçur&lt;/b&gt;</translation>
+    </message>
+    <message>
+        <source>Wallet is &lt;b&gt;encrypted&lt;/b&gt; and currently &lt;b&gt;locked&lt;/b&gt;</source>
+        <translation type="unfinished">Portofoli po &lt;b&gt; enkriptohet&lt;/b&gt; dhe është &lt;b&gt; i kyçur&lt;/b&gt;</translation>
+    </message>
+    </context>
+<context>
+    <name>CoinControlDialog</name>
+    <message>
+        <source>Coin Selection</source>
+        <translation type="unfinished">Zgjedhja e monedhes</translation>
+    </message>
+    <message>
+        <source>Amount:</source>
+        <translation type="unfinished">Shuma:</translation>
+    </message>
+    <message>
         <source>Amount</source>
         <translation type="unfinished">Sasia</translation>
     </message>
-    <message numerus="yes">
-        <source>%n second(s)</source>
-        <translation>
-            <numerusform />
-            <numerusform />
-        </translation>
-    </message>
-    <message numerus="yes">
-        <source>%n minute(s)</source>
-        <translation>
-            <numerusform />
-            <numerusform />
-        </translation>
-    </message>
-    <message numerus="yes">
-        <source>%n hour(s)</source>
-        <translation type="unfinished">
-            <numerusform />
-            <numerusform />
-        </translation>
-    </message>
-    <message numerus="yes">
-        <source>%n day(s)</source>
-        <translation type="unfinished">
-            <numerusform />
-            <numerusform />
-        </translation>
-    </message>
-    <message numerus="yes">
-        <source>%n week(s)</source>
-        <translation type="unfinished">
-            <numerusform />
-            <numerusform />
-        </translation>
-    </message>
-    <message>
-        <source>%1 and %2</source>
-        <translation type="unfinished">%1 dhe %2</translation>
-    </message>
-    <message numerus="yes">
-        <source>%n year(s)</source>
-        <translation type="unfinished">
-            <numerusform />
-            <numerusform />
-        </translation>
-    </message>
-    </context>
-<context>
-    <name>QtumGUI</name>
-    <message>
-=======
->>>>>>> ec86f1e9
-        <source>&amp;Overview</source>
-        <translation type="unfinished">&amp;Përmbledhje</translation>
-    </message>
-    <message>
-        <source>Show general overview of wallet</source>
-        <translation type="unfinished">Trego një përmbledhje te përgjithshme të portofolit</translation>
-    </message>
-    <message>
-        <source>&amp;Transactions</source>
-        <translation type="unfinished">&amp;Transaksionet</translation>
-    </message>
-    <message>
-        <source>Browse transaction history</source>
-        <translation type="unfinished">Shfleto historinë e transaksioneve</translation>
-    </message>
-    <message>
-        <source>Quit application</source>
-        <translation type="unfinished">Mbyllni aplikacionin</translation>
-    </message>
-    <message>
-        <source>Show information about Qt</source>
-<<<<<<< HEAD
-        <translation>Shfaq informacion rreth Qt</translation>
-=======
-        <translation type="unfinished">Shfaq informacion rreth Qt</translation>
->>>>>>> ec86f1e9
-    </message>
-    <message>
-        <source>Change the passphrase used for wallet encryption</source>
-        <translation type="unfinished">Ndrysho frazkalimin e përdorur per enkriptimin e portofolit</translation>
-    </message>
-    <message>
-        <source>&amp;Send</source>
-        <translation type="unfinished">&amp;Dergo</translation>
-    </message>
-    <message>
-        <source>&amp;Receive</source>
-        <translation type="unfinished">&amp;Merr</translation>
-    </message>
-    <message>
-        <source>&amp;File</source>
-        <translation type="unfinished">&amp;Skedar</translation>
-    </message>
-    <message>
-        <source>&amp;Settings</source>
-        <translation type="unfinished">&amp;Konfigurimet</translation>
-    </message>
-    <message>
-        <source>&amp;Help</source>
-        <translation type="unfinished">&amp;Ndihmë</translation>
-    </message>
-    <message>
-        <source>Tabs toolbar</source>
-        <translation type="unfinished">Shiriti i mjeteve</translation>
-    </message>
-    <message numerus="yes">
-        <source>Processed %n block(s) of transaction history.</source>
-        <translation type="unfinished">
-            <numerusform />
-            <numerusform />
-        </translation>
-    </message>
-    <message numerus="yes">
-        <source>Processed %n block(s) of transaction history.</source>
-        <translation>
-            <numerusform />
-            <numerusform />
-        </translation>
-    </message>
-    <message>
-        <source>%1 behind</source>
-        <translation type="unfinished">%1 Pas</translation>
+    <message>
+        <source>Date</source>
+        <translation type="unfinished">Data</translation>
+    </message>
+    <message>
+        <source>yes</source>
+        <translation type="unfinished">po</translation>
+    </message>
+    <message>
+        <source>no</source>
+        <translation type="unfinished">jo</translation>
+    </message>
+    <message>
+        <source>(no label)</source>
+        <translation type="unfinished">(pa etiketë)</translation>
+    </message>
+    </context>
+<context>
+    <name>CreateWalletDialog</name>
+    <message>
+        <source>Wallet</source>
+        <translation type="unfinished">Portofol</translation>
+    </message>
+    </context>
+<context>
+    <name>EditAddressDialog</name>
+    <message>
+        <source>Edit Address</source>
+        <translation type="unfinished">Ndrysho Adresën</translation>
+    </message>
+    <message>
+        <source>&amp;Label</source>
+        <translation type="unfinished">&amp;Etiketë</translation>
+    </message>
+    <message>
+        <source>&amp;Address</source>
+        <translation type="unfinished">&amp;Adresa</translation>
+    </message>
+    <message>
+        <source>New sending address</source>
+        <translation type="unfinished">Adresë e re dërgimi</translation>
+    </message>
+    <message>
+        <source>Edit receiving address</source>
+        <translation type="unfinished">Ndrysho adresën pritëse</translation>
+    </message>
+    <message>
+        <source>Edit sending address</source>
+        <translation type="unfinished">ndrysho adresën dërguese</translation>
+    </message>
+    <message>
+        <source>Could not unlock wallet.</source>
+        <translation type="unfinished">Nuk mund të ç'kyçet portofoli.</translation>
+    </message>
+    <message>
+        <source>New key generation failed.</source>
+        <translation type="unfinished">Krijimi i çelësit të ri dështoi.</translation>
+    </message>
+</context>
+<context>
+    <name>FreespaceChecker</name>
+    <message>
+        <source>name</source>
+        <translation type="unfinished">emri</translation>
+    </message>
+    </context>
+<context>
+    <name>Intro</name>
+    <message numerus="yes">
+        <source>(sufficient to restore backups %n day(s) old)</source>
+        <extracomment>Explanatory text on the capability of the current prune target.</extracomment>
+        <translation type="unfinished">
+            <numerusform />
+            <numerusform />
+        </translation>
     </message>
     <message>
         <source>Error</source>
         <translation type="unfinished">Problem</translation>
     </message>
     <message>
-        <source>Information</source>
-        <translation type="unfinished">Informacion</translation>
-    </message>
-    <message>
-        <source>Up to date</source>
-        <translation type="unfinished">I azhornuar</translation>
-    </message>
-    <message numerus="yes">
-        <source>%n active connection(s) to Qtum network.</source>
-        <extracomment>A substring of the tooltip.</extracomment>
-        <translation type="unfinished">
-            <numerusform />
-            <numerusform />
-        </translation>
-    </message>
-    <message>
-        <source>Sent transaction</source>
-        <translation type="unfinished">Dërgo transaksionin</translation>
-    </message>
-    <message>
-        <source>Incoming transaction</source>
-        <translation type="unfinished">Transaksion në ardhje</translation>
-    </message>
-    <message>
-        <source>Wallet is &lt;b&gt;encrypted&lt;/b&gt; and currently &lt;b&gt;unlocked&lt;/b&gt;</source>
-        <translation type="unfinished">Portofoli po &lt;b&gt; enkriptohet&lt;/b&gt; dhe është &lt;b&gt; i ç'kyçur&lt;/b&gt;</translation>
-    </message>
-    <message>
-        <source>Wallet is &lt;b&gt;encrypted&lt;/b&gt; and currently &lt;b&gt;locked&lt;/b&gt;</source>
-        <translation type="unfinished">Portofoli po &lt;b&gt; enkriptohet&lt;/b&gt; dhe është &lt;b&gt; i kyçur&lt;/b&gt;</translation>
-    </message>
-    </context>
-<context>
-    <name>CoinControlDialog</name>
-    <message>
-        <source>Coin Selection</source>
-        <translation type="unfinished">Zgjedhja e monedhes</translation>
-    </message>
-    <message>
-        <source>Amount:</source>
-        <translation type="unfinished">Shuma:</translation>
-    </message>
-    <message>
-        <source>Amount</source>
-        <translation type="unfinished">Sasia</translation>
-    </message>
-    <message>
-        <source>Date</source>
-        <translation type="unfinished">Data</translation>
-    </message>
-    <message>
-        <source>yes</source>
-        <translation type="unfinished">po</translation>
-    </message>
-    <message>
-        <source>no</source>
-        <translation type="unfinished">jo</translation>
-    </message>
-    <message>
-        <source>(no label)</source>
-        <translation type="unfinished">(pa etiketë)</translation>
-    </message>
-    </context>
-<context>
-    <name>CreateWalletDialog</name>
-    <message>
-        <source>Wallet</source>
-        <translation type="unfinished">Portofol</translation>
-    </message>
-    </context>
-<context>
-    <name>EditAddressDialog</name>
-    <message>
-        <source>Edit Address</source>
-        <translation type="unfinished">Ndrysho Adresën</translation>
-    </message>
-    <message>
-        <source>&amp;Label</source>
-        <translation type="unfinished">&amp;Etiketë</translation>
-    </message>
-    <message>
-        <source>&amp;Address</source>
-        <translation type="unfinished">&amp;Adresa</translation>
-    </message>
-    <message>
-        <source>New sending address</source>
-        <translation type="unfinished">Adresë e re dërgimi</translation>
-    </message>
-    <message>
-        <source>Edit receiving address</source>
-        <translation type="unfinished">Ndrysho adresën pritëse</translation>
-    </message>
-    <message>
-        <source>Edit sending address</source>
-        <translation type="unfinished">ndrysho adresën dërguese</translation>
-    </message>
-    <message>
-        <source>Could not unlock wallet.</source>
-        <translation type="unfinished">Nuk mund të ç'kyçet portofoli.</translation>
-    </message>
-    <message>
-        <source>New key generation failed.</source>
-        <translation type="unfinished">Krijimi i çelësit të ri dështoi.</translation>
-    </message>
-</context>
-<context>
-    <name>FreespaceChecker</name>
-    <message>
-        <source>name</source>
-<<<<<<< HEAD
-        <translation>emri</translation>
-    </message>
-    </context>
-<context>
-    <name>Intro</name>
-    <message numerus="yes">
-        <source>(sufficient to restore backups %n day(s) old)</source>
-        <extracomment>Explanatory text on the capability of the current prune target.</extracomment>
-        <translation type="unfinished">
-            <numerusform />
-            <numerusform />
-        </translation>
-    </message>
-    <message>
-        <source>Error</source>
-        <translation>Problem</translation>
-    </message>
-=======
-        <translation type="unfinished">emri</translation>
-    </message>
-    </context>
-<context>
-    <name>Intro</name>
-    <message numerus="yes">
-        <source>(sufficient to restore backups %n day(s) old)</source>
-        <extracomment>Explanatory text on the capability of the current prune target.</extracomment>
-        <translation type="unfinished">
-            <numerusform />
-            <numerusform />
-        </translation>
-    </message>
->>>>>>> ec86f1e9
-    <message>
-        <source>Error</source>
-        <translation type="unfinished">Problem</translation>
-    </message>
-    </context>
-<context>
-    <name>HelpMessageDialog</name>
-    <message>
-<<<<<<< HEAD
-=======
         <source>Welcome</source>
         <translation type="unfinished">Miresevini</translation>
     </message>
@@ -578,7 +474,6 @@
 <context>
     <name>HelpMessageDialog</name>
     <message>
->>>>>>> ec86f1e9
         <source>version</source>
         <translation type="unfinished">versioni</translation>
     </message>
@@ -591,8 +486,6 @@
     </message>
     </context>
 <context>
-<<<<<<< HEAD
-=======
     <name>OpenURIDialog</name>
     <message>
         <source>Paste address from clipboard</source>
@@ -601,7 +494,6 @@
     </message>
 </context>
 <context>
->>>>>>> ec86f1e9
     <name>OptionsDialog</name>
     <message>
         <source>Options</source>
@@ -644,11 +536,7 @@
     </message>
     <message>
         <source>&amp;Open</source>
-<<<<<<< HEAD
-        <translation>&amp;Hap</translation>
-=======
         <translation type="unfinished">&amp;Hap</translation>
->>>>>>> ec86f1e9
     </message>
     <message>
         <source>Unknown</source>
@@ -736,11 +624,7 @@
     </message>
     <message numerus="yes">
         <source>Estimated to begin confirmation within %n block(s).</source>
-<<<<<<< HEAD
-        <translation>
-=======
-        <translation type="unfinished">
->>>>>>> ec86f1e9
+        <translation type="unfinished">
             <numerusform />
             <numerusform />
         </translation>
@@ -762,19 +646,11 @@
     </message>
     <message>
         <source>&amp;Label:</source>
-<<<<<<< HEAD
-        <translation>&amp;Etiketë:</translation>
-    </message>
-    <message>
-        <source>Paste address from clipboard</source>
-        <translation>Ngjit nga memorja e sistemit</translation>
-=======
         <translation type="unfinished">&amp;Etiketë:</translation>
     </message>
     <message>
         <source>Paste address from clipboard</source>
         <translation type="unfinished">Ngjit nga memorja e sistemit</translation>
->>>>>>> ec86f1e9
     </message>
     <message>
         <source>Pay To:</source>
@@ -790,21 +666,7 @@
     </context>
 <context>
     <name>TransactionDesc</name>
-    <message numerus="yes">
-        <source>Open for %n more block(s)</source>
-        <translation>
-            <numerusform />
-            <numerusform />
-        </translation>
-    </message>
-    <message>
-<<<<<<< HEAD
-        <source>Open until %1</source>
-        <translation type="unfinished">Hapur deri më %1</translation>
-    </message>
-    <message>
-=======
->>>>>>> ec86f1e9
+    <message>
         <source>%1/unconfirmed</source>
         <translation type="unfinished">%1/I pakonfirmuar</translation>
     </message>
@@ -822,11 +684,7 @@
     </message>
     <message numerus="yes">
         <source>matures in %n more block(s)</source>
-<<<<<<< HEAD
-        <translation>
-=======
-        <translation type="unfinished">
->>>>>>> ec86f1e9
+        <translation type="unfinished">
             <numerusform />
             <numerusform />
         </translation>
@@ -860,20 +718,6 @@
     <message>
         <source>Label</source>
         <translation type="unfinished">Etiketë</translation>
-<<<<<<< HEAD
-    </message>
-    <message numerus="yes">
-        <source>Open for %n more block(s)</source>
-        <translation>
-            <numerusform />
-            <numerusform />
-        </translation>
-    </message>
-    <message>
-        <source>Open until %1</source>
-        <translation type="unfinished">Hapur deri më %1</translation>
-=======
->>>>>>> ec86f1e9
     </message>
     <message>
         <source>Confirmed (%1 confirmations)</source>
@@ -944,8 +788,6 @@
     </message>
     </context>
 <context>
-<<<<<<< HEAD
-=======
     <name>WalletFrame</name>
     <message>
         <source>Error</source>
@@ -953,7 +795,6 @@
     </message>
     </context>
 <context>
->>>>>>> ec86f1e9
     <name>WalletModel</name>
     <message>
         <source>Send Coins</source>
@@ -969,20 +810,6 @@
     <message>
         <source>Export the data in the current tab to a file</source>
         <translation type="unfinished">Eksporto të dhënat e skedës korrente në një skedar</translation>
-<<<<<<< HEAD
-    </message>
-    <message>
-        <source>Error</source>
-        <translation type="unfinished">Problem</translation>
-    </message>
-    </context>
-<context>
-    <name>qtum-core</name>
-    <message>
-        <source>Insufficient funds</source>
-        <translation type="unfinished">Fonde te pamjaftueshme</translation>
-=======
->>>>>>> ec86f1e9
     </message>
     </context>
 </TS>