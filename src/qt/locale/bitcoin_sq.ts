--- conflicted
+++ resolved
@@ -62,17 +62,6 @@
         <translation type="unfinished">Këto janë Qtum adresat e juaja për të dërguar pagesa. Gjithmon kontrolloni shumën dhe adresën pranuese para se të dërgoni monedha.</translation>
     </message>
     <message>
-<<<<<<< HEAD
-        <source>Receiving addresses</source>
-        <translation type="unfinished">Duke marr adresen</translation>
-    </message>
-    <message>
-        <source>These are your Qtum addresses for sending payments. Always check the amount and the receiving address before sending coins.</source>
-        <translation type="unfinished">Këto janë Qtum adresat e juaja për të dërguar pagesa. Gjithmon kontrolloni shumën dhe adresën pranuese para se të dërgoni monedha.</translation>
-   </message>
-    <message>
-=======
->>>>>>> 86d0551a
         <source>These are your Qtum addresses for receiving payments. Use the 'Create new receiving address' button in the receive tab to create new addresses.
 Signing is only possible with addresses of the type 'legacy'.</source>
         <translation type="unfinished">Këto janë adresat tuaja të Qtum për të marrë pagesa. Përdorni butonin 'Krijo adresë të re marrëse' në skedën e marrjes për të krijuar adresa të reja. Nënshkrimi është i mundur vetëm me adresa të tipit 'trashëgimi'.</translation>
