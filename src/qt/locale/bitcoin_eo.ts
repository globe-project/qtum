<TS language="eo" version="2.1">
<context>
    <name>AddressBookPage</name>
    <message>
        <source>Right-click to edit address or label</source>
        <translation>Dekstre-klaku por redakti adreson aŭ etikedon</translation>
    </message>
    <message>
        <source>Create a new address</source>
        <translation>Krei novan adreson</translation>
    </message>
    <message>
        <source>&amp;New</source>
        <translation>&amp;Nova</translation>
    </message>
    <message>
        <source>Copy the currently selected address to the system clipboard</source>
        <translation>Kopii elektitan adreson al la tondejo</translation>
    </message>
    <message>
        <source>&amp;Copy</source>
        <translation>&amp;Kopii</translation>
    </message>
    <message>
        <source>C&amp;lose</source>
        <translation>&amp;Fermi</translation>
    </message>
    <message>
        <source>Delete the currently selected address from the list</source>
        <translation>Forigi la elektitan adreson el la listo</translation>
    </message>
    <message>
        <source>Enter address or label to search</source>
        <translation>Tajpu adreson aŭ etikedon por serĉi</translation>
    </message>
    <message>
        <source>Export the data in the current tab to a file</source>
        <translation>Eksporti la datumojn el la aktuala langeto al dosiero</translation>
    </message>
    <message>
        <source>&amp;Export</source>
        <translation>&amp;Eksporti</translation>
    </message>
    <message>
        <source>&amp;Delete</source>
        <translation>&amp;Forigi</translation>
    </message>
    <message>
        <source>Choose the address to send coins to</source>
        <translation>Elekti la adreson por sendi monerojn</translation>
    </message>
    <message>
        <source>Choose the address to receive coins with</source>
        <translation>Elekti la adreson ricevi monerojn kun</translation>
    </message>
    <message>
        <source>C&amp;hoose</source>
        <translation>&amp;Elekti</translation>
    </message>
    <message>
        <source>Sending addresses</source>
        <translation>Sendaj adresoj</translation>
    </message>
    <message>
        <source>Receiving addresses</source>
        <translation>Ricevaj adresoj</translation>
    </message>
    <message>
        <source>These are your Qtum addresses for sending payments. Always check the amount and the receiving address before sending coins.</source>
        <translation>Jen viaj Bitmon-adresoj por sendi pagojn. Zorge kontrolu la sumon kaj la alsendan adreson antaŭ ol sendi.</translation>
    </message>
    <message>
        <source>These are your Qtum addresses for receiving payments. It is recommended to use a new receiving address for each transaction.</source>
        <translation>Jen viaj bitmonaj adresoj por ricevi pagojn. Estas konsilinde uzi apartan ricevan adreson por ĉiu transakcio.</translation>
    </message>
    <message>
        <source>&amp;Copy Address</source>
        <translation>&amp;Kopii Adreson</translation>
    </message>
    <message>
        <source>Copy &amp;Label</source>
        <translation>Kopii &amp;Etikedon</translation>
    </message>
    <message>
        <source>&amp;Edit</source>
        <translation>&amp;Redakti</translation>
    </message>
    <message>
        <source>Export Address List</source>
        <translation>Eksporti Adresliston</translation>
    </message>
    <message>
        <source>Comma separated file (*.csv)</source>
        <translation>Perkome disigita dosiero (*.csv)</translation>
    </message>
    <message>
        <source>Exporting Failed</source>
        <translation>ekspotado malsukcesinta</translation>
    </message>
    <message>
        <source>There was an error trying to save the address list to %1. Please try again.</source>
        <translation>Okazis eraron dum konservo de adreslisto al %1. Bonvolu provi denove.</translation>
    </message>
</context>
<context>
    <name>AddressTableModel</name>
    <message>
        <source>Label</source>
        <translation>Etikedo</translation>
    </message>
    <message>
        <source>Address</source>
        <translation>Adreso</translation>
    </message>
    <message>
        <source>(no label)</source>
        <translation>(neniu etikedo)</translation>
    </message>
</context>
<context>
    <name>AskPassphraseDialog</name>
    <message>
        <source>Passphrase Dialog</source>
        <translation>Dialogo pri pasfrazo</translation>
    </message>
    <message>
        <source>Enter passphrase</source>
        <translation>Enigu pasfrazon</translation>
    </message>
    <message>
        <source>New passphrase</source>
        <translation>Nova pasfrazo</translation>
    </message>
    <message>
        <source>Repeat new passphrase</source>
        <translation>Ripetu la novan pasfrazon</translation>
    </message>
    <message>
        <source>Enter the new passphrase to the wallet.&lt;br/&gt;Please use a passphrase of &lt;b&gt;ten or more random characters&lt;/b&gt;, or &lt;b&gt;eight or more words&lt;/b&gt;.</source>
        <translation>Enigu novan pasfrazon por la monujo.&lt;br/&gt;Bonvolu uzi pasfrazon kun &lt;b&gt;almenaŭ 10 hazardaj signoj&lt;/b&gt;, aŭ &lt;b&gt;almenaŭ ok aŭ pli vortoj&lt;/b&gt;.</translation>
    </message>
    <message>
        <source>Encrypt wallet</source>
        <translation>Ĉifri la monujon</translation>
    </message>
    <message>
        <source>This operation needs your wallet passphrase to unlock the wallet.</source>
        <translation>Ĉi tiu operacio bezonas vian monujan pasfrazon, por malŝlosi la monujon.</translation>
    </message>
    <message>
        <source>Unlock wallet</source>
        <translation>Malŝlosi la monujon</translation>
    </message>
    <message>
        <source>This operation needs your wallet passphrase to decrypt the wallet.</source>
        <translation>Ĉi tiu operacio bezonas vian monujan pasfrazon, por malĉifri la monujon.</translation>
    </message>
    <message>
        <source>Decrypt wallet</source>
        <translation>Malĉifri la monujon</translation>
    </message>
    <message>
        <source>Change passphrase</source>
        <translation>Ŝanĝi la pasfrazon</translation>
    </message>
    <message>
        <source>Enter the old passphrase and new passphrase to the wallet.</source>
        <translation>Tajpu la malnovan pasvorton kaj la novan pasvorton por la monujo.</translation>
    </message>
    <message>
        <source>Warning: If you encrypt your wallet and lose your passphrase, you will &lt;b&gt;LOSE ALL OF YOUR QTUMS&lt;/b&gt;!</source>
        <translation>Atentu! Se vi ĉifras vian monujon kaj perdas la pasfrazon, vi &lt;b&gt;PERDOS LA TUTON DE VIA BITMONO&lt;b&gt;!</translation>
    </message>
    <message>
        <source>Are you sure you wish to encrypt your wallet?</source>
        <translation>Ĉu vi certas, ke vi volas ĉifri la monujon?</translation>
    </message>
    <message>
        <source>Wallet encrypted</source>
        <translation>La monujo estas ĉifrita</translation>
    </message>
    <message>
        <source>%1 will close now to finish the encryption process. Remember that encrypting your wallet cannot fully protect your qtums from being stolen by malware infecting your computer.</source>
        <translation>%1 nun fermiĝos por fini la ĉifradon. Memoru, ke eĉ ĉifrado ne protektas kontraŭ ĉiu atako, ekz. se viruso infektus vian komputilon.</translation>
    </message>
    <message>
        <source>IMPORTANT: Any previous backups you have made of your wallet file should be replaced with the newly generated, encrypted wallet file. For security reasons, previous backups of the unencrypted wallet file will become useless as soon as you start using the new, encrypted wallet.</source>
        <translation>GRAVE: antaŭaj sekur-kopioj de via monujo-dosiero estas forigindaj kiam vi havas nove kreitan ĉifritan monujo-dosieron. Pro sekureco, antaŭaj kopioj de la neĉifrita dosiero ne plu funkcios tuj kiam vi ekuzos la novan ĉifritan dosieron.</translation>
    </message>
    <message>
        <source>Wallet encryption failed</source>
        <translation>Ĉifrado de la monujo fiaskis</translation>
    </message>
    </context>
<context>
    <name>BanTableModel</name>
    </context>
<context>
    <name>QtumGUI</name>
    <message>
        <source>Sign &amp;message...</source>
        <translation>Subskribi &amp;mesaĝon...</translation>
    </message>
    <message>
        <source>Synchronizing with network...</source>
        <translation>Sinkronigante kun reto...</translation>
    </message>
    <message>
        <source>&amp;Overview</source>
        <translation>&amp;Superrigardo</translation>
    </message>
    <message>
        <source>Node</source>
        <translation>Nodo</translation>
    </message>
    <message>
        <source>Show general overview of wallet</source>
        <translation>Vidigi ĝeneralan superrigardon de la monujo</translation>
    </message>
    <message>
        <source>&amp;Transactions</source>
        <translation>&amp;Transakcioj</translation>
    </message>
    <message>
        <source>Browse transaction history</source>
        <translation>Esplori historion de transakcioj</translation>
    </message>
    <message>
        <source>E&amp;xit</source>
        <translation>&amp;Eliri</translation>
    </message>
    <message>
        <source>Quit application</source>
        <translation>Eliri la aplikaĵon</translation>
    </message>
    <message>
        <source>About &amp;Qt</source>
        <translation>Pri &amp;Qt</translation>
    </message>
    <message>
        <source>Show information about Qt</source>
        <translation>Vidigi informojn pri Qt</translation>
    </message>
    <message>
        <source>&amp;Options...</source>
        <translation>&amp;Agordoj...</translation>
    </message>
    <message>
        <source>&amp;Encrypt Wallet...</source>
        <translation>Ĉifri &amp;Monujon...</translation>
    </message>
    <message>
        <source>&amp;Backup Wallet...</source>
        <translation>&amp;Krei sekurkopion de la monujo...</translation>
    </message>
    <message>
        <source>&amp;Change Passphrase...</source>
        <translation>Ŝanĝi &amp;Pasfrazon...</translation>
    </message>
    <message>
        <source>&amp;Sending addresses...</source>
        <translation>&amp;Sendaj adresoj...</translation>
    </message>
    <message>
        <source>&amp;Receiving addresses...</source>
        <translation>&amp;Ricevaj adresoj...</translation>
    </message>
    <message>
        <source>Open &amp;URI...</source>
        <translation>Malfermi &amp;URI-on...</translation>
    </message>
    <message>
        <source>Reindexing blocks on disk...</source>
        <translation>Reindeksado de blokoj sur disko...</translation>
    </message>
    <message>
        <source>Send coins to a Qtum address</source>
        <translation>Sendi monon al Bitmon-adreso</translation>
    </message>
    <message>
        <source>Backup wallet to another location</source>
        <translation>Krei alilokan sekurkopion de monujo</translation>
    </message>
    <message>
        <source>Change the passphrase used for wallet encryption</source>
        <translation>Ŝanĝi la pasfrazon por ĉifri la monujon</translation>
    </message>
    <message>
        <source>&amp;Debug window</source>
        <translation>Sen&amp;cimiga fenestro</translation>
    </message>
    <message>
        <source>Open debugging and diagnostic console</source>
        <translation>Malfermi konzolon de sencimigo kaj diagnozo</translation>
    </message>
    <message>
        <source>&amp;Verify message...</source>
        <translation>&amp;Kontroli mesaĝon...</translation>
    </message>
    <message>
        <source>Qtum</source>
        <translation>Bitmono</translation>
    </message>
    <message>
        <source>Wallet</source>
        <translation>Monujo</translation>
    </message>
    <message>
        <source>&amp;Send</source>
        <translation>&amp;Sendi</translation>
    </message>
    <message>
        <source>&amp;Receive</source>
        <translation>&amp;Ricevi</translation>
    </message>
    <message>
        <source>&amp;Show / Hide</source>
        <translation>&amp;Montri / Kaŝi</translation>
    </message>
    <message>
        <source>Show or hide the main Window</source>
        <translation>Montri aŭ kaŝi la ĉefan fenestron</translation>
    </message>
    <message>
        <source>Encrypt the private keys that belong to your wallet</source>
        <translation>Ĉifri la privatajn ŝlosilojn de via monujo</translation>
    </message>
    <message>
        <source>Sign messages with your Qtum addresses to prove you own them</source>
        <translation>Subskribi mesaĝojn per via Bitmon-adresoj por pravigi, ke vi estas la posedanto</translation>
    </message>
    <message>
        <source>Verify messages to ensure they were signed with specified Qtum addresses</source>
        <translation>Kontroli mesaĝojn por kontroli ĉu ili estas subskribitaj per specifaj Bitmon-adresoj</translation>
    </message>
    <message>
        <source>&amp;File</source>
        <translation>&amp;Dosiero</translation>
    </message>
    <message>
        <source>&amp;Settings</source>
        <translation>&amp;Agordoj</translation>
    </message>
    <message>
        <source>&amp;Help</source>
        <translation>&amp;Helpo</translation>
    </message>
    <message>
        <source>Tabs toolbar</source>
        <translation>Langeto-breto</translation>
    </message>
    <message>
        <source>Request payments (generates QR codes and qtum: URIs)</source>
        <translation>Peti pagon (kreas QR-kodojn kaj URI-ojn kun prefikso qtum:)</translation>
    </message>
    <message>
        <source>Show the list of used sending addresses and labels</source>
        <translation>Vidigi la liston de uzitaj sendaj adresoj kaj etikedoj</translation>
    </message>
    <message>
        <source>Show the list of used receiving addresses and labels</source>
        <translation>Vidigi la liston de uzitaj ricevaj adresoj kaj etikedoj</translation>
    </message>
    <message>
        <source>Open a qtum: URI or payment request</source>
        <translation>Malfermi qtum:-URI-on aŭ pagpeton</translation>
    </message>
    <message>
        <source>&amp;Command-line options</source>
        <translation>&amp;Komandliniaj agordaĵoj</translation>
    </message>
    <message>
        <source>%1 behind</source>
        <translation>mankas %1</translation>
    </message>
    <message>
        <source>Last received block was generated %1 ago.</source>
        <translation>Lasta ricevita bloko kreiĝis antaŭ %1.</translation>
    </message>
    <message>
        <source>Transactions after this will not yet be visible.</source>
        <translation>Transakcioj por tio ankoraŭ ne videblas.</translation>
    </message>
    <message>
        <source>Error</source>
        <translation>Eraro</translation>
    </message>
    <message>
        <source>Warning</source>
        <translation>Averto</translation>
    </message>
    <message>
        <source>Information</source>
        <translation>Informoj</translation>
    </message>
    <message>
        <source>Up to date</source>
        <translation>Ĝisdata</translation>
    </message>
    <message>
        <source>Catching up...</source>
        <translation>Ĝisdatigante...</translation>
    </message>
    <message>
        <source>Date: %1
</source>
        <translation>Dato: %1
</translation>
    </message>
    <message>
        <source>Amount: %1
</source>
        <translation>Sumo: %1
</translation>
    </message>
    <message>
        <source>Type: %1
</source>
        <translation>Tipo: %1
</translation>
    </message>
    <message>
        <source>Label: %1
</source>
        <translation>Etikedo: %1
</translation>
    </message>
    <message>
        <source>Address: %1
</source>
        <translation>Adreso: %1
</translation>
    </message>
    <message>
        <source>Sent transaction</source>
        <translation>Sendita transakcio</translation>
    </message>
    <message>
        <source>Incoming transaction</source>
        <translation>Envenanta transakcio</translation>
    </message>
    <message>
        <source>Wallet is &lt;b&gt;encrypted&lt;/b&gt; and currently &lt;b&gt;unlocked&lt;/b&gt;</source>
        <translation>Monujo estas &lt;b&gt;ĉifrita&lt;/b&gt; kaj aktuale &lt;b&gt;malŝlosita&lt;/b&gt;</translation>
    </message>
    <message>
        <source>Wallet is &lt;b&gt;encrypted&lt;/b&gt; and currently &lt;b&gt;locked&lt;/b&gt;</source>
        <translation>Monujo estas &lt;b&gt;ĉifrita&lt;/b&gt; kaj aktuale &lt;b&gt;ŝlosita&lt;/b&gt;</translation>
    </message>
    </context>
<context>
    <name>CoinControlDialog</name>
    <message>
        <source>Quantity:</source>
        <translation>Kvanto:</translation>
    </message>
    <message>
        <source>Bytes:</source>
        <translation>Bajtoj:</translation>
    </message>
    <message>
        <source>Amount:</source>
        <translation>Sumo:</translation>
    </message>
    <message>
        <source>Fee:</source>
        <translation>Krompago:</translation>
    </message>
    <message>
        <source>Dust:</source>
        <translation>Polvo:</translation>
    </message>
    <message>
        <source>After Fee:</source>
        <translation>Post krompago:</translation>
    </message>
    <message>
        <source>Change:</source>
        <translation>Restmono:</translation>
    </message>
    <message>
        <source>(un)select all</source>
        <translation>(mal)elekti ĉion</translation>
    </message>
    <message>
        <source>Tree mode</source>
        <translation>Arboreĝimo</translation>
    </message>
    <message>
        <source>List mode</source>
        <translation>Listreĝimo</translation>
    </message>
    <message>
        <source>Amount</source>
        <translation>Sumo</translation>
    </message>
    <message>
        <source>Received with label</source>
        <translation>Ricevita kun etikedo</translation>
    </message>
    <message>
        <source>Received with address</source>
        <translation>Ricevita kun adreso</translation>
    </message>
    <message>
        <source>Date</source>
        <translation>Dato</translation>
    </message>
    <message>
        <source>Confirmations</source>
        <translation>Konfirmoj</translation>
    </message>
    <message>
        <source>Confirmed</source>
        <translation>Konfirmita</translation>
    </message>
    <message>
        <source>(no label)</source>
        <translation>(neniu etikedo)</translation>
    </message>
    </context>
<context>
    <name>EditAddressDialog</name>
    <message>
        <source>Edit Address</source>
        <translation>Redakti Adreson</translation>
    </message>
    <message>
        <source>&amp;Label</source>
        <translation>&amp;Etikedo</translation>
    </message>
    <message>
        <source>The label associated with this address list entry</source>
        <translation>La etikedo ligita al tiu ĉi adreslistero</translation>
    </message>
    <message>
        <source>The address associated with this address list entry. This can only be modified for sending addresses.</source>
        <translation>La adreso ligita al tiu ĉi adreslistero. Eblas modifi tion nur por sendaj adresoj.</translation>
    </message>
    <message>
        <source>&amp;Address</source>
        <translation>&amp;Adreso</translation>
    </message>
    </context>
<context>
    <name>FreespaceChecker</name>
    <message>
        <source>A new data directory will be created.</source>
        <translation>Kreiĝos nova dosierujo por la datumoj.</translation>
    </message>
    <message>
        <source>name</source>
        <translation>nomo</translation>
    </message>
    <message>
        <source>Directory already exists. Add %1 if you intend to create a new directory here.</source>
        <translation>Tiu dosierujo jam ekzistas. Aldonu %1 si vi volas krei novan dosierujon ĉi tie.</translation>
    </message>
    <message>
        <source>Path already exists, and is not a directory.</source>
        <translation>Vojo jam ekzistas, kaj ne estas dosierujo.</translation>
    </message>
    <message>
        <source>Cannot create data directory here.</source>
        <translation>Ne eblas krei dosierujon por datumoj ĉi tie.</translation>
    </message>
</context>
<context>
    <name>HelpMessageDialog</name>
    <message>
        <source>version</source>
        <translation>versio</translation>
    </message>
    <message>
        <source>Command-line options</source>
        <translation>Komandliniaj agordaĵoj</translation>
    </message>
</context>
<context>
    <name>Intro</name>
    <message>
        <source>Welcome</source>
        <translation>Bonvenon</translation>
    </message>
    <message>
        <source>Use the default data directory</source>
        <translation>Uzi la defaŭltan dosierujon por datumoj</translation>
    </message>
    <message>
        <source>Use a custom data directory:</source>
        <translation>Uzi alian dosierujon por datumoj:</translation>
    </message>
    <message>
        <source>Qtum</source>
        <translation>Bitmono</translation>
    </message>
    <message>
        <source>Error</source>
        <translation>Eraro</translation>
    </message>
    <message numerus="yes">
        <source>%n GB of free space available</source>
        <translation><numerusform>%n gigabajto de libera loko disponeble</numerusform><numerusform>%n gigabajtoj de libera loko disponebla.</numerusform></translation>
    </message>
    </context>
<context>
    <name>ModalOverlay</name>
    <message>
        <source>Form</source>
        <translation>Formularo</translation>
    </message>
    <message>
        <source>Last block time</source>
        <translation>Horo de la lasta bloko</translation>
    </message>
    </context>
<context>
    <name>OpenURIDialog</name>
    <message>
        <source>Open URI</source>
        <translation>Malfermi URI-on</translation>
    </message>
    <message>
        <source>Open payment request from URI or file</source>
        <translation>Malfermi pagpeton el URI aŭ dosiero</translation>
    </message>
    <message>
        <source>URI:</source>
        <translation>URI:</translation>
    </message>
    <message>
        <source>Select payment request file</source>
        <translation>Elektu la dosieron de la pagpeto</translation>
    </message>
    </context>
<context>
    <name>OptionsDialog</name>
    <message>
        <source>Options</source>
        <translation>Agordaĵoj</translation>
    </message>
    <message>
        <source>&amp;Main</source>
        <translation>Ĉ&amp;efa</translation>
    </message>
    <message>
        <source>Size of &amp;database cache</source>
        <translation>Dosiergrando de &amp;datumbasa kaŝmemoro</translation>
    </message>
    <message>
        <source>MB</source>
        <translation>MB</translation>
    </message>
    <message>
        <source>Reset all client options to default.</source>
        <translation>Reagordi ĉion al defaŭlataj valoroj.</translation>
    </message>
    <message>
        <source>&amp;Reset Options</source>
        <translation>&amp;Rekomenci agordadon</translation>
    </message>
    <message>
        <source>&amp;Network</source>
        <translation>&amp;Reto</translation>
    </message>
    <message>
        <source>W&amp;allet</source>
        <translation>Monujo</translation>
    </message>
    <message>
        <source>Expert</source>
        <translation>Fakulo</translation>
    </message>
    <message>
        <source>Automatically open the Qtum client port on the router. This only works when your router supports UPnP and it is enabled.</source>
        <translation>Aŭtomate malfermi la kursilan pordon por Bitmono. Tio funkcias nur se via kursilo havas la UPnP-funkcion, kaj se tiu ĉi estas ŝaltita.</translation>
    </message>
    <message>
        <source>Map port using &amp;UPnP</source>
        <translation>Mapigi pordon per &amp;UPnP</translation>
    </message>
    <message>
        <source>Proxy &amp;IP:</source>
        <translation>Prokurila &amp;IP:</translation>
    </message>
    <message>
        <source>&amp;Port:</source>
        <translation>&amp;Pordo:</translation>
    </message>
    <message>
        <source>Port of the proxy (e.g. 9050)</source>
        <translation>la pordo de la prokurilo (ekz. 9050)</translation>
    </message>
    <message>
        <source>IPv4</source>
        <translation>IPv4</translation>
    </message>
    <message>
        <source>IPv6</source>
        <translation>IPv6</translation>
    </message>
    <message>
        <source>&amp;Window</source>
        <translation>&amp;Fenestro</translation>
    </message>
    <message>
        <source>Show only a tray icon after minimizing the window.</source>
        <translation>Montri nur sistempletan piktogramon post minimumigo de la fenestro.</translation>
    </message>
    <message>
        <source>&amp;Minimize to the tray instead of the taskbar</source>
        <translation>&amp;Minimumigi al la sistempleto anstataŭ al la taskopleto</translation>
    </message>
    <message>
        <source>M&amp;inimize on close</source>
        <translation>M&amp;inimumigi je fermo</translation>
    </message>
    <message>
        <source>&amp;Display</source>
        <translation>&amp;Aspekto</translation>
    </message>
    <message>
        <source>User Interface &amp;language:</source>
        <translation>&amp;Lingvo de la fasado:</translation>
    </message>
    <message>
        <source>&amp;Unit to show amounts in:</source>
        <translation>&amp;Unuo por vidigi sumojn:</translation>
    </message>
    <message>
        <source>Choose the default subdivision unit to show in the interface and when sending coins.</source>
        <translation>Elekti la defaŭltan manieron por montri bitmonajn sumojn en la interfaco, kaj kiam vi sendos bitmonon.</translation>
    </message>
    <message>
        <source>Whether to show coin control features or not.</source>
        <translation>Ĉu montri detalan adres-regilon, aŭ ne.</translation>
    </message>
    <message>
        <source>&amp;OK</source>
        <translation>&amp;Bone</translation>
    </message>
    <message>
        <source>&amp;Cancel</source>
        <translation>&amp;Nuligi</translation>
    </message>
    <message>
        <source>default</source>
        <translation>defaŭlta</translation>
    </message>
    <message>
        <source>none</source>
        <translation>neniu</translation>
    </message>
    <message>
        <source>Confirm options reset</source>
        <translation>Konfirmi reŝargo de agordoj</translation>
    </message>
    <message>
        <source>Error</source>
        <translation>Eraro</translation>
    </message>
    <message>
        <source>The supplied proxy address is invalid.</source>
        <translation>La prokurila adreso estas malvalida.</translation>
    </message>
</context>
<context>
    <name>OverviewPage</name>
    <message>
        <source>Form</source>
        <translation>Formularo</translation>
    </message>
    <message>
        <source>The displayed information may be out of date. Your wallet automatically synchronizes with the Qtum network after a connection is established, but this process has not completed yet.</source>
        <translation>Eblas, ke la informoj videblaj ĉi tie estas eksdataj. Via monujo aŭtomate sinkoniĝas kun la bitmona reto kiam ili konektiĝas, sed tiu procezo ankoraŭ ne finfariĝis.</translation>
    </message>
    <message>
        <source>Your current spendable balance</source>
        <translation>via aktuala elspezebla saldo</translation>
    </message>
    <message>
        <source>Total of transactions that have yet to be confirmed, and do not yet count toward the spendable balance</source>
        <translation>la sumo de transakcioj ankoraŭ ne konfirmitaj, kiuj ankoraŭ ne elspezeblas</translation>
    </message>
    <message>
        <source>Immature:</source>
        <translation>Nematura:</translation>
    </message>
    <message>
        <source>Mined balance that has not yet matured</source>
        <translation>Minita saldo, kiu ankoraŭ ne maturiĝis</translation>
    </message>
    <message>
        <source>Balances</source>
        <translation>Saldoj</translation>
    </message>
    <message>
        <source>Total:</source>
        <translation>Totalo:</translation>
    </message>
    <message>
        <source>Your current total balance</source>
        <translation>via aktuala totala saldo</translation>
    </message>
    <message>
        <source>Spendable:</source>
        <translation>Elspezebla:</translation>
    </message>
    <message>
        <source>Recent transactions</source>
        <translation>Lastaj transakcioj</translation>
    </message>
    </context>
<context>
    <name>PaymentServer</name>
    </context>
<context>
    <name>PeerTableModel</name>
    <message>
        <source>User Agent</source>
        <translation>Uzanto Agento</translation>
    </message>
    <message>
        <source>Sent</source>
        <translation>Sendita</translation>
    </message>
    <message>
        <source>Received</source>
        <translation>Ricevita</translation>
    </message>
</context>
<context>
    <name>QObject</name>
    <message>
        <source>Amount</source>
        <translation>Sumo</translation>
    </message>
    <message>
        <source>%1 h</source>
        <translation>%1 h</translation>
    </message>
    <message>
        <source>%1 m</source>
        <translation>%1 m</translation>
    </message>
    <message>
        <source>None</source>
        <translation>Neniu</translation>
    </message>
    <message>
        <source>N/A</source>
        <translation>neaplikebla</translation>
    </message>
    <message>
        <source>%1 and %2</source>
        <translation>%1 kaj %2</translation>
    </message>
    <message>
        <source>%1 B</source>
        <translation>%1 B</translation>
    </message>
    <message>
        <source>%1 KB</source>
        <translation>%1 KB</translation>
    </message>
    <message>
        <source>%1 MB</source>
        <translation>%1 MB</translation>
    </message>
    <message>
        <source>%1 GB</source>
        <translation>%1 GB</translation>
    </message>
    <message>
        <source>unknown</source>
        <translation>nekonata</translation>
    </message>
</context>
<context>
    <name>QObject::QObject</name>
    </context>
<context>
    <name>QRImageWidget</name>
    <message>
        <source>&amp;Save Image...</source>
        <translation>&amp;Konservi Bildon...</translation>
    </message>
    </context>
<context>
    <name>RPCConsole</name>
    <message>
        <source>N/A</source>
        <translation>neaplikebla</translation>
    </message>
    <message>
        <source>Client version</source>
        <translation>Versio de kliento</translation>
    </message>
    <message>
        <source>&amp;Information</source>
        <translation>&amp;Informoj</translation>
    </message>
    <message>
        <source>Debug window</source>
        <translation>Sencimiga fenestro</translation>
    </message>
    <message>
        <source>General</source>
        <translation>Ĝenerala</translation>
    </message>
    <message>
        <source>Startup time</source>
        <translation>Horo de lanĉo</translation>
    </message>
    <message>
        <source>Network</source>
        <translation>Reto</translation>
    </message>
    <message>
        <source>Name</source>
        <translation>Nomo</translation>
    </message>
    <message>
        <source>Number of connections</source>
        <translation>Nombro de konektoj</translation>
    </message>
    <message>
        <source>Block chain</source>
        <translation>Blokĉeno</translation>
    </message>
    <message>
        <source>Current number of blocks</source>
        <translation>Aktuala nombro de blokoj</translation>
    </message>
    <message>
        <source>Received</source>
        <translation>Ricevita</translation>
    </message>
    <message>
        <source>Sent</source>
        <translation>Sendita</translation>
    </message>
    <message>
        <source>&amp;Peers</source>
        <translation>&amp;Samuloj</translation>
    </message>
    <message>
        <source>Banned peers</source>
        <translation>Malpermesita samuloj.</translation>
    </message>
    <message>
        <source>Version</source>
        <translation>Versio</translation>
    </message>
    <message>
        <source>User Agent</source>
        <translation>Uzanto Agento</translation>
    </message>
    <message>
        <source>Services</source>
        <translation>Servoj</translation>
    </message>
    <message>
        <source>Last block time</source>
        <translation>Horo de la lasta bloko</translation>
    </message>
    <message>
        <source>&amp;Open</source>
        <translation>&amp;Malfermi</translation>
    </message>
    <message>
        <source>&amp;Console</source>
        <translation>&amp;Konzolo</translation>
    </message>
    <message>
        <source>&amp;Network Traffic</source>
        <translation>&amp;Reta Trafiko</translation>
    </message>
    <message>
        <source>Totals</source>
        <translation>Totaloj</translation>
    </message>
    <message>
        <source>In:</source>
        <translation>En:</translation>
    </message>
    <message>
        <source>Out:</source>
        <translation>El:</translation>
    </message>
    <message>
        <source>Debug log file</source>
        <translation>Sencimiga protokoldosiero</translation>
    </message>
    <message>
        <source>Clear console</source>
        <translation>Malplenigi konzolon</translation>
    </message>
    </context>
<context>
    <name>ReceiveCoinsDialog</name>
    <message>
        <source>&amp;Amount:</source>
        <translation>&amp;Kvanto:</translation>
    </message>
    <message>
        <source>&amp;Label:</source>
        <translation>&amp;Etikedo:</translation>
    </message>
    <message>
        <source>&amp;Message:</source>
        <translation>&amp;Mesaĝo:</translation>
    </message>
    <message>
        <source>Clear all fields of the form.</source>
        <translation>Malplenigi ĉiujn kampojn de la formularo.</translation>
    </message>
    <message>
        <source>Clear</source>
        <translation>Forigi</translation>
    </message>
    <message>
        <source>&amp;Request payment</source>
        <translation>&amp;Peti pagon</translation>
    </message>
    <message>
        <source>Show</source>
        <translation>Vidigi</translation>
    </message>
    <message>
        <source>Remove</source>
        <translation>Forigi</translation>
    </message>
    <message>
        <source>Copy label</source>
        <translation>Kopii etikedon</translation>
    </message>
    <message>
        <source>Copy message</source>
        <translation>Kopiu mesaĝon</translation>
    </message>
    <message>
        <source>Copy amount</source>
        <translation>Kopii sumon</translation>
    </message>
</context>
<context>
    <name>ReceiveRequestDialog</name>
    <message>
        <source>QR Code</source>
        <translation>QR-kodo</translation>
    </message>
    <message>
        <source>Copy &amp;URI</source>
        <translation>Kopii &amp;URI</translation>
    </message>
    <message>
        <source>Copy &amp;Address</source>
        <translation>Kopii &amp;Adreson</translation>
    </message>
    <message>
        <source>&amp;Save Image...</source>
        <translation>&amp;Konservi Bildon...</translation>
    </message>
    <message>
        <source>Request payment to %1</source>
        <translation>Peti pagon al %1</translation>
    </message>
    <message>
        <source>Payment information</source>
        <translation>Paginformoj</translation>
    </message>
    <message>
        <source>URI</source>
        <translation>URI</translation>
    </message>
    <message>
        <source>Address</source>
        <translation>Adreso</translation>
    </message>
    <message>
        <source>Amount</source>
        <translation>Sumo</translation>
    </message>
    <message>
        <source>Label</source>
        <translation>Etikedo</translation>
    </message>
    <message>
        <source>Message</source>
        <translation>Mesaĝo</translation>
    </message>
    <message>
<<<<<<< HEAD
=======
        <source>Wallet</source>
        <translation>Monujo</translation>
    </message>
    <message>
>>>>>>> 228c1378
        <source>Resulting URI too long, try to reduce the text for label / message.</source>
        <translation>La rezultanta URI estas tro longa. Provu malplilongigi la tekston de la etikedo / mesaĝo.</translation>
    </message>
    <message>
        <source>Error encoding URI into QR Code.</source>
        <translation>Eraro de kodigo de URI en la QR-kodon.</translation>
    </message>
</context>
<context>
    <name>RecentRequestsTableModel</name>
    <message>
        <source>Date</source>
        <translation>Dato</translation>
    </message>
    <message>
        <source>Label</source>
        <translation>Etikedo</translation>
    </message>
    <message>
        <source>Message</source>
        <translation>Mesaĝo</translation>
    </message>
    <message>
        <source>(no label)</source>
        <translation>(neniu etikedo)</translation>
    </message>
    <message>
        <source>(no message)</source>
        <translation>(neniu mesaĝo)</translation>
    </message>
    </context>
<context>
    <name>SendCoinsDialog</name>
    <message>
        <source>Send Coins</source>
        <translation>Sendi Bitmonon</translation>
    </message>
    <message>
        <source>Coin Control Features</source>
        <translation>Monregaj Opcioj</translation>
    </message>
    <message>
        <source>Inputs...</source>
        <translation>Enigoj...</translation>
    </message>
    <message>
        <source>Insufficient funds!</source>
        <translation>Nesufiĉa mono!</translation>
    </message>
    <message>
        <source>Quantity:</source>
        <translation>Kvanto:</translation>
    </message>
    <message>
        <source>Bytes:</source>
        <translation>Bajtoj:</translation>
    </message>
    <message>
        <source>Amount:</source>
        <translation>Sumo:</translation>
    </message>
    <message>
        <source>Fee:</source>
        <translation>Krompago:</translation>
    </message>
    <message>
        <source>After Fee:</source>
        <translation>Post krompago:</translation>
    </message>
    <message>
        <source>Change:</source>
        <translation>Restmono:</translation>
    </message>
    <message>
        <source>Transaction Fee:</source>
        <translation>Krompago:</translation>
    </message>
    <message>
        <source>Send to multiple recipients at once</source>
        <translation>Sendi samtempe al pluraj ricevantoj</translation>
    </message>
    <message>
        <source>Add &amp;Recipient</source>
        <translation>Aldoni &amp;Ricevonton</translation>
    </message>
    <message>
        <source>Clear all fields of the form.</source>
        <translation>Malplenigi ĉiujn kampojn de la formularo.</translation>
    </message>
    <message>
        <source>Dust:</source>
        <translation>Polvo:</translation>
    </message>
    <message>
        <source>Clear &amp;All</source>
        <translation>&amp;Forigi Ĉion</translation>
    </message>
    <message>
        <source>Balance:</source>
        <translation>Saldo:</translation>
    </message>
    <message>
        <source>Confirm the send action</source>
        <translation>Konfirmi la sendon</translation>
    </message>
    <message>
        <source>S&amp;end</source>
        <translation>Ŝendi</translation>
    </message>
    <message>
        <source>Copy quantity</source>
        <translation>Kopii kvanton</translation>
    </message>
    <message>
        <source>Copy amount</source>
        <translation>Kopii sumon</translation>
    </message>
    <message>
        <source>Copy fee</source>
        <translation>Kopii krompagon</translation>
    </message>
    <message>
        <source>Copy after fee</source>
        <translation>Kopii post krompago</translation>
    </message>
    <message>
        <source>Copy bytes</source>
        <translation>Kopii bajtojn</translation>
    </message>
    <message>
        <source>Copy dust</source>
        <translation>Kopii polvon</translation>
    </message>
    <message>
        <source>Copy change</source>
        <translation>Kopii restmonon</translation>
    </message>
    <message>
        <source>%1 to %2</source>
        <translation>%1 al %2</translation>
    </message>
    <message>
        <source>Are you sure you want to send?</source>
        <translation>Ĉu vi certas, ke vi volas sendi?</translation>
    </message>
    <message>
<<<<<<< HEAD
        <source>added as transaction fee</source>
        <translation>aldonita kiel krompago</translation>
    </message>
    <message>
        <source>Total Amount %1</source>
        <translation>Totala sumo %1</translation>
    </message>
    <message>
=======
>>>>>>> 228c1378
        <source>or</source>
        <translation>aŭ</translation>
    </message>
    <message>
<<<<<<< HEAD
=======
        <source>Transaction fee</source>
        <translation>Krompago</translation>
    </message>
    <message>
>>>>>>> 228c1378
        <source>Confirm send coins</source>
        <translation>Konfirmi sendon de bitmono</translation>
    </message>
    <message>
        <source>The amount to pay must be larger than 0.</source>
        <translation>La pagenda sumo devas esti pli ol 0.</translation>
    </message>
    <message>
        <source>The amount exceeds your balance.</source>
        <translation>La sumo estas pli granda ol via saldo.</translation>
    </message>
    <message>
        <source>The total exceeds your balance when the %1 transaction fee is included.</source>
        <translation>La sumo kun la %1 krompago estas pli granda ol via saldo.</translation>
    </message>
    <message>
        <source>Transaction creation failed!</source>
        <translation>Kreo de transakcio fiaskis!</translation>
    </message>
    <message>
        <source>Warning: Invalid Qtum address</source>
        <translation>Averto: Nevalida Bitmon-adreso</translation>
    </message>
    <message>
        <source>(no label)</source>
        <translation>(neniu etikedo)</translation>
    </message>
</context>
<context>
    <name>SendCoinsEntry</name>
    <message>
        <source>A&amp;mount:</source>
        <translation>&amp;Sumo:</translation>
    </message>
    <message>
        <source>Pay &amp;To:</source>
        <translation>&amp;Ricevonto:</translation>
    </message>
    <message>
        <source>&amp;Label:</source>
        <translation>&amp;Etikedo:</translation>
    </message>
    <message>
        <source>Choose previously used address</source>
        <translation>Elektu la jam uzitan adreson</translation>
    </message>
    <message>
        <source>This is a normal payment.</source>
        <translation>Tio estas normala pago.</translation>
    </message>
    <message>
        <source>Alt+A</source>
        <translation>Alt+A</translation>
    </message>
    <message>
        <source>Paste address from clipboard</source>
        <translation>Alglui adreson de tondejo</translation>
    </message>
    <message>
        <source>Alt+P</source>
        <translation>Alt+P</translation>
    </message>
    <message>
        <source>Remove this entry</source>
        <translation>Forigu ĉi tiun enskribon</translation>
    </message>
    <message>
        <source>Message:</source>
        <translation>Mesaĝo:</translation>
    </message>
    <message>
        <source>Enter a label for this address to add it to the list of used addresses</source>
        <translation>Tajpu etikedon por tiu ĉi adreso por aldoni ĝin al la listo de uzitaj adresoj</translation>
    </message>
    <message>
        <source>Pay To:</source>
        <translation>Pagi Al:</translation>
    </message>
    <message>
        <source>Memo:</source>
        <translation>Memorando:</translation>
    </message>
    <message>
        <source>Enter a label for this address to add it to your address book</source>
        <translation>Tajpu etikedon por tiu ĉi adreso kaj aldonu ĝin al via adresaro</translation>
    </message>
</context>
<context>
    <name>SendConfirmationDialog</name>
    </context>
<context>
    <name>ShutdownWindow</name>
    <message>
        <source>Do not shut down the computer until this window disappears.</source>
        <translation>Ne sistemfermu ĝis ĉi tiu fenestro malaperas.</translation>
    </message>
</context>
<context>
    <name>SignVerifyMessageDialog</name>
    <message>
        <source>Signatures - Sign / Verify a Message</source>
        <translation>Subskriboj - Subskribi / Kontroli mesaĝon</translation>
    </message>
    <message>
        <source>&amp;Sign Message</source>
        <translation>&amp;Subskribi Mesaĝon</translation>
    </message>
    <message>
        <source>Choose previously used address</source>
        <translation>Elektu la jam uzitan adreson</translation>
    </message>
    <message>
        <source>Alt+A</source>
        <translation>Alt+A</translation>
    </message>
    <message>
        <source>Paste address from clipboard</source>
        <translation>Alglui adreson de tondejo</translation>
    </message>
    <message>
        <source>Alt+P</source>
        <translation>Alt+P</translation>
    </message>
    <message>
        <source>Enter the message you want to sign here</source>
        <translation>Tajpu la mesaĝon, kiun vi volas sendi, cîi tie</translation>
    </message>
    <message>
        <source>Signature</source>
        <translation>Subskribo</translation>
    </message>
    <message>
        <source>Copy the current signature to the system clipboard</source>
        <translation>Kopii la aktualan subskribon al la tondejo</translation>
    </message>
    <message>
        <source>Sign the message to prove you own this Qtum address</source>
        <translation>Subskribi la mesaĝon por pravigi, ke vi estas la posedanto de tiu Bitmon-adreso</translation>
    </message>
    <message>
        <source>Sign &amp;Message</source>
        <translation>Subskribi &amp;Mesaĝon</translation>
    </message>
    <message>
        <source>Reset all sign message fields</source>
        <translation>Reagordigi ĉiujn prisubskribajn kampojn</translation>
    </message>
    <message>
        <source>Clear &amp;All</source>
        <translation>&amp;Forigi Ĉion</translation>
    </message>
    <message>
        <source>&amp;Verify Message</source>
        <translation>&amp;Kontroli Mesaĝon</translation>
    </message>
    <message>
        <source>Verify the message to ensure it was signed with the specified Qtum address</source>
        <translation>Kontroli la mesaĝon por pravigi, ke ĝi ja estas subskribita per la specifa Bitmon-adreso</translation>
    </message>
    <message>
        <source>Verify &amp;Message</source>
        <translation>Kontroli &amp;Mesaĝon</translation>
    </message>
    <message>
        <source>Reset all verify message fields</source>
        <translation>Reagordigi ĉiujn prikontrolajn kampojn</translation>
    </message>
    <message>
        <source>Click "Sign Message" to generate signature</source>
        <translation>Klaku "Subskribi Mesaĝon" por krei subskribon</translation>
    </message>
    <message>
        <source>The entered address is invalid.</source>
        <translation>La adreso, kiun vi enmetis, estas nevalida.</translation>
    </message>
    <message>
        <source>Please check the address and try again.</source>
        <translation>Bonvolu kontroli la adreson kaj reprovi.</translation>
    </message>
    <message>
        <source>The entered address does not refer to a key.</source>
        <translation>La adreso, kiun vi enmetis, referencas neniun ŝlosilon.</translation>
    </message>
    <message>
        <source>Wallet unlock was cancelled.</source>
        <translation>Malŝloso de monujo estas nuligita.</translation>
    </message>
    <message>
        <source>Private key for the entered address is not available.</source>
        <translation>La privata ŝlosilo por la enigita adreso ne disponeblas.</translation>
    </message>
    <message>
        <source>Message signing failed.</source>
        <translation>Subskribo de mesaĝo fiaskis.</translation>
    </message>
    <message>
        <source>Message signed.</source>
        <translation>Mesaĝo estas subskribita.</translation>
    </message>
    <message>
        <source>The signature could not be decoded.</source>
        <translation>Ne eblis malĉifri la subskribon.</translation>
    </message>
    <message>
        <source>Please check the signature and try again.</source>
        <translation>Bonvolu kontroli la subskribon kaj reprovu.</translation>
    </message>
    <message>
        <source>The signature did not match the message digest.</source>
        <translation>La subskribo ne kongruis kun la mesaĝ-kompilaĵo.</translation>
    </message>
    <message>
        <source>Message verification failed.</source>
        <translation>Kontrolo de mesaĝo malsukcesis.</translation>
    </message>
    <message>
        <source>Message verified.</source>
        <translation>Mesaĝo sukcese kontrolita.</translation>
    </message>
</context>
<context>
    <name>SplashScreen</name>
    <message>
        <source>[testnet]</source>
        <translation>[testnet]</translation>
    </message>
</context>
<context>
    <name>TrafficGraphWidget</name>
    <message>
        <source>KB/s</source>
        <translation>KB/s</translation>
    </message>
</context>
<context>
    <name>TransactionDesc</name>
    <message>
        <source>Open until %1</source>
        <translation>Malferma ĝis %1</translation>
    </message>
    <message>
<<<<<<< HEAD
        <source>%1/offline</source>
        <translation>%1/senkonekte</translation>
    </message>
    <message>
=======
>>>>>>> 228c1378
        <source>%1/unconfirmed</source>
        <translation>%1/nekonfirmite</translation>
    </message>
    <message>
        <source>%1 confirmations</source>
        <translation>%1 konfirmoj</translation>
    </message>
    <message>
        <source>Status</source>
        <translation>Stato</translation>
    </message>
    <message>
<<<<<<< HEAD
        <source>, has not been successfully broadcast yet</source>
        <translation>, ankoraŭ ne elsendita sukcese</translation>
    </message>
    <message>
=======
>>>>>>> 228c1378
        <source>Date</source>
        <translation>Dato</translation>
    </message>
    <message>
        <source>Source</source>
        <translation>Fonto</translation>
    </message>
    <message>
        <source>Generated</source>
        <translation>Kreita</translation>
    </message>
    <message>
        <source>From</source>
        <translation>De</translation>
    </message>
    <message>
        <source>unknown</source>
        <translation>nekonata</translation>
    </message>
    <message>
        <source>To</source>
        <translation>Al</translation>
    </message>
    <message>
        <source>own address</source>
        <translation>propra adreso</translation>
    </message>
    <message>
        <source>label</source>
        <translation>etikedo</translation>
    </message>
    <message>
        <source>Credit</source>
        <translation>Kredito</translation>
    </message>
    <message>
        <source>not accepted</source>
        <translation>ne akceptita</translation>
    </message>
    <message>
        <source>Debit</source>
        <translation>Debeto</translation>
    </message>
    <message>
        <source>Transaction fee</source>
        <translation>Krompago</translation>
    </message>
    <message>
        <source>Net amount</source>
        <translation>Neta sumo</translation>
    </message>
    <message>
        <source>Message</source>
        <translation>Mesaĝo</translation>
    </message>
    <message>
        <source>Comment</source>
        <translation>Komento</translation>
    </message>
    <message>
        <source>Transaction ID</source>
        <translation>Transakcia ID</translation>
    </message>
    <message>
        <source>Merchant</source>
        <translation>Vendisto</translation>
    </message>
    <message>
        <source>Generated coins must mature %1 blocks before they can be spent. When you generated this block, it was broadcast to the network to be added to the block chain. If it fails to get into the chain, its state will change to "not accepted" and it won't be spendable. This may occasionally happen if another node generates a block within a few seconds of yours.</source>
        <translation>Kreitaj moneroj devas esti maturaj je %1 blokoj antaŭ ol eblas elspezi ilin. Kiam vi generis tiun ĉi blokon, ĝi estis elsendita al la reto por aldono al la blokĉeno. Se tiu aldono malsukcesas, ĝia stato ŝanĝiĝos al "neakceptita" kaj ne eblos elspezi ĝin. Tio estas malofta, sed povas okazi se alia bloko estas kreita je preskaŭ la sama momento kiel la via.</translation>
    </message>
    <message>
        <source>Debug information</source>
        <translation>Sencimigaj informoj</translation>
    </message>
    <message>
        <source>Transaction</source>
        <translation>Transakcio</translation>
    </message>
    <message>
        <source>Inputs</source>
        <translation>Enigoj</translation>
    </message>
    <message>
        <source>Amount</source>
        <translation>Sumo</translation>
    </message>
    <message>
        <source>true</source>
        <translation>vera</translation>
    </message>
    <message>
        <source>false</source>
        <translation>malvera</translation>
    </message>
</context>
<context>
    <name>TransactionDescDialog</name>
    <message>
        <source>This pane shows a detailed description of the transaction</source>
        <translation>Tiu ĉi panelo montras detalan priskribon de la transakcio</translation>
    </message>
    </context>
<context>
    <name>TransactionTableModel</name>
    <message>
        <source>Date</source>
        <translation>Dato</translation>
    </message>
    <message>
        <source>Type</source>
        <translation>Tipo</translation>
    </message>
    <message>
        <source>Label</source>
        <translation>Etikedo</translation>
    </message>
    <message>
        <source>Open until %1</source>
        <translation>Malferma ĝis %1</translation>
    </message>
    <message>
<<<<<<< HEAD
        <source>Offline</source>
        <translation>Senkonekte</translation>
    </message>
    <message>
=======
>>>>>>> 228c1378
        <source>Unconfirmed</source>
        <translation>Nekonfirmita</translation>
    </message>
    <message>
        <source>Confirmed (%1 confirmations)</source>
        <translation>Konfirmita (%1 konfirmoj)</translation>
    </message>
    <message>
<<<<<<< HEAD
        <source>This block was not received by any other nodes and will probably not be accepted!</source>
        <translation>Tiun ĉi blokon ne ricevis ajna alia nodo, kaj ĝi verŝajne ne akceptiĝos!</translation>
    </message>
    <message>
=======
>>>>>>> 228c1378
        <source>Generated but not accepted</source>
        <translation>Kreita sed ne akceptita</translation>
    </message>
    <message>
        <source>Received with</source>
        <translation>Ricevita kun</translation>
    </message>
    <message>
        <source>Received from</source>
        <translation>Ricevita de</translation>
    </message>
    <message>
        <source>Sent to</source>
        <translation>Sendita al</translation>
    </message>
    <message>
        <source>Payment to yourself</source>
        <translation>Pago al vi mem</translation>
    </message>
    <message>
        <source>Mined</source>
        <translation>Minita</translation>
    </message>
    <message>
        <source>(n/a)</source>
        <translation>neaplikebla</translation>
    </message>
    <message>
        <source>(no label)</source>
        <translation>(neniu etikedo)</translation>
    </message>
    <message>
        <source>Transaction status. Hover over this field to show number of confirmations.</source>
        <translation>Transakcia stato. Ŝvebi super tiu ĉi kampo por montri la nombron de konfirmoj.</translation>
    </message>
    <message>
        <source>Date and time that the transaction was received.</source>
        <translation>Dato kaj horo kiam la transakcio alvenis.</translation>
    </message>
    <message>
        <source>Type of transaction.</source>
        <translation>Tipo de transakcio.</translation>
    </message>
    <message>
        <source>Amount removed from or added to balance.</source>
        <translation>Sumo elprenita de aŭ aldonita al la saldo.</translation>
    </message>
</context>
<context>
    <name>TransactionView</name>
    <message>
        <source>All</source>
        <translation>Ĉiuj</translation>
    </message>
    <message>
        <source>Today</source>
        <translation>Hodiaŭ</translation>
    </message>
    <message>
        <source>This week</source>
        <translation>Ĉi-semajne</translation>
    </message>
    <message>
        <source>This month</source>
        <translation>Ĉi-monate</translation>
    </message>
    <message>
        <source>Last month</source>
        <translation>Pasintmonate</translation>
    </message>
    <message>
        <source>This year</source>
        <translation>Ĉi-jare</translation>
    </message>
    <message>
        <source>Range...</source>
        <translation>Intervalo...</translation>
    </message>
    <message>
        <source>Received with</source>
        <translation>Ricevita kun</translation>
    </message>
    <message>
        <source>Sent to</source>
        <translation>Sendita al</translation>
    </message>
    <message>
        <source>To yourself</source>
        <translation>Al vi mem</translation>
    </message>
    <message>
        <source>Mined</source>
        <translation>Minita</translation>
    </message>
    <message>
        <source>Other</source>
        <translation>Aliaj</translation>
    </message>
    <message>
        <source>Min amount</source>
        <translation>Minimuma sumo</translation>
    </message>
    <message>
        <source>Copy address</source>
        <translation>Kopii adreson</translation>
    </message>
    <message>
        <source>Copy label</source>
        <translation>Kopii etikedon</translation>
    </message>
    <message>
        <source>Copy amount</source>
        <translation>Kopii sumon</translation>
    </message>
    <message>
        <source>Copy transaction ID</source>
        <translation>Kopii transakcian ID-on</translation>
    </message>
    <message>
        <source>Edit label</source>
        <translation>Redakti etikedon</translation>
    </message>
    <message>
        <source>Show transaction details</source>
        <translation>Montri detalojn de transakcio</translation>
    </message>
    <message>
        <source>Comma separated file (*.csv)</source>
        <translation>Perkome disigita dosiero (*.csv)</translation>
    </message>
    <message>
        <source>Confirmed</source>
        <translation>Konfirmita</translation>
    </message>
    <message>
        <source>Date</source>
        <translation>Dato</translation>
    </message>
    <message>
        <source>Type</source>
        <translation>Tipo</translation>
    </message>
    <message>
        <source>Label</source>
        <translation>Etikedo</translation>
    </message>
    <message>
        <source>Address</source>
        <translation>Adreso</translation>
    </message>
    <message>
        <source>ID</source>
        <translation>ID</translation>
    </message>
    <message>
        <source>Exporting Failed</source>
        <translation>ekspotado malsukcesinta</translation>
    </message>
    <message>
        <source>Range:</source>
        <translation>Intervalo:</translation>
    </message>
    <message>
        <source>to</source>
        <translation>al</translation>
    </message>
</context>
<context>
    <name>UnitDisplayStatusBarControl</name>
    </context>
<context>
    <name>WalletFrame</name>
    </context>
<context>
    <name>WalletModel</name>
    <message>
        <source>Send Coins</source>
        <translation>Sendi Bitmonon</translation>
    </message>
    </context>
<context>
    <name>WalletView</name>
<<<<<<< HEAD
    <message>
        <source>&amp;Export</source>
        <translation>&amp;Eksporti</translation>
    </message>
    <message>
        <source>Export the data in the current tab to a file</source>
        <translation>Eksporti la datumojn el la aktuala langeto al dosiero</translation>
    </message>
    <message>
        <source>Backup Wallet</source>
        <translation>Krei sekurkopion de monujo</translation>
    </message>
    <message>
        <source>Wallet Data (*.dat)</source>
        <translation>Monuj-datumoj (*.dat)</translation>
    </message>
    <message>
        <source>Backup Failed</source>
        <translation>Malsukcesis sekurkopio</translation>
    </message>
    <message>
        <source>Backup Successful</source>
        <translation>Sukcesis krei sekurkopion</translation>
    </message>
    </context>
<context>
    <name>qtum-core</name>
=======
>>>>>>> 228c1378
    <message>
        <source>&amp;Export</source>
        <translation>&amp;Eksporti</translation>
    </message>
    <message>
        <source>Export the data in the current tab to a file</source>
        <translation>Eksporti la datumojn el la aktuala langeto al dosiero</translation>
    </message>
    <message>
        <source>Backup Wallet</source>
        <translation>Krei sekurkopion de monujo</translation>
    </message>
    <message>
        <source>Wallet Data (*.dat)</source>
        <translation>Monuj-datumoj (*.dat)</translation>
    </message>
    <message>
        <source>Backup Failed</source>
        <translation>Malsukcesis sekurkopio</translation>
    </message>
    <message>
        <source>Backup Successful</source>
        <translation>Sukcesis krei sekurkopion</translation>
    </message>
    </context>
<context>
    <name>qtum-core</name>
    <message>
        <source>Qtum Core</source>
        <translation>Kerno de Bitmono</translation>
    </message>
    <message>
        <source>This is a pre-release test build - use at your own risk - do not use for mining or merchant applications</source>
        <translation>Tiu ĉi estas antaŭeldona testa versio - uzu laŭ via propra risko - ne uzu por minado aŭ por aplikaĵoj por vendistoj</translation>
    </message>
    <message>
        <source>Warning: The network does not appear to fully agree! Some miners appear to be experiencing issues.</source>
        <translation>Averto: La reto ne tute konsentas! Kelkaj minantoj ŝajne spertas problemojn aktuale.</translation>
    </message>
    <message>
<<<<<<< HEAD
        <source>This is a pre-release test build - use at your own risk - do not use for mining or merchant applications</source>
        <translation>Tiu ĉi estas antaŭeldona testa versio - uzu laŭ via propra risko - ne uzu por minado aŭ por aplikaĵoj por vendistoj</translation>
    </message>
    <message>
        <source>Warning: The network does not appear to fully agree! Some miners appear to be experiencing issues.</source>
        <translation>Averto: La reto ne tute konsentas! Kelkaj minantoj ŝajne spertas problemojn aktuale.</translation>
    </message>
    <message>
        <source>Warning: We do not appear to fully agree with our peers! You may need to upgrade, or other nodes may need to upgrade.</source>
        <translation>Averto: ŝajne ni ne tute konsentas kun niaj samtavolanoj! Eble vi devas ĝisdatigi vian klienton, aŭ eble aliaj nodoj faru same.</translation>
    </message>
    <message>
        <source>&lt;category&gt; can be:</source>
        <translation>&lt;category&gt; povas esti:</translation>
    </message>
    <message>
        <source>Accept connections from outside (default: 1 if no -proxy or -connect)</source>
        <translation>Akcepti konektojn el ekstere (defaŭlte: 1 se ne estas -proxy nek -connect)</translation>
    </message>
    <message>
        <source>Block creation options:</source>
        <translation>Blok-kreaj agordaĵoj:</translation>
=======
        <source>Warning: We do not appear to fully agree with our peers! You may need to upgrade, or other nodes may need to upgrade.</source>
        <translation>Averto: ŝajne ni ne tute konsentas kun niaj samtavolanoj! Eble vi devas ĝisdatigi vian klienton, aŭ eble aliaj nodoj faru same.</translation>
>>>>>>> 228c1378
    </message>
    <message>
        <source>Corrupted block database detected</source>
        <translation>Difektita blokdatumbazo trovita</translation>
    </message>
    <message>
        <source>Do you want to rebuild the block database now?</source>
        <translation>Ĉu vi volas rekonstrui la blokdatumbazon nun?</translation>
    </message>
    <message>
        <source>Error initializing block database</source>
        <translation>Eraro dum pravalorizado de blokdatumbazo</translation>
    </message>
    <message>
        <source>Error initializing wallet database environment %s!</source>
        <translation>Eraro dum pravalorizado de monuj-datumbaza ĉirkaŭaĵo %s!</translation>
    </message>
    <message>
        <source>Error loading block database</source>
        <translation>Eraro dum ŝargado de blokdatumbazo</translation>
    </message>
    <message>
        <source>Error opening block database</source>
        <translation>Eraro dum malfermado de blokdatumbazo</translation>
    </message>
    <message>
        <source>Error: Disk space is low!</source>
        <translation>Eraro: restas malmulte da diskospaco!</translation>
    </message>
    <message>
        <source>Failed to listen on any port. Use -listen=0 if you want this.</source>
        <translation>Ne sukcesis aŭskulti ajnan pordon. Uzu -listen=0 se tion vi volas.</translation>
    </message>
    <message>
        <source>Incorrect or no genesis block found. Wrong datadir for network?</source>
        <translation>Geneza bloko aŭ netrovita aŭ neĝusta. Ĉu eble la datadir de la reto malĝustas?</translation>
    </message>
    <message>
        <source>Not enough file descriptors available.</source>
        <translation>Nesufiĉa nombro de dosierpriskribiloj disponeblas.</translation>
    </message>
    <message>
        <source>Verifying blocks...</source>
        <translation>Kontrolado de blokoj...</translation>
    </message>
    <message>
<<<<<<< HEAD
        <source>Wallet options:</source>
        <translation>Monujaj opcioj:</translation>
    </message>
    <message>
        <source>Execute command when a relevant alert is received or we see a really long fork (%s in cmd is replaced by message)</source>
        <translation>Plenumi komandon kiam rilata alerto riceviĝas, aŭ kiam ni vidas tre longan forkon (%s en cms anstataŭiĝas per mesaĝo)</translation>
    </message>
    <message>
=======
>>>>>>> 228c1378
        <source>Information</source>
        <translation>Informoj</translation>
    </message>
    <message>
        <source>Signing transaction failed</source>
        <translation>Subskriba transakcio fiaskis</translation>
    </message>
    <message>
        <source>This is experimental software.</source>
        <translation>ĝi estas eksperimenta programo</translation>
    </message>
    <message>
        <source>Transaction amount too small</source>
        <translation>Transakcia sumo tro malgranda</translation>
    </message>
    <message>
        <source>Transaction too large</source>
        <translation>Transakcio estas tro granda</translation>
    </message>
    <message>
        <source>Warning</source>
        <translation>Averto</translation>
    </message>
    <message>
<<<<<<< HEAD
        <source>You need to rebuild the database using -reindex to change -txindex</source>
        <translation>Vi devas rekontrui la datumbazon kun -reindex por ŝanĝi -txindex</translation>
    </message>
    <message>
        <source>Password for JSON-RPC connections</source>
        <translation>Pasvorto por konektoj JSON-RPC</translation>
    </message>
    <message>
        <source>Execute command when the best block changes (%s in cmd is replaced by block hash)</source>
        <translation>Plenumi komandon kiam plej bona bloko ŝanĝiĝas (%s en cmd anstataŭiĝas per bloka haketaĵo)</translation>
    </message>
    <message>
        <source>Allow DNS lookups for -addnode, -seednode and -connect</source>
        <translation>Permesi DNS-elserĉojn por -addnote, -seednote kaj -connect</translation>
    </message>
    <message>
=======
>>>>>>> 228c1378
        <source>Unknown network specified in -onlynet: '%s'</source>
        <translation>Nekonata reto specifita en -onlynet: '%s'</translation>
    </message>
    <message>
        <source>Insufficient funds</source>
        <translation>Nesufiĉa mono</translation>
    </message>
    <message>
        <source>Loading block index...</source>
        <translation>Ŝarĝante blok-indekson...</translation>
    </message>
    <message>
        <source>Loading wallet...</source>
        <translation>Ŝargado de monujo...</translation>
    </message>
    <message>
        <source>Cannot downgrade wallet</source>
        <translation>Ne eblas malpromocii monujon</translation>
    </message>
    <message>
        <source>Rescanning...</source>
        <translation>Reskanado...</translation>
    </message>
    <message>
        <source>Done loading</source>
        <translation>Ŝargado finiĝis</translation>
    </message>
    <message>
        <source>Error</source>
        <translation>Eraro</translation>
    </message>
</context>
</TS><|MERGE_RESOLUTION|>--- conflicted
+++ resolved
@@ -1091,13 +1091,10 @@
         <translation>Mesaĝo</translation>
     </message>
     <message>
-<<<<<<< HEAD
-=======
         <source>Wallet</source>
         <translation>Monujo</translation>
     </message>
     <message>
->>>>>>> 228c1378
         <source>Resulting URI too long, try to reduce the text for label / message.</source>
         <translation>La rezultanta URI estas tro longa. Provu malplilongigi la tekston de la etikedo / mesaĝo.</translation>
     </message>
@@ -1244,28 +1241,14 @@
         <translation>Ĉu vi certas, ke vi volas sendi?</translation>
     </message>
     <message>
-<<<<<<< HEAD
-        <source>added as transaction fee</source>
-        <translation>aldonita kiel krompago</translation>
-    </message>
-    <message>
-        <source>Total Amount %1</source>
-        <translation>Totala sumo %1</translation>
-    </message>
-    <message>
-=======
->>>>>>> 228c1378
         <source>or</source>
         <translation>aŭ</translation>
     </message>
     <message>
-<<<<<<< HEAD
-=======
         <source>Transaction fee</source>
         <translation>Krompago</translation>
     </message>
     <message>
->>>>>>> 228c1378
         <source>Confirm send coins</source>
         <translation>Konfirmi sendon de bitmono</translation>
     </message>
@@ -1507,13 +1490,6 @@
         <translation>Malferma ĝis %1</translation>
     </message>
     <message>
-<<<<<<< HEAD
-        <source>%1/offline</source>
-        <translation>%1/senkonekte</translation>
-    </message>
-    <message>
-=======
->>>>>>> 228c1378
         <source>%1/unconfirmed</source>
         <translation>%1/nekonfirmite</translation>
     </message>
@@ -1526,13 +1502,6 @@
         <translation>Stato</translation>
     </message>
     <message>
-<<<<<<< HEAD
-        <source>, has not been successfully broadcast yet</source>
-        <translation>, ankoraŭ ne elsendita sukcese</translation>
-    </message>
-    <message>
-=======
->>>>>>> 228c1378
         <source>Date</source>
         <translation>Dato</translation>
     </message>
@@ -1655,13 +1624,6 @@
         <translation>Malferma ĝis %1</translation>
     </message>
     <message>
-<<<<<<< HEAD
-        <source>Offline</source>
-        <translation>Senkonekte</translation>
-    </message>
-    <message>
-=======
->>>>>>> 228c1378
         <source>Unconfirmed</source>
         <translation>Nekonfirmita</translation>
     </message>
@@ -1670,13 +1632,6 @@
         <translation>Konfirmita (%1 konfirmoj)</translation>
     </message>
     <message>
-<<<<<<< HEAD
-        <source>This block was not received by any other nodes and will probably not be accepted!</source>
-        <translation>Tiun ĉi blokon ne ricevis ajna alia nodo, kaj ĝi verŝajne ne akceptiĝos!</translation>
-    </message>
-    <message>
-=======
->>>>>>> 228c1378
         <source>Generated but not accepted</source>
         <translation>Kreita sed ne akceptita</translation>
     </message>
@@ -1859,7 +1814,6 @@
     </context>
 <context>
     <name>WalletView</name>
-<<<<<<< HEAD
     <message>
         <source>&amp;Export</source>
         <translation>&amp;Eksporti</translation>
@@ -1887,35 +1841,6 @@
     </context>
 <context>
     <name>qtum-core</name>
-=======
->>>>>>> 228c1378
-    <message>
-        <source>&amp;Export</source>
-        <translation>&amp;Eksporti</translation>
-    </message>
-    <message>
-        <source>Export the data in the current tab to a file</source>
-        <translation>Eksporti la datumojn el la aktuala langeto al dosiero</translation>
-    </message>
-    <message>
-        <source>Backup Wallet</source>
-        <translation>Krei sekurkopion de monujo</translation>
-    </message>
-    <message>
-        <source>Wallet Data (*.dat)</source>
-        <translation>Monuj-datumoj (*.dat)</translation>
-    </message>
-    <message>
-        <source>Backup Failed</source>
-        <translation>Malsukcesis sekurkopio</translation>
-    </message>
-    <message>
-        <source>Backup Successful</source>
-        <translation>Sukcesis krei sekurkopion</translation>
-    </message>
-    </context>
-<context>
-    <name>qtum-core</name>
     <message>
         <source>Qtum Core</source>
         <translation>Kerno de Bitmono</translation>
@@ -1929,35 +1854,10 @@
         <translation>Averto: La reto ne tute konsentas! Kelkaj minantoj ŝajne spertas problemojn aktuale.</translation>
     </message>
     <message>
-<<<<<<< HEAD
-        <source>This is a pre-release test build - use at your own risk - do not use for mining or merchant applications</source>
-        <translation>Tiu ĉi estas antaŭeldona testa versio - uzu laŭ via propra risko - ne uzu por minado aŭ por aplikaĵoj por vendistoj</translation>
-    </message>
-    <message>
-        <source>Warning: The network does not appear to fully agree! Some miners appear to be experiencing issues.</source>
-        <translation>Averto: La reto ne tute konsentas! Kelkaj minantoj ŝajne spertas problemojn aktuale.</translation>
-    </message>
-    <message>
         <source>Warning: We do not appear to fully agree with our peers! You may need to upgrade, or other nodes may need to upgrade.</source>
         <translation>Averto: ŝajne ni ne tute konsentas kun niaj samtavolanoj! Eble vi devas ĝisdatigi vian klienton, aŭ eble aliaj nodoj faru same.</translation>
     </message>
     <message>
-        <source>&lt;category&gt; can be:</source>
-        <translation>&lt;category&gt; povas esti:</translation>
-    </message>
-    <message>
-        <source>Accept connections from outside (default: 1 if no -proxy or -connect)</source>
-        <translation>Akcepti konektojn el ekstere (defaŭlte: 1 se ne estas -proxy nek -connect)</translation>
-    </message>
-    <message>
-        <source>Block creation options:</source>
-        <translation>Blok-kreaj agordaĵoj:</translation>
-=======
-        <source>Warning: We do not appear to fully agree with our peers! You may need to upgrade, or other nodes may need to upgrade.</source>
-        <translation>Averto: ŝajne ni ne tute konsentas kun niaj samtavolanoj! Eble vi devas ĝisdatigi vian klienton, aŭ eble aliaj nodoj faru same.</translation>
->>>>>>> 228c1378
-    </message>
-    <message>
         <source>Corrupted block database detected</source>
         <translation>Difektita blokdatumbazo trovita</translation>
     </message>
@@ -2002,17 +1902,6 @@
         <translation>Kontrolado de blokoj...</translation>
     </message>
     <message>
-<<<<<<< HEAD
-        <source>Wallet options:</source>
-        <translation>Monujaj opcioj:</translation>
-    </message>
-    <message>
-        <source>Execute command when a relevant alert is received or we see a really long fork (%s in cmd is replaced by message)</source>
-        <translation>Plenumi komandon kiam rilata alerto riceviĝas, aŭ kiam ni vidas tre longan forkon (%s en cms anstataŭiĝas per mesaĝo)</translation>
-    </message>
-    <message>
-=======
->>>>>>> 228c1378
         <source>Information</source>
         <translation>Informoj</translation>
     </message>
@@ -2037,25 +1926,6 @@
         <translation>Averto</translation>
     </message>
     <message>
-<<<<<<< HEAD
-        <source>You need to rebuild the database using -reindex to change -txindex</source>
-        <translation>Vi devas rekontrui la datumbazon kun -reindex por ŝanĝi -txindex</translation>
-    </message>
-    <message>
-        <source>Password for JSON-RPC connections</source>
-        <translation>Pasvorto por konektoj JSON-RPC</translation>
-    </message>
-    <message>
-        <source>Execute command when the best block changes (%s in cmd is replaced by block hash)</source>
-        <translation>Plenumi komandon kiam plej bona bloko ŝanĝiĝas (%s en cmd anstataŭiĝas per bloka haketaĵo)</translation>
-    </message>
-    <message>
-        <source>Allow DNS lookups for -addnode, -seednode and -connect</source>
-        <translation>Permesi DNS-elserĉojn por -addnote, -seednote kaj -connect</translation>
-    </message>
-    <message>
-=======
->>>>>>> 228c1378
         <source>Unknown network specified in -onlynet: '%s'</source>
         <translation>Nekonata reto specifita en -onlynet: '%s'</translation>
     </message>
