<TS version="2.1" language="eo">
<context>
    <name>AddressBookPage</name>
    <message>
        <source>Right-click to edit address or label</source>
        <translation type="unfinished">Dekstre-klaku por redakti adreson aŭ etikedon</translation>
    </message>
    <message>
        <source>Create a new address</source>
        <translation>Krei novan adreson</translation>
    </message>
    <message>
        <source>&amp;New</source>
        <translation type="unfinished">&amp;Nova</translation>
    </message>
    <message>
        <source>Copy the currently selected address to the system clipboard</source>
        <translation>Kopii elektitan adreson al la tondejo</translation>
    </message>
    <message>
        <source>&amp;Copy</source>
        <translation type="unfinished">&amp;Kopii</translation>
    </message>
    <message>
        <source>C&amp;lose</source>
        <translation type="unfinished">&amp;Fermi</translation>
    </message>
    <message>
        <source>Delete the currently selected address from the list</source>
        <translation>Forigi la elektitan adreson el la listo</translation>
    </message>
    <message>
        <source>Enter address or label to search</source>
        <translation type="unfinished">Tajpu adreson aŭ etikedon por serĉi</translation>
    </message>
    <message>
        <source>Export the data in the current tab to a file</source>
        <translation>Eksporti la datumojn el la aktuala langeto al dosiero</translation>
    </message>
    <message>
        <source>&amp;Export</source>
        <translation>&amp;Eksporti</translation>
    </message>
    <message>
        <source>&amp;Delete</source>
        <translation>&amp;Forigi</translation>
    </message>
    <message>
        <source>Choose the address to send coins to</source>
        <translation type="unfinished">Elekti la adreson por sendi monerojn</translation>
    </message>
    <message>
        <source>Choose the address to receive coins with</source>
        <translation type="unfinished">Elekti la adreson ricevi monerojn kun</translation>
    </message>
    <message>
        <source>C&amp;hoose</source>
        <translation type="unfinished">&amp;Elekti</translation>
    </message>
    <message>
        <source>Sending addresses</source>
        <translation type="unfinished">Sendaj adresoj</translation>
    </message>
    <message>
        <source>Receiving addresses</source>
        <translation type="unfinished">Ricevaj adresoj</translation>
    </message>
    <message>
        <source>These are your Qtum addresses for sending payments. Always check the amount and the receiving address before sending coins.</source>
<<<<<<< HEAD
        <translation>Jen viaj Qtum-adresoj por sendi pagojn. Zorge kontrolu la sumon kaj la alsendan adreson antaŭ ol sendi.</translation>
=======
        <translation type="unfinished">Jen viaj Qtum-adresoj por sendi pagojn. Zorge kontrolu la sumon kaj la alsendan adreson antaŭ ol sendi.</translation>
>>>>>>> 5ed36332
    </message>
    <message>
        <source>These are your Qtum addresses for receiving payments. Use the 'Create new receiving address' button in the receive tab to create new addresses.
Signing is only possible with addresses of the type 'legacy'.</source>
<<<<<<< HEAD
        <translation>Jen viaj qtumaj adresoj por ricevi pagojn. Estas konsilinde uzi apartan ricevan adreson por ĉiu transakcio.</translation>
=======
        <translation type="unfinished">Jen viaj qtumaj adresoj por ricevi pagojn. Estas konsilinde uzi apartan ricevan adreson por ĉiu transakcio.</translation>
>>>>>>> 5ed36332
    </message>
    <message>
        <source>&amp;Copy Address</source>
        <translation type="unfinished">&amp;Kopii Adreson</translation>
    </message>
    <message>
        <source>Copy &amp;Label</source>
        <translation type="unfinished">Kopii &amp;Etikedon</translation>
    </message>
    <message>
        <source>&amp;Edit</source>
        <translation type="unfinished">&amp;Redakti</translation>
    </message>
    <message>
        <source>Export Address List</source>
        <translation type="unfinished">Eksporti Adresliston</translation>
    </message>
    <message>
        <source>There was an error trying to save the address list to %1. Please try again.</source>
        <extracomment>An error message. %1 is a stand-in argument for the name of the file we attempted to save to.</extracomment>
        <translation type="unfinished">Okazis eraron dum konservo de adreslisto al %1. Bonvolu provi denove.</translation>
    </message>
    <message>
        <source>Exporting Failed</source>
        <translation type="unfinished">ekspotado malsukcesinta</translation>
    </message>
</context>
<context>
    <name>AddressTableModel</name>
    <message>
        <source>Label</source>
        <translation type="unfinished">Etikedo</translation>
    </message>
    <message>
        <source>Address</source>
        <translation type="unfinished">Adreso</translation>
    </message>
    <message>
        <source>(no label)</source>
        <translation type="unfinished">(neniu etikedo)</translation>
    </message>
</context>
<context>
    <name>AskPassphraseDialog</name>
    <message>
        <source>Passphrase Dialog</source>
        <translation>Dialogo pri pasfrazo</translation>
    </message>
    <message>
        <source>Enter passphrase</source>
        <translation>Enigu pasfrazon</translation>
    </message>
    <message>
        <source>New passphrase</source>
        <translation>Nova pasfrazo</translation>
    </message>
    <message>
        <source>Repeat new passphrase</source>
        <translation>Ripetu la novan pasfrazon</translation>
    </message>
    <message>
        <source>Show passphrase</source>
<<<<<<< HEAD
        <translation>Montri pasfrazon</translation>
=======
        <translation type="unfinished">Montri pasfrazon</translation>
>>>>>>> 5ed36332
    </message>
    <message>
        <source>Encrypt wallet</source>
        <translation type="unfinished">Ĉifri la monujon</translation>
    </message>
    <message>
        <source>This operation needs your wallet passphrase to unlock the wallet.</source>
        <translation type="unfinished">Ĉi tiu operacio bezonas vian monujan pasfrazon, por malŝlosi la monujon.</translation>
    </message>
    <message>
        <source>Unlock wallet</source>
        <translation type="unfinished">Malŝlosi la monujon</translation>
    </message>
    <message>
        <source>Change passphrase</source>
        <translation type="unfinished">Ŝanĝi la pasfrazon</translation>
    </message>
    <message>
        <source>Confirm wallet encryption</source>
        <translation type="unfinished">Konfirmo de ĉifrado de la monujo</translation>
    </message>
    <message>
        <source>Warning: If you encrypt your wallet and lose your passphrase, you will &lt;b&gt;LOSE ALL OF YOUR QTUMS&lt;/b&gt;!</source>
<<<<<<< HEAD
        <translation>Atentu! Se vi ĉifras vian monujon kaj perdas la pasfrazon, vi &lt;b&gt;PERDOS LA TUTON DE VIA QTUMO&lt;b&gt;!</translation>
=======
        <translation type="unfinished">Atentu! Se vi ĉifras vian monujon kaj perdas la pasfrazon, vi &lt;b&gt;PERDOS LA TUTON DE VIA QTUMO&lt;b&gt;!</translation>
>>>>>>> 5ed36332
    </message>
    <message>
        <source>Are you sure you wish to encrypt your wallet?</source>
        <translation type="unfinished">Ĉu vi certas, ke vi volas ĉifri la monujon?</translation>
    </message>
    <message>
        <source>Wallet encrypted</source>
        <translation type="unfinished">La monujo estas ĉifrita</translation>
    </message>
    <message>
        <source>Enter the new passphrase for the wallet.&lt;br/&gt;Please use a passphrase of &lt;b&gt;ten or more random characters&lt;/b&gt;, or &lt;b&gt;eight or more words&lt;/b&gt;.</source>
        <translation type="unfinished">Enigi la novan pasfrazon por la monujo. &lt;br/&gt;Bonvolu uzi pasfrazon de &lt;b&gt;dek aŭ pli hazardaj signoj&lt;/b&gt;, aŭ &lt;b&gt;ok aŭ pli vortoj&lt;/b&gt;.</translation>
    </message>
    <message>
        <source>Enter the old passphrase and new passphrase for the wallet.</source>
        <translation type="unfinished">Enigi la malnovan pasfrazon kaj la novan pasfrazon por la monujo.</translation>
    </message>
    <message>
        <source>Wallet to be encrypted</source>
        <translation type="unfinished">Monujo ĉifriĝota</translation>
    </message>
    <message>
        <source>Your wallet is about to be encrypted. </source>
        <translation type="unfinished">Via monujo estas ĉifriĝota.</translation>
    </message>
    <message>
        <source>Your wallet is now encrypted. </source>
        <translation type="unfinished">Via monujo ĵus estas ĉifrata.</translation>
    </message>
    <message>
        <source>Enter the new passphrase for the wallet.&lt;br/&gt;Please use a passphrase of &lt;b&gt;ten or more random characters&lt;/b&gt;, or &lt;b&gt;eight or more words&lt;/b&gt;.</source>
        <translation>Enigi la novan pasfrazon por la monujo. &lt;br/&gt;Bonvolu uzi pasfrazon de &lt;b&gt;dek aŭ pli hazardaj signoj&lt;/b&gt;, aŭ &lt;b&gt;ok aŭ pli vortoj&lt;/b&gt;.</translation>
    </message>
    <message>
        <source>Enter the old passphrase and new passphrase for the wallet.</source>
        <translation>Enigi la malnovan pasfrazon kaj la novan pasfrazon por la monujo.</translation>
    </message>
    <message>
        <source>Wallet to be encrypted</source>
        <translation>Monujo ĉifriĝota</translation>
    </message>
    <message>
        <source>Your wallet is about to be encrypted. </source>
        <translation>Via monujo estas ĉifriĝota.</translation>
    </message>
    <message>
        <source>Your wallet is now encrypted. </source>
        <translation>Via monujo ĵus estas ĉifrata.</translation>
    </message>
    <message>
        <source>IMPORTANT: Any previous backups you have made of your wallet file should be replaced with the newly generated, encrypted wallet file. For security reasons, previous backups of the unencrypted wallet file will become useless as soon as you start using the new, encrypted wallet.</source>
        <translation type="unfinished">GRAVE: antaŭaj sekur-kopioj de via monujo-dosiero estas forigindaj kiam vi havas nove kreitan ĉifritan monujo-dosieron. Pro sekureco, antaŭaj kopioj de la neĉifrita dosiero ne plu funkcios tuj kiam vi ekuzos la novan ĉifritan dosieron.</translation>
    </message>
    <message>
        <source>Wallet encryption failed</source>
        <translation type="unfinished">Ĉifrado de la monujo fiaskis</translation>
    </message>
    <message>
        <source>Wallet encryption failed due to an internal error. Your wallet was not encrypted.</source>
        <translation type="unfinished">Ĉifrado de monujo fiaskis pro interna eraro. Via monujo ne estas ĉifrita.</translation>
    </message>
    <message>
        <source>The supplied passphrases do not match.</source>
        <translation type="unfinished">La pasfrazoj entajpitaj ne samas.</translation>
    </message>
    <message>
        <source>Wallet unlock failed</source>
        <translation type="unfinished">Malŝloso de la monujo fiaskis</translation>
    </message>
    <message>
        <source>The passphrase entered for the wallet decryption was incorrect.</source>
        <translation type="unfinished">La pasfrazo enigita por ĉifrado de monujo ne ĝustas.</translation>
    </message>
    <message>
        <source>Wallet passphrase was successfully changed.</source>
        <translation type="unfinished">Vi sukcese ŝanĝis la pasfrazon de la monujo.</translation>
    </message>
    <message>
        <source>Warning: The Caps Lock key is on!</source>
        <translation type="unfinished">Atentu: la majuskla baskulo estas ŝaltita!</translation>
    </message>
</context>
<context>
    <name>BanTableModel</name>
    <message>
        <source>Banned Until</source>
<<<<<<< HEAD
        <translation>Ekzilita Ĝis</translation>
    </message>
</context>
<context>
    <name>QtumGUI</name>
=======
        <translation type="unfinished">Ekzilita Ĝis</translation>
    </message>
</context>
<context>
    <name>QtumApplication</name>
    <message>
        <source>A fatal error occurred. %1 can no longer continue safely and will quit.</source>
        <translation type="unfinished">Neriparebla eraro okazis. %1 ne plu sekure povas daŭri kaj ĝi ĉesiĝos.</translation>
    </message>
    </context>
<context>
    <name>QObject</name>
    <message>
        <source>Error: Specified data directory "%1" does not exist.</source>
        <translation type="unfinished">Eraro: la elektita dosierujo por datumoj "%1" ne ekzistas.</translation>
    </message>
    <message>
        <source>Error: %1</source>
        <translation type="unfinished">Eraro: %1</translation>
    </message>
>>>>>>> 5ed36332
    <message>
        <source>unknown</source>
        <translation type="unfinished">nekonata</translation>
    </message>
    <message>
        <source>Amount</source>
        <translation type="unfinished">Sumo</translation>
    </message>
    <message>
        <source>None</source>
        <translation type="unfinished">Neniu</translation>
    </message>
    <message>
        <source>N/A</source>
        <translation type="unfinished">neaplikebla</translation>
    </message>
    <message numerus="yes">
        <source>%n second(s)</source>
        <translation>
            <numerusform />
            <numerusform />
        </translation>
    </message>
    <message numerus="yes">
        <source>%n minute(s)</source>
        <translation>
            <numerusform />
            <numerusform />
        </translation>
    </message>
    <message numerus="yes">
        <source>%n hour(s)</source>
        <translation type="unfinished">
            <numerusform />
            <numerusform />
        </translation>
    </message>
    <message numerus="yes">
        <source>%n day(s)</source>
        <translation type="unfinished">
            <numerusform />
            <numerusform />
        </translation>
    </message>
    <message numerus="yes">
        <source>%n week(s)</source>
        <translation type="unfinished">
            <numerusform />
            <numerusform />
        </translation>
    </message>
    <message>
        <source>%1 and %2</source>
        <translation type="unfinished">%1 kaj %2</translation>
    </message>
    <message numerus="yes">
        <source>%n year(s)</source>
        <translation type="unfinished">
            <numerusform />
            <numerusform />
        </translation>
    </message>
    </context>
<context>
    <name>QtumGUI</name>
    <message>
        <source>&amp;Overview</source>
        <translation>&amp;Superrigardo</translation>
    </message>
    <message>
        <source>Show general overview of wallet</source>
        <translation>Vidigi ĝeneralan superrigardon de la monujo</translation>
    </message>
    <message>
        <source>&amp;Transactions</source>
        <translation>&amp;Transakcioj</translation>
    </message>
    <message>
        <source>Browse transaction history</source>
        <translation>Esplori historion de transakcioj</translation>
    </message>
    <message>
        <source>E&amp;xit</source>
        <translation>&amp;Eliri</translation>
    </message>
    <message>
        <source>Quit application</source>
        <translation>Eliri la aplikaĵon</translation>
    </message>
    <message>
        <source>&amp;About %1</source>
        <translation type="unfinished">&amp;Pri %1</translation>
    </message>
    <message>
        <source>Show information about %1</source>
        <translation type="unfinished">Montri informojn pri %1</translation>
    </message>
    <message>
        <source>Show information about %1</source>
        <translation>Montri informojn pri %1</translation>
    </message>
    <message>
        <source>About &amp;Qt</source>
        <translation>Pri &amp;Qt</translation>
    </message>
    <message>
        <source>Show information about Qt</source>
        <translation>Vidigi informojn pri Qt</translation>
    </message>
    <message>
<<<<<<< HEAD
        <source>&amp;Options...</source>
        <translation>&amp;Agordoj...</translation>
    </message>
    <message>
        <source>Modify configuration options for %1</source>
        <translation>Ŝanĝi agordojn por %1</translation>
    </message>
    <message>
        <source>&amp;Encrypt Wallet...</source>
        <translation>Ĉifri &amp;Monujon...</translation>
    </message>
    <message>
        <source>&amp;Backup Wallet...</source>
        <translation>&amp;Krei sekurkopion de la monujo...</translation>
=======
        <source>Modify configuration options for %1</source>
        <translation type="unfinished">Ŝanĝi agordojn por %1</translation>
>>>>>>> 5ed36332
    </message>
    <message>
        <source>Create a new wallet</source>
        <translation type="unfinished">Krei novan monujon</translation>
    </message>
    <message>
        <source>Wallet:</source>
        <translation type="unfinished">Monujo:</translation>
    </message>
    <message>
<<<<<<< HEAD
        <source>Create Wallet...</source>
        <translation>Krei Monujon...</translation>
    </message>
    <message>
        <source>Create a new wallet</source>
        <translation>Krei novan monujon</translation>
    </message>
    <message>
        <source>Wallet:</source>
        <translation>Monujo:</translation>
    </message>
    <message>
        <source>Click to disable network activity.</source>
        <translation>Alklaki por malebligi retajn agadojn.</translation>
    </message>
    <message>
        <source>Network activity disabled.</source>
        <translation>Retaj agadoj malebliĝas.</translation>
    </message>
    <message>
        <source>Click to enable network activity again.</source>
        <translation>Alklaki por denove ebligi retajn agadojn.</translation>
    </message>
    <message>
        <source>Reindexing blocks on disk...</source>
        <translation>Reindeksado de blokoj sur disko...</translation>
=======
        <source>Network activity disabled.</source>
        <extracomment>A substring of the tooltip.</extracomment>
        <translation type="unfinished">Retaj agadoj malebliĝas.</translation>
>>>>>>> 5ed36332
    </message>
    <message>
        <source>Send coins to a Qtum address</source>
        <translation>Sendi monon al Qtum-adreso</translation>
    </message>
    <message>
        <source>Backup wallet to another location</source>
        <translation>Krei alilokan sekurkopion de monujo</translation>
    </message>
    <message>
        <source>Change the passphrase used for wallet encryption</source>
        <translation>Ŝanĝi la pasfrazon por ĉifri la monujon</translation>
    </message>
    <message>
        <source>&amp;Send</source>
        <translation>&amp;Sendi</translation>
    </message>
    <message>
        <source>&amp;Receive</source>
        <translation>&amp;Ricevi</translation>
    </message>
    <message>
        <source>&amp;Show / Hide</source>
        <translation>&amp;Montri / Kaŝi</translation>
    </message>
    <message>
        <source>Show or hide the main Window</source>
        <translation>Montri aŭ kaŝi la ĉefan fenestron</translation>
    </message>
    <message>
        <source>Encrypt the private keys that belong to your wallet</source>
        <translation>Ĉifri la privatajn ŝlosilojn de via monujo</translation>
    </message>
    <message>
        <source>Sign messages with your Qtum addresses to prove you own them</source>
        <translation>Subskribi mesaĝojn per via Qtum-adresoj por pravigi, ke vi estas la posedanto</translation>
    </message>
    <message>
        <source>Verify messages to ensure they were signed with specified Qtum addresses</source>
        <translation>Kontroli mesaĝojn por kontroli ĉu ili estas subskribitaj per specifaj Qtum-adresoj</translation>
    </message>
    <message>
        <source>&amp;File</source>
        <translation>&amp;Dosiero</translation>
    </message>
    <message>
        <source>&amp;Settings</source>
        <translation>&amp;Agordoj</translation>
    </message>
    <message>
        <source>&amp;Help</source>
        <translation>&amp;Helpo</translation>
    </message>
    <message>
        <source>Tabs toolbar</source>
        <translation>Langeto-breto</translation>
    </message>
    <message>
        <source>Request payments (generates QR codes and qtum: URIs)</source>
<<<<<<< HEAD
        <translation>Peti pagon (kreas QR-kodojn kaj URI-ojn kun prefikso qtum:)</translation>
=======
        <translation type="unfinished">Peti pagon (kreas QR-kodojn kaj URI-ojn kun prefikso qtum:)</translation>
>>>>>>> 5ed36332
    </message>
    <message>
        <source>Show the list of used sending addresses and labels</source>
        <translation type="unfinished">Vidigi la liston de uzitaj sendaj adresoj kaj etikedoj</translation>
    </message>
    <message>
        <source>Show the list of used receiving addresses and labels</source>
        <translation type="unfinished">Vidigi la liston de uzitaj ricevaj adresoj kaj etikedoj</translation>
    </message>
    <message>
        <source>&amp;Command-line options</source>
        <translation type="unfinished">&amp;Komandliniaj agordaĵoj</translation>
    </message>
    <message numerus="yes">
        <source>Processed %n block(s) of transaction history.</source>
        <translation>
            <numerusform />
            <numerusform />
        </translation>
    </message>
    <message>
        <source>%1 behind</source>
        <translation>mankas %1</translation>
    </message>
    <message>
        <source>Last received block was generated %1 ago.</source>
        <translation>Lasta ricevita bloko kreiĝis antaŭ %1.</translation>
    </message>
    <message>
        <source>Transactions after this will not yet be visible.</source>
        <translation>Transakcioj por tio ankoraŭ ne videblas.</translation>
    </message>
    <message>
        <source>Error</source>
        <translation>Eraro</translation>
    </message>
    <message>
        <source>Warning</source>
        <translation>Averto</translation>
    </message>
    <message>
        <source>Information</source>
        <translation>Informoj</translation>
    </message>
    <message>
        <source>Up to date</source>
        <translation>Ĝisdata</translation>
    </message>
    <message>
        <source>Open Wallet</source>
<<<<<<< HEAD
        <translation>Malfermi la Monujon</translation>
    </message>
    <message>
        <source>Open a wallet</source>
        <translation>Malfermi monujon</translation>
    </message>
    <message>
        <source>Close Wallet...</source>
        <translation>Fermi la Monujon...</translation>
    </message>
    <message>
        <source>Close wallet</source>
        <translation>Fermi monujon</translation>
    </message>
    <message>
        <source>Close All Wallets...</source>
        <translation>Fermi Ĉiujn Monujojn...</translation>
    </message>
    <message>
        <source>Close all wallets</source>
        <translation>Fermi ĉiujn monujojn</translation>
    </message>
    <message>
        <source>default wallet</source>
        <translation>defaŭlta monujo</translation>
=======
        <translation type="unfinished">Malfermi la Monujon</translation>
    </message>
    <message>
        <source>Open a wallet</source>
        <translation type="unfinished">Malfermi monujon</translation>
    </message>
    <message>
        <source>Close wallet</source>
        <translation type="unfinished">Fermi monujon</translation>
    </message>
    <message>
        <source>Close all wallets</source>
        <translation type="unfinished">Fermi ĉiujn monujojn</translation>
    </message>
    <message>
        <source>default wallet</source>
        <translation type="unfinished">defaŭlta monujo</translation>
>>>>>>> 5ed36332
    </message>
    <message>
        <source>&amp;Window</source>
        <translation type="unfinished">&amp;Fenestro</translation>
    </message>
    <message>
        <source>Zoom</source>
        <translation type="unfinished">Zomi</translation>
    </message>
    <message>
<<<<<<< HEAD
        <source>Zoom</source>
        <translation>Zomi</translation>
    </message>
    <message>
        <source>Main Window</source>
        <translation>Ĉefa Fenestro</translation>
    </message>
    <message>
        <source>Catching up...</source>
        <translation>Ĝisdatigante...</translation>
=======
        <source>Main Window</source>
        <translation type="unfinished">Ĉefa Fenestro</translation>
    </message>
    <message numerus="yes">
        <source>%n active connection(s) to Qtum network.</source>
        <extracomment>A substring of the tooltip.</extracomment>
        <translation type="unfinished">
            <numerusform />
            <numerusform />
        </translation>
    </message>
    <message>
        <source>Error: %1</source>
        <translation type="unfinished">Eraro: %1</translation>
    </message>
    <message>
        <source>Warning: %1</source>
        <translation type="unfinished">Averto: %1</translation>
>>>>>>> 5ed36332
    </message>
    <message>
        <source>Error: %1</source>
        <translation>Eraro: %1</translation>
    </message>
    <message>
        <source>Warning: %1</source>
        <translation>Averto: %1</translation>
    </message>
    <message>
        <source>Date: %1
</source>
        <translation type="unfinished">Dato: %1
</translation>
    </message>
    <message>
        <source>Amount: %1
</source>
        <translation type="unfinished">Sumo: %1
</translation>
    </message>
    <message>
        <source>Wallet: %1
</source>
        <translation type="unfinished">Monujo: %1
</translation>
    </message>
    <message>
        <source>Wallet: %1
</source>
        <translation>Monujo: %1
</translation>
    </message>
    <message>
        <source>Type: %1
</source>
        <translation type="unfinished">Tipo: %1
</translation>
    </message>
    <message>
        <source>Label: %1
</source>
        <translation type="unfinished">Etikedo: %1
</translation>
    </message>
    <message>
        <source>Address: %1
</source>
        <translation type="unfinished">Adreso: %1
</translation>
    </message>
    <message>
        <source>Sent transaction</source>
        <translation>Sendita transakcio</translation>
    </message>
    <message>
        <source>Incoming transaction</source>
        <translation>Envenanta transakcio</translation>
    </message>
    <message>
        <source>Wallet is &lt;b&gt;encrypted&lt;/b&gt; and currently &lt;b&gt;unlocked&lt;/b&gt;</source>
        <translation>Monujo estas &lt;b&gt;ĉifrita&lt;/b&gt; kaj aktuale &lt;b&gt;malŝlosita&lt;/b&gt;</translation>
    </message>
    <message>
        <source>Wallet is &lt;b&gt;encrypted&lt;/b&gt; and currently &lt;b&gt;locked&lt;/b&gt;</source>
        <translation>Monujo estas &lt;b&gt;ĉifrita&lt;/b&gt; kaj aktuale &lt;b&gt;ŝlosita&lt;/b&gt;</translation>
    </message>
    <message>
        <source>Original message:</source>
<<<<<<< HEAD
        <translation>Originala mesaĝo:</translation>
    </message>
    <message>
        <source>A fatal error occurred. %1 can no longer continue safely and will quit.</source>
        <translation>Neriparebla eraro okazis. %1 ne plu sekure povas daŭri kaj ĝi ĉesiĝos.</translation>
=======
        <translation type="unfinished">Originala mesaĝo:</translation>
>>>>>>> 5ed36332
    </message>
</context>
<context>
    <name>CoinControlDialog</name>
    <message>
        <source>Coin Selection</source>
<<<<<<< HEAD
        <translation>Monero-Elektaĵo</translation>
=======
        <translation type="unfinished">Monero-Elektaĵo</translation>
>>>>>>> 5ed36332
    </message>
    <message>
        <source>Quantity:</source>
        <translation type="unfinished">Kvanto:</translation>
    </message>
    <message>
        <source>Bytes:</source>
        <translation type="unfinished">Bajtoj:</translation>
    </message>
    <message>
        <source>Amount:</source>
        <translation type="unfinished">Sumo:</translation>
    </message>
    <message>
        <source>Fee:</source>
        <translation type="unfinished">Krompago:</translation>
    </message>
    <message>
        <source>Dust:</source>
        <translation type="unfinished">Polvo:</translation>
    </message>
    <message>
        <source>After Fee:</source>
        <translation type="unfinished">Post krompago:</translation>
    </message>
    <message>
        <source>Change:</source>
        <translation type="unfinished">Restmono:</translation>
    </message>
    <message>
        <source>(un)select all</source>
        <translation type="unfinished">(mal)elekti ĉion</translation>
    </message>
    <message>
        <source>Tree mode</source>
        <translation type="unfinished">Arboreĝimo</translation>
    </message>
    <message>
        <source>List mode</source>
        <translation type="unfinished">Listreĝimo</translation>
    </message>
    <message>
        <source>Amount</source>
        <translation type="unfinished">Sumo</translation>
    </message>
    <message>
        <source>Received with label</source>
        <translation type="unfinished">Ricevita kun etikedo</translation>
    </message>
    <message>
        <source>Received with address</source>
        <translation type="unfinished">Ricevita kun adreso</translation>
    </message>
    <message>
        <source>Date</source>
        <translation type="unfinished">Dato</translation>
    </message>
    <message>
        <source>Confirmations</source>
        <translation type="unfinished">Konfirmoj</translation>
    </message>
    <message>
        <source>Confirmed</source>
        <translation type="unfinished">Konfirmita</translation>
    </message>
    <message>
        <source>Copy amount</source>
        <translation type="unfinished">Kopii sumon</translation>
    </message>
    <message>
        <source>Copy quantity</source>
        <translation type="unfinished">Kopii kvanton</translation>
    </message>
    <message>
        <source>Copy fee</source>
        <translation type="unfinished">Kopii krompagon</translation>
    </message>
    <message>
        <source>Copy after fee</source>
        <translation type="unfinished">Kopii post krompago</translation>
    </message>
    <message>
        <source>Copy bytes</source>
        <translation type="unfinished">Kopii bajtojn</translation>
    </message>
    <message>
        <source>Copy dust</source>
        <translation type="unfinished">Kopii polvon</translation>
    </message>
    <message>
        <source>Copy change</source>
        <translation type="unfinished">Kopii restmonon</translation>
    </message>
    <message>
        <source>(%1 locked)</source>
        <translation type="unfinished">(%1 ŝlosita)</translation>
    </message>
    <message>
        <source>yes</source>
        <translation type="unfinished">jes</translation>
    </message>
    <message>
        <source>no</source>
        <translation type="unfinished">ne</translation>
    </message>
    <message>
        <source>(no label)</source>
        <translation type="unfinished">(neniu etikedo)</translation>
    </message>
    <message>
        <source>change from %1 (%2)</source>
        <translation type="unfinished">restmono de %1 (%2)</translation>
    </message>
    <message>
        <source>(change)</source>
        <translation type="unfinished">(restmono)</translation>
    </message>
</context>
<context>
    <name>CreateWalletActivity</name>
    <message>
        <source>Create wallet failed</source>
<<<<<<< HEAD
        <translation>Krei monujon malsukcesis</translation>
    </message>
    <message>
        <source>Create wallet warning</source>
        <translation>Averto pro krei monujon</translation>
    </message>
</context>
=======
        <translation type="unfinished">Krei monujon malsukcesis</translation>
    </message>
    <message>
        <source>Create wallet warning</source>
        <translation type="unfinished">Averto pro krei monujon</translation>
    </message>
    </context>
<context>
    <name>OpenWalletActivity</name>
    <message>
        <source>Open wallet failed</source>
        <translation type="unfinished">Malfermi monujon malsukcesis</translation>
    </message>
    <message>
        <source>Open wallet warning</source>
        <translation type="unfinished">Malfermi monujon averto</translation>
    </message>
    <message>
        <source>default wallet</source>
        <translation type="unfinished">defaŭlta monujo</translation>
    </message>
    </context>
<context>
    <name>WalletController</name>
    <message>
        <source>Close wallet</source>
        <translation type="unfinished">Fermi monujon</translation>
    </message>
    <message>
        <source>Close all wallets</source>
        <translation type="unfinished">Fermi ĉiujn monujojn</translation>
    </message>
    </context>
>>>>>>> 5ed36332
<context>
    <name>CreateWalletDialog</name>
    <message>
        <source>Create Wallet</source>
<<<<<<< HEAD
        <translation>Krei Monujon</translation>
    </message>
    <message>
        <source>Wallet Name</source>
        <translation>Monujo-Nomo</translation>
    </message>
    <message>
        <source>Encrypt Wallet</source>
        <translation>Ĉifri Monujon</translation>
    </message>
    <message>
        <source>Disable private keys for this wallet. Wallets with private keys disabled will have no private keys and cannot have an HD seed or imported private keys. This is ideal for watch-only wallets.</source>
        <translation>Malebligi privatajn ŝlosilojn por ĉi tiu monujo. Monujoj kun malebligitaj privataj ŝlosiloj ne havos privatajn ŝlosilojn, kaj povas havi nek HD-semon nek importatajn privatajn ŝlosilojn. Ĉi tio estas ideale por nurspektaj monujoj.</translation>
    </message>
    <message>
        <source>Disable Private Keys</source>
        <translation>Malebligi Privatajn Ŝlosilojn</translation>
    </message>
    <message>
        <source>Create</source>
        <translation>Krei</translation>
=======
        <translation type="unfinished">Krei Monujon</translation>
    </message>
    <message>
        <source>Wallet Name</source>
        <translation type="unfinished">Monujo-Nomo</translation>
    </message>
    <message>
        <source>Wallet</source>
        <translation type="unfinished">Monujo</translation>
    </message>
    <message>
        <source>Encrypt Wallet</source>
        <translation type="unfinished">Ĉifri Monujon</translation>
    </message>
    <message>
        <source>Disable private keys for this wallet. Wallets with private keys disabled will have no private keys and cannot have an HD seed or imported private keys. This is ideal for watch-only wallets.</source>
        <translation type="unfinished">Malebligi privatajn ŝlosilojn por ĉi tiu monujo. Monujoj kun malebligitaj privataj ŝlosiloj ne havos privatajn ŝlosilojn, kaj povas havi nek HD-semon nek importatajn privatajn ŝlosilojn. Ĉi tio estas ideale por nurspektaj monujoj.</translation>
    </message>
    <message>
        <source>Disable Private Keys</source>
        <translation type="unfinished">Malebligi Privatajn Ŝlosilojn</translation>
    </message>
    <message>
        <source>Create</source>
        <translation type="unfinished">Krei</translation>
>>>>>>> 5ed36332
    </message>
    </context>
<context>
    <name>EditAddressDialog</name>
    <message>
        <source>Edit Address</source>
        <translation>Redakti Adreson</translation>
    </message>
    <message>
        <source>&amp;Label</source>
        <translation>&amp;Etikedo</translation>
    </message>
    <message>
        <source>The label associated with this address list entry</source>
        <translation type="unfinished">La etikedo ligita al tiu ĉi adreslistero</translation>
    </message>
    <message>
        <source>The address associated with this address list entry. This can only be modified for sending addresses.</source>
        <translation type="unfinished">La adreso ligita al tiu ĉi adreslistero. Eblas modifi tion nur por sendaj adresoj.</translation>
    </message>
    <message>
        <source>&amp;Address</source>
        <translation>&amp;Adreso</translation>
    </message>
    <message>
        <source>New sending address</source>
        <translation type="unfinished">Nova adreso por sendi</translation>
    </message>
    <message>
        <source>Edit receiving address</source>
        <translation type="unfinished">Redakti adreson por ricevi</translation>
    </message>
    <message>
        <source>Edit sending address</source>
        <translation type="unfinished">Redakti adreson por sendi</translation>
    </message>
    <message>
        <source>The entered address "%1" is not a valid Qtum address.</source>
<<<<<<< HEAD
        <translation>La adreso enigita "%1" ne estas valida Qtum-adreso.</translation>
=======
        <translation type="unfinished">La adreso enigita "%1" ne estas valida Qtum-adreso.</translation>
>>>>>>> 5ed36332
    </message>
    <message>
        <source>Could not unlock wallet.</source>
        <translation type="unfinished">Ne eblis malŝlosi monujon.</translation>
    </message>
    <message>
        <source>New key generation failed.</source>
        <translation type="unfinished">Fiaskis kreo de nova ŝlosilo.</translation>
    </message>
</context>
<context>
    <name>FreespaceChecker</name>
    <message>
        <source>A new data directory will be created.</source>
        <translation>Kreiĝos nova dosierujo por la datumoj.</translation>
    </message>
    <message>
        <source>name</source>
        <translation>nomo</translation>
    </message>
    <message>
        <source>Directory already exists. Add %1 if you intend to create a new directory here.</source>
        <translation>Tiu dosierujo jam ekzistas. Aldonu %1 si vi volas krei novan dosierujon ĉi tie.</translation>
    </message>
    <message>
        <source>Path already exists, and is not a directory.</source>
        <translation>Vojo jam ekzistas, kaj ne estas dosierujo.</translation>
    </message>
    <message>
        <source>Cannot create data directory here.</source>
        <translation>Ne eblas krei dosierujon por datumoj ĉi tie.</translation>
    </message>
</context>
<context>
    <name>Intro</name>
    <message>
        <source>Qtum</source>
        <translation type="unfinished">Qtumo</translation>
    </message>
    <message numerus="yes">
        <source>(sufficient to restore backups %n day(s) old)</source>
        <extracomment>Explanatory text on the capability of the current prune target.</extracomment>
        <translation type="unfinished">
            <numerusform />
            <numerusform />
        </translation>
    </message>
    <message>
<<<<<<< HEAD
        <source>About %1</source>
        <translation>Pri %1</translation>
    </message>
    <message>
        <source>Command-line options</source>
        <translation>Komandliniaj agordaĵoj</translation>
=======
        <source>Error</source>
        <translation>Eraro</translation>
>>>>>>> 5ed36332
    </message>
    <message>
        <source>Welcome</source>
        <translation>Bonvenon</translation>
    </message>
    <message>
        <source>Welcome to %1.</source>
<<<<<<< HEAD
        <translation>Bonvenon al %1.</translation>
=======
        <translation type="unfinished">Bonvenon al %1.</translation>
>>>>>>> 5ed36332
    </message>
    <message>
        <source>Use the default data directory</source>
        <translation>Uzi la defaŭltan dosierujon por datumoj</translation>
    </message>
    <message>
        <source>Use a custom data directory:</source>
        <translation>Uzi alian dosierujon por datumoj:</translation>
    </message>
</context>
<context>
    <name>HelpMessageDialog</name>
    <message>
<<<<<<< HEAD
        <source>Qtum</source>
        <translation>Qtumo</translation>
=======
        <source>version</source>
        <translation type="unfinished">versio</translation>
>>>>>>> 5ed36332
    </message>
    <message>
        <source>About %1</source>
        <translation type="unfinished">Pri %1</translation>
    </message>
    <message>
        <source>Command-line options</source>
        <translation type="unfinished">Komandliniaj agordaĵoj</translation>
    </message>
</context>
<context>
    <name>ShutdownWindow</name>
    <message>
        <source>Do not shut down the computer until this window disappears.</source>
        <translation type="unfinished">Ne sistemfermu ĝis ĉi tiu fenestro malaperas.</translation>
    </message>
</context>
<context>
    <name>ModalOverlay</name>
    <message>
        <source>Form</source>
        <translation type="unfinished">Formularo</translation>
    </message>
    <message>
        <source>Unknown...</source>
        <translation>Nekonata...</translation>
    </message>
    <message>
        <source>Last block time</source>
        <translation type="unfinished">Horo de la lasta bloko</translation>
    </message>
    <message>
        <source>Progress</source>
        <translation type="unfinished">Progreso</translation>
    </message>
    <message>
        <source>Progress increase per hour</source>
        <translation type="unfinished">Hora pligrandigo da progreso</translation>
    </message>
    <message>
        <source>Hide</source>
        <translation type="unfinished">Kaŝi</translation>
    </message>
    <message>
        <source>Esc</source>
        <translation type="unfinished">Esk</translation>
    </message>
    <message>
        <source>%1 is currently syncing.  It will download headers and blocks from peers and validate them until reaching the tip of the block chain.</source>
        <translation type="unfinished">%1 sinkronigadas. Ĝi elŝutos kapaĵojn kaj blokojn de samtavolanoj, kaj validigos ilin, ĝis ĝi atingas la pinton de la blokĉeno.</translation>
    </message>
    <message>
        <source>Progress</source>
        <translation>Progreso</translation>
    </message>
    <message>
        <source>Progress increase per hour</source>
        <translation>Hora pligrandigo da progreso</translation>
    </message>
    <message>
        <source>calculating...</source>
        <translation>kalkuladas...</translation>
    </message>
    <message>
        <source>Hide</source>
        <translation>Kaŝi</translation>
    </message>
    <message>
        <source>Esc</source>
        <translation>Esk</translation>
    </message>
    <message>
        <source>%1 is currently syncing.  It will download headers and blocks from peers and validate them until reaching the tip of the block chain.</source>
        <translation>%1 sinkronigadas. Ĝi elŝutos kapaĵojn kaj blokojn de samtavolanoj, kaj validigos ilin, ĝis ĝi atingas la pinton de la blokĉeno.</translation>
    </message>
    </context>
<context>
    <name>OpenURIDialog</name>
    <message>
        <source>Open qtum URI</source>
<<<<<<< HEAD
        <translation>Malfermi na la URI de qtumo</translation>
    </message>
    <message>
        <source>URI:</source>
        <translation>URI:</translation>
    </message>
</context>
<context>
    <name>OpenWalletActivity</name>
    <message>
        <source>Open wallet failed</source>
        <translation>Malfermi monujon malsukcesis</translation>
    </message>
    <message>
        <source>Open wallet warning</source>
        <translation>Malfermi monujon averto</translation>
    </message>
    <message>
        <source>default wallet</source>
        <translation>defaŭlta monujo</translation>
    </message>
    <message>
        <source>Opening Wallet &lt;b&gt;%1&lt;/b&gt;...</source>
        <translation>Malfermadas Monujon &lt;b&gt;%1&lt;/b&gt;...</translation>
    </message>
</context>
=======
        <translation type="unfinished">Malfermi na la URI de qtumo</translation>
    </message>
    </context>
>>>>>>> 5ed36332
<context>
    <name>OptionsDialog</name>
    <message>
        <source>Options</source>
        <translation>Agordaĵoj</translation>
    </message>
    <message>
        <source>&amp;Main</source>
        <translation>Ĉ&amp;efa</translation>
    </message>
    <message>
        <source>Automatically start %1 after logging in to the system.</source>
<<<<<<< HEAD
        <translation>Aŭtomate komenci na %1 post ensalutis en la sistemon.</translation>
    </message>
    <message>
        <source>&amp;Start %1 on system login</source>
        <translation>&amp;Komenci na %1 kiam ensaluti en la sistemon</translation>
=======
        <translation type="unfinished">Aŭtomate komenci na %1 post ensalutis en la sistemon.</translation>
    </message>
    <message>
        <source>&amp;Start %1 on system login</source>
        <translation type="unfinished">&amp;Komenci na %1 kiam ensaluti en la sistemon</translation>
>>>>>>> 5ed36332
    </message>
    <message>
        <source>Size of &amp;database cache</source>
        <translation type="unfinished">Dosiergrando de &amp;datumbasa kaŝmemoro</translation>
    </message>
    <message>
        <source>Number of script &amp;verification threads</source>
        <translation type="unfinished">Kvanto da skriptaj kaj kontroleraraj fadenoj</translation>
    </message>
    <message>
        <source>IP address of the proxy (e.g. IPv4: 127.0.0.1 / IPv6: ::1)</source>
        <translation type="unfinished">IP-adreso de prokurilo (ekz. IPv4: 127.0.0.1 / IPv6: ::1)</translation>
    </message>
    <message>
        <source>Number of script &amp;verification threads</source>
        <translation>Kvanto da skriptaj kaj kontroleraraj fadenoj</translation>
    </message>
    <message>
        <source>IP address of the proxy (e.g. IPv4: 127.0.0.1 / IPv6: ::1)</source>
        <translation>IP-adreso de prokurilo (ekz. IPv4: 127.0.0.1 / IPv6: ::1)</translation>
    </message>
    <message>
        <source>Reset all client options to default.</source>
        <translation>Reagordi ĉion al defaŭlataj valoroj.</translation>
    </message>
    <message>
        <source>&amp;Reset Options</source>
        <translation>&amp;Rekomenci agordadon</translation>
    </message>
    <message>
        <source>&amp;Network</source>
        <translation>&amp;Reto</translation>
    </message>
    <message>
        <source>W&amp;allet</source>
        <translation type="unfinished">Monujo</translation>
    </message>
    <message>
        <source>Expert</source>
        <translation type="unfinished">Fakulo</translation>
    </message>
    <message>
        <source>Automatically open the Qtum client port on the router. This only works when your router supports UPnP and it is enabled.</source>
        <translation>Aŭtomate malfermi la kursilan pordon por Qtumo. Tio funkcias nur se via kursilo havas la UPnP-funkcion, kaj se tiu ĉi estas ŝaltita.</translation>
    </message>
    <message>
        <source>Map port using &amp;UPnP</source>
        <translation>Mapigi pordon per &amp;UPnP</translation>
    </message>
    <message>
        <source>Proxy &amp;IP:</source>
        <translation>Prokurila &amp;IP:</translation>
    </message>
    <message>
        <source>&amp;Port:</source>
        <translation>&amp;Pordo:</translation>
    </message>
    <message>
        <source>Port of the proxy (e.g. 9050)</source>
        <translation>la pordo de la prokurilo (ekz. 9050)</translation>
    </message>
    <message>
        <source>&amp;Window</source>
        <translation>&amp;Fenestro</translation>
    </message>
    <message>
        <source>Show only a tray icon after minimizing the window.</source>
        <translation>Montri nur sistempletan piktogramon post minimumigo de la fenestro.</translation>
    </message>
    <message>
        <source>&amp;Minimize to the tray instead of the taskbar</source>
        <translation>&amp;Minimumigi al la sistempleto anstataŭ al la taskopleto</translation>
    </message>
    <message>
        <source>M&amp;inimize on close</source>
        <translation>M&amp;inimumigi je fermo</translation>
    </message>
    <message>
        <source>&amp;Display</source>
        <translation>&amp;Aspekto</translation>
    </message>
    <message>
        <source>User Interface &amp;language:</source>
        <translation>&amp;Lingvo de la fasado:</translation>
    </message>
    <message>
        <source>&amp;Unit to show amounts in:</source>
        <translation>&amp;Unuo por vidigi sumojn:</translation>
    </message>
    <message>
        <source>Choose the default subdivision unit to show in the interface and when sending coins.</source>
        <translation>Elekti la defaŭltan manieron por montri qtumajn sumojn en la interfaco, kaj kiam vi sendos qtumon.</translation>
    </message>
    <message>
        <source>Whether to show coin control features or not.</source>
        <translation type="unfinished">Ĉu montri detalan adres-regilon, aŭ ne.</translation>
    </message>
    <message>
        <source>&amp;OK</source>
        <translation>&amp;Bone</translation>
    </message>
    <message>
        <source>&amp;Cancel</source>
        <translation>&amp;Nuligi</translation>
    </message>
    <message>
        <source>default</source>
        <translation>defaŭlta</translation>
    </message>
    <message>
        <source>none</source>
        <translation type="unfinished">neniu</translation>
    </message>
    <message>
        <source>Confirm options reset</source>
        <translation>Konfirmi reŝargo de agordoj</translation>
    </message>
    <message>
        <source>Error</source>
        <translation type="unfinished">Eraro</translation>
    </message>
    <message>
        <source>The supplied proxy address is invalid.</source>
        <translation>La prokurila adreso estas malvalida.</translation>
    </message>
</context>
<context>
    <name>OverviewPage</name>
    <message>
        <source>Form</source>
        <translation>Formularo</translation>
    </message>
    <message>
        <source>The displayed information may be out of date. Your wallet automatically synchronizes with the Qtum network after a connection is established, but this process has not completed yet.</source>
        <translation>Eblas, ke la informoj videblaj ĉi tie estas eksdataj. Via monujo aŭtomate sinkoniĝas kun la qtuma reto kiam ili konektiĝas, sed tiu procezo ankoraŭ ne finfariĝis.</translation>
    </message>
    <message>
        <source>Available:</source>
<<<<<<< HEAD
        <translation>Disponebla:</translation>
=======
        <translation type="unfinished">Disponebla:</translation>
>>>>>>> 5ed36332
    </message>
    <message>
        <source>Your current spendable balance</source>
        <translation>via aktuala elspezebla saldo</translation>
    </message>
    <message>
        <source>Total of transactions that have yet to be confirmed, and do not yet count toward the spendable balance</source>
        <translation>la sumo de transakcioj ankoraŭ ne konfirmitaj, kiuj ankoraŭ ne elspezeblas</translation>
    </message>
    <message>
        <source>Immature:</source>
        <translation>Nematura:</translation>
    </message>
    <message>
        <source>Mined balance that has not yet matured</source>
        <translation>Minita saldo, kiu ankoraŭ ne maturiĝis</translation>
    </message>
    <message>
        <source>Balances</source>
        <translation type="unfinished">Saldoj</translation>
    </message>
    <message>
        <source>Total:</source>
        <translation>Totalo:</translation>
    </message>
    <message>
        <source>Your current total balance</source>
        <translation>via aktuala totala saldo</translation>
    </message>
    <message>
        <source>Spendable:</source>
        <translation type="unfinished">Elspezebla:</translation>
    </message>
    <message>
        <source>Recent transactions</source>
        <translation type="unfinished">Lastaj transakcioj</translation>
    </message>
    </context>
<context>
    <name>PSBTOperationsDialog</name>
    <message>
<<<<<<< HEAD
        <source>Save...</source>
        <translation>Konservi...</translation>
    </message>
    <message>
        <source>Close</source>
        <translation>Fermi</translation>
    </message>
    <message>
        <source>Total Amount</source>
        <translation>Totala Sumo</translation>
=======
        <source>Close</source>
        <translation type="unfinished">Fermi</translation>
    </message>
    <message>
        <source>Total Amount</source>
        <translation type="unfinished">Totala Sumo</translation>
>>>>>>> 5ed36332
    </message>
    <message>
        <source>or</source>
        <translation type="unfinished">aŭ</translation>
    </message>
    </context>
<context>
    <name>PaymentServer</name>
    <message>
        <source>Payment request error</source>
        <translation type="unfinished">Eraro dum pagopeto</translation>
    </message>
    <message>
        <source>Cannot start qtum: click-to-pay handler</source>
<<<<<<< HEAD
        <translation>Ne eblas lanĉi la ilon 'klaki-por-pagi'</translation>
=======
        <translation type="unfinished">Ne eblas lanĉi la ilon 'klaki-por-pagi'</translation>
>>>>>>> 5ed36332
    </message>
    <message>
        <source>URI handling</source>
        <translation type="unfinished">Traktado de URI-oj</translation>
    </message>
    </context>
<context>
    <name>PeerTableModel</name>
    <message>
        <source>User Agent</source>
        <extracomment>Title of Peers Table column which contains the peer's User Agent string.</extracomment>
        <translation type="unfinished">Uzanto Agento</translation>
    </message>
    <message>
        <source>Sent</source>
        <extracomment>Title of Peers Table column which indicates the total amount of network information we have sent to the peer.</extracomment>
        <translation type="unfinished">Sendita</translation>
    </message>
    <message>
        <source>Received</source>
        <extracomment>Title of Peers Table column which indicates the total amount of network information we have received from the peer.</extracomment>
        <translation type="unfinished">Ricevita</translation>
    </message>
    <message>
<<<<<<< HEAD
        <source>%1 h</source>
        <translation>%1 h</translation>
    </message>
    <message>
        <source>%1 m</source>
        <translation>%1 m</translation>
    </message>
    <message>
        <source>None</source>
        <translation>Neniu</translation>
    </message>
    <message>
        <source>N/A</source>
        <translation>neaplikebla</translation>
    </message>
    <message numerus="yes">
        <source>%n second(s)</source>
        <translation><numerusform>%n sekundo</numerusform><numerusform>%n sekundoj</numerusform></translation>
    </message>
    <message numerus="yes">
        <source>%n minute(s)</source>
        <translation><numerusform>%n minuto</numerusform><numerusform>%n minutoj</numerusform></translation>
    </message>
    <message numerus="yes">
        <source>%n hour(s)</source>
        <translation><numerusform>%n horo</numerusform><numerusform>%n horoj</numerusform></translation>
    </message>
    <message numerus="yes">
        <source>%n day(s)</source>
        <translation><numerusform>%n tago</numerusform><numerusform>%n tagoj</numerusform></translation>
    </message>
    <message numerus="yes">
        <source>%n week(s)</source>
        <translation><numerusform>%n semajno</numerusform><numerusform>%n semajnoj</numerusform></translation>
    </message>
    <message>
        <source>%1 and %2</source>
        <translation>%1 kaj %2</translation>
    </message>
    <message numerus="yes">
        <source>%n year(s)</source>
        <translation><numerusform>%n jaro</numerusform><numerusform>%n jaroj</numerusform></translation>
    </message>
    <message>
        <source>%1 B</source>
        <translation>%1 B</translation>
    </message>
    <message>
        <source>%1 KB</source>
        <translation>%1 KB</translation>
    </message>
    <message>
        <source>%1 MB</source>
        <translation>%1 MB</translation>
    </message>
    <message>
        <source>%1 GB</source>
        <translation>%1 GB</translation>
=======
        <source>Address</source>
        <extracomment>Title of Peers Table column which contains the IP/Onion/I2P address of the connected peer.</extracomment>
        <translation type="unfinished">Adreso</translation>
>>>>>>> 5ed36332
    </message>
    <message>
        <source>Type</source>
        <extracomment>Title of Peers Table column which describes the type of peer connection. The "type" describes why the connection exists.</extracomment>
        <translation type="unfinished">Tipo</translation>
    </message>
    <message>
<<<<<<< HEAD
        <source>Error: %1</source>
        <translation>Eraro: %1</translation>
    </message>
    <message>
        <source>unknown</source>
        <translation>nekonata</translation>
=======
        <source>Network</source>
        <extracomment>Title of Peers Table column which states the network the peer connected through.</extracomment>
        <translation type="unfinished">Reto</translation>
>>>>>>> 5ed36332
    </message>
</context>
<context>
    <name>QRImageWidget</name>
    <message>
        <source>&amp;Copy Image</source>
        <translation type="unfinished">&amp;Kopii Bildon</translation>
    </message>
    <message>
        <source>Resulting URI too long, try to reduce the text for label / message.</source>
        <translation type="unfinished">La rezultanta URI estas tro longa. Provu malplilongigi la tekston de la etikedo / mesaĝo.</translation>
    </message>
    <message>
        <source>Error encoding URI into QR Code.</source>
        <translation type="unfinished">Eraro de kodigo de URI en la QR-kodon.</translation>
    </message>
    <message>
        <source>Save QR Code</source>
        <translation type="unfinished">Konservi QR-kodon</translation>
    </message>
    </context>
<context>
    <name>RPCConsole</name>
    <message>
        <source>N/A</source>
        <translation>neaplikebla</translation>
    </message>
    <message>
        <source>Client version</source>
        <translation>Versio de kliento</translation>
    </message>
    <message>
        <source>&amp;Information</source>
        <translation>&amp;Informoj</translation>
    </message>
    <message>
        <source>General</source>
        <translation type="unfinished">Ĝenerala</translation>
    </message>
    <message>
        <source>Startup time</source>
        <translation>Horo de lanĉo</translation>
    </message>
    <message>
        <source>Network</source>
        <translation>Reto</translation>
    </message>
    <message>
        <source>Name</source>
        <translation type="unfinished">Nomo</translation>
    </message>
    <message>
        <source>Number of connections</source>
        <translation>Nombro de konektoj</translation>
    </message>
    <message>
        <source>Block chain</source>
        <translation>Blokĉeno</translation>
    </message>
    <message>
        <source>Wallet: </source>
<<<<<<< HEAD
        <translation>Monujo:</translation>
=======
        <translation type="unfinished">Monujo:</translation>
>>>>>>> 5ed36332
    </message>
    <message>
        <source>Received</source>
        <translation type="unfinished">Ricevita</translation>
    </message>
    <message>
        <source>Sent</source>
        <translation type="unfinished">Sendita</translation>
    </message>
    <message>
        <source>&amp;Peers</source>
        <translation type="unfinished">&amp;Samuloj</translation>
    </message>
    <message>
        <source>Banned peers</source>
        <translation type="unfinished">Malpermesita samuloj.</translation>
    </message>
    <message>
        <source>Version</source>
        <translation type="unfinished">Versio</translation>
    </message>
    <message>
        <source>User Agent</source>
        <translation type="unfinished">Uzanto Agento</translation>
    </message>
    <message>
        <source>Services</source>
        <translation type="unfinished">Servoj</translation>
    </message>
    <message>
        <source>Last block time</source>
        <translation>Horo de la lasta bloko</translation>
    </message>
    <message>
        <source>&amp;Open</source>
        <translation>&amp;Malfermi</translation>
    </message>
    <message>
        <source>&amp;Console</source>
        <translation>&amp;Konzolo</translation>
    </message>
    <message>
        <source>&amp;Network Traffic</source>
        <translation type="unfinished">&amp;Reta Trafiko</translation>
    </message>
    <message>
        <source>Totals</source>
        <translation type="unfinished">Totaloj</translation>
    </message>
    <message>
        <source>Debug log file</source>
        <translation>Sencimiga protokoldosiero</translation>
    </message>
    <message>
        <source>Clear console</source>
        <translation>Malplenigi konzolon</translation>
    </message>
    <message>
        <source>In:</source>
        <translation type="unfinished">En:</translation>
    </message>
    <message>
        <source>Out:</source>
        <translation type="unfinished">El:</translation>
    </message>
    <message>
        <source>1 &amp;hour</source>
        <translation type="unfinished">1 &amp;horo</translation>
    </message>
    <message>
        <source>1 &amp;week</source>
        <translation type="unfinished">1 &amp;semajno</translation>
    </message>
    <message>
<<<<<<< HEAD
        <source>1 &amp;hour</source>
        <translation>1 &amp;horo</translation>
    </message>
    <message>
        <source>1 &amp;day</source>
        <translation>1 &amp;tago</translation>
    </message>
    <message>
        <source>1 &amp;week</source>
        <translation>1 &amp;semajno</translation>
    </message>
    <message>
        <source>1 &amp;year</source>
        <translation>1 &amp;jaro</translation>
    </message>
    <message>
        <source>&amp;Unban</source>
        <translation>&amp;Malekzili</translation>
    </message>
    <message>
        <source>never</source>
        <translation>neniam</translation>
    </message>
    <message>
        <source>Unknown</source>
        <translation>Nekonata</translation>
=======
        <source>1 &amp;year</source>
        <translation type="unfinished">1 &amp;jaro</translation>
    </message>
    <message>
        <source>&amp;Unban</source>
        <translation type="unfinished">&amp;Malekzili</translation>
    </message>
    <message>
        <source>To</source>
        <translation type="unfinished">Al</translation>
    </message>
    <message>
        <source>From</source>
        <translation type="unfinished">De</translation>
    </message>
    <message>
        <source>Unknown</source>
        <translation type="unfinished">Nekonata</translation>
>>>>>>> 5ed36332
    </message>
</context>
<context>
    <name>ReceiveCoinsDialog</name>
    <message>
        <source>&amp;Amount:</source>
        <translation type="unfinished">&amp;Kvanto:</translation>
    </message>
    <message>
        <source>&amp;Label:</source>
        <translation type="unfinished">&amp;Etikedo:</translation>
    </message>
    <message>
        <source>&amp;Message:</source>
        <translation type="unfinished">&amp;Mesaĝo:</translation>
    </message>
    <message>
        <source>Clear all fields of the form.</source>
        <translation type="unfinished">Malplenigi ĉiujn kampojn de la formularo.</translation>
    </message>
    <message>
        <source>Clear</source>
        <translation type="unfinished">Forigi</translation>
    </message>
    <message>
        <source>Show</source>
        <translation type="unfinished">Vidigi</translation>
    </message>
    <message>
        <source>Remove</source>
        <translation type="unfinished">Forigi</translation>
    </message>
    <message>
        <source>Copy &amp;URI</source>
        <translation type="unfinished">Kopii &amp;URI</translation>
    </message>
    <message>
        <source>Could not unlock wallet.</source>
        <translation type="unfinished">Ne eblis malŝlosi monujon.</translation>
    </message>
    </context>
<context>
    <name>ReceiveRequestDialog</name>
    <message>
        <source>Address:</source>
<<<<<<< HEAD
        <translation>Adreso:</translation>
=======
        <translation type="unfinished">Adreso:</translation>
>>>>>>> 5ed36332
    </message>
    <message>
        <source>Amount:</source>
        <translation type="unfinished">Sumo:</translation>
    </message>
    <message>
        <source>Label:</source>
        <translation type="unfinished">Etikedo:</translation>
    </message>
    <message>
        <source>Message:</source>
        <translation type="unfinished">Mesaĝo:</translation>
    </message>
    <message>
        <source>Wallet:</source>
        <translation type="unfinished">Monujo:</translation>
    </message>
    <message>
        <source>Wallet:</source>
        <translation>Monujo:</translation>
    </message>
    <message>
        <source>Copy &amp;URI</source>
        <translation type="unfinished">Kopii &amp;URI</translation>
    </message>
    <message>
        <source>Copy &amp;Address</source>
        <translation type="unfinished">Kopii &amp;Adreson</translation>
    </message>
    <message>
        <source>Payment information</source>
        <translation type="unfinished">Paginformoj</translation>
    </message>
    <message>
        <source>Request payment to %1</source>
        <translation type="unfinished">Peti pagon al %1</translation>
    </message>
</context>
<context>
    <name>RecentRequestsTableModel</name>
    <message>
        <source>Date</source>
        <translation type="unfinished">Dato</translation>
    </message>
    <message>
        <source>Label</source>
        <translation type="unfinished">Etikedo</translation>
    </message>
    <message>
        <source>Message</source>
        <translation type="unfinished">Mesaĝo</translation>
    </message>
    <message>
        <source>(no label)</source>
        <translation type="unfinished">(neniu etikedo)</translation>
    </message>
    <message>
        <source>(no message)</source>
        <translation type="unfinished">(neniu mesaĝo)</translation>
    </message>
    </context>
<context>
    <name>SendCoinsDialog</name>
    <message>
        <source>Send Coins</source>
        <translation>Sendi Qtumon</translation>
    </message>
    <message>
        <source>Coin Control Features</source>
        <translation type="unfinished">Monregaj Opcioj</translation>
    </message>
    <message>
        <source>Insufficient funds!</source>
        <translation type="unfinished">Nesufiĉa mono!</translation>
    </message>
    <message>
        <source>Quantity:</source>
        <translation type="unfinished">Kvanto:</translation>
    </message>
    <message>
        <source>Bytes:</source>
        <translation type="unfinished">Bajtoj:</translation>
    </message>
    <message>
        <source>Amount:</source>
        <translation type="unfinished">Sumo:</translation>
    </message>
    <message>
        <source>Fee:</source>
        <translation type="unfinished">Krompago:</translation>
    </message>
    <message>
        <source>After Fee:</source>
        <translation type="unfinished">Post krompago:</translation>
    </message>
    <message>
        <source>Change:</source>
        <translation type="unfinished">Restmono:</translation>
    </message>
    <message>
        <source>Transaction Fee:</source>
        <translation type="unfinished">Krompago:</translation>
    </message>
    <message>
        <source>Hide</source>
        <translation type="unfinished">Kaŝi</translation>
    </message>
    <message>
        <source>Hide</source>
        <translation>Kaŝi</translation>
    </message>
    <message>
        <source>Send to multiple recipients at once</source>
        <translation>Sendi samtempe al pluraj ricevantoj</translation>
    </message>
    <message>
        <source>Add &amp;Recipient</source>
        <translation>Aldoni &amp;Ricevonton</translation>
    </message>
    <message>
        <source>Clear all fields of the form.</source>
        <translation type="unfinished">Malplenigi ĉiujn kampojn de la formularo.</translation>
    </message>
    <message>
        <source>Dust:</source>
        <translation type="unfinished">Polvo:</translation>
    </message>
    <message>
        <source>Clear &amp;All</source>
        <translation>&amp;Forigi Ĉion</translation>
    </message>
    <message>
        <source>Balance:</source>
        <translation>Saldo:</translation>
    </message>
    <message>
        <source>Confirm the send action</source>
        <translation>Konfirmi la sendon</translation>
    </message>
    <message>
        <source>S&amp;end</source>
        <translation>Ŝendi</translation>
    </message>
    <message>
        <source>Copy quantity</source>
        <translation type="unfinished">Kopii kvanton</translation>
    </message>
    <message>
        <source>Copy amount</source>
        <translation type="unfinished">Kopii sumon</translation>
    </message>
    <message>
        <source>Copy fee</source>
        <translation type="unfinished">Kopii krompagon</translation>
    </message>
    <message>
        <source>Copy after fee</source>
        <translation type="unfinished">Kopii post krompago</translation>
    </message>
    <message>
        <source>Copy bytes</source>
        <translation type="unfinished">Kopii bajtojn</translation>
    </message>
    <message>
        <source>Copy dust</source>
        <translation type="unfinished">Kopii polvon</translation>
    </message>
    <message>
        <source>Copy change</source>
        <translation type="unfinished">Kopii restmonon</translation>
    </message>
    <message>
        <source>%1 to %2</source>
        <translation type="unfinished">%1 al %2</translation>
    </message>
    <message>
        <source>Are you sure you want to send?</source>
        <translation type="unfinished">Ĉu vi certas, ke vi volas sendi?</translation>
    </message>
    <message>
        <source>or</source>
        <translation type="unfinished">aŭ</translation>
    </message>
    <message>
        <source>Transaction fee</source>
        <translation type="unfinished">Krompago</translation>
    </message>
    <message>
        <source>Total Amount</source>
        <translation type="unfinished">Totala Sumo</translation>
    </message>
    <message>
        <source>Total Amount</source>
        <translation>Totala Sumo</translation>
    </message>
    <message>
        <source>Confirm send coins</source>
<<<<<<< HEAD
        <translation>Konfirmi sendon de qtumo</translation>
    </message>
    <message>
        <source>Send</source>
        <translation>Sendi</translation>
=======
        <translation type="unfinished">Konfirmi sendon de qtumo</translation>
>>>>>>> 5ed36332
    </message>
    <message>
        <source>The amount to pay must be larger than 0.</source>
        <translation type="unfinished">La pagenda sumo devas esti pli ol 0.</translation>
    </message>
    <message>
        <source>The amount exceeds your balance.</source>
        <translation type="unfinished">La sumo estas pli granda ol via saldo.</translation>
    </message>
    <message>
        <source>The total exceeds your balance when the %1 transaction fee is included.</source>
        <translation type="unfinished">La sumo kun la %1 krompago estas pli granda ol via saldo.</translation>
    </message>
    <message>
        <source>Transaction creation failed!</source>
        <translation type="unfinished">Kreo de transakcio fiaskis!</translation>
    </message>
    <message numerus="yes">
        <source>Estimated to begin confirmation within %n block(s).</source>
        <translation>
            <numerusform />
            <numerusform />
        </translation>
    </message>
    <message>
        <source>Warning: Invalid Qtum address</source>
<<<<<<< HEAD
        <translation>Averto: Nevalida Qtum-adreso</translation>
=======
        <translation type="unfinished">Averto: Nevalida Qtum-adreso</translation>
>>>>>>> 5ed36332
    </message>
    <message>
        <source>(no label)</source>
        <translation type="unfinished">(neniu etikedo)</translation>
    </message>
</context>
<context>
    <name>SendCoinsEntry</name>
    <message>
        <source>A&amp;mount:</source>
        <translation>&amp;Sumo:</translation>
    </message>
    <message>
        <source>Pay &amp;To:</source>
        <translation>&amp;Ricevonto:</translation>
    </message>
    <message>
        <source>&amp;Label:</source>
        <translation>&amp;Etikedo:</translation>
    </message>
    <message>
        <source>Choose previously used address</source>
        <translation type="unfinished">Elektu la jam uzitan adreson</translation>
    </message>
    <message>
        <source>Paste address from clipboard</source>
        <translation>Alglui adreson de tondejo</translation>
    </message>
    <message>
        <source>Remove this entry</source>
        <translation type="unfinished">Forigu ĉi tiun enskribon</translation>
    </message>
    <message>
        <source>Message:</source>
        <translation type="unfinished">Mesaĝo:</translation>
    </message>
    <message>
        <source>Enter a label for this address to add it to the list of used addresses</source>
        <translation type="unfinished">Tajpu etikedon por tiu ĉi adreso por aldoni ĝin al la listo de uzitaj adresoj</translation>
    </message>
    <message>
        <source>Pay To:</source>
        <translation type="unfinished">Pagi Al:</translation>
    </message>
    <message>
        <source>Memo:</source>
        <translation type="unfinished">Memorando:</translation>
    </message>
</context>
<context>
    <name>SignVerifyMessageDialog</name>
    <message>
        <source>Signatures - Sign / Verify a Message</source>
        <translation>Subskriboj - Subskribi / Kontroli mesaĝon</translation>
    </message>
    <message>
        <source>&amp;Sign Message</source>
        <translation>&amp;Subskribi Mesaĝon</translation>
    </message>
    <message>
        <source>Choose previously used address</source>
        <translation type="unfinished">Elektu la jam uzitan adreson</translation>
    </message>
    <message>
        <source>Paste address from clipboard</source>
        <translation>Alglui adreson de tondejo</translation>
    </message>
    <message>
        <source>Enter the message you want to sign here</source>
        <translation>Tajpu la mesaĝon, kiun vi volas sendi, cîi tie</translation>
    </message>
    <message>
        <source>Signature</source>
        <translation>Subskribo</translation>
    </message>
    <message>
        <source>Copy the current signature to the system clipboard</source>
        <translation>Kopii la aktualan subskribon al la tondejo</translation>
    </message>
    <message>
        <source>Sign the message to prove you own this Qtum address</source>
        <translation>Subskribi la mesaĝon por pravigi, ke vi estas la posedanto de tiu Qtum-adreso</translation>
    </message>
    <message>
        <source>Sign &amp;Message</source>
        <translation>Subskribi &amp;Mesaĝon</translation>
    </message>
    <message>
        <source>Reset all sign message fields</source>
        <translation>Reagordigi ĉiujn prisubskribajn kampojn</translation>
    </message>
    <message>
        <source>Clear &amp;All</source>
        <translation>&amp;Forigi Ĉion</translation>
    </message>
    <message>
        <source>&amp;Verify Message</source>
        <translation>&amp;Kontroli Mesaĝon</translation>
    </message>
    <message>
        <source>Verify the message to ensure it was signed with the specified Qtum address</source>
        <translation>Kontroli la mesaĝon por pravigi, ke ĝi ja estas subskribita per la specifa Qtum-adreso</translation>
    </message>
    <message>
        <source>Verify &amp;Message</source>
        <translation>Kontroli &amp;Mesaĝon</translation>
    </message>
    <message>
        <source>Reset all verify message fields</source>
        <translation>Reagordigi ĉiujn prikontrolajn kampojn</translation>
    </message>
    <message>
        <source>Click "Sign Message" to generate signature</source>
        <translation type="unfinished">Klaku "Subskribi Mesaĝon" por krei subskribon</translation>
    </message>
    <message>
        <source>The entered address is invalid.</source>
        <translation type="unfinished">La adreso, kiun vi enmetis, estas nevalida.</translation>
    </message>
    <message>
        <source>Please check the address and try again.</source>
        <translation type="unfinished">Bonvolu kontroli la adreson kaj reprovi.</translation>
    </message>
    <message>
        <source>The entered address does not refer to a key.</source>
        <translation type="unfinished">La adreso, kiun vi enmetis, referencas neniun ŝlosilon.</translation>
    </message>
    <message>
        <source>Wallet unlock was cancelled.</source>
        <translation type="unfinished">Malŝloso de monujo estas nuligita.</translation>
    </message>
    <message>
        <source>Private key for the entered address is not available.</source>
        <translation type="unfinished">La privata ŝlosilo por la enigita adreso ne disponeblas.</translation>
    </message>
    <message>
        <source>Message signing failed.</source>
        <translation type="unfinished">Subskribo de mesaĝo fiaskis.</translation>
    </message>
    <message>
        <source>Message signed.</source>
        <translation type="unfinished">Mesaĝo estas subskribita.</translation>
    </message>
    <message>
        <source>The signature could not be decoded.</source>
        <translation type="unfinished">Ne eblis malĉifri la subskribon.</translation>
    </message>
    <message>
        <source>Please check the signature and try again.</source>
        <translation type="unfinished">Bonvolu kontroli la subskribon kaj reprovu.</translation>
    </message>
    <message>
        <source>The signature did not match the message digest.</source>
        <translation type="unfinished">La subskribo ne kongruis kun la mesaĝ-kompilaĵo.</translation>
    </message>
    <message>
        <source>Message verification failed.</source>
        <translation type="unfinished">Kontrolo de mesaĝo malsukcesis.</translation>
    </message>
    <message>
        <source>Message verified.</source>
        <translation type="unfinished">Mesaĝo sukcese kontrolita.</translation>
    </message>
</context>
<context>
    <name>TransactionDesc</name>
    <message numerus="yes">
        <source>Open for %n more block(s)</source>
        <translation>
            <numerusform />
            <numerusform />
        </translation>
    </message>
    <message>
        <source>Open until %1</source>
        <translation type="unfinished">Malferma ĝis %1</translation>
    </message>
    <message>
        <source>%1/unconfirmed</source>
        <translation type="unfinished">%1/nekonfirmite</translation>
    </message>
    <message>
        <source>%1 confirmations</source>
        <translation type="unfinished">%1 konfirmoj</translation>
    </message>
    <message>
        <source>Status</source>
        <translation type="unfinished">Stato</translation>
    </message>
    <message>
        <source>Date</source>
        <translation type="unfinished">Dato</translation>
    </message>
    <message>
        <source>Source</source>
        <translation type="unfinished">Fonto</translation>
    </message>
    <message>
        <source>Generated</source>
        <translation type="unfinished">Kreita</translation>
    </message>
    <message>
        <source>From</source>
        <translation type="unfinished">De</translation>
    </message>
    <message>
        <source>unknown</source>
        <translation type="unfinished">nekonata</translation>
    </message>
    <message>
        <source>To</source>
        <translation type="unfinished">Al</translation>
    </message>
    <message>
        <source>own address</source>
        <translation type="unfinished">propra adreso</translation>
    </message>
    <message>
        <source>label</source>
        <translation type="unfinished">etikedo</translation>
    </message>
    <message>
        <source>Credit</source>
        <translation type="unfinished">Kredito</translation>
    </message>
    <message numerus="yes">
        <source>matures in %n more block(s)</source>
        <translation>
            <numerusform />
            <numerusform />
        </translation>
    </message>
    <message>
        <source>not accepted</source>
        <translation type="unfinished">ne akceptita</translation>
    </message>
    <message>
        <source>Debit</source>
        <translation type="unfinished">Debeto</translation>
    </message>
    <message>
        <source>Transaction fee</source>
        <translation type="unfinished">Krompago</translation>
    </message>
    <message>
        <source>Net amount</source>
        <translation type="unfinished">Neta sumo</translation>
    </message>
    <message>
        <source>Message</source>
        <translation type="unfinished">Mesaĝo</translation>
    </message>
    <message>
        <source>Comment</source>
        <translation type="unfinished">Komento</translation>
    </message>
    <message>
        <source>Transaction ID</source>
        <translation type="unfinished">Transakcia ID</translation>
    </message>
    <message>
        <source>Merchant</source>
        <translation type="unfinished">Vendisto</translation>
    </message>
    <message>
        <source>Generated coins must mature %1 blocks before they can be spent. When you generated this block, it was broadcast to the network to be added to the block chain. If it fails to get into the chain, its state will change to "not accepted" and it won't be spendable. This may occasionally happen if another node generates a block within a few seconds of yours.</source>
        <translation type="unfinished">Kreitaj moneroj devas esti maturaj je %1 blokoj antaŭ ol eblas elspezi ilin. Kiam vi generis tiun ĉi blokon, ĝi estis elsendita al la reto por aldono al la blokĉeno. Se tiu aldono malsukcesas, ĝia stato ŝanĝiĝos al "neakceptita" kaj ne eblos elspezi ĝin. Tio estas malofta, sed povas okazi se alia bloko estas kreita je preskaŭ la sama momento kiel la via.</translation>
    </message>
    <message>
        <source>Debug information</source>
        <translation type="unfinished">Sencimigaj informoj</translation>
    </message>
    <message>
        <source>Transaction</source>
        <translation type="unfinished">Transakcio</translation>
    </message>
    <message>
        <source>Inputs</source>
        <translation type="unfinished">Enigoj</translation>
    </message>
    <message>
        <source>Amount</source>
        <translation type="unfinished">Sumo</translation>
    </message>
    <message>
        <source>true</source>
        <translation type="unfinished">vera</translation>
    </message>
    <message>
        <source>false</source>
        <translation type="unfinished">malvera</translation>
    </message>
</context>
<context>
    <name>TransactionDescDialog</name>
    <message>
        <source>This pane shows a detailed description of the transaction</source>
        <translation>Tiu ĉi panelo montras detalan priskribon de la transakcio</translation>
    </message>
    </context>
<context>
    <name>TransactionTableModel</name>
    <message>
        <source>Date</source>
        <translation type="unfinished">Dato</translation>
    </message>
    <message>
        <source>Type</source>
        <translation type="unfinished">Tipo</translation>
    </message>
    <message>
        <source>Label</source>
        <translation type="unfinished">Etikedo</translation>
    </message>
    <message numerus="yes">
        <source>Open for %n more block(s)</source>
        <translation>
            <numerusform />
            <numerusform />
        </translation>
    </message>
    <message>
        <source>Open until %1</source>
        <translation type="unfinished">Malferma ĝis %1</translation>
    </message>
    <message>
        <source>Unconfirmed</source>
        <translation type="unfinished">Nekonfirmita</translation>
    </message>
    <message>
        <source>Confirmed (%1 confirmations)</source>
        <translation type="unfinished">Konfirmita (%1 konfirmoj)</translation>
    </message>
    <message>
        <source>Generated but not accepted</source>
        <translation type="unfinished">Kreita sed ne akceptita</translation>
    </message>
    <message>
        <source>Received with</source>
        <translation type="unfinished">Ricevita kun</translation>
    </message>
    <message>
        <source>Received from</source>
        <translation type="unfinished">Ricevita de</translation>
    </message>
    <message>
        <source>Sent to</source>
        <translation type="unfinished">Sendita al</translation>
    </message>
    <message>
        <source>Payment to yourself</source>
        <translation type="unfinished">Pago al vi mem</translation>
    </message>
    <message>
        <source>Mined</source>
        <translation type="unfinished">Minita</translation>
    </message>
    <message>
        <source>(n/a)</source>
        <translation type="unfinished">neaplikebla</translation>
    </message>
    <message>
        <source>(no label)</source>
        <translation type="unfinished">(neniu etikedo)</translation>
    </message>
    <message>
        <source>Transaction status. Hover over this field to show number of confirmations.</source>
        <translation type="unfinished">Transakcia stato. Ŝvebi super tiu ĉi kampo por montri la nombron de konfirmoj.</translation>
    </message>
    <message>
        <source>Date and time that the transaction was received.</source>
        <translation type="unfinished">Dato kaj horo kiam la transakcio alvenis.</translation>
    </message>
    <message>
        <source>Type of transaction.</source>
        <translation type="unfinished">Tipo de transakcio.</translation>
    </message>
    <message>
        <source>Amount removed from or added to balance.</source>
        <translation type="unfinished">Sumo elprenita de aŭ aldonita al la saldo.</translation>
    </message>
</context>
<context>
    <name>TransactionView</name>
    <message>
        <source>All</source>
        <translation type="unfinished">Ĉiuj</translation>
    </message>
    <message>
        <source>Today</source>
        <translation type="unfinished">Hodiaŭ</translation>
    </message>
    <message>
        <source>This week</source>
        <translation type="unfinished">Ĉi-semajne</translation>
    </message>
    <message>
        <source>This month</source>
        <translation type="unfinished">Ĉi-monate</translation>
    </message>
    <message>
        <source>Last month</source>
        <translation type="unfinished">Pasintmonate</translation>
    </message>
    <message>
        <source>This year</source>
        <translation type="unfinished">Ĉi-jare</translation>
    </message>
    <message>
        <source>Received with</source>
        <translation type="unfinished">Ricevita kun</translation>
    </message>
    <message>
        <source>Sent to</source>
        <translation type="unfinished">Sendita al</translation>
    </message>
    <message>
        <source>To yourself</source>
        <translation type="unfinished">Al vi mem</translation>
    </message>
    <message>
        <source>Mined</source>
        <translation type="unfinished">Minita</translation>
    </message>
    <message>
        <source>Other</source>
        <translation type="unfinished">Aliaj</translation>
    </message>
    <message>
        <source>Min amount</source>
        <translation type="unfinished">Minimuma sumo</translation>
    </message>
    <message>
        <source>Confirmed</source>
        <translation type="unfinished">Konfirmita</translation>
    </message>
    <message>
        <source>Date</source>
        <translation type="unfinished">Dato</translation>
    </message>
    <message>
        <source>Type</source>
        <translation type="unfinished">Tipo</translation>
    </message>
    <message>
        <source>Label</source>
        <translation type="unfinished">Etikedo</translation>
    </message>
    <message>
        <source>Address</source>
        <translation type="unfinished">Adreso</translation>
    </message>
    <message>
        <source>Exporting Failed</source>
        <translation type="unfinished">ekspotado malsukcesinta</translation>
    </message>
    <message>
        <source>Range:</source>
        <translation type="unfinished">Intervalo:</translation>
    </message>
    <message>
        <source>to</source>
        <translation type="unfinished">al</translation>
    </message>
</context>
<context>
<<<<<<< HEAD
    <name>UnitDisplayStatusBarControl</name>
    </context>
<context>
    <name>WalletController</name>
    <message>
        <source>Close wallet</source>
        <translation>Fermi monujon</translation>
    </message>
    <message>
        <source>Close all wallets</source>
        <translation>Fermi ĉiujn monujojn</translation>
    </message>
    </context>
<context>
    <name>WalletFrame</name>
    <message>
        <source>Create a new wallet</source>
        <translation>Krei novan monujon</translation>
=======
    <name>WalletFrame</name>
    <message>
        <source>Create a new wallet</source>
        <translation type="unfinished">Krei novan monujon</translation>
>>>>>>> 5ed36332
    </message>
</context>
<context>
    <name>WalletModel</name>
    <message>
        <source>Send Coins</source>
<<<<<<< HEAD
        <translation>Sendi Qtumon</translation>
    </message>
    <message>
        <source>default wallet</source>
        <translation>defaŭlta monujo</translation>
=======
        <translation type="unfinished">Sendi Qtumon</translation>
    </message>
    <message>
        <source>default wallet</source>
        <translation type="unfinished">defaŭlta monujo</translation>
>>>>>>> 5ed36332
    </message>
</context>
<context>
    <name>WalletView</name>
    <message>
        <source>&amp;Export</source>
        <translation type="unfinished">&amp;Eksporti</translation>
    </message>
    <message>
        <source>Export the data in the current tab to a file</source>
        <translation type="unfinished">Eksporti la datumojn el la aktuala langeto al dosiero</translation>
    </message>
    <message>
        <source>Error</source>
        <translation type="unfinished">Eraro</translation>
    </message>
    <message>
        <source>Backup Wallet</source>
        <translation type="unfinished">Krei sekurkopion de monujo</translation>
    </message>
    <message>
        <source>Backup Failed</source>
        <translation type="unfinished">Malsukcesis sekurkopio</translation>
    </message>
    <message>
        <source>Backup Successful</source>
        <translation type="unfinished">Sukcesis krei sekurkopion</translation>
    </message>
    </context>
<context>
    <name>qtum-core</name>
    <message>
        <source>This is a pre-release test build - use at your own risk - do not use for mining or merchant applications</source>
        <translation type="unfinished">Tiu ĉi estas antaŭeldona testa versio - uzu laŭ via propra risko - ne uzu por minado aŭ por aplikaĵoj por vendistoj</translation>
    </message>
    <message>
        <source>Warning: We do not appear to fully agree with our peers! You may need to upgrade, or other nodes may need to upgrade.</source>
        <translation type="unfinished">Averto: ŝajne ni ne tute konsentas kun niaj samtavolanoj! Eble vi devas ĝisdatigi vian klienton, aŭ eble aliaj nodoj faru same.</translation>
    </message>
    <message>
        <source>Corrupted block database detected</source>
        <translation type="unfinished">Difektita blokdatumbazo trovita</translation>
    </message>
    <message>
        <source>Do you want to rebuild the block database now?</source>
        <translation type="unfinished">Ĉu vi volas rekonstrui la blokdatumbazon nun?</translation>
    </message>
    <message>
        <source>Done loading</source>
        <translation type="unfinished">Ŝargado finiĝis</translation>
    </message>
    <message>
        <source>Error initializing block database</source>
        <translation type="unfinished">Eraro dum pravalorizado de blokdatumbazo</translation>
    </message>
    <message>
        <source>Error initializing wallet database environment %s!</source>
        <translation type="unfinished">Eraro dum pravalorizado de monuj-datumbaza ĉirkaŭaĵo %s!</translation>
    </message>
    <message>
        <source>Error loading block database</source>
        <translation type="unfinished">Eraro dum ŝargado de blokdatumbazo</translation>
    </message>
    <message>
        <source>Error opening block database</source>
        <translation type="unfinished">Eraro dum malfermado de blokdatumbazo</translation>
    </message>
    <message>
        <source>Failed to listen on any port. Use -listen=0 if you want this.</source>
        <translation type="unfinished">Ne sukcesis aŭskulti ajnan pordon. Uzu -listen=0 se tion vi volas.</translation>
    </message>
    <message>
        <source>Incorrect or no genesis block found. Wrong datadir for network?</source>
        <translation type="unfinished">Geneza bloko aŭ netrovita aŭ neĝusta. Ĉu eble la datadir de la reto malĝustas?</translation>
    </message>
    <message>
        <source>Insufficient funds</source>
        <translation type="unfinished">Nesufiĉa mono</translation>
    </message>
    <message>
        <source>Not enough file descriptors available.</source>
        <translation type="unfinished">Nesufiĉa nombro de dosierpriskribiloj disponeblas.</translation>
    </message>
    <message>
        <source>Signing transaction failed</source>
        <translation type="unfinished">Subskriba transakcio fiaskis</translation>
    </message>
    <message>
        <source>This is experimental software.</source>
        <translation type="unfinished">ĝi estas eksperimenta programo</translation>
    </message>
    <message>
        <source>Transaction amount too small</source>
        <translation type="unfinished">Transakcia sumo tro malgranda</translation>
    </message>
    <message>
        <source>Transaction too large</source>
        <translation type="unfinished">Transakcio estas tro granda</translation>
    </message>
    <message>
        <source>Unknown network specified in -onlynet: '%s'</source>
        <translation type="unfinished">Nekonata reto specifita en -onlynet: '%s'</translation>
    </message>
    </context>
</TS><|MERGE_RESOLUTION|>--- conflicted
+++ resolved
@@ -67,20 +67,12 @@
     </message>
     <message>
         <source>These are your Qtum addresses for sending payments. Always check the amount and the receiving address before sending coins.</source>
-<<<<<<< HEAD
-        <translation>Jen viaj Qtum-adresoj por sendi pagojn. Zorge kontrolu la sumon kaj la alsendan adreson antaŭ ol sendi.</translation>
-=======
         <translation type="unfinished">Jen viaj Qtum-adresoj por sendi pagojn. Zorge kontrolu la sumon kaj la alsendan adreson antaŭ ol sendi.</translation>
->>>>>>> 5ed36332
     </message>
     <message>
         <source>These are your Qtum addresses for receiving payments. Use the 'Create new receiving address' button in the receive tab to create new addresses.
 Signing is only possible with addresses of the type 'legacy'.</source>
-<<<<<<< HEAD
-        <translation>Jen viaj qtumaj adresoj por ricevi pagojn. Estas konsilinde uzi apartan ricevan adreson por ĉiu transakcio.</translation>
-=======
         <translation type="unfinished">Jen viaj qtumaj adresoj por ricevi pagojn. Estas konsilinde uzi apartan ricevan adreson por ĉiu transakcio.</translation>
->>>>>>> 5ed36332
     </message>
     <message>
         <source>&amp;Copy Address</source>
@@ -143,11 +135,7 @@
     </message>
     <message>
         <source>Show passphrase</source>
-<<<<<<< HEAD
-        <translation>Montri pasfrazon</translation>
-=======
         <translation type="unfinished">Montri pasfrazon</translation>
->>>>>>> 5ed36332
     </message>
     <message>
         <source>Encrypt wallet</source>
@@ -171,11 +159,7 @@
     </message>
     <message>
         <source>Warning: If you encrypt your wallet and lose your passphrase, you will &lt;b&gt;LOSE ALL OF YOUR QTUMS&lt;/b&gt;!</source>
-<<<<<<< HEAD
-        <translation>Atentu! Se vi ĉifras vian monujon kaj perdas la pasfrazon, vi &lt;b&gt;PERDOS LA TUTON DE VIA QTUMO&lt;b&gt;!</translation>
-=======
         <translation type="unfinished">Atentu! Se vi ĉifras vian monujon kaj perdas la pasfrazon, vi &lt;b&gt;PERDOS LA TUTON DE VIA QTUMO&lt;b&gt;!</translation>
->>>>>>> 5ed36332
     </message>
     <message>
         <source>Are you sure you wish to encrypt your wallet?</source>
@@ -206,26 +190,6 @@
         <translation type="unfinished">Via monujo ĵus estas ĉifrata.</translation>
     </message>
     <message>
-        <source>Enter the new passphrase for the wallet.&lt;br/&gt;Please use a passphrase of &lt;b&gt;ten or more random characters&lt;/b&gt;, or &lt;b&gt;eight or more words&lt;/b&gt;.</source>
-        <translation>Enigi la novan pasfrazon por la monujo. &lt;br/&gt;Bonvolu uzi pasfrazon de &lt;b&gt;dek aŭ pli hazardaj signoj&lt;/b&gt;, aŭ &lt;b&gt;ok aŭ pli vortoj&lt;/b&gt;.</translation>
-    </message>
-    <message>
-        <source>Enter the old passphrase and new passphrase for the wallet.</source>
-        <translation>Enigi la malnovan pasfrazon kaj la novan pasfrazon por la monujo.</translation>
-    </message>
-    <message>
-        <source>Wallet to be encrypted</source>
-        <translation>Monujo ĉifriĝota</translation>
-    </message>
-    <message>
-        <source>Your wallet is about to be encrypted. </source>
-        <translation>Via monujo estas ĉifriĝota.</translation>
-    </message>
-    <message>
-        <source>Your wallet is now encrypted. </source>
-        <translation>Via monujo ĵus estas ĉifrata.</translation>
-    </message>
-    <message>
         <source>IMPORTANT: Any previous backups you have made of your wallet file should be replaced with the newly generated, encrypted wallet file. For security reasons, previous backups of the unencrypted wallet file will become useless as soon as you start using the new, encrypted wallet.</source>
         <translation type="unfinished">GRAVE: antaŭaj sekur-kopioj de via monujo-dosiero estas forigindaj kiam vi havas nove kreitan ĉifritan monujo-dosieron. Pro sekureco, antaŭaj kopioj de la neĉifrita dosiero ne plu funkcios tuj kiam vi ekuzos la novan ĉifritan dosieron.</translation>
     </message>
@@ -262,13 +226,6 @@
     <name>BanTableModel</name>
     <message>
         <source>Banned Until</source>
-<<<<<<< HEAD
-        <translation>Ekzilita Ĝis</translation>
-    </message>
-</context>
-<context>
-    <name>QtumGUI</name>
-=======
         <translation type="unfinished">Ekzilita Ĝis</translation>
     </message>
 </context>
@@ -289,7 +246,6 @@
         <source>Error: %1</source>
         <translation type="unfinished">Eraro: %1</translation>
     </message>
->>>>>>> 5ed36332
     <message>
         <source>unknown</source>
         <translation type="unfinished">nekonata</translation>
@@ -388,10 +344,6 @@
         <translation type="unfinished">Montri informojn pri %1</translation>
     </message>
     <message>
-        <source>Show information about %1</source>
-        <translation>Montri informojn pri %1</translation>
-    </message>
-    <message>
         <source>About &amp;Qt</source>
         <translation>Pri &amp;Qt</translation>
     </message>
@@ -400,25 +352,8 @@
         <translation>Vidigi informojn pri Qt</translation>
     </message>
     <message>
-<<<<<<< HEAD
-        <source>&amp;Options...</source>
-        <translation>&amp;Agordoj...</translation>
-    </message>
-    <message>
-        <source>Modify configuration options for %1</source>
-        <translation>Ŝanĝi agordojn por %1</translation>
-    </message>
-    <message>
-        <source>&amp;Encrypt Wallet...</source>
-        <translation>Ĉifri &amp;Monujon...</translation>
-    </message>
-    <message>
-        <source>&amp;Backup Wallet...</source>
-        <translation>&amp;Krei sekurkopion de la monujo...</translation>
-=======
         <source>Modify configuration options for %1</source>
         <translation type="unfinished">Ŝanĝi agordojn por %1</translation>
->>>>>>> 5ed36332
     </message>
     <message>
         <source>Create a new wallet</source>
@@ -429,38 +364,9 @@
         <translation type="unfinished">Monujo:</translation>
     </message>
     <message>
-<<<<<<< HEAD
-        <source>Create Wallet...</source>
-        <translation>Krei Monujon...</translation>
-    </message>
-    <message>
-        <source>Create a new wallet</source>
-        <translation>Krei novan monujon</translation>
-    </message>
-    <message>
-        <source>Wallet:</source>
-        <translation>Monujo:</translation>
-    </message>
-    <message>
-        <source>Click to disable network activity.</source>
-        <translation>Alklaki por malebligi retajn agadojn.</translation>
-    </message>
-    <message>
-        <source>Network activity disabled.</source>
-        <translation>Retaj agadoj malebliĝas.</translation>
-    </message>
-    <message>
-        <source>Click to enable network activity again.</source>
-        <translation>Alklaki por denove ebligi retajn agadojn.</translation>
-    </message>
-    <message>
-        <source>Reindexing blocks on disk...</source>
-        <translation>Reindeksado de blokoj sur disko...</translation>
-=======
         <source>Network activity disabled.</source>
         <extracomment>A substring of the tooltip.</extracomment>
         <translation type="unfinished">Retaj agadoj malebliĝas.</translation>
->>>>>>> 5ed36332
     </message>
     <message>
         <source>Send coins to a Qtum address</source>
@@ -520,11 +426,7 @@
     </message>
     <message>
         <source>Request payments (generates QR codes and qtum: URIs)</source>
-<<<<<<< HEAD
-        <translation>Peti pagon (kreas QR-kodojn kaj URI-ojn kun prefikso qtum:)</translation>
-=======
         <translation type="unfinished">Peti pagon (kreas QR-kodojn kaj URI-ojn kun prefikso qtum:)</translation>
->>>>>>> 5ed36332
     </message>
     <message>
         <source>Show the list of used sending addresses and labels</source>
@@ -575,33 +477,6 @@
     </message>
     <message>
         <source>Open Wallet</source>
-<<<<<<< HEAD
-        <translation>Malfermi la Monujon</translation>
-    </message>
-    <message>
-        <source>Open a wallet</source>
-        <translation>Malfermi monujon</translation>
-    </message>
-    <message>
-        <source>Close Wallet...</source>
-        <translation>Fermi la Monujon...</translation>
-    </message>
-    <message>
-        <source>Close wallet</source>
-        <translation>Fermi monujon</translation>
-    </message>
-    <message>
-        <source>Close All Wallets...</source>
-        <translation>Fermi Ĉiujn Monujojn...</translation>
-    </message>
-    <message>
-        <source>Close all wallets</source>
-        <translation>Fermi ĉiujn monujojn</translation>
-    </message>
-    <message>
-        <source>default wallet</source>
-        <translation>defaŭlta monujo</translation>
-=======
         <translation type="unfinished">Malfermi la Monujon</translation>
     </message>
     <message>
@@ -619,7 +494,6 @@
     <message>
         <source>default wallet</source>
         <translation type="unfinished">defaŭlta monujo</translation>
->>>>>>> 5ed36332
     </message>
     <message>
         <source>&amp;Window</source>
@@ -630,18 +504,6 @@
         <translation type="unfinished">Zomi</translation>
     </message>
     <message>
-<<<<<<< HEAD
-        <source>Zoom</source>
-        <translation>Zomi</translation>
-    </message>
-    <message>
-        <source>Main Window</source>
-        <translation>Ĉefa Fenestro</translation>
-    </message>
-    <message>
-        <source>Catching up...</source>
-        <translation>Ĝisdatigante...</translation>
-=======
         <source>Main Window</source>
         <translation type="unfinished">Ĉefa Fenestro</translation>
     </message>
@@ -660,15 +522,6 @@
     <message>
         <source>Warning: %1</source>
         <translation type="unfinished">Averto: %1</translation>
->>>>>>> 5ed36332
-    </message>
-    <message>
-        <source>Error: %1</source>
-        <translation>Eraro: %1</translation>
-    </message>
-    <message>
-        <source>Warning: %1</source>
-        <translation>Averto: %1</translation>
     </message>
     <message>
         <source>Date: %1
@@ -689,12 +542,6 @@
 </translation>
     </message>
     <message>
-        <source>Wallet: %1
-</source>
-        <translation>Monujo: %1
-</translation>
-    </message>
-    <message>
         <source>Type: %1
 </source>
         <translation type="unfinished">Tipo: %1
@@ -730,26 +577,14 @@
     </message>
     <message>
         <source>Original message:</source>
-<<<<<<< HEAD
-        <translation>Originala mesaĝo:</translation>
-    </message>
-    <message>
-        <source>A fatal error occurred. %1 can no longer continue safely and will quit.</source>
-        <translation>Neriparebla eraro okazis. %1 ne plu sekure povas daŭri kaj ĝi ĉesiĝos.</translation>
-=======
         <translation type="unfinished">Originala mesaĝo:</translation>
->>>>>>> 5ed36332
     </message>
 </context>
 <context>
     <name>CoinControlDialog</name>
     <message>
         <source>Coin Selection</source>
-<<<<<<< HEAD
-        <translation>Monero-Elektaĵo</translation>
-=======
         <translation type="unfinished">Monero-Elektaĵo</translation>
->>>>>>> 5ed36332
     </message>
     <message>
         <source>Quantity:</source>
@@ -872,15 +707,6 @@
     <name>CreateWalletActivity</name>
     <message>
         <source>Create wallet failed</source>
-<<<<<<< HEAD
-        <translation>Krei monujon malsukcesis</translation>
-    </message>
-    <message>
-        <source>Create wallet warning</source>
-        <translation>Averto pro krei monujon</translation>
-    </message>
-</context>
-=======
         <translation type="unfinished">Krei monujon malsukcesis</translation>
     </message>
     <message>
@@ -914,34 +740,10 @@
         <translation type="unfinished">Fermi ĉiujn monujojn</translation>
     </message>
     </context>
->>>>>>> 5ed36332
 <context>
     <name>CreateWalletDialog</name>
     <message>
         <source>Create Wallet</source>
-<<<<<<< HEAD
-        <translation>Krei Monujon</translation>
-    </message>
-    <message>
-        <source>Wallet Name</source>
-        <translation>Monujo-Nomo</translation>
-    </message>
-    <message>
-        <source>Encrypt Wallet</source>
-        <translation>Ĉifri Monujon</translation>
-    </message>
-    <message>
-        <source>Disable private keys for this wallet. Wallets with private keys disabled will have no private keys and cannot have an HD seed or imported private keys. This is ideal for watch-only wallets.</source>
-        <translation>Malebligi privatajn ŝlosilojn por ĉi tiu monujo. Monujoj kun malebligitaj privataj ŝlosiloj ne havos privatajn ŝlosilojn, kaj povas havi nek HD-semon nek importatajn privatajn ŝlosilojn. Ĉi tio estas ideale por nurspektaj monujoj.</translation>
-    </message>
-    <message>
-        <source>Disable Private Keys</source>
-        <translation>Malebligi Privatajn Ŝlosilojn</translation>
-    </message>
-    <message>
-        <source>Create</source>
-        <translation>Krei</translation>
-=======
         <translation type="unfinished">Krei Monujon</translation>
     </message>
     <message>
@@ -967,7 +769,6 @@
     <message>
         <source>Create</source>
         <translation type="unfinished">Krei</translation>
->>>>>>> 5ed36332
     </message>
     </context>
 <context>
@@ -1006,11 +807,7 @@
     </message>
     <message>
         <source>The entered address "%1" is not a valid Qtum address.</source>
-<<<<<<< HEAD
-        <translation>La adreso enigita "%1" ne estas valida Qtum-adreso.</translation>
-=======
         <translation type="unfinished">La adreso enigita "%1" ne estas valida Qtum-adreso.</translation>
->>>>>>> 5ed36332
     </message>
     <message>
         <source>Could not unlock wallet.</source>
@@ -1059,17 +856,8 @@
         </translation>
     </message>
     <message>
-<<<<<<< HEAD
-        <source>About %1</source>
-        <translation>Pri %1</translation>
-    </message>
-    <message>
-        <source>Command-line options</source>
-        <translation>Komandliniaj agordaĵoj</translation>
-=======
         <source>Error</source>
         <translation>Eraro</translation>
->>>>>>> 5ed36332
     </message>
     <message>
         <source>Welcome</source>
@@ -1077,11 +865,7 @@
     </message>
     <message>
         <source>Welcome to %1.</source>
-<<<<<<< HEAD
-        <translation>Bonvenon al %1.</translation>
-=======
         <translation type="unfinished">Bonvenon al %1.</translation>
->>>>>>> 5ed36332
     </message>
     <message>
         <source>Use the default data directory</source>
@@ -1095,13 +879,8 @@
 <context>
     <name>HelpMessageDialog</name>
     <message>
-<<<<<<< HEAD
-        <source>Qtum</source>
-        <translation>Qtumo</translation>
-=======
         <source>version</source>
         <translation type="unfinished">versio</translation>
->>>>>>> 5ed36332
     </message>
     <message>
         <source>About %1</source>
@@ -1126,10 +905,6 @@
         <translation type="unfinished">Formularo</translation>
     </message>
     <message>
-        <source>Unknown...</source>
-        <translation>Nekonata...</translation>
-    </message>
-    <message>
         <source>Last block time</source>
         <translation type="unfinished">Horo de la lasta bloko</translation>
     </message>
@@ -1153,67 +928,14 @@
         <source>%1 is currently syncing.  It will download headers and blocks from peers and validate them until reaching the tip of the block chain.</source>
         <translation type="unfinished">%1 sinkronigadas. Ĝi elŝutos kapaĵojn kaj blokojn de samtavolanoj, kaj validigos ilin, ĝis ĝi atingas la pinton de la blokĉeno.</translation>
     </message>
-    <message>
-        <source>Progress</source>
-        <translation>Progreso</translation>
-    </message>
-    <message>
-        <source>Progress increase per hour</source>
-        <translation>Hora pligrandigo da progreso</translation>
-    </message>
-    <message>
-        <source>calculating...</source>
-        <translation>kalkuladas...</translation>
-    </message>
-    <message>
-        <source>Hide</source>
-        <translation>Kaŝi</translation>
-    </message>
-    <message>
-        <source>Esc</source>
-        <translation>Esk</translation>
-    </message>
-    <message>
-        <source>%1 is currently syncing.  It will download headers and blocks from peers and validate them until reaching the tip of the block chain.</source>
-        <translation>%1 sinkronigadas. Ĝi elŝutos kapaĵojn kaj blokojn de samtavolanoj, kaj validigos ilin, ĝis ĝi atingas la pinton de la blokĉeno.</translation>
-    </message>
     </context>
 <context>
     <name>OpenURIDialog</name>
     <message>
         <source>Open qtum URI</source>
-<<<<<<< HEAD
-        <translation>Malfermi na la URI de qtumo</translation>
-    </message>
-    <message>
-        <source>URI:</source>
-        <translation>URI:</translation>
-    </message>
-</context>
-<context>
-    <name>OpenWalletActivity</name>
-    <message>
-        <source>Open wallet failed</source>
-        <translation>Malfermi monujon malsukcesis</translation>
-    </message>
-    <message>
-        <source>Open wallet warning</source>
-        <translation>Malfermi monujon averto</translation>
-    </message>
-    <message>
-        <source>default wallet</source>
-        <translation>defaŭlta monujo</translation>
-    </message>
-    <message>
-        <source>Opening Wallet &lt;b&gt;%1&lt;/b&gt;...</source>
-        <translation>Malfermadas Monujon &lt;b&gt;%1&lt;/b&gt;...</translation>
-    </message>
-</context>
-=======
         <translation type="unfinished">Malfermi na la URI de qtumo</translation>
     </message>
     </context>
->>>>>>> 5ed36332
 <context>
     <name>OptionsDialog</name>
     <message>
@@ -1226,19 +948,11 @@
     </message>
     <message>
         <source>Automatically start %1 after logging in to the system.</source>
-<<<<<<< HEAD
-        <translation>Aŭtomate komenci na %1 post ensalutis en la sistemon.</translation>
-    </message>
-    <message>
-        <source>&amp;Start %1 on system login</source>
-        <translation>&amp;Komenci na %1 kiam ensaluti en la sistemon</translation>
-=======
         <translation type="unfinished">Aŭtomate komenci na %1 post ensalutis en la sistemon.</translation>
     </message>
     <message>
         <source>&amp;Start %1 on system login</source>
         <translation type="unfinished">&amp;Komenci na %1 kiam ensaluti en la sistemon</translation>
->>>>>>> 5ed36332
     </message>
     <message>
         <source>Size of &amp;database cache</source>
@@ -1253,14 +967,6 @@
         <translation type="unfinished">IP-adreso de prokurilo (ekz. IPv4: 127.0.0.1 / IPv6: ::1)</translation>
     </message>
     <message>
-        <source>Number of script &amp;verification threads</source>
-        <translation>Kvanto da skriptaj kaj kontroleraraj fadenoj</translation>
-    </message>
-    <message>
-        <source>IP address of the proxy (e.g. IPv4: 127.0.0.1 / IPv6: ::1)</source>
-        <translation>IP-adreso de prokurilo (ekz. IPv4: 127.0.0.1 / IPv6: ::1)</translation>
-    </message>
-    <message>
         <source>Reset all client options to default.</source>
         <translation>Reagordi ĉion al defaŭlataj valoroj.</translation>
     </message>
@@ -1377,11 +1083,7 @@
     </message>
     <message>
         <source>Available:</source>
-<<<<<<< HEAD
-        <translation>Disponebla:</translation>
-=======
         <translation type="unfinished">Disponebla:</translation>
->>>>>>> 5ed36332
     </message>
     <message>
         <source>Your current spendable balance</source>
@@ -1423,25 +1125,12 @@
 <context>
     <name>PSBTOperationsDialog</name>
     <message>
-<<<<<<< HEAD
-        <source>Save...</source>
-        <translation>Konservi...</translation>
-    </message>
-    <message>
-        <source>Close</source>
-        <translation>Fermi</translation>
-    </message>
-    <message>
-        <source>Total Amount</source>
-        <translation>Totala Sumo</translation>
-=======
         <source>Close</source>
         <translation type="unfinished">Fermi</translation>
     </message>
     <message>
         <source>Total Amount</source>
         <translation type="unfinished">Totala Sumo</translation>
->>>>>>> 5ed36332
     </message>
     <message>
         <source>or</source>
@@ -1456,11 +1145,7 @@
     </message>
     <message>
         <source>Cannot start qtum: click-to-pay handler</source>
-<<<<<<< HEAD
-        <translation>Ne eblas lanĉi la ilon 'klaki-por-pagi'</translation>
-=======
         <translation type="unfinished">Ne eblas lanĉi la ilon 'klaki-por-pagi'</translation>
->>>>>>> 5ed36332
     </message>
     <message>
         <source>URI handling</source>
@@ -1485,70 +1170,9 @@
         <translation type="unfinished">Ricevita</translation>
     </message>
     <message>
-<<<<<<< HEAD
-        <source>%1 h</source>
-        <translation>%1 h</translation>
-    </message>
-    <message>
-        <source>%1 m</source>
-        <translation>%1 m</translation>
-    </message>
-    <message>
-        <source>None</source>
-        <translation>Neniu</translation>
-    </message>
-    <message>
-        <source>N/A</source>
-        <translation>neaplikebla</translation>
-    </message>
-    <message numerus="yes">
-        <source>%n second(s)</source>
-        <translation><numerusform>%n sekundo</numerusform><numerusform>%n sekundoj</numerusform></translation>
-    </message>
-    <message numerus="yes">
-        <source>%n minute(s)</source>
-        <translation><numerusform>%n minuto</numerusform><numerusform>%n minutoj</numerusform></translation>
-    </message>
-    <message numerus="yes">
-        <source>%n hour(s)</source>
-        <translation><numerusform>%n horo</numerusform><numerusform>%n horoj</numerusform></translation>
-    </message>
-    <message numerus="yes">
-        <source>%n day(s)</source>
-        <translation><numerusform>%n tago</numerusform><numerusform>%n tagoj</numerusform></translation>
-    </message>
-    <message numerus="yes">
-        <source>%n week(s)</source>
-        <translation><numerusform>%n semajno</numerusform><numerusform>%n semajnoj</numerusform></translation>
-    </message>
-    <message>
-        <source>%1 and %2</source>
-        <translation>%1 kaj %2</translation>
-    </message>
-    <message numerus="yes">
-        <source>%n year(s)</source>
-        <translation><numerusform>%n jaro</numerusform><numerusform>%n jaroj</numerusform></translation>
-    </message>
-    <message>
-        <source>%1 B</source>
-        <translation>%1 B</translation>
-    </message>
-    <message>
-        <source>%1 KB</source>
-        <translation>%1 KB</translation>
-    </message>
-    <message>
-        <source>%1 MB</source>
-        <translation>%1 MB</translation>
-    </message>
-    <message>
-        <source>%1 GB</source>
-        <translation>%1 GB</translation>
-=======
         <source>Address</source>
         <extracomment>Title of Peers Table column which contains the IP/Onion/I2P address of the connected peer.</extracomment>
         <translation type="unfinished">Adreso</translation>
->>>>>>> 5ed36332
     </message>
     <message>
         <source>Type</source>
@@ -1556,18 +1180,9 @@
         <translation type="unfinished">Tipo</translation>
     </message>
     <message>
-<<<<<<< HEAD
-        <source>Error: %1</source>
-        <translation>Eraro: %1</translation>
-    </message>
-    <message>
-        <source>unknown</source>
-        <translation>nekonata</translation>
-=======
         <source>Network</source>
         <extracomment>Title of Peers Table column which states the network the peer connected through.</extracomment>
         <translation type="unfinished">Reto</translation>
->>>>>>> 5ed36332
     </message>
 </context>
 <context>
@@ -1629,11 +1244,7 @@
     </message>
     <message>
         <source>Wallet: </source>
-<<<<<<< HEAD
-        <translation>Monujo:</translation>
-=======
         <translation type="unfinished">Monujo:</translation>
->>>>>>> 5ed36332
     </message>
     <message>
         <source>Received</source>
@@ -1708,34 +1319,6 @@
         <translation type="unfinished">1 &amp;semajno</translation>
     </message>
     <message>
-<<<<<<< HEAD
-        <source>1 &amp;hour</source>
-        <translation>1 &amp;horo</translation>
-    </message>
-    <message>
-        <source>1 &amp;day</source>
-        <translation>1 &amp;tago</translation>
-    </message>
-    <message>
-        <source>1 &amp;week</source>
-        <translation>1 &amp;semajno</translation>
-    </message>
-    <message>
-        <source>1 &amp;year</source>
-        <translation>1 &amp;jaro</translation>
-    </message>
-    <message>
-        <source>&amp;Unban</source>
-        <translation>&amp;Malekzili</translation>
-    </message>
-    <message>
-        <source>never</source>
-        <translation>neniam</translation>
-    </message>
-    <message>
-        <source>Unknown</source>
-        <translation>Nekonata</translation>
-=======
         <source>1 &amp;year</source>
         <translation type="unfinished">1 &amp;jaro</translation>
     </message>
@@ -1754,7 +1337,6 @@
     <message>
         <source>Unknown</source>
         <translation type="unfinished">Nekonata</translation>
->>>>>>> 5ed36332
     </message>
 </context>
 <context>
@@ -1800,11 +1382,7 @@
     <name>ReceiveRequestDialog</name>
     <message>
         <source>Address:</source>
-<<<<<<< HEAD
-        <translation>Adreso:</translation>
-=======
         <translation type="unfinished">Adreso:</translation>
->>>>>>> 5ed36332
     </message>
     <message>
         <source>Amount:</source>
@@ -1823,10 +1401,6 @@
         <translation type="unfinished">Monujo:</translation>
     </message>
     <message>
-        <source>Wallet:</source>
-        <translation>Monujo:</translation>
-    </message>
-    <message>
         <source>Copy &amp;URI</source>
         <translation type="unfinished">Kopii &amp;URI</translation>
     </message>
@@ -1913,10 +1487,6 @@
         <translation type="unfinished">Kaŝi</translation>
     </message>
     <message>
-        <source>Hide</source>
-        <translation>Kaŝi</translation>
-    </message>
-    <message>
         <source>Send to multiple recipients at once</source>
         <translation>Sendi samtempe al pluraj ricevantoj</translation>
     </message>
@@ -1997,20 +1567,8 @@
         <translation type="unfinished">Totala Sumo</translation>
     </message>
     <message>
-        <source>Total Amount</source>
-        <translation>Totala Sumo</translation>
-    </message>
-    <message>
         <source>Confirm send coins</source>
-<<<<<<< HEAD
-        <translation>Konfirmi sendon de qtumo</translation>
-    </message>
-    <message>
-        <source>Send</source>
-        <translation>Sendi</translation>
-=======
         <translation type="unfinished">Konfirmi sendon de qtumo</translation>
->>>>>>> 5ed36332
     </message>
     <message>
         <source>The amount to pay must be larger than 0.</source>
@@ -2037,11 +1595,7 @@
     </message>
     <message>
         <source>Warning: Invalid Qtum address</source>
-<<<<<<< HEAD
-        <translation>Averto: Nevalida Qtum-adreso</translation>
-=======
         <translation type="unfinished">Averto: Nevalida Qtum-adreso</translation>
->>>>>>> 5ed36332
     </message>
     <message>
         <source>(no label)</source>
@@ -2508,50 +2062,21 @@
     </message>
 </context>
 <context>
-<<<<<<< HEAD
-    <name>UnitDisplayStatusBarControl</name>
-    </context>
-<context>
-    <name>WalletController</name>
-    <message>
-        <source>Close wallet</source>
-        <translation>Fermi monujon</translation>
-    </message>
-    <message>
-        <source>Close all wallets</source>
-        <translation>Fermi ĉiujn monujojn</translation>
-    </message>
-    </context>
-<context>
-    <name>WalletFrame</name>
-    <message>
-        <source>Create a new wallet</source>
-        <translation>Krei novan monujon</translation>
-=======
     <name>WalletFrame</name>
     <message>
         <source>Create a new wallet</source>
         <translation type="unfinished">Krei novan monujon</translation>
->>>>>>> 5ed36332
     </message>
 </context>
 <context>
     <name>WalletModel</name>
     <message>
         <source>Send Coins</source>
-<<<<<<< HEAD
-        <translation>Sendi Qtumon</translation>
-    </message>
-    <message>
-        <source>default wallet</source>
-        <translation>defaŭlta monujo</translation>
-=======
         <translation type="unfinished">Sendi Qtumon</translation>
     </message>
     <message>
         <source>default wallet</source>
         <translation type="unfinished">defaŭlta monujo</translation>
->>>>>>> 5ed36332
     </message>
 </context>
 <context>
