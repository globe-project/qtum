<TS language="eo" version="2.1">
<context>
    <name>AddressBookPage</name>
    <message>
        <source>Right-click to edit address or label</source>
        <translation>Dekstre-klaku por redakti adreson aŭ etikedon</translation>
    </message>
    <message>
        <source>Create a new address</source>
        <translation>Krei novan adreson</translation>
    </message>
    <message>
        <source>&amp;New</source>
        <translation>&amp;Nova</translation>
    </message>
    <message>
        <source>Copy the currently selected address to the system clipboard</source>
        <translation>Kopii elektitan adreson al la tondejo</translation>
    </message>
    <message>
        <source>&amp;Copy</source>
        <translation>&amp;Kopii</translation>
    </message>
    <message>
        <source>C&amp;lose</source>
        <translation>&amp;Fermi</translation>
    </message>
    <message>
        <source>Delete the currently selected address from the list</source>
        <translation>Forigi la elektitan adreson el la listo</translation>
    </message>
    <message>
        <source>Enter address or label to search</source>
        <translation>Tajpu adreson aŭ etikedon por serĉi</translation>
    </message>
    <message>
        <source>Export the data in the current tab to a file</source>
        <translation>Eksporti la datumojn el la aktuala langeto al dosiero</translation>
    </message>
    <message>
        <source>&amp;Export</source>
        <translation>&amp;Eksporti</translation>
    </message>
    <message>
        <source>&amp;Delete</source>
        <translation>&amp;Forigi</translation>
    </message>
    <message>
        <source>Choose the address to send coins to</source>
        <translation>Elekti la adreson por sendi monerojn</translation>
    </message>
    <message>
        <source>Choose the address to receive coins with</source>
        <translation>Elekti la adreson ricevi monerojn kun</translation>
    </message>
    <message>
        <source>C&amp;hoose</source>
        <translation>&amp;Elekti</translation>
    </message>
    <message>
        <source>Sending addresses</source>
        <translation>Sendaj adresoj</translation>
    </message>
    <message>
        <source>Receiving addresses</source>
        <translation>Ricevaj adresoj</translation>
    </message>
    <message>
        <source>These are your Qtum addresses for sending payments. Always check the amount and the receiving address before sending coins.</source>
        <translation>Jen viaj Qtum adresoj por sendi pagojn. Zorge kontrolu la sumon kaj la alsendan adreson antaŭ ol sendi.</translation>
    </message>
    <message>
        <source>&amp;Copy Address</source>
        <translation>&amp;Kopii Adreson</translation>
    </message>
    <message>
        <source>Copy &amp;Label</source>
        <translation>Kopii &amp;Etikedon</translation>
    </message>
    <message>
        <source>&amp;Edit</source>
        <translation>&amp;Redakti</translation>
    </message>
    <message>
        <source>Export Address List</source>
        <translation>Eksporti Adresliston</translation>
    </message>
    <message>
        <source>Comma separated file (*.csv)</source>
        <translation>Perkome disigita dosiero (*.csv)</translation>
    </message>
    <message>
        <source>Exporting Failed</source>
        <translation>ekspotado malsukcesinta</translation>
    </message>
    <message>
        <source>There was an error trying to save the address list to %1. Please try again.</source>
        <translation>Okazis eraron dum konservo de adreslisto al %1. Bonvolu provi denove.</translation>
    </message>
</context>
<context>
    <name>AddressTableModel</name>
    <message>
        <source>Label</source>
        <translation>Etikedo</translation>
    </message>
    <message>
        <source>Address</source>
        <translation>Adreso</translation>
    </message>
    <message>
        <source>(no label)</source>
        <translation>(neniu etikedo)</translation>
    </message>
</context>
<context>
    <name>AskPassphraseDialog</name>
    <message>
        <source>Passphrase Dialog</source>
        <translation>Dialogo pri pasfrazo</translation>
    </message>
    <message>
        <source>Enter passphrase</source>
        <translation>Enigu pasfrazon</translation>
    </message>
    <message>
        <source>New passphrase</source>
        <translation>Nova pasfrazo</translation>
    </message>
    <message>
        <source>Repeat new passphrase</source>
        <translation>Ripetu la novan pasfrazon</translation>
    </message>
    <message>
        <source>Encrypt wallet</source>
        <translation>Ĉifri la monujon</translation>
    </message>
    <message>
        <source>This operation needs your wallet passphrase to unlock the wallet.</source>
        <translation>Ĉi tiu operacio bezonas vian monujan pasfrazon, por malŝlosi la monujon.</translation>
    </message>
    <message>
        <source>Unlock wallet</source>
        <translation>Malŝlosi la monujon</translation>
    </message>
    <message>
        <source>This operation needs your wallet passphrase to decrypt the wallet.</source>
        <translation>Ĉi tiu operacio bezonas vian monujan pasfrazon, por malĉifri la monujon.</translation>
    </message>
    <message>
        <source>Decrypt wallet</source>
        <translation>Malĉifri la monujon</translation>
    </message>
    <message>
        <source>Change passphrase</source>
        <translation>Ŝanĝi la pasfrazon</translation>
    </message>
    <message>
        <source>Confirm wallet encryption</source>
        <translation>Konfirmo de ĉifrado de la monujo</translation>
    </message>
    <message>
        <source>Warning: If you encrypt your wallet and lose your passphrase, you will &lt;b&gt;LOSE ALL OF YOUR QTUMS&lt;/b&gt;!</source>
        <translation>Atentu! Se vi ĉifras vian monujon kaj perdas la pasfrazon, vi &lt;b&gt;PERDOS LA TUTON DE VIA BITMONO&lt;b&gt;!</translation>
    </message>
    <message>
        <source>Are you sure you wish to encrypt your wallet?</source>
        <translation>Ĉu vi certas, ke vi volas ĉifri la monujon?</translation>
    </message>
    <message>
        <source>Wallet encrypted</source>
        <translation>La monujo estas ĉifrita</translation>
    </message>
    <message>
        <source>IMPORTANT: Any previous backups you have made of your wallet file should be replaced with the newly generated, encrypted wallet file. For security reasons, previous backups of the unencrypted wallet file will become useless as soon as you start using the new, encrypted wallet.</source>
        <translation>GRAVE: antaŭaj sekur-kopioj de via monujo-dosiero estas forigindaj kiam vi havas nove kreitan ĉifritan monujo-dosieron. Pro sekureco, antaŭaj kopioj de la neĉifrita dosiero ne plu funkcios tuj kiam vi ekuzos la novan ĉifritan dosieron.</translation>
    </message>
    <message>
        <source>Wallet encryption failed</source>
        <translation>Ĉifrado de la monujo fiaskis</translation>
    </message>
    <message>
        <source>Wallet encryption failed due to an internal error. Your wallet was not encrypted.</source>
        <translation>Ĉifrado de monujo fiaskis pro interna eraro. Via monujo ne estas ĉifrita.</translation>
    </message>
    <message>
        <source>The supplied passphrases do not match.</source>
        <translation>La pasfrazoj entajpitaj ne samas.</translation>
    </message>
    <message>
        <source>Wallet unlock failed</source>
        <translation>Malŝloso de la monujo fiaskis</translation>
    </message>
    <message>
        <source>The passphrase entered for the wallet decryption was incorrect.</source>
        <translation>La pasfrazo enigita por ĉifrado de monujo ne ĝustas.</translation>
    </message>
    <message>
        <source>Wallet decryption failed</source>
        <translation>Malĉifrado de la monujo fiaskis</translation>
    </message>
    <message>
        <source>Wallet passphrase was successfully changed.</source>
        <translation>Vi sukcese ŝanĝis la pasfrazon de la monujo.</translation>
    </message>
    <message>
        <source>Warning: The Caps Lock key is on!</source>
        <translation>Atentu: la majuskla baskulo estas ŝaltita!</translation>
    </message>
</context>
<context>
    <name>BanTableModel</name>
    </context>
<context>
    <name>QtumGUI</name>
    <message>
        <source>Sign &amp;message...</source>
        <translation>Subskribi &amp;mesaĝon...</translation>
    </message>
    <message>
        <source>Synchronizing with network...</source>
        <translation>Sinkronigante kun reto...</translation>
    </message>
    <message>
        <source>&amp;Overview</source>
        <translation>&amp;Superrigardo</translation>
    </message>
    <message>
        <source>Show general overview of wallet</source>
        <translation>Vidigi ĝeneralan superrigardon de la monujo</translation>
    </message>
    <message>
        <source>&amp;Transactions</source>
        <translation>&amp;Transakcioj</translation>
    </message>
    <message>
        <source>Browse transaction history</source>
        <translation>Esplori historion de transakcioj</translation>
    </message>
    <message>
        <source>E&amp;xit</source>
        <translation>&amp;Eliri</translation>
    </message>
    <message>
        <source>Quit application</source>
        <translation>Eliri la aplikaĵon</translation>
    </message>
    <message>
        <source>&amp;About %1</source>
        <translation>&amp;Pri %1</translation>
    </message>
    <message>
        <source>About &amp;Qt</source>
        <translation>Pri &amp;Qt</translation>
    </message>
    <message>
        <source>Show information about Qt</source>
        <translation>Vidigi informojn pri Qt</translation>
    </message>
    <message>
        <source>&amp;Options...</source>
        <translation>&amp;Agordoj...</translation>
    </message>
    <message>
        <source>&amp;Encrypt Wallet...</source>
        <translation>Ĉifri &amp;Monujon...</translation>
    </message>
    <message>
        <source>&amp;Backup Wallet...</source>
        <translation>&amp;Krei sekurkopion de la monujo...</translation>
    </message>
    <message>
        <source>&amp;Change Passphrase...</source>
        <translation>Ŝanĝi &amp;Pasfrazon...</translation>
    </message>
    <message>
        <source>Open &amp;URI...</source>
        <translation>Malfermi &amp;URI-on...</translation>
    </message>
    <message>
        <source>Reindexing blocks on disk...</source>
        <translation>Reindeksado de blokoj sur disko...</translation>
    </message>
    <message>
        <source>Send coins to a Qtum address</source>
        <translation>Sendi monon al Bitmon-adreso</translation>
    </message>
    <message>
        <source>Backup wallet to another location</source>
        <translation>Krei alilokan sekurkopion de monujo</translation>
    </message>
    <message>
        <source>Change the passphrase used for wallet encryption</source>
        <translation>Ŝanĝi la pasfrazon por ĉifri la monujon</translation>
    </message>
    <message>
        <source>&amp;Verify message...</source>
        <translation>&amp;Kontroli mesaĝon...</translation>
    </message>
    <message>
        <source>&amp;Send</source>
        <translation>&amp;Sendi</translation>
    </message>
    <message>
        <source>&amp;Receive</source>
        <translation>&amp;Ricevi</translation>
    </message>
    <message>
        <source>&amp;Show / Hide</source>
        <translation>&amp;Montri / Kaŝi</translation>
    </message>
    <message>
        <source>Show or hide the main Window</source>
        <translation>Montri aŭ kaŝi la ĉefan fenestron</translation>
    </message>
    <message>
        <source>Encrypt the private keys that belong to your wallet</source>
        <translation>Ĉifri la privatajn ŝlosilojn de via monujo</translation>
    </message>
    <message>
        <source>Sign messages with your Qtum addresses to prove you own them</source>
        <translation>Subskribi mesaĝojn per via Bitmon-adresoj por pravigi, ke vi estas la posedanto</translation>
    </message>
    <message>
        <source>Verify messages to ensure they were signed with specified Qtum addresses</source>
        <translation>Kontroli mesaĝojn por kontroli ĉu ili estas subskribitaj per specifaj Bitmon-adresoj</translation>
    </message>
    <message>
        <source>&amp;File</source>
        <translation>&amp;Dosiero</translation>
    </message>
    <message>
        <source>&amp;Settings</source>
        <translation>&amp;Agordoj</translation>
    </message>
    <message>
        <source>&amp;Help</source>
        <translation>&amp;Helpo</translation>
    </message>
    <message>
        <source>Tabs toolbar</source>
        <translation>Langeto-breto</translation>
    </message>
    <message>
        <source>Request payments (generates QR codes and qtum: URIs)</source>
        <translation>Peti pagon (kreas QR-kodojn kaj URI-ojn kun prefikso qtum:)</translation>
    </message>
    <message>
        <source>Show the list of used sending addresses and labels</source>
        <translation>Vidigi la liston de uzitaj sendaj adresoj kaj etikedoj</translation>
    </message>
    <message>
        <source>Show the list of used receiving addresses and labels</source>
        <translation>Vidigi la liston de uzitaj ricevaj adresoj kaj etikedoj</translation>
    </message>
    <message>
<<<<<<< HEAD
        <source>Open a qtum: URI or payment request</source>
        <translation>Malfermi qtum:-URI-on aŭ pagpeton</translation>
    </message>
    <message>
=======
>>>>>>> ee8ca219
        <source>&amp;Command-line options</source>
        <translation>&amp;Komandliniaj agordaĵoj</translation>
    </message>
    <message>
        <source>%1 behind</source>
        <translation>mankas %1</translation>
    </message>
    <message>
        <source>Last received block was generated %1 ago.</source>
        <translation>Lasta ricevita bloko kreiĝis antaŭ %1.</translation>
    </message>
    <message>
        <source>Transactions after this will not yet be visible.</source>
        <translation>Transakcioj por tio ankoraŭ ne videblas.</translation>
    </message>
    <message>
        <source>Error</source>
        <translation>Eraro</translation>
    </message>
    <message>
        <source>Warning</source>
        <translation>Averto</translation>
    </message>
    <message>
        <source>Information</source>
        <translation>Informoj</translation>
    </message>
    <message>
        <source>Up to date</source>
        <translation>Ĝisdata</translation>
    </message>
    <message>
        <source>&amp;Window</source>
        <translation>&amp;Fenestro</translation>
    </message>
    <message>
        <source>Catching up...</source>
        <translation>Ĝisdatigante...</translation>
    </message>
    <message>
        <source>Date: %1
</source>
        <translation>Dato: %1
</translation>
    </message>
    <message>
        <source>Amount: %1
</source>
        <translation>Sumo: %1
</translation>
    </message>
    <message>
        <source>Type: %1
</source>
        <translation>Tipo: %1
</translation>
    </message>
    <message>
        <source>Label: %1
</source>
        <translation>Etikedo: %1
</translation>
    </message>
    <message>
        <source>Address: %1
</source>
        <translation>Adreso: %1
</translation>
    </message>
    <message>
        <source>Sent transaction</source>
        <translation>Sendita transakcio</translation>
    </message>
    <message>
        <source>Incoming transaction</source>
        <translation>Envenanta transakcio</translation>
    </message>
    <message>
        <source>Wallet is &lt;b&gt;encrypted&lt;/b&gt; and currently &lt;b&gt;unlocked&lt;/b&gt;</source>
        <translation>Monujo estas &lt;b&gt;ĉifrita&lt;/b&gt; kaj aktuale &lt;b&gt;malŝlosita&lt;/b&gt;</translation>
    </message>
    <message>
        <source>Wallet is &lt;b&gt;encrypted&lt;/b&gt; and currently &lt;b&gt;locked&lt;/b&gt;</source>
        <translation>Monujo estas &lt;b&gt;ĉifrita&lt;/b&gt; kaj aktuale &lt;b&gt;ŝlosita&lt;/b&gt;</translation>
    </message>
    <message>
        <source>A fatal error occurred. Qtum can no longer continue safely and will quit.</source>
        <translation>Okazis neriparebla eraro. Bitmono ne plu povas sekure daŭri, do ĝi sekure ĉesos.</translation>
    </message>
</context>
<context>
    <name>CoinControlDialog</name>
    <message>
        <source>Quantity:</source>
        <translation>Kvanto:</translation>
    </message>
    <message>
        <source>Bytes:</source>
        <translation>Bajtoj:</translation>
    </message>
    <message>
        <source>Amount:</source>
        <translation>Sumo:</translation>
    </message>
    <message>
        <source>Fee:</source>
        <translation>Krompago:</translation>
    </message>
    <message>
        <source>Dust:</source>
        <translation>Polvo:</translation>
    </message>
    <message>
        <source>After Fee:</source>
        <translation>Post krompago:</translation>
    </message>
    <message>
        <source>Change:</source>
        <translation>Restmono:</translation>
    </message>
    <message>
        <source>(un)select all</source>
        <translation>(mal)elekti ĉion</translation>
    </message>
    <message>
        <source>Tree mode</source>
        <translation>Arboreĝimo</translation>
    </message>
    <message>
        <source>List mode</source>
        <translation>Listreĝimo</translation>
    </message>
    <message>
        <source>Amount</source>
        <translation>Sumo</translation>
    </message>
    <message>
        <source>Received with label</source>
        <translation>Ricevita kun etikedo</translation>
    </message>
    <message>
        <source>Received with address</source>
        <translation>Ricevita kun adreso</translation>
    </message>
    <message>
        <source>Date</source>
        <translation>Dato</translation>
    </message>
    <message>
        <source>Confirmations</source>
        <translation>Konfirmoj</translation>
    </message>
    <message>
        <source>Confirmed</source>
        <translation>Konfirmita</translation>
    </message>
    <message>
        <source>Copy address</source>
        <translation>Kopii adreson</translation>
    </message>
    <message>
        <source>Copy label</source>
        <translation>Kopii etikedon</translation>
    </message>
    <message>
        <source>Copy amount</source>
        <translation>Kopii sumon</translation>
    </message>
    <message>
        <source>Copy transaction ID</source>
        <translation>Kopii transakcian ID-on</translation>
    </message>
    <message>
        <source>Lock unspent</source>
        <translation>Ŝlosi la neelspezitajn</translation>
    </message>
    <message>
        <source>Unlock unspent</source>
        <translation>Malŝlosi la neelspezitajn</translation>
    </message>
    <message>
        <source>Copy quantity</source>
        <translation>Kopii kvanton</translation>
    </message>
    <message>
        <source>Copy fee</source>
        <translation>Kopii krompagon</translation>
    </message>
    <message>
        <source>Copy after fee</source>
        <translation>Kopii post krompago</translation>
    </message>
    <message>
        <source>Copy bytes</source>
        <translation>Kopii bajtojn</translation>
    </message>
    <message>
        <source>Copy dust</source>
        <translation>Kopii polvon</translation>
    </message>
    <message>
        <source>Copy change</source>
        <translation>Kopii restmonon</translation>
    </message>
    <message>
        <source>(%1 locked)</source>
        <translation>(%1 ŝlosita)</translation>
    </message>
    <message>
        <source>yes</source>
        <translation>jes</translation>
    </message>
    <message>
        <source>no</source>
        <translation>ne</translation>
    </message>
    <message>
        <source>(no label)</source>
        <translation>(neniu etikedo)</translation>
    </message>
    <message>
        <source>change from %1 (%2)</source>
        <translation>restmono de %1 (%2)</translation>
    </message>
    <message>
        <source>(change)</source>
        <translation>(restmono)</translation>
    </message>
</context>
<context>
    <name>CreateWalletActivity</name>
    </context>
<context>
    <name>CreateWalletDialog</name>
    </context>
<context>
    <name>EditAddressDialog</name>
    <message>
        <source>Edit Address</source>
        <translation>Redakti Adreson</translation>
    </message>
    <message>
        <source>&amp;Label</source>
        <translation>&amp;Etikedo</translation>
    </message>
    <message>
        <source>The label associated with this address list entry</source>
        <translation>La etikedo ligita al tiu ĉi adreslistero</translation>
    </message>
    <message>
        <source>The address associated with this address list entry. This can only be modified for sending addresses.</source>
        <translation>La adreso ligita al tiu ĉi adreslistero. Eblas modifi tion nur por sendaj adresoj.</translation>
    </message>
    <message>
        <source>&amp;Address</source>
        <translation>&amp;Adreso</translation>
    </message>
    <message>
        <source>New sending address</source>
        <translation>Nova adreso por sendi</translation>
    </message>
    <message>
        <source>Edit receiving address</source>
        <translation>Redakti adreson por ricevi</translation>
    </message>
    <message>
        <source>Edit sending address</source>
        <translation>Redakti adreson por sendi</translation>
    </message>
    <message>
        <source>The entered address "%1" is not a valid Qtum address.</source>
        <translation>La adreso enigita "%1" ne estas valida Bitmon-adreso.</translation>
    </message>
    <message>
        <source>Could not unlock wallet.</source>
        <translation>Ne eblis malŝlosi monujon.</translation>
    </message>
    <message>
        <source>New key generation failed.</source>
        <translation>Fiaskis kreo de nova ŝlosilo.</translation>
    </message>
</context>
<context>
    <name>FreespaceChecker</name>
    <message>
        <source>A new data directory will be created.</source>
        <translation>Kreiĝos nova dosierujo por la datumoj.</translation>
    </message>
    <message>
        <source>name</source>
        <translation>nomo</translation>
    </message>
    <message>
        <source>Directory already exists. Add %1 if you intend to create a new directory here.</source>
        <translation>Tiu dosierujo jam ekzistas. Aldonu %1 si vi volas krei novan dosierujon ĉi tie.</translation>
    </message>
    <message>
        <source>Path already exists, and is not a directory.</source>
        <translation>Vojo jam ekzistas, kaj ne estas dosierujo.</translation>
    </message>
    <message>
        <source>Cannot create data directory here.</source>
        <translation>Ne eblas krei dosierujon por datumoj ĉi tie.</translation>
    </message>
</context>
<context>
    <name>HelpMessageDialog</name>
    <message>
        <source>version</source>
        <translation>versio</translation>
    </message>
    <message>
        <source>Command-line options</source>
        <translation>Komandliniaj agordaĵoj</translation>
    </message>
</context>
<context>
    <name>Intro</name>
    <message>
        <source>Welcome</source>
        <translation>Bonvenon</translation>
    </message>
    <message>
        <source>Use the default data directory</source>
        <translation>Uzi la defaŭltan dosierujon por datumoj</translation>
    </message>
    <message>
        <source>Use a custom data directory:</source>
        <translation>Uzi alian dosierujon por datumoj:</translation>
    </message>
    <message>
        <source>Qtum</source>
        <translation>Bitmono</translation>
    </message>
    <message>
        <source>Error</source>
        <translation>Eraro</translation>
    </message>
    <message numerus="yes">
        <source>%n GB of free space available</source>
        <translation><numerusform>%n gigabajto de libera loko disponeble</numerusform><numerusform>%n gigabajtoj de libera loko disponebla.</numerusform></translation>
    </message>
    </context>
<context>
    <name>ModalOverlay</name>
    <message>
        <source>Form</source>
        <translation>Formularo</translation>
    </message>
    <message>
        <source>Last block time</source>
        <translation>Horo de la lasta bloko</translation>
    </message>
    </context>
<context>
    <name>OpenURIDialog</name>
    <message>
        <source>URI:</source>
        <translation>URI:</translation>
    </message>
</context>
<context>
    <name>OpenWalletActivity</name>
    </context>
<context>
    <name>OptionsDialog</name>
    <message>
        <source>Options</source>
        <translation>Agordaĵoj</translation>
    </message>
    <message>
        <source>&amp;Main</source>
        <translation>Ĉ&amp;efa</translation>
    </message>
    <message>
        <source>Size of &amp;database cache</source>
        <translation>Dosiergrando de &amp;datumbasa kaŝmemoro</translation>
    </message>
    <message>
        <source>Reset all client options to default.</source>
        <translation>Reagordi ĉion al defaŭlataj valoroj.</translation>
    </message>
    <message>
        <source>&amp;Reset Options</source>
        <translation>&amp;Rekomenci agordadon</translation>
    </message>
    <message>
        <source>&amp;Network</source>
        <translation>&amp;Reto</translation>
    </message>
    <message>
        <source>W&amp;allet</source>
        <translation>Monujo</translation>
    </message>
    <message>
        <source>Expert</source>
        <translation>Fakulo</translation>
    </message>
    <message>
        <source>Automatically open the Qtum client port on the router. This only works when your router supports UPnP and it is enabled.</source>
        <translation>Aŭtomate malfermi la kursilan pordon por Bitmono. Tio funkcias nur se via kursilo havas la UPnP-funkcion, kaj se tiu ĉi estas ŝaltita.</translation>
    </message>
    <message>
        <source>Map port using &amp;UPnP</source>
        <translation>Mapigi pordon per &amp;UPnP</translation>
    </message>
    <message>
        <source>Proxy &amp;IP:</source>
        <translation>Prokurila &amp;IP:</translation>
    </message>
    <message>
        <source>&amp;Port:</source>
        <translation>&amp;Pordo:</translation>
    </message>
    <message>
        <source>Port of the proxy (e.g. 9050)</source>
        <translation>la pordo de la prokurilo (ekz. 9050)</translation>
    </message>
    <message>
        <source>IPv4</source>
        <translation>IPv4</translation>
    </message>
    <message>
        <source>IPv6</source>
        <translation>IPv6</translation>
    </message>
    <message>
        <source>&amp;Window</source>
        <translation>&amp;Fenestro</translation>
    </message>
    <message>
        <source>Show only a tray icon after minimizing the window.</source>
        <translation>Montri nur sistempletan piktogramon post minimumigo de la fenestro.</translation>
    </message>
    <message>
        <source>&amp;Minimize to the tray instead of the taskbar</source>
        <translation>&amp;Minimumigi al la sistempleto anstataŭ al la taskopleto</translation>
    </message>
    <message>
        <source>M&amp;inimize on close</source>
        <translation>M&amp;inimumigi je fermo</translation>
    </message>
    <message>
        <source>&amp;Display</source>
        <translation>&amp;Aspekto</translation>
    </message>
    <message>
        <source>User Interface &amp;language:</source>
        <translation>&amp;Lingvo de la fasado:</translation>
    </message>
    <message>
        <source>&amp;Unit to show amounts in:</source>
        <translation>&amp;Unuo por vidigi sumojn:</translation>
    </message>
    <message>
        <source>Choose the default subdivision unit to show in the interface and when sending coins.</source>
        <translation>Elekti la defaŭltan manieron por montri bitmonajn sumojn en la interfaco, kaj kiam vi sendos bitmonon.</translation>
    </message>
    <message>
        <source>Whether to show coin control features or not.</source>
        <translation>Ĉu montri detalan adres-regilon, aŭ ne.</translation>
    </message>
    <message>
        <source>&amp;OK</source>
        <translation>&amp;Bone</translation>
    </message>
    <message>
        <source>&amp;Cancel</source>
        <translation>&amp;Nuligi</translation>
    </message>
    <message>
        <source>default</source>
        <translation>defaŭlta</translation>
    </message>
    <message>
        <source>none</source>
        <translation>neniu</translation>
    </message>
    <message>
        <source>Confirm options reset</source>
        <translation>Konfirmi reŝargo de agordoj</translation>
    </message>
    <message>
        <source>Error</source>
        <translation>Eraro</translation>
    </message>
    <message>
        <source>The supplied proxy address is invalid.</source>
        <translation>La prokurila adreso estas malvalida.</translation>
    </message>
</context>
<context>
    <name>OverviewPage</name>
    <message>
        <source>Form</source>
        <translation>Formularo</translation>
    </message>
    <message>
        <source>The displayed information may be out of date. Your wallet automatically synchronizes with the Qtum network after a connection is established, but this process has not completed yet.</source>
        <translation>Eblas, ke la informoj videblaj ĉi tie estas eksdataj. Via monujo aŭtomate sinkoniĝas kun la bitmona reto kiam ili konektiĝas, sed tiu procezo ankoraŭ ne finfariĝis.</translation>
    </message>
    <message>
        <source>Your current spendable balance</source>
        <translation>via aktuala elspezebla saldo</translation>
    </message>
    <message>
        <source>Total of transactions that have yet to be confirmed, and do not yet count toward the spendable balance</source>
        <translation>la sumo de transakcioj ankoraŭ ne konfirmitaj, kiuj ankoraŭ ne elspezeblas</translation>
    </message>
    <message>
        <source>Immature:</source>
        <translation>Nematura:</translation>
    </message>
    <message>
        <source>Mined balance that has not yet matured</source>
        <translation>Minita saldo, kiu ankoraŭ ne maturiĝis</translation>
    </message>
    <message>
        <source>Balances</source>
        <translation>Saldoj</translation>
    </message>
    <message>
        <source>Total:</source>
        <translation>Totalo:</translation>
    </message>
    <message>
        <source>Your current total balance</source>
        <translation>via aktuala totala saldo</translation>
    </message>
    <message>
        <source>Spendable:</source>
        <translation>Elspezebla:</translation>
    </message>
    <message>
        <source>Recent transactions</source>
        <translation>Lastaj transakcioj</translation>
    </message>
    </context>
<context>
    <name>PaymentServer</name>
    <message>
        <source>Payment request error</source>
        <translation>Eraro dum pagopeto</translation>
    </message>
    <message>
        <source>Cannot start qtum: click-to-pay handler</source>
        <translation>Ne eblas lanĉi la ilon 'klaki-por-pagi'</translation>
    </message>
    <message>
        <source>URI handling</source>
        <translation>Traktado de URI-oj</translation>
    </message>
    <message>
        <source>Invalid payment address %1</source>
        <translation>Nevalida pagadreso %1</translation>
    </message>
    </context>
<context>
    <name>PeerTableModel</name>
    <message>
        <source>User Agent</source>
        <translation>Uzanto Agento</translation>
    </message>
    <message>
        <source>Sent</source>
        <translation>Sendita</translation>
    </message>
    <message>
        <source>Received</source>
        <translation>Ricevita</translation>
    </message>
</context>
<context>
    <name>QObject</name>
    <message>
        <source>Amount</source>
        <translation>Sumo</translation>
    </message>
    <message>
        <source>%1 h</source>
        <translation>%1 h</translation>
    </message>
    <message>
        <source>%1 m</source>
        <translation>%1 m</translation>
    </message>
    <message>
        <source>None</source>
        <translation>Neniu</translation>
    </message>
    <message>
        <source>N/A</source>
        <translation>neaplikebla</translation>
    </message>
    <message>
        <source>%1 and %2</source>
        <translation>%1 kaj %2</translation>
    </message>
    <message>
        <source>%1 B</source>
        <translation>%1 B</translation>
    </message>
    <message>
        <source>%1 KB</source>
        <translation>%1 KB</translation>
    </message>
    <message>
        <source>%1 MB</source>
        <translation>%1 MB</translation>
    </message>
    <message>
        <source>%1 GB</source>
        <translation>%1 GB</translation>
    </message>
    <message>
        <source>Error: Specified data directory "%1" does not exist.</source>
        <translation>Eraro: la elektita dosierujo por datumoj "%1" ne ekzistas.</translation>
    </message>
    <message>
        <source>unknown</source>
        <translation>nekonata</translation>
    </message>
</context>
<context>
    <name>QRImageWidget</name>
    <message>
        <source>&amp;Save Image...</source>
        <translation>&amp;Konservi Bildon...</translation>
    </message>
    <message>
        <source>&amp;Copy Image</source>
        <translation>&amp;Kopii Bildon</translation>
    </message>
    <message>
        <source>Resulting URI too long, try to reduce the text for label / message.</source>
        <translation>La rezultanta URI estas tro longa. Provu malplilongigi la tekston de la etikedo / mesaĝo.</translation>
    </message>
    <message>
        <source>Error encoding URI into QR Code.</source>
        <translation>Eraro de kodigo de URI en la QR-kodon.</translation>
    </message>
    <message>
        <source>Save QR Code</source>
        <translation>Konservi QR-kodon</translation>
    </message>
    <message>
        <source>PNG Image (*.png)</source>
        <translation>PNG-bildo (*.png)</translation>
    </message>
</context>
<context>
    <name>RPCConsole</name>
    <message>
        <source>N/A</source>
        <translation>neaplikebla</translation>
    </message>
    <message>
        <source>Client version</source>
        <translation>Versio de kliento</translation>
    </message>
    <message>
        <source>&amp;Information</source>
        <translation>&amp;Informoj</translation>
    </message>
    <message>
        <source>General</source>
        <translation>Ĝenerala</translation>
    </message>
    <message>
        <source>Startup time</source>
        <translation>Horo de lanĉo</translation>
    </message>
    <message>
        <source>Network</source>
        <translation>Reto</translation>
    </message>
    <message>
        <source>Name</source>
        <translation>Nomo</translation>
    </message>
    <message>
        <source>Number of connections</source>
        <translation>Nombro de konektoj</translation>
    </message>
    <message>
        <source>Block chain</source>
        <translation>Blokĉeno</translation>
    </message>
    <message>
        <source>Current number of blocks</source>
        <translation>Aktuala nombro de blokoj</translation>
    </message>
    <message>
        <source>Received</source>
        <translation>Ricevita</translation>
    </message>
    <message>
        <source>Sent</source>
        <translation>Sendita</translation>
    </message>
    <message>
        <source>&amp;Peers</source>
        <translation>&amp;Samuloj</translation>
    </message>
    <message>
        <source>Banned peers</source>
        <translation>Malpermesita samuloj.</translation>
    </message>
    <message>
        <source>Version</source>
        <translation>Versio</translation>
    </message>
    <message>
        <source>User Agent</source>
        <translation>Uzanto Agento</translation>
    </message>
    <message>
        <source>Services</source>
        <translation>Servoj</translation>
    </message>
    <message>
        <source>Last block time</source>
        <translation>Horo de la lasta bloko</translation>
    </message>
    <message>
        <source>&amp;Open</source>
        <translation>&amp;Malfermi</translation>
    </message>
    <message>
        <source>&amp;Console</source>
        <translation>&amp;Konzolo</translation>
    </message>
    <message>
        <source>&amp;Network Traffic</source>
        <translation>&amp;Reta Trafiko</translation>
    </message>
    <message>
        <source>Totals</source>
        <translation>Totaloj</translation>
    </message>
    <message>
        <source>In:</source>
        <translation>En:</translation>
    </message>
    <message>
        <source>Out:</source>
        <translation>El:</translation>
    </message>
    <message>
        <source>Debug log file</source>
        <translation>Sencimiga protokoldosiero</translation>
    </message>
    <message>
        <source>Clear console</source>
        <translation>Malplenigi konzolon</translation>
    </message>
    </context>
<context>
    <name>ReceiveCoinsDialog</name>
    <message>
        <source>&amp;Amount:</source>
        <translation>&amp;Kvanto:</translation>
    </message>
    <message>
        <source>&amp;Label:</source>
        <translation>&amp;Etikedo:</translation>
    </message>
    <message>
        <source>&amp;Message:</source>
        <translation>&amp;Mesaĝo:</translation>
    </message>
    <message>
        <source>Clear all fields of the form.</source>
        <translation>Malplenigi ĉiujn kampojn de la formularo.</translation>
    </message>
    <message>
        <source>Clear</source>
        <translation>Forigi</translation>
    </message>
    <message>
        <source>Show</source>
        <translation>Vidigi</translation>
    </message>
    <message>
        <source>Remove</source>
        <translation>Forigi</translation>
    </message>
    <message>
        <source>Copy label</source>
        <translation>Kopii etikedon</translation>
    </message>
    <message>
        <source>Copy message</source>
        <translation>Kopiu mesaĝon</translation>
    </message>
    <message>
        <source>Copy amount</source>
        <translation>Kopii sumon</translation>
    </message>
</context>
<context>
    <name>ReceiveRequestDialog</name>
    <message>
        <source>QR Code</source>
        <translation>QR-kodo</translation>
    </message>
    <message>
        <source>Copy &amp;URI</source>
        <translation>Kopii &amp;URI</translation>
    </message>
    <message>
        <source>Copy &amp;Address</source>
        <translation>Kopii &amp;Adreson</translation>
    </message>
    <message>
        <source>&amp;Save Image...</source>
        <translation>&amp;Konservi Bildon...</translation>
    </message>
    <message>
        <source>Request payment to %1</source>
        <translation>Peti pagon al %1</translation>
    </message>
    <message>
        <source>Payment information</source>
        <translation>Paginformoj</translation>
    </message>
    <message>
        <source>URI</source>
        <translation>URI</translation>
    </message>
    <message>
        <source>Address</source>
        <translation>Adreso</translation>
    </message>
    <message>
        <source>Amount</source>
        <translation>Sumo</translation>
    </message>
    <message>
        <source>Label</source>
        <translation>Etikedo</translation>
    </message>
    <message>
        <source>Message</source>
        <translation>Mesaĝo</translation>
    </message>
    <message>
        <source>Wallet</source>
        <translation>Monujo</translation>
    </message>
</context>
<context>
    <name>RecentRequestsTableModel</name>
    <message>
        <source>Date</source>
        <translation>Dato</translation>
    </message>
    <message>
        <source>Label</source>
        <translation>Etikedo</translation>
    </message>
    <message>
        <source>Message</source>
        <translation>Mesaĝo</translation>
    </message>
    <message>
        <source>(no label)</source>
        <translation>(neniu etikedo)</translation>
    </message>
    <message>
        <source>(no message)</source>
        <translation>(neniu mesaĝo)</translation>
    </message>
    </context>
<context>
    <name>SendCoinsDialog</name>
    <message>
        <source>Send Coins</source>
        <translation>Sendi Bitmonon</translation>
    </message>
    <message>
        <source>Coin Control Features</source>
        <translation>Monregaj Opcioj</translation>
    </message>
    <message>
        <source>Inputs...</source>
        <translation>Enigoj...</translation>
    </message>
    <message>
        <source>Insufficient funds!</source>
        <translation>Nesufiĉa mono!</translation>
    </message>
    <message>
        <source>Quantity:</source>
        <translation>Kvanto:</translation>
    </message>
    <message>
        <source>Bytes:</source>
        <translation>Bajtoj:</translation>
    </message>
    <message>
        <source>Amount:</source>
        <translation>Sumo:</translation>
    </message>
    <message>
        <source>Fee:</source>
        <translation>Krompago:</translation>
    </message>
    <message>
        <source>After Fee:</source>
        <translation>Post krompago:</translation>
    </message>
    <message>
        <source>Change:</source>
        <translation>Restmono:</translation>
    </message>
    <message>
        <source>Transaction Fee:</source>
        <translation>Krompago:</translation>
    </message>
    <message>
        <source>Send to multiple recipients at once</source>
        <translation>Sendi samtempe al pluraj ricevantoj</translation>
    </message>
    <message>
        <source>Add &amp;Recipient</source>
        <translation>Aldoni &amp;Ricevonton</translation>
    </message>
    <message>
        <source>Clear all fields of the form.</source>
        <translation>Malplenigi ĉiujn kampojn de la formularo.</translation>
    </message>
    <message>
        <source>Dust:</source>
        <translation>Polvo:</translation>
    </message>
    <message>
        <source>Clear &amp;All</source>
        <translation>&amp;Forigi Ĉion</translation>
    </message>
    <message>
        <source>Balance:</source>
        <translation>Saldo:</translation>
    </message>
    <message>
        <source>Confirm the send action</source>
        <translation>Konfirmi la sendon</translation>
    </message>
    <message>
        <source>S&amp;end</source>
        <translation>Ŝendi</translation>
    </message>
    <message>
        <source>Copy quantity</source>
        <translation>Kopii kvanton</translation>
    </message>
    <message>
        <source>Copy amount</source>
        <translation>Kopii sumon</translation>
    </message>
    <message>
        <source>Copy fee</source>
        <translation>Kopii krompagon</translation>
    </message>
    <message>
        <source>Copy after fee</source>
        <translation>Kopii post krompago</translation>
    </message>
    <message>
        <source>Copy bytes</source>
        <translation>Kopii bajtojn</translation>
    </message>
    <message>
        <source>Copy dust</source>
        <translation>Kopii polvon</translation>
    </message>
    <message>
        <source>Copy change</source>
        <translation>Kopii restmonon</translation>
    </message>
    <message>
        <source>%1 to %2</source>
        <translation>%1 al %2</translation>
    </message>
    <message>
        <source>Are you sure you want to send?</source>
        <translation>Ĉu vi certas, ke vi volas sendi?</translation>
    </message>
    <message>
        <source>or</source>
        <translation>aŭ</translation>
    </message>
    <message>
        <source>Transaction fee</source>
        <translation>Krompago</translation>
    </message>
    <message>
        <source>Confirm send coins</source>
        <translation>Konfirmi sendon de bitmono</translation>
    </message>
    <message>
        <source>The amount to pay must be larger than 0.</source>
        <translation>La pagenda sumo devas esti pli ol 0.</translation>
    </message>
    <message>
        <source>The amount exceeds your balance.</source>
        <translation>La sumo estas pli granda ol via saldo.</translation>
    </message>
    <message>
        <source>The total exceeds your balance when the %1 transaction fee is included.</source>
        <translation>La sumo kun la %1 krompago estas pli granda ol via saldo.</translation>
    </message>
    <message>
        <source>Transaction creation failed!</source>
        <translation>Kreo de transakcio fiaskis!</translation>
    </message>
    <message>
        <source>Warning: Invalid Qtum address</source>
        <translation>Averto: Nevalida Bitmon-adreso</translation>
    </message>
    <message>
        <source>(no label)</source>
        <translation>(neniu etikedo)</translation>
    </message>
</context>
<context>
    <name>SendCoinsEntry</name>
    <message>
        <source>A&amp;mount:</source>
        <translation>&amp;Sumo:</translation>
    </message>
    <message>
        <source>Pay &amp;To:</source>
        <translation>&amp;Ricevonto:</translation>
    </message>
    <message>
        <source>&amp;Label:</source>
        <translation>&amp;Etikedo:</translation>
    </message>
    <message>
        <source>Choose previously used address</source>
        <translation>Elektu la jam uzitan adreson</translation>
    </message>
    <message>
        <source>Alt+A</source>
        <translation>Alt+A</translation>
    </message>
    <message>
        <source>Paste address from clipboard</source>
        <translation>Alglui adreson de tondejo</translation>
    </message>
    <message>
        <source>Alt+P</source>
        <translation>Alt+P</translation>
    </message>
    <message>
        <source>Remove this entry</source>
        <translation>Forigu ĉi tiun enskribon</translation>
    </message>
    <message>
        <source>Message:</source>
        <translation>Mesaĝo:</translation>
    </message>
    <message>
        <source>Enter a label for this address to add it to the list of used addresses</source>
        <translation>Tajpu etikedon por tiu ĉi adreso por aldoni ĝin al la listo de uzitaj adresoj</translation>
    </message>
    <message>
        <source>Pay To:</source>
        <translation>Pagi Al:</translation>
    </message>
    <message>
        <source>Memo:</source>
        <translation>Memorando:</translation>
    </message>
</context>
<context>
    <name>ShutdownWindow</name>
    <message>
        <source>Do not shut down the computer until this window disappears.</source>
        <translation>Ne sistemfermu ĝis ĉi tiu fenestro malaperas.</translation>
    </message>
</context>
<context>
    <name>SignVerifyMessageDialog</name>
    <message>
        <source>Signatures - Sign / Verify a Message</source>
        <translation>Subskriboj - Subskribi / Kontroli mesaĝon</translation>
    </message>
    <message>
        <source>&amp;Sign Message</source>
        <translation>&amp;Subskribi Mesaĝon</translation>
    </message>
    <message>
        <source>Choose previously used address</source>
        <translation>Elektu la jam uzitan adreson</translation>
    </message>
    <message>
        <source>Alt+A</source>
        <translation>Alt+A</translation>
    </message>
    <message>
        <source>Paste address from clipboard</source>
        <translation>Alglui adreson de tondejo</translation>
    </message>
    <message>
        <source>Alt+P</source>
        <translation>Alt+P</translation>
    </message>
    <message>
        <source>Enter the message you want to sign here</source>
        <translation>Tajpu la mesaĝon, kiun vi volas sendi, cîi tie</translation>
    </message>
    <message>
        <source>Signature</source>
        <translation>Subskribo</translation>
    </message>
    <message>
        <source>Copy the current signature to the system clipboard</source>
        <translation>Kopii la aktualan subskribon al la tondejo</translation>
    </message>
    <message>
        <source>Sign the message to prove you own this Qtum address</source>
        <translation>Subskribi la mesaĝon por pravigi, ke vi estas la posedanto de tiu Bitmon-adreso</translation>
    </message>
    <message>
        <source>Sign &amp;Message</source>
        <translation>Subskribi &amp;Mesaĝon</translation>
    </message>
    <message>
        <source>Reset all sign message fields</source>
        <translation>Reagordigi ĉiujn prisubskribajn kampojn</translation>
    </message>
    <message>
        <source>Clear &amp;All</source>
        <translation>&amp;Forigi Ĉion</translation>
    </message>
    <message>
        <source>&amp;Verify Message</source>
        <translation>&amp;Kontroli Mesaĝon</translation>
    </message>
    <message>
        <source>Verify the message to ensure it was signed with the specified Qtum address</source>
        <translation>Kontroli la mesaĝon por pravigi, ke ĝi ja estas subskribita per la specifa Bitmon-adreso</translation>
    </message>
    <message>
        <source>Verify &amp;Message</source>
        <translation>Kontroli &amp;Mesaĝon</translation>
    </message>
    <message>
        <source>Reset all verify message fields</source>
        <translation>Reagordigi ĉiujn prikontrolajn kampojn</translation>
    </message>
    <message>
        <source>Click "Sign Message" to generate signature</source>
        <translation>Klaku "Subskribi Mesaĝon" por krei subskribon</translation>
    </message>
    <message>
        <source>The entered address is invalid.</source>
        <translation>La adreso, kiun vi enmetis, estas nevalida.</translation>
    </message>
    <message>
        <source>Please check the address and try again.</source>
        <translation>Bonvolu kontroli la adreson kaj reprovi.</translation>
    </message>
    <message>
        <source>The entered address does not refer to a key.</source>
        <translation>La adreso, kiun vi enmetis, referencas neniun ŝlosilon.</translation>
    </message>
    <message>
        <source>Wallet unlock was cancelled.</source>
        <translation>Malŝloso de monujo estas nuligita.</translation>
    </message>
    <message>
        <source>Private key for the entered address is not available.</source>
        <translation>La privata ŝlosilo por la enigita adreso ne disponeblas.</translation>
    </message>
    <message>
        <source>Message signing failed.</source>
        <translation>Subskribo de mesaĝo fiaskis.</translation>
    </message>
    <message>
        <source>Message signed.</source>
        <translation>Mesaĝo estas subskribita.</translation>
    </message>
    <message>
        <source>The signature could not be decoded.</source>
        <translation>Ne eblis malĉifri la subskribon.</translation>
    </message>
    <message>
        <source>Please check the signature and try again.</source>
        <translation>Bonvolu kontroli la subskribon kaj reprovu.</translation>
    </message>
    <message>
        <source>The signature did not match the message digest.</source>
        <translation>La subskribo ne kongruis kun la mesaĝ-kompilaĵo.</translation>
    </message>
    <message>
        <source>Message verification failed.</source>
        <translation>Kontrolo de mesaĝo malsukcesis.</translation>
    </message>
    <message>
        <source>Message verified.</source>
        <translation>Mesaĝo sukcese kontrolita.</translation>
    </message>
</context>
<context>
    <name>TrafficGraphWidget</name>
    <message>
        <source>KB/s</source>
        <translation>KB/s</translation>
    </message>
</context>
<context>
    <name>TransactionDesc</name>
    <message>
        <source>Open until %1</source>
        <translation>Malferma ĝis %1</translation>
    </message>
    <message>
        <source>%1/unconfirmed</source>
        <translation>%1/nekonfirmite</translation>
    </message>
    <message>
        <source>%1 confirmations</source>
        <translation>%1 konfirmoj</translation>
    </message>
    <message>
        <source>Status</source>
        <translation>Stato</translation>
    </message>
    <message>
        <source>Date</source>
        <translation>Dato</translation>
    </message>
    <message>
        <source>Source</source>
        <translation>Fonto</translation>
    </message>
    <message>
        <source>Generated</source>
        <translation>Kreita</translation>
    </message>
    <message>
        <source>From</source>
        <translation>De</translation>
    </message>
    <message>
        <source>unknown</source>
        <translation>nekonata</translation>
    </message>
    <message>
        <source>To</source>
        <translation>Al</translation>
    </message>
    <message>
        <source>own address</source>
        <translation>propra adreso</translation>
    </message>
    <message>
        <source>label</source>
        <translation>etikedo</translation>
    </message>
    <message>
        <source>Credit</source>
        <translation>Kredito</translation>
    </message>
    <message>
        <source>not accepted</source>
        <translation>ne akceptita</translation>
    </message>
    <message>
        <source>Debit</source>
        <translation>Debeto</translation>
    </message>
    <message>
        <source>Transaction fee</source>
        <translation>Krompago</translation>
    </message>
    <message>
        <source>Net amount</source>
        <translation>Neta sumo</translation>
    </message>
    <message>
        <source>Message</source>
        <translation>Mesaĝo</translation>
    </message>
    <message>
        <source>Comment</source>
        <translation>Komento</translation>
    </message>
    <message>
        <source>Transaction ID</source>
        <translation>Transakcia ID</translation>
    </message>
    <message>
        <source>Merchant</source>
        <translation>Vendisto</translation>
    </message>
    <message>
        <source>Generated coins must mature %1 blocks before they can be spent. When you generated this block, it was broadcast to the network to be added to the block chain. If it fails to get into the chain, its state will change to "not accepted" and it won't be spendable. This may occasionally happen if another node generates a block within a few seconds of yours.</source>
        <translation>Kreitaj moneroj devas esti maturaj je %1 blokoj antaŭ ol eblas elspezi ilin. Kiam vi generis tiun ĉi blokon, ĝi estis elsendita al la reto por aldono al la blokĉeno. Se tiu aldono malsukcesas, ĝia stato ŝanĝiĝos al "neakceptita" kaj ne eblos elspezi ĝin. Tio estas malofta, sed povas okazi se alia bloko estas kreita je preskaŭ la sama momento kiel la via.</translation>
    </message>
    <message>
        <source>Debug information</source>
        <translation>Sencimigaj informoj</translation>
    </message>
    <message>
        <source>Transaction</source>
        <translation>Transakcio</translation>
    </message>
    <message>
        <source>Inputs</source>
        <translation>Enigoj</translation>
    </message>
    <message>
        <source>Amount</source>
        <translation>Sumo</translation>
    </message>
    <message>
        <source>true</source>
        <translation>vera</translation>
    </message>
    <message>
        <source>false</source>
        <translation>malvera</translation>
    </message>
</context>
<context>
    <name>TransactionDescDialog</name>
    <message>
        <source>This pane shows a detailed description of the transaction</source>
        <translation>Tiu ĉi panelo montras detalan priskribon de la transakcio</translation>
    </message>
    </context>
<context>
    <name>TransactionTableModel</name>
    <message>
        <source>Date</source>
        <translation>Dato</translation>
    </message>
    <message>
        <source>Type</source>
        <translation>Tipo</translation>
    </message>
    <message>
        <source>Label</source>
        <translation>Etikedo</translation>
    </message>
    <message>
        <source>Open until %1</source>
        <translation>Malferma ĝis %1</translation>
    </message>
    <message>
        <source>Unconfirmed</source>
        <translation>Nekonfirmita</translation>
    </message>
    <message>
        <source>Confirmed (%1 confirmations)</source>
        <translation>Konfirmita (%1 konfirmoj)</translation>
    </message>
    <message>
        <source>Generated but not accepted</source>
        <translation>Kreita sed ne akceptita</translation>
    </message>
    <message>
        <source>Received with</source>
        <translation>Ricevita kun</translation>
    </message>
    <message>
        <source>Received from</source>
        <translation>Ricevita de</translation>
    </message>
    <message>
        <source>Sent to</source>
        <translation>Sendita al</translation>
    </message>
    <message>
        <source>Payment to yourself</source>
        <translation>Pago al vi mem</translation>
    </message>
    <message>
        <source>Mined</source>
        <translation>Minita</translation>
    </message>
    <message>
        <source>(n/a)</source>
        <translation>neaplikebla</translation>
    </message>
    <message>
        <source>(no label)</source>
        <translation>(neniu etikedo)</translation>
    </message>
    <message>
        <source>Transaction status. Hover over this field to show number of confirmations.</source>
        <translation>Transakcia stato. Ŝvebi super tiu ĉi kampo por montri la nombron de konfirmoj.</translation>
    </message>
    <message>
        <source>Date and time that the transaction was received.</source>
        <translation>Dato kaj horo kiam la transakcio alvenis.</translation>
    </message>
    <message>
        <source>Type of transaction.</source>
        <translation>Tipo de transakcio.</translation>
    </message>
    <message>
        <source>Amount removed from or added to balance.</source>
        <translation>Sumo elprenita de aŭ aldonita al la saldo.</translation>
    </message>
</context>
<context>
    <name>TransactionView</name>
    <message>
        <source>All</source>
        <translation>Ĉiuj</translation>
    </message>
    <message>
        <source>Today</source>
        <translation>Hodiaŭ</translation>
    </message>
    <message>
        <source>This week</source>
        <translation>Ĉi-semajne</translation>
    </message>
    <message>
        <source>This month</source>
        <translation>Ĉi-monate</translation>
    </message>
    <message>
        <source>Last month</source>
        <translation>Pasintmonate</translation>
    </message>
    <message>
        <source>This year</source>
        <translation>Ĉi-jare</translation>
    </message>
    <message>
        <source>Range...</source>
        <translation>Intervalo...</translation>
    </message>
    <message>
        <source>Received with</source>
        <translation>Ricevita kun</translation>
    </message>
    <message>
        <source>Sent to</source>
        <translation>Sendita al</translation>
    </message>
    <message>
        <source>To yourself</source>
        <translation>Al vi mem</translation>
    </message>
    <message>
        <source>Mined</source>
        <translation>Minita</translation>
    </message>
    <message>
        <source>Other</source>
        <translation>Aliaj</translation>
    </message>
    <message>
        <source>Min amount</source>
        <translation>Minimuma sumo</translation>
    </message>
    <message>
        <source>Copy address</source>
        <translation>Kopii adreson</translation>
    </message>
    <message>
        <source>Copy label</source>
        <translation>Kopii etikedon</translation>
    </message>
    <message>
        <source>Copy amount</source>
        <translation>Kopii sumon</translation>
    </message>
    <message>
        <source>Copy transaction ID</source>
        <translation>Kopii transakcian ID-on</translation>
    </message>
    <message>
        <source>Edit label</source>
        <translation>Redakti etikedon</translation>
    </message>
    <message>
        <source>Show transaction details</source>
        <translation>Montri detalojn de transakcio</translation>
    </message>
    <message>
        <source>Comma separated file (*.csv)</source>
        <translation>Perkome disigita dosiero (*.csv)</translation>
    </message>
    <message>
        <source>Confirmed</source>
        <translation>Konfirmita</translation>
    </message>
    <message>
        <source>Date</source>
        <translation>Dato</translation>
    </message>
    <message>
        <source>Type</source>
        <translation>Tipo</translation>
    </message>
    <message>
        <source>Label</source>
        <translation>Etikedo</translation>
    </message>
    <message>
        <source>Address</source>
        <translation>Adreso</translation>
    </message>
    <message>
        <source>ID</source>
        <translation>ID</translation>
    </message>
    <message>
        <source>Exporting Failed</source>
        <translation>ekspotado malsukcesinta</translation>
    </message>
    <message>
        <source>Range:</source>
        <translation>Intervalo:</translation>
    </message>
    <message>
        <source>to</source>
        <translation>al</translation>
    </message>
</context>
<context>
    <name>UnitDisplayStatusBarControl</name>
    </context>
<context>
    <name>WalletController</name>
    </context>
<context>
    <name>WalletFrame</name>
    </context>
<context>
    <name>WalletModel</name>
    <message>
        <source>Send Coins</source>
        <translation>Sendi Bitmonon</translation>
    </message>
    </context>
<context>
    <name>WalletView</name>
    <message>
        <source>&amp;Export</source>
        <translation>&amp;Eksporti</translation>
    </message>
    <message>
        <source>Export the data in the current tab to a file</source>
        <translation>Eksporti la datumojn el la aktuala langeto al dosiero</translation>
    </message>
    <message>
        <source>Backup Wallet</source>
        <translation>Krei sekurkopion de monujo</translation>
    </message>
    <message>
        <source>Wallet Data (*.dat)</source>
        <translation>Monuj-datumoj (*.dat)</translation>
    </message>
    <message>
        <source>Backup Failed</source>
        <translation>Malsukcesis sekurkopio</translation>
    </message>
    <message>
        <source>Backup Successful</source>
        <translation>Sukcesis krei sekurkopion</translation>
    </message>
    </context>
<context>
    <name>qtum-core</name>
    <message>
        <source>This is a pre-release test build - use at your own risk - do not use for mining or merchant applications</source>
        <translation>Tiu ĉi estas antaŭeldona testa versio - uzu laŭ via propra risko - ne uzu por minado aŭ por aplikaĵoj por vendistoj</translation>
    </message>
    <message>
        <source>Warning: The network does not appear to fully agree! Some miners appear to be experiencing issues.</source>
        <translation>Averto: La reto ne tute konsentas! Kelkaj minantoj ŝajne spertas problemojn aktuale.</translation>
    </message>
    <message>
        <source>Warning: We do not appear to fully agree with our peers! You may need to upgrade, or other nodes may need to upgrade.</source>
        <translation>Averto: ŝajne ni ne tute konsentas kun niaj samtavolanoj! Eble vi devas ĝisdatigi vian klienton, aŭ eble aliaj nodoj faru same.</translation>
    </message>
    <message>
        <source>Corrupted block database detected</source>
        <translation>Difektita blokdatumbazo trovita</translation>
    </message>
    <message>
        <source>Do you want to rebuild the block database now?</source>
        <translation>Ĉu vi volas rekonstrui la blokdatumbazon nun?</translation>
    </message>
    <message>
        <source>Error initializing block database</source>
        <translation>Eraro dum pravalorizado de blokdatumbazo</translation>
    </message>
    <message>
        <source>Error initializing wallet database environment %s!</source>
        <translation>Eraro dum pravalorizado de monuj-datumbaza ĉirkaŭaĵo %s!</translation>
    </message>
    <message>
        <source>Error loading block database</source>
        <translation>Eraro dum ŝargado de blokdatumbazo</translation>
    </message>
    <message>
        <source>Error opening block database</source>
        <translation>Eraro dum malfermado de blokdatumbazo</translation>
    </message>
    <message>
        <source>Failed to listen on any port. Use -listen=0 if you want this.</source>
        <translation>Ne sukcesis aŭskulti ajnan pordon. Uzu -listen=0 se tion vi volas.</translation>
    </message>
    <message>
        <source>Incorrect or no genesis block found. Wrong datadir for network?</source>
        <translation>Geneza bloko aŭ netrovita aŭ neĝusta. Ĉu eble la datadir de la reto malĝustas?</translation>
    </message>
    <message>
        <source>Not enough file descriptors available.</source>
        <translation>Nesufiĉa nombro de dosierpriskribiloj disponeblas.</translation>
    </message>
    <message>
        <source>Verifying blocks...</source>
        <translation>Kontrolado de blokoj...</translation>
    </message>
    <message>
        <source>Signing transaction failed</source>
        <translation>Subskriba transakcio fiaskis</translation>
    </message>
    <message>
        <source>This is experimental software.</source>
        <translation>ĝi estas eksperimenta programo</translation>
    </message>
    <message>
        <source>Transaction amount too small</source>
        <translation>Transakcia sumo tro malgranda</translation>
    </message>
    <message>
        <source>Transaction too large</source>
        <translation>Transakcio estas tro granda</translation>
    </message>
    <message>
        <source>Unknown network specified in -onlynet: '%s'</source>
        <translation>Nekonata reto specifita en -onlynet: '%s'</translation>
    </message>
    <message>
        <source>Insufficient funds</source>
        <translation>Nesufiĉa mono</translation>
    </message>
    <message>
        <source>Loading block index...</source>
        <translation>Ŝarĝante blok-indekson...</translation>
    </message>
    <message>
        <source>Loading wallet...</source>
        <translation>Ŝargado de monujo...</translation>
    </message>
    <message>
        <source>Cannot downgrade wallet</source>
        <translation>Ne eblas malpromocii monujon</translation>
    </message>
    <message>
        <source>Rescanning...</source>
        <translation>Reskanado...</translation>
    </message>
    <message>
        <source>Done loading</source>
        <translation>Ŝargado finiĝis</translation>
    </message>
</context>
</TS><|MERGE_RESOLUTION|>--- conflicted
+++ resolved
@@ -354,13 +354,6 @@
         <translation>Vidigi la liston de uzitaj ricevaj adresoj kaj etikedoj</translation>
     </message>
     <message>
-<<<<<<< HEAD
-        <source>Open a qtum: URI or payment request</source>
-        <translation>Malfermi qtum:-URI-on aŭ pagpeton</translation>
-    </message>
-    <message>
-=======
->>>>>>> ee8ca219
         <source>&amp;Command-line options</source>
         <translation>&amp;Komandliniaj agordaĵoj</translation>
     </message>
