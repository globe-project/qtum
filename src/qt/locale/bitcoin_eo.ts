<TS version="2.1" language="eo">
<context>
    <name>AddressBookPage</name>
    <message>
        <source>Right-click to edit address or label</source>
        <translation type="unfinished">Dekstre-klaku por redakti adreson aŭ etikedon</translation>
    </message>
    <message>
        <source>Create a new address</source>
        <translation type="unfinished">Krei novan adreson</translation>
    </message>
    <message>
        <source>&amp;New</source>
        <translation type="unfinished">&amp;Nova</translation>
    </message>
    <message>
        <source>Copy the currently selected address to the system clipboard</source>
        <translation type="unfinished">Kopii elektitan adreson al la tondejo</translation>
    </message>
    <message>
        <source>&amp;Copy</source>
        <translation type="unfinished">&amp;Kopii</translation>
    </message>
    <message>
        <source>C&amp;lose</source>
        <translation type="unfinished">&amp;Fermi</translation>
    </message>
    <message>
        <source>Delete the currently selected address from the list</source>
        <translation type="unfinished">Forigi la elektitan adreson el la listo</translation>
    </message>
    <message>
        <source>Enter address or label to search</source>
        <translation type="unfinished">Tajpu adreson aŭ etikedon por serĉi</translation>
    </message>
    <message>
        <source>Export the data in the current tab to a file</source>
        <translation type="unfinished">Eksporti la datumojn el la aktuala langeto al dosiero</translation>
    </message>
    <message>
        <source>&amp;Export</source>
        <translation type="unfinished">&amp;Eksporti</translation>
    </message>
    <message>
        <source>&amp;Delete</source>
        <translation type="unfinished">&amp;Forigi</translation>
    </message>
    <message>
        <source>Choose the address to send coins to</source>
        <translation type="unfinished">Elekti la adreson por sendi monerojn</translation>
    </message>
    <message>
        <source>Choose the address to receive coins with</source>
        <translation type="unfinished">Elekti la adreson ricevi monerojn kun</translation>
    </message>
    <message>
        <source>C&amp;hoose</source>
        <translation type="unfinished">&amp;Elekti</translation>
    </message>
    <message>
        <source>Sending addresses</source>
        <translation type="unfinished">Sendaj adresoj</translation>
    </message>
    <message>
        <source>Receiving addresses</source>
        <translation type="unfinished">Ricevaj adresoj</translation>
    </message>
    <message>
        <source>These are your Qtum addresses for sending payments. Always check the amount and the receiving address before sending coins.</source>
        <translation type="unfinished">Jen viaj Qtum-adresoj por sendi pagojn. Zorge kontrolu la sumon kaj la alsendan adreson antaŭ ol sendi.</translation>
    </message>
    <message>
        <source>These are your Qtum addresses for receiving payments. Use the 'Create new receiving address' button in the receive tab to create new addresses.
Signing is only possible with addresses of the type 'legacy'.</source>
        <translation type="unfinished">Jen viaj qtumaj adresoj por ricevi pagojn. Estas konsilinde uzi apartan ricevan adreson por ĉiu transakcio.</translation> 
    </message>
    <message>
        <source>&amp;Copy Address</source>
        <translation type="unfinished">&amp;Kopii Adreson</translation>
    </message>
    <message>
        <source>Copy &amp;Label</source>
        <translation type="unfinished">Kopii &amp;Etikedon</translation>
    </message>
    <message>
        <source>&amp;Edit</source>
        <translation type="unfinished">&amp;Redakti</translation>
    </message>
    <message>
        <source>Export Address List</source>
        <translation type="unfinished">Eksporti Adresliston</translation>
    </message>
    <message>
        <source>Comma separated file</source>
        <extracomment>Expanded name of the CSV file format. See: https://en.wikipedia.org/wiki/Comma-separated_values.</extracomment>
        <translation type="unfinished">Perkome disigita dosiero</translation>
    </message>
    <message>
        <source>There was an error trying to save the address list to %1. Please try again.</source>
        <extracomment>An error message. %1 is a stand-in argument for the name of the file we attempted to save to.</extracomment>
        <translation type="unfinished">Okazis eraron dum konservo de adreslisto al %1. Bonvolu provi denove.</translation>
    </message>
    <message>
        <source>Exporting Failed</source>
        <translation type="unfinished">ekspotado malsukcesinta</translation>
    </message>
</context>
<context>
    <name>AddressTableModel</name>
    <message>
        <source>Label</source>
        <translation type="unfinished">Etikedo</translation>
    </message>
    <message>
        <source>Address</source>
        <translation type="unfinished">Adreso</translation>
    </message>
    <message>
        <source>(no label)</source>
        <translation type="unfinished">(neniu etikedo)</translation>
    </message>
</context>
<context>
    <name>AskPassphraseDialog</name>
    <message>
        <source>Passphrase Dialog</source>
        <translation type="unfinished">Dialogo pri pasfrazo</translation>
    </message>
    <message>
        <source>Enter passphrase</source>
        <translation type="unfinished">Enigu pasfrazon</translation>
    </message>
    <message>
        <source>New passphrase</source>
        <translation type="unfinished">Nova pasfrazo</translation>
    </message>
    <message>
        <source>Repeat new passphrase</source>
        <translation type="unfinished">Ripetu la novan pasfrazon</translation>
    </message>
    <message>
        <source>Show passphrase</source>
        <translation type="unfinished">Montri pasfrazon</translation>
    </message>
    <message>
        <source>Encrypt wallet</source>
        <translation type="unfinished">Ĉifri la monujon</translation>
    </message>
    <message>
        <source>This operation needs your wallet passphrase to unlock the wallet.</source>
        <translation type="unfinished">Ĉi tiu operacio bezonas vian monujan pasfrazon, por malŝlosi la monujon.</translation>
    </message>
    <message>
        <source>Unlock wallet</source>
        <translation type="unfinished">Malŝlosi la monujon</translation>
    </message>
    <message>
        <source>Change passphrase</source>
        <translation type="unfinished">Ŝanĝi la pasfrazon</translation>
    </message>
    <message>
        <source>Confirm wallet encryption</source>
        <translation type="unfinished">Konfirmo de ĉifrado de la monujo</translation>
    </message>
    <message>
        <source>Warning: If you encrypt your wallet and lose your passphrase, you will &lt;b&gt;LOSE ALL OF YOUR QTUMS&lt;/b&gt;!</source>
        <translation type="unfinished">Atentu! Se vi ĉifras vian monujon kaj perdas la pasfrazon, vi &lt;b&gt;PERDOS LA TUTON DE VIA QTUMO&lt;b&gt;!</translation>
    </message>
    <message>
        <source>Are you sure you wish to encrypt your wallet?</source>
        <translation type="unfinished">Ĉu vi certas, ke vi volas ĉifri la monujon?</translation>
    </message>
    <message>
        <source>Wallet encrypted</source>
        <translation type="unfinished">La monujo estas ĉifrita</translation>
    </message>
    <message>
        <source>Enter the new passphrase for the wallet.&lt;br/&gt;Please use a passphrase of &lt;b&gt;ten or more random characters&lt;/b&gt;, or &lt;b&gt;eight or more words&lt;/b&gt;.</source>
        <translation type="unfinished">Enigi la novan pasfrazon por la monujo. &lt;br/&gt;Bonvolu uzi pasfrazon de &lt;b&gt;dek aŭ pli hazardaj signoj&lt;/b&gt;, aŭ &lt;b&gt;ok aŭ pli vortoj&lt;/b&gt;.</translation>
    </message>
    <message>
        <source>Enter the old passphrase and new passphrase for the wallet.</source>
        <translation type="unfinished">Enigi la malnovan pasfrazon kaj la novan pasfrazon por la monujo.</translation>
    </message>
    <message>
        <source>Wallet to be encrypted</source>
        <translation type="unfinished">Monujo ĉifriĝota</translation>
    </message>
    <message>
        <source>Your wallet is about to be encrypted. </source>
        <translation type="unfinished">Via monujo estas ĉifriĝota.</translation>
    </message>
    <message>
        <source>Your wallet is now encrypted. </source>
        <translation type="unfinished">Via monujo ĵus estas ĉifrata.</translation>
    </message>
    <message>
        <source>IMPORTANT: Any previous backups you have made of your wallet file should be replaced with the newly generated, encrypted wallet file. For security reasons, previous backups of the unencrypted wallet file will become useless as soon as you start using the new, encrypted wallet.</source>
        <translation type="unfinished">GRAVE: antaŭaj sekur-kopioj de via monujo-dosiero estas forigindaj kiam vi havas nove kreitan ĉifritan monujo-dosieron. Pro sekureco, antaŭaj kopioj de la neĉifrita dosiero ne plu funkcios tuj kiam vi ekuzos la novan ĉifritan dosieron.</translation>
    </message>
    <message>
        <source>Wallet encryption failed</source>
        <translation type="unfinished">Ĉifrado de la monujo fiaskis</translation>
    </message>
    <message>
        <source>Wallet encryption failed due to an internal error. Your wallet was not encrypted.</source>
        <translation type="unfinished">Ĉifrado de monujo fiaskis pro interna eraro. Via monujo ne estas ĉifrita.</translation>
    </message>
    <message>
        <source>The supplied passphrases do not match.</source>
        <translation type="unfinished">La pasfrazoj entajpitaj ne samas.</translation>
    </message>
    <message>
        <source>Wallet unlock failed</source>
        <translation type="unfinished">Malŝloso de la monujo fiaskis</translation>
    </message>
    <message>
        <source>The passphrase entered for the wallet decryption was incorrect.</source>
        <translation type="unfinished">La pasfrazo enigita por ĉifrado de monujo ne ĝustas.</translation>
    </message>
    <message>
        <source>Wallet passphrase was successfully changed.</source>
        <translation type="unfinished">Vi sukcese ŝanĝis la pasfrazon de la monujo.</translation>
    </message>
    <message>
        <source>Warning: The Caps Lock key is on!</source>
        <translation type="unfinished">Atentu: la majuskla baskulo estas ŝaltita!</translation>
    </message>
</context>
<context>
    <name>BanTableModel</name>
    <message>
        <source>Banned Until</source>
        <translation type="unfinished">Ekzilita Ĝis</translation>
    </message>
</context>
<context>
    <name>BitcoinApplication</name>
    <message>
        <source>A fatal error occurred. %1 can no longer continue safely and will quit.</source>
        <translation type="unfinished">Neriparebla eraro okazis. %1 ne plu sekure povas daŭri kaj ĝi ĉesiĝos.</translation>
    </message>
    </context>
<context>
    <name>QObject</name>
    <message>
        <source>Error: %1</source>
        <translation type="unfinished">Eraro: %1</translation>
    </message>
    <message>
        <source>unknown</source>
        <translation type="unfinished">nekonata</translation>
    </message>
    <message>
        <source>Amount</source>
        <translation type="unfinished">Sumo</translation>
    </message>
    <message>
        <source>None</source>
        <translation type="unfinished">Neniu</translation>
    </message>
    <message>
        <source>N/A</source>
        <translation type="unfinished">neaplikebla</translation>
    </message>
    <message numerus="yes">
        <source>%n second(s)</source>
        <translation type="unfinished">
            <numerusform />
            <numerusform />
        </translation>
    </message>
    <message numerus="yes">
        <source>%n minute(s)</source>
        <translation type="unfinished">
            <numerusform />
            <numerusform />
        </translation>
    </message>
    <message numerus="yes">
        <source>%n hour(s)</source>
        <translation type="unfinished">
            <numerusform />
            <numerusform />
        </translation>
    </message>
    <message numerus="yes">
        <source>%n day(s)</source>
        <translation type="unfinished">
            <numerusform />
            <numerusform />
        </translation>
    </message>
    <message numerus="yes">
        <source>%n week(s)</source>
        <translation type="unfinished">
            <numerusform />
            <numerusform />
        </translation>
    </message>
    <message>
        <source>%1 and %2</source>
        <translation type="unfinished">%1 kaj %2</translation>
    </message>
    <message numerus="yes">
        <source>%n year(s)</source>
        <translation type="unfinished">
            <numerusform />
            <numerusform />
        </translation>
    </message>
    </context>
<context>
    <name>BitcoinGUI</name>
    <message>
        <source>&amp;Overview</source>
        <translation type="unfinished">&amp;Superrigardo</translation>
    </message>
    <message>
        <source>Show general overview of wallet</source>
        <translation type="unfinished">Vidigi ĝeneralan superrigardon de la monujo</translation>
    </message>
    <message>
        <source>&amp;Transactions</source>
        <translation type="unfinished">&amp;Transakcioj</translation>
    </message>
    <message>
        <source>Browse transaction history</source>
        <translation type="unfinished">Esplori historion de transakcioj</translation>
    </message>
    <message>
        <source>E&amp;xit</source>
        <translation type="unfinished">&amp;Eliri</translation>
    </message>
    <message>
        <source>Quit application</source>
        <translation type="unfinished">Eliri la aplikaĵon</translation>
    </message>
    <message>
        <source>&amp;About %1</source>
        <translation type="unfinished">&amp;Pri %1</translation>
    </message>
    <message>
        <source>Show information about %1</source>
        <translation type="unfinished">Montri informojn pri %1</translation>
    </message>
    <message>
        <source>About &amp;Qt</source>
        <translation type="unfinished">Pri &amp;Qt</translation>
    </message>
    <message>
        <source>Show information about Qt</source>
        <translation type="unfinished">Vidigi informojn pri Qt</translation>
    </message>
    <message>
        <source>Modify configuration options for %1</source>
        <translation type="unfinished">Ŝanĝi agordojn por %1</translation>
    </message>
    <message>
        <source>Create a new wallet</source>
        <translation type="unfinished">Krei novan monujon</translation>
    </message>
    <message>
        <source>Wallet:</source>
        <translation type="unfinished">Monujo:</translation>
    </message>
    <message>
        <source>Network activity disabled.</source>
        <extracomment>A substring of the tooltip.</extracomment>
        <translation type="unfinished">Retaj agadoj malebliĝas.</translation>
    </message>
    <message>
        <source>Send coins to a Qtum address</source>
        <translation type="unfinished">Sendi monon al Qtum-adreso</translation>
    </message>
    <message>
        <source>Backup wallet to another location</source>
        <translation type="unfinished">Krei alilokan sekurkopion de monujo</translation>
    </message>
    <message>
        <source>Change the passphrase used for wallet encryption</source>
        <translation type="unfinished">Ŝanĝi la pasfrazon por ĉifri la monujon</translation>
    </message>
    <message>
        <source>&amp;Send</source>
        <translation type="unfinished">&amp;Sendi</translation>
    </message>
    <message>
        <source>&amp;Receive</source>
        <translation type="unfinished">&amp;Ricevi</translation>
    </message>
    <message>
        <source>Encrypt the private keys that belong to your wallet</source>
        <translation type="unfinished">Ĉifri la privatajn ŝlosilojn de via monujo</translation>
    </message>
    <message>
        <source>Sign messages with your Qtum addresses to prove you own them</source>
        <translation type="unfinished">Subskribi mesaĝojn per via Qtum-adresoj por pravigi, ke vi estas la posedanto</translation>
    </message>
    <message>
        <source>Verify messages to ensure they were signed with specified Qtum addresses</source>
        <translation type="unfinished">Kontroli mesaĝojn por kontroli ĉu ili estas subskribitaj per specifaj Qtum-adresoj</translation>
    </message>
    <message>
        <source>&amp;File</source>
        <translation type="unfinished">&amp;Dosiero</translation>
    </message>
    <message>
        <source>&amp;Settings</source>
        <translation type="unfinished">&amp;Agordoj</translation>
    </message>
    <message>
        <source>&amp;Help</source>
        <translation type="unfinished">&amp;Helpo</translation>
    </message>
    <message>
        <source>Tabs toolbar</source>
        <translation type="unfinished">Langeto-breto</translation>
    </message>
    <message>
        <source>Request payments (generates QR codes and qtum: URIs)</source>
        <translation type="unfinished">Peti pagon (kreas QR-kodojn kaj URI-ojn kun prefikso qtum:)</translation>
    </message>
    <message>
        <source>Show the list of used sending addresses and labels</source>
        <translation type="unfinished">Vidigi la liston de uzitaj sendaj adresoj kaj etikedoj</translation>
    </message>
    <message>
        <source>Show the list of used receiving addresses and labels</source>
        <translation type="unfinished">Vidigi la liston de uzitaj ricevaj adresoj kaj etikedoj</translation>
    </message>
    <message>
        <source>&amp;Command-line options</source>
        <translation type="unfinished">&amp;Komandliniaj agordaĵoj</translation>
    </message>
    <message numerus="yes">
        <source>Processed %n block(s) of transaction history.</source>
        <translation type="unfinished">
            <numerusform />
            <numerusform />
        </translation>
    </message>
    <message>
        <source>%1 behind</source>
        <translation type="unfinished">mankas %1</translation>
    </message>
    <message>
        <source>Last received block was generated %1 ago.</source>
        <translation type="unfinished">Lasta ricevita bloko kreiĝis antaŭ %1.</translation>
    </message>
    <message>
        <source>Transactions after this will not yet be visible.</source>
        <translation type="unfinished">Transakcioj por tio ankoraŭ ne videblas.</translation>
    </message>
    <message>
        <source>Error</source>
        <translation type="unfinished">Eraro</translation>
    </message>
    <message>
        <source>Warning</source>
        <translation type="unfinished">Averto</translation>
    </message>
    <message>
        <source>Information</source>
        <translation type="unfinished">Informoj</translation>
    </message>
    <message>
        <source>Up to date</source>
        <translation type="unfinished">Ĝisdata</translation>
    </message>
    <message>
        <source>Open Wallet</source>
        <translation type="unfinished">Malfermi la Monujon</translation>
    </message>
    <message>
        <source>Open a wallet</source>
        <translation type="unfinished">Malfermi monujon</translation>
    </message>
    <message>
        <source>Close wallet</source>
        <translation type="unfinished">Fermi monujon</translation>
    </message>
    <message>
        <source>Close all wallets</source>
        <translation type="unfinished">Fermi ĉiujn monujojn</translation>
    </message>
    <message>
        <source>default wallet</source>
        <translation type="unfinished">defaŭlta monujo</translation>
    </message>
    <message>
        <source>Wallet Name</source>
        <extracomment>Label of the input field where the name of the wallet is entered.</extracomment>
        <translation type="unfinished">Monujo-Nomo</translation>
    </message>
    <message>
        <source>&amp;Window</source>
        <translation type="unfinished">&amp;Fenestro</translation>
    </message>
    <message>
        <source>Zoom</source>
        <translation type="unfinished">Zomi</translation>
    </message>
    <message>
        <source>Main Window</source>
        <translation type="unfinished">Ĉefa Fenestro</translation>
    </message>
    <message numerus="yes">
        <source>%n active connection(s) to Qtum network.</source> 
        <extracomment>A substring of the tooltip.</extracomment>
        <translation type="unfinished">
            <numerusform />
            <numerusform />
        </translation>
    </message>
    <message>
        <source>Error: %1</source>
        <translation type="unfinished">Eraro: %1</translation>
    </message>
    <message>
        <source>Warning: %1</source>
        <translation type="unfinished">Averto: %1</translation>
    </message>
    <message>
        <source>Date: %1
</source>
        <translation type="unfinished">Dato: %1
</translation>
    </message>
    <message>
        <source>Amount: %1
</source>
        <translation type="unfinished">Sumo: %1
</translation>
    </message>
    <message>
        <source>Wallet: %1
</source>
        <translation type="unfinished">Monujo: %1
</translation>
    </message>
    <message>
        <source>Type: %1
</source>
        <translation type="unfinished">Tipo: %1
</translation>
    </message>
    <message>
        <source>Label: %1
</source>
        <translation type="unfinished">Etikedo: %1
</translation>
    </message>
    <message>
        <source>Address: %1
</source>
        <translation type="unfinished">Adreso: %1
</translation>
    </message>
    <message>
        <source>Sent transaction</source>
        <translation type="unfinished">Sendita transakcio</translation>
    </message>
    <message>
        <source>Incoming transaction</source>
        <translation type="unfinished">Envenanta transakcio</translation>
    </message>
    <message>
        <source>Wallet is &lt;b&gt;encrypted&lt;/b&gt; and currently &lt;b&gt;unlocked&lt;/b&gt;</source>
        <translation type="unfinished">Monujo estas &lt;b&gt;ĉifrita&lt;/b&gt; kaj aktuale &lt;b&gt;malŝlosita&lt;/b&gt;</translation>
    </message>
    <message>
        <source>Wallet is &lt;b&gt;encrypted&lt;/b&gt; and currently &lt;b&gt;locked&lt;/b&gt;</source>
        <translation type="unfinished">Monujo estas &lt;b&gt;ĉifrita&lt;/b&gt; kaj aktuale &lt;b&gt;ŝlosita&lt;/b&gt;</translation>
    </message>
    <message>
        <source>Original message:</source>
        <translation type="unfinished">Originala mesaĝo:</translation>
    </message>
</context>
<context>
    <name>CoinControlDialog</name>
    <message>
        <source>Coin Selection</source>
        <translation type="unfinished">Monero-Elektaĵo</translation>
    </message>
    <message>
        <source>Quantity:</source>
        <translation type="unfinished">Kvanto:</translation>
    </message>
    <message>
        <source>Bytes:</source>
        <translation type="unfinished">Bajtoj:</translation>
    </message>
    <message>
        <source>Amount:</source>
        <translation type="unfinished">Sumo:</translation>
    </message>
    <message>
        <source>Fee:</source>
        <translation type="unfinished">Krompago:</translation>
    </message>
    <message>
        <source>Dust:</source>
        <translation type="unfinished">Polvo:</translation>
    </message>
    <message>
        <source>After Fee:</source>
        <translation type="unfinished">Post krompago:</translation>
    </message>
    <message>
        <source>Change:</source>
        <translation type="unfinished">Restmono:</translation>
    </message>
    <message>
        <source>(un)select all</source>
        <translation type="unfinished">(mal)elekti ĉion</translation>
    </message>
    <message>
        <source>Tree mode</source>
        <translation type="unfinished">Arboreĝimo</translation>
    </message>
    <message>
        <source>List mode</source>
        <translation type="unfinished">Listreĝimo</translation>
    </message>
    <message>
        <source>Amount</source>
        <translation type="unfinished">Sumo</translation>
    </message>
    <message>
        <source>Received with label</source>
        <translation type="unfinished">Ricevita kun etikedo</translation>
    </message>
    <message>
        <source>Received with address</source>
        <translation type="unfinished">Ricevita kun adreso</translation>
    </message>
    <message>
        <source>Date</source>
        <translation type="unfinished">Dato</translation>
    </message>
    <message>
        <source>Confirmations</source>
        <translation type="unfinished">Konfirmoj</translation>
    </message>
    <message>
        <source>Confirmed</source>
        <translation type="unfinished">Konfirmita</translation>
    </message>
    <message>
        <source>Copy amount</source>
        <translation type="unfinished">Kopii sumon</translation>
    </message>
    <message>
        <source>Copy quantity</source>
        <translation type="unfinished">Kopii kvanton</translation>
    </message>
    <message>
        <source>Copy fee</source>
        <translation type="unfinished">Kopii krompagon</translation>
    </message>
    <message>
        <source>Copy after fee</source>
        <translation type="unfinished">Kopii post krompago</translation>
    </message>
    <message>
        <source>Copy bytes</source>
        <translation type="unfinished">Kopii bajtojn</translation>
    </message>
    <message>
        <source>Copy dust</source>
        <translation type="unfinished">Kopii polvon</translation>
    </message>
    <message>
        <source>Copy change</source>
        <translation type="unfinished">Kopii restmonon</translation>
    </message>
    <message>
        <source>(%1 locked)</source>
        <translation type="unfinished">(%1 ŝlosita)</translation>
    </message>
    <message>
        <source>yes</source>
        <translation type="unfinished">jes</translation>
    </message>
    <message>
        <source>no</source>
        <translation type="unfinished">ne</translation>
    </message>
    <message>
        <source>(no label)</source>
        <translation type="unfinished">(neniu etikedo)</translation>
    </message>
    <message>
        <source>change from %1 (%2)</source>
        <translation type="unfinished">restmono de %1 (%2)</translation>
    </message>
    <message>
        <source>(change)</source>
        <translation type="unfinished">(restmono)</translation>
    </message>
</context>
<context>
    <name>CreateWalletActivity</name>
    <message>
        <source>Create Wallet</source>
        <extracomment>Title of window indicating the progress of creation of a new wallet.</extracomment>
        <translation type="unfinished">Krei Monujon</translation>
    </message>
    <message>
        <source>Create wallet failed</source>
        <translation type="unfinished">Krei monujon malsukcesis</translation>
    </message>
    <message>
        <source>Create wallet warning</source>
        <translation type="unfinished">Averto pro krei monujon</translation>
    </message>
    </context>
<context>
    <name>OpenWalletActivity</name>
    <message>
        <source>Open wallet failed</source>
        <translation type="unfinished">Malfermi monujon malsukcesis</translation>
    </message>
    <message>
        <source>Open wallet warning</source>
        <translation type="unfinished">Malfermi monujon averto</translation>
    </message>
    <message>
        <source>default wallet</source>
        <translation type="unfinished">defaŭlta monujo</translation>
    </message>
    <message>
        <source>Open Wallet</source>
        <extracomment>Title of window indicating the progress of opening of a wallet.</extracomment>
        <translation type="unfinished">Malfermi la Monujon</translation>
    </message>
    </context>
<context>
    <name>WalletController</name>
    <message>
        <source>Close wallet</source>
        <translation type="unfinished">Fermi monujon</translation>
    </message>
    <message>
        <source>Close all wallets</source>
        <translation type="unfinished">Fermi ĉiujn monujojn</translation>
    </message>
    </context>
<context>
    <name>CreateWalletDialog</name>
    <message>
        <source>Create Wallet</source>
        <translation type="unfinished">Krei Monujon</translation>
    </message>
    <message>
        <source>Wallet Name</source>
        <translation type="unfinished">Monujo-Nomo</translation>
    </message>
    <message>
        <source>Wallet</source>
        <translation type="unfinished">Monujo</translation>
    </message>
    <message>
        <source>Encrypt Wallet</source>
        <translation type="unfinished">Ĉifri Monujon</translation>
    </message>
    <message>
        <source>Disable private keys for this wallet. Wallets with private keys disabled will have no private keys and cannot have an HD seed or imported private keys. This is ideal for watch-only wallets.</source>
        <translation type="unfinished">Malebligi privatajn ŝlosilojn por ĉi tiu monujo. Monujoj kun malebligitaj privataj ŝlosiloj ne havos privatajn ŝlosilojn, kaj povas havi nek HD-semon nek importatajn privatajn ŝlosilojn. Ĉi tio estas ideale por nurspektaj monujoj.</translation>
    </message>
    <message>
        <source>Disable Private Keys</source>
        <translation type="unfinished">Malebligi Privatajn Ŝlosilojn</translation>
    </message>
    <message>
        <source>Create</source>
        <translation type="unfinished">Krei</translation>
    </message>
    </context>
<context>
    <name>EditAddressDialog</name>
    <message>
        <source>Edit Address</source>
        <translation type="unfinished">Redakti Adreson</translation>
    </message>
    <message>
        <source>&amp;Label</source>
        <translation type="unfinished">&amp;Etikedo</translation>
    </message>
    <message>
        <source>The label associated with this address list entry</source>
        <translation type="unfinished">La etikedo ligita al tiu ĉi adreslistero</translation>
    </message>
    <message>
        <source>The address associated with this address list entry. This can only be modified for sending addresses.</source>
        <translation type="unfinished">La adreso ligita al tiu ĉi adreslistero. Eblas modifi tion nur por sendaj adresoj.</translation>
    </message>
    <message>
        <source>&amp;Address</source>
        <translation type="unfinished">&amp;Adreso</translation>
    </message>
    <message>
        <source>New sending address</source>
        <translation type="unfinished">Nova adreso por sendi</translation>
    </message>
    <message>
        <source>Edit receiving address</source>
        <translation type="unfinished">Redakti adreson por ricevi</translation>
    </message>
    <message>
        <source>Edit sending address</source>
        <translation type="unfinished">Redakti adreson por sendi</translation>
    </message>
    <message>
        <source>The entered address "%1" is not a valid Qtum address.</source>
        <translation type="unfinished">La adreso enigita "%1" ne estas valida Qtum-adreso.</translation>
    </message>
    <message>
        <source>Could not unlock wallet.</source>
        <translation type="unfinished">Ne eblis malŝlosi monujon.</translation>
    </message>
    <message>
        <source>New key generation failed.</source>
        <translation type="unfinished">Fiaskis kreo de nova ŝlosilo.</translation>
    </message>
</context>
<context>
    <name>FreespaceChecker</name>
    <message>
        <source>A new data directory will be created.</source>
        <translation type="unfinished">Kreiĝos nova dosierujo por la datumoj.</translation>
    </message>
    <message>
        <source>name</source>
        <translation type="unfinished">nomo</translation>
    </message>
    <message>
        <source>Directory already exists. Add %1 if you intend to create a new directory here.</source>
        <translation type="unfinished">Tiu dosierujo jam ekzistas. Aldonu %1 si vi volas krei novan dosierujon ĉi tie.</translation>
    </message>
    <message>
        <source>Path already exists, and is not a directory.</source>
        <translation type="unfinished">Vojo jam ekzistas, kaj ne estas dosierujo.</translation>
    </message>
    <message>
        <source>Cannot create data directory here.</source>
        <translation type="unfinished">Ne eblas krei dosierujon por datumoj ĉi tie.</translation>
    </message>
</context>
<context>
    <name>Intro</name>
    <message>
        <source>Qtum</source>
        <translation type="unfinished">Qtumo</translation>
    </message>
    <message numerus="yes">
        <source>%n GB of space available</source>
        <translation type="unfinished">
            <numerusform />
            <numerusform />
        </translation>
    </message>
    <message numerus="yes">
        <source>(of %n GB needed)</source>
        <translation type="unfinished">
            <numerusform />
            <numerusform />
        </translation>
    </message>
    <message numerus="yes">
        <source>(%n GB needed for full chain)</source>
        <translation type="unfinished">
            <numerusform />
            <numerusform />
        </translation>
    </message>
    <message numerus="yes">
        <source>(sufficient to restore backups %n day(s) old)</source>
        <extracomment>Explanatory text on the capability of the current prune target.</extracomment>
        <translation type="unfinished">
            <numerusform />
            <numerusform />
        </translation>
    </message>
    <message>
        <source>Error</source>
        <translation type="unfinished">Eraro</translation>
    </message>
    <message>
        <source>Welcome</source>
        <translation type="unfinished">Bonvenon</translation>
    </message>
    <message>
        <source>Welcome to %1.</source>
        <translation type="unfinished">Bonvenon al %1.</translation>
    </message>
    <message>
        <source>Use the default data directory</source>
        <translation type="unfinished">Uzi la defaŭltan dosierujon por datumoj</translation>
    </message>
    <message>
        <source>Use a custom data directory:</source>
        <translation type="unfinished">Uzi alian dosierujon por datumoj:</translation>
    </message>
</context>
<context>
    <name>HelpMessageDialog</name>
    <message>
        <source>version</source>
        <translation type="unfinished">versio</translation>
    </message>
    <message>
        <source>About %1</source>
        <translation type="unfinished">Pri %1</translation>
    </message>
    <message>
        <source>Command-line options</source>
        <translation type="unfinished">Komandliniaj agordaĵoj</translation>
    </message>
</context>
<context>
    <name>ShutdownWindow</name>
    <message>
        <source>Do not shut down the computer until this window disappears.</source>
        <translation type="unfinished">Ne sistemfermu ĝis ĉi tiu fenestro malaperas.</translation>
    </message>
</context>
<context>
    <name>ModalOverlay</name>
    <message>
        <source>Form</source>
        <translation type="unfinished">Formularo</translation>
    </message>
    <message>
        <source>Last block time</source>
        <translation type="unfinished">Horo de la lasta bloko</translation>
    </message>
    <message>
        <source>Progress</source>
        <translation type="unfinished">Progreso</translation>
    </message>
    <message>
        <source>Progress increase per hour</source>
        <translation type="unfinished">Hora pligrandigo da progreso</translation>
    </message>
    <message>
        <source>Hide</source>
        <translation type="unfinished">Kaŝi</translation>
    </message>
    <message>
        <source>Esc</source>
        <translation type="unfinished">Esk</translation>
    </message>
    <message>
        <source>%1 is currently syncing.  It will download headers and blocks from peers and validate them until reaching the tip of the block chain.</source>
        <translation type="unfinished">%1 sinkronigadas. Ĝi elŝutos kapaĵojn kaj blokojn de samtavolanoj, kaj validigos ilin, ĝis ĝi atingas la pinton de la blokĉeno.</translation>
    </message>
    </context>
<context>
    <name>OpenURIDialog</name>
    <message>
        <source>Open qtum URI</source>
        <translation type="unfinished">Malfermi na la URI de qtumo</translation>
    </message>
    <message>
        <source>Paste address from clipboard</source>
        <extracomment>Tooltip text for button that allows you to paste an address that is in your clipboard.</extracomment>
        <translation type="unfinished">Alglui adreson de tondejo</translation>
    </message>
</context>
<context>
    <name>OptionsDialog</name>
    <message>
        <source>Options</source>
        <translation type="unfinished">Agordaĵoj</translation>
    </message>
    <message>
        <source>&amp;Main</source>
        <translation type="unfinished">Ĉ&amp;efa</translation>
    </message>
    <message>
        <source>Automatically start %1 after logging in to the system.</source>
        <translation type="unfinished">Aŭtomate komenci na %1 post ensalutis en la sistemon.</translation>
    </message>
    <message>
        <source>&amp;Start %1 on system login</source>
        <translation type="unfinished">&amp;Komenci na %1 kiam ensaluti en la sistemon</translation>
    </message>
    <message>
        <source>Size of &amp;database cache</source>
        <translation type="unfinished">Dosiergrando de &amp;datumbasa kaŝmemoro</translation>
    </message>
    <message>
        <source>Number of script &amp;verification threads</source>
        <translation type="unfinished">Kvanto da skriptaj kaj kontroleraraj fadenoj</translation>
    </message>
    <message>
        <source>IP address of the proxy (e.g. IPv4: 127.0.0.1 / IPv6: ::1)</source>
        <translation type="unfinished">IP-adreso de prokurilo (ekz. IPv4: 127.0.0.1 / IPv6: ::1)</translation>
    </message>
    <message>
        <source>Reset all client options to default.</source>
        <translation type="unfinished">Reagordi ĉion al defaŭlataj valoroj.</translation>
    </message>
    <message>
        <source>&amp;Reset Options</source>
        <translation type="unfinished">&amp;Rekomenci agordadon</translation>
    </message>
    <message>
        <source>&amp;Network</source>
        <translation type="unfinished">&amp;Reto</translation>
    </message>
    <message>
        <source>W&amp;allet</source>
        <translation type="unfinished">Monujo</translation>
    </message>
    <message>
        <source>Expert</source>
        <translation type="unfinished">Fakulo</translation>
    </message>
    <message>
        <source>Automatically open the Qtum client port on the router. This only works when your router supports UPnP and it is enabled.</source>
        <translation type="unfinished">Aŭtomate malfermi la kursilan pordon por Qtumo. Tio funkcias nur se via kursilo havas la UPnP-funkcion, kaj se tiu ĉi estas ŝaltita.</translation>
    </message>
    <message>
        <source>Map port using &amp;UPnP</source>
        <translation type="unfinished">Mapigi pordon per &amp;UPnP</translation>
    </message>
    <message>
        <source>Proxy &amp;IP:</source>
        <translation type="unfinished">Prokurila &amp;IP:</translation>
    </message>
    <message>
        <source>&amp;Port:</source>
        <translation type="unfinished">&amp;Pordo:</translation>
    </message>
    <message>
        <source>Port of the proxy (e.g. 9050)</source>
        <translation type="unfinished">la pordo de la prokurilo (ekz. 9050)</translation>
    </message>
    <message>
        <source>&amp;Window</source>
        <translation type="unfinished">&amp;Fenestro</translation>
    </message>
    <message>
        <source>Show only a tray icon after minimizing the window.</source>
        <translation type="unfinished">Montri nur sistempletan piktogramon post minimumigo de la fenestro.</translation>
    </message>
    <message>
        <source>&amp;Minimize to the tray instead of the taskbar</source>
        <translation type="unfinished">&amp;Minimumigi al la sistempleto anstataŭ al la taskopleto</translation>
    </message>
    <message>
        <source>M&amp;inimize on close</source>
        <translation type="unfinished">M&amp;inimumigi je fermo</translation>
    </message>
    <message>
        <source>&amp;Display</source>
        <translation type="unfinished">&amp;Aspekto</translation>
    </message>
    <message>
        <source>User Interface &amp;language:</source>
        <translation type="unfinished">&amp;Lingvo de la fasado:</translation>
    </message>
    <message>
        <source>&amp;Unit to show amounts in:</source>
        <translation type="unfinished">&amp;Unuo por vidigi sumojn:</translation>
    </message>
    <message>
        <source>Choose the default subdivision unit to show in the interface and when sending coins.</source>
<<<<<<< HEAD
        <translation type="unfinished">Elekti la defaŭltan manieron por montri qtumajn sumojn en la interfaco, kaj kiam vi sendos qtumon.</translation> 
=======
        <translation type="unfinished">Elekti la defaŭltan manieron por montri qtumajn sumojn en la interfaco, kaj kiam vi sendos qtumon.</translation>
>>>>>>> 4985b774
    </message>
    <message>
        <source>Whether to show coin control features or not.</source>
        <translation type="unfinished">Ĉu montri detalan adres-regilon, aŭ ne.</translation>
    </message>
    <message>
        <source>&amp;OK</source>
        <translation type="unfinished">&amp;Bone</translation>
    </message>
    <message>
        <source>&amp;Cancel</source>
        <translation type="unfinished">&amp;Nuligi</translation>
    </message>
    <message>
        <source>default</source>
        <translation type="unfinished">defaŭlta</translation>
    </message>
    <message>
        <source>none</source>
        <translation type="unfinished">neniu</translation>
    </message>
    <message>
        <source>Confirm options reset</source>
        <extracomment>Window title text of pop-up window shown when the user has chosen to reset options.</extracomment>
        <translation type="unfinished">Konfirmi reŝargo de agordoj</translation>
    </message>
    <message>
        <source>Error</source>
        <translation type="unfinished">Eraro</translation>
    </message>
    <message>
        <source>The supplied proxy address is invalid.</source>
        <translation type="unfinished">La prokurila adreso estas malvalida.</translation>
    </message>
</context>
<context>
    <name>OverviewPage</name>
    <message>
        <source>Form</source>
        <translation type="unfinished">Formularo</translation>
    </message>
    <message>
        <source>The displayed information may be out of date. Your wallet automatically synchronizes with the Qtum network after a connection is established, but this process has not completed yet.</source>
        <translation type="unfinished">Eblas, ke la informoj videblaj ĉi tie estas eksdataj. Via monujo aŭtomate sinkoniĝas kun la qtuma reto kiam ili konektiĝas, sed tiu procezo ankoraŭ ne finfariĝis.</translation>
    </message>
    <message>
        <source>Available:</source>
        <translation type="unfinished">Disponebla:</translation>
    </message>
    <message>
        <source>Your current spendable balance</source>
        <translation type="unfinished">via aktuala elspezebla saldo</translation>
    </message>
    <message>
        <source>Total of transactions that have yet to be confirmed, and do not yet count toward the spendable balance</source>
        <translation type="unfinished">la sumo de transakcioj ankoraŭ ne konfirmitaj, kiuj ankoraŭ ne elspezeblas</translation>
    </message>
    <message>
        <source>Immature:</source>
        <translation type="unfinished">Nematura:</translation>
    </message>
    <message>
        <source>Mined balance that has not yet matured</source>
        <translation type="unfinished">Minita saldo, kiu ankoraŭ ne maturiĝis</translation>
    </message>
    <message>
        <source>Balances</source>
        <translation type="unfinished">Saldoj</translation>
    </message>
    <message>
        <source>Total:</source>
        <translation type="unfinished">Totalo:</translation>
    </message>
    <message>
        <source>Your current total balance</source>
        <translation type="unfinished">via aktuala totala saldo</translation>
    </message>
    <message>
        <source>Spendable:</source>
        <translation type="unfinished">Elspezebla:</translation>
    </message>
    <message>
        <source>Recent transactions</source>
        <translation type="unfinished">Lastaj transakcioj</translation>
    </message>
    </context>
<context>
    <name>PSBTOperationsDialog</name>
    <message>
        <source>Close</source>
        <translation type="unfinished">Fermi</translation>
    </message>
    <message>
        <source>Total Amount</source>
        <translation type="unfinished">Totala Sumo</translation>
    </message>
    <message>
        <source>or</source>
        <translation type="unfinished">aŭ</translation>
    </message>
    </context>
<context>
    <name>PaymentServer</name>
    <message>
        <source>Payment request error</source>
        <translation type="unfinished">Eraro dum pagopeto</translation>
    </message>
    <message>
        <source>Cannot start qtum: click-to-pay handler</source> 
        <translation type="unfinished">Ne eblas lanĉi la ilon 'klaki-por-pagi'</translation>
    </message>
    <message>
        <source>URI handling</source>
        <translation type="unfinished">Traktado de URI-oj</translation>
    </message>
    </context>
<context>
    <name>PeerTableModel</name>
    <message>
        <source>User Agent</source>
        <extracomment>Title of Peers Table column which contains the peer's User Agent string.</extracomment>
        <translation type="unfinished">Uzanto Agento</translation>
    </message>
    <message>
        <source>Sent</source>
        <extracomment>Title of Peers Table column which indicates the total amount of network information we have sent to the peer.</extracomment>
        <translation type="unfinished">Sendita</translation>
    </message>
    <message>
        <source>Received</source>
        <extracomment>Title of Peers Table column which indicates the total amount of network information we have received from the peer.</extracomment>
        <translation type="unfinished">Ricevita</translation>
    </message>
    <message>
        <source>Address</source>
        <extracomment>Title of Peers Table column which contains the IP/Onion/I2P address of the connected peer.</extracomment>
        <translation type="unfinished">Adreso</translation>
    </message>
    <message>
        <source>Type</source>
        <extracomment>Title of Peers Table column which describes the type of peer connection. The "type" describes why the connection exists.</extracomment>
        <translation type="unfinished">Tipo</translation>
    </message>
    <message>
        <source>Network</source>
        <extracomment>Title of Peers Table column which states the network the peer connected through.</extracomment>
        <translation type="unfinished">Reto</translation>
    </message>
    </context>
<context>
    <name>QRImageWidget</name>
    <message>
        <source>&amp;Copy Image</source>
        <translation type="unfinished">&amp;Kopii Bildon</translation>
    </message>
    <message>
        <source>Resulting URI too long, try to reduce the text for label / message.</source>
        <translation type="unfinished">La rezultanta URI estas tro longa. Provu malplilongigi la tekston de la etikedo / mesaĝo.</translation>
    </message>
    <message>
        <source>Error encoding URI into QR Code.</source>
        <translation type="unfinished">Eraro de kodigo de URI en la QR-kodon.</translation>
    </message>
    <message>
        <source>Save QR Code</source>
        <translation type="unfinished">Konservi QR-kodon</translation>
    </message>
    </context>
<context>
    <name>RPCConsole</name>
    <message>
        <source>N/A</source>
        <translation type="unfinished">neaplikebla</translation>
    </message>
    <message>
        <source>Client version</source>
        <translation type="unfinished">Versio de kliento</translation>
    </message>
    <message>
        <source>&amp;Information</source>
        <translation type="unfinished">&amp;Informoj</translation>
    </message>
    <message>
        <source>General</source>
        <translation type="unfinished">Ĝenerala</translation>
    </message>
    <message>
        <source>Startup time</source>
        <translation type="unfinished">Horo de lanĉo</translation>
    </message>
    <message>
        <source>Network</source>
        <translation type="unfinished">Reto</translation>
    </message>
    <message>
        <source>Name</source>
        <translation type="unfinished">Nomo</translation>
    </message>
    <message>
        <source>Number of connections</source>
        <translation type="unfinished">Nombro de konektoj</translation>
    </message>
    <message>
        <source>Block chain</source>
        <translation type="unfinished">Blokĉeno</translation>
    </message>
    <message>
        <source>Wallet: </source>
        <translation type="unfinished">Monujo:</translation>
    </message>
    <message>
        <source>Received</source>
        <translation type="unfinished">Ricevita</translation>
    </message>
    <message>
        <source>Sent</source>
        <translation type="unfinished">Sendita</translation>
    </message>
    <message>
        <source>&amp;Peers</source>
        <translation type="unfinished">&amp;Samuloj</translation>
    </message>
    <message>
        <source>Banned peers</source>
        <translation type="unfinished">Malpermesita samuloj.</translation>
    </message>
    <message>
        <source>Version</source>
        <translation type="unfinished">Versio</translation>
    </message>
    <message>
        <source>User Agent</source>
        <translation type="unfinished">Uzanto Agento</translation>
    </message>
    <message>
        <source>Services</source>
        <translation type="unfinished">Servoj</translation>
    </message>
    <message>
        <source>Last block time</source>
        <translation type="unfinished">Horo de la lasta bloko</translation>
    </message>
    <message>
        <source>&amp;Open</source>
        <translation type="unfinished">&amp;Malfermi</translation>
    </message>
    <message>
        <source>&amp;Console</source>
        <translation type="unfinished">&amp;Konzolo</translation>
    </message>
    <message>
        <source>&amp;Network Traffic</source>
        <translation type="unfinished">&amp;Reta Trafiko</translation>
    </message>
    <message>
        <source>Totals</source>
        <translation type="unfinished">Totaloj</translation>
    </message>
    <message>
        <source>Debug log file</source>
        <translation type="unfinished">Sencimiga protokoldosiero</translation>
    </message>
    <message>
        <source>Clear console</source>
        <translation type="unfinished">Malplenigi konzolon</translation>
    </message>
    <message>
        <source>In:</source>
        <translation type="unfinished">En:</translation>
    </message>
    <message>
        <source>Out:</source>
        <translation type="unfinished">El:</translation>
    </message>
    <message>
        <source>1 &amp;hour</source>
        <translation type="unfinished">1 &amp;horo</translation>
    </message>
    <message>
        <source>1 &amp;week</source>
        <translation type="unfinished">1 &amp;semajno</translation>
    </message>
    <message>
        <source>1 &amp;year</source>
        <translation type="unfinished">1 &amp;jaro</translation>
    </message>
    <message>
        <source>&amp;Unban</source>
        <translation type="unfinished">&amp;Malekzili</translation>
    </message>
    <message>
        <source>To</source>
        <translation type="unfinished">Al</translation>
    </message>
    <message>
        <source>From</source>
        <translation type="unfinished">De</translation>
    </message>
    <message>
        <source>Unknown</source>
        <translation type="unfinished">Nekonata</translation>
    </message>
</context>
<context>
    <name>ReceiveCoinsDialog</name>
    <message>
        <source>&amp;Amount:</source>
        <translation type="unfinished">&amp;Kvanto:</translation>
    </message>
    <message>
        <source>&amp;Label:</source>
        <translation type="unfinished">&amp;Etikedo:</translation>
    </message>
    <message>
        <source>&amp;Message:</source>
        <translation type="unfinished">&amp;Mesaĝo:</translation>
    </message>
    <message>
        <source>Clear all fields of the form.</source>
        <translation type="unfinished">Malplenigi ĉiujn kampojn de la formularo.</translation>
    </message>
    <message>
        <source>Clear</source>
        <translation type="unfinished">Forigi</translation>
    </message>
    <message>
        <source>Show</source>
        <translation type="unfinished">Vidigi</translation>
    </message>
    <message>
        <source>Remove</source>
        <translation type="unfinished">Forigi</translation>
    </message>
    <message>
        <source>Copy &amp;URI</source>
        <translation type="unfinished">Kopii &amp;URI</translation>
    </message>
    <message>
        <source>Could not unlock wallet.</source>
        <translation type="unfinished">Ne eblis malŝlosi monujon.</translation>
    </message>
    </context>
<context>
    <name>ReceiveRequestDialog</name>
    <message>
        <source>Address:</source>
        <translation type="unfinished">Adreso:</translation>
    </message>
    <message>
        <source>Amount:</source>
        <translation type="unfinished">Sumo:</translation>
    </message>
    <message>
        <source>Label:</source>
        <translation type="unfinished">Etikedo:</translation>
    </message>
    <message>
        <source>Message:</source>
        <translation type="unfinished">Mesaĝo:</translation>
    </message>
    <message>
        <source>Wallet:</source>
        <translation type="unfinished">Monujo:</translation>
    </message>
    <message>
        <source>Copy &amp;URI</source>
        <translation type="unfinished">Kopii &amp;URI</translation>
    </message>
    <message>
        <source>Copy &amp;Address</source>
        <translation type="unfinished">Kopii &amp;Adreson</translation>
    </message>
    <message>
        <source>Payment information</source>
        <translation type="unfinished">Paginformoj</translation>
    </message>
    <message>
        <source>Request payment to %1</source>
        <translation type="unfinished">Peti pagon al %1</translation>
    </message>
</context>
<context>
    <name>RecentRequestsTableModel</name>
    <message>
        <source>Date</source>
        <translation type="unfinished">Dato</translation>
    </message>
    <message>
        <source>Label</source>
        <translation type="unfinished">Etikedo</translation>
    </message>
    <message>
        <source>Message</source>
        <translation type="unfinished">Mesaĝo</translation>
    </message>
    <message>
        <source>(no label)</source>
        <translation type="unfinished">(neniu etikedo)</translation>
    </message>
    <message>
        <source>(no message)</source>
        <translation type="unfinished">(neniu mesaĝo)</translation>
    </message>
    </context>
<context>
    <name>SendCoinsDialog</name>
    <message>
        <source>Send Coins</source>
        <translation type="unfinished">Sendi Qtumon</translation> 
    </message>
    <message>
        <source>Coin Control Features</source>
        <translation type="unfinished">Monregaj Opcioj</translation>
    </message>
    <message>
        <source>Insufficient funds!</source>
        <translation type="unfinished">Nesufiĉa mono!</translation>
    </message>
    <message>
        <source>Quantity:</source>
        <translation type="unfinished">Kvanto:</translation>
    </message>
    <message>
        <source>Bytes:</source>
        <translation type="unfinished">Bajtoj:</translation>
    </message>
    <message>
        <source>Amount:</source>
        <translation type="unfinished">Sumo:</translation>
    </message>
    <message>
        <source>Fee:</source>
        <translation type="unfinished">Krompago:</translation>
    </message>
    <message>
        <source>After Fee:</source>
        <translation type="unfinished">Post krompago:</translation>
    </message>
    <message>
        <source>Change:</source>
        <translation type="unfinished">Restmono:</translation>
    </message>
    <message>
        <source>Transaction Fee:</source>
        <translation type="unfinished">Krompago:</translation>
    </message>
    <message>
        <source>Hide</source>
        <translation type="unfinished">Kaŝi</translation>
    </message>
    <message>
        <source>Send to multiple recipients at once</source>
        <translation type="unfinished">Sendi samtempe al pluraj ricevantoj</translation>
    </message>
    <message>
        <source>Add &amp;Recipient</source>
        <translation type="unfinished">Aldoni &amp;Ricevonton</translation>
    </message>
    <message>
        <source>Clear all fields of the form.</source>
        <translation type="unfinished">Malplenigi ĉiujn kampojn de la formularo.</translation>
    </message>
    <message>
        <source>Dust:</source>
        <translation type="unfinished">Polvo:</translation>
    </message>
    <message>
        <source>Clear &amp;All</source>
        <translation type="unfinished">&amp;Forigi Ĉion</translation>
    </message>
    <message>
        <source>Balance:</source>
        <translation type="unfinished">Saldo:</translation>
    </message>
    <message>
        <source>Confirm the send action</source>
        <translation type="unfinished">Konfirmi la sendon</translation>
    </message>
    <message>
        <source>S&amp;end</source>
        <translation type="unfinished">Ŝendi</translation>
    </message>
    <message>
        <source>Copy quantity</source>
        <translation type="unfinished">Kopii kvanton</translation>
    </message>
    <message>
        <source>Copy amount</source>
        <translation type="unfinished">Kopii sumon</translation>
    </message>
    <message>
        <source>Copy fee</source>
        <translation type="unfinished">Kopii krompagon</translation>
    </message>
    <message>
        <source>Copy after fee</source>
        <translation type="unfinished">Kopii post krompago</translation>
    </message>
    <message>
        <source>Copy bytes</source>
        <translation type="unfinished">Kopii bajtojn</translation>
    </message>
    <message>
        <source>Copy dust</source>
        <translation type="unfinished">Kopii polvon</translation>
    </message>
    <message>
        <source>Copy change</source>
        <translation type="unfinished">Kopii restmonon</translation>
    </message>
    <message>
        <source>%1 to %2</source>
        <translation type="unfinished">%1 al %2</translation>
    </message>
    <message>
        <source>or</source>
        <translation type="unfinished">aŭ</translation>
    </message>
    <message>
        <source>Transaction fee</source>
        <translation type="unfinished">Krompago</translation>
    </message>
    <message>
        <source>Total Amount</source>
        <translation type="unfinished">Totala Sumo</translation>
    </message>
    <message>
        <source>Confirm send coins</source>
        <translation type="unfinished">Konfirmi sendon de qtumo</translation> 
    </message>
    <message>
        <source>The amount to pay must be larger than 0.</source>
        <translation type="unfinished">La pagenda sumo devas esti pli ol 0.</translation>
    </message>
    <message>
        <source>The amount exceeds your balance.</source>
        <translation type="unfinished">La sumo estas pli granda ol via saldo.</translation>
    </message>
    <message>
        <source>The total exceeds your balance when the %1 transaction fee is included.</source>
        <translation type="unfinished">La sumo kun la %1 krompago estas pli granda ol via saldo.</translation>
    </message>
    <message>
        <source>Transaction creation failed!</source>
        <translation type="unfinished">Kreo de transakcio fiaskis!</translation>
    </message>
    <message numerus="yes">
        <source>Estimated to begin confirmation within %n block(s).</source>
        <translation type="unfinished">
            <numerusform />
            <numerusform />
        </translation>
    </message>
    <message>
        <source>Warning: Invalid Qtum address</source>
        <translation type="unfinished">Averto: Nevalida Qtum-adreso</translation>
    </message>
    <message>
        <source>(no label)</source>
        <translation type="unfinished">(neniu etikedo)</translation>
    </message>
</context>
<context>
    <name>SendCoinsEntry</name>
    <message>
        <source>A&amp;mount:</source>
        <translation type="unfinished">&amp;Sumo:</translation>
    </message>
    <message>
        <source>Pay &amp;To:</source>
        <translation type="unfinished">&amp;Ricevonto:</translation>
    </message>
    <message>
        <source>&amp;Label:</source>
        <translation type="unfinished">&amp;Etikedo:</translation>
    </message>
    <message>
        <source>Choose previously used address</source>
        <translation type="unfinished">Elektu la jam uzitan adreson</translation>
    </message>
    <message>
        <source>Paste address from clipboard</source>
        <translation type="unfinished">Alglui adreson de tondejo</translation>
    </message>
    <message>
        <source>Remove this entry</source>
        <translation type="unfinished">Forigu ĉi tiun enskribon</translation>
    </message>
    <message>
        <source>Message:</source>
        <translation type="unfinished">Mesaĝo:</translation>
    </message>
    <message>
        <source>Enter a label for this address to add it to the list of used addresses</source>
        <translation type="unfinished">Tajpu etikedon por tiu ĉi adreso por aldoni ĝin al la listo de uzitaj adresoj</translation>
    </message>
    </context>
<context>
    <name>SendConfirmationDialog</name>
    <message>
        <source>Send</source>
        <translation type="unfinished">Sendi</translation>
    </message>
    </context>
<context>
    <name>SignVerifyMessageDialog</name>
    <message>
        <source>Signatures - Sign / Verify a Message</source>
        <translation type="unfinished">Subskriboj - Subskribi / Kontroli mesaĝon</translation>
    </message>
    <message>
        <source>&amp;Sign Message</source>
        <translation type="unfinished">&amp;Subskribi Mesaĝon</translation>
    </message>
    <message>
        <source>Choose previously used address</source>
        <translation type="unfinished">Elektu la jam uzitan adreson</translation>
    </message>
    <message>
        <source>Paste address from clipboard</source>
        <translation type="unfinished">Alglui adreson de tondejo</translation>
    </message>
    <message>
        <source>Enter the message you want to sign here</source>
        <translation type="unfinished">Tajpu la mesaĝon, kiun vi volas sendi, cîi tie</translation>
    </message>
    <message>
        <source>Signature</source>
        <translation type="unfinished">Subskribo</translation>
    </message>
    <message>
        <source>Copy the current signature to the system clipboard</source>
        <translation type="unfinished">Kopii la aktualan subskribon al la tondejo</translation>
    </message>
    <message>
        <source>Sign the message to prove you own this Qtum address</source>
        <translation type="unfinished">Subskribi la mesaĝon por pravigi, ke vi estas la posedanto de tiu Qtum-adreso</translation>
    </message>
    <message>
        <source>Sign &amp;Message</source>
        <translation type="unfinished">Subskribi &amp;Mesaĝon</translation>
    </message>
    <message>
        <source>Reset all sign message fields</source>
        <translation type="unfinished">Reagordigi ĉiujn prisubskribajn kampojn</translation>
    </message>
    <message>
        <source>Clear &amp;All</source>
        <translation type="unfinished">&amp;Forigi Ĉion</translation>
    </message>
    <message>
        <source>&amp;Verify Message</source>
        <translation type="unfinished">&amp;Kontroli Mesaĝon</translation>
    </message>
    <message>
        <source>Verify the message to ensure it was signed with the specified Qtum address</source>
        <translation type="unfinished">Kontroli la mesaĝon por pravigi, ke ĝi ja estas subskribita per la specifa Qtum-adreso</translation>
    </message>
    <message>
        <source>Verify &amp;Message</source>
        <translation type="unfinished">Kontroli &amp;Mesaĝon</translation>
    </message>
    <message>
        <source>Reset all verify message fields</source>
        <translation type="unfinished">Reagordigi ĉiujn prikontrolajn kampojn</translation>
    </message>
    <message>
        <source>Click "Sign Message" to generate signature</source>
        <translation type="unfinished">Klaku "Subskribi Mesaĝon" por krei subskribon</translation>
    </message>
    <message>
        <source>The entered address is invalid.</source>
        <translation type="unfinished">La adreso, kiun vi enmetis, estas nevalida.</translation>
    </message>
    <message>
        <source>Please check the address and try again.</source>
        <translation type="unfinished">Bonvolu kontroli la adreson kaj reprovi.</translation>
    </message>
    <message>
        <source>The entered address does not refer to a key.</source>
        <translation type="unfinished">La adreso, kiun vi enmetis, referencas neniun ŝlosilon.</translation>
    </message>
    <message>
        <source>Wallet unlock was cancelled.</source>
        <translation type="unfinished">Malŝloso de monujo estas nuligita.</translation>
    </message>
    <message>
        <source>Private key for the entered address is not available.</source>
        <translation type="unfinished">La privata ŝlosilo por la enigita adreso ne disponeblas.</translation>
    </message>
    <message>
        <source>Message signing failed.</source>
        <translation type="unfinished">Subskribo de mesaĝo fiaskis.</translation>
    </message>
    <message>
        <source>Message signed.</source>
        <translation type="unfinished">Mesaĝo estas subskribita.</translation>
    </message>
    <message>
        <source>The signature could not be decoded.</source>
        <translation type="unfinished">Ne eblis malĉifri la subskribon.</translation>
    </message>
    <message>
        <source>Please check the signature and try again.</source>
        <translation type="unfinished">Bonvolu kontroli la subskribon kaj reprovu.</translation>
    </message>
    <message>
        <source>The signature did not match the message digest.</source>
        <translation type="unfinished">La subskribo ne kongruis kun la mesaĝ-kompilaĵo.</translation>
    </message>
    <message>
        <source>Message verification failed.</source>
        <translation type="unfinished">Kontrolo de mesaĝo malsukcesis.</translation>
    </message>
    <message>
        <source>Message verified.</source>
        <translation type="unfinished">Mesaĝo sukcese kontrolita.</translation>
    </message>
</context>
<context>
    <name>TransactionDesc</name>
    <message>
        <source>%1/unconfirmed</source>
        <extracomment>Text explaining the current status of a transaction, shown in the status field of the details window for this transaction. This status represents a transaction confirmed in at least one block, but less than 6 blocks.</extracomment>
        <translation type="unfinished">%1/nekonfirmite</translation>
    </message>
    <message>
        <source>%1 confirmations</source>
        <extracomment>Text explaining the current status of a transaction, shown in the status field of the details window for this transaction. This status represents a transaction confirmed in 6 or more blocks.</extracomment>
        <translation type="unfinished">%1 konfirmoj</translation>
    </message>
    <message>
        <source>Status</source>
        <translation type="unfinished">Stato</translation>
    </message>
    <message>
        <source>Date</source>
        <translation type="unfinished">Dato</translation>
    </message>
    <message>
        <source>Source</source>
        <translation type="unfinished">Fonto</translation>
    </message>
    <message>
        <source>Generated</source>
        <translation type="unfinished">Kreita</translation>
    </message>
    <message>
        <source>From</source>
        <translation type="unfinished">De</translation>
    </message>
    <message>
        <source>unknown</source>
        <translation type="unfinished">nekonata</translation>
    </message>
    <message>
        <source>To</source>
        <translation type="unfinished">Al</translation>
    </message>
    <message>
        <source>own address</source>
        <translation type="unfinished">propra adreso</translation>
    </message>
    <message>
        <source>label</source>
        <translation type="unfinished">etikedo</translation>
    </message>
    <message>
        <source>Credit</source>
        <translation type="unfinished">Kredito</translation>
    </message>
    <message numerus="yes">
        <source>matures in %n more block(s)</source>
        <translation type="unfinished">
            <numerusform />
            <numerusform />
        </translation>
    </message>
    <message>
        <source>not accepted</source>
        <translation type="unfinished">ne akceptita</translation>
    </message>
    <message>
        <source>Debit</source>
        <translation type="unfinished">Debeto</translation>
    </message>
    <message>
        <source>Transaction fee</source>
        <translation type="unfinished">Krompago</translation>
    </message>
    <message>
        <source>Net amount</source>
        <translation type="unfinished">Neta sumo</translation>
    </message>
    <message>
        <source>Message</source>
        <translation type="unfinished">Mesaĝo</translation>
    </message>
    <message>
        <source>Comment</source>
        <translation type="unfinished">Komento</translation>
    </message>
    <message>
        <source>Transaction ID</source>
        <translation type="unfinished">Transakcia ID</translation>
    </message>
    <message>
        <source>Merchant</source>
        <translation type="unfinished">Vendisto</translation>
    </message>
    <message>
        <source>Generated coins must mature %1 blocks before they can be spent. When you generated this block, it was broadcast to the network to be added to the block chain. If it fails to get into the chain, its state will change to "not accepted" and it won't be spendable. This may occasionally happen if another node generates a block within a few seconds of yours.</source>
        <translation type="unfinished">Kreitaj moneroj devas esti maturaj je %1 blokoj antaŭ ol eblas elspezi ilin. Kiam vi generis tiun ĉi blokon, ĝi estis elsendita al la reto por aldono al la blokĉeno. Se tiu aldono malsukcesas, ĝia stato ŝanĝiĝos al "neakceptita" kaj ne eblos elspezi ĝin. Tio estas malofta, sed povas okazi se alia bloko estas kreita je preskaŭ la sama momento kiel la via.</translation>
    </message>
    <message>
        <source>Debug information</source>
        <translation type="unfinished">Sencimigaj informoj</translation>
    </message>
    <message>
        <source>Transaction</source>
        <translation type="unfinished">Transakcio</translation>
    </message>
    <message>
        <source>Inputs</source>
        <translation type="unfinished">Enigoj</translation>
    </message>
    <message>
        <source>Amount</source>
        <translation type="unfinished">Sumo</translation>
    </message>
    <message>
        <source>true</source>
        <translation type="unfinished">vera</translation>
    </message>
    <message>
        <source>false</source>
        <translation type="unfinished">malvera</translation>
    </message>
</context>
<context>
    <name>TransactionDescDialog</name>
    <message>
        <source>This pane shows a detailed description of the transaction</source>
        <translation type="unfinished">Tiu ĉi panelo montras detalan priskribon de la transakcio</translation>
    </message>
    </context>
<context>
    <name>TransactionTableModel</name>
    <message>
        <source>Date</source>
        <translation type="unfinished">Dato</translation>
    </message>
    <message>
        <source>Type</source>
        <translation type="unfinished">Tipo</translation>
    </message>
    <message>
        <source>Label</source>
        <translation type="unfinished">Etikedo</translation>
    </message>
    <message>
        <source>Unconfirmed</source>
        <translation type="unfinished">Nekonfirmita</translation>
    </message>
    <message>
        <source>Confirmed (%1 confirmations)</source>
        <translation type="unfinished">Konfirmita (%1 konfirmoj)</translation>
    </message>
    <message>
        <source>Generated but not accepted</source>
        <translation type="unfinished">Kreita sed ne akceptita</translation>
    </message>
    <message>
        <source>Received with</source>
        <translation type="unfinished">Ricevita kun</translation>
    </message>
    <message>
        <source>Received from</source>
        <translation type="unfinished">Ricevita de</translation>
    </message>
    <message>
        <source>Sent to</source>
        <translation type="unfinished">Sendita al</translation>
    </message>
    <message>
        <source>Payment to yourself</source>
        <translation type="unfinished">Pago al vi mem</translation>
    </message>
    <message>
        <source>Mined</source>
        <translation type="unfinished">Minita</translation>
    </message>
    <message>
        <source>(n/a)</source>
        <translation type="unfinished">neaplikebla</translation>
    </message>
    <message>
        <source>(no label)</source>
        <translation type="unfinished">(neniu etikedo)</translation>
    </message>
    <message>
        <source>Transaction status. Hover over this field to show number of confirmations.</source>
        <translation type="unfinished">Transakcia stato. Ŝvebi super tiu ĉi kampo por montri la nombron de konfirmoj.</translation>
    </message>
    <message>
        <source>Date and time that the transaction was received.</source>
        <translation type="unfinished">Dato kaj horo kiam la transakcio alvenis.</translation>
    </message>
    <message>
        <source>Type of transaction.</source>
        <translation type="unfinished">Tipo de transakcio.</translation>
    </message>
    <message>
        <source>Amount removed from or added to balance.</source>
        <translation type="unfinished">Sumo elprenita de aŭ aldonita al la saldo.</translation>
    </message>
</context>
<context>
    <name>TransactionView</name>
    <message>
        <source>All</source>
        <translation type="unfinished">Ĉiuj</translation>
    </message>
    <message>
        <source>Today</source>
        <translation type="unfinished">Hodiaŭ</translation>
    </message>
    <message>
        <source>This week</source>
        <translation type="unfinished">Ĉi-semajne</translation>
    </message>
    <message>
        <source>This month</source>
        <translation type="unfinished">Ĉi-monate</translation>
    </message>
    <message>
        <source>Last month</source>
        <translation type="unfinished">Pasintmonate</translation>
    </message>
    <message>
        <source>This year</source>
        <translation type="unfinished">Ĉi-jare</translation>
    </message>
    <message>
        <source>Received with</source>
        <translation type="unfinished">Ricevita kun</translation>
    </message>
    <message>
        <source>Sent to</source>
        <translation type="unfinished">Sendita al</translation>
    </message>
    <message>
        <source>To yourself</source>
        <translation type="unfinished">Al vi mem</translation>
    </message>
    <message>
        <source>Mined</source>
        <translation type="unfinished">Minita</translation>
    </message>
    <message>
        <source>Other</source>
        <translation type="unfinished">Aliaj</translation>
    </message>
    <message>
        <source>Min amount</source>
        <translation type="unfinished">Minimuma sumo</translation>
    </message>
    <message>
        <source>Comma separated file</source>
        <extracomment>Expanded name of the CSV file format. See: https://en.wikipedia.org/wiki/Comma-separated_values.</extracomment>
        <translation type="unfinished">Perkome disigita dosiero</translation>
    </message>
    <message>
        <source>Confirmed</source>
        <translation type="unfinished">Konfirmita</translation>
    </message>
    <message>
        <source>Date</source>
        <translation type="unfinished">Dato</translation>
    </message>
    <message>
        <source>Type</source>
        <translation type="unfinished">Tipo</translation>
    </message>
    <message>
        <source>Label</source>
        <translation type="unfinished">Etikedo</translation>
    </message>
    <message>
        <source>Address</source>
        <translation type="unfinished">Adreso</translation>
    </message>
    <message>
        <source>Exporting Failed</source>
        <translation type="unfinished">ekspotado malsukcesinta</translation>
    </message>
    <message>
        <source>Range:</source>
        <translation type="unfinished">Intervalo:</translation>
    </message>
    <message>
        <source>to</source>
        <translation type="unfinished">al</translation>
    </message>
</context>
<context>
    <name>WalletFrame</name>
    <message>
        <source>Create a new wallet</source>
        <translation type="unfinished">Krei novan monujon</translation>
    </message>
    <message>
        <source>Error</source>
        <translation type="unfinished">Eraro</translation>
    </message>
    </context>
<context>
    <name>WalletModel</name>
    <message>
        <source>Send Coins</source>
<<<<<<< HEAD
        <translation type="unfinished">Sendi Qtumon</translation> 
=======
        <translation type="unfinished">Sendi Qtumon</translation>
>>>>>>> 4985b774
    </message>
    <message>
        <source>default wallet</source>
        <translation type="unfinished">defaŭlta monujo</translation>
    </message>
</context>
<context>
    <name>WalletView</name>
    <message>
        <source>&amp;Export</source>
        <translation type="unfinished">&amp;Eksporti</translation>
    </message>
    <message>
        <source>Export the data in the current tab to a file</source>
        <translation type="unfinished">Eksporti la datumojn el la aktuala langeto al dosiero</translation>
    </message>
    <message>
        <source>Backup Wallet</source>
        <translation type="unfinished">Krei sekurkopion de monujo</translation>
    </message>
    <message>
        <source>Backup Failed</source>
        <translation type="unfinished">Malsukcesis sekurkopio</translation>
    </message>
    <message>
        <source>Backup Successful</source>
        <translation type="unfinished">Sukcesis krei sekurkopion</translation>
    </message>
    </context>
<context>
    <name>bitcoin-core</name>
    <message>
        <source>This is a pre-release test build - use at your own risk - do not use for mining or merchant applications</source>
        <translation type="unfinished">Tiu ĉi estas antaŭeldona testa versio - uzu laŭ via propra risko - ne uzu por minado aŭ por aplikaĵoj por vendistoj</translation>
    </message>
    <message>
        <source>Warning: We do not appear to fully agree with our peers! You may need to upgrade, or other nodes may need to upgrade.</source>
        <translation type="unfinished">Averto: ŝajne ni ne tute konsentas kun niaj samtavolanoj! Eble vi devas ĝisdatigi vian klienton, aŭ eble aliaj nodoj faru same.</translation>
    </message>
    <message>
        <source>Corrupted block database detected</source>
        <translation type="unfinished">Difektita blokdatumbazo trovita</translation>
    </message>
    <message>
        <source>Do you want to rebuild the block database now?</source>
        <translation type="unfinished">Ĉu vi volas rekonstrui la blokdatumbazon nun?</translation>
    </message>
    <message>
        <source>Done loading</source>
        <translation type="unfinished">Ŝargado finiĝis</translation>
    </message>
    <message>
        <source>Error initializing block database</source>
        <translation type="unfinished">Eraro dum pravalorizado de blokdatumbazo</translation>
    </message>
    <message>
        <source>Error initializing wallet database environment %s!</source>
        <translation type="unfinished">Eraro dum pravalorizado de monuj-datumbaza ĉirkaŭaĵo %s!</translation>
    </message>
    <message>
        <source>Error loading block database</source>
        <translation type="unfinished">Eraro dum ŝargado de blokdatumbazo</translation>
    </message>
    <message>
        <source>Error opening block database</source>
        <translation type="unfinished">Eraro dum malfermado de blokdatumbazo</translation>
    </message>
    <message>
        <source>Failed to listen on any port. Use -listen=0 if you want this.</source>
        <translation type="unfinished">Ne sukcesis aŭskulti ajnan pordon. Uzu -listen=0 se tion vi volas.</translation>
    </message>
    <message>
        <source>Incorrect or no genesis block found. Wrong datadir for network?</source>
        <translation type="unfinished">Geneza bloko aŭ netrovita aŭ neĝusta. Ĉu eble la datadir de la reto malĝustas?</translation>
    </message>
    <message>
        <source>Insufficient funds</source>
        <translation type="unfinished">Nesufiĉa mono</translation>
    </message>
    <message>
        <source>Not enough file descriptors available.</source>
        <translation type="unfinished">Nesufiĉa nombro de dosierpriskribiloj disponeblas.</translation>
    </message>
    <message>
        <source>Signing transaction failed</source>
        <translation type="unfinished">Subskriba transakcio fiaskis</translation>
    </message>
    <message>
        <source>This is experimental software.</source>
        <translation type="unfinished">ĝi estas eksperimenta programo</translation>
    </message>
    <message>
        <source>Transaction amount too small</source>
        <translation type="unfinished">Transakcia sumo tro malgranda</translation>
    </message>
    <message>
        <source>Transaction too large</source>
        <translation type="unfinished">Transakcio estas tro granda</translation>
    </message>
    <message>
        <source>Unknown network specified in -onlynet: '%s'</source>
        <translation type="unfinished">Nekonata reto specifita en -onlynet: '%s'</translation>
    </message>
    </context>
</TS><|MERGE_RESOLUTION|>--- conflicted
+++ resolved
@@ -1070,11 +1070,7 @@
     </message>
     <message>
         <source>Choose the default subdivision unit to show in the interface and when sending coins.</source>
-<<<<<<< HEAD
-        <translation type="unfinished">Elekti la defaŭltan manieron por montri qtumajn sumojn en la interfaco, kaj kiam vi sendos qtumon.</translation> 
-=======
         <translation type="unfinished">Elekti la defaŭltan manieron por montri qtumajn sumojn en la interfaco, kaj kiam vi sendos qtumon.</translation>
->>>>>>> 4985b774
     </message>
     <message>
         <source>Whether to show coin control features or not.</source>
@@ -2095,11 +2091,7 @@
     <name>WalletModel</name>
     <message>
         <source>Send Coins</source>
-<<<<<<< HEAD
-        <translation type="unfinished">Sendi Qtumon</translation> 
-=======
         <translation type="unfinished">Sendi Qtumon</translation>
->>>>>>> 4985b774
     </message>
     <message>
         <source>default wallet</source>
