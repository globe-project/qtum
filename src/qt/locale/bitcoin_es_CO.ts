--- conflicted
+++ resolved
@@ -636,11 +636,7 @@
         <translation type="unfinished">Firmar &amp;mensaje...</translation>
     </message>
     <message>
-<<<<<<< HEAD
-        <source>Sign messages with your Qtum addresses to prove you own them</source>
-=======
         <source>Sign messages with your Qtum addresses to prove you own them</source> 
->>>>>>> d82fec21
         <translation type="unfinished">Firmar un mensaje para provar que usted es dueño de esta dirección</translation>
     </message>
     <message>
@@ -2404,11 +2400,7 @@
         <translation type="unfinished">Copiar la firma actual al portapapeles del sistema</translation>
     </message>
     <message>
-<<<<<<< HEAD
-        <source>Sign the message to prove you own this Qtum address</source>
-=======
         <source>Sign the message to prove you own this Qtum address</source> 
->>>>>>> d82fec21
         <translation type="unfinished">Firmar un mensjage para probar que usted es dueño de esta dirección</translation>
     </message>
     <message>
