<TS language="zh" version="2.1">
<context>
    <name>AddressBookPage</name>
    <message>
        <source>Right-click to edit address or label</source>
        <translation>右键单击来编辑地址或者标签</translation>
    </message>
    <message>
        <source>Create a new address</source>
        <translation>创建一个新地址</translation>
    </message>
    <message>
        <source>&amp;New</source>
        <translation>&amp;新建</translation>
    </message>
    <message>
        <source>Copy the currently selected address to the system clipboard</source>
        <translation>复制当前已选地址到系统剪切板</translation>
    </message>
    <message>
        <source>&amp;Copy</source>
        <translation>&amp;复制</translation>
    </message>
    <message>
        <source>C&amp;lose</source>
        <translation>关&amp;闭</translation>
    </message>
    <message>
        <source>Delete the currently selected address from the list</source>
        <translation>从列表中删除当前已选地址</translation>
    </message>
    <message>
        <source>Enter address or label to search</source>
        <translation>输入要搜索的地址或标签</translation>
    </message>
    <message>
        <source>Export the data in the current tab to a file</source>
        <translation>将当前选项卡中的数据导出到文件</translation>
    </message>
    <message>
        <source>&amp;Export</source>
        <translation>&amp;导出</translation>
    </message>
    <message>
        <source>&amp;Delete</source>
        <translation>&amp;删除</translation>
    </message>
    <message>
        <source>Choose the address to send coins to</source>
        <translation>选择想要发送币的地址</translation>
    </message>
    <message>
        <source>Choose the address to receive coins with</source>
        <translation>选择接收币的地址</translation>
    </message>
    <message>
        <source>C&amp;hoose</source>
        <translation>选&amp;择</translation>
    </message>
    <message>
        <source>Sending addresses</source>
        <translation>发送地址</translation>
    </message>
    <message>
        <source>Receiving addresses</source>
        <translation>接收地址</translation>
    </message>
    <message>
        <source>These are your Qtum addresses for sending payments. Always check the amount and the receiving address before sending coins.</source>
        <translation>这些是你的比特币支付地址。在发送之前，一定要核对金额和接收地址。</translation>
    </message>
    <message>
        <source>These are your Bitcoin addresses for receiving payments. Use the 'Create new receiving address' button in the receive tab to create new addresses.</source>
        <translation>这些是您的比特币接收地址。建议每个交易使用一个新的接收地址。</translation>
    </message>
    <message>
        <source>&amp;Copy Address</source>
        <translation>&amp;复制地址</translation>
    </message>
    <message>
        <source>Copy &amp;Label</source>
        <translation>复制 &amp;标记</translation>
    </message>
    <message>
        <source>&amp;Edit</source>
        <translation>&amp;编辑</translation>
    </message>
    <message>
        <source>Export Address List</source>
        <translation>导出地址列表</translation>
    </message>
    <message>
        <source>Comma separated file (*.csv)</source>
        <translation>逗号分隔的文件 (*.csv)</translation>
    </message>
    <message>
        <source>Exporting Failed</source>
        <translation>导出失败</translation>
    </message>
    <message>
        <source>There was an error trying to save the address list to %1. Please try again.</source>
        <translation>试图将地址列表保存为%1时出错。请再试一次。</translation>
    </message>
</context>
<context>
    <name>AddressTableModel</name>
    <message>
        <source>Label</source>
        <translation>标签</translation>
    </message>
    <message>
        <source>Address</source>
        <translation>地址</translation>
    </message>
    <message>
        <source>(no label)</source>
        <translation>(没有标签)</translation>
    </message>
</context>
<context>
    <name>AskPassphraseDialog</name>
    <message>
        <source>Passphrase Dialog</source>
        <translation>密码对话框</translation>
    </message>
    <message>
        <source>Enter passphrase</source>
        <translation>输入密码</translation>
    </message>
    <message>
        <source>New passphrase</source>
        <translation>新密码</translation>
    </message>
    <message>
        <source>Repeat new passphrase</source>
        <translation>重复新密码</translation>
    </message>
    <message>
        <source>Show passphrase</source>
        <translation>显示密码</translation>
    </message>
    <message>
        <source>Encrypt wallet</source>
        <translation>加密钱包</translation>
    </message>
    <message>
        <source>This operation needs your wallet passphrase to unlock the wallet.</source>
        <translation>此操作需要您的钱包密码来解锁钱包</translation>
    </message>
    <message>
        <source>Unlock wallet</source>
        <translation>解锁钱包</translation>
    </message>
    <message>
        <source>This operation needs your wallet passphrase to decrypt the wallet.</source>
        <translation>此操作需要您的钱包密码来解密钱包。</translation>
    </message>
    <message>
        <source>Decrypt wallet</source>
        <translation>解密钱包</translation>
    </message>
    <message>
        <source>Change passphrase</source>
        <translation>修改密码</translation>
    </message>
    <message>
        <source>Confirm wallet encryption</source>
        <translation>确认钱包密码</translation>
    </message>
    <message>
        <source>Warning: If you encrypt your wallet and lose your passphrase, you will &lt;b&gt;LOSE ALL OF YOUR QTUMS&lt;/b&gt;!</source>
        <translation>注意：如果你加密了钱包，丢失了密码，您将&lt;b&gt;丢失所有的比特币。</translation>
    </message>
    <message>
        <source>Are you sure you wish to encrypt your wallet?</source>
        <translation>确定要加密您的钱包吗?</translation>
    </message>
    <message>
        <source>Wallet encrypted</source>
        <translation>加密钱包</translation>
    </message>
    <message>
        <source>Enter the new passphrase for the wallet.&lt;br/&gt;Please use a passphrase of &lt;b&gt;ten or more random characters&lt;/b&gt;, or &lt;b&gt;eight or more words&lt;/b&gt;.</source>
        <translation>输入钱包的新密码。&lt;br/&gt;密码中请使用&lt;b&gt;10个或更多随机字符&lt;/b&gt;，或&lt;b&gt;8个或更多的单词&lt;/b&gt;。</translation>
    </message>
    <message>
        <source>Enter the old passphrase and new passphrase for the wallet.</source>
        <translation>输入钱包的旧密码和新密码。</translation>
    </message>
    <message>
<<<<<<< HEAD
        <source>Remember that encrypting your wallet cannot fully protect your bitcoins from being stolen by malware infecting your computer.</source>
=======
        <source>Remember that encrypting your wallet cannot fully protect your qtums from being stolen by malware infecting your computer.</source>
>>>>>>> da23532c
        <translation>记住，加密您的钱包并不能完全保护您的比特币不被您电脑中的恶意软件窃取。</translation>
    </message>
    <message>
        <source>Wallet to be encrypted</source>
        <translation>钱包即将被加密编码。</translation>
    </message>
    <message>
        <source>Your wallet is about to be encrypted. </source>
        <translation>你的钱包即将被加密编码。</translation>
    </message>
    <message>
        <source>Your wallet is now encrypted. </source>
        <translation>你的钱包已被加密编码。</translation>
    </message>
    <message>
        <source>IMPORTANT: Any previous backups you have made of your wallet file should be replaced with the newly generated, encrypted wallet file. For security reasons, previous backups of the unencrypted wallet file will become useless as soon as you start using the new, encrypted wallet.</source>
        <translation>重要提示：您以前对钱包文件所做的任何备份都应该替换为新的加密钱包文件。出于安全原因，一旦您开始使用新的加密钱包，以前未加密钱包文件备份将变得无用。</translation>
    </message>
    <message>
        <source>Wallet encryption failed</source>
        <translation>钱包加密失败</translation>
    </message>
    <message>
        <source>Wallet encryption failed due to an internal error. Your wallet was not encrypted.</source>
        <translation>由于内部错误，钱包加密失败。您的钱包没有加密。</translation>
    </message>
    <message>
        <source>The supplied passphrases do not match.</source>
        <translation>提供的密码不匹配。</translation>
    </message>
    <message>
        <source>Wallet unlock failed</source>
        <translation>钱包解锁失败</translation>
    </message>
    <message>
        <source>The passphrase entered for the wallet decryption was incorrect.</source>
        <translation>输入的钱包密码不正确。</translation>
    </message>
    <message>
        <source>Wallet decryption failed</source>
        <translation>钱包解密失败</translation>
    </message>
    <message>
        <source>Wallet passphrase was successfully changed.</source>
        <translation>钱包密码更改成功。</translation>
    </message>
    <message>
        <source>Warning: The Caps Lock key is on!</source>
        <translation>注意：大写锁定键打开了!</translation>
    </message>
</context>
<context>
    <name>BanTableModel</name>
    <message>
        <source>IP/Netmask</source>
        <translation>IP/子网掩码</translation>
    </message>
    <message>
        <source>Banned Until</source>
        <translation>禁止到</translation>
    </message>
</context>
<context>
    <name>QtumGUI</name>
    <message>
        <source>Sign &amp;message...</source>
        <translation>签名 &amp;消息...</translation>
    </message>
    <message>
        <source>Synchronizing with network...</source>
        <translation>与网络同步...</translation>
    </message>
    <message>
        <source>&amp;Overview</source>
        <translation>&amp;概述</translation>
    </message>
    <message>
        <source>Show general overview of wallet</source>
        <translation>显示钱包的一般概述</translation>
    </message>
    <message>
        <source>&amp;Transactions</source>
        <translation>&amp;交易</translation>
    </message>
    <message>
        <source>Browse transaction history</source>
        <translation>浏览交易历史</translation>
    </message>
    <message>
        <source>E&amp;xit</source>
        <translation>退&amp;出</translation>
    </message>
    <message>
        <source>Quit application</source>
        <translation>退出应用</translation>
    </message>
    <message>
        <source>&amp;About %1</source>
        <translation>&amp;关于 %1</translation>
    </message>
    <message>
        <source>Show information about %1</source>
        <translation>显示关于%1的信息</translation>
    </message>
    <message>
        <source>About &amp;Qt</source>
        <translation>关于 &amp;Qt</translation>
    </message>
    <message>
        <source>Show information about Qt</source>
        <translation>显示关于 Qt 的信息</translation>
    </message>
    <message>
        <source>&amp;Options...</source>
        <translation>&amp;选项</translation>
    </message>
    <message>
        <source>&amp;Encrypt Wallet...</source>
        <translation>&amp;加密钱包...</translation>
    </message>
    <message>
        <source>&amp;Backup Wallet...</source>
        <translation>&amp;备份钱包...</translation>
    </message>
    <message>
        <source>&amp;Change Passphrase...</source>
        <translation>&amp;修改密码...</translation>
    </message>
    <message>
        <source>Open &amp;URI...</source>
        <translation>打开 &amp;URI...</translation>
    </message>
    <message>
        <source>Create Wallet...</source>
        <translation>创建钱包</translation>
    </message>
    <message>
        <source>Create a new wallet</source>
        <translation>创建一个新的钱包</translation>
    </message>
    <message>
        <source>Wallet:</source>
        <translation>钱包：</translation>
    </message>
    <message>
        <source>Click to disable network activity.</source>
        <translation>单击禁用网络活动。</translation>
    </message>
    <message>
        <source>Network activity disabled.</source>
        <translation>禁用网络活动。</translation>
    </message>
    <message>
        <source>Click to enable network activity again.</source>
        <translation>单击再次启用网络活动。</translation>
    </message>
    <message>
        <source>Syncing Headers (%1%)...</source>
        <translation>正在同步Headers (%1%)...</translation>
    </message>
    <message>
        <source>Reindexing blocks on disk...</source>
        <translation>重新索引磁盘上的区块...</translation>
    </message>
    <message>
        <source>Proxy is &lt;b&gt;enabled&lt;/b&gt;: %1</source>
        <translation>启用代理:%1</translation>
    </message>
    <message>
        <source>Send coins to a Qtum address</source>
        <translation>发送比特币到一个比特币地址</translation>
    </message>
    <message>
        <source>Backup wallet to another location</source>
        <translation>备份钱包到另一个位置</translation>
    </message>
    <message>
        <source>Change the passphrase used for wallet encryption</source>
        <translation>更改钱包密码</translation>
    </message>
    <message>
        <source>&amp;Verify message...</source>
        <translation>&amp;验证消息...</translation>
    </message>
    <message>
        <source>&amp;Send</source>
        <translation>&amp;发送</translation>
    </message>
    <message>
        <source>&amp;Receive</source>
        <translation>&amp;接受</translation>
    </message>
    <message>
        <source>&amp;Show / Hide</source>
        <translation>&amp;显示 / 隐藏</translation>
    </message>
    <message>
        <source>Show or hide the main Window</source>
        <translation>显示或隐藏主窗口</translation>
    </message>
    <message>
        <source>Encrypt the private keys that belong to your wallet</source>
        <translation>加密您的钱包私钥</translation>
    </message>
    <message>
        <source>Sign messages with your Qtum addresses to prove you own them</source>
        <translation>用您的比特币地址签名信息，以证明拥有它们</translation>
    </message>
    <message>
        <source>Verify messages to ensure they were signed with specified Qtum addresses</source>
        <translation>验证消息，确保它们是用指定的比特币地址签名的</translation>
    </message>
    <message>
        <source>&amp;File</source>
        <translation>&amp;文件</translation>
    </message>
    <message>
        <source>&amp;Settings</source>
        <translation>&amp;设置</translation>
    </message>
    <message>
        <source>&amp;Help</source>
        <translation>&amp;帮助</translation>
    </message>
    <message>
        <source>Tabs toolbar</source>
        <translation>标签工具栏</translation>
    </message>
    <message>
        <source>Request payments (generates QR codes and qtum: URIs)</source>
        <translation>请求支付(生成二维码和比特币链接)</translation>
    </message>
    <message>
        <source>Show the list of used sending addresses and labels</source>
        <translation>显示使用过的发送地址或标签的列表</translation>
    </message>
    <message>
        <source>Show the list of used receiving addresses and labels</source>
        <translation>显示使用接收的地址或标签的列表</translation>
    </message>
    <message>
        <source>&amp;Command-line options</source>
        <translation>&amp;命令行选项</translation>
    </message>
    <message numerus="yes">
<<<<<<< HEAD
        <source>%n active connection(s) to Bitcoin network</source>
=======
        <source>%n active connection(s) to Qtum network</source>
>>>>>>> da23532c
        <translation><numerusform>%n 活跃的链接到比特币网络</numerusform></translation>
    </message>
    <message>
        <source>Indexing blocks on disk...</source>
        <translation>索引磁盘上的区块...</translation>
    </message>
    <message>
        <source>Processing blocks on disk...</source>
        <translation>处理磁盘上的区块...</translation>
    </message>
    <message numerus="yes">
        <source>Processed %n block(s) of transaction history.</source>
        <translation><numerusform>已处理 %n 的历史交易区块</numerusform></translation>
    </message>
    <message>
        <source>%1 behind</source>
        <translation>%1 落后</translation>
    </message>
    <message>
        <source>Last received block was generated %1 ago.</source>
        <translation>上次接收到的块是在%1之前生成的。</translation>
    </message>
    <message>
        <source>Transactions after this will not yet be visible.</source>
        <translation>之后的交易还不可见。</translation>
    </message>
    <message>
        <source>Error</source>
        <translation>错误</translation>
    </message>
    <message>
        <source>Warning</source>
        <translation>警告</translation>
    </message>
    <message>
        <source>Information</source>
        <translation>消息</translation>
    </message>
    <message>
        <source>Up to date</source>
        <translation>最新的</translation>
    </message>
    <message>
        <source>Node window</source>
        <translation>结点窗口</translation>
    </message>
    <message>
        <source>Open node debugging and diagnostic console</source>
        <translation>打开结点的调试和诊断控制台</translation>
    </message>
    <message>
        <source>&amp;Sending addresses</source>
        <translation>&amp;发送地址</translation>
    </message>
    <message>
        <source>&amp;Receiving addresses</source>
        <translation>&amp;接受地址</translation>
    </message>
    <message>
<<<<<<< HEAD
        <source>Open a bitcoin: URI</source>
=======
        <source>Open a qtum: URI</source>
>>>>>>> da23532c
        <translation>打开比特币: URI</translation>
    </message>
    <message>
        <source>Open Wallet</source>
        <translation>打开钱包</translation>
    </message>
    <message>
        <source>Open a wallet</source>
        <translation>打开一个钱包</translation>
    </message>
    <message>
        <source>Close Wallet...</source>
        <translation>关闭钱包...</translation>
    </message>
    <message>
        <source>Close wallet</source>
        <translation>关闭钱包</translation>
    </message>
    <message>
        <source>Show the %1 help message to get a list with possible Qtum command-line options</source>
        <translation>显示%1帮助消息以获得可能包含Qtum命令行选项的列表</translation>
    </message>
    <message>
        <source>default wallet</source>
        <translation>默认钱包</translation>
    </message>
    <message>
        <source>No wallets available</source>
        <translation>无可用钱包</translation>
    </message>
    <message>
        <source>&amp;Window</source>
        <translation>&amp;窗口</translation>
    </message>
    <message>
        <source>Minimize</source>
        <translation>最小化</translation>
    </message>
    <message>
        <source>Zoom</source>
        <translation>缩放</translation>
    </message>
    <message>
        <source>Main Window</source>
        <translation>主窗口</translation>
    </message>
    <message>
        <source>%1 client</source>
        <translation>%1 客户端</translation>
    </message>
    <message>
        <source>Connecting to peers...</source>
        <translation>连接到节点...</translation>
    </message>
    <message>
        <source>Catching up...</source>
        <translation>跟进中</translation>
    </message>
    <message>
        <source>Date: %1
</source>
        <translation>日期：%1
</translation>
    </message>
    <message>
        <source>Amount: %1
</source>
        <translation>总计：%1
</translation>
    </message>
    <message>
        <source>Wallet: %1
</source>
        <translation>钱包：%1
</translation>
    </message>
    <message>
        <source>Type: %1
</source>
        <translation>类型：%1
</translation>
    </message>
    <message>
        <source>Label: %1
</source>
        <translation>标签：%1
</translation>
    </message>
    <message>
        <source>Address: %1
</source>
        <translation>地址：%1
</translation>
    </message>
    <message>
        <source>Sent transaction</source>
        <translation>发送交易</translation>
    </message>
    <message>
        <source>Incoming transaction</source>
        <translation>入账交易</translation>
    </message>
    <message>
        <source>HD key generation is &lt;b&gt;enabled&lt;/b&gt;</source>
        <translation>HD密钥生成 &lt;b&gt;被允许&lt;/b&gt;</translation>
    </message>
    <message>
        <source>HD key generation is &lt;b&gt;disabled&lt;/b&gt;</source>
        <translation>HD密钥生成 &lt;b&gt;被禁止&lt;/b&gt;</translation>
    </message>
    <message>
        <source>Private key &lt;b&gt;disabled&lt;/b&gt;</source>
        <translation>私钥&lt;b&gt;被禁止&lt;/b&gt;</translation>
    </message>
    <message>
        <source>Wallet is &lt;b&gt;encrypted&lt;/b&gt; and currently &lt;b&gt;unlocked&lt;/b&gt;</source>
        <translation>钱包是&lt;b&gt;加密的&lt;/b&gt;，目前&lt;b&gt;已解锁&lt;/b&gt;</translation>
    </message>
    <message>
        <source>Wallet is &lt;b&gt;encrypted&lt;/b&gt; and currently &lt;b&gt;locked&lt;/b&gt;</source>
        <translation>钱包是&lt;b&gt;加密的&lt;/b&gt;，目前&lt;b&gt;已锁定&lt;/b&gt;</translation>
    </message>
<<<<<<< HEAD
    <message>
        <source>A fatal error occurred. Qtum can no longer continue safely and will quit.</source>
        <translation>发生了致命错误。比特币无法继续安全运行，将退出。</translation>
    </message>
</context>
=======
    </context>
>>>>>>> da23532c
<context>
    <name>CoinControlDialog</name>
    <message>
        <source>Coin Selection</source>
        <translation>币种选择</translation>
    </message>
    <message>
        <source>Quantity:</source>
        <translation>数量：</translation>
    </message>
    <message>
        <source>Bytes:</source>
        <translation>字节：</translation>
    </message>
    <message>
        <source>Amount:</source>
        <translation>总计：</translation>
    </message>
    <message>
        <source>Fee:</source>
        <translation>手续费：</translation>
    </message>
    <message>
        <source>Dust:</source>
        <translation>粉尘：</translation>
    </message>
    <message>
        <source>After Fee:</source>
        <translation>扣除费用后：</translation>
    </message>
    <message>
        <source>Change:</source>
        <translation>变化：</translation>
    </message>
    <message>
        <source>(un)select all</source>
        <translation>(未)选择所有</translation>
    </message>
    <message>
        <source>Tree mode</source>
        <translation>树模式</translation>
    </message>
    <message>
        <source>List mode</source>
        <translation>列表模式</translation>
    </message>
    <message>
        <source>Amount</source>
        <translation>总计</translation>
    </message>
    <message>
        <source>Received with label</source>
        <translation>收到，夹带标签</translation>
    </message>
    <message>
        <source>Received with address</source>
        <translation>收到，夹带地址</translation>
    </message>
    <message>
        <source>Date</source>
        <translation>日期</translation>
    </message>
    <message>
        <source>Confirmations</source>
        <translation>确认数</translation>
    </message>
    <message>
        <source>Confirmed</source>
        <translation>确认</translation>
    </message>
    <message>
        <source>Copy address</source>
        <translation>复制地址</translation>
    </message>
    <message>
        <source>Copy label</source>
        <translation>复制标签</translation>
    </message>
    <message>
        <source>Copy amount</source>
        <translation>复制金额</translation>
    </message>
    <message>
        <source>Copy transaction ID</source>
        <translation>复制交易 ID</translation>
    </message>
    <message>
        <source>Lock unspent</source>
        <translation>锁定未消费的</translation>
    </message>
    <message>
        <source>Unlock unspent</source>
        <translation>解锁未消费</translation>
    </message>
    <message>
        <source>Copy quantity</source>
        <translation>复制数量</translation>
    </message>
    <message>
        <source>Copy fee</source>
        <translation>复制费用</translation>
    </message>
    <message>
        <source>Copy after fee</source>
        <translation>复制扣除费用</translation>
    </message>
    <message>
        <source>Copy bytes</source>
        <translation>复制字节</translation>
    </message>
    <message>
        <source>Copy change</source>
        <translation>复制改变</translation>
    </message>
    <message>
        <source>(%1 locked)</source>
        <translation>(%1 锁住)</translation>
    </message>
    <message>
        <source>yes</source>
        <translation>是</translation>
    </message>
    <message>
        <source>no</source>
        <translation>否</translation>
    </message>
    <message>
        <source>This label turns red if any recipient receives an amount smaller than the current dust threshold.</source>
        <translation>如果任何接收方接收到的金额小于当前粉尘交易的阈值，则此标签将变为红色。</translation>
    </message>
    <message>
        <source>Can vary +/- %1 satoshi(s) per input.</source>
        <translation>每个输入可以改变+/- %1 satoshi(s)。</translation>
    </message>
    <message>
        <source>(no label)</source>
        <translation>(没有标签)</translation>
    </message>
    </context>
<context>
    <name>CreateWalletActivity</name>
    </context>
<context>
    <name>CreateWalletDialog</name>
    <message>
        <source>Create Wallet</source>
        <translation>创建钱包</translation>
    </message>
    <message>
        <source>Wallet Name</source>
        <translation>钱包名称</translation>
    </message>
    <message>
        <source>Encrypt the wallet. The wallet will be encrypted with a passphrase of your choice.</source>
        <translation>编码钱包。钱包将会根据你选择的密码进行加密编码。</translation>
    </message>
    <message>
        <source>Encrypt Wallet</source>
        <translation>加密钱包</translation>
    </message>
    <message>
        <source>Disable private keys for this wallet. Wallets with private keys disabled will have no private keys and cannot have an HD seed or imported private keys. This is ideal for watch-only wallets.</source>
        <translation>禁用这个钱包的私钥。禁用私钥的钱包将没有私钥，也不能使用HD种子或者导入的私钥。对于仅供查看的钱包这是理想的设置。</translation>
    </message>
    <message>
        <source>Disable Private Keys</source>
        <translation>禁用私钥</translation>
    </message>
    <message>
        <source>Make a blank wallet. Blank wallets do not initially have private keys or scripts. Private keys and addresses can be imported, or an HD seed can be set, at a later time.</source>
        <translation>创建一个空白钱包。空白钱包没有起始的私钥和脚本。稍后可以倒入私钥和地址、设置HD种子。</translation>
    </message>
    <message>
        <source>Make Blank Wallet</source>
        <translation>创建空白钱包</translation>
    </message>
    </context>
<context>
    <name>EditAddressDialog</name>
    <message>
        <source>Edit Address</source>
        <translation>编辑地址</translation>
    </message>
    <message>
        <source>&amp;Label</source>
        <translation>&amp;标签</translation>
    </message>
    <message>
        <source>The label associated with this address list entry</source>
        <translation>与此地址列表关联的标签</translation>
    </message>
    <message>
        <source>The address associated with this address list entry. This can only be modified for sending addresses.</source>
        <translation>与此地址列表项关联的地址。只能修改为发送地址。</translation>
    </message>
    <message>
        <source>&amp;Address</source>
        <translation>&amp;地址</translation>
    </message>
    <message>
        <source>New sending address</source>
        <translation>新的发送地址</translation>
    </message>
    <message>
        <source>Edit receiving address</source>
        <translation>编辑接收地址</translation>
    </message>
    <message>
        <source>Edit sending address</source>
        <translation>编辑发送地址</translation>
    </message>
    <message>
        <source>The entered address "%1" is not a valid Qtum address.</source>
        <translation>输入的地址"%1"不是有效的比特币地址。</translation>
    </message>
    <message>
        <source>Address "%1" already exists as a receiving address with label "%2" and so cannot be added as a sending address.</source>
        <translation>地址“%1”作为标签为“%2”的接收地址已存在，无法新增为发送地址。</translation>
    </message>
    <message>
        <source>The entered address "%1" is already in the address book with label "%2".</source>
        <translation>输入的地址“%1”在标签为“%2”的地址簿中已存在</translation>
    </message>
    <message>
        <source>Could not unlock wallet.</source>
        <translation>不能解锁钱包</translation>
    </message>
    <message>
        <source>New key generation failed.</source>
        <translation>新的密钥生成失败</translation>
    </message>
</context>
<context>
    <name>FreespaceChecker</name>
    <message>
        <source>A new data directory will be created.</source>
        <translation>新的数据目录将创建</translation>
    </message>
    <message>
        <source>name</source>
        <translation>名称</translation>
    </message>
    <message>
        <source>Directory already exists. Add %1 if you intend to create a new directory here.</source>
        <translation>目录已存在。如果你打算在此创建新目录，添加 %1。</translation>
    </message>
    <message>
        <source>Path already exists, and is not a directory.</source>
        <translation>路径已存在，并非目录。</translation>
    </message>
    <message>
        <source>Cannot create data directory here.</source>
        <translation>无法在此创建数据目录。</translation>
    </message>
</context>
<context>
    <name>HelpMessageDialog</name>
    <message>
        <source>version</source>
        <translation>版本</translation>
    </message>
    <message>
        <source>About %1</source>
        <translation>关于 %1</translation>
    </message>
    <message>
        <source>Command-line options</source>
        <translation>命令行选项</translation>
    </message>
</context>
<context>
    <name>Intro</name>
    <message>
        <source>Welcome</source>
        <translation>欢迎</translation>
    </message>
    <message>
        <source>Welcome to %1.</source>
        <translation>欢迎到 %1。</translation>
    </message>
    <message>
        <source>Use the default data directory</source>
        <translation>使用默认的数据目录</translation>
    </message>
    <message>
        <source>Use a custom data directory:</source>
        <translation>使用自定数据目录</translation>
    </message>
    <message>
        <source>Qtum</source>
        <translation>比特币</translation>
    </message>
    <message>
        <source>Error</source>
        <translation>错误</translation>
    </message>
    </context>
<context>
    <name>ModalOverlay</name>
    <message>
        <source>Form</source>
        <translation>表格</translation>
    </message>
    <message>
        <source>Unknown...</source>
        <translation>未知...</translation>
    </message>
    <message>
        <source>Last block time</source>
        <translation>最后的区块时间</translation>
    </message>
    <message>
        <source>calculating...</source>
        <translation>计算中...</translation>
    </message>
    <message>
        <source>Estimated time left until synced</source>
        <translation>估计的同步剩余时间</translation>
    </message>
    <message>
        <source>Hide</source>
        <translation>隐藏</translation>
    </message>
    </context>
<context>
    <name>OpenURIDialog</name>
    <message>
        <source>URI:</source>
        <translation>URI: </translation>
    </message>
</context>
<context>
    <name>OpenWalletActivity</name>
    <message>
        <source>default wallet</source>
        <translation>默认钱包</translation>
    </message>
    <message>
        <source>Opening Wallet &lt;b&gt;%1&lt;/b&gt;...</source>
        <translation>正在打开钱包&lt;b&gt;%1&lt;/b&gt;</translation>
    </message>
</context>
<context>
    <name>OptionsDialog</name>
    <message>
        <source>Options</source>
        <translation>选项</translation>
    </message>
    <message>
        <source>&amp;Main</source>
        <translation>&amp;主要</translation>
    </message>
    <message>
        <source>Automatically start %1 after logging in to the system.</source>
        <translation>登录系统后自动开始 %1。</translation>
    </message>
    <message>
        <source>Size of &amp;database cache</source>
        <translation>&amp;数据库缓存的大小</translation>
    </message>
    <message>
        <source>Number of script &amp;verification threads</source>
        <translation>脚本 &amp;验证线程的数量</translation>
    </message>
    <message>
        <source>Hide the icon from the system tray.</source>
        <translation>从系统托盘中隐藏图标</translation>
    </message>
    <message>
        <source>&amp;Hide tray icon</source>
        <translation>&amp;隐藏托盘图标</translation>
    </message>
    <message>
        <source>Open Configuration File</source>
        <translation>打开配置文件</translation>
    </message>
    <message>
        <source>Reset all client options to default.</source>
        <translation>重置所有客户端选项为默认</translation>
    </message>
    <message>
        <source>&amp;Reset Options</source>
        <translation>&amp;重置选项</translation>
    </message>
    <message>
        <source>&amp;Network</source>
        <translation>&amp;网络</translation>
    </message>
    <message>
        <source>W&amp;allet</source>
        <translation>钱&amp;包</translation>
    </message>
    <message>
        <source>Expert</source>
        <translation>专家</translation>
    </message>
    <message>
        <source>&amp;Connect through SOCKS5 proxy (default proxy):</source>
        <translation>&amp;通过 SOCKS5 代理连接（默认代理）</translation>
    </message>
    <message>
        <source>Proxy &amp;IP:</source>
        <translation>代理 &amp;IP：</translation>
    </message>
    <message>
        <source>&amp;Port:</source>
        <translation>&amp;端口</translation>
    </message>
    <message>
        <source>&amp;Window</source>
        <translation>&amp;窗口</translation>
    </message>
    <message>
        <source>Error</source>
        <translation>错误</translation>
    </message>
    </context>
<context>
    <name>OverviewPage</name>
    <message>
        <source>Form</source>
        <translation>表格</translation>
    </message>
    </context>
<context>
    <name>PSBTOperationsDialog</name>
    </context>
<context>
    <name>PaymentServer</name>
    </context>
<context>
    <name>PeerTableModel</name>
    </context>
<context>
    <name>QObject</name>
    <message>
        <source>Amount</source>
        <translation>总计</translation>
    </message>
    </context>
<context>
    <name>QRImageWidget</name>
    </context>
<context>
    <name>RPCConsole</name>
    <message>
        <source>Node window</source>
        <translation>结点窗口</translation>
    </message>
    <message>
        <source>Last block time</source>
        <translation>最后的区块时间</translation>
    </message>
    <message>
        <source>1 &amp;hour</source>
        <translation>1 &amp;小时</translation>
    </message>
    <message>
        <source>1 &amp;day</source>
        <translation>1 &amp;天</translation>
    </message>
    <message>
        <source>1 &amp;week</source>
        <translation>1 &amp;周</translation>
    </message>
    <message>
        <source>1 &amp;year</source>
        <translation>1 &amp;年</translation>
    </message>
    <message>
        <source>&amp;Disconnect</source>
        <translation>&amp;断开连接</translation>
    </message>
    </context>
<context>
    <name>ReceiveCoinsDialog</name>
    <message>
        <source>&amp;Amount:</source>
        <translation>&amp;总计：</translation>
    </message>
    <message>
        <source>&amp;Label:</source>
        <translation>&amp;标签：</translation>
    </message>
    <message>
        <source>&amp;Message:</source>
        <translation>&amp;消息：</translation>
    </message>
    <message>
        <source>Copy label</source>
        <translation>复制标签</translation>
    </message>
    <message>
        <source>Copy amount</source>
        <translation>复制金额</translation>
    </message>
    <message>
        <source>Could not unlock wallet.</source>
        <translation>不能解锁钱包</translation>
    </message>
    </context>
<context>
    <name>ReceiveRequestDialog</name>
    <message>
        <source>Amount:</source>
        <translation>总计：</translation>
    </message>
    <message>
        <source>Wallet:</source>
        <translation>钱包：</translation>
    </message>
    </context>
<context>
    <name>RecentRequestsTableModel</name>
    <message>
        <source>Date</source>
        <translation>日期</translation>
    </message>
    <message>
        <source>Label</source>
        <translation>标签</translation>
    </message>
    <message>
        <source>(no label)</source>
        <translation>(没有标签)</translation>
    </message>
    </context>
<context>
    <name>SendCoinsDialog</name>
    <message>
        <source>Insufficient funds!</source>
        <translation>余额不足</translation>
    </message>
    <message>
        <source>Quantity:</source>
        <translation>数量：</translation>
    </message>
    <message>
        <source>Bytes:</source>
        <translation>字节：</translation>
    </message>
    <message>
        <source>Amount:</source>
        <translation>总计：</translation>
    </message>
    <message>
        <source>Fee:</source>
        <translation>手续费：</translation>
    </message>
    <message>
        <source>After Fee:</source>
        <translation>扣除费用后：</translation>
    </message>
    <message>
        <source>Change:</source>
        <translation>变化：</translation>
    </message>
    <message>
        <source>Choose...</source>
        <translation>选择...</translation>
    </message>
    <message>
        <source>Warning: Fee estimation is currently not possible.</source>
        <translation>警告:目前无法估算费用。</translation>
    </message>
    <message>
        <source>Specify a custom fee per kB (1,000 bytes) of the transaction's virtual size.

Note:  Since the fee is calculated on a per-byte basis, a fee of "100 satoshis per kB" for a transaction size of 500 bytes (half of 1 kB) would ultimately yield a fee of only 50 satoshis.</source>
        <translation>指定交易虚拟大小的每kB(1,000字节)的自定义费用。
注意:由于费用是按字节计算的，对于大小为500字节(1 kB的一半)的交易，“每kB 100 satoshis”的费用最终只会产生50 satoshis的费用。</translation>
    </message>
    <message>
        <source>Hide</source>
        <translation>隐藏</translation>
    </message>
    <message>
        <source>Send to multiple recipients at once</source>
        <translation>一次发送到多个接收</translation>
    </message>
    <message>
        <source>Dust:</source>
        <translation>粉尘：</translation>
    </message>
    <message>
        <source>When there is less transaction volume than space in the blocks, miners as well as relaying nodes may enforce a minimum fee. Paying only this minimum fee is just fine, but be aware that this can result in a never confirming transaction once there is more demand for qtum transactions than the network can process.</source>
        <translation>当交易量小于块的空间时，矿工和中继节点可以强制执行最低费用。只付最低费用就可以了，但注意，一旦比特币交易的需求超出网络的处理能力，就可能导致交易无法确认。</translation>
    </message>
    <message>
        <source>A too low fee might result in a never confirming transaction (read the tooltip)</source>
        <translation>太低的费用可能导致永远无法确认交易(阅读工具提示)</translation>
    </message>
    <message>
        <source>Confirmation time target:</source>
        <translation>目标确认时间：</translation>
    </message>
    <message>
        <source>With Replace-By-Fee (BIP-125) you can increase a transaction's fee after it is sent. Without this, a higher fee may be recommended to compensate for increased transaction delay risk.</source>
        <translation>通过 Replace-By-Fee (BIP-125) 您可以在交易发送后增加交易费用。没有这个，可能会建议收取更高的费用，以补偿交易延迟风险的增加。</translation>
    </message>
    <message>
        <source>Copy quantity</source>
        <translation>复制数量</translation>
    </message>
    <message>
        <source>Copy amount</source>
        <translation>复制金额</translation>
    </message>
    <message>
        <source>Copy fee</source>
        <translation>复制费用</translation>
    </message>
    <message>
        <source>Copy after fee</source>
        <translation>复制扣除费用</translation>
    </message>
    <message>
        <source>Copy bytes</source>
        <translation>复制字节</translation>
    </message>
    <message>
        <source>Copy change</source>
        <translation>复制改变</translation>
    </message>
    <message>
        <source>Are you sure you want to send?</source>
        <translation>确定发送么？</translation>
    </message>
    <message>
        <source>You can increase the fee later (signals Replace-By-Fee, BIP-125).</source>
        <translation>稍后您可以增加费用( 信号 Replace-By-Fee，BIP-125）。</translation>
    </message>
    <message>
        <source>Please, review your transaction.</source>
        <translation>请检查您的交易。</translation>
    </message>
    <message>
        <source>Transaction fee</source>
        <translation>手续费</translation>
    </message>
    <message>
        <source>The recipient address is not valid. Please recheck.</source>
        <translation>收款人地址无效，请再次确认。</translation>
    </message>
    <message>
        <source>The amount to pay must be larger than 0.</source>
        <translation>支付的总额必须大于0。</translation>
    </message>
    <message>
        <source>The amount exceeds your balance.</source>
        <translation>总额超过你的余额。</translation>
    </message>
    <message>
        <source>The total exceeds your balance when the %1 transaction fee is included.</source>
        <translation>当包含%1交易费用时，总额超过你的余额。</translation>
    </message>
    <message>
        <source>Duplicate address found: addresses should only be used once each.</source>
        <translation>发现重复地址：每个地址只能使用一次。</translation>
    </message>
    <message>
        <source>Transaction creation failed!</source>
        <translation>交易创建失败!</translation>
    </message>
    <message>
        <source>A fee higher than %1 is considered an absurdly high fee.</source>
        <translation>高于%1的手续费被认为非常高的手续费。</translation>
    </message>
    <message>
        <source>Payment request expired.</source>
        <translation>支付请求已过期。</translation>
    </message>
    <message>
        <source>Warning: Invalid Qtum address</source>
        <translation>警告：比特币地址无效</translation>
    </message>
    <message>
        <source>The address you selected for change is not part of this wallet. Any or all funds in your wallet may be sent to this address. Are you sure?</source>
        <translation>您选择更改的地址不在此钱包中。钱包里的所有资金都可以发送到这个地址。你确定吗?</translation>
    </message>
    <message>
        <source>(no label)</source>
        <translation>(没有标签)</translation>
    </message>
</context>
<context>
    <name>SendCoinsEntry</name>
    <message>
        <source>&amp;Label:</source>
        <translation>&amp;标签：</translation>
    </message>
    <message>
        <source>Choose previously used address</source>
        <translation>选择以前使用的地址</translation>
    </message>
    <message>
        <source>The Qtum address to send the payment to</source>
        <translation>支付到的比特币地址</translation>
    </message>
    <message>
        <source>The fee will be deducted from the amount being sent. The recipient will receive less qtums than you enter in the amount field. If multiple recipients are selected, the fee is split equally.</source>
        <translation>手续费将从发出的总额中扣除。接受者收到的比特币将少于你输入的金额字段。如果选择了多个接受者，手续费将平均分配。</translation>
    </message>
    <message>
        <source>This is an unauthenticated payment request.</source>
        <translation>这是一个未经身份验证的付款请求。</translation>
    </message>
    <message>
        <source>Enter a label for this address to add it to the list of used addresses</source>
        <translation>输入此地址的标签，将其添加到使用的地址列表中</translation>
    </message>
    <message>
        <source>A message that was attached to the qtum: URI which will be stored with the transaction for your reference. Note: This message will not be sent over the Qtum network.</source>
        <translation>附在比特币上的消息:URI将与交易一起存储，供参考。注意：此信息不会通过比特币网络发送。</translation>
    </message>
    </context>
<context>
    <name>ShutdownWindow</name>
    </context>
<context>
    <name>SignVerifyMessageDialog</name>
    <message>
        <source>Choose previously used address</source>
        <translation>选择以前使用的地址</translation>
    </message>
    </context>
<context>
    <name>TrafficGraphWidget</name>
    </context>
<context>
    <name>TransactionDesc</name>
    <message>
        <source>Date</source>
        <translation>日期</translation>
    </message>
    <message>
        <source>Transaction fee</source>
        <translation>手续费</translation>
    </message>
    <message>
        <source>Amount</source>
        <translation>总计</translation>
    </message>
    </context>
<context>
    <name>TransactionDescDialog</name>
    </context>
<context>
    <name>TransactionTableModel</name>
    <message>
        <source>Date</source>
        <translation>日期</translation>
    </message>
    <message>
        <source>Label</source>
        <translation>标签</translation>
    </message>
    <message>
        <source>(no label)</source>
        <translation>(没有标签)</translation>
    </message>
    </context>
<context>
    <name>TransactionView</name>
    <message>
        <source>Copy address</source>
        <translation>复制地址</translation>
    </message>
    <message>
        <source>Copy label</source>
        <translation>复制标签</translation>
    </message>
    <message>
        <source>Copy amount</source>
        <translation>复制金额</translation>
    </message>
    <message>
        <source>Copy transaction ID</source>
        <translation>复制交易 ID</translation>
    </message>
    <message>
        <source>Comma separated file (*.csv)</source>
        <translation>逗号分隔的文件 (*.csv)</translation>
    </message>
    <message>
        <source>Confirmed</source>
        <translation>确认</translation>
    </message>
    <message>
        <source>Date</source>
        <translation>日期</translation>
    </message>
    <message>
        <source>Label</source>
        <translation>标签</translation>
    </message>
    <message>
        <source>Address</source>
        <translation>地址</translation>
    </message>
    <message>
        <source>Exporting Failed</source>
        <translation>导出失败</translation>
    </message>
    </context>
<context>
    <name>UnitDisplayStatusBarControl</name>
    </context>
<context>
    <name>WalletController</name>
    <message>
        <source>Close wallet</source>
        <translation>关闭钱包</translation>
    </message>
    </context>
<context>
    <name>WalletFrame</name>
    <message>
        <source>Create a new wallet</source>
        <translation>创建一个新的钱包</translation>
    </message>
</context>
<context>
    <name>WalletModel</name>
    <message>
        <source>default wallet</source>
        <translation>默认钱包</translation>
    </message>
</context>
<context>
    <name>WalletView</name>
    <message>
        <source>&amp;Export</source>
        <translation>&amp;导出</translation>
    </message>
    <message>
        <source>Export the data in the current tab to a file</source>
        <translation>将当前选项卡中的数据导出到文件</translation>
    </message>
    <message>
        <source>Error</source>
        <translation>错误</translation>
    </message>
    </context>
<context>
    <name>qtum-core</name>
    <message>
        <source>Transaction too large</source>
        <translation>超额转账</translation>
    </message>
    <message>
        <source>Insufficient funds</source>
        <translation>余额不足</translation>
    </message>
    <message>
        <source>Loading wallet...</source>
        <translation>正在载入钱包...</translation>
    </message>
    <message>
        <source>Rescanning...</source>
        <translation>再次扫描...</translation>
    </message>
    <message>
        <source>Done loading</source>
        <translation>载入完成</translation>
    </message>
</context>
</TS><|MERGE_RESOLUTION|>--- conflicted
+++ resolved
@@ -70,10 +70,6 @@
         <translation>这些是你的比特币支付地址。在发送之前，一定要核对金额和接收地址。</translation>
     </message>
     <message>
-        <source>These are your Bitcoin addresses for receiving payments. Use the 'Create new receiving address' button in the receive tab to create new addresses.</source>
-        <translation>这些是您的比特币接收地址。建议每个交易使用一个新的接收地址。</translation>
-    </message>
-    <message>
         <source>&amp;Copy Address</source>
         <translation>&amp;复制地址</translation>
     </message>
@@ -188,11 +184,7 @@
         <translation>输入钱包的旧密码和新密码。</translation>
     </message>
     <message>
-<<<<<<< HEAD
-        <source>Remember that encrypting your wallet cannot fully protect your bitcoins from being stolen by malware infecting your computer.</source>
-=======
         <source>Remember that encrypting your wallet cannot fully protect your qtums from being stolen by malware infecting your computer.</source>
->>>>>>> da23532c
         <translation>记住，加密您的钱包并不能完全保护您的比特币不被您电脑中的恶意软件窃取。</translation>
     </message>
     <message>
@@ -438,11 +430,7 @@
         <translation>&amp;命令行选项</translation>
     </message>
     <message numerus="yes">
-<<<<<<< HEAD
-        <source>%n active connection(s) to Bitcoin network</source>
-=======
         <source>%n active connection(s) to Qtum network</source>
->>>>>>> da23532c
         <translation><numerusform>%n 活跃的链接到比特币网络</numerusform></translation>
     </message>
     <message>
@@ -502,11 +490,7 @@
         <translation>&amp;接受地址</translation>
     </message>
     <message>
-<<<<<<< HEAD
-        <source>Open a bitcoin: URI</source>
-=======
         <source>Open a qtum: URI</source>
->>>>>>> da23532c
         <translation>打开比特币: URI</translation>
     </message>
     <message>
@@ -629,15 +613,7 @@
         <source>Wallet is &lt;b&gt;encrypted&lt;/b&gt; and currently &lt;b&gt;locked&lt;/b&gt;</source>
         <translation>钱包是&lt;b&gt;加密的&lt;/b&gt;，目前&lt;b&gt;已锁定&lt;/b&gt;</translation>
     </message>
-<<<<<<< HEAD
-    <message>
-        <source>A fatal error occurred. Qtum can no longer continue safely and will quit.</source>
-        <translation>发生了致命错误。比特币无法继续安全运行，将退出。</translation>
-    </message>
-</context>
-=======
-    </context>
->>>>>>> da23532c
+    </context>
 <context>
     <name>CoinControlDialog</name>
     <message>
