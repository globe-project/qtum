<TS language="it" version="2.1">
<context>
    <name>AddressBookPage</name>
    <message>
        <source>Right-click to edit address or label</source>
        <translation>Fai clic con il tasto destro del mouse per modificare l'indirizzo o l'etichetta</translation>
    </message>
    <message>
        <source>Create a new address</source>
        <translation>Crea un nuovo indirizzo</translation>
    </message>
    <message>
        <source>&amp;New</source>
        <translation>&amp;Nuovo</translation>
    </message>
    <message>
        <source>Copy the currently selected address to the system clipboard</source>
        <translation>Copia negli appunti l'indirizzo attualmente selezionato</translation>
    </message>
    <message>
        <source>&amp;Copy</source>
        <translation>&amp;Copia</translation>
    </message>
    <message>
        <source>C&amp;lose</source>
        <translation>C&amp;hiudi</translation>
    </message>
    <message>
        <source>Delete the currently selected address from the list</source>
        <translation>Rimuovi dalla lista l'indirizzo attualmente selezionato</translation>
<<<<<<< HEAD
=======
    </message>
    <message>
        <source>Enter address or label to search</source>
        <translation>Inserisci un indirizzo o un'etichetta da cercare</translation>
>>>>>>> 228c1378
    </message>
    <message>
        <source>Export the data in the current tab to a file</source>
        <translation>Esporta su file i dati contenuti nella tabella corrente</translation>
    </message>
    <message>
        <source>&amp;Export</source>
        <translation>&amp;Esporta</translation>
    </message>
    <message>
        <source>&amp;Delete</source>
        <translation>&amp;Elimina</translation>
    </message>
    <message>
        <source>Choose the address to send coins to</source>
        <translation>Scegli l'indirizzo a cui inviare qtum</translation>
    </message>
    <message>
        <source>Choose the address to receive coins with</source>
        <translation>Scegli l'indirizzo con cui ricevere qtum</translation>
    </message>
    <message>
        <source>C&amp;hoose</source>
        <translation>Sc&amp;egli</translation>
    </message>
    <message>
        <source>Sending addresses</source>
        <translation>Indirizzi d'invio</translation>
    </message>
    <message>
        <source>Receiving addresses</source>
        <translation>Indirizzi di ricezione</translation>
    </message>
    <message>
        <source>These are your Qtum addresses for sending payments. Always check the amount and the receiving address before sending coins.</source>
        <translation>Questi sono i tuoi indirizzi Qtum per l'invio di pagamenti. Controlla sempre l'importo e l'indirizzo del beneficiario prima di inviare qtum.</translation>
    </message>
    <message>
        <source>These are your Qtum addresses for receiving payments. It is recommended to use a new receiving address for each transaction.</source>
        <translation>Questi sono i tuoi indirizzi Qtum per la ricezione di pagamenti. Si raccomanda di usare un nuovo indirizzo di ricezione per ogni transazione.</translation>
    </message>
    <message>
        <source>&amp;Copy Address</source>
        <translation>&amp;Copia indirizzo</translation>
    </message>
    <message>
        <source>Copy &amp;Label</source>
        <translation>Copia &amp;etichetta</translation>
    </message>
    <message>
        <source>&amp;Edit</source>
        <translation>&amp;Modifica</translation>
    </message>
    <message>
        <source>Export Address List</source>
        <translation>Esporta elenco indirizzi</translation>
    </message>
    <message>
        <source>Comma separated file (*.csv)</source>
        <translation>Testo CSV (*.csv)</translation>
    </message>
    <message>
        <source>Exporting Failed</source>
        <translation>Esportazione fallita</translation>
    </message>
    <message>
        <source>There was an error trying to save the address list to %1. Please try again.</source>
        <translation>Si è verificato un errore nel salvare l'elenco degli indirizzi su %1. Provare di nuovo.</translation>
    </message>
</context>
<context>
    <name>AddressTableModel</name>
    <message>
        <source>Label</source>
        <translation>Etichetta</translation>
    </message>
    <message>
        <source>Address</source>
        <translation>Indirizzo</translation>
    </message>
    <message>
        <source>(no label)</source>
        <translation>(nessuna etichetta)</translation>
    </message>
</context>
<context>
    <name>AskPassphraseDialog</name>
    <message>
        <source>Passphrase Dialog</source>
        <translation>Finestra passphrase</translation>
    </message>
    <message>
        <source>Enter passphrase</source>
        <translation>Inserisci la passphrase</translation>
    </message>
    <message>
        <source>New passphrase</source>
        <translation>Nuova passphrase</translation>
    </message>
    <message>
        <source>Repeat new passphrase</source>
        <translation>Ripeti la nuova passphrase</translation>
    </message>
    <message>
        <source>Show password</source>
        <translation>Mostra password</translation>
    </message>
    <message>
        <source>Enter the new passphrase to the wallet.&lt;br/&gt;Please use a passphrase of &lt;b&gt;ten or more random characters&lt;/b&gt;, or &lt;b&gt;eight or more words&lt;/b&gt;.</source>
        <translation>Inserire la nuova passphrase per il portafoglio.&lt;br/&gt;Si consiglia di utilizzare una passphrase di &lt;b&gt;almeno dieci caratteri casuali&lt;/b&gt; oppure &lt;b&gt;otto o più parole&lt;/b&gt;.</translation>
    </message>
    <message>
        <source>Encrypt wallet</source>
        <translation>Cifra il portafoglio</translation>
    </message>
    <message>
        <source>This operation needs your wallet passphrase to unlock the wallet.</source>
        <translation>Questa operazione necessita della passphrase per sbloccare il portafoglio.</translation>
    </message>
    <message>
        <source>Unlock wallet</source>
        <translation>Sblocca il portafoglio</translation>
    </message>
    <message>
        <source>This operation needs your wallet passphrase to decrypt the wallet.</source>
        <translation>Questa operazione necessita della passphrase per decifrare il portafoglio.</translation>
    </message>
    <message>
        <source>Decrypt wallet</source>
        <translation>Decifra il portafoglio</translation>
    </message>
    <message>
        <source>Change passphrase</source>
        <translation>Cambia la passphrase</translation>
    </message>
    <message>
        <source>Enter the old passphrase and new passphrase to the wallet.</source>
        <translation>Inserisci la vecchia e la nuova passphrase per il portafoglio.</translation>
    </message>
    <message>
        <source>Confirm wallet encryption</source>
        <translation>Conferma la cifratura del portafoglio</translation>
    </message>
    <message>
        <source>Warning: If you encrypt your wallet and lose your passphrase, you will &lt;b&gt;LOSE ALL OF YOUR QTUMS&lt;/b&gt;!</source>
        <translation>Attenzione: perdendo la passphrase di un portamonete cifrato &lt;b&gt;TUTTI I PROPRI QTUM ANDRANNO PERSI&lt;/b&gt;!</translation>
    </message>
    <message>
        <source>Are you sure you wish to encrypt your wallet?</source>
        <translation>Cifrare veramente il portafoglio?</translation>
    </message>
    <message>
        <source>Wallet encrypted</source>
        <translation>Portafoglio cifrato</translation>
    </message>
    <message>
        <source>%1 will close now to finish the encryption process. Remember that encrypting your wallet cannot fully protect your qtums from being stolen by malware infecting your computer.</source>
        <translation>%1 verrà chiuso per completare il processo di cifratura. Ricorda che cifrare il tuo portafoglio non può proteggerlo contro potenziali furti di malware che potrebbero aver infettato il tuo computer.</translation>
    </message>
    <message>
        <source>IMPORTANT: Any previous backups you have made of your wallet file should be replaced with the newly generated, encrypted wallet file. For security reasons, previous backups of the unencrypted wallet file will become useless as soon as you start using the new, encrypted wallet.</source>
        <translation>IMPORTANTE: qualsiasi backup del portafoglio effettuato in precedenza dovrà essere sostituito con il file del portamonete cifrato appena generato. Per ragioni di sicurezza, i precedenti backup del file del portafoglio non cifrato diventeranno inservibili non appena si inizierà ad utilizzare il nuovo portafoglio cifrato.</translation>
    </message>
    <message>
        <source>Wallet encryption failed</source>
        <translation>Cifratura portafoglio fallita</translation>
    </message>
    <message>
        <source>Wallet encryption failed due to an internal error. Your wallet was not encrypted.</source>
        <translation>La cifratura del portafoglio non è riuscita a causa di un errore interno. Il portafoglio personale non è stato cifrato.</translation>
    </message>
    <message>
        <source>The supplied passphrases do not match.</source>
        <translation>Le passphrase fornite non corrispondono.</translation>
    </message>
    <message>
        <source>Wallet unlock failed</source>
        <translation>Sbloccaggio del portafoglio fallito</translation>
    </message>
    <message>
        <source>The passphrase entered for the wallet decryption was incorrect.</source>
        <translation>La passphrase inserita per decifrare il tuo portafoglio non è corretta.</translation>
    </message>
    <message>
        <source>Wallet decryption failed</source>
        <translation>Decrittazione del portafoglio fallita.</translation>
    </message>
    <message>
        <source>Wallet passphrase was successfully changed.</source>
        <translation>La modifica della passphrase del portafoglio è riuscita.</translation>
    </message>
    <message>
        <source>Warning: The Caps Lock key is on!</source>
        <translation>Attenzione: è attivo il tasto blocco maiuscole !</translation>
    </message>
</context>
<context>
    <name>BanTableModel</name>
    <message>
        <source>IP/Netmask</source>
        <translation>IP/Netmask</translation>
    </message>
    <message>
        <source>Banned Until</source>
        <translation>Bannato fino a</translation>
    </message>
</context>
<context>
    <name>QtumGUI</name>
    <message>
        <source>Sign &amp;message...</source>
        <translation>Firma &amp;messaggio...</translation>
    </message>
    <message>
        <source>Synchronizing with network...</source>
        <translation>Sincronizzazione con la rete in corso...</translation>
    </message>
    <message>
        <source>&amp;Overview</source>
        <translation>&amp;Sintesi</translation>
    </message>
    <message>
        <source>Node</source>
        <translation>Nodo</translation>
    </message>
    <message>
        <source>Show general overview of wallet</source>
        <translation>Mostra lo stato generale del portamonete</translation>
    </message>
    <message>
        <source>&amp;Transactions</source>
        <translation>&amp;Transazioni</translation>
    </message>
    <message>
        <source>Browse transaction history</source>
        <translation>Mostra la cronologia delle transazioni</translation>
    </message>
    <message>
        <source>E&amp;xit</source>
        <translation>&amp;Esci</translation>
    </message>
    <message>
        <source>Quit application</source>
        <translation>Chiudi applicazione</translation>
    </message>
    <message>
        <source>&amp;About %1</source>
        <translation>&amp;Informazioni su %1</translation>
    </message>
    <message>
        <source>Show information about %1</source>
        <translation>Mostra informazioni su %1</translation>
    </message>
    <message>
        <source>About &amp;Qt</source>
        <translation>Informazioni su &amp;Qt</translation>
    </message>
    <message>
        <source>Show information about Qt</source>
        <translation>Mostra le informazioni su Qt</translation>
    </message>
    <message>
        <source>&amp;Options...</source>
        <translation>&amp;Opzioni...</translation>
    </message>
    <message>
        <source>Modify configuration options for %1</source>
        <translation>Modifica le opzioni di configurazione per %1</translation>
    </message>
    <message>
        <source>&amp;Encrypt Wallet...</source>
        <translation>&amp;Cifra portafoglio...</translation>
    </message>
    <message>
        <source>&amp;Backup Wallet...</source>
        <translation>&amp;Backup portafoglio...</translation>
    </message>
    <message>
        <source>&amp;Change Passphrase...</source>
        <translation>&amp;Cambia passphrase...</translation>
    </message>
    <message>
        <source>&amp;Sending addresses...</source>
        <translation>&amp;Indirizzi di invio...</translation>
    </message>
    <message>
        <source>&amp;Receiving addresses...</source>
        <translation>Indirizzi di &amp;ricezione...</translation>
    </message>
    <message>
        <source>Open &amp;URI...</source>
        <translation>Apri &amp;URI...</translation>
    </message>
    <message>
        <source>Wallet:</source>
        <translation>Portafoglio:</translation>
    </message>
    <message>
        <source>default wallet</source>
        <translation>Portafoglio predefinito:</translation>
    </message>
    <message>
        <source>Click to disable network activity.</source>
        <translation>Clicca per disattivare la rete.</translation>
    </message>
    <message>
        <source>Network activity disabled.</source>
        <translation>Attività di rete disabilitata</translation>
    </message>
    <message>
        <source>Click to enable network activity again.</source>
        <translation>Clicca per abilitare nuovamente l'attività di rete</translation>
    </message>
    <message>
        <source>Syncing Headers (%1%)...</source>
        <translation>Sincronizzazione Headers (%1%)...</translation>
    </message>
    <message>
        <source>Reindexing blocks on disk...</source>
        <translation>Re-indicizzazione blocchi su disco...</translation>
    </message>
    <message>
<<<<<<< HEAD
=======
        <source>Proxy is &lt;b&gt;enabled&lt;/b&gt;: %1</source>
        <translation>Il Proxy è &lt;b&gt;enabled&lt;/b&gt;:%1</translation>
    </message>
    <message>
>>>>>>> 228c1378
        <source>Send coins to a Qtum address</source>
        <translation>Invia fondi ad un indirizzo Qtum</translation>
    </message>
    <message>
        <source>Backup wallet to another location</source>
        <translation>Effettua il backup del portamonete</translation>
    </message>
    <message>
        <source>Change the passphrase used for wallet encryption</source>
        <translation>Cambia la passphrase utilizzata per la cifratura del portamonete</translation>
    </message>
    <message>
        <source>&amp;Debug window</source>
        <translation>Finestra di &amp;debug</translation>
    </message>
    <message>
        <source>Open debugging and diagnostic console</source>
        <translation>Apri la console di debugging e diagnostica</translation>
    </message>
    <message>
        <source>&amp;Verify message...</source>
        <translation>&amp;Verifica messaggio...</translation>
    </message>
    <message>
        <source>Qtum</source>
        <translation>Qtum</translation>
    </message>
    <message>
        <source>Wallet</source>
        <translation>Portafoglio</translation>
    </message>
    <message>
        <source>&amp;Send</source>
        <translation>&amp;Invia</translation>
    </message>
    <message>
        <source>&amp;Receive</source>
        <translation>&amp;Ricevi</translation>
    </message>
    <message>
        <source>&amp;Show / Hide</source>
        <translation>&amp;Mostra / Nascondi</translation>
    </message>
    <message>
        <source>Show or hide the main Window</source>
        <translation>Mostra o nascondi la Finestra principale</translation>
    </message>
    <message>
        <source>Encrypt the private keys that belong to your wallet</source>
        <translation>Cifra le chiavi private che appartengono al tuo portamonete</translation>
    </message>
    <message>
        <source>Sign messages with your Qtum addresses to prove you own them</source>
        <translation>Firma messaggi con i tuoi indirizzi Qtum per dimostrarne il possesso</translation>
    </message>
    <message>
        <source>Verify messages to ensure they were signed with specified Qtum addresses</source>
        <translation>Verifica che i messaggi siano stati firmati con gli indirizzi Qtum specificati</translation>
    </message>
    <message>
        <source>&amp;File</source>
        <translation>&amp;File</translation>
    </message>
    <message>
        <source>&amp;Settings</source>
        <translation>&amp;Impostazioni</translation>
    </message>
    <message>
        <source>&amp;Help</source>
        <translation>&amp;Aiuto</translation>
    </message>
    <message>
        <source>Tabs toolbar</source>
        <translation>Barra degli strumenti</translation>
    </message>
    <message>
        <source>Request payments (generates QR codes and qtum: URIs)</source>
        <translation>Richiedi pagamenti (genera codici QR e qtum: URI)</translation>
    </message>
    <message>
        <source>Show the list of used sending addresses and labels</source>
        <translation>Mostra la lista degli indirizzi di invio utilizzati</translation>
    </message>
    <message>
        <source>Show the list of used receiving addresses and labels</source>
        <translation>Mostra la lista degli indirizzi di ricezione utilizzati</translation>
    </message>
    <message>
        <source>Open a qtum: URI or payment request</source>
        <translation>Apri un qtum: URI o una richiesta di pagamento</translation>
    </message>
    <message>
        <source>&amp;Command-line options</source>
        <translation>Opzioni della riga di &amp;comando</translation>
    </message>
    <message numerus="yes">
        <source>%n active connection(s) to Qtum network</source>
        <translation><numerusform>%n connessione attiva alla rete Qtum</numerusform><numerusform>%n connessioni alla rete Qtum attive</numerusform></translation>
    </message>
    <message>
        <source>Indexing blocks on disk...</source>
        <translation>Indicizzando i blocchi su disco...</translation>
    </message>
    <message>
        <source>Processing blocks on disk...</source>
        <translation>Elaborazione dei blocchi su disco...</translation>
    </message>
    <message numerus="yes">
        <source>Processed %n block(s) of transaction history.</source>
        <translation><numerusform>Elaborato %n blocco dello storico transazioni.</numerusform><numerusform>Elaborati %n blocchi dello storico transazioni.</numerusform></translation>
    </message>
    <message>
        <source>%1 behind</source>
        <translation>Indietro di %1</translation>
    </message>
    <message>
        <source>Last received block was generated %1 ago.</source>
        <translation>L'ultimo blocco ricevuto è stato generato %1 fa.</translation>
    </message>
    <message>
        <source>Transactions after this will not yet be visible.</source>
        <translation>Le transazioni effettuate successivamente non sono ancora visibili.</translation>
    </message>
    <message>
        <source>Error</source>
        <translation>Errore</translation>
    </message>
    <message>
        <source>Warning</source>
        <translation>Attenzione</translation>
    </message>
    <message>
        <source>Information</source>
        <translation>Informazioni</translation>
    </message>
    <message>
        <source>Up to date</source>
        <translation>Aggiornato</translation>
    </message>
    <message>
        <source>Show the %1 help message to get a list with possible Qtum command-line options</source>
        <translation>Mostra il messaggio di aiuto di %1 per ottenere una lista di opzioni di comando per Qtum </translation>
    </message>
    <message>
        <source>%1 client</source>
        <translation>%1 client</translation>
    </message>
    <message>
        <source>Connecting to peers...</source>
        <translation>Connessione ai peers</translation>
    </message>
    <message>
        <source>Catching up...</source>
        <translation>In aggiornamento...</translation>
    </message>
    <message>
        <source>Date: %1
</source>
        <translation>Data: %1
</translation>
    </message>
    <message>
        <source>Amount: %1
</source>
        <translation>Quantità: %1
</translation>
    </message>
    <message>
        <source>Wallet: %1
</source>
        <translation>Portafoglio: %1
</translation>
    </message>
    <message>
        <source>Type: %1
</source>
        <translation>Tipo: %1
</translation>
    </message>
    <message>
        <source>Label: %1
</source>
        <translation>Etichetta: %1
</translation>
    </message>
    <message>
        <source>Address: %1
</source>
        <translation>Indirizzo: %1
</translation>
    </message>
    <message>
        <source>Sent transaction</source>
        <translation>Transazione inviata</translation>
    </message>
    <message>
        <source>Incoming transaction</source>
        <translation>Transazione ricevuta</translation>
    </message>
    <message>
        <source>HD key generation is &lt;b&gt;enabled&lt;/b&gt;</source>
        <translation>La creazione della chiave HD è &lt;b&gt;abilitata&lt;/b&gt;</translation>
    </message>
    <message>
        <source>HD key generation is &lt;b&gt;disabled&lt;/b&gt;</source>
        <translation>La creazione della chiave HD è &lt;b&gt;disabilitata&lt;/b&gt;</translation>
    </message>
    <message>
        <source>Wallet is &lt;b&gt;encrypted&lt;/b&gt; and currently &lt;b&gt;unlocked&lt;/b&gt;</source>
        <translation>Il portamonete è &lt;b&gt;cifrato&lt;/b&gt; ed attualmente &lt;b&gt;sbloccato&lt;/b&gt;</translation>
    </message>
    <message>
        <source>Wallet is &lt;b&gt;encrypted&lt;/b&gt; and currently &lt;b&gt;locked&lt;/b&gt;</source>
        <translation>Il portamonete è &lt;b&gt;cifrato&lt;/b&gt; ed attualmente &lt;b&gt;bloccato&lt;/b&gt;</translation>
    </message>
    <message>
        <source>A fatal error occurred. Qtum can no longer continue safely and will quit.</source>
        <translation>Si è verificato un errore critico. Qtum non può più funzionare in maniera sicura e verrà chiuso.</translation>
    </message>
</context>
<context>
    <name>CoinControlDialog</name>
    <message>
        <source>Coin Selection</source>
        <translation>Selezione coin</translation>
    </message>
    <message>
        <source>Quantity:</source>
        <translation>Quantità:</translation>
    </message>
    <message>
        <source>Bytes:</source>
        <translation>Byte:</translation>
    </message>
    <message>
        <source>Amount:</source>
        <translation>Importo:</translation>
    </message>
    <message>
        <source>Fee:</source>
        <translation>Commissione:</translation>
    </message>
    <message>
        <source>Dust:</source>
        <translation>Trascurabile:</translation>
    </message>
    <message>
        <source>After Fee:</source>
        <translation>Dopo Commissione:</translation>
    </message>
    <message>
        <source>Change:</source>
        <translation>Resto:</translation>
    </message>
    <message>
        <source>(un)select all</source>
        <translation>(de)seleziona tutto</translation>
    </message>
    <message>
        <source>Tree mode</source>
        <translation>Modalità Albero</translation>
    </message>
    <message>
        <source>List mode</source>
        <translation>Modalità Lista</translation>
    </message>
    <message>
        <source>Amount</source>
        <translation>Importo</translation>
    </message>
    <message>
        <source>Received with label</source>
        <translation>Ricevuto con l'etichetta</translation>
    </message>
    <message>
        <source>Received with address</source>
        <translation>Ricevuto con l'indirizzo</translation>
    </message>
    <message>
        <source>Date</source>
        <translation>Data</translation>
    </message>
    <message>
        <source>Confirmations</source>
        <translation>Conferme</translation>
    </message>
    <message>
        <source>Confirmed</source>
        <translation>Confermato</translation>
    </message>
    <message>
        <source>Copy address</source>
        <translation>Copia indirizzo</translation>
    </message>
    <message>
        <source>Copy label</source>
        <translation>Copia etichetta</translation>
    </message>
    <message>
        <source>Copy amount</source>
        <translation>Copia l'importo</translation>
    </message>
    <message>
        <source>Copy transaction ID</source>
        <translation>Copia l'ID transazione</translation>
    </message>
    <message>
        <source>Lock unspent</source>
        <translation>Bloccare non spesi</translation>
    </message>
    <message>
        <source>Unlock unspent</source>
        <translation>Sbloccare non spesi</translation>
    </message>
    <message>
        <source>Copy quantity</source>
        <translation>Copia quantità</translation>
    </message>
    <message>
        <source>Copy fee</source>
        <translation>Copia commissione</translation>
    </message>
    <message>
        <source>Copy after fee</source>
        <translation>Copia dopo commissione</translation>
    </message>
    <message>
        <source>Copy bytes</source>
        <translation>Copia byte</translation>
    </message>
    <message>
        <source>Copy dust</source>
        <translation>Copia trascurabile</translation>
    </message>
    <message>
        <source>Copy change</source>
        <translation>Copia resto</translation>
    </message>
    <message>
        <source>(%1 locked)</source>
        <translation>(%1 bloccato)</translation>
    </message>
    <message>
        <source>yes</source>
        <translation>sì</translation>
    </message>
    <message>
        <source>no</source>
        <translation>no</translation>
    </message>
    <message>
        <source>This label turns red if any recipient receives an amount smaller than the current dust threshold.</source>
        <translation>Questa etichetta diventerà rossa se uno qualsiasi dei destinatari riceverà un importo inferiore alla corrente soglia minima per la movimentazione della valuta.</translation>
    </message>
    <message>
        <source>Can vary +/- %1 satoshi(s) per input.</source>
        <translation>Può variare di +/- %1 satoshi per input.</translation>
    </message>
    <message>
        <source>(no label)</source>
        <translation>(nessuna etichetta)</translation>
    </message>
    <message>
        <source>change from %1 (%2)</source>
        <translation>cambio da %1 (%2)</translation>
    </message>
    <message>
        <source>(change)</source>
        <translation>(resto)</translation>
    </message>
</context>
<context>
    <name>EditAddressDialog</name>
    <message>
        <source>Edit Address</source>
        <translation>Modifica l'indirizzo</translation>
    </message>
    <message>
        <source>&amp;Label</source>
        <translation>&amp;Etichetta</translation>
    </message>
    <message>
        <source>The label associated with this address list entry</source>
        <translation>L'etichetta associata con questa voce della lista degli indirizzi</translation>
    </message>
    <message>
        <source>The address associated with this address list entry. This can only be modified for sending addresses.</source>
        <translation>L'indirizzo associato con questa voce della lista degli indirizzi. Può essere modificato solo per gli indirizzi d'invio.</translation>
    </message>
    <message>
        <source>&amp;Address</source>
        <translation>&amp;Indirizzo</translation>
    </message>
    <message>
        <source>New sending address</source>
        <translation>Nuovo indirizzo d'invio</translation>
    </message>
    <message>
        <source>Edit receiving address</source>
        <translation>Modifica indirizzo di ricezione</translation>
    </message>
    <message>
        <source>Edit sending address</source>
        <translation>Modifica indirizzo d'invio</translation>
    </message>
    <message>
        <source>The entered address "%1" is not a valid Qtum address.</source>
        <translation>L'indirizzo inserito "%1" non è un indirizzo qtum valido.</translation>
<<<<<<< HEAD
    </message>
    <message>
        <source>The entered address "%1" is already in the address book.</source>
        <translation>L'indirizzo inserito "%1" è già in rubrica.</translation>
=======
>>>>>>> 228c1378
    </message>
    <message>
        <source>Could not unlock wallet.</source>
        <translation>Impossibile sbloccare il portamonete.</translation>
    </message>
    <message>
        <source>New key generation failed.</source>
        <translation>Generazione della nuova chiave non riuscita.</translation>
    </message>
</context>
<context>
    <name>FreespaceChecker</name>
    <message>
        <source>A new data directory will be created.</source>
        <translation>Sarà creata una nuova cartella dati.</translation>
    </message>
    <message>
        <source>name</source>
        <translation>nome</translation>
    </message>
    <message>
        <source>Directory already exists. Add %1 if you intend to create a new directory here.</source>
        <translation>Cartella già esistente. Aggiungi %1 se intendi creare qui una nuova cartella.</translation>
    </message>
    <message>
        <source>Path already exists, and is not a directory.</source>
        <translation>Il percorso è già esistente e non è una cartella.</translation>
    </message>
    <message>
        <source>Cannot create data directory here.</source>
        <translation>Impossibile creare una cartella dati qui.</translation>
    </message>
</context>
<context>
    <name>HelpMessageDialog</name>
    <message>
        <source>version</source>
        <translation>versione</translation>
    </message>
    <message>
        <source>(%1-bit)</source>
        <translation>(%1-bit)</translation>
    </message>
    <message>
        <source>About %1</source>
        <translation>Informazioni %1</translation>
    </message>
    <message>
        <source>Command-line options</source>
        <translation>Opzioni della riga di comando</translation>
    </message>
</context>
<context>
    <name>Intro</name>
    <message>
        <source>Welcome</source>
        <translation>Benvenuto</translation>
    </message>
    <message>
        <source>Welcome to %1.</source>
        <translation>Benvenuto su %1.</translation>
    </message>
    <message>
        <source>As this is the first time the program is launched, you can choose where %1 will store its data.</source>
        <translation>Dato che questa è la prima volta che il programma viene lanciato, puoi scegliere dove %1 salverà i suoi dati.</translation>
    </message>
    <message>
        <source>When you click OK, %1 will begin to download and process the full %4 block chain (%2GB) starting with the earliest transactions in %3 when %4 initially launched.</source>
        <translation>Quando fai click su OK, %1 comincerà a scaricare e processare l'intera %4 block chain (%2GB) a partire dalla prime transazioni del %3 quando %4 venne inaugurato.</translation>
    </message>
    <message>
        <source>This initial synchronisation is very demanding, and may expose hardware problems with your computer that had previously gone unnoticed. Each time you run %1, it will continue downloading where it left off.</source>
        <translation>La sincronizzazione iniziale è molto dispendiosa e potrebbe mettere in luce problemi di harware del tuo computer che erano prima passati inosservati. Ogni volta che lanci %1 continuerà a scaricare da dove l'avevi lasciato.</translation>
    </message>
    <message>
        <source>If you have chosen to limit block chain storage (pruning), the historical data must still be downloaded and processed, but will be deleted afterward to keep your disk usage low.</source>
        <translation>Se hai scelto di limitare l'immagazzinamento della block chain (operazione nota come "pruning" o "potatura"), i dati storici devono comunque essere scaricati e processati, ma verranno cancellati in seguito per mantenere basso l'utilizzo del tuo disco.</translation>
    </message>
    <message>
        <source>Use the default data directory</source>
        <translation>Usa la cartella dati predefinita</translation>
    </message>
    <message>
        <source>Use a custom data directory:</source>
        <translation>Usa una cartella dati personalizzata:</translation>
    </message>
    <message>
        <source>Qtum</source>
        <translation>Qtum</translation>
    </message>
    <message>
        <source>At least %1 GB of data will be stored in this directory, and it will grow over time.</source>
        <translation>Almeno %1 GB di dati verrà salvato in questa cartella e continuerà ad aumentare col tempo.</translation>
    </message>
    <message>
<<<<<<< HEAD
        <source>When you click OK, %1 will begin to download and process the full %4 block chain (%2GB) starting with the earliest transactions in %3 when %4 initially launched.</source>
        <translation>Quando fai click su OK, %1 comincerà a scaricare e processare l'intera %4 block chain (%2GB) a partire dalla prime transazioni del %3 quando %4 venne inaugurato.</translation>
    </message>
    <message>
        <source>This initial synchronisation is very demanding, and may expose hardware problems with your computer that had previously gone unnoticed. Each time you run %1, it will continue downloading where it left off.</source>
        <translation>La sincronizzazione iniziale è molto dispendiosa e potrebbe mettere in luce problemi di harware del tuo computer che erano prima passati inosservati. Ogni volta che lanci %1 continuerà a scaricare da dove l'avevi lasciato.</translation>
    </message>
    <message>
        <source>If you have chosen to limit block chain storage (pruning), the historical data must still be downloaded and processed, but will be deleted afterward to keep your disk usage low.</source>
        <translation>Se hai scelto di limitare l'immagazzinamento della block chain (operazione nota come "pruning" o "potatura"), i dati storici devono comunque essere scaricati e processati, ma verranno cancellati in seguito per mantenere basso l'utilizzo del tuo disco.</translation>
=======
        <source>Approximately %1 GB of data will be stored in this directory.</source>
        <translation>Verranno salvati circa %1 GB di dati in questa cartella.</translation>
>>>>>>> 228c1378
    </message>
    <message>
        <source>%1 will download and store a copy of the Qtum block chain.</source>
        <translation>%1 scaricherà e salverà una copia della block chain di Qtum.</translation>
    </message>
    <message>
        <source>The wallet will also be stored in this directory.</source>
        <translation>Anche il portafoglio verrà salvato in questa cartella.</translation>
    </message>
    <message>
        <source>Qtum</source>
        <translation>Qtum</translation>
    </message>
    <message>
        <source>At least %1 GB of data will be stored in this directory, and it will grow over time.</source>
        <translation>Almeno %1 GB di dati verrà salvato in questa cartella e continuerà ad aumentare col tempo.</translation>
    </message>
    <message>
        <source>Approximately %1 GB of data will be stored in this directory.</source>
        <translation>Verranno salvati circa %1 GB di dati in questa cartella.</translation>
    </message>
    <message>
        <source>%1 will download and store a copy of the Qtum block chain.</source>
        <translation>%1 scaricherà e salverà una copia della block chain di Qtum.</translation>
    </message>
    <message>
        <source>The wallet will also be stored in this directory.</source>
        <translation>Anche il portafoglio verrà salvato in questa cartella.</translation>
    </message>
    <message>
        <source>Error: Specified data directory "%1" cannot be created.</source>
        <translation>Errore: La cartella dati "%1" specificata non può essere creata.</translation>
    </message>
    <message>
        <source>Error</source>
        <translation>Errore</translation>
    </message>
    <message numerus="yes">
        <source>%n GB of free space available</source>
        <translation><numerusform>GB di spazio libero disponibile</numerusform><numerusform>%n GB di spazio disponibile</numerusform></translation>
    </message>
    <message numerus="yes">
        <source>(of %n GB needed)</source>
        <translation><numerusform>(di %nGB richiesti)</numerusform><numerusform>(%n GB richiesti)</numerusform></translation>
    </message>
</context>
<context>
    <name>ModalOverlay</name>
    <message>
        <source>Form</source>
        <translation>Modulo</translation>
    </message>
    <message>
        <source>Recent transactions may not yet be visible, and therefore your wallet's balance might be incorrect. This information will be correct once your wallet has finished synchronizing with the qtum network, as detailed below.</source>
        <translation>Transazioni recenti potrebbero non essere visibili ancora, perciò il saldo del tuo portafoglio potrebbe non essere corretto. Questa informazione risulterà corretta quando il tuo portafoglio avrà terminato la sincronizzazione con la rete qtum, come indicato in dettaglio più sotto.</translation>
    </message>
    <message>
        <source>Attempting to spend qtums that are affected by not-yet-displayed transactions will not be accepted by the network.</source>
        <translation>Il tentativo di spendere qtum legati a transazioni non ancora visualizzate non verrà accettato dalla rete.</translation>
    </message>
    <message>
        <source>Number of blocks left</source>
        <translation>Numero di blocchi mancanti</translation>
    </message>
    <message>
        <source>Unknown...</source>
        <translation>Sconosciuto...</translation>
    </message>
    <message>
        <source>Last block time</source>
        <translation>Ora del blocco più recente</translation>
    </message>
    <message>
        <source>Progress</source>
        <translation>Progresso</translation>
    </message>
    <message>
        <source>Progress increase per hour</source>
        <translation>Aumento dei progressi per ogni ora</translation>
    </message>
    <message>
        <source>calculating...</source>
        <translation>calcolando...</translation>
    </message>
    <message>
        <source>Estimated time left until synced</source>
        <translation>Tempo stimato al completamento della sincronizzazione</translation>
    </message>
    <message>
        <source>Hide</source>
        <translation>Nascondi</translation>
    </message>
    <message>
        <source>Unknown. Syncing Headers (%1)...</source>
        <translation>Sconosciuto. Sincronizzazione Headers (%1)...</translation>
    </message>
</context>
<context>
    <name>OpenURIDialog</name>
    <message>
        <source>Open URI</source>
        <translation>Apri URI</translation>
    </message>
    <message>
        <source>Open payment request from URI or file</source>
        <translation>Apri richiesta di pagamento da URI o file</translation>
    </message>
    <message>
        <source>URI:</source>
        <translation>URI:</translation>
    </message>
    <message>
        <source>Select payment request file</source>
        <translation>Seleziona il file di richiesta di pagamento</translation>
    </message>
    <message>
        <source>Select payment request file to open</source>
        <translation>Seleziona il file di richiesta di pagamento da aprire</translation>
    </message>
</context>
<context>
    <name>OptionsDialog</name>
    <message>
        <source>Options</source>
        <translation>Opzioni</translation>
    </message>
    <message>
        <source>&amp;Main</source>
        <translation>&amp;Principale</translation>
    </message>
    <message>
        <source>Automatically start %1 after logging in to the system.</source>
        <translation>Avvia automaticamente %1 una volta effettuato l'accesso al sistema.</translation>
    </message>
    <message>
        <source>&amp;Start %1 on system login</source>
        <translation>&amp;Start %1 all'accesso al sistema</translation>
    </message>
    <message>
        <source>Size of &amp;database cache</source>
        <translation>Dimensione della cache del &amp;database.</translation>
    </message>
    <message>
        <source>MB</source>
        <translation>MB</translation>
    </message>
    <message>
        <source>Number of script &amp;verification threads</source>
        <translation>Numero di thread di &amp;verifica degli script </translation>
    </message>
    <message>
        <source>IP address of the proxy (e.g. IPv4: 127.0.0.1 / IPv6: ::1)</source>
        <translation>Indirizzo IP del proxy (ad es. IPv4: 127.0.0.1 / IPv6: ::1)</translation>
    </message>
    <message>
        <source>Shows if the supplied default SOCKS5 proxy is used to reach peers via this network type.</source>
        <translation>Mostra se il proxy SOCK5 di default che p stato fornito è usato per raggiungere i contatti attraverso questo tipo di rete.</translation>
    </message>
    <message>
        <source>Use separate SOCKS&amp;5 proxy to reach peers via Tor hidden services:</source>
        <translation>Usa una SOCKS&amp;5 proxy differente per raggiungere peers usando servizi Tor hidden</translation>
    </message>
    <message>
        <source>Hide the icon from the system tray.</source>
        <translation>Nascondi l'icona nella barra delle applicazioni.</translation>
    </message>
    <message>
        <source>&amp;Hide tray icon</source>
        <translation>&amp;Nascondi l'icona della barra delle applicazioni</translation>
    </message>
    <message>
        <source>Minimize instead of exit the application when the window is closed. When this option is enabled, the application will be closed only after selecting Exit in the menu.</source>
        <translation>Riduci ad icona invece di uscire dall'applicazione quando la finestra viene chiusa. Attivando questa opzione l'applicazione terminerà solo dopo aver selezionato Esci dal menu File.</translation>
    </message>
    <message>
        <source>Third party URLs (e.g. a block explorer) that appear in the transactions tab as context menu items. %s in the URL is replaced by transaction hash. Multiple URLs are separated by vertical bar |.</source>
        <translation>URL di terze parti (ad es. un block explorer) che appaiono nella tabella delle transazioni come voci nel menu contestuale. "%s" nell'URL è sostituito dall'hash della transazione.
Per specificare più URL separarli con una barra verticale "|".</translation>
    </message>
    <message>
        <source>Active command-line options that override above options:</source>
        <translation>Opzioni della riga di comando attive che sostituiscono i settaggi sopra elencati:</translation>
    </message>
    <message>
        <source>Open the %1 configuration file from the working directory.</source>
        <translation>Apri il %1 file di configurazione dalla cartella attiva.</translation>
    </message>
    <message>
        <source>Open Configuration File</source>
        <translation>Apri il file di configurazione</translation>
    </message>
    <message>
        <source>Reset all client options to default.</source>
        <translation>Reimposta tutte le opzioni del client allo stato predefinito.</translation>
    </message>
    <message>
        <source>&amp;Reset Options</source>
        <translation>&amp;Ripristina Opzioni</translation>
    </message>
    <message>
        <source>&amp;Network</source>
        <translation>Rete</translation>
    </message>
    <message>
        <source>Disables some advanced features but all blocks will still be fully validated. Reverting this setting requires re-downloading the entire blockchain. Actual disk usage may be somewhat higher.</source>
        <translation>Disattiva alcune funzionalità avanzate, ma tutti i blocchi saranno ancora completamente validati. Per ripristinare questa impostazione è necessario rieseguire il download dell'intera blockchain. L'utilizzo effettivo del disco potrebbe essere leggermente superiore.</translation>
    </message>
    <message>
        <source>Prune &amp;block storage to</source>
        <translation>Eliminare e bloccare l'archiviazione su</translation>
    </message>
    <message>
        <source>GB</source>
        <translation>GB</translation>
    </message>
    <message>
        <source>Reverting this setting requires re-downloading the entire blockchain.</source>
        <translation>Per ripristinare questa impostazione è necessario rieseguire il download dell'intera blockchain.</translation>
    </message>
    <message>
        <source>(0 = auto, &lt;0 = leave that many cores free)</source>
        <translation>(0 = automatico, &lt;0 = lascia questo numero di core liberi)</translation>
    </message>
    <message>
        <source>W&amp;allet</source>
        <translation>Port&amp;amonete</translation>
    </message>
    <message>
        <source>Expert</source>
        <translation>Esperti</translation>
    </message>
    <message>
        <source>Enable coin &amp;control features</source>
        <translation>Abilita le funzionalità di coin &amp;control</translation>
    </message>
    <message>
        <source>If you disable the spending of unconfirmed change, the change from a transaction cannot be used until that transaction has at least one confirmation. This also affects how your balance is computed.</source>
        <translation>Disabilitando l'uso di resti non confermati, il resto di una transazione non potrà essere speso fino a quando non avrà ottenuto almeno una conferma. Questa impostazione influisce inoltre sul calcolo del saldo.</translation>
    </message>
    <message>
        <source>&amp;Spend unconfirmed change</source>
        <translation>&amp;Spendi resti non confermati</translation>
    </message>
    <message>
        <source>Automatically open the Qtum client port on the router. This only works when your router supports UPnP and it is enabled.</source>
        <translation>Apri automaticamente la porta del client Qtum sul router. Il protocollo UPnP deve essere supportato da parte del router ed attivo.</translation>
    </message>
    <message>
        <source>Map port using &amp;UPnP</source>
        <translation>Mappa le porte tramite &amp;UPnP</translation>
    </message>
    <message>
        <source>Accept connections from outside.</source>
        <translation>Accetta connessione esterne.</translation>
    </message>
    <message>
        <source>Allow incomin&amp;g connections</source>
        <translation>Accetta connessioni in entrata</translation>
    </message>
    <message>
        <source>Connect to the Qtum network through a SOCKS5 proxy.</source>
        <translation>Connessione alla rete Qtum attraverso un proxy SOCKS5.</translation>
    </message>
    <message>
        <source>&amp;Connect through SOCKS5 proxy (default proxy):</source>
        <translation>&amp;Connessione attraverso proxy SOCKS5 (proxy predefinito):</translation>
    </message>
    <message>
        <source>Proxy &amp;IP:</source>
        <translation>&amp;IP del proxy:</translation>
    </message>
    <message>
        <source>&amp;Port:</source>
        <translation>&amp;Porta:</translation>
    </message>
    <message>
        <source>Port of the proxy (e.g. 9050)</source>
        <translation>Porta del proxy (ad es. 9050)</translation>
    </message>
    <message>
        <source>Used for reaching peers via:</source>
        <translation>Utilizzata per connettersi attraverso:</translation>
    </message>
    <message>
        <source>IPv4</source>
        <translation>IPv4</translation>
    </message>
    <message>
        <source>IPv6</source>
        <translation>IPv6</translation>
    </message>
    <message>
        <source>Tor</source>
        <translation>Tor</translation>
    </message>
    <message>
        <source>Connect to the Qtum network through a separate SOCKS5 proxy for Tor hidden services.</source>
        <translation>Connette alla rete Qtum attraverso un proxy SOCKS5 separato per Tor.</translation>
    </message>
    <message>
        <source>&amp;Window</source>
        <translation>&amp;Finestra</translation>
    </message>
    <message>
        <source>Show only a tray icon after minimizing the window.</source>
        <translation>Mostra solo nella tray bar quando si riduce ad icona.</translation>
    </message>
    <message>
        <source>&amp;Minimize to the tray instead of the taskbar</source>
        <translation>&amp;Minimizza nella tray bar invece che sulla barra delle applicazioni</translation>
    </message>
    <message>
        <source>M&amp;inimize on close</source>
        <translation>M&amp;inimizza alla chiusura</translation>
    </message>
    <message>
        <source>&amp;Display</source>
        <translation>&amp;Mostra</translation>
    </message>
    <message>
        <source>User Interface &amp;language:</source>
        <translation>&amp;Lingua Interfaccia Utente:</translation>
    </message>
    <message>
        <source>The user interface language can be set here. This setting will take effect after restarting %1.</source>
        <translation>La lingua dell'interfaccia utente può essere impostata qui. L'impostazione avrà effetto dopo il riavvio %1.</translation>
    </message>
    <message>
        <source>&amp;Unit to show amounts in:</source>
        <translation>&amp;Unità di misura con cui visualizzare gli importi:</translation>
    </message>
    <message>
        <source>Choose the default subdivision unit to show in the interface and when sending coins.</source>
        <translation>Scegli l'unità di suddivisione predefinita da utilizzare per l'interfaccia e per l'invio di qtum.</translation>
    </message>
    <message>
        <source>Whether to show coin control features or not.</source>
        <translation>Specifica se le funzionalita di coin control saranno visualizzate.</translation>
    </message>
    <message>
        <source>&amp;Third party transaction URLs</source>
        <translation>&amp;URLs per transazioni terzi </translation>
    </message>
    <message>
        <source>&amp;OK</source>
        <translation>&amp;OK</translation>
    </message>
    <message>
        <source>&amp;Cancel</source>
        <translation>&amp;Cancella</translation>
    </message>
    <message>
        <source>default</source>
        <translation>predefinito</translation>
    </message>
    <message>
        <source>none</source>
        <translation>nessuno</translation>
    </message>
    <message>
        <source>Confirm options reset</source>
        <translation>Conferma ripristino opzioni</translation>
    </message>
    <message>
        <source>Client restart required to activate changes.</source>
        <translation>È necessario un riavvio del client per applicare le modifiche.</translation>
    </message>
    <message>
        <source>Client will be shut down. Do you want to proceed?</source>
        <translation>Il client sarà arrestato. Si desidera procedere?</translation>
    </message>
    <message>
        <source>Configuration options</source>
        <translation>Opzioni di configurazione</translation>
    </message>
    <message>
        <source>The configuration file is used to specify advanced user options which override GUI settings. Additionally, any command-line options will override this configuration file.</source>
        <translation>Il file di configurazione è utilizzato per specificare opzioni utente avanzate che aggirano le impostazioni della GUI. Inoltre qualunque opzione da linea di comando aggirerà il file di configurazione.</translation>
    </message>
    <message>
        <source>Error</source>
        <translation>Errore</translation>
    </message>
    <message>
        <source>The configuration file could not be opened.</source>
        <translation>Il file di configurazione non può essere aperto.</translation>
    </message>
    <message>
        <source>This change would require a client restart.</source>
        <translation>Questa modifica richiede un riavvio del client.</translation>
    </message>
    <message>
        <source>The supplied proxy address is invalid.</source>
        <translation>L'indirizzo proxy che hai fornito non è valido.</translation>
    </message>
</context>
<context>
    <name>OverviewPage</name>
    <message>
        <source>Form</source>
        <translation>Modulo</translation>
    </message>
    <message>
        <source>The displayed information may be out of date. Your wallet automatically synchronizes with the Qtum network after a connection is established, but this process has not completed yet.</source>
        <translation>Le informazioni visualizzate potrebbero non essere aggiornate. Il portamonete si sincronizza automaticamente con la rete Qtum una volta stabilita una connessione, ma questo processo non è ancora stato completato.</translation>
    </message>
    <message>
        <source>Watch-only:</source>
        <translation>Sola lettura:</translation>
    </message>
    <message>
        <source>Available:</source>
        <translation>Disponibile:</translation>
    </message>
    <message>
        <source>Your current spendable balance</source>
        <translation>Il tuo saldo spendibile attuale</translation>
    </message>
    <message>
        <source>Pending:</source>
        <translation>In attesa:</translation>
    </message>
    <message>
        <source>Total of transactions that have yet to be confirmed, and do not yet count toward the spendable balance</source>
        <translation>Totale delle transazioni in corso di conferma e che non sono ancora conteggiate nel saldo spendibile</translation>
    </message>
    <message>
        <source>Immature:</source>
        <translation>Immaturo:</translation>
    </message>
    <message>
        <source>Mined balance that has not yet matured</source>
        <translation>Importo generato dal mining e non ancora maturato</translation>
    </message>
    <message>
        <source>Balances</source>
        <translation>Saldo</translation>
    </message>
    <message>
        <source>Total:</source>
        <translation>Totale:</translation>
    </message>
    <message>
        <source>Your current total balance</source>
        <translation>Il tuo saldo totale attuale</translation>
    </message>
    <message>
        <source>Your current balance in watch-only addresses</source>
        <translation>Il tuo saldo attuale negli indirizzi di sola lettura</translation>
    </message>
    <message>
        <source>Spendable:</source>
        <translation>Spendibile:</translation>
    </message>
    <message>
        <source>Recent transactions</source>
        <translation>Transazioni recenti</translation>
    </message>
    <message>
        <source>Unconfirmed transactions to watch-only addresses</source>
        <translation>Transazioni non confermate su indirizzi di sola lettura</translation>
    </message>
    <message>
        <source>Mined balance in watch-only addresses that has not yet matured</source>
        <translation>Importo generato dal mining su indirizzi di sola lettura e non ancora maturato</translation>
    </message>
    <message>
        <source>Current total balance in watch-only addresses</source>
        <translation>Saldo corrente totale negli indirizzi di sola lettura</translation>
    </message>
</context>
<context>
    <name>PaymentServer</name>
    <message>
        <source>Payment request error</source>
        <translation>Errore di richiesta di pagamento</translation>
    </message>
    <message>
        <source>Cannot start qtum: click-to-pay handler</source>
        <translation>Impossibile avviare qtum: gestore click-to-pay</translation>
    </message>
    <message>
        <source>URI handling</source>
        <translation>Gestione URI</translation>
    </message>
    <message>
        <source>'qtum://' is not a valid URI. Use 'qtum:' instead.</source>
        <translation>'qtum: //' non è un URI valido. Usa invece "qtum:".</translation>
    </message>
    <message>
        <source>Payment request fetch URL is invalid: %1</source>
        <translation>URL di recupero della Richiesta di pagamento non valido: %1</translation>
    </message>
    <message>
        <source>Invalid payment address %1</source>
        <translation>Indirizzo di pagamento non valido %1</translation>
    </message>
    <message>
        <source>URI cannot be parsed! This can be caused by an invalid Qtum address or malformed URI parameters.</source>
        <translation>Impossibile interpretare l'URI! I parametri dell'URI o l'indirizzo Qtum potrebbero non essere corretti.</translation>
    </message>
    <message>
        <source>Payment request file handling</source>
        <translation>Gestione del file di richiesta del pagamento</translation>
    </message>
    <message>
        <source>Payment request file cannot be read! This can be caused by an invalid payment request file.</source>
        <translation>Impossibile leggere il file della richiesta di pagamento! Il file della richiesta di pagamento potrebbe non essere valido</translation>
    </message>
    <message>
        <source>Payment request rejected</source>
        <translation>Richiesta di pagamento respinta</translation>
    </message>
    <message>
        <source>Payment request network doesn't match client network.</source>
        <translation>La rete della richiesta di pagamento non corrisponde alla rete del client.</translation>
    </message>
    <message>
        <source>Payment request expired.</source>
        <translation>Richiesta di pagamento scaduta.</translation>
    </message>
    <message>
        <source>Payment request is not initialized.</source>
        <translation>La richiesta di pagamento non è stata inizializzata.</translation>
    </message>
    <message>
        <source>Unverified payment requests to custom payment scripts are unsupported.</source>
        <translation>Le richieste di pagamento non verificate verso script di pagamento personalizzati non sono supportate.</translation>
    </message>
    <message>
        <source>Invalid payment request.</source>
        <translation>Richiesta di pagamento invalida</translation>
    </message>
    <message>
        <source>Requested payment amount of %1 is too small (considered dust).</source>
        <translation>L'importo di pagamento di %1 richiesto è troppo basso (considerato come trascurabile).</translation>
    </message>
    <message>
        <source>Refund from %1</source>
        <translation>Rimborso da %1</translation>
    </message>
    <message>
        <source>Payment request %1 is too large (%2 bytes, allowed %3 bytes).</source>
        <translation>La richiesta di pagamento %1 è troppo grande (%2 bytes, consentiti %3 bytes)</translation>
    </message>
    <message>
        <source>Error communicating with %1: %2</source>
        <translation>Errore di comunicazione con %1: %2</translation>
    </message>
    <message>
        <source>Payment request cannot be parsed!</source>
        <translation>La richiesta di pagamento non può essere processata!</translation>
    </message>
    <message>
        <source>Bad response from server %1</source>
        <translation> Risposta errata da parte del server %1 </translation>
    </message>
    <message>
        <source>Network request error</source>
        <translation> Errore di richiesta di rete</translation>
    </message>
    <message>
        <source>Payment acknowledged</source>
        <translation>Pagamento riconosciuto</translation>
    </message>
</context>
<context>
    <name>PeerTableModel</name>
    <message>
        <source>User Agent</source>
        <translation>User Agent</translation>
    </message>
    <message>
        <source>Node/Service</source>
        <translation>Nodo/Servizio</translation>
    </message>
    <message>
        <source>NodeId</source>
        <translation>Nodeld</translation>
    </message>
    <message>
        <source>Ping</source>
        <translation>Ping</translation>
    </message>
    <message>
        <source>Sent</source>
        <translation>Inviato</translation>
    </message>
    <message>
        <source>Received</source>
        <translation>Ricevuto</translation>
    </message>
</context>
<context>
    <name>QObject</name>
    <message>
        <source>Amount</source>
        <translation>Importo</translation>
    </message>
    <message>
        <source>Enter a Qtum address (e.g. %1)</source>
        <translation>Inserisci un indirizzo Qtum (ad es. %1)</translation>
    </message>
    <message>
        <source>%1 d</source>
        <translation>%1 d</translation>
    </message>
    <message>
        <source>%1 h</source>
        <translation>%1 h</translation>
    </message>
    <message>
        <source>%1 m</source>
        <translation>%1 m</translation>
    </message>
    <message>
        <source>%1 s</source>
        <translation>%1 s</translation>
    </message>
    <message>
        <source>None</source>
        <translation>Nessuno</translation>
    </message>
    <message>
        <source>N/A</source>
        <translation>N/D</translation>
    </message>
    <message>
        <source>%1 ms</source>
        <translation>%1 ms</translation>
    </message>
    <message numerus="yes">
        <source>%n second(s)</source>
        <translation><numerusform>%n secondo</numerusform><numerusform>%n secondi</numerusform></translation>
    </message>
    <message numerus="yes">
        <source>%n minute(s)</source>
        <translation><numerusform>%n minuto</numerusform><numerusform>%n minuti</numerusform></translation>
    </message>
    <message numerus="yes">
        <source>%n hour(s)</source>
        <translation><numerusform>%n ora</numerusform><numerusform>%n ore</numerusform></translation>
    </message>
    <message numerus="yes">
        <source>%n day(s)</source>
        <translation><numerusform>%n giorno</numerusform><numerusform>%n giorni</numerusform></translation>
    </message>
    <message numerus="yes">
        <source>%n week(s)</source>
        <translation><numerusform>%n settimana</numerusform><numerusform>%n settimane</numerusform></translation>
    </message>
    <message>
        <source>%1 and %2</source>
        <translation>%1 e %2</translation>
    </message>
    <message numerus="yes">
        <source>%n year(s)</source>
        <translation><numerusform>%n anno</numerusform><numerusform>%n anni</numerusform></translation>
    </message>
    <message>
        <source>%1 B</source>
        <translation>%1 B</translation>
    </message>
    <message>
        <source>%1 KB</source>
        <translation>%1 KB</translation>
    </message>
    <message>
        <source>%1 MB</source>
        <translation>%1 MB</translation>
    </message>
    <message>
        <source>%1 GB</source>
        <translation>%1 GB</translation>
    </message>
    <message>
        <source>%1 didn't yet exit safely...</source>
        <translation>%1 non è ancora stato chiuso in modo sicuro</translation>
    </message>
    <message>
        <source>unknown</source>
        <translation>sconosciuto</translation>
    </message>
</context>
<context>
    <name>QObject::QObject</name>
    <message>
        <source>Error: Specified data directory "%1" does not exist.</source>
        <translation>Errore: La cartella dati "%1" specificata non esiste.</translation>
    </message>
    <message>
<<<<<<< HEAD
        <source>Error: Cannot parse configuration file: %1. Only use key=value syntax.</source>
        <translation>Errore: impossibile interpretare il file di configurazione: %1. Usare esclusivamente la sintassi chiave=valore.</translation>
    </message>
    <message>
=======
>>>>>>> 228c1378
        <source>Error: %1</source>
        <translation>Errore: %1</translation>
    </message>
</context>
<context>
    <name>QRImageWidget</name>
    <message>
        <source>&amp;Save Image...</source>
        <translation>&amp;Salva immagine</translation>
    </message>
    <message>
        <source>&amp;Copy Image</source>
        <translation>&amp;Copia immagine</translation>
    </message>
    <message>
        <source>Save QR Code</source>
        <translation>Salva codice QR</translation>
    </message>
    <message>
        <source>PNG Image (*.png)</source>
        <translation>Immagine PNG (*.png)</translation>
    </message>
</context>
<context>
    <name>RPCConsole</name>
    <message>
        <source>N/A</source>
        <translation>N/D</translation>
    </message>
    <message>
        <source>Client version</source>
        <translation>Versione client</translation>
    </message>
    <message>
        <source>&amp;Information</source>
        <translation>&amp;Informazioni</translation>
    </message>
    <message>
        <source>Debug window</source>
        <translation>Finestra di debug</translation>
    </message>
    <message>
        <source>General</source>
        <translation>Generale</translation>
    </message>
    <message>
        <source>Using BerkeleyDB version</source>
        <translation>Versione BerkeleyDB in uso</translation>
    </message>
    <message>
        <source>Datadir</source>
        <translation>Datadir</translation>
    </message>
    <message>
        <source>Startup time</source>
        <translation>Ora di avvio</translation>
    </message>
    <message>
        <source>Network</source>
        <translation>Rete</translation>
    </message>
    <message>
        <source>Name</source>
        <translation>Nome</translation>
    </message>
    <message>
        <source>Number of connections</source>
        <translation>Numero di connessioni</translation>
    </message>
    <message>
        <source>Block chain</source>
        <translation>Block chain</translation>
    </message>
    <message>
        <source>Current number of blocks</source>
        <translation>Numero attuale di blocchi</translation>
    </message>
    <message>
        <source>Memory Pool</source>
        <translation>Memory Pool</translation>
    </message>
    <message>
        <source>Current number of transactions</source>
        <translation>Numero attuale di transazioni</translation>
    </message>
    <message>
        <source>Memory usage</source>
        <translation>Utilizzo memoria</translation>
    </message>
    <message>
<<<<<<< HEAD
=======
        <source>Wallet: </source>
        <translation>Portafoglio:</translation>
    </message>
    <message>
        <source>(none)</source>
        <translation>(nessuno)</translation>
    </message>
    <message>
>>>>>>> 228c1378
        <source>&amp;Reset</source>
        <translation>&amp;Ripristina</translation>
    </message>
    <message>
        <source>Received</source>
        <translation>Ricevuto</translation>
    </message>
    <message>
        <source>Sent</source>
        <translation>Inviato</translation>
    </message>
    <message>
        <source>&amp;Peers</source>
        <translation>&amp;Peer</translation>
    </message>
    <message>
        <source>Banned peers</source>
        <translation>Peers bannati</translation>
    </message>
    <message>
        <source>Select a peer to view detailed information.</source>
        <translation>Seleziona un peer per visualizzare informazioni più dettagliate.</translation>
    </message>
    <message>
        <source>Whitelisted</source>
        <translation>Whitelisted/sicuri</translation>
    </message>
    <message>
        <source>Direction</source>
        <translation>Direzione</translation>
    </message>
    <message>
        <source>Version</source>
        <translation>Versione</translation>
    </message>
    <message>
        <source>Starting Block</source>
        <translation>Blocco di partenza</translation>
    </message>
    <message>
        <source>Synced Headers</source>
        <translation>Headers sincronizzati</translation>
    </message>
    <message>
        <source>Synced Blocks</source>
        <translation>Blocchi sincronizzati</translation>
    </message>
    <message>
        <source>User Agent</source>
        <translation>User Agent</translation>
    </message>
    <message>
        <source>Open the %1 debug log file from the current data directory. This can take a few seconds for large log files.</source>
        <translation>Apri il file log del debug di %1 dalla cartella dati attuale. Può richiedere alcuni secondi per file di log di grandi dimensioni.</translation>
    </message>
    <message>
        <source>Decrease font size</source>
        <translation>Riduci dimensioni font.</translation>
    </message>
    <message>
        <source>Increase font size</source>
        <translation>Aumenta dimensioni font</translation>
    </message>
    <message>
        <source>Services</source>
        <translation>Servizi</translation>
    </message>
    <message>
        <source>Ban Score</source>
        <translation>Punteggio di Ban</translation>
    </message>
    <message>
        <source>Connection Time</source>
        <translation>Tempo di Connessione</translation>
    </message>
    <message>
        <source>Last Send</source>
        <translation>Ultimo Invio</translation>
    </message>
    <message>
        <source>Last Receive</source>
        <translation>Ultima Ricezione</translation>
    </message>
    <message>
        <source>Ping Time</source>
        <translation>Tempo di Ping</translation>
    </message>
    <message>
        <source>The duration of a currently outstanding ping.</source>
        <translation>La durata di un ping attualmente in corso.</translation>
    </message>
    <message>
        <source>Ping Wait</source>
        <translation>Attesa ping</translation>
    </message>
    <message>
        <source>Min Ping</source>
        <translation>Ping Minimo</translation>
    </message>
    <message>
        <source>Time Offset</source>
        <translation>Scarto Temporale</translation>
    </message>
    <message>
        <source>Last block time</source>
        <translation>Ora del blocco più recente</translation>
    </message>
    <message>
        <source>&amp;Open</source>
        <translation>&amp;Apri</translation>
    </message>
    <message>
        <source>&amp;Console</source>
        <translation>&amp;Console</translation>
    </message>
    <message>
        <source>&amp;Network Traffic</source>
        <translation>&amp;Traffico di Rete</translation>
    </message>
    <message>
        <source>Totals</source>
        <translation>Totali</translation>
    </message>
    <message>
        <source>In:</source>
        <translation>Entrata:</translation>
    </message>
    <message>
        <source>Out:</source>
        <translation>Uscita:</translation>
    </message>
    <message>
        <source>Debug log file</source>
        <translation>File log del Debug</translation>
    </message>
    <message>
        <source>Clear console</source>
        <translation>Cancella console</translation>
    </message>
    <message>
        <source>1 &amp;hour</source>
        <translation>1 &amp;ora</translation>
    </message>
    <message>
        <source>1 &amp;day</source>
        <translation>1 &amp;giorno</translation>
    </message>
    <message>
        <source>1 &amp;week</source>
        <translation>1 &amp;settimana</translation>
    </message>
    <message>
        <source>1 &amp;year</source>
        <translation>1 &amp;anno</translation>
    </message>
    <message>
        <source>&amp;Disconnect</source>
        <translation>&amp;Disconnetti</translation>
    </message>
    <message>
        <source>Ban for</source>
        <translation>Bannato per</translation>
    </message>
    <message>
        <source>&amp;Unban</source>
        <translation>&amp;Elimina Ban</translation>
    </message>
    <message>
        <source>default wallet</source>
        <translation>Portafoglio predefinito:</translation>
    </message>
    <message>
<<<<<<< HEAD
        <source>Use up and down arrows to navigate history, and %1 to clear screen.</source>
        <translation>Usa le flecce su e giú per navigare nella storia, e %1 per pulire lo schermo</translation>
    </message>
    <message>
        <source>Type %1 for an overview of available commands.</source>
        <translation>Digita %1 per una descrizione di comandi disponibili</translation>
    </message>
    <message>
        <source>For more information on using this console type %1.</source>
        <translation>Per maggiori informazioni su come usare questa console digita %1</translation>
    </message>
    <message>
        <source>WARNING: Scammers have been active, telling users to type commands here, stealing their wallet contents. Do not use this console without fully understanding the ramifications of a command.</source>
        <translation>ATTENZIONE: I truffatori sono stati attivi in quest'area, cercando di convincere gli utenti a digitare linee di comando e rubando i contenuti dei loro portafogli. Non usare questa console senza la piena consapevolezza delle ramificazioni di un comando.</translation>
    </message>
    <message>
        <source>Network activity disabled</source>
        <translation>Attività di rete disabilitata</translation>
=======
        <source>Welcome to the %1 RPC console.</source>
        <translation>Benvenuto nella console RPC di %1.</translation>
    </message>
    <message>
        <source>Use up and down arrows to navigate history, and %1 to clear screen.</source>
        <translation>Usa le flecce su e giú per navigare nella storia, e %1 per pulire lo schermo</translation>
    </message>
    <message>
        <source>Type %1 for an overview of available commands.</source>
        <translation>Digita %1 per una descrizione di comandi disponibili</translation>
    </message>
    <message>
        <source>For more information on using this console type %1.</source>
        <translation>Per maggiori informazioni su come usare questa console digita %1</translation>
    </message>
    <message>
        <source>WARNING: Scammers have been active, telling users to type commands here, stealing their wallet contents. Do not use this console without fully understanding the ramifications of a command.</source>
        <translation>ATTENZIONE: I truffatori sono stati attivi in quest'area, cercando di convincere gli utenti a digitare linee di comando e rubando i contenuti dei loro portafogli. Non usare questa console senza la piena consapevolezza delle ramificazioni di un comando.</translation>
    </message>
    <message>
        <source>Network activity disabled</source>
        <translation>Attività di rete disabilitata</translation>
    </message>
    <message>
        <source>Executing command without any wallet</source>
        <translation>Esecuzione del comando senza alcun portafoglio</translation>
>>>>>>> 228c1378
    </message>
    <message>
        <source>(node id: %1)</source>
        <translation>(id nodo: %1)</translation>
    </message>
    <message>
        <source>via %1</source>
        <translation>via %1</translation>
    </message>
    <message>
        <source>never</source>
        <translation>mai</translation>
    </message>
    <message>
        <source>Inbound</source>
        <translation>In entrata</translation>
    </message>
    <message>
        <source>Outbound</source>
        <translation>In uscita</translation>
    </message>
    <message>
        <source>Yes</source>
        <translation>Si</translation>
    </message>
    <message>
        <source>No</source>
        <translation>No</translation>
    </message>
    <message>
        <source>Unknown</source>
        <translation>Sconosciuto</translation>
    </message>
</context>
<context>
    <name>ReceiveCoinsDialog</name>
    <message>
        <source>&amp;Amount:</source>
        <translation>&amp;Importo:</translation>
    </message>
    <message>
        <source>&amp;Label:</source>
        <translation>&amp;Etichetta:</translation>
    </message>
    <message>
        <source>&amp;Message:</source>
        <translation>&amp;Messaggio:</translation>
    </message>
    <message>
        <source>An optional message to attach to the payment request, which will be displayed when the request is opened. Note: The message will not be sent with the payment over the Qtum network.</source>
        <translation>Un messaggio opzionale da allegare e mostrare all'apertura della richiesta di pagamento. Nota: Il messaggio non sarà inviato con il pagamento sulla rete Qtum.</translation>
    </message>
    <message>
        <source>An optional label to associate with the new receiving address.</source>
        <translation>Un'etichetta opzionale da associare al nuovo indirizzo di ricezione.</translation>
    </message>
    <message>
        <source>Use this form to request payments. All fields are &lt;b&gt;optional&lt;/b&gt;.</source>
        <translation>Usa questo modulo per richiedere pagamenti. Tutti i campi sono &lt;b&gt;opzionali&lt;/b&gt;.</translation>
    </message>
    <message>
        <source>An optional amount to request. Leave this empty or zero to not request a specific amount.</source>
        <translation>Un importo opzionale da associare alla richiesta. Lasciare vuoto o a zero per non richiedere un importo specifico.</translation>
    </message>
    <message>
        <source>Clear all fields of the form.</source>
        <translation>Cancellare tutti i campi del modulo.</translation>
    </message>
    <message>
        <source>Clear</source>
        <translation>Cancella</translation>
    </message>
    <message>
        <source>Native segwit addresses (aka Bech32 or BIP-173) reduce your transaction fees later on and offer better protection against typos, but old wallets don't support them. When unchecked, an address compatible with older wallets will be created instead.</source>
        <translation>Gli indirizzi nativi segwit (noti anche come Bech32 o BIP-173) riducono le spese di transazione e offrono una migliore protezione dagli errori di battitura, ma i vecchi portafogli non li supportano. Se deselezionata, verrà creato un indirizzo compatibile con i portafogli meno recenti.</translation>
    </message>
    <message>
        <source>Generate native segwit (Bech32) address</source>
        <translation>Genera indirizzo nativo segwit (Bech32)</translation>
    </message>
    <message>
        <source>Requested payments history</source>
        <translation>Cronologia pagamenti richiesti</translation>
    </message>
    <message>
        <source>&amp;Request payment</source>
        <translation>&amp;Richiedi pagamento</translation>
    </message>
    <message>
        <source>Bech32 addresses (BIP-173) are cheaper to spend from and offer better protection against typos. When unchecked a P2SH wrapped SegWit address will be created, compatible with older wallets.</source>
        <translation>Indirizzi Bech32 (BIP-173) sono piu' economici per spendere e offrono maggior protezione contro errori di battitura. Quando non selezionati, un indirizzo di tipo P2SH wrapped SegWit sara' creato, compatibile con i portafogli precedenti. </translation>
    </message>
    <message>
        <source>Generate Bech32 address</source>
        <translation>Genera un indirizzo Bech32</translation>
    </message>
    <message>
        <source>Show the selected request (does the same as double clicking an entry)</source>
        <translation>Mostra la richiesta selezionata (produce lo stesso effetto di un doppio click su una voce)</translation>
    </message>
    <message>
        <source>Show</source>
        <translation>Mostra</translation>
    </message>
    <message>
        <source>Remove the selected entries from the list</source>
        <translation>Rimuovi le voci selezionate dalla lista</translation>
    </message>
    <message>
        <source>Remove</source>
        <translation>Rimuovi</translation>
    </message>
    <message>
        <source>Copy URI</source>
        <translation>Copia URI</translation>
    </message>
    <message>
        <source>Copy label</source>
        <translation>Copia etichetta</translation>
    </message>
    <message>
        <source>Copy message</source>
        <translation>Copia il messaggio</translation>
    </message>
    <message>
        <source>Copy amount</source>
        <translation>Copia l'importo</translation>
    </message>
</context>
<context>
    <name>ReceiveRequestDialog</name>
    <message>
        <source>QR Code</source>
        <translation>Codice QR</translation>
    </message>
    <message>
        <source>Copy &amp;URI</source>
        <translation>Copia &amp;URI</translation>
    </message>
    <message>
        <source>Copy &amp;Address</source>
        <translation>Copia &amp;Indirizzo</translation>
    </message>
    <message>
        <source>&amp;Save Image...</source>
        <translation>&amp;Salva Immagine...</translation>
    </message>
    <message>
        <source>Request payment to %1</source>
        <translation>Richiesta di pagamento a %1</translation>
    </message>
    <message>
        <source>Payment information</source>
        <translation>Informazioni di pagamento</translation>
    </message>
    <message>
        <source>URI</source>
        <translation>URI</translation>
    </message>
    <message>
        <source>Address</source>
        <translation>Indirizzo</translation>
    </message>
    <message>
        <source>Amount</source>
        <translation>Importo</translation>
    </message>
    <message>
        <source>Label</source>
        <translation>Etichetta</translation>
    </message>
    <message>
        <source>Message</source>
        <translation>Messaggio</translation>
    </message>
    <message>
        <source>Wallet</source>
        <translation>Portafoglio</translation>
    </message>
    <message>
        <source>Resulting URI too long, try to reduce the text for label / message.</source>
        <translation> L'URI risultante è troppo lungo, prova a ridurre il testo nell'etichetta / messaggio.</translation>
    </message>
    <message>
        <source>Error encoding URI into QR Code.</source>
        <translation> Errore nella codifica dell'URI nel codice QR.</translation>
    </message>
</context>
<context>
    <name>RecentRequestsTableModel</name>
    <message>
        <source>Date</source>
        <translation>Data</translation>
    </message>
    <message>
        <source>Label</source>
        <translation>Etichetta</translation>
    </message>
    <message>
        <source>Message</source>
        <translation>Messaggio</translation>
    </message>
    <message>
        <source>(no label)</source>
        <translation>(nessuna etichetta)</translation>
    </message>
    <message>
        <source>(no message)</source>
        <translation>(nessun messaggio)</translation>
    </message>
    <message>
        <source>(no amount requested)</source>
        <translation>(nessun importo richiesto)</translation>
    </message>
    <message>
        <source>Requested</source>
        <translation>Richiesto</translation>
    </message>
</context>
<context>
    <name>SendCoinsDialog</name>
    <message>
        <source>Send Coins</source>
        <translation>Invia Qtum</translation>
    </message>
    <message>
        <source>Coin Control Features</source>
        <translation>Funzionalità di Coin Control</translation>
    </message>
    <message>
        <source>Inputs...</source>
        <translation>Input...</translation>
    </message>
    <message>
        <source>automatically selected</source>
        <translation>selezionato automaticamente</translation>
    </message>
    <message>
        <source>Insufficient funds!</source>
        <translation>Fondi insufficienti!</translation>
    </message>
    <message>
        <source>Quantity:</source>
        <translation>Quantità:</translation>
    </message>
    <message>
        <source>Bytes:</source>
        <translation>Byte:</translation>
    </message>
    <message>
        <source>Amount:</source>
        <translation>Importo:</translation>
    </message>
    <message>
        <source>Fee:</source>
        <translation>Commissione:</translation>
    </message>
    <message>
        <source>After Fee:</source>
        <translation>Dopo Commissione:</translation>
    </message>
    <message>
        <source>Change:</source>
        <translation>Resto:</translation>
    </message>
    <message>
        <source>If this is activated, but the change address is empty or invalid, change will be sent to a newly generated address.</source>
        <translation>In caso di abilitazione con indirizzo vuoto o non valido, il resto sarà inviato ad un nuovo indirizzo generato appositamente.</translation>
    </message>
    <message>
        <source>Custom change address</source>
        <translation>Personalizza indirizzo di resto</translation>
    </message>
    <message>
        <source>Transaction Fee:</source>
        <translation>Commissione di Transazione:</translation>
    </message>
    <message>
        <source>Choose...</source>
        <translation>Scegli...</translation>
    </message>
    <message>
        <source>Using the fallbackfee can result in sending a transaction that will take several hours or days (or never) to confirm. Consider choosing your fee manually or wait until you have validated the complete chain.</source>
        <translation>L'utilizzo della fallback fee può risultare nell'invio di una transazione che impiegherà diverse ore o giorni per essere confermata (e potrebbe non esserlo mai). Prendi in considerazione di scegliere la tua commissione manualmente o aspetta fino ad aver validato l'intera catena.</translation>
    </message>
    <message>
        <source>Warning: Fee estimation is currently not possible.</source>
        <translation>Attenzione: il calcolo delle commissioni non è attualmente disponibile.</translation>
    </message>
    <message>
        <source>collapse fee-settings</source>
        <translation>minimizza le impostazioni di commissione</translation>
    </message>
    <message>
        <source>Specify a custom fee per kB (1,000 bytes) of the transaction's virtual size.

Note:  Since the fee is calculated on a per-byte basis, a fee of "100 satoshis per kB" for a transaction size of 500 bytes (half of 1 kB) would ultimately yield a fee of only 50 satoshis.</source>
        <translation>Specifica una tariffa personalizzata per kB (1.000 byte) della dimensione virtuale della transazione

Nota: poiché la commissione è calcolata su base per byte, una commissione di "100 satoshi per kB" per una dimensione di transazione di 500 byte (metà di 1 kB) alla fine produrrà una commissione di soli 50 satoshi.</translation>
    </message>
    <message>
        <source>per kilobyte</source>
        <translation>per kilobyte</translation>
    </message>
    <message>
        <source>Hide</source>
        <translation>Nascondi</translation>
    </message>
    <message>
        <source>Paying only the minimum fee is just fine as long as there is less transaction volume than space in the blocks. But be aware that this can end up in a never confirming transaction once there is more demand for qtum transactions than the network can process.</source>
        <translation>Non vi è alcuna controindicazione a pagare la commissione minima, a patto che il volume delle transazioni sia inferiore allo spazio disponibile nei blocchi. Occorre comunque essere consapevoli che ciò potrebbe impedire la conferma delle transazioni nel caso in cui la rete risultasse satura.</translation>
    </message>
    <message>
        <source>(read the tooltip)</source>
        <translation>(leggi il suggerimento)</translation>
    </message>
    <message>
        <source>Recommended:</source>
        <translation>Raccomandata:</translation>
    </message>
    <message>
        <source>Custom:</source>
        <translation>Personalizzata:</translation>
    </message>
    <message>
        <source>(Smart fee not initialized yet. This usually takes a few blocks...)</source>
        <translation>(Commissione intelligente non ancora inizializzata. Normalmente richiede un'attesa di alcuni blocchi...)</translation>
    </message>
    <message>
        <source>Send to multiple recipients at once</source>
        <translation>Invia simultaneamente a più beneficiari</translation>
    </message>
    <message>
        <source>Add &amp;Recipient</source>
        <translation>&amp;Aggiungi beneficiario</translation>
    </message>
    <message>
        <source>Clear all fields of the form.</source>
        <translation>Cancellare tutti i campi del modulo.</translation>
    </message>
    <message>
        <source>Dust:</source>
        <translation>Trascurabile:</translation>
    </message>
    <message>
        <source>Confirmation time target:</source>
        <translation>Obiettivo del tempo di conferma:</translation>
    </message>
    <message>
        <source>Enable Replace-By-Fee</source>
        <translation>Attiva Replace-By-Fee</translation>
    </message>
    <message>
        <source>With Replace-By-Fee (BIP-125) you can increase a transaction's fee after it is sent. Without this, a higher fee may be recommended to compensate for increased transaction delay risk.</source>
        <translation>Con Replace-By-Fee (BIP-125) si puo' aumentare la commissione sulla transazione dopo averla inviata. Senza questa, una commissione piu' alta e' consigliabile per compensare l'aumento del rischio dovuto al ritardo della transazione.</translation>
    </message>
    <message>
        <source>Clear &amp;All</source>
        <translation>Cancella &amp;tutto</translation>
    </message>
    <message>
        <source>Balance:</source>
        <translation>Saldo:</translation>
    </message>
    <message>
        <source>Confirm the send action</source>
        <translation>Conferma l'azione di invio</translation>
    </message>
    <message>
        <source>S&amp;end</source>
        <translation>&amp;Invia</translation>
    </message>
    <message>
        <source>Copy quantity</source>
        <translation>Copia quantità</translation>
    </message>
    <message>
        <source>Copy amount</source>
        <translation>Copia l'importo</translation>
    </message>
    <message>
        <source>Copy fee</source>
        <translation>Copia commissione</translation>
    </message>
    <message>
        <source>Copy after fee</source>
        <translation>Copia dopo commissione</translation>
    </message>
    <message>
        <source>Copy bytes</source>
        <translation>Copia byte</translation>
    </message>
    <message>
        <source>Copy dust</source>
        <translation>Copia trascurabile</translation>
    </message>
    <message>
        <source>Copy change</source>
        <translation>Copia resto</translation>
    </message>
    <message>
        <source>%1 (%2 blocks)</source>
        <translation>%1 (%2 blocchi)</translation>
    </message>
    <message>
        <source>%1 to %2</source>
        <translation>%1 a %2</translation>
    </message>
    <message>
        <source>Are you sure you want to send?</source>
        <translation> Sei sicuro di voler inviare?</translation>
    </message>
    <message>
        <source>or</source>
        <translation>o</translation>
    </message>
    <message>
        <source>You can increase the fee later (signals Replace-By-Fee, BIP-125).</source>
        <translation>Si puo' aumentare la commissione successivamente (segnalando Replace-By-Fee, BIP-125).</translation>
    </message>
    <message>
        <source>Please, review your transaction.</source>
        <translation>Per favore, rivedi la tua transazione.</translation>
    </message>
    <message>
        <source>Transaction fee</source>
        <translation>Commissione transazione</translation>
    </message>
    <message>
        <source>Not signalling Replace-By-Fee, BIP-125.</source>
        <translation>Senza segnalare Replace-By-Fee, BIP-125.</translation>
    </message>
    <message>
        <source>Total Amount</source>
        <translation>Importo totale</translation>
    </message>
    <message>
        <source>You can increase the fee later (signals Replace-By-Fee, BIP-125).</source>
        <translation>Si puo' aumentare la commissione successivamente (segnalando Replace-By-Fee, BIP-125).</translation>
    </message>
    <message>
        <source>Not signalling Replace-By-Fee, BIP-125.</source>
        <translation>Senza segnalare Replace-By-Fee, BIP-125.</translation>
    </message>
    <message>
        <source>Confirm send coins</source>
        <translation>Conferma invio coins</translation>
    </message>
    <message>
        <source>The recipient address is not valid. Please recheck.</source>
        <translation> L'indirizzo del destinatario non è valido. Si prega di ricontrollare.</translation>
    </message>
    <message>
        <source>The amount to pay must be larger than 0.</source>
        <translation> L'importo da pagare deve essere maggiore di 0.</translation>
    </message>
    <message>
        <source>The amount exceeds your balance.</source>
        <translation>Non hai abbastanza fondi</translation>
    </message>
    <message>
        <source>The total exceeds your balance when the %1 transaction fee is included.</source>
        <translation> Il totale è superiore al tuo saldo attuale includendo la commissione di %1. </translation>
    </message>
    <message>
        <source>Duplicate address found: addresses should only be used once each.</source>
        <translation> Rilevato un indirizzo duplicato Ciascun indirizzo dovrebbe essere utilizzato una sola volta.</translation>
    </message>
    <message>
        <source>Transaction creation failed!</source>
        <translation>Creazione della transazione fallita!</translation>
    </message>
    <message>
        <source>The transaction was rejected with the following reason: %1</source>
        <translation>La transazione è stata respinta per il seguente motivo: %1</translation>
    </message>
    <message>
        <source>A fee higher than %1 is considered an absurdly high fee.</source>
        <translation> Una commissione maggiore di %1 è considerata irragionevolmente elevata.</translation>
    </message>
    <message>
        <source>Payment request expired.</source>
        <translation>Richiesta di pagamento scaduta.</translation>
    </message>
    <message>
        <source>Pay only the required fee of %1</source>
        <translation> Paga solamente la commissione richiesta di %1</translation>
    </message>
    <message numerus="yes">
        <source>Estimated to begin confirmation within %n block(s).</source>
        <translation><numerusform>Inizio delle conferme stimato entro %n blocchi.</numerusform><numerusform>Inizio delle conferme stimato entro %n blocchi.</numerusform></translation>
    </message>
    <message>
        <source>Warning: Invalid Qtum address</source>
        <translation>Attenzione: Indirizzo Qtum non valido</translation>
    </message>
    <message>
        <source>Warning: Unknown change address</source>
        <translation>Attenzione: Indirizzo per il resto sconosciuto</translation>
    </message>
    <message>
        <source>Confirm custom change address</source>
        <translation>Conferma il cambio di indirizzo</translation>
    </message>
    <message>
        <source>The address you selected for change is not part of this wallet. Any or all funds in your wallet may be sent to this address. Are you sure?</source>
        <translation>L'indirizzo selezionato per il cambio non fa parte di questo portafoglio. Alcuni o tutti i fondi nel tuo portafoglio potrebbero essere inviati a questo indirizzo. Sei sicuro?</translation>
    </message>
    <message>
        <source>(no label)</source>
        <translation>(nessuna etichetta)</translation>
    </message>
</context>
<context>
    <name>SendCoinsEntry</name>
    <message>
        <source>A&amp;mount:</source>
        <translation>&amp;Importo:</translation>
    </message>
    <message>
        <source>Pay &amp;To:</source>
        <translation>Paga &amp;a:</translation>
    </message>
    <message>
        <source>&amp;Label:</source>
        <translation>&amp;Etichetta:</translation>
    </message>
    <message>
        <source>Choose previously used address</source>
        <translation>Scegli un indirizzo usato precedentemente</translation>
    </message>
    <message>
        <source>This is a normal payment.</source>
        <translation>Questo è un normale pagamento.</translation>
    </message>
    <message>
        <source>The Qtum address to send the payment to</source>
        <translation>L'indirizzo Qtum a cui vuoi inviare il pagamento</translation>
    </message>
    <message>
        <source>Alt+A</source>
        <translation>Alt+A</translation>
    </message>
    <message>
        <source>Paste address from clipboard</source>
        <translation>Incollare l'indirizzo dagli appunti</translation>
    </message>
    <message>
        <source>Alt+P</source>
        <translation>Alt+P</translation>
    </message>
    <message>
        <source>Remove this entry</source>
        <translation>Rimuovi questa voce</translation>
    </message>
    <message>
        <source>The fee will be deducted from the amount being sent. The recipient will receive less qtums than you enter in the amount field. If multiple recipients are selected, the fee is split equally.</source>
        <translation>La commissione sarà sottratta dall'importo che si sta inviando. Il beneficiario riceverà un totale di qtum inferiore al valore digitato. Nel caso in cui siano stati selezionati più beneficiari la commissione sarà suddivisa in parti uguali.</translation>
    </message>
    <message>
        <source>S&amp;ubtract fee from amount</source>
        <translation>S&amp;ottrae la commissione dall'importo</translation>
    </message>
    <message>
        <source>Use available balance</source>
        <translation>Usa saldo disponibile</translation>
    </message>
    <message>
        <source>Message:</source>
        <translation>Messaggio:</translation>
    </message>
    <message>
        <source>This is an unauthenticated payment request.</source>
        <translation>Questa è una richiesta di pagamento non autenticata.</translation>
    </message>
    <message>
        <source>This is an authenticated payment request.</source>
        <translation>Questa è una richiesta di pagamento autenticata.</translation>
    </message>
    <message>
        <source>Enter a label for this address to add it to the list of used addresses</source>
        <translation>Inserisci un'etichetta per questo indirizzo per aggiungerlo alla lista degli indirizzi utilizzati</translation>
    </message>
    <message>
        <source>A message that was attached to the qtum: URI which will be stored with the transaction for your reference. Note: This message will not be sent over the Qtum network.</source>
        <translation>Messaggio incluso nel qtum URI e che sarà memorizzato con la transazione per vostro riferimento. Nota: Questo messaggio non sarà inviato attraverso la rete Qtum.</translation>
    </message>
    <message>
        <source>Pay To:</source>
        <translation>Pagare a:</translation>
    </message>
    <message>
        <source>Memo:</source>
        <translation>Memo:</translation>
    </message>
    <message>
        <source>Enter a label for this address to add it to your address book</source>
        <translation>Inserisci un'etichetta per questo indirizzo per aggiungerlo alla tua rubrica</translation>
    </message>
</context>
<context>
    <name>SendConfirmationDialog</name>
    <message>
        <source>Yes</source>
        <translation>Si</translation>
    </message>
</context>
<context>
    <name>ShutdownWindow</name>
    <message>
        <source>%1 is shutting down...</source>
        <translation>Arresto di %1 in corso...</translation>
    </message>
    <message>
        <source>Do not shut down the computer until this window disappears.</source>
        <translation>Non spegnere il computer fino a quando questa finestra non si sarà chiusa.</translation>
    </message>
</context>
<context>
    <name>SignVerifyMessageDialog</name>
    <message>
        <source>Signatures - Sign / Verify a Message</source>
        <translation>Firme - Firma / Verifica un messaggio</translation>
    </message>
    <message>
        <source>&amp;Sign Message</source>
        <translation>&amp;Firma Messaggio</translation>
    </message>
    <message>
        <source>You can sign messages/agreements with your addresses to prove you can receive qtums sent to them. Be careful not to sign anything vague or random, as phishing attacks may try to trick you into signing your identity over to them. Only sign fully-detailed statements you agree to.</source>
        <translation>È possibile firmare messaggi/accordi con i propri indirizzi in modo da dimostrare di poter ricevere qtum attraverso di essi. Si consiglia di prestare attenzione a non firmare dichiarazioni vaghe o casuali, attacchi di phishing potrebbero cercare di indurre ad apporre la firma su di esse. Si raccomanda di firmare esclusivamente dichiarazioni completamente dettagliate e delle quali si condivide in pieno il contenuto.</translation>
    </message>
    <message>
        <source>The Qtum address to sign the message with</source>
        <translation>L'indirizzo Qtum da utilizzare per firmare il messaggio</translation>
    </message>
    <message>
        <source>Choose previously used address</source>
        <translation>Scegli un indirizzo usato precedentemente</translation>
    </message>
    <message>
        <source>Alt+A</source>
        <translation>Alt+A</translation>
    </message>
    <message>
        <source>Paste address from clipboard</source>
        <translation>Incolla l'indirizzo dagli appunti</translation>
    </message>
    <message>
        <source>Alt+P</source>
        <translation>Alt+P</translation>
    </message>
    <message>
        <source>Enter the message you want to sign here</source>
        <translation>Inserisci qui il messaggio che vuoi firmare</translation>
    </message>
    <message>
        <source>Signature</source>
        <translation>Firma</translation>
    </message>
    <message>
        <source>Copy the current signature to the system clipboard</source>
        <translation>Copia la firma corrente nella clipboard</translation>
    </message>
    <message>
        <source>Sign the message to prove you own this Qtum address</source>
        <translation>Firma un messaggio per dimostrare di possedere questo indirizzo Qtum</translation>
    </message>
    <message>
        <source>Sign &amp;Message</source>
        <translation>Firma &amp;Messaggio</translation>
    </message>
    <message>
        <source>Reset all sign message fields</source>
        <translation>Reimposta tutti i campi della firma messaggio</translation>
    </message>
    <message>
        <source>Clear &amp;All</source>
        <translation>Cancella &amp;Tutto</translation>
    </message>
    <message>
        <source>&amp;Verify Message</source>
        <translation>&amp;Verifica Messaggio</translation>
    </message>
    <message>
        <source>Enter the receiver's address, message (ensure you copy line breaks, spaces, tabs, etc. exactly) and signature below to verify the message. Be careful not to read more into the signature than what is in the signed message itself, to avoid being tricked by a man-in-the-middle attack. Note that this only proves the signing party receives with the address, it cannot prove sendership of any transaction!</source>
        <translation>Per verificare il messaggio inserire l'indirizzo del firmatario, il messaggio e la firma nei campi sottostanti, assicurandosi di copiare esattamente anche ritorni a capo, spazi, tabulazioni, etc.. Si raccomanda di non lasciarsi fuorviare dalla firma a leggere più di quanto non sia riportato nel testo del messaggio stesso, in modo da evitare di cadere vittima di attacchi di tipo man-in-the-middle. Si ricorda che la verifica della firma dimostra soltanto che il firmatario può ricevere pagamenti con l'indirizzo corrispondente, non prova l'invio di alcuna transazione.</translation>
    </message>
    <message>
        <source>The Qtum address the message was signed with</source>
        <translation>L'indirizzo Qtum con cui è stato contrassegnato il messaggio</translation>
    </message>
    <message>
        <source>Verify the message to ensure it was signed with the specified Qtum address</source>
        <translation>Verifica il messaggio per accertare che sia stato firmato con l'indirizzo specificato</translation>
    </message>
    <message>
        <source>Verify &amp;Message</source>
        <translation>Verifica &amp;Messaggio</translation>
    </message>
    <message>
        <source>Reset all verify message fields</source>
        <translation>Reimposta tutti i campi della verifica messaggio</translation>
    </message>
    <message>
        <source>Click "Sign Message" to generate signature</source>
        <translation>Clicca "Firma Messaggio" per generare una firma</translation>
    </message>
    <message>
        <source>The entered address is invalid.</source>
        <translation>L'indirizzo inserito non è valido.</translation>
    </message>
    <message>
        <source>Please check the address and try again.</source>
        <translation>Per favore controlla l'indirizzo e prova di nuovo.</translation>
    </message>
    <message>
        <source>The entered address does not refer to a key.</source>
        <translation>L'indirizzo qtum inserito non è associato a nessuna chiave.</translation>
    </message>
    <message>
        <source>Wallet unlock was cancelled.</source>
        <translation>Sblocco del portamonete annullato.</translation>
    </message>
    <message>
        <source>Private key for the entered address is not available.</source>
        <translation>La chiave privata per l'indirizzo inserito non è disponibile.</translation>
    </message>
    <message>
        <source>Message signing failed.</source>
        <translation>Firma messaggio fallita.</translation>
    </message>
    <message>
        <source>Message signed.</source>
        <translation>Messaggio firmato.</translation>
    </message>
    <message>
        <source>The signature could not be decoded.</source>
        <translation>Non è stato possibile decodificare la firma.</translation>
    </message>
    <message>
        <source>Please check the signature and try again.</source>
        <translation>Per favore controlla la firma e prova di nuovo.</translation>
    </message>
    <message>
        <source>The signature did not match the message digest.</source>
        <translation>La firma non corrisponde al digest del messaggio.</translation>
    </message>
    <message>
        <source>Message verification failed.</source>
        <translation>Verifica messaggio fallita.</translation>
    </message>
    <message>
        <source>Message verified.</source>
        <translation>Messaggio verificato.</translation>
    </message>
</context>
<context>
    <name>SplashScreen</name>
    <message>
        <source>[testnet]</source>
        <translation>[testnet]</translation>
    </message>
</context>
<context>
    <name>TrafficGraphWidget</name>
    <message>
        <source>KB/s</source>
        <translation>KB/s</translation>
    </message>
</context>
<context>
    <name>TransactionDesc</name>
    <message numerus="yes">
        <source>Open for %n more block(s)</source>
        <translation><numerusform>Aperto per altri %n blocchi</numerusform><numerusform>Aperto per altri %n blocchi</numerusform></translation>
    </message>
<<<<<<< HEAD
    <message>
        <source>conflicted with a transaction with %1 confirmations</source>
        <translation>in conflitto con una transazione con %1 conferme</translation>
    </message>
=======
>>>>>>> 228c1378
    <message>
        <source>conflicted with a transaction with %1 confirmations</source>
        <translation>in conflitto con una transazione con %1 conferme</translation>
    </message>
    <message>
        <source>0/unconfirmed, %1</source>
        <translation>0/non confermati, %1</translation>
    </message>
    <message>
        <source>in memory pool</source>
        <translation>nella riserva di memoria</translation>
    </message>
    <message>
        <source>not in memory pool</source>
        <translation>non nella riserva di memoria</translation>
    </message>
    <message>
        <source>abandoned</source>
        <translation>abbandonato</translation>
    </message>
    <message>
        <source>%1/unconfirmed</source>
        <translation>%1/non confermato</translation>
    </message>
    <message>
        <source>%1 confirmations</source>
        <translation>%1 conferme</translation>
    </message>
    <message>
        <source>Status</source>
        <translation>Stato</translation>
    </message>
    <message>
<<<<<<< HEAD
        <source>, has not been successfully broadcast yet</source>
        <translation>, non è ancora stata trasmessa con successo</translation>
    </message>
    <message numerus="yes">
        <source>, broadcast through %n node(s)</source>
        <translation><numerusform>, trasmessa attraverso %n nodi</numerusform><numerusform>, trasmessa attraverso %n nodi</numerusform></translation>
    </message>
    <message>
=======
>>>>>>> 228c1378
        <source>Date</source>
        <translation>Data</translation>
    </message>
    <message>
        <source>Source</source>
        <translation>Sorgente</translation>
    </message>
    <message>
        <source>Generated</source>
        <translation>Generato</translation>
    </message>
    <message>
        <source>From</source>
        <translation>Da</translation>
    </message>
    <message>
        <source>unknown</source>
        <translation>sconosciuto</translation>
    </message>
    <message>
        <source>To</source>
        <translation>A</translation>
    </message>
    <message>
        <source>own address</source>
        <translation>proprio indirizzo</translation>
    </message>
    <message>
        <source>watch-only</source>
        <translation>sola lettura</translation>
    </message>
    <message>
        <source>label</source>
        <translation>etichetta</translation>
    </message>
    <message>
        <source>Credit</source>
        <translation>Credito</translation>
    </message>
    <message numerus="yes">
        <source>matures in %n more block(s)</source>
        <translation><numerusform>matura tra %n blocchi</numerusform><numerusform>matura tra %n blocchi</numerusform></translation>
    </message>
    <message>
        <source>not accepted</source>
        <translation>non accettate</translation>
    </message>
    <message>
        <source>Debit</source>
        <translation>Debito</translation>
    </message>
    <message>
        <source>Total debit</source>
        <translation>Debito totale</translation>
    </message>
    <message>
        <source>Total credit</source>
        <translation>Credito totale</translation>
    </message>
    <message>
        <source>Transaction fee</source>
        <translation>Commissione transazione</translation>
    </message>
    <message>
        <source>Net amount</source>
        <translation>Importo netto</translation>
    </message>
    <message>
        <source>Message</source>
        <translation>Messaggio</translation>
    </message>
    <message>
        <source>Comment</source>
        <translation>Commento</translation>
    </message>
    <message>
        <source>Transaction ID</source>
        <translation>ID della transazione</translation>
    </message>
    <message>
        <source>Transaction total size</source>
        <translation>Dimensione totale della transazione</translation>
    </message>
    <message>
<<<<<<< HEAD
=======
        <source>Transaction virtual size</source>
        <translation>Dimensione virtuale della transazione</translation>
    </message>
    <message>
>>>>>>> 228c1378
        <source>Output index</source>
        <translation>Indice di output</translation>
    </message>
    <message>
        <source>Merchant</source>
        <translation>Commerciante</translation>
    </message>
    <message>
        <source>Generated coins must mature %1 blocks before they can be spent. When you generated this block, it was broadcast to the network to be added to the block chain. If it fails to get into the chain, its state will change to "not accepted" and it won't be spendable. This may occasionally happen if another node generates a block within a few seconds of yours.</source>
        <translation>I qtum generati devono maturare %1 blocchi prima di poter essere spesi. Quando hai generato questo blocco, è stato trasmesso alla rete per essere aggiunto alla block chain. Se l'inserimento nella catena avrà esito negativo, il suo stato cambierà a "non accettato" e non sarà spendibile. Talvolta ciò può accadere anche nel caso in cui un altro nodo generi un blocco entro pochi secondi dal tuo.</translation>
    </message>
    <message>
        <source>Debug information</source>
        <translation>Informazione di debug</translation>
    </message>
    <message>
        <source>Transaction</source>
        <translation>Transazione</translation>
    </message>
    <message>
        <source>Inputs</source>
        <translation>Input</translation>
    </message>
    <message>
        <source>Amount</source>
        <translation>Importo</translation>
    </message>
    <message>
        <source>true</source>
        <translation>vero</translation>
    </message>
    <message>
        <source>false</source>
        <translation>falso</translation>
    </message>
</context>
<context>
    <name>TransactionDescDialog</name>
    <message>
        <source>This pane shows a detailed description of the transaction</source>
        <translation>Questo pannello mostra una descrizione dettagliata della transazione</translation>
    </message>
    <message>
        <source>Details for %1</source>
        <translation>Dettagli per %1</translation>
    </message>
</context>
<context>
    <name>TransactionTableModel</name>
    <message>
        <source>Date</source>
        <translation>Data</translation>
    </message>
    <message>
        <source>Type</source>
        <translation>Tipo</translation>
    </message>
    <message>
        <source>Label</source>
        <translation>Etichetta</translation>
    </message>
    <message numerus="yes">
        <source>Open for %n more block(s)</source>
        <translation><numerusform>Aperto per altri %n blocchi</numerusform><numerusform>Aperto per altri %n blocchi</numerusform></translation>
<<<<<<< HEAD
    </message>
    <message>
        <source>Offline</source>
        <translation>Offline</translation>
=======
>>>>>>> 228c1378
    </message>
    <message>
        <source>Unconfirmed</source>
        <translation>Non confermata</translation>
    </message>
    <message>
        <source>Abandoned</source>
        <translation>Abbandonato</translation>
    </message>
    <message>
        <source>Confirming (%1 of %2 recommended confirmations)</source>
        <translation>In conferma (%1 di %2 conferme raccomandate)</translation>
    </message>
    <message>
        <source>Confirmed (%1 confirmations)</source>
        <translation>Confermata (%1 conferme)</translation>
    </message>
    <message>
        <source>Conflicted</source>
        <translation>In conflitto</translation>
    </message>
    <message>
        <source>Immature (%1 confirmations, will be available after %2)</source>
        <translation>Immaturo (%1 conferme, sarà disponibile fra %2)</translation>
<<<<<<< HEAD
    </message>
    <message>
        <source>This block was not received by any other nodes and will probably not be accepted!</source>
        <translation>Questo blocco non è stato ricevuto da alcun altro nodo e probabilmente non sarà accettato!</translation>
=======
>>>>>>> 228c1378
    </message>
    <message>
        <source>Generated but not accepted</source>
        <translation>Generati, ma non accettati</translation>
    </message>
    <message>
        <source>Received with</source>
        <translation>Ricevuto tramite</translation>
    </message>
    <message>
        <source>Received from</source>
        <translation>Ricevuto da</translation>
    </message>
    <message>
        <source>Sent to</source>
        <translation>Inviato a</translation>
    </message>
    <message>
        <source>Payment to yourself</source>
        <translation>Pagamento a te stesso</translation>
    </message>
    <message>
        <source>Mined</source>
        <translation>Ottenuto dal mining</translation>
    </message>
    <message>
        <source>watch-only</source>
        <translation>sola lettura</translation>
    </message>
    <message>
        <source>(n/a)</source>
        <translation>(n/d)</translation>
    </message>
    <message>
        <source>(no label)</source>
        <translation>(nessuna etichetta)</translation>
    </message>
    <message>
        <source>Transaction status. Hover over this field to show number of confirmations.</source>
        <translation>Stato della transazione. Passare con il mouse su questo campo per visualizzare il numero di conferme.</translation>
    </message>
    <message>
        <source>Date and time that the transaction was received.</source>
        <translation>Data e ora in cui la transazione è stata ricevuta.</translation>
    </message>
    <message>
        <source>Type of transaction.</source>
        <translation>Tipo di transazione.</translation>
    </message>
    <message>
        <source>Whether or not a watch-only address is involved in this transaction.</source>
        <translation>Indica se un indirizzo di sola lettura sia o meno coinvolto in questa transazione.</translation>
    </message>
    <message>
        <source>User-defined intent/purpose of the transaction.</source>
        <translation>Intento/scopo della transazione definito dall'utente.</translation>
    </message>
    <message>
        <source>Amount removed from or added to balance.</source>
        <translation>Importo rimosso o aggiunto al saldo.</translation>
    </message>
</context>
<context>
    <name>TransactionView</name>
    <message>
        <source>All</source>
        <translation>Tutti</translation>
    </message>
    <message>
        <source>Today</source>
        <translation>Oggi</translation>
    </message>
    <message>
        <source>This week</source>
        <translation>Questa settimana</translation>
    </message>
    <message>
        <source>This month</source>
        <translation>Questo mese</translation>
    </message>
    <message>
        <source>Last month</source>
        <translation>Il mese scorso</translation>
    </message>
    <message>
        <source>This year</source>
        <translation>Quest'anno</translation>
    </message>
    <message>
        <source>Range...</source>
        <translation>Intervallo...</translation>
    </message>
    <message>
        <source>Received with</source>
        <translation>Ricevuto tramite</translation>
    </message>
    <message>
        <source>Sent to</source>
        <translation>Inviato a</translation>
    </message>
    <message>
        <source>To yourself</source>
        <translation>A te stesso</translation>
    </message>
    <message>
        <source>Mined</source>
        <translation>Ottenuto dal mining</translation>
    </message>
    <message>
        <source>Other</source>
        <translation>Altro</translation>
    </message>
    <message>
        <source>Enter address, transaction id, or label to search</source>
        <translation>Inserisci indirizzo, ID transazione, o etichetta per iniziare la ricerca</translation>
    </message>
    <message>
        <source>Min amount</source>
        <translation>Importo minimo</translation>
    </message>
    <message>
        <source>Abandon transaction</source>
        <translation>Abbandona transazione </translation>
    </message>
    <message>
        <source>Increase transaction fee</source>
        <translation>Aumenta la commissione di transazione</translation>
    </message>
    <message>
        <source>Copy address</source>
        <translation>Copia indirizzo</translation>
    </message>
    <message>
        <source>Copy label</source>
        <translation>Copia etichetta</translation>
    </message>
    <message>
        <source>Copy amount</source>
        <translation>Copia l'importo</translation>
    </message>
    <message>
        <source>Copy transaction ID</source>
        <translation>Copia l'ID transazione</translation>
    </message>
    <message>
        <source>Copy raw transaction</source>
        <translation>Copia la transazione raw</translation>
    </message>
    <message>
        <source>Copy full transaction details</source>
        <translation>Copia i dettagli dell'intera transazione</translation>
    </message>
    <message>
        <source>Edit label</source>
        <translation>Modifica l'etichetta</translation>
    </message>
    <message>
        <source>Show transaction details</source>
        <translation>Mostra i dettagli della transazione</translation>
    </message>
    <message>
        <source>Export Transaction History</source>
        <translation>Esporta lo storico delle transazioni</translation>
    </message>
    <message>
        <source>Comma separated file (*.csv)</source>
        <translation>Testo CSV (*.csv)</translation>
    </message>
    <message>
        <source>Confirmed</source>
        <translation>Confermato</translation>
    </message>
    <message>
        <source>Watch-only</source>
        <translation>Sola lettura</translation>
    </message>
    <message>
        <source>Date</source>
        <translation>Data</translation>
    </message>
    <message>
        <source>Type</source>
        <translation>Tipo</translation>
    </message>
    <message>
        <source>Label</source>
        <translation>Etichetta</translation>
    </message>
    <message>
        <source>Address</source>
        <translation>Indirizzo</translation>
    </message>
    <message>
        <source>ID</source>
        <translation>ID</translation>
    </message>
    <message>
        <source>Exporting Failed</source>
        <translation>Esportazione Fallita</translation>
    </message>
    <message>
        <source>There was an error trying to save the transaction history to %1.</source>
        <translation>Si è verificato un errore durante il salvataggio dello storico delle transazioni in %1.</translation>
    </message>
    <message>
        <source>Exporting Successful</source>
        <translation>Esportazione Riuscita</translation>
    </message>
    <message>
        <source>The transaction history was successfully saved to %1.</source>
        <translation>Lo storico delle transazioni e' stato salvato con successo in %1.</translation>
    </message>
    <message>
        <source>Range:</source>
        <translation>Intervallo:</translation>
    </message>
    <message>
        <source>to</source>
        <translation>a</translation>
    </message>
</context>
<context>
    <name>UnitDisplayStatusBarControl</name>
    <message>
        <source>Unit to show amounts in. Click to select another unit.</source>
        <translation>Unità con cui visualizzare gli importi. Clicca per selezionare un'altra unità.</translation>
    </message>
</context>
<context>
    <name>WalletFrame</name>
    <message>
        <source>No wallet has been loaded.</source>
        <translation>Non è stato caricato alcun portamonete.</translation>
    </message>
</context>
<context>
    <name>WalletModel</name>
    <message>
        <source>Send Coins</source>
        <translation>Invia Qtum</translation>
    </message>
    <message>
        <source>Fee bump error</source>
        <translation>Errore di salto di commissione</translation>
    </message>
    <message>
        <source>Increasing transaction fee failed</source>
        <translation>Aumento della commissione di transazione fallito</translation>
    </message>
    <message>
        <source>Do you want to increase the fee?</source>
        <translation>Vuoi aumentare la commissione?</translation>
    </message>
    <message>
        <source>Current fee:</source>
        <translation>Commissione attuale:</translation>
    </message>
    <message>
        <source>Increase:</source>
        <translation>Aumento:</translation>
    </message>
    <message>
        <source>New fee:</source>
        <translation>Nuova commissione:</translation>
    </message>
    <message>
        <source>Confirm fee bump</source>
        <translation>Conferma il salto di commissione</translation>
    </message>
    <message>
        <source>Can't sign transaction.</source>
        <translation>Non è possibile firmare la transazione.</translation>
    </message>
    <message>
        <source>Could not commit transaction</source>
        <translation>Non è stato possibile completare la transazione</translation>
    </message>
</context>
<context>
    <name>WalletView</name>
    <message>
        <source>&amp;Export</source>
        <translation>&amp;Esporta</translation>
    </message>
    <message>
        <source>Export the data in the current tab to a file</source>
        <translation>Esporta su file i dati contenuti nella tabella corrente</translation>
    </message>
    <message>
        <source>Backup Wallet</source>
        <translation>Backup Portamonete</translation>
    </message>
    <message>
        <source>Wallet Data (*.dat)</source>
        <translation>Dati Portamonete (*.dat)</translation>
    </message>
    <message>
        <source>Backup Failed</source>
        <translation>Backup Fallito</translation>
    </message>
    <message>
        <source>There was an error trying to save the wallet data to %1.</source>
        <translation>Si è verificato un errore durante il salvataggio dei dati del portamonete in %1.</translation>
    </message>
    <message>
        <source>Backup Successful</source>
        <translation>Backup eseguito con successo</translation>
    </message>
    <message>
        <source>The wallet data was successfully saved to %1.</source>
        <translation>Il portamonete è stato correttamente salvato in %1.</translation>
    </message>
<<<<<<< HEAD
</context>
<context>
    <name>qtum-core</name>
    <message>
        <source>Options:</source>
        <translation>Opzioni:</translation>
    </message>
    <message>
        <source>Specify data directory</source>
        <translation>Specifica la cartella dati</translation>
    </message>
    <message>
        <source>Connect to a node to retrieve peer addresses, and disconnect</source>
        <translation>Connessione ad un nodo e successiva disconnessione per recuperare gli indirizzi dei peer</translation>
    </message>
    <message>
        <source>Specify your own public address</source>
        <translation>Specifica il tuo indirizzo pubblico</translation>
    </message>
=======
>>>>>>> 228c1378
    <message>
        <source>Cancel</source>
        <translation>Annulla</translation>
    </message>
</context>
<context>
    <name>qtum-core</name>
    <message>
        <source>Distributed under the MIT software license, see the accompanying file %s or %s</source>
        <translation>Distribuito sotto la licenza software del MIT, si veda il file %s o %s incluso</translation>
<<<<<<< HEAD
    </message>
    <message>
        <source>If &lt;category&gt; is not supplied or if &lt;category&gt; = 1, output all debugging information.</source>
        <translation>Se &lt;category&gt; non è specificato oppure se &lt;category&gt; = 1, mostra tutte le informazioni di debug.</translation>
=======
>>>>>>> 228c1378
    </message>
    <message>
        <source>Prune configured below the minimum of %d MiB.  Please use a higher number.</source>
        <translation>La modalità prune è configurata al di sotto del minimo di %d MB. Si prega di utilizzare un valore più elevato.</translation>
    </message>
    <message>
        <source>Prune: last wallet synchronisation goes beyond pruned data. You need to -reindex (download the whole blockchain again in case of pruned node)</source>
        <translation>Prune: l'ultima sincronizzazione del wallet risulta essere oltre la riduzione dei dati. È necessario eseguire un -reindex (scaricare nuovamente la blockchain in caso di nodo pruned)</translation>
    </message>
    <message>
        <source>Rescans are not possible in pruned mode. You will need to use -reindex which will download the whole blockchain again.</source>
        <translation>Non è possibile un Rescan in modalità pruned. Sarà necessario utilizzare -reindex che farà scaricare nuovamente tutta la blockchain.</translation>
    </message>
    <message>
        <source>Error: A fatal internal error occurred, see debug.log for details</source>
        <translation>Errore: si è presentato un errore interno fatale, consulta il file debug.log per maggiori dettagli</translation>
    </message>
    <message>
        <source>Pruning blockstore...</source>
        <translation>Pruning del blockstore...</translation>
    </message>
    <message>
        <source>Unable to start HTTP server. See debug log for details.</source>
        <translation>Impossibile avviare il server HTTP. Dettagli nel log di debug.</translation>
    </message>
    <message>
        <source>Qtum Core</source>
        <translation>Qtum Core</translation>
    </message>
    <message>
        <source>The %s developers</source>
        <translation>Sviluppatori di %s</translation>
    </message>
    <message>
<<<<<<< HEAD
        <source>A fee rate (in %s/kB) that will be used when fee estimation has insufficient data (default: %s)</source>
        <translation>Un importo (in %s/kB) che sarà utilizzato quando la stima delle commissioni non ha abbastanza dati (default: %s)</translation>
    </message>
    <message>
        <source>Accept relayed transactions received from whitelisted peers even when not relaying transactions (default: %d)</source>
        <translation>Accetta le transazioni trasmesse ricevute da peers in whitelist anche se non si stanno trasmettendo transazioni (default: %d)</translation>
    </message>
    <message>
        <source>Add a node to connect to and attempt to keep the connection open (see the `addnode` RPC command help for more info)</source>
        <translation>Aggiungi un nodo al quale connettersi e prova a tenere la connessione aperta (fare riferimento al comando di aiuto `addnode` RPC per maggiori informazioni) </translation>
    </message>
    <message>
        <source>Bind to given address and always listen on it. Use [host]:port notation for IPv6</source>
        <translation>Associa all'indirizzo indicato e resta permanentemente in ascolto su di esso. Usa la notazione [host]:porta per l'IPv6</translation>
    </message>
    <message>
=======
>>>>>>> 228c1378
        <source>Cannot obtain a lock on data directory %s. %s is probably already running.</source>
        <translation>Non è possibile ottenere i dati sulla cartella %s. Probabilmente %s è già in esecuzione.</translation>
    </message>
    <message>
        <source>Cannot provide specific connections and have addrman find outgoing connections at the same.</source>
        <translation>Non e' possibile fornire connessioni specifiche e contemporaneamente usare addrman per trovare connessioni uscenti.  </translation>
<<<<<<< HEAD
    </message>
    <message>
        <source>Connect only to the specified node(s); -connect=0 disables automatic connections (the rules for this peer are the same as for -addnode)</source>
        <translation>Connettersi solamente a nodo(i) specificati; -connect=0 disattiva connessioni automatiche (le regole per questo peer sono le stesse di quelle per l' -addnode)</translation>
    </message>
    <message>
        <source>Delete all wallet transactions and only recover those parts of the blockchain through -rescan on startup</source>
        <translation>Elimina tutte le transazioni dal portamonete e recupera solo quelle che fanno parte della blockchain attraverso il comando -rescan all'avvio.</translation>
=======
>>>>>>> 228c1378
    </message>
    <message>
        <source>Error reading %s! All keys read correctly, but transaction data or address book entries might be missing or incorrect.</source>
        <translation>Errore lettura %s! Tutte le chiavi sono state lette correttamente, ma i dati delle transazioni o della rubrica potrebbero essere mancanti o non corretti.</translation>
    </message>
    <message>
<<<<<<< HEAD
        <source>Exclude debugging information for a category. Can be used in conjunction with -debug=1 to output debug logs for all categories except one or more specified categories.</source>
        <translation>Esclude l'informazione di debug per una categoria. Può essere usata in congiunzione con -debug=1 per generare i log di debug per tutte le categorie eccetto una o più categorie specificate.</translation>
    </message>
    <message>
        <source>Execute command when a wallet transaction changes (%s in cmd is replaced by TxID)</source>
        <translation>Esegue un comando quando lo stato di una transazione del portamonete cambia (%s in cmd è sostituito da TxID)</translation>
    </message>
    <message>
        <source>Extra transactions to keep in memory for compact block reconstructions (default: %u)</source>
        <translation>Transazioni extra da mantenere in memoria per ricostruzioni compatte del blocco (predefinito: %u)</translation>
    </message>
    <message>
        <source>If this block is in the chain assume that it and its ancestors are valid and potentially skip their script verification (0 to verify all, default: %s, testnet: %s)</source>
        <translation>Se questo blocco è nella catena, assume che esso e i suoi predecessori siano validi e potenzialmente salta la verifica dei loro script (0 per verificarli tutti, predefinito: %s, testnet: %s)</translation>
    </message>
    <message>
        <source>Maximum allowed median peer time offset adjustment. Local perspective of time may be influenced by peers forward or backward by this amount. (default: %u seconds)</source>
        <translation>Regolazione della massima differenza media di tempo dei peer consentita. L'impostazione dell'orario locale può essere impostata in avanti o indietro di questa quantità. (default %u secondi)</translation>
    </message>
    <message>
        <source>Maximum total fees (in %s) to use in a single wallet transaction or raw transaction; setting this too low may abort large transactions (default: %s)</source>
        <translation>Totale massimo di commissioni (in %s) da usare in una transazione singola o di gruppo del wallet; valori troppo bassi possono abortire grandi transazioni (default: %s)</translation>
    </message>
    <message>
=======
>>>>>>> 228c1378
        <source>Please check that your computer's date and time are correct! If your clock is wrong, %s will not work properly.</source>
        <translation>Per favore controllate che la data del computer e l'ora siano corrette! Se il vostro orologio è sbagliato %s non funzionerà correttamente.</translation>
    </message>
    <message>
        <source>Please contribute if you find %s useful. Visit %s for further information about the software.</source>
        <translation>Per favore contribuite se ritenete %s utile. Visitate %s per maggiori informazioni riguardo il software.</translation>
    </message>
    <message>
<<<<<<< HEAD
        <source>Query for peer addresses via DNS lookup, if low on addresses (default: 1 unless -connect used)</source>
        <translation>Ottiene gli indirizzi dei peer attraverso interrogazioni DNS, in caso di scarsa disponibilità (predefinito: 1 a meno che -connect non sia specificato)</translation>
    </message>
    <message>
        <source>Reduce storage requirements by enabling pruning (deleting) of old blocks. This allows the pruneblockchain RPC to be called to delete specific blocks, and enables automatic pruning of old blocks if a target size in MiB is provided. This mode is incompatible with -txindex and -rescan. Warning: Reverting this setting requires re-downloading the entire blockchain. (default: 0 = disable pruning blocks, 1 = allow manual pruning via RPC, &gt;%u = automatically prune block files to stay under the specified target size in MiB)</source>
        <translation>Riduce i requisiti di spazio di archiviazione abilitando la cancellazione dei vecchi blocchi ("pruning" o potatura). Questo consente di richiedere alla pruneblockchain RPC di cancellare specifici blocchi e abilita il pruning automatico dei vecchi blocchi se viene fornita una dimensione specifica in MiB. Questa modalità è incompatibile con -txindex e -rescan. Attenzione: Per ripristinare questa impostazione è necessario riscaricare l'intera blockchain. (predefinito: 0 = disabilita il pruning dei blocchi, 1 = permetti il pruning manuale tramite RPC, &gt;%u = pota automaticamente i file di blocco per stare sotto una dimensione specifica in MiB)</translation>
    </message>
    <message>
        <source>Set lowest fee rate (in %s/kB) for transactions to be included in block creation. (default: %s)</source>
        <translation>Imposta la tariffa di commissione più bassa (in %s/kB) per transazioni da includere nella creazione del blocco. (predefinito: %s)</translation>
    </message>
    <message>
        <source>Set the number of script verification threads (%u to %d, 0 = auto, &lt;0 = leave that many cores free, default: %d)</source>
        <translation>Imposta il numero di thread per la verifica degli script (da %u a %d, 0 = automatico, &lt;0 = lascia questo numero di core liberi, predefinito: %d)</translation>
    </message>
    <message>
=======
>>>>>>> 228c1378
        <source>The block database contains a block which appears to be from the future. This may be due to your computer's date and time being set incorrectly. Only rebuild the block database if you are sure that your computer's date and time are correct</source>
        <translation>Il database dei blocchi contiene un blocco che sembra provenire dal futuro. Questo può essere dovuto alla data e ora del tuo computer impostate in modo scorretto. Ricostruisci il database dei blocchi se sei certo che la data e l'ora sul tuo computer siano corrette</translation>
    </message>
    <message>
        <source>This is a pre-release test build - use at your own risk - do not use for mining or merchant applications</source>
        <translation>Questa è una compilazione di prova pre-rilascio - usala a tuo rischio - da non utilizzare per il mining o per applicazioni commerciali</translation>
<<<<<<< HEAD
    </message>
    <message>
        <source>This is the transaction fee you may discard if change is smaller than dust at this level</source>
        <translation>Questa è la commissione di transazione che puoi scartare se il cambio è più piccolo della polvere a questo livello</translation>
    </message>
    <message>
        <source>Unable to replay blocks. You will need to rebuild the database using -reindex-chainstate.</source>
        <translation>Impossibile ripetere i blocchi. È necessario ricostruire il database usando -reindex-chainstate.</translation>
    </message>
    <message>
        <source>Unable to rewind the database to a pre-fork state. You will need to redownload the blockchain</source>
        <translation>Impossibile riportare il database ad un livello pre-fork. Dovrai riscaricare tutta la blockchain</translation>
=======
>>>>>>> 228c1378
    </message>
    <message>
        <source>This is the transaction fee you may discard if change is smaller than dust at this level</source>
        <translation>Questa è la commissione di transazione che puoi scartare se il cambio è più piccolo della polvere a questo livello</translation>
    </message>
    <message>
<<<<<<< HEAD
        <source>Username and hashed password for JSON-RPC connections. The field &lt;userpw&gt; comes in the format: &lt;USERNAME&gt;:&lt;SALT&gt;$&lt;HASH&gt;. A canonical python script is included in share/rpcuser. The client then connects normally using the rpcuser=&lt;USERNAME&gt;/rpcpassword=&lt;PASSWORD&gt; pair of arguments. This option can be specified multiple times</source>
        <translation>Username e hash password per connessioni JSON-RPC. Il campo &lt;userpw&gt; utilizza il formato: &lt;USERNAME&gt;:&lt;SALT&gt;$&lt;HASH&gt;. Uno script python standard è incluso in share/rpcuser. Il cliente quindi si connette normalmente utilizzando la coppia di argomenti rpcuser=&lt;USERNAME&gt;/rpcpassword=&lt;PASSWORD&gt;. Questa opzione può essere specificata più volte</translation>
    </message>
    <message>
        <source>Wallet will not create transactions that violate mempool chain limits (default: %u)</source>
        <translation>Il portafoglio non creerà transazioni che violino i limiti della mempool chain (predefinito: %u)</translation>
    </message>
    <message>
        <source>Warning: The network does not appear to fully agree! Some miners appear to be experiencing issues.</source>
        <translation>Attenzione: La rete non sembra essere pienamente d'accordo! Alcuni minatori sembrano riscontrare problemi.</translation>
    </message>
    <message>
        <source>Warning: We do not appear to fully agree with our peers! You may need to upgrade, or other nodes may need to upgrade.</source>
        <translation>Attenzione: Sembra che non vi sia pieno consenso con i nostri peer! Un aggiornamento da parte tua o degli altri nodi potrebbe essere necessario.</translation>
    </message>
    <message>
        <source>Whether to save the mempool on shutdown and load on restart (default: %u)</source>
        <translation>Imposta se salvare la mempool allo spegnimento e caricarla alla riaccensione (predefinito: %u)</translation>
    </message>
    <message>
        <source>%d of last 100 blocks have unexpected version</source>
        <translation>%d degli ultimi 100 blocchi hanno una versione inaspettata</translation>
=======
        <source>Unable to replay blocks. You will need to rebuild the database using -reindex-chainstate.</source>
        <translation>Impossibile ripetere i blocchi. È necessario ricostruire il database usando -reindex-chainstate.</translation>
>>>>>>> 228c1378
    </message>
    <message>
        <source>Unable to rewind the database to a pre-fork state. You will need to redownload the blockchain</source>
        <translation>Impossibile riportare il database ad un livello pre-fork. Dovrai riscaricare tutta la blockchain</translation>
    </message>
    <message>
        <source>Warning: The network does not appear to fully agree! Some miners appear to be experiencing issues.</source>
        <translation>Attenzione: La rete non sembra essere pienamente d'accordo! Alcuni minatori sembrano riscontrare problemi.</translation>
    </message>
    <message>
        <source>Warning: We do not appear to fully agree with our peers! You may need to upgrade, or other nodes may need to upgrade.</source>
        <translation>Attenzione: Sembra che non vi sia pieno consenso con i nostri peer! Un aggiornamento da parte tua o degli altri nodi potrebbe essere necessario.</translation>
    </message>
    <message>
<<<<<<< HEAD
        <source>Accept connections from outside (default: 1 if no -proxy or -connect)</source>
        <translation>Accetta connessioni dall'esterno (predefinito: 1 se -proxy o -connect non sono utilizzati)</translation>
    </message>
    <message>
        <source>Append comment to the user agent string</source>
        <translation>Aggiungi commento alla stringa dell'applicazione utente</translation>
=======
        <source>%d of last 100 blocks have unexpected version</source>
        <translation>%d degli ultimi 100 blocchi hanno una versione inaspettata</translation>
>>>>>>> 228c1378
    </message>
    <message>
        <source>%s corrupt, salvage failed</source>
        <translation>%s corrotto, recupero fallito</translation>
    </message>
    <message>
        <source>-maxmempool must be at least %d MB</source>
        <translation>-maxmempool deve essere almeno %d MB</translation>
    </message>
    <message>
        <source>Cannot resolve -%s address: '%s'</source>
        <translation>Impossobile risolvere l'indirizzo -%s: '%s'</translation>
    </message>
    <message>
        <source>Chain selection options:</source>
        <translation>Opzioni di selezione della catena:</translation>
    </message>
    <message>
        <source>Change index out of range</source>
        <translation>Cambio indice fuori paramentro</translation>
    </message>
    <message>
        <source>Copyright (C) %i-%i</source>
        <translation>Copyright (C) %i-%i</translation>
    </message>
    <message>
        <source>Corrupted block database detected</source>
        <translation>Rilevato database blocchi corrotto</translation>
    </message>
    <message>
        <source>Do you want to rebuild the block database now?</source>
        <translation>Vuoi ricostruire ora il database dei blocchi?</translation>
    </message>
    <message>
        <source>Error creating %s: You can't create non-HD wallets with this version.</source>
        <translation>Errore durante la creazione %s: non e' possibile creare portafogli non-HD con questa versione.</translation>
    </message>
    <message>
        <source>Error creating %s: You can't create non-HD wallets with this version.</source>
        <translation>Errore durante la creazione %s: non e' possibile creare portafogli non-HD con questa versione.</translation>
    </message>
    <message>
        <source>Error initializing block database</source>
        <translation>Errore durante l'inizializzazione del database dei blocchi</translation>
    </message>
    <message>
        <source>Error initializing wallet database environment %s!</source>
        <translation>Errore durante l'inizializzazione dell'ambiente del database del portamonete %s!</translation>
    </message>
    <message>
        <source>Error loading %s</source>
        <translation>Errore caricamento %s</translation>
    </message>
    <message>
        <source>Error loading %s: Wallet corrupted</source>
        <translation>Errore caricamento %s: Portafoglio corrotto</translation>
    </message>
    <message>
        <source>Error loading %s: Wallet requires newer version of %s</source>
        <translation>Errore caricamento %s: il Portafoglio richiede una versione aggiornata di %s</translation>
    </message>
    <message>
        <source>Error loading block database</source>
        <translation>Errore durante il caricamento del database blocchi</translation>
    </message>
    <message>
        <source>Error opening block database</source>
        <translation>Errore durante l'apertura del database blocchi</translation>
    </message>
    <message>
        <source>Error: Disk space is low!</source>
        <translation>Errore: la spazio libero sul disco è insufficiente!</translation>
    </message>
    <message>
        <source>Failed to listen on any port. Use -listen=0 if you want this.</source>
        <translation>Nessuna porta disponibile per l'ascolto. Usa -listen=0 se vuoi procedere comunque.</translation>
    </message>
    <message>
        <source>Failed to rescan the wallet during initialization</source>
        <translation>Impossibile ripetere la scansione del portafoglio durante l'inizializzazione</translation>
    </message>
    <message>
        <source>Importing...</source>
        <translation>Importazione...</translation>
    </message>
    <message>
        <source>Incorrect or no genesis block found. Wrong datadir for network?</source>
        <translation>Blocco genesi non corretto o non trovato. È possibile che la cartella dati appartenga ad un'altra rete.</translation>
    </message>
    <message>
        <source>Initialization sanity check failed. %s is shutting down.</source>
        <translation>Test di integrità iniziale fallito. %s si arresterà.</translation>
    </message>
    <message>
        <source>Invalid amount for -%s=&lt;amount&gt;: '%s'</source>
        <translation>Importo non valido per -%s=&lt;amount&gt;: '%s'</translation>
    </message>
    <message>
        <source>Invalid amount for -discardfee=&lt;amount&gt;: '%s'</source>
        <translation>Importo non valido per -discardfee=&lt;amount&gt;:'%s'</translation>
    </message>
    <message>
        <source>Invalid amount for -fallbackfee=&lt;amount&gt;: '%s'</source>
        <translation>Importo non valido per -fallbackfee=&lt;amount&gt;: '%s'</translation>
    </message>
    <message>
        <source>Upgrading txindex database</source>
        <translation>Aggiornamento del database txindex</translation>
    </message>
    <message>
        <source>Loading P2P addresses...</source>
        <translation>Caricamento indirizzi P2P...</translation>
<<<<<<< HEAD
    </message>
    <message>
        <source>Loading banlist...</source>
        <translation>Caricamento bloccati...</translation>
=======
>>>>>>> 228c1378
    </message>
    <message>
        <source>Loading banlist...</source>
        <translation>Caricamento bloccati...</translation>
    </message>
    <message>
        <source>Not enough file descriptors available.</source>
        <translation>Non ci sono abbastanza descrittori di file disponibili.</translation>
    </message>
    <message>
        <source>Prune cannot be configured with a negative value.</source>
        <translation>La modalità prune non può essere configurata con un valore negativo.</translation>
    </message>
    <message>
        <source>Prune mode is incompatible with -txindex.</source>
        <translation>La modalità prune è incompatibile con l'opzione -txindex.</translation>
    </message>
    <message>
        <source>Replaying blocks...</source>
        <translation>Ripetizione dei blocchi...</translation>
    </message>
    <message>
        <source>Replaying blocks...</source>
        <translation>Ripetizione dei blocchi...</translation>
    </message>
    <message>
        <source>Rewinding blocks...</source>
        <translation>Verifica blocchi...</translation>
    </message>
    <message>
<<<<<<< HEAD
        <source>Send transactions with full-RBF opt-in enabled (RPC only, default: %u)</source>
        <translation>Invia transazioni con full-RBF opt-in attivo (solo RPC, default: %u)</translation>
    </message>
    <message>
        <source>Set database cache size in megabytes (%d to %d, default: %d)</source>
        <translation>Imposta la dimensione della cache del database in megabyte (%d a %d, predefinito: %d)</translation>
    </message>
    <message>
        <source>Specify wallet file (within data directory)</source>
        <translation>Specifica il file del portamonete (all'interno della cartella dati)</translation>
    </message>
    <message>
=======
>>>>>>> 228c1378
        <source>The source code is available from %s.</source>
        <translation>Il codice sorgente è disponibile in %s</translation>
    </message>
    <message>
        <source>Transaction fee and change calculation failed</source>
        <translation>Commissione di transazione e calcolo del cambio falliti</translation>
    </message>
    <message>
        <source>Unable to bind to %s on this computer. %s is probably already running.</source>
        <translation>Impossibile collegarsi a %s su questo computer. Probabilmente %s è già in esecuzione.</translation>
    </message>
    <message>
        <source>Unable to generate keys</source>
        <translation>Impossibile generare le chiavi</translation>
    </message>
    <message>
        <source>Unsupported argument -benchmark ignored, use -debug=bench.</source>
        <translation>Ignorata opzione -benchmark non supportata, utilizzare -debug=bench.</translation>
    </message>
    <message>
        <source>Unsupported argument -debugnet ignored, use -debug=net.</source>
        <translation>Argomento -debugnet ignorato in quanto non supportato, usare -debug=net.</translation>
    </message>
    <message>
        <source>Unsupported argument -tor found, use -onion.</source>
        <translation>Rilevato argomento -tor non supportato, utilizzare -onion.</translation>
    </message>
    <message>
        <source>Unsupported logging category %s=%s.</source>
        <translation>Categoria di registrazione non supportata %s=%s.</translation>
    </message>
    <message>
        <source>Upgrading UTXO database</source>
        <translation>Aggiornamento del database UTXO</translation>
<<<<<<< HEAD
    </message>
    <message>
        <source>Use UPnP to map the listening port (default: %u)</source>
        <translation>Usa UPnP per mappare la porta di ascolto (predefinito: %u)</translation>
=======
>>>>>>> 228c1378
    </message>
    <message>
        <source>Use the test chain</source>
        <translation>Utilizza la catena di prova</translation>
    </message>
    <message>
        <source>User Agent comment (%s) contains unsafe characters.</source>
        <translation>Il commento del User Agent (%s) contiene caratteri non sicuri.</translation>
    </message>
    <message>
        <source>Verifying blocks...</source>
        <translation>Verifica blocchi...</translation>
    </message>
    <message>
<<<<<<< HEAD
        <source>Wallet debugging/testing options:</source>
        <translation>Opzioni di Debug/Test del portafoglio:</translation>
    </message>
    <message>
=======
>>>>>>> 228c1378
        <source>Wallet needed to be rewritten: restart %s to complete</source>
        <translation>Il portamonete necessita di essere riscritto: riavviare %s per completare</translation>
    </message>
    <message>
<<<<<<< HEAD
        <source>Wallet options:</source>
        <translation>Opzioni portamonete:</translation>
    </message>
    <message>
        <source>Allow JSON-RPC connections from specified source. Valid for &lt;ip&gt; are a single IP (e.g. 1.2.3.4), a network/netmask (e.g. 1.2.3.4/255.255.255.0) or a network/CIDR (e.g. 1.2.3.4/24). This option can be specified multiple times</source>
        <translation>Permette connessioni JSON-RPC dall'origine specificata. I valori validi per &lt;ip&gt; sono un singolo IP (ad es. 1.2.3.4), una network/netmask (ad es. 1.2.3.4/255.255.255.0) oppure una network/CIDR (ad es. 1.2.3.4/24). Questa opzione può essere specificata più volte.</translation>
    </message>
    <message>
        <source>Bind to given address and whitelist peers connecting to it. Use [host]:port notation for IPv6</source>
        <translation>Resta in ascolto sull'indirizzo indicato ed inserisce in whitelist i peer che vi si collegano. Usa la notazione [host]:porta per l'IPv6</translation>
    </message>
    <message>
        <source>Create new files with system default permissions, instead of umask 077 (only effective with disabled wallet functionality)</source>
        <translation>Crea nuovi file con i permessi di default del sistema, invece che con umask 077 (ha effetto solo con funzionalità di portamonete disabilitate)</translation>
    </message>
    <message>
        <source>Discover own IP addresses (default: 1 when listening and no -externalip or -proxy)</source>
        <translation>Scopre i propri indirizzi IP (predefinito: 1 se in ascolto ed -externalip o -proxy non sono specificati)</translation>
    </message>
    <message>
=======
>>>>>>> 228c1378
        <source>Error: Listening for incoming connections failed (listen returned error %s)</source>
        <translation>Errore: attesa per connessioni in arrivo fallita (errore riportato %s)</translation>
    </message>
    <message>
        <source>Invalid amount for -maxtxfee=&lt;amount&gt;: '%s' (must be at least the minrelay fee of %s to prevent stuck transactions)</source>
        <translation>Importo non valido per -maxtxfee=&lt;amount&gt;: '%s' (deve essere almeno pari alla commissione 'minrelay fee' di %s per prevenire transazioni bloccate)</translation>
    </message>
    <message>
<<<<<<< HEAD
        <source>Maximum size of data in data carrier transactions we relay and mine (default: %u)</source>
        <translation>Dimensione massima dei dati in transazioni di trasporto dati che saranno trasmesse ed incluse nei blocchi (predefinito: %u)</translation>
    </message>
    <message>
        <source>Randomize credentials for every proxy connection. This enables Tor stream isolation (default: %u)</source>
        <translation>Randomizza le credenziali per ogni connessione proxy. Permette la Tor stream isolation (predefinito: %u)</translation>
    </message>
    <message>
=======
>>>>>>> 228c1378
        <source>The transaction amount is too small to send after the fee has been deducted</source>
        <translation>L'importo della transazione risulta troppo basso per l'invio una volta dedotte le commissioni.</translation>
    </message>
    <message>
<<<<<<< HEAD
        <source>Whitelisted peers cannot be DoS banned and their transactions are always relayed, even if they are already in the mempool, useful e.g. for a gateway</source>
        <translation>I peer inclusi in whitelist non possono subire ban per DoS e le loro transazioni saranno sempre trasmesse, anche nel caso in cui si trovino già nel mempool. Ciò è utile ad es. per i gateway</translation>
    </message>
    <message>
=======
>>>>>>> 228c1378
        <source>You need to rebuild the database using -reindex to go back to unpruned mode.  This will redownload the entire blockchain</source>
        <translation>Per ritornare alla modalità unpruned sarà necessario ricostruire il database utilizzando l'opzione -reindex. L'intera blockchain sarà riscaricata.</translation>
    </message>
    <message>
        <source>Error loading %s: You can't disable HD on an already existing HD wallet</source>
        <translation>Errore caricamento %s: Non puoi disabilitare HD in un portafoglio HD già esistente</translation>
    </message>
    <message>
        <source>Error loading %s: You can't disable HD on an already existing HD wallet</source>
        <translation>Errore caricamento %s: Non puoi disabilitare HD in un portafoglio HD già esistente</translation>
    </message>
    <message>
        <source>Error reading from database, shutting down.</source>
        <translation>Errore durante lalettura del database. Arresto in corso.</translation>
    </message>
    <message>
        <source>Error upgrading chainstate database</source>
        <translation>Errore durante l'aggiornamento del database chainstate</translation>
<<<<<<< HEAD
    </message>
    <message>
        <source>Imports blocks from external blk000??.dat file on startup</source>
        <translation>Importa blocchi da un file blk000??.dat esterno all'avvio</translation>
=======
>>>>>>> 228c1378
    </message>
    <message>
        <source>Information</source>
        <translation>Informazioni</translation>
    </message>
    <message>
        <source>Invalid -onion address or hostname: '%s'</source>
        <translation>Indirizzo -onion o hostname non valido: '%s'</translation>
    </message>
    <message>
        <source>Invalid -proxy address or hostname: '%s'</source>
        <translation>Indirizzo -proxy o hostname non valido: '%s'</translation>
    </message>
    <message>
        <source>Invalid amount for -paytxfee=&lt;amount&gt;: '%s' (must be at least %s)</source>
        <translation>Importo non valido per -paytxfee=&lt;amount&gt;: '%s' (deve essere almeno %s)</translation>
    </message>
    <message>
        <source>Invalid netmask specified in -whitelist: '%s'</source>
        <translation>Netmask non valida specificata in -whitelist: '%s'</translation>
    </message>
    <message>
        <source>Need to specify a port with -whitebind: '%s'</source>
        <translation>È necessario specificare una porta con -whitebind: '%s'</translation>
    </message>
    <message>
        <source>Reducing -maxconnections from %d to %d, because of system limitations.</source>
        <translation>Riduzione -maxconnections da %d a %d a causa di limitazioni di sistema.</translation>
    </message>
    <message>
<<<<<<< HEAD
        <source>Rescan the block chain for missing wallet transactions on startup</source>
        <translation>Ripete la scansione della block chain per individuare le transazioni che mancano dal wallet all'avvio</translation>
    </message>
    <message>
        <source>Send trace/debug info to console instead of debug.log file</source>
        <translation>Invia le informazioni di trace/debug alla console invece che al file debug.log</translation>
    </message>
    <message>
        <source>Show all debugging options (usage: --help -help-debug)</source>
        <translation>Mostra tutte le opzioni di debug (utilizzo: --help -help-debug)</translation>
=======
        <source>Signing transaction failed</source>
        <translation>Firma transazione fallita</translation>
    </message>
    <message>
        <source>Specified -walletdir "%s" does not exist</source>
        <translation>-walletdir "%s"  specificata non esiste</translation>
>>>>>>> 228c1378
    </message>
    <message>
        <source>Specified -walletdir "%s" is a relative path</source>
        <translation>-walletdir "%s" specificata e' un path relativo</translation>
    </message>
    <message>
        <source>Specified -walletdir "%s" is not a directory</source>
        <translation>-walletdir "%s" specificata non e' una directory</translation>
    </message>
    <message>
        <source>Specified -walletdir "%s" does not exist</source>
        <translation>-walletdir "%s"  specificata non esiste</translation>
    </message>
    <message>
        <source>Specified -walletdir "%s" is a relative path</source>
        <translation>-walletdir "%s" specificata e' un path relativo</translation>
    </message>
    <message>
        <source>Specified -walletdir "%s" is not a directory</source>
        <translation>-walletdir "%s" specificata non e' una directory</translation>
    </message>
    <message>
        <source>The transaction amount is too small to pay the fee</source>
        <translation>L'importo della transazione è troppo basso per pagare la commissione</translation>
    </message>
    <message>
        <source>This is experimental software.</source>
        <translation>Questo è un software sperimentale.</translation>
    </message>
    <message>
        <source>Transaction amount too small</source>
        <translation>Importo transazione troppo piccolo</translation>
    </message>
    <message>
        <source>Transaction too large for fee policy</source>
        <translation>Transazione troppo grande in base alla policy sulle commissioni</translation>
    </message>
    <message>
        <source>Transaction too large</source>
        <translation>Transazione troppo grande</translation>
    </message>
    <message>
        <source>Unable to bind to %s on this computer (bind returned error %s)</source>
        <translation>Impossibile associarsi a %s su questo computer (l'associazione ha restituito l'errore %s)</translation>
    </message>
    <message>
        <source>Unable to generate initial keys</source>
        <translation>Impossibile generare chiave iniziale</translation>
<<<<<<< HEAD
    </message>
    <message>
        <source>Upgrade wallet to latest format on startup</source>
        <translation>Aggiorna il wallet all'ultimo formato all'avvio</translation>
=======
>>>>>>> 228c1378
    </message>
    <message>
        <source>Verifying wallet(s)...</source>
        <translation>Verifica portafoglio/i...</translation>
    </message>
    <message>
        <source>Wallet %s resides outside wallet directory %s</source>
        <translation>Il portafoglio %s e' situato fuori dalla directory del portafoglio %s </translation>
    </message>
    <message>
        <source>Verifying wallet(s)...</source>
        <translation>Verifica portafoglio/i...</translation>
    </message>
    <message>
        <source>Wallet %s resides outside wallet directory %s</source>
        <translation>Il portafoglio %s e' situato fuori dalla directory del portafoglio %s </translation>
    </message>
    <message>
        <source>Warning</source>
        <translation>Attenzione</translation>
    </message>
    <message>
        <source>Warning: unknown new rules activated (versionbit %i)</source>
        <translation>Attenzione: nuove regole non conosciute attivate (versionbit %i)</translation>
    </message>
    <message>
<<<<<<< HEAD
        <source>Whether to operate in a blocks only mode (default: %u)</source>
        <translation>Imposta se operare in modalità solo blocchi (default: %u)</translation>
    </message>
    <message>
        <source>You need to rebuild the database using -reindex to change -txindex</source>
        <translation>È necessario ricostruire il database usando -reindex per cambiare -txindex</translation>
    </message>
    <message>
=======
>>>>>>> 228c1378
        <source>Zapping all transactions from wallet...</source>
        <translation>Eliminazione dal portamonete di tutte le transazioni...</translation>
    </message>
    <message>
<<<<<<< HEAD
        <source>ZeroMQ notification options:</source>
        <translation>Opzioni di notifica ZeroMQ</translation>
    </message>
    <message>
        <source>Password for JSON-RPC connections</source>
        <translation>Password per connessioni JSON-RPC</translation>
    </message>
    <message>
        <source>Execute command when the best block changes (%s in cmd is replaced by block hash)</source>
        <translation>Esegue un comando quando il miglior blocco cambia (%s nel cmd è sostituito dall'hash del blocco)</translation>
    </message>
    <message>
        <source>Allow DNS lookups for -addnode, -seednode and -connect</source>
        <translation>Consente interrogazioni DNS per -addnode, -seednode e -connect</translation>
    </message>
    <message>
        <source>(1 = keep tx meta data e.g. account owner and payment request information, 2 = drop tx meta data)</source>
        <translation>(1 = mantiene metadati tx, ad es. proprietario account ed informazioni di richiesta di pagamento, 2 = scarta metadati tx)</translation>
    </message>
    <message>
=======
>>>>>>> 228c1378
        <source>-maxtxfee is set very high! Fees this large could be paid on a single transaction.</source>
        <translation>-maxtxfee è impostato molto alto! Commissioni così alte possono venir pagate anche su una singola transazione.</translation>
    </message>
    <message>
<<<<<<< HEAD
        <source>Bind to given address to listen for JSON-RPC connections. This option is ignored unless -rpcallowip is also passed. Port is optional and overrides -rpcport. Use [host]:port notation for IPv6. This option can be specified multiple times (default: 127.0.0.1 and ::1 i.e., localhost, or if -rpcallowip has been specified, 0.0.0.0 and :: i.e., all addresses)</source>
        <translation>Resta in attesa di connessioni JSON-RPC sull'indirizzo indicato. Questa opzione viene ignorata a meno che anche -rpcallowip non sia trasmesso. Port è opzionale e prevale su -rpcport. Usa la notazione [host]:porta per IPv6. Questa opzione può essere specificata più volte (predefinito: 127.0.0.1 e ::1 ovvero localhost, o se -rpcallowip è stato specificato, 0.0.0.0 e :: ovvero tutti gli indirizzi)</translation>
    </message>
    <message>
        <source>Do not keep transactions in the mempool longer than &lt;n&gt; hours (default: %u)</source>
        <translation>Non mantenere le transazioni nella mempool più a lungo di &lt;n&gt; ore (default: %u)</translation>
    </message>
    <message>
        <source>Equivalent bytes per sigop in transactions for relay and mining (default: %u)</source>
        <translation>Byte equivalenti per ottimizzazione segnale dedicati a ritrasmissione ed estrazione (default: %u)</translation>
    </message>
    <message>
        <source>Error loading %s: You can't enable HD on an already existing non-HD wallet</source>
        <translation>Errore caricamento %s: Non puoi abilitare HD in un portafoglio non-HD già esistente</translation>
    </message>
    <message>
        <source>Error loading wallet %s. -wallet parameter must only specify a filename (not a path).</source>
        <translation>Errore caricamento portafoglio %s. Il parametro -wallet deve solo specificare un nome file (non un percorso).</translation>
    </message>
    <message>
        <source>Fees (in %s/kB) smaller than this are considered zero fee for transaction creation (default: %s)</source>
        <translation>Le commissioni (in %s/kB) inferiori a questo valore sono considerate pari a zero per la creazione della transazione (default: %s)</translation>
    </message>
    <message>
        <source>Force relay of transactions from whitelisted peers even if they violate local relay policy (default: %d)</source>
        <translation>Forza la trasmissione della transazione da peer in whitelist anche se violano le regole di trasmissione locali (predefinito: %d)</translation>
    </message>
    <message>
        <source>How thorough the block verification of -checkblocks is (0-4, default: %u)</source>
        <translation>Determina quanto sarà approfondita la verifica da parte di -checkblocks (0-4, predefinito: %u)</translation>
    </message>
    <message>
        <source>Maintain a full transaction index, used by the getrawtransaction rpc call (default: %u)</source>
        <translation>Mantiene l'indice completo delle transazioni usato dalla chiamata rpc getrawtransaction (predefinito: %u)</translation>
    </message>
    <message>
        <source>Number of seconds to keep misbehaving peers from reconnecting (default: %u)</source>
        <translation>Numero di secondi di sospensione prima della riconnessione per i peer che mostrano un comportamento anomalo (predefinito: %u)</translation>
=======
        <source>Error loading %s: You can't enable HD on an already existing non-HD wallet</source>
        <translation>Errore caricamento %s: Non puoi abilitare HD in un portafoglio non-HD già esistente</translation>
>>>>>>> 228c1378
    </message>
    <message>
        <source>This is the transaction fee you may pay when fee estimates are not available.</source>
        <translation>Questo è il costo di transazione che potresti pagare quando le stime della tariffa non sono disponibili.</translation>
    </message>
    <message>
<<<<<<< HEAD
        <source>Set maximum BIP141 block weight to this * 4. Deprecated, use blockmaxweight</source>
        <translation>Impostare massimo per il peso del blocco BIP141 a * 4. Obsoleto, usare blockmaxweight</translation>
    </message>
    <message>
        <source>Sets the serialization of raw transaction or block hex returned in non-verbose mode, non-segwit(0) or segwit(1) (default: %d)</source>
        <translation>Imposta che la serializzazione degli hex di transazioni o blocchi grezzi sia riportata in maniere non-verbose, non-segwit(0) o segwit(1) (predefinito: %d)</translation>
    </message>
    <message>
        <source>Specify directory to hold wallets (default: &lt;datadir&gt;/wallets if it exists, otherwise &lt;datadir&gt;)</source>
        <translation>Specificare la directory dove i portafogli saranno conservati (default: 1/portafogli se esiste, altrimenti 2)</translation>
    </message>
    <message>
        <source>Specify location of debug log file: this can be an absolute path or a path relative to the data directory (default: %s)</source>
        <translation>Specificare la posizione del debug log file:  questo puo' essere un percorso assoluto o un percorso relativo alla directory dei dati (default: %s)</translation>
    </message>
    <message>
        <source>Support filtering of blocks and transaction with bloom filters (default: %u)</source>
        <translation>Supporta filtraggio di blocchi e transazioni con filtri bloom (default: %u)</translation>
=======
        <source>This product includes software developed by the OpenSSL Project for use in the OpenSSL Toolkit %s and cryptographic software written by Eric Young and UPnP software written by Thomas Bernard.</source>
        <translation>Questo prodotto include software sviluppato dal progetto OpenSSL per l'uso del Toolkit OpenSSL %s, software crittografico scritto da Eric Young e software UPnP scritto da Thomas Bernard.</translation>
>>>>>>> 228c1378
    </message>
    <message>
        <source>The fee rate (in %s/kB) that indicates your tolerance for discarding change by adding it to the fee (default: %s). Note: An output is discarded if it is dust at this rate, but we will always discard up to the dust relay fee and a discard fee above that is limited by the fee estimate for the longest target</source>
        <translation>La tariffa di commissione (in %s/kB) che indica la tua tolleranza a scartare il cambio aggiungendolo alla commissione (predefinito: %s).</translation>
    </message>
    <message>
        <source>This is the transaction fee you may pay when fee estimates are not available.</source>
        <translation>Questo è il costo di transazione che potresti pagare quando le stime della tariffa non sono disponibili.</translation>
    </message>
    <message>
        <source>This product includes software developed by the OpenSSL Project for use in the OpenSSL Toolkit %s and cryptographic software written by Eric Young and UPnP software written by Thomas Bernard.</source>
        <translation>Questo prodotto include software sviluppato dal progetto OpenSSL per l'uso del Toolkit OpenSSL %s, software crittografico scritto da Eric Young e software UPnP scritto da Thomas Bernard.</translation>
    </message>
    <message>
        <source>Total length of network version string (%i) exceeds maximum length (%i). Reduce the number or size of uacomments.</source>
        <translation>La lunghezza totale della stringa di network version (%i) eccede la lunghezza massima (%i). Ridurre il numero o la dimensione di uacomments.</translation>
    </message>
    <message>
        <source>Unsupported argument -socks found. Setting SOCKS version isn't possible anymore, only SOCKS5 proxies are supported.</source>
        <translation>Argomento -socks non supportato. Non è più possibile impostare la versione SOCKS, solamente i proxy SOCKS5 sono supportati.</translation>
    </message>
    <message>
        <source>Unsupported argument -whitelistalwaysrelay ignored, use -whitelistrelay and/or -whitelistforcerelay.</source>
        <translation>Argomento non supportato -whitelistalwaysrelay è stato ignorato, utilizzare -whitelistrelay e/o -whitelistforcerelay.</translation>
    </message>
    <message>
        <source>Warning: Unknown block versions being mined! It's possible unknown rules are in effect</source>
        <translation>Attenzione: si stanno minando versioni sconocsiute di blocchi! E' possibile che siano attive regole sconosciute</translation>
    </message>
    <message>
        <source>Warning: Wallet file corrupt, data salvaged! Original %s saved as %s in %s; if your balance or transactions are incorrect you should restore from a backup.</source>
        <translation>Attenzione: file del Portafoglio corrotto, dati recuperati! %s originale salvato come %s in %s; se il saldo o le transazioni non sono corrette effettua un ripristino da un backup.</translation>
    </message>
    <message>
<<<<<<< HEAD
        <source>Whitelist peers connecting from the given IP address (e.g. 1.2.3.4) or CIDR notated network (e.g. 1.2.3.0/24). Can be specified multiple times.</source>
        <translation>I peer in whitelist che si connettono dal dato indirizzo IP (es. 1.2.3.4) o dalla rete annotata CIDR (es. 1.2.3.0/24). Può essere specificato più volte.</translation>
    </message>
    <message>
        <source>%s is set very high!</source>
        <translation>%s ha un'impostazione molto alta!</translation>
    </message>
    <message>
        <source>(default: %s)</source>
        <translation>(predefinito: %s)</translation>
=======
        <source>%s is set very high!</source>
        <translation>%s ha un'impostazione molto alta!</translation>
>>>>>>> 228c1378
    </message>
    <message>
        <source>Error loading wallet %s. Duplicate -wallet filename specified.</source>
        <translation>Errore caricamento portafoglio %s. Il nome file -wallet specificato è duplicato.</translation>
    </message>
    <message>
<<<<<<< HEAD
        <source>Error loading wallet %s. -wallet filename must be a regular file.</source>
        <translation>Errore caricamento portafoglio %s. Il nome file -wallet deve essere un file regolare.</translation>
    </message>
    <message>
        <source>Error loading wallet %s. Duplicate -wallet filename specified.</source>
        <translation>Errore caricamento portafoglio %s. Il nome file -wallet specificato è duplicato.</translation>
    </message>
    <message>
        <source>Error loading wallet %s. Invalid characters in -wallet filename.</source>
        <translation>Errore caricamento portafoglio %s. Caratteri invalidi nel nome file -wallet.</translation>
    </message>
    <message>
        <source>How many blocks to check at startup (default: %u, 0 = all)</source>
        <translation>Numero di blocchi da controllare all'avvio (predefinito: %u, 0 = tutti)</translation>
=======
        <source>Keypool ran out, please call keypoolrefill first</source>
        <translation>Keypool esaurito, prima invocare keypoolrefill</translation>
>>>>>>> 228c1378
    </message>
    <message>
        <source>Starting network threads...</source>
        <translation>Inizializzazione dei thread di rete...</translation>
    </message>
    <message>
<<<<<<< HEAD
        <source>Keypool ran out, please call keypoolrefill first</source>
        <translation>Keypool esaurito, prima invocare keypoolrefill</translation>
=======
        <source>The wallet will avoid paying less than the minimum relay fee.</source>
        <translation>Il portafoglio eviterà di pagare meno della tariffa minima di trasmissione.</translation>
>>>>>>> 228c1378
    </message>
    <message>
        <source>This is the minimum transaction fee you pay on every transaction.</source>
        <translation>Questo è il costo di transazione minimo che pagherai su ogni transazione.</translation>
    </message>
    <message>
        <source>This is the transaction fee you will pay if you send a transaction.</source>
        <translation>Questo è il costo di transazione che pagherai se invii una transazione.</translation>
    </message>
    <message>
        <source>Transaction amounts must not be negative</source>
        <translation>Gli importi di transazione non devono essere negativi</translation>
    </message>
    <message>
        <source>Transaction has too long of a mempool chain</source>
        <translation>La transazione ha una mempool chain troppo lunga</translation>
    </message>
    <message>
        <source>Transaction must have at least one recipient</source>
        <translation>La transazione deve avere almeno un destinatario</translation>
    </message>
    <message>
        <source>Unknown network specified in -onlynet: '%s'</source>
        <translation>Rete sconosciuta specificata in -onlynet: '%s'</translation>
    </message>
    <message>
        <source>Insufficient funds</source>
        <translation>Fondi insufficienti</translation>
    </message>
    <message>
        <source>Can't generate a change-address key. Private keys are disabled for this wallet.</source>
        <translation>Impossibile generare una chiave di indirizzo di modifica. Le chiavi private sono disabilitate per questo portafoglio.</translation>
    </message>
    <message>
<<<<<<< HEAD
        <source>Starting network threads...</source>
        <translation>Inizializzazione dei thread di rete...</translation>
    </message>
    <message>
        <source>The wallet will avoid paying less than the minimum relay fee.</source>
        <translation>Il portafoglio eviterà di pagare meno della tariffa minima di trasmissione.</translation>
    </message>
    <message>
        <source>This is the minimum transaction fee you pay on every transaction.</source>
        <translation>Questo è il costo di transazione minimo che pagherai su ogni transazione.</translation>
    </message>
    <message>
        <source>This is the transaction fee you will pay if you send a transaction.</source>
        <translation>Questo è il costo di transazione che pagherai se invii una transazione.</translation>
    </message>
    <message>
        <source>Threshold for disconnecting misbehaving peers (default: %u)</source>
        <translation>Soglia di disconnessione per i peer che si comportano in maniera anomala (predefinito: %u)</translation>
    </message>
    <message>
        <source>Transaction amounts must not be negative</source>
        <translation>Gli importi di transazione non devono essere negativi</translation>
    </message>
    <message>
        <source>Transaction has too long of a mempool chain</source>
        <translation>La transazione ha una mempool chain troppo lunga</translation>
    </message>
    <message>
        <source>Transaction must have at least one recipient</source>
        <translation>La transazione deve avere almeno un destinatario</translation>
    </message>
    <message>
        <source>Unknown network specified in -onlynet: '%s'</source>
        <translation>Rete sconosciuta specificata in -onlynet: '%s'</translation>
    </message>
    <message>
        <source>Insufficient funds</source>
        <translation>Fondi insufficienti</translation>
=======
        <source>Cannot upgrade a non HD split wallet without upgrading to support pre split keypool. Please use -upgradewallet=169900 or -upgradewallet with no version specified.</source>
        <translation>Impossibile aggiornare un portafoglio diviso non HD senza aggiornamento per supportare il keypool pre-split. Si prega di utilizzare -upgradewallet = 169900 o -upgradewallet senza specificare la versione.</translation>
    </message>
    <message>
        <source>Fee estimation failed. Fallbackfee is disabled. Wait a few blocks or enable -fallbackfee.</source>
        <translation>Stima della commissione non riuscita. Fallbackfee è disabilitato. Attendi qualche blocco o abilita -fallbackfee.</translation>
>>>>>>> 228c1378
    </message>
    <message>
        <source>Loading block index...</source>
        <translation>Caricamento dell'indice dei blocchi...</translation>
    </message>
    <message>
        <source>Loading wallet...</source>
        <translation>Caricamento portamonete...</translation>
    </message>
    <message>
        <source>Cannot downgrade wallet</source>
        <translation>Non è possibile effettuare il downgrade del portamonete</translation>
    </message>
    <message>
        <source>Rescanning...</source>
        <translation>Ripetizione scansione...</translation>
    </message>
    <message>
        <source>Done loading</source>
        <translation>Caricamento completato</translation>
    </message>
    <message>
        <source>Error</source>
        <translation>Errore</translation>
    </message>
</context>
</TS><|MERGE_RESOLUTION|>--- conflicted
+++ resolved
@@ -28,13 +28,10 @@
     <message>
         <source>Delete the currently selected address from the list</source>
         <translation>Rimuovi dalla lista l'indirizzo attualmente selezionato</translation>
-<<<<<<< HEAD
-=======
     </message>
     <message>
         <source>Enter address or label to search</source>
         <translation>Inserisci un indirizzo o un'etichetta da cercare</translation>
->>>>>>> 228c1378
     </message>
     <message>
         <source>Export the data in the current tab to a file</source>
@@ -357,13 +354,10 @@
         <translation>Re-indicizzazione blocchi su disco...</translation>
     </message>
     <message>
-<<<<<<< HEAD
-=======
         <source>Proxy is &lt;b&gt;enabled&lt;/b&gt;: %1</source>
         <translation>Il Proxy è &lt;b&gt;enabled&lt;/b&gt;:%1</translation>
     </message>
     <message>
->>>>>>> 228c1378
         <source>Send coins to a Qtum address</source>
         <translation>Invia fondi ad un indirizzo Qtum</translation>
     </message>
@@ -772,13 +766,6 @@
     <message>
         <source>The entered address "%1" is not a valid Qtum address.</source>
         <translation>L'indirizzo inserito "%1" non è un indirizzo qtum valido.</translation>
-<<<<<<< HEAD
-    </message>
-    <message>
-        <source>The entered address "%1" is already in the address book.</source>
-        <translation>L'indirizzo inserito "%1" è già in rubrica.</translation>
-=======
->>>>>>> 228c1378
     </message>
     <message>
         <source>Could not unlock wallet.</source>
@@ -864,39 +851,6 @@
     <message>
         <source>Use a custom data directory:</source>
         <translation>Usa una cartella dati personalizzata:</translation>
-    </message>
-    <message>
-        <source>Qtum</source>
-        <translation>Qtum</translation>
-    </message>
-    <message>
-        <source>At least %1 GB of data will be stored in this directory, and it will grow over time.</source>
-        <translation>Almeno %1 GB di dati verrà salvato in questa cartella e continuerà ad aumentare col tempo.</translation>
-    </message>
-    <message>
-<<<<<<< HEAD
-        <source>When you click OK, %1 will begin to download and process the full %4 block chain (%2GB) starting with the earliest transactions in %3 when %4 initially launched.</source>
-        <translation>Quando fai click su OK, %1 comincerà a scaricare e processare l'intera %4 block chain (%2GB) a partire dalla prime transazioni del %3 quando %4 venne inaugurato.</translation>
-    </message>
-    <message>
-        <source>This initial synchronisation is very demanding, and may expose hardware problems with your computer that had previously gone unnoticed. Each time you run %1, it will continue downloading where it left off.</source>
-        <translation>La sincronizzazione iniziale è molto dispendiosa e potrebbe mettere in luce problemi di harware del tuo computer che erano prima passati inosservati. Ogni volta che lanci %1 continuerà a scaricare da dove l'avevi lasciato.</translation>
-    </message>
-    <message>
-        <source>If you have chosen to limit block chain storage (pruning), the historical data must still be downloaded and processed, but will be deleted afterward to keep your disk usage low.</source>
-        <translation>Se hai scelto di limitare l'immagazzinamento della block chain (operazione nota come "pruning" o "potatura"), i dati storici devono comunque essere scaricati e processati, ma verranno cancellati in seguito per mantenere basso l'utilizzo del tuo disco.</translation>
-=======
-        <source>Approximately %1 GB of data will be stored in this directory.</source>
-        <translation>Verranno salvati circa %1 GB di dati in questa cartella.</translation>
->>>>>>> 228c1378
-    </message>
-    <message>
-        <source>%1 will download and store a copy of the Qtum block chain.</source>
-        <translation>%1 scaricherà e salverà una copia della block chain di Qtum.</translation>
-    </message>
-    <message>
-        <source>The wallet will also be stored in this directory.</source>
-        <translation>Anche il portafoglio verrà salvato in questa cartella.</translation>
     </message>
     <message>
         <source>Qtum</source>
@@ -1580,13 +1534,6 @@
         <translation>Errore: La cartella dati "%1" specificata non esiste.</translation>
     </message>
     <message>
-<<<<<<< HEAD
-        <source>Error: Cannot parse configuration file: %1. Only use key=value syntax.</source>
-        <translation>Errore: impossibile interpretare il file di configurazione: %1. Usare esclusivamente la sintassi chiave=valore.</translation>
-    </message>
-    <message>
-=======
->>>>>>> 228c1378
         <source>Error: %1</source>
         <translation>Errore: %1</translation>
     </message>
@@ -1677,8 +1624,6 @@
         <translation>Utilizzo memoria</translation>
     </message>
     <message>
-<<<<<<< HEAD
-=======
         <source>Wallet: </source>
         <translation>Portafoglio:</translation>
     </message>
@@ -1687,7 +1632,6 @@
         <translation>(nessuno)</translation>
     </message>
     <message>
->>>>>>> 228c1378
         <source>&amp;Reset</source>
         <translation>&amp;Ripristina</translation>
     </message>
@@ -1860,7 +1804,10 @@
         <translation>Portafoglio predefinito:</translation>
     </message>
     <message>
-<<<<<<< HEAD
+        <source>Welcome to the %1 RPC console.</source>
+        <translation>Benvenuto nella console RPC di %1.</translation>
+    </message>
+    <message>
         <source>Use up and down arrows to navigate history, and %1 to clear screen.</source>
         <translation>Usa le flecce su e giú per navigare nella storia, e %1 per pulire lo schermo</translation>
     </message>
@@ -1879,34 +1826,10 @@
     <message>
         <source>Network activity disabled</source>
         <translation>Attività di rete disabilitata</translation>
-=======
-        <source>Welcome to the %1 RPC console.</source>
-        <translation>Benvenuto nella console RPC di %1.</translation>
-    </message>
-    <message>
-        <source>Use up and down arrows to navigate history, and %1 to clear screen.</source>
-        <translation>Usa le flecce su e giú per navigare nella storia, e %1 per pulire lo schermo</translation>
-    </message>
-    <message>
-        <source>Type %1 for an overview of available commands.</source>
-        <translation>Digita %1 per una descrizione di comandi disponibili</translation>
-    </message>
-    <message>
-        <source>For more information on using this console type %1.</source>
-        <translation>Per maggiori informazioni su come usare questa console digita %1</translation>
-    </message>
-    <message>
-        <source>WARNING: Scammers have been active, telling users to type commands here, stealing their wallet contents. Do not use this console without fully understanding the ramifications of a command.</source>
-        <translation>ATTENZIONE: I truffatori sono stati attivi in quest'area, cercando di convincere gli utenti a digitare linee di comando e rubando i contenuti dei loro portafogli. Non usare questa console senza la piena consapevolezza delle ramificazioni di un comando.</translation>
-    </message>
-    <message>
-        <source>Network activity disabled</source>
-        <translation>Attività di rete disabilitata</translation>
     </message>
     <message>
         <source>Executing command without any wallet</source>
         <translation>Esecuzione del comando senza alcun portafoglio</translation>
->>>>>>> 228c1378
     </message>
     <message>
         <source>(node id: %1)</source>
@@ -1994,14 +1917,6 @@
     <message>
         <source>&amp;Request payment</source>
         <translation>&amp;Richiedi pagamento</translation>
-    </message>
-    <message>
-        <source>Bech32 addresses (BIP-173) are cheaper to spend from and offer better protection against typos. When unchecked a P2SH wrapped SegWit address will be created, compatible with older wallets.</source>
-        <translation>Indirizzi Bech32 (BIP-173) sono piu' economici per spendere e offrono maggior protezione contro errori di battitura. Quando non selezionati, un indirizzo di tipo P2SH wrapped SegWit sara' creato, compatibile con i portafogli precedenti. </translation>
-    </message>
-    <message>
-        <source>Generate Bech32 address</source>
-        <translation>Genera un indirizzo Bech32</translation>
     </message>
     <message>
         <source>Show the selected request (does the same as double clicking an entry)</source>
@@ -2345,14 +2260,6 @@
         <translation>Importo totale</translation>
     </message>
     <message>
-        <source>You can increase the fee later (signals Replace-By-Fee, BIP-125).</source>
-        <translation>Si puo' aumentare la commissione successivamente (segnalando Replace-By-Fee, BIP-125).</translation>
-    </message>
-    <message>
-        <source>Not signalling Replace-By-Fee, BIP-125.</source>
-        <translation>Senza segnalare Replace-By-Fee, BIP-125.</translation>
-    </message>
-    <message>
         <source>Confirm send coins</source>
         <translation>Conferma invio coins</translation>
     </message>
@@ -2685,17 +2592,10 @@
         <source>Open for %n more block(s)</source>
         <translation><numerusform>Aperto per altri %n blocchi</numerusform><numerusform>Aperto per altri %n blocchi</numerusform></translation>
     </message>
-<<<<<<< HEAD
     <message>
         <source>conflicted with a transaction with %1 confirmations</source>
         <translation>in conflitto con una transazione con %1 conferme</translation>
     </message>
-=======
->>>>>>> 228c1378
-    <message>
-        <source>conflicted with a transaction with %1 confirmations</source>
-        <translation>in conflitto con una transazione con %1 conferme</translation>
-    </message>
     <message>
         <source>0/unconfirmed, %1</source>
         <translation>0/non confermati, %1</translation>
@@ -2725,17 +2625,6 @@
         <translation>Stato</translation>
     </message>
     <message>
-<<<<<<< HEAD
-        <source>, has not been successfully broadcast yet</source>
-        <translation>, non è ancora stata trasmessa con successo</translation>
-    </message>
-    <message numerus="yes">
-        <source>, broadcast through %n node(s)</source>
-        <translation><numerusform>, trasmessa attraverso %n nodi</numerusform><numerusform>, trasmessa attraverso %n nodi</numerusform></translation>
-    </message>
-    <message>
-=======
->>>>>>> 228c1378
         <source>Date</source>
         <translation>Data</translation>
     </message>
@@ -2820,13 +2709,10 @@
         <translation>Dimensione totale della transazione</translation>
     </message>
     <message>
-<<<<<<< HEAD
-=======
         <source>Transaction virtual size</source>
         <translation>Dimensione virtuale della transazione</translation>
     </message>
     <message>
->>>>>>> 228c1378
         <source>Output index</source>
         <translation>Indice di output</translation>
     </message>
@@ -2891,13 +2777,6 @@
     <message numerus="yes">
         <source>Open for %n more block(s)</source>
         <translation><numerusform>Aperto per altri %n blocchi</numerusform><numerusform>Aperto per altri %n blocchi</numerusform></translation>
-<<<<<<< HEAD
-    </message>
-    <message>
-        <source>Offline</source>
-        <translation>Offline</translation>
-=======
->>>>>>> 228c1378
     </message>
     <message>
         <source>Unconfirmed</source>
@@ -2922,13 +2801,6 @@
     <message>
         <source>Immature (%1 confirmations, will be available after %2)</source>
         <translation>Immaturo (%1 conferme, sarà disponibile fra %2)</translation>
-<<<<<<< HEAD
-    </message>
-    <message>
-        <source>This block was not received by any other nodes and will probably not be accepted!</source>
-        <translation>Questo blocco non è stato ricevuto da alcun altro nodo e probabilmente non sarà accettato!</translation>
-=======
->>>>>>> 228c1378
     </message>
     <message>
         <source>Generated but not accepted</source>
@@ -3241,28 +3113,6 @@
         <source>The wallet data was successfully saved to %1.</source>
         <translation>Il portamonete è stato correttamente salvato in %1.</translation>
     </message>
-<<<<<<< HEAD
-</context>
-<context>
-    <name>qtum-core</name>
-    <message>
-        <source>Options:</source>
-        <translation>Opzioni:</translation>
-    </message>
-    <message>
-        <source>Specify data directory</source>
-        <translation>Specifica la cartella dati</translation>
-    </message>
-    <message>
-        <source>Connect to a node to retrieve peer addresses, and disconnect</source>
-        <translation>Connessione ad un nodo e successiva disconnessione per recuperare gli indirizzi dei peer</translation>
-    </message>
-    <message>
-        <source>Specify your own public address</source>
-        <translation>Specifica il tuo indirizzo pubblico</translation>
-    </message>
-=======
->>>>>>> 228c1378
     <message>
         <source>Cancel</source>
         <translation>Annulla</translation>
@@ -3273,13 +3123,6 @@
     <message>
         <source>Distributed under the MIT software license, see the accompanying file %s or %s</source>
         <translation>Distribuito sotto la licenza software del MIT, si veda il file %s o %s incluso</translation>
-<<<<<<< HEAD
-    </message>
-    <message>
-        <source>If &lt;category&gt; is not supplied or if &lt;category&gt; = 1, output all debugging information.</source>
-        <translation>Se &lt;category&gt; non è specificato oppure se &lt;category&gt; = 1, mostra tutte le informazioni di debug.</translation>
-=======
->>>>>>> 228c1378
     </message>
     <message>
         <source>Prune configured below the minimum of %d MiB.  Please use a higher number.</source>
@@ -3314,75 +3157,18 @@
         <translation>Sviluppatori di %s</translation>
     </message>
     <message>
-<<<<<<< HEAD
-        <source>A fee rate (in %s/kB) that will be used when fee estimation has insufficient data (default: %s)</source>
-        <translation>Un importo (in %s/kB) che sarà utilizzato quando la stima delle commissioni non ha abbastanza dati (default: %s)</translation>
-    </message>
-    <message>
-        <source>Accept relayed transactions received from whitelisted peers even when not relaying transactions (default: %d)</source>
-        <translation>Accetta le transazioni trasmesse ricevute da peers in whitelist anche se non si stanno trasmettendo transazioni (default: %d)</translation>
-    </message>
-    <message>
-        <source>Add a node to connect to and attempt to keep the connection open (see the `addnode` RPC command help for more info)</source>
-        <translation>Aggiungi un nodo al quale connettersi e prova a tenere la connessione aperta (fare riferimento al comando di aiuto `addnode` RPC per maggiori informazioni) </translation>
-    </message>
-    <message>
-        <source>Bind to given address and always listen on it. Use [host]:port notation for IPv6</source>
-        <translation>Associa all'indirizzo indicato e resta permanentemente in ascolto su di esso. Usa la notazione [host]:porta per l'IPv6</translation>
-    </message>
-    <message>
-=======
->>>>>>> 228c1378
         <source>Cannot obtain a lock on data directory %s. %s is probably already running.</source>
         <translation>Non è possibile ottenere i dati sulla cartella %s. Probabilmente %s è già in esecuzione.</translation>
     </message>
     <message>
         <source>Cannot provide specific connections and have addrman find outgoing connections at the same.</source>
         <translation>Non e' possibile fornire connessioni specifiche e contemporaneamente usare addrman per trovare connessioni uscenti.  </translation>
-<<<<<<< HEAD
-    </message>
-    <message>
-        <source>Connect only to the specified node(s); -connect=0 disables automatic connections (the rules for this peer are the same as for -addnode)</source>
-        <translation>Connettersi solamente a nodo(i) specificati; -connect=0 disattiva connessioni automatiche (le regole per questo peer sono le stesse di quelle per l' -addnode)</translation>
-    </message>
-    <message>
-        <source>Delete all wallet transactions and only recover those parts of the blockchain through -rescan on startup</source>
-        <translation>Elimina tutte le transazioni dal portamonete e recupera solo quelle che fanno parte della blockchain attraverso il comando -rescan all'avvio.</translation>
-=======
->>>>>>> 228c1378
     </message>
     <message>
         <source>Error reading %s! All keys read correctly, but transaction data or address book entries might be missing or incorrect.</source>
         <translation>Errore lettura %s! Tutte le chiavi sono state lette correttamente, ma i dati delle transazioni o della rubrica potrebbero essere mancanti o non corretti.</translation>
     </message>
     <message>
-<<<<<<< HEAD
-        <source>Exclude debugging information for a category. Can be used in conjunction with -debug=1 to output debug logs for all categories except one or more specified categories.</source>
-        <translation>Esclude l'informazione di debug per una categoria. Può essere usata in congiunzione con -debug=1 per generare i log di debug per tutte le categorie eccetto una o più categorie specificate.</translation>
-    </message>
-    <message>
-        <source>Execute command when a wallet transaction changes (%s in cmd is replaced by TxID)</source>
-        <translation>Esegue un comando quando lo stato di una transazione del portamonete cambia (%s in cmd è sostituito da TxID)</translation>
-    </message>
-    <message>
-        <source>Extra transactions to keep in memory for compact block reconstructions (default: %u)</source>
-        <translation>Transazioni extra da mantenere in memoria per ricostruzioni compatte del blocco (predefinito: %u)</translation>
-    </message>
-    <message>
-        <source>If this block is in the chain assume that it and its ancestors are valid and potentially skip their script verification (0 to verify all, default: %s, testnet: %s)</source>
-        <translation>Se questo blocco è nella catena, assume che esso e i suoi predecessori siano validi e potenzialmente salta la verifica dei loro script (0 per verificarli tutti, predefinito: %s, testnet: %s)</translation>
-    </message>
-    <message>
-        <source>Maximum allowed median peer time offset adjustment. Local perspective of time may be influenced by peers forward or backward by this amount. (default: %u seconds)</source>
-        <translation>Regolazione della massima differenza media di tempo dei peer consentita. L'impostazione dell'orario locale può essere impostata in avanti o indietro di questa quantità. (default %u secondi)</translation>
-    </message>
-    <message>
-        <source>Maximum total fees (in %s) to use in a single wallet transaction or raw transaction; setting this too low may abort large transactions (default: %s)</source>
-        <translation>Totale massimo di commissioni (in %s) da usare in una transazione singola o di gruppo del wallet; valori troppo bassi possono abortire grandi transazioni (default: %s)</translation>
-    </message>
-    <message>
-=======
->>>>>>> 228c1378
         <source>Please check that your computer's date and time are correct! If your clock is wrong, %s will not work properly.</source>
         <translation>Per favore controllate che la data del computer e l'ora siano corrette! Se il vostro orologio è sbagliato %s non funzionerà correttamente.</translation>
     </message>
@@ -3391,32 +3177,12 @@
         <translation>Per favore contribuite se ritenete %s utile. Visitate %s per maggiori informazioni riguardo il software.</translation>
     </message>
     <message>
-<<<<<<< HEAD
-        <source>Query for peer addresses via DNS lookup, if low on addresses (default: 1 unless -connect used)</source>
-        <translation>Ottiene gli indirizzi dei peer attraverso interrogazioni DNS, in caso di scarsa disponibilità (predefinito: 1 a meno che -connect non sia specificato)</translation>
-    </message>
-    <message>
-        <source>Reduce storage requirements by enabling pruning (deleting) of old blocks. This allows the pruneblockchain RPC to be called to delete specific blocks, and enables automatic pruning of old blocks if a target size in MiB is provided. This mode is incompatible with -txindex and -rescan. Warning: Reverting this setting requires re-downloading the entire blockchain. (default: 0 = disable pruning blocks, 1 = allow manual pruning via RPC, &gt;%u = automatically prune block files to stay under the specified target size in MiB)</source>
-        <translation>Riduce i requisiti di spazio di archiviazione abilitando la cancellazione dei vecchi blocchi ("pruning" o potatura). Questo consente di richiedere alla pruneblockchain RPC di cancellare specifici blocchi e abilita il pruning automatico dei vecchi blocchi se viene fornita una dimensione specifica in MiB. Questa modalità è incompatibile con -txindex e -rescan. Attenzione: Per ripristinare questa impostazione è necessario riscaricare l'intera blockchain. (predefinito: 0 = disabilita il pruning dei blocchi, 1 = permetti il pruning manuale tramite RPC, &gt;%u = pota automaticamente i file di blocco per stare sotto una dimensione specifica in MiB)</translation>
-    </message>
-    <message>
-        <source>Set lowest fee rate (in %s/kB) for transactions to be included in block creation. (default: %s)</source>
-        <translation>Imposta la tariffa di commissione più bassa (in %s/kB) per transazioni da includere nella creazione del blocco. (predefinito: %s)</translation>
-    </message>
-    <message>
-        <source>Set the number of script verification threads (%u to %d, 0 = auto, &lt;0 = leave that many cores free, default: %d)</source>
-        <translation>Imposta il numero di thread per la verifica degli script (da %u a %d, 0 = automatico, &lt;0 = lascia questo numero di core liberi, predefinito: %d)</translation>
-    </message>
-    <message>
-=======
->>>>>>> 228c1378
         <source>The block database contains a block which appears to be from the future. This may be due to your computer's date and time being set incorrectly. Only rebuild the block database if you are sure that your computer's date and time are correct</source>
         <translation>Il database dei blocchi contiene un blocco che sembra provenire dal futuro. Questo può essere dovuto alla data e ora del tuo computer impostate in modo scorretto. Ricostruisci il database dei blocchi se sei certo che la data e l'ora sul tuo computer siano corrette</translation>
     </message>
     <message>
         <source>This is a pre-release test build - use at your own risk - do not use for mining or merchant applications</source>
         <translation>Questa è una compilazione di prova pre-rilascio - usala a tuo rischio - da non utilizzare per il mining o per applicazioni commerciali</translation>
-<<<<<<< HEAD
     </message>
     <message>
         <source>This is the transaction fee you may discard if change is smaller than dust at this level</source>
@@ -3429,21 +3195,6 @@
     <message>
         <source>Unable to rewind the database to a pre-fork state. You will need to redownload the blockchain</source>
         <translation>Impossibile riportare il database ad un livello pre-fork. Dovrai riscaricare tutta la blockchain</translation>
-=======
->>>>>>> 228c1378
-    </message>
-    <message>
-        <source>This is the transaction fee you may discard if change is smaller than dust at this level</source>
-        <translation>Questa è la commissione di transazione che puoi scartare se il cambio è più piccolo della polvere a questo livello</translation>
-    </message>
-    <message>
-<<<<<<< HEAD
-        <source>Username and hashed password for JSON-RPC connections. The field &lt;userpw&gt; comes in the format: &lt;USERNAME&gt;:&lt;SALT&gt;$&lt;HASH&gt;. A canonical python script is included in share/rpcuser. The client then connects normally using the rpcuser=&lt;USERNAME&gt;/rpcpassword=&lt;PASSWORD&gt; pair of arguments. This option can be specified multiple times</source>
-        <translation>Username e hash password per connessioni JSON-RPC. Il campo &lt;userpw&gt; utilizza il formato: &lt;USERNAME&gt;:&lt;SALT&gt;$&lt;HASH&gt;. Uno script python standard è incluso in share/rpcuser. Il cliente quindi si connette normalmente utilizzando la coppia di argomenti rpcuser=&lt;USERNAME&gt;/rpcpassword=&lt;PASSWORD&gt;. Questa opzione può essere specificata più volte</translation>
-    </message>
-    <message>
-        <source>Wallet will not create transactions that violate mempool chain limits (default: %u)</source>
-        <translation>Il portafoglio non creerà transazioni che violino i limiti della mempool chain (predefinito: %u)</translation>
     </message>
     <message>
         <source>Warning: The network does not appear to fully agree! Some miners appear to be experiencing issues.</source>
@@ -3454,41 +3205,8 @@
         <translation>Attenzione: Sembra che non vi sia pieno consenso con i nostri peer! Un aggiornamento da parte tua o degli altri nodi potrebbe essere necessario.</translation>
     </message>
     <message>
-        <source>Whether to save the mempool on shutdown and load on restart (default: %u)</source>
-        <translation>Imposta se salvare la mempool allo spegnimento e caricarla alla riaccensione (predefinito: %u)</translation>
-    </message>
-    <message>
         <source>%d of last 100 blocks have unexpected version</source>
         <translation>%d degli ultimi 100 blocchi hanno una versione inaspettata</translation>
-=======
-        <source>Unable to replay blocks. You will need to rebuild the database using -reindex-chainstate.</source>
-        <translation>Impossibile ripetere i blocchi. È necessario ricostruire il database usando -reindex-chainstate.</translation>
->>>>>>> 228c1378
-    </message>
-    <message>
-        <source>Unable to rewind the database to a pre-fork state. You will need to redownload the blockchain</source>
-        <translation>Impossibile riportare il database ad un livello pre-fork. Dovrai riscaricare tutta la blockchain</translation>
-    </message>
-    <message>
-        <source>Warning: The network does not appear to fully agree! Some miners appear to be experiencing issues.</source>
-        <translation>Attenzione: La rete non sembra essere pienamente d'accordo! Alcuni minatori sembrano riscontrare problemi.</translation>
-    </message>
-    <message>
-        <source>Warning: We do not appear to fully agree with our peers! You may need to upgrade, or other nodes may need to upgrade.</source>
-        <translation>Attenzione: Sembra che non vi sia pieno consenso con i nostri peer! Un aggiornamento da parte tua o degli altri nodi potrebbe essere necessario.</translation>
-    </message>
-    <message>
-<<<<<<< HEAD
-        <source>Accept connections from outside (default: 1 if no -proxy or -connect)</source>
-        <translation>Accetta connessioni dall'esterno (predefinito: 1 se -proxy o -connect non sono utilizzati)</translation>
-    </message>
-    <message>
-        <source>Append comment to the user agent string</source>
-        <translation>Aggiungi commento alla stringa dell'applicazione utente</translation>
-=======
-        <source>%d of last 100 blocks have unexpected version</source>
-        <translation>%d degli ultimi 100 blocchi hanno una versione inaspettata</translation>
->>>>>>> 228c1378
     </message>
     <message>
         <source>%s corrupt, salvage failed</source>
@@ -3503,10 +3221,6 @@
         <translation>Impossobile risolvere l'indirizzo -%s: '%s'</translation>
     </message>
     <message>
-        <source>Chain selection options:</source>
-        <translation>Opzioni di selezione della catena:</translation>
-    </message>
-    <message>
         <source>Change index out of range</source>
         <translation>Cambio indice fuori paramentro</translation>
     </message>
@@ -3527,10 +3241,6 @@
         <translation>Errore durante la creazione %s: non e' possibile creare portafogli non-HD con questa versione.</translation>
     </message>
     <message>
-        <source>Error creating %s: You can't create non-HD wallets with this version.</source>
-        <translation>Errore durante la creazione %s: non e' possibile creare portafogli non-HD con questa versione.</translation>
-    </message>
-    <message>
         <source>Error initializing block database</source>
         <translation>Errore durante l'inizializzazione del database dei blocchi</translation>
     </message>
@@ -3601,17 +3311,10 @@
     <message>
         <source>Loading P2P addresses...</source>
         <translation>Caricamento indirizzi P2P...</translation>
-<<<<<<< HEAD
     </message>
     <message>
         <source>Loading banlist...</source>
         <translation>Caricamento bloccati...</translation>
-=======
->>>>>>> 228c1378
-    </message>
-    <message>
-        <source>Loading banlist...</source>
-        <translation>Caricamento bloccati...</translation>
     </message>
     <message>
         <source>Not enough file descriptors available.</source>
@@ -3630,29 +3333,10 @@
         <translation>Ripetizione dei blocchi...</translation>
     </message>
     <message>
-        <source>Replaying blocks...</source>
-        <translation>Ripetizione dei blocchi...</translation>
-    </message>
-    <message>
         <source>Rewinding blocks...</source>
         <translation>Verifica blocchi...</translation>
     </message>
     <message>
-<<<<<<< HEAD
-        <source>Send transactions with full-RBF opt-in enabled (RPC only, default: %u)</source>
-        <translation>Invia transazioni con full-RBF opt-in attivo (solo RPC, default: %u)</translation>
-    </message>
-    <message>
-        <source>Set database cache size in megabytes (%d to %d, default: %d)</source>
-        <translation>Imposta la dimensione della cache del database in megabyte (%d a %d, predefinito: %d)</translation>
-    </message>
-    <message>
-        <source>Specify wallet file (within data directory)</source>
-        <translation>Specifica il file del portamonete (all'interno della cartella dati)</translation>
-    </message>
-    <message>
-=======
->>>>>>> 228c1378
         <source>The source code is available from %s.</source>
         <translation>Il codice sorgente è disponibile in %s</translation>
     </message>
@@ -3687,17 +3371,6 @@
     <message>
         <source>Upgrading UTXO database</source>
         <translation>Aggiornamento del database UTXO</translation>
-<<<<<<< HEAD
-    </message>
-    <message>
-        <source>Use UPnP to map the listening port (default: %u)</source>
-        <translation>Usa UPnP per mappare la porta di ascolto (predefinito: %u)</translation>
-=======
->>>>>>> 228c1378
-    </message>
-    <message>
-        <source>Use the test chain</source>
-        <translation>Utilizza la catena di prova</translation>
     </message>
     <message>
         <source>User Agent comment (%s) contains unsafe characters.</source>
@@ -3708,40 +3381,10 @@
         <translation>Verifica blocchi...</translation>
     </message>
     <message>
-<<<<<<< HEAD
-        <source>Wallet debugging/testing options:</source>
-        <translation>Opzioni di Debug/Test del portafoglio:</translation>
-    </message>
-    <message>
-=======
->>>>>>> 228c1378
         <source>Wallet needed to be rewritten: restart %s to complete</source>
         <translation>Il portamonete necessita di essere riscritto: riavviare %s per completare</translation>
     </message>
     <message>
-<<<<<<< HEAD
-        <source>Wallet options:</source>
-        <translation>Opzioni portamonete:</translation>
-    </message>
-    <message>
-        <source>Allow JSON-RPC connections from specified source. Valid for &lt;ip&gt; are a single IP (e.g. 1.2.3.4), a network/netmask (e.g. 1.2.3.4/255.255.255.0) or a network/CIDR (e.g. 1.2.3.4/24). This option can be specified multiple times</source>
-        <translation>Permette connessioni JSON-RPC dall'origine specificata. I valori validi per &lt;ip&gt; sono un singolo IP (ad es. 1.2.3.4), una network/netmask (ad es. 1.2.3.4/255.255.255.0) oppure una network/CIDR (ad es. 1.2.3.4/24). Questa opzione può essere specificata più volte.</translation>
-    </message>
-    <message>
-        <source>Bind to given address and whitelist peers connecting to it. Use [host]:port notation for IPv6</source>
-        <translation>Resta in ascolto sull'indirizzo indicato ed inserisce in whitelist i peer che vi si collegano. Usa la notazione [host]:porta per l'IPv6</translation>
-    </message>
-    <message>
-        <source>Create new files with system default permissions, instead of umask 077 (only effective with disabled wallet functionality)</source>
-        <translation>Crea nuovi file con i permessi di default del sistema, invece che con umask 077 (ha effetto solo con funzionalità di portamonete disabilitate)</translation>
-    </message>
-    <message>
-        <source>Discover own IP addresses (default: 1 when listening and no -externalip or -proxy)</source>
-        <translation>Scopre i propri indirizzi IP (predefinito: 1 se in ascolto ed -externalip o -proxy non sono specificati)</translation>
-    </message>
-    <message>
-=======
->>>>>>> 228c1378
         <source>Error: Listening for incoming connections failed (listen returned error %s)</source>
         <translation>Errore: attesa per connessioni in arrivo fallita (errore riportato %s)</translation>
     </message>
@@ -3750,28 +3393,10 @@
         <translation>Importo non valido per -maxtxfee=&lt;amount&gt;: '%s' (deve essere almeno pari alla commissione 'minrelay fee' di %s per prevenire transazioni bloccate)</translation>
     </message>
     <message>
-<<<<<<< HEAD
-        <source>Maximum size of data in data carrier transactions we relay and mine (default: %u)</source>
-        <translation>Dimensione massima dei dati in transazioni di trasporto dati che saranno trasmesse ed incluse nei blocchi (predefinito: %u)</translation>
-    </message>
-    <message>
-        <source>Randomize credentials for every proxy connection. This enables Tor stream isolation (default: %u)</source>
-        <translation>Randomizza le credenziali per ogni connessione proxy. Permette la Tor stream isolation (predefinito: %u)</translation>
-    </message>
-    <message>
-=======
->>>>>>> 228c1378
         <source>The transaction amount is too small to send after the fee has been deducted</source>
         <translation>L'importo della transazione risulta troppo basso per l'invio una volta dedotte le commissioni.</translation>
     </message>
     <message>
-<<<<<<< HEAD
-        <source>Whitelisted peers cannot be DoS banned and their transactions are always relayed, even if they are already in the mempool, useful e.g. for a gateway</source>
-        <translation>I peer inclusi in whitelist non possono subire ban per DoS e le loro transazioni saranno sempre trasmesse, anche nel caso in cui si trovino già nel mempool. Ciò è utile ad es. per i gateway</translation>
-    </message>
-    <message>
-=======
->>>>>>> 228c1378
         <source>You need to rebuild the database using -reindex to go back to unpruned mode.  This will redownload the entire blockchain</source>
         <translation>Per ritornare alla modalità unpruned sarà necessario ricostruire il database utilizzando l'opzione -reindex. L'intera blockchain sarà riscaricata.</translation>
     </message>
@@ -3780,23 +3405,12 @@
         <translation>Errore caricamento %s: Non puoi disabilitare HD in un portafoglio HD già esistente</translation>
     </message>
     <message>
-        <source>Error loading %s: You can't disable HD on an already existing HD wallet</source>
-        <translation>Errore caricamento %s: Non puoi disabilitare HD in un portafoglio HD già esistente</translation>
-    </message>
-    <message>
         <source>Error reading from database, shutting down.</source>
         <translation>Errore durante lalettura del database. Arresto in corso.</translation>
     </message>
     <message>
         <source>Error upgrading chainstate database</source>
         <translation>Errore durante l'aggiornamento del database chainstate</translation>
-<<<<<<< HEAD
-    </message>
-    <message>
-        <source>Imports blocks from external blk000??.dat file on startup</source>
-        <translation>Importa blocchi da un file blk000??.dat esterno all'avvio</translation>
-=======
->>>>>>> 228c1378
     </message>
     <message>
         <source>Information</source>
@@ -3827,25 +3441,12 @@
         <translation>Riduzione -maxconnections da %d a %d a causa di limitazioni di sistema.</translation>
     </message>
     <message>
-<<<<<<< HEAD
-        <source>Rescan the block chain for missing wallet transactions on startup</source>
-        <translation>Ripete la scansione della block chain per individuare le transazioni che mancano dal wallet all'avvio</translation>
-    </message>
-    <message>
-        <source>Send trace/debug info to console instead of debug.log file</source>
-        <translation>Invia le informazioni di trace/debug alla console invece che al file debug.log</translation>
-    </message>
-    <message>
-        <source>Show all debugging options (usage: --help -help-debug)</source>
-        <translation>Mostra tutte le opzioni di debug (utilizzo: --help -help-debug)</translation>
-=======
         <source>Signing transaction failed</source>
         <translation>Firma transazione fallita</translation>
     </message>
     <message>
         <source>Specified -walletdir "%s" does not exist</source>
         <translation>-walletdir "%s"  specificata non esiste</translation>
->>>>>>> 228c1378
     </message>
     <message>
         <source>Specified -walletdir "%s" is a relative path</source>
@@ -3856,18 +3457,6 @@
         <translation>-walletdir "%s" specificata non e' una directory</translation>
     </message>
     <message>
-        <source>Specified -walletdir "%s" does not exist</source>
-        <translation>-walletdir "%s"  specificata non esiste</translation>
-    </message>
-    <message>
-        <source>Specified -walletdir "%s" is a relative path</source>
-        <translation>-walletdir "%s" specificata e' un path relativo</translation>
-    </message>
-    <message>
-        <source>Specified -walletdir "%s" is not a directory</source>
-        <translation>-walletdir "%s" specificata non e' una directory</translation>
-    </message>
-    <message>
         <source>The transaction amount is too small to pay the fee</source>
         <translation>L'importo della transazione è troppo basso per pagare la commissione</translation>
     </message>
@@ -3894,13 +3483,6 @@
     <message>
         <source>Unable to generate initial keys</source>
         <translation>Impossibile generare chiave iniziale</translation>
-<<<<<<< HEAD
-    </message>
-    <message>
-        <source>Upgrade wallet to latest format on startup</source>
-        <translation>Aggiorna il wallet all'ultimo formato all'avvio</translation>
-=======
->>>>>>> 228c1378
     </message>
     <message>
         <source>Verifying wallet(s)...</source>
@@ -3911,14 +3493,6 @@
         <translation>Il portafoglio %s e' situato fuori dalla directory del portafoglio %s </translation>
     </message>
     <message>
-        <source>Verifying wallet(s)...</source>
-        <translation>Verifica portafoglio/i...</translation>
-    </message>
-    <message>
-        <source>Wallet %s resides outside wallet directory %s</source>
-        <translation>Il portafoglio %s e' situato fuori dalla directory del portafoglio %s </translation>
-    </message>
-    <message>
         <source>Warning</source>
         <translation>Attenzione</translation>
     </message>
@@ -3927,132 +3501,24 @@
         <translation>Attenzione: nuove regole non conosciute attivate (versionbit %i)</translation>
     </message>
     <message>
-<<<<<<< HEAD
-        <source>Whether to operate in a blocks only mode (default: %u)</source>
-        <translation>Imposta se operare in modalità solo blocchi (default: %u)</translation>
-    </message>
-    <message>
-        <source>You need to rebuild the database using -reindex to change -txindex</source>
-        <translation>È necessario ricostruire il database usando -reindex per cambiare -txindex</translation>
-    </message>
-    <message>
-=======
->>>>>>> 228c1378
         <source>Zapping all transactions from wallet...</source>
         <translation>Eliminazione dal portamonete di tutte le transazioni...</translation>
     </message>
     <message>
-<<<<<<< HEAD
-        <source>ZeroMQ notification options:</source>
-        <translation>Opzioni di notifica ZeroMQ</translation>
-    </message>
-    <message>
-        <source>Password for JSON-RPC connections</source>
-        <translation>Password per connessioni JSON-RPC</translation>
-    </message>
-    <message>
-        <source>Execute command when the best block changes (%s in cmd is replaced by block hash)</source>
-        <translation>Esegue un comando quando il miglior blocco cambia (%s nel cmd è sostituito dall'hash del blocco)</translation>
-    </message>
-    <message>
-        <source>Allow DNS lookups for -addnode, -seednode and -connect</source>
-        <translation>Consente interrogazioni DNS per -addnode, -seednode e -connect</translation>
-    </message>
-    <message>
-        <source>(1 = keep tx meta data e.g. account owner and payment request information, 2 = drop tx meta data)</source>
-        <translation>(1 = mantiene metadati tx, ad es. proprietario account ed informazioni di richiesta di pagamento, 2 = scarta metadati tx)</translation>
-    </message>
-    <message>
-=======
->>>>>>> 228c1378
         <source>-maxtxfee is set very high! Fees this large could be paid on a single transaction.</source>
         <translation>-maxtxfee è impostato molto alto! Commissioni così alte possono venir pagate anche su una singola transazione.</translation>
     </message>
     <message>
-<<<<<<< HEAD
-        <source>Bind to given address to listen for JSON-RPC connections. This option is ignored unless -rpcallowip is also passed. Port is optional and overrides -rpcport. Use [host]:port notation for IPv6. This option can be specified multiple times (default: 127.0.0.1 and ::1 i.e., localhost, or if -rpcallowip has been specified, 0.0.0.0 and :: i.e., all addresses)</source>
-        <translation>Resta in attesa di connessioni JSON-RPC sull'indirizzo indicato. Questa opzione viene ignorata a meno che anche -rpcallowip non sia trasmesso. Port è opzionale e prevale su -rpcport. Usa la notazione [host]:porta per IPv6. Questa opzione può essere specificata più volte (predefinito: 127.0.0.1 e ::1 ovvero localhost, o se -rpcallowip è stato specificato, 0.0.0.0 e :: ovvero tutti gli indirizzi)</translation>
-    </message>
-    <message>
-        <source>Do not keep transactions in the mempool longer than &lt;n&gt; hours (default: %u)</source>
-        <translation>Non mantenere le transazioni nella mempool più a lungo di &lt;n&gt; ore (default: %u)</translation>
-    </message>
-    <message>
-        <source>Equivalent bytes per sigop in transactions for relay and mining (default: %u)</source>
-        <translation>Byte equivalenti per ottimizzazione segnale dedicati a ritrasmissione ed estrazione (default: %u)</translation>
-    </message>
-    <message>
         <source>Error loading %s: You can't enable HD on an already existing non-HD wallet</source>
         <translation>Errore caricamento %s: Non puoi abilitare HD in un portafoglio non-HD già esistente</translation>
     </message>
     <message>
-        <source>Error loading wallet %s. -wallet parameter must only specify a filename (not a path).</source>
-        <translation>Errore caricamento portafoglio %s. Il parametro -wallet deve solo specificare un nome file (non un percorso).</translation>
-    </message>
-    <message>
-        <source>Fees (in %s/kB) smaller than this are considered zero fee for transaction creation (default: %s)</source>
-        <translation>Le commissioni (in %s/kB) inferiori a questo valore sono considerate pari a zero per la creazione della transazione (default: %s)</translation>
-    </message>
-    <message>
-        <source>Force relay of transactions from whitelisted peers even if they violate local relay policy (default: %d)</source>
-        <translation>Forza la trasmissione della transazione da peer in whitelist anche se violano le regole di trasmissione locali (predefinito: %d)</translation>
-    </message>
-    <message>
-        <source>How thorough the block verification of -checkblocks is (0-4, default: %u)</source>
-        <translation>Determina quanto sarà approfondita la verifica da parte di -checkblocks (0-4, predefinito: %u)</translation>
-    </message>
-    <message>
-        <source>Maintain a full transaction index, used by the getrawtransaction rpc call (default: %u)</source>
-        <translation>Mantiene l'indice completo delle transazioni usato dalla chiamata rpc getrawtransaction (predefinito: %u)</translation>
-    </message>
-    <message>
-        <source>Number of seconds to keep misbehaving peers from reconnecting (default: %u)</source>
-        <translation>Numero di secondi di sospensione prima della riconnessione per i peer che mostrano un comportamento anomalo (predefinito: %u)</translation>
-=======
-        <source>Error loading %s: You can't enable HD on an already existing non-HD wallet</source>
-        <translation>Errore caricamento %s: Non puoi abilitare HD in un portafoglio non-HD già esistente</translation>
->>>>>>> 228c1378
-    </message>
-    <message>
         <source>This is the transaction fee you may pay when fee estimates are not available.</source>
         <translation>Questo è il costo di transazione che potresti pagare quando le stime della tariffa non sono disponibili.</translation>
     </message>
     <message>
-<<<<<<< HEAD
-        <source>Set maximum BIP141 block weight to this * 4. Deprecated, use blockmaxweight</source>
-        <translation>Impostare massimo per il peso del blocco BIP141 a * 4. Obsoleto, usare blockmaxweight</translation>
-    </message>
-    <message>
-        <source>Sets the serialization of raw transaction or block hex returned in non-verbose mode, non-segwit(0) or segwit(1) (default: %d)</source>
-        <translation>Imposta che la serializzazione degli hex di transazioni o blocchi grezzi sia riportata in maniere non-verbose, non-segwit(0) o segwit(1) (predefinito: %d)</translation>
-    </message>
-    <message>
-        <source>Specify directory to hold wallets (default: &lt;datadir&gt;/wallets if it exists, otherwise &lt;datadir&gt;)</source>
-        <translation>Specificare la directory dove i portafogli saranno conservati (default: 1/portafogli se esiste, altrimenti 2)</translation>
-    </message>
-    <message>
-        <source>Specify location of debug log file: this can be an absolute path or a path relative to the data directory (default: %s)</source>
-        <translation>Specificare la posizione del debug log file:  questo puo' essere un percorso assoluto o un percorso relativo alla directory dei dati (default: %s)</translation>
-    </message>
-    <message>
-        <source>Support filtering of blocks and transaction with bloom filters (default: %u)</source>
-        <translation>Supporta filtraggio di blocchi e transazioni con filtri bloom (default: %u)</translation>
-=======
         <source>This product includes software developed by the OpenSSL Project for use in the OpenSSL Toolkit %s and cryptographic software written by Eric Young and UPnP software written by Thomas Bernard.</source>
         <translation>Questo prodotto include software sviluppato dal progetto OpenSSL per l'uso del Toolkit OpenSSL %s, software crittografico scritto da Eric Young e software UPnP scritto da Thomas Bernard.</translation>
->>>>>>> 228c1378
-    </message>
-    <message>
-        <source>The fee rate (in %s/kB) that indicates your tolerance for discarding change by adding it to the fee (default: %s). Note: An output is discarded if it is dust at this rate, but we will always discard up to the dust relay fee and a discard fee above that is limited by the fee estimate for the longest target</source>
-        <translation>La tariffa di commissione (in %s/kB) che indica la tua tolleranza a scartare il cambio aggiungendolo alla commissione (predefinito: %s).</translation>
-    </message>
-    <message>
-        <source>This is the transaction fee you may pay when fee estimates are not available.</source>
-        <translation>Questo è il costo di transazione che potresti pagare quando le stime della tariffa non sono disponibili.</translation>
-    </message>
-    <message>
-        <source>This product includes software developed by the OpenSSL Project for use in the OpenSSL Toolkit %s and cryptographic software written by Eric Young and UPnP software written by Thomas Bernard.</source>
-        <translation>Questo prodotto include software sviluppato dal progetto OpenSSL per l'uso del Toolkit OpenSSL %s, software crittografico scritto da Eric Young e software UPnP scritto da Thomas Bernard.</translation>
     </message>
     <message>
         <source>Total length of network version string (%i) exceeds maximum length (%i). Reduce the number or size of uacomments.</source>
@@ -4075,59 +3541,24 @@
         <translation>Attenzione: file del Portafoglio corrotto, dati recuperati! %s originale salvato come %s in %s; se il saldo o le transazioni non sono corrette effettua un ripristino da un backup.</translation>
     </message>
     <message>
-<<<<<<< HEAD
-        <source>Whitelist peers connecting from the given IP address (e.g. 1.2.3.4) or CIDR notated network (e.g. 1.2.3.0/24). Can be specified multiple times.</source>
-        <translation>I peer in whitelist che si connettono dal dato indirizzo IP (es. 1.2.3.4) o dalla rete annotata CIDR (es. 1.2.3.0/24). Può essere specificato più volte.</translation>
-    </message>
-    <message>
         <source>%s is set very high!</source>
         <translation>%s ha un'impostazione molto alta!</translation>
     </message>
     <message>
-        <source>(default: %s)</source>
-        <translation>(predefinito: %s)</translation>
-=======
-        <source>%s is set very high!</source>
-        <translation>%s ha un'impostazione molto alta!</translation>
->>>>>>> 228c1378
-    </message>
-    <message>
         <source>Error loading wallet %s. Duplicate -wallet filename specified.</source>
         <translation>Errore caricamento portafoglio %s. Il nome file -wallet specificato è duplicato.</translation>
     </message>
     <message>
-<<<<<<< HEAD
-        <source>Error loading wallet %s. -wallet filename must be a regular file.</source>
-        <translation>Errore caricamento portafoglio %s. Il nome file -wallet deve essere un file regolare.</translation>
-    </message>
-    <message>
-        <source>Error loading wallet %s. Duplicate -wallet filename specified.</source>
-        <translation>Errore caricamento portafoglio %s. Il nome file -wallet specificato è duplicato.</translation>
-    </message>
-    <message>
-        <source>Error loading wallet %s. Invalid characters in -wallet filename.</source>
-        <translation>Errore caricamento portafoglio %s. Caratteri invalidi nel nome file -wallet.</translation>
-    </message>
-    <message>
-        <source>How many blocks to check at startup (default: %u, 0 = all)</source>
-        <translation>Numero di blocchi da controllare all'avvio (predefinito: %u, 0 = tutti)</translation>
-=======
         <source>Keypool ran out, please call keypoolrefill first</source>
         <translation>Keypool esaurito, prima invocare keypoolrefill</translation>
->>>>>>> 228c1378
     </message>
     <message>
         <source>Starting network threads...</source>
         <translation>Inizializzazione dei thread di rete...</translation>
     </message>
     <message>
-<<<<<<< HEAD
-        <source>Keypool ran out, please call keypoolrefill first</source>
-        <translation>Keypool esaurito, prima invocare keypoolrefill</translation>
-=======
         <source>The wallet will avoid paying less than the minimum relay fee.</source>
         <translation>Il portafoglio eviterà di pagare meno della tariffa minima di trasmissione.</translation>
->>>>>>> 228c1378
     </message>
     <message>
         <source>This is the minimum transaction fee you pay on every transaction.</source>
@@ -4162,53 +3593,12 @@
         <translation>Impossibile generare una chiave di indirizzo di modifica. Le chiavi private sono disabilitate per questo portafoglio.</translation>
     </message>
     <message>
-<<<<<<< HEAD
-        <source>Starting network threads...</source>
-        <translation>Inizializzazione dei thread di rete...</translation>
-    </message>
-    <message>
-        <source>The wallet will avoid paying less than the minimum relay fee.</source>
-        <translation>Il portafoglio eviterà di pagare meno della tariffa minima di trasmissione.</translation>
-    </message>
-    <message>
-        <source>This is the minimum transaction fee you pay on every transaction.</source>
-        <translation>Questo è il costo di transazione minimo che pagherai su ogni transazione.</translation>
-    </message>
-    <message>
-        <source>This is the transaction fee you will pay if you send a transaction.</source>
-        <translation>Questo è il costo di transazione che pagherai se invii una transazione.</translation>
-    </message>
-    <message>
-        <source>Threshold for disconnecting misbehaving peers (default: %u)</source>
-        <translation>Soglia di disconnessione per i peer che si comportano in maniera anomala (predefinito: %u)</translation>
-    </message>
-    <message>
-        <source>Transaction amounts must not be negative</source>
-        <translation>Gli importi di transazione non devono essere negativi</translation>
-    </message>
-    <message>
-        <source>Transaction has too long of a mempool chain</source>
-        <translation>La transazione ha una mempool chain troppo lunga</translation>
-    </message>
-    <message>
-        <source>Transaction must have at least one recipient</source>
-        <translation>La transazione deve avere almeno un destinatario</translation>
-    </message>
-    <message>
-        <source>Unknown network specified in -onlynet: '%s'</source>
-        <translation>Rete sconosciuta specificata in -onlynet: '%s'</translation>
-    </message>
-    <message>
-        <source>Insufficient funds</source>
-        <translation>Fondi insufficienti</translation>
-=======
         <source>Cannot upgrade a non HD split wallet without upgrading to support pre split keypool. Please use -upgradewallet=169900 or -upgradewallet with no version specified.</source>
         <translation>Impossibile aggiornare un portafoglio diviso non HD senza aggiornamento per supportare il keypool pre-split. Si prega di utilizzare -upgradewallet = 169900 o -upgradewallet senza specificare la versione.</translation>
     </message>
     <message>
         <source>Fee estimation failed. Fallbackfee is disabled. Wait a few blocks or enable -fallbackfee.</source>
         <translation>Stima della commissione non riuscita. Fallbackfee è disabilitato. Attendi qualche blocco o abilita -fallbackfee.</translation>
->>>>>>> 228c1378
     </message>
     <message>
         <source>Loading block index...</source>
