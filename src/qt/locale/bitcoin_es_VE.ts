<TS version="2.1" language="es_VE">
<context>
    <name>AddressBookPage</name>
    <message>
        <source>Right-click to edit address or label</source>
        <translation type="unfinished">Haga clic con el botón derecho para editar una dirección o etiqueta</translation>
    </message>
    <message>
        <source>Create a new address</source>
        <translation>Crear una nueva dirección</translation>
    </message>
    <message>
        <source>&amp;New</source>
        <translation type="unfinished">&amp;Nuevo</translation>
    </message>
    <message>
        <source>Copy the currently selected address to the system clipboard</source>
        <translation>Copiar la dirección seleccionada al portapapeles del sistema</translation>
    </message>
    <message>
        <source>&amp;Copy</source>
        <translation type="unfinished">&amp;Copiar</translation>
    </message>
    <message>
        <source>C&amp;lose</source>
        <translation type="unfinished">&amp;Cerrar</translation>
    </message>
    <message>
        <source>Delete the currently selected address from the list</source>
        <translation>Borrar de la lista la dirección seleccionada</translation>
    </message>
    <message>
        <source>Enter address or label to search</source>
        <translation type="unfinished">Introduzca una dirección o etiqueta que buscar</translation>
    </message>
    <message>
        <source>Export the data in the current tab to a file</source>
        <translation>Exportar a un archivo los datos de esta pestaña</translation>
    </message>
    <message>
        <source>&amp;Export</source>
        <translation>&amp;Exportar</translation>
    </message>
    <message>
        <source>&amp;Delete</source>
        <translation>&amp;Eliminar</translation>
    </message>
    <message>
        <source>Choose the address to send coins to</source>
        <translation type="unfinished">Escoja la dirección a la que se enviarán monedas</translation>
    </message>
    <message>
        <source>Choose the address to receive coins with</source>
        <translation type="unfinished">Escoja la dirección donde quiere recibir monedas</translation>
    </message>
    <message>
        <source>C&amp;hoose</source>
        <translation type="unfinished">Escoger</translation>
    </message>
    <message>
        <source>Sending addresses</source>
        <translation type="unfinished">Direcciones de envío</translation>
    </message>
    <message>
        <source>Receiving addresses</source>
        <translation type="unfinished">Direcciones de recepción</translation>
    </message>
    <message>
        <source>These are your Qtum addresses for sending payments. Always check the amount and the receiving address before sending coins.</source>
<<<<<<< HEAD
        <translation>Estas son sus direcciones Qtum para enviar pagos. Compruebe siempre la cantidad y la dirección de recibo antes de transferir monedas.</translation>
=======
        <translation type="unfinished">Estas son sus direcciones Qtum para enviar pagos. Compruebe siempre la cantidad y la dirección de recibo antes de transferir monedas.</translation>
>>>>>>> 5ed36332
    </message>
    <message>
        <source>&amp;Copy Address</source>
        <translation type="unfinished">Copiar dirección</translation>
    </message>
    <message>
        <source>Copy &amp;Label</source>
        <translation type="unfinished">Copiar &amp;Etiqueta</translation>
    </message>
    <message>
        <source>&amp;Edit</source>
        <translation type="unfinished">&amp;Editar</translation>
    </message>
    <message>
        <source>Export Address List</source>
        <translation type="unfinished">Exportar la Lista de Direcciones</translation>
    </message>
    <message>
        <source>There was an error trying to save the address list to %1. Please try again.</source>
        <extracomment>An error message. %1 is a stand-in argument for the name of the file we attempted to save to.</extracomment>
        <translation type="unfinished">Hubo un error al intentar guardar la lista de direcciones a %1. Por favor trate de nuevo.</translation>
    </message>
    <message>
        <source>Exporting Failed</source>
        <translation type="unfinished">La exportación falló</translation>
    </message>
</context>
<context>
    <name>AddressTableModel</name>
    <message>
        <source>Label</source>
        <translation type="unfinished">Etiqueta</translation>
    </message>
    <message>
        <source>Address</source>
        <translation type="unfinished">Dirección</translation>
    </message>
    <message>
        <source>(no label)</source>
        <translation type="unfinished">(sin etiqueta)</translation>
    </message>
</context>
<context>
    <name>AskPassphraseDialog</name>
    <message>
        <source>Passphrase Dialog</source>
        <translation>Diálogo de contraseña</translation>
    </message>
    <message>
        <source>Enter passphrase</source>
        <translation>Introducir contraseña</translation>
    </message>
    <message>
        <source>New passphrase</source>
        <translation>Nueva contraseña</translation>
    </message>
    <message>
        <source>Repeat new passphrase</source>
        <translation>Repita la nueva contraseña</translation>
    </message>
    <message>
        <source>Show passphrase</source>
        <translation type="unfinished">Mostrar la frase de contraseña</translation>
    </message>
    <message>
        <source>Encrypt wallet</source>
        <translation type="unfinished">Cifrar monedero</translation>
    </message>
    <message>
        <source>This operation needs your wallet passphrase to unlock the wallet.</source>
        <translation type="unfinished">Esta operación requiere su contraseña para desbloquear el monedero.</translation>
    </message>
    <message>
        <source>Unlock wallet</source>
        <translation type="unfinished">Desbloquear monedero</translation>
    </message>
    <message>
        <source>Change passphrase</source>
        <translation type="unfinished">Cambiar frase secreta</translation>
    </message>
    <message>
        <source>Confirm wallet encryption</source>
        <translation type="unfinished">Confirme cifrado del monedero</translation>
    </message>
    <message>
        <source>Warning: If you encrypt your wallet and lose your passphrase, you will &lt;b&gt;LOSE ALL OF YOUR QTUMS&lt;/b&gt;!</source>
<<<<<<< HEAD
        <translation>Atención: Si cifra su monedero y pierde la contraseña, perderá ¡&lt;b&gt;TODOS SUS QTUMS&lt;/b&gt;!</translation>
=======
        <translation type="unfinished">Atención: Si cifra su monedero y pierde la contraseña, perderá ¡&lt;b&gt;TODOS SUS QTUMS&lt;/b&gt;!</translation>
>>>>>>> 5ed36332
    </message>
    <message>
        <source>Are you sure you wish to encrypt your wallet?</source>
        <translation type="unfinished">¿Está seguro que desea cifrar su monedero?</translation>
    </message>
    <message>
        <source>Wallet encrypted</source>
        <translation type="unfinished">Monedero cifrado</translation>
    </message>
    <message>
        <source>Enter the new passphrase for the wallet.&lt;br/&gt;Please use a passphrase of &lt;b&gt;ten or more random characters&lt;/b&gt;, or &lt;b&gt;eight or more words&lt;/b&gt;.</source>
        <translation type="unfinished">Ingrese la nueva contraseña para la billetera. Use una contraseña de diez o más caracteres aleatorios, u ocho o más palabras.</translation>
    </message>
    <message>
        <source>Enter the new passphrase for the wallet.&lt;br/&gt;Please use a passphrase of &lt;b&gt;ten or more random characters&lt;/b&gt;, or &lt;b&gt;eight or more words&lt;/b&gt;.</source>
        <translation>Ingrese la nueva contraseña para la billetera. Use una contraseña de diez o más caracteres aleatorios, u ocho o más palabras.</translation>
    </message>
    <message>
        <source>Wallet to be encrypted</source>
        <translation type="unfinished">Billetera a ser cifrada</translation>
    </message>
    <message>
        <source>Your wallet is now encrypted. </source>
        <translation type="unfinished">Su billetera está ahora cifrada</translation>
    </message>
    <message>
        <source>IMPORTANT: Any previous backups you have made of your wallet file should be replaced with the newly generated, encrypted wallet file. For security reasons, previous backups of the unencrypted wallet file will become useless as soon as you start using the new, encrypted wallet.</source>
        <translation type="unfinished">IMPORTANTE: Algunas copias de seguridad que hayas hecho de tu archivo de billetera deberían ser reemplazadas con la billetera encriptada generada recientemente. Por razones de seguridad, las copias de seguridad previas del archivo de billetera sin cifrar serán inútiles tan pronto uses la nueva billetera encriptada.</translation>
    </message>
    <message>
        <source>Wallet encryption failed</source>
        <translation type="unfinished">Encriptado de monedero fallido</translation>
    </message>
    <message>
        <source>Wallet encryption failed due to an internal error. Your wallet was not encrypted.</source>
        <translation type="unfinished">Encriptación de billetera fallida debido a un error interno. Tu billetera no fue encriptada.</translation>
    </message>
    <message>
        <source>The supplied passphrases do not match.</source>
        <translation type="unfinished">Las frases secretas introducidas no concuerdan.</translation>
    </message>
    <message>
        <source>Wallet unlock failed</source>
        <translation type="unfinished">Desbloqueo de billetera fallido</translation>
    </message>
    <message>
        <source>The passphrase entered for the wallet decryption was incorrect.</source>
        <translation type="unfinished">La frase secreta introducida para la desencriptación de la billetera fué incorrecta.</translation>
    </message>
    <message>
        <source>Wallet passphrase was successfully changed.</source>
        <translation type="unfinished">La frase secreta de la billetera fué cambiada exitosamente.</translation>
    </message>
    <message>
        <source>Warning: The Caps Lock key is on!</source>
        <translation type="unfinished">Aviso: El bloqueo de mayúsculas está activado.</translation>
    </message>
</context>
<context>
<<<<<<< HEAD
    <name>BanTableModel</name>
    </context>
<context>
    <name>QtumGUI</name>
=======
    <name>QObject</name>
>>>>>>> 5ed36332
    <message>
        <source>unknown</source>
        <translation type="unfinished">desconocido</translation>
    </message>
    <message>
        <source>Amount</source>
        <translation type="unfinished">Cantidad</translation>
    </message>
    <message>
        <source>N/A</source>
        <translation type="unfinished">N/D</translation>
    </message>
    <message numerus="yes">
        <source>%n second(s)</source>
        <translation>
            <numerusform />
            <numerusform />
        </translation>
    </message>
    <message numerus="yes">
        <source>%n minute(s)</source>
        <translation>
            <numerusform />
            <numerusform />
        </translation>
    </message>
    <message numerus="yes">
        <source>%n hour(s)</source>
        <translation type="unfinished">
            <numerusform />
            <numerusform />
        </translation>
    </message>
    <message numerus="yes">
        <source>%n day(s)</source>
        <translation type="unfinished">
            <numerusform />
            <numerusform />
        </translation>
    </message>
    <message numerus="yes">
        <source>%n week(s)</source>
        <translation type="unfinished">
            <numerusform />
            <numerusform />
        </translation>
    </message>
    <message>
        <source>%1 and %2</source>
        <translation type="unfinished">%1 y %2</translation>
    </message>
    <message numerus="yes">
        <source>%n year(s)</source>
        <translation type="unfinished">
            <numerusform />
            <numerusform />
        </translation>
    </message>
    </context>
<context>
    <name>QtumGUI</name>
    <message>
        <source>&amp;Overview</source>
        <translation>&amp;Vista general</translation>
    </message>
    <message>
        <source>Show general overview of wallet</source>
        <translation>Mostrar vista general del monedero</translation>
    </message>
    <message>
        <source>&amp;Transactions</source>
        <translation>&amp;Transacciones</translation>
    </message>
    <message>
        <source>Browse transaction history</source>
        <translation>Examinar el historial de transacciones</translation>
    </message>
    <message>
        <source>E&amp;xit</source>
        <translation>&amp;Salir</translation>
    </message>
    <message>
        <source>Quit application</source>
        <translation>Salir de la aplicación</translation>
    </message>
    <message>
        <source>About &amp;Qt</source>
        <translation>Acerca de &amp;Qt</translation>
    </message>
    <message>
        <source>Show information about Qt</source>
        <translation>Mostrar información acerca de Qt</translation>
    </message>
    <message>
        <source>Create a new wallet</source>
        <translation type="unfinished">Crear una nueva billetera</translation>
    </message>
    <message>
        <source>Network activity disabled.</source>
        <extracomment>A substring of the tooltip.</extracomment>
        <translation type="unfinished">Actividad de red deshabilitada.</translation>
    </message>
    <message>
        <source>Send coins to a Qtum address</source>
        <translation>Enviar monedas a una dirección Qtum</translation>
    </message>
    <message>
        <source>Backup wallet to another location</source>
        <translation>Copia de seguridad del monedero en otra ubicación</translation>
    </message>
    <message>
        <source>Change the passphrase used for wallet encryption</source>
        <translation>Cambiar la contraseña utilizada para el cifrado del monedero</translation>
    </message>
    <message>
        <source>&amp;Send</source>
        <translation>&amp;Enviar</translation>
    </message>
    <message>
        <source>&amp;Receive</source>
        <translation>&amp;Recibir</translation>
    </message>
    <message>
        <source>&amp;Show / Hide</source>
        <translation>Mo&amp;strar/ocultar</translation>
    </message>
    <message>
        <source>Show or hide the main Window</source>
        <translation>Mostrar u ocultar la ventana principal</translation>
    </message>
    <message>
        <source>Encrypt the private keys that belong to your wallet</source>
        <translation>Cifrar las claves privadas de su monedero</translation>
    </message>
    <message>
        <source>Sign messages with your Qtum addresses to prove you own them</source>
        <translation>Firmar mensajes con sus direcciones Qtum para demostrar la propiedad</translation>
    </message>
    <message>
        <source>Verify messages to ensure they were signed with specified Qtum addresses</source>
        <translation>Verificar mensajes comprobando que están firmados con direcciones Qtum concretas</translation>
    </message>
    <message>
        <source>&amp;File</source>
        <translation>&amp;Archivo</translation>
    </message>
    <message>
        <source>&amp;Settings</source>
        <translation>&amp;Configuración</translation>
    </message>
    <message>
        <source>&amp;Help</source>
        <translation>A&amp;yuda</translation>
    </message>
    <message>
        <source>Tabs toolbar</source>
        <translation>Barra de pestañas</translation>
    </message>
    <message>
        <source>Request payments (generates QR codes and qtum: URIs)</source>
<<<<<<< HEAD
        <translation>Solicitar pagos (genera codigo QR y URL's de Qtum)</translation>
=======
        <translation type="unfinished">Solicitar pagos (genera codigo QR y URL's de Qtum)</translation>
>>>>>>> 5ed36332
    </message>
    <message>
        <source>Show the list of used sending addresses and labels</source>
        <translation type="unfinished">Mostrar la lista de direcciones de envío y etiquetas</translation>
    </message>
    <message>
        <source>Show the list of used receiving addresses and labels</source>
        <translation type="unfinished">Muestra la lista de direcciones de recepción y etiquetas</translation>
    </message>
    <message>
        <source>&amp;Command-line options</source>
        <translation type="unfinished">&amp;Opciones de linea de comando</translation>
    </message>
    <message numerus="yes">
        <source>Processed %n block(s) of transaction history.</source>
        <translation>
            <numerusform />
            <numerusform />
        </translation>
    </message>
    <message>
        <source>%1 behind</source>
        <translation>%1 atrás</translation>
    </message>
    <message>
        <source>Last received block was generated %1 ago.</source>
        <translation>El último bloque recibido fue generado hace %1.</translation>
    </message>
    <message>
        <source>Transactions after this will not yet be visible.</source>
        <translation>Las transacciones posteriores aún no están visibles.</translation>
    </message>
    <message>
        <source>Warning</source>
        <translation>Aviso</translation>
    </message>
    <message>
        <source>Information</source>
        <translation>Información</translation>
    </message>
    <message>
        <source>Up to date</source>
        <translation>Actualizado</translation>
    </message>
    <message>
        <source>Close wallet</source>
        <translation type="unfinished">Cerrar monedero</translation>
    </message>
    <message>
        <source>default wallet</source>
        <translation type="unfinished">billetera por defecto</translation>
    </message>
    <message>
        <source>No wallets available</source>
        <translation type="unfinished">Monederos no disponibles</translation>
    </message>
    <message>
        <source>&amp;Window</source>
        <translation type="unfinished">&amp;Ventana</translation>
    </message>
    <message numerus="yes">
        <source>%n active connection(s) to Qtum network.</source>
        <extracomment>A substring of the tooltip.</extracomment>
        <translation type="unfinished">
            <numerusform />
            <numerusform />
        </translation>
    </message>
    <message>
        <source>Sent transaction</source>
        <translation>Transacción enviada</translation>
    </message>
    <message>
        <source>Incoming transaction</source>
        <translation>Transacción entrante</translation>
    </message>
    <message>
        <source>Wallet is &lt;b&gt;encrypted&lt;/b&gt; and currently &lt;b&gt;unlocked&lt;/b&gt;</source>
        <translation>El monedero está &lt;b&gt;cifrado&lt;/b&gt; y actualmente &lt;b&gt;desbloqueado&lt;/b&gt;</translation>
    </message>
    <message>
        <source>Wallet is &lt;b&gt;encrypted&lt;/b&gt; and currently &lt;b&gt;locked&lt;/b&gt;</source>
        <translation>El monedero está &lt;b&gt;cifrado&lt;/b&gt; y actualmente &lt;b&gt;bloqueado&lt;/b&gt;</translation>
    </message>
    </context>
<context>
    <name>CoinControlDialog</name>
    <message>
        <source>Coin Selection</source>
        <translation type="unfinished">Selección de moneda</translation>
    </message>
    <message>
        <source>Quantity:</source>
        <translation type="unfinished">Cantidad:</translation>
    </message>
    <message>
        <source>Amount:</source>
        <translation type="unfinished">Cuantía:</translation>
    </message>
    <message>
        <source>Fee:</source>
        <translation type="unfinished">Tasa:</translation>
    </message>
    <message>
        <source>Dust:</source>
        <translation type="unfinished">Polvo:</translation>
    </message>
    <message>
        <source>After Fee:</source>
        <translation type="unfinished">Después de tasas:</translation>
    </message>
    <message>
        <source>Change:</source>
        <translation type="unfinished">Cambio:</translation>
    </message>
    <message>
        <source>(un)select all</source>
        <translation type="unfinished">(des)selecciona todos</translation>
    </message>
    <message>
        <source>Tree mode</source>
        <translation type="unfinished">Modo arbol</translation>
    </message>
    <message>
        <source>List mode</source>
        <translation type="unfinished">Modo lista</translation>
    </message>
    <message>
        <source>Amount</source>
        <translation type="unfinished">Cantidad</translation>
    </message>
    <message>
        <source>Received with label</source>
        <translation type="unfinished">Recibido con etiqueta</translation>
    </message>
    <message>
        <source>Received with address</source>
        <translation type="unfinished">Recibido con dirección</translation>
    </message>
    <message>
        <source>Date</source>
        <translation type="unfinished">Fecha</translation>
    </message>
    <message>
        <source>Confirmations</source>
        <translation type="unfinished">Confirmaciones</translation>
    </message>
    <message>
        <source>Confirmed</source>
        <translation type="unfinished">Confirmado</translation>
    </message>
    <message>
        <source>Copy amount</source>
        <translation type="unfinished">Copiar cantidad</translation>
    </message>
    <message>
        <source>Copy quantity</source>
        <translation type="unfinished">Copiar cantidad</translation>
    </message>
    <message>
        <source>Copy fee</source>
        <translation type="unfinished">Copiar comisión</translation>
    </message>
    <message>
        <source>Copy bytes</source>
        <translation type="unfinished">Copiar bytes</translation>
    </message>
    <message>
        <source>Copy dust</source>
        <translation type="unfinished">Copiar dust</translation>
    </message>
    <message>
        <source>Copy change</source>
        <translation type="unfinished">Copiar cambio</translation>
    </message>
    <message>
        <source>(%1 locked)</source>
        <translation type="unfinished">(%1 bloqueado)</translation>
    </message>
    <message>
        <source>yes</source>
        <translation type="unfinished">si</translation>
    </message>
    <message>
        <source>Can vary +/- %1 satoshi(s) per input.</source>
        <translation type="unfinished">Puede variar +/- %1 satoshi(s) por entrada.</translation>
    </message>
    <message>
        <source>(no label)</source>
        <translation type="unfinished">(sin etiqueta)</translation>
    </message>
    <message>
        <source>change from %1 (%2)</source>
        <translation type="unfinished">Cambio desde %1 (%2)</translation>
    </message>
    <message>
        <source>(change)</source>
        <translation type="unfinished">(cambio)</translation>
    </message>
</context>
<context>
    <name>OpenWalletActivity</name>
    <message>
        <source>default wallet</source>
        <translation type="unfinished">billetera por defecto</translation>
    </message>
    </context>
<context>
    <name>WalletController</name>
    <message>
        <source>Close wallet</source>
        <translation type="unfinished">Cerrar monedero</translation>
    </message>
    </context>
<context>
    <name>CreateWalletDialog</name>
    <message>
        <source>Wallet</source>
        <translation type="unfinished">Monedero</translation>
    </message>
    </context>
<context>
    <name>EditAddressDialog</name>
    <message>
        <source>Edit Address</source>
        <translation>Editar Dirección</translation>
    </message>
    <message>
        <source>&amp;Label</source>
        <translation>&amp;Etiqueta</translation>
    </message>
    <message>
        <source>The label associated with this address list entry</source>
        <translation type="unfinished">La etiqueta asociada con esta entrada de la lista de direcciones</translation>
    </message>
    <message>
        <source>The address associated with this address list entry. This can only be modified for sending addresses.</source>
        <translation type="unfinished">La dirección asociada con esta entrada de la lista de direcciones. Solo puede ser modificada para direcciones de envío.</translation>
    </message>
    <message>
        <source>&amp;Address</source>
        <translation>&amp;Dirección</translation>
    </message>
    <message>
        <source>New sending address</source>
        <translation type="unfinished">Nueva dirección de envío</translation>
    </message>
    <message>
        <source>Edit receiving address</source>
        <translation type="unfinished">Editar dirección de envío</translation>
    </message>
    <message>
        <source>Edit sending address</source>
        <translation type="unfinished">Editar dirección de envío</translation>
    </message>
    <message>
        <source>The entered address "%1" is not a valid Qtum address.</source>
<<<<<<< HEAD
        <translation>La dirección introducida "%1" no es una dirección Qtum válida.</translation>
=======
        <translation type="unfinished">La dirección introducida "%1" no es una dirección Qtum válida.</translation>
>>>>>>> 5ed36332
    </message>
    <message>
        <source>Could not unlock wallet.</source>
        <translation type="unfinished">No se pudo desbloquear la billetera.</translation>
    </message>
    <message>
        <source>New key generation failed.</source>
        <translation type="unfinished">Creación de la nueva llave fallida</translation>
    </message>
</context>
<context>
    <name>FreespaceChecker</name>
    <message>
        <source>A new data directory will be created.</source>
        <translation>Se creará un nuevo directorio de datos.</translation>
    </message>
    <message>
        <source>name</source>
        <translation>nombre</translation>
    </message>
    <message>
        <source>Directory already exists. Add %1 if you intend to create a new directory here.</source>
        <translation>El directorio ya existe. Añada %1 si pretende crear aquí un directorio nuevo.</translation>
    </message>
    <message>
        <source>Path already exists, and is not a directory.</source>
        <translation>La ruta ya existe y no es un directorio.</translation>
    </message>
    <message>
        <source>Cannot create data directory here.</source>
        <translation>No se puede crear un directorio de datos aquí.</translation>
    </message>
</context>
<context>
    <name>Intro</name>
    <message numerus="yes">
        <source>(sufficient to restore backups %n day(s) old)</source>
        <extracomment>Explanatory text on the capability of the current prune target.</extracomment>
        <translation type="unfinished">
            <numerusform />
            <numerusform />
        </translation>
    </message>
    <message>
        <source>Error: Specified data directory "%1" cannot be created.</source>
        <translation type="unfinished">Error: Directorio de datos especificado "%1" no puede ser creado.</translation>
    </message>
    <message>
        <source>Welcome</source>
        <translation>Bienvenido</translation>
    </message>
    <message>
        <source>Welcome to %1.</source>
        <translation type="unfinished">Bienvenido a %1.</translation>
    </message>
    <message>
        <source>Use the default data directory</source>
        <translation>Utilizar el directorio de datos predeterminado</translation>
    </message>
    <message>
        <source>Use a custom data directory:</source>
        <translation>Utilice un directorio de datos personalizado:</translation>
    </message>
</context>
<context>
    <name>HelpMessageDialog</name>
    <message>
<<<<<<< HEAD
        <source>Qtum</source>
        <translation>Qtum</translation>
    </message>
    <message>
        <source>Error: Specified data directory "%1" cannot be created.</source>
        <translation>Error: Directorio de datos especificado "%1" no puede ser creado.</translation>
=======
        <source>version</source>
        <translation type="unfinished">versión</translation>
>>>>>>> 5ed36332
    </message>
    <message>
        <source>Command-line options</source>
        <translation type="unfinished">Opciones de la línea de órdenes</translation>
    </message>
</context>
<context>
    <name>ModalOverlay</name>
    <message>
        <source>Form</source>
        <translation type="unfinished">Desde</translation>
    </message>
    <message>
        <source>Last block time</source>
        <translation type="unfinished">Hora del último bloque</translation>
    </message>
    </context>
<context>
    <name>OptionsDialog</name>
    <message>
        <source>Options</source>
        <translation>Opciones</translation>
    </message>
    <message>
        <source>&amp;Main</source>
        <translation>&amp;Principal</translation>
    </message>
    <message>
        <source>IP address of the proxy (e.g. IPv4: 127.0.0.1 / IPv6: ::1)</source>
        <translation type="unfinished">Dirección IP del proxy (ej. IPv4: 127.0.0.1 / IPv6: ::1)</translation>
    </message>
    <message>
        <source>Reset all client options to default.</source>
        <translation>Restablecer todas las opciones del cliente a las predeterminadas.</translation>
    </message>
    <message>
        <source>&amp;Reset Options</source>
        <translation>&amp;Restablecer opciones</translation>
    </message>
    <message>
        <source>&amp;Network</source>
        <translation>&amp;Red</translation>
    </message>
    <message>
        <source>W&amp;allet</source>
        <translation type="unfinished">Monedero</translation>
    </message>
    <message>
        <source>Expert</source>
        <translation type="unfinished">Experto</translation>
    </message>
    <message>
        <source>Automatically open the Qtum client port on the router. This only works when your router supports UPnP and it is enabled.</source>
        <translation>Abrir automáticamente el puerto del cliente Qtum en el router. Esta opción solo funciona si el router admite UPnP y está activado.</translation>
    </message>
    <message>
        <source>Map port using &amp;UPnP</source>
        <translation>Mapear el puerto usando &amp;UPnP</translation>
    </message>
    <message>
        <source>Proxy &amp;IP:</source>
        <translation>Dirección &amp;IP del proxy:</translation>
    </message>
    <message>
        <source>&amp;Port:</source>
        <translation>&amp;Puerto:</translation>
    </message>
    <message>
        <source>Port of the proxy (e.g. 9050)</source>
        <translation>Puerto del servidor proxy (ej. 9050)</translation>
    </message>
    <message>
        <source>&amp;Window</source>
        <translation>&amp;Ventana</translation>
    </message>
    <message>
        <source>Show only a tray icon after minimizing the window.</source>
        <translation>Minimizar la ventana a la bandeja de iconos del sistema.</translation>
    </message>
    <message>
        <source>&amp;Minimize to the tray instead of the taskbar</source>
        <translation>&amp;Minimizar a la bandeja en vez de a la barra de tareas</translation>
    </message>
    <message>
        <source>M&amp;inimize on close</source>
        <translation>M&amp;inimizar al cerrar</translation>
    </message>
    <message>
        <source>&amp;Display</source>
        <translation>&amp;Interfaz</translation>
    </message>
    <message>
        <source>User Interface &amp;language:</source>
        <translation>I&amp;dioma de la interfaz de usuario</translation>
    </message>
    <message>
        <source>&amp;Unit to show amounts in:</source>
        <translation>Mostrar las cantidades en la &amp;unidad:</translation>
    </message>
    <message>
        <source>Choose the default subdivision unit to show in the interface and when sending coins.</source>
        <translation>Elegir la subdivisión predeterminada para mostrar cantidades en la interfaz y cuando se envían monedas.</translation>
    </message>
    <message>
        <source>Whether to show coin control features or not.</source>
        <translation type="unfinished">Mostrar o no características de control de moneda</translation>
    </message>
    <message>
        <source>&amp;OK</source>
        <translation>&amp;Aceptar</translation>
    </message>
    <message>
        <source>&amp;Cancel</source>
        <translation>&amp;Cancelar</translation>
    </message>
    <message>
        <source>default</source>
        <translation>predeterminado</translation>
    </message>
    <message>
        <source>none</source>
        <translation type="unfinished">ninguno</translation>
    </message>
    <message>
        <source>Confirm options reset</source>
        <translation>Confirme el restablecimiento de las opciones</translation>
    </message>
    <message>
        <source>Client restart required to activate changes.</source>
        <translation type="unfinished">Reinicio del cliente para activar cambios.</translation>
    </message>
    <message>
        <source>This change would require a client restart.</source>
        <translation type="unfinished">Este cambio requiere reinicio por parte del cliente.</translation>
    </message>
    <message>
        <source>The supplied proxy address is invalid.</source>
        <translation>La dirección proxy indicada es inválida.</translation>
    </message>
</context>
<context>
    <name>OverviewPage</name>
    <message>
        <source>Form</source>
        <translation>Desde</translation>
    </message>
    <message>
        <source>The displayed information may be out of date. Your wallet automatically synchronizes with the Qtum network after a connection is established, but this process has not completed yet.</source>
        <translation>La información mostrada puede estar desactualizada. Su monedero se sincroniza automáticamente con la red Qtum después de que se haya establecido una conexión, pero este proceso aún no se ha completado.</translation>
    </message>
    <message>
        <source>Available:</source>
        <translation type="unfinished">Disponible:</translation>
    </message>
    <message>
        <source>Your current spendable balance</source>
        <translation>Su balance actual gastable</translation>
    </message>
    <message>
        <source>Pending:</source>
        <translation type="unfinished">Pendiente:</translation>
    </message>
    <message>
        <source>Total of transactions that have yet to be confirmed, and do not yet count toward the spendable balance</source>
        <translation>Total de transacciones que deben ser confirmadas, y que no cuentan con el balance gastable necesario</translation>
    </message>
    <message>
        <source>Immature:</source>
        <translation>No disponible:</translation>
    </message>
    <message>
        <source>Mined balance that has not yet matured</source>
        <translation>Saldo recién minado que aún no está disponible.</translation>
    </message>
    <message>
        <source>Your current total balance</source>
        <translation>Su balance actual total</translation>
    </message>
    </context>
<context>
    <name>PeerTableModel</name>
    <message>
        <source>Address</source>
        <extracomment>Title of Peers Table column which contains the IP/Onion/I2P address of the connected peer.</extracomment>
        <translation type="unfinished">Dirección</translation>
    </message>
    <message>
        <source>Network</source>
        <extracomment>Title of Peers Table column which states the network the peer connected through.</extracomment>
        <translation type="unfinished">Red</translation>
    </message>
</context>
<context>
    <name>RPCConsole</name>
    <message>
        <source>N/A</source>
        <translation>N/D</translation>
    </message>
    <message>
        <source>Client version</source>
        <translation>Versión del cliente</translation>
    </message>
    <message>
        <source>&amp;Information</source>
        <translation>Información</translation>
    </message>
    <message>
        <source>Startup time</source>
        <translation>Hora de inicio</translation>
    </message>
    <message>
        <source>Network</source>
        <translation>Red</translation>
    </message>
    <message>
        <source>Name</source>
        <translation type="unfinished">Nombre</translation>
    </message>
    <message>
        <source>Number of connections</source>
        <translation>Número de conexiones</translation>
    </message>
    <message>
        <source>Block chain</source>
        <translation>Cadena de bloques</translation>
    </message>
    <message>
        <source>Last block time</source>
        <translation>Hora del último bloque</translation>
    </message>
    <message>
        <source>&amp;Open</source>
        <translation>&amp;Abrir</translation>
    </message>
    <message>
        <source>&amp;Console</source>
        <translation>&amp;Consola</translation>
    </message>
    <message>
        <source>&amp;Network Traffic</source>
        <translation type="unfinished">&amp;Tráfico de Red</translation>
    </message>
    <message>
        <source>Totals</source>
        <translation type="unfinished">Total:</translation>
    </message>
    <message>
        <source>Debug log file</source>
        <translation>Archivo de registro de depuración</translation>
    </message>
    <message>
        <source>Clear console</source>
        <translation>Borrar consola</translation>
    </message>
    <message>
        <source>In:</source>
        <translation type="unfinished">Dentro:</translation>
    </message>
    <message>
        <source>Out:</source>
        <translation type="unfinished">Fuera:</translation>
    </message>
    </context>
<context>
    <name>ReceiveCoinsDialog</name>
    <message>
        <source>&amp;Amount:</source>
        <translation type="unfinished">Cantidad</translation>
    </message>
    <message>
        <source>&amp;Label:</source>
        <translation type="unfinished">&amp;Etiqueta:</translation>
    </message>
    <message>
        <source>&amp;Message:</source>
        <translation type="unfinished">Mensaje:</translation>
    </message>
    <message>
        <source>Clear all fields of the form.</source>
        <translation type="unfinished">Limpiar todos los campos del formulario</translation>
    </message>
    <message>
        <source>Clear</source>
        <translation type="unfinished">Limpiar</translation>
    </message>
    <message>
        <source>Show the selected request (does the same as double clicking an entry)</source>
        <translation type="unfinished">Muestra la petición seleccionada (También doble clic)</translation>
    </message>
    <message>
        <source>Show</source>
        <translation type="unfinished">Mostrar</translation>
    </message>
    <message>
        <source>Remove the selected entries from the list</source>
        <translation type="unfinished">Borrar de la lista las direcciónes actualmente seleccionadas</translation>
    </message>
    <message>
        <source>Remove</source>
        <translation type="unfinished">Eliminar</translation>
    </message>
    <message>
        <source>Copy &amp;URI</source>
        <translation type="unfinished">Copiar &amp;URI</translation>
    </message>
    <message>
        <source>Could not unlock wallet.</source>
        <translation type="unfinished">No se pudo desbloquear la billetera.</translation>
    </message>
    </context>
<context>
    <name>ReceiveRequestDialog</name>
    <message>
        <source>Amount:</source>
        <translation type="unfinished">Cuantía:</translation>
    </message>
    <message>
        <source>Message:</source>
        <translation type="unfinished">Mensaje:</translation>
    </message>
    <message>
        <source>Copy &amp;URI</source>
        <translation type="unfinished">Copiar &amp;URI</translation>
    </message>
    <message>
        <source>Copy &amp;Address</source>
        <translation type="unfinished">Copiar &amp;Dirección</translation>
    </message>
    </context>
<context>
    <name>RecentRequestsTableModel</name>
    <message>
        <source>Date</source>
        <translation type="unfinished">Fecha</translation>
    </message>
    <message>
        <source>Label</source>
        <translation type="unfinished">Etiqueta</translation>
    </message>
    <message>
        <source>(no label)</source>
        <translation type="unfinished">(sin etiqueta)</translation>
    </message>
    </context>
<context>
    <name>SendCoinsDialog</name>
    <message>
        <source>Send Coins</source>
        <translation>Enviar monedas</translation>
    </message>
    <message>
        <source>Coin Control Features</source>
        <translation type="unfinished">Características de control de la moneda</translation>
    </message>
    <message>
        <source>automatically selected</source>
        <translation type="unfinished">Seleccionado automaticamente</translation>
    </message>
    <message>
        <source>Insufficient funds!</source>
        <translation type="unfinished">Fondos insuficientes!</translation>
    </message>
    <message>
        <source>Quantity:</source>
        <translation type="unfinished">Cantidad:</translation>
    </message>
    <message>
        <source>Amount:</source>
        <translation type="unfinished">Cuantía:</translation>
    </message>
    <message>
        <source>Fee:</source>
        <translation type="unfinished">Tasa:</translation>
    </message>
    <message>
        <source>After Fee:</source>
        <translation type="unfinished">Después de tasas:</translation>
    </message>
    <message>
        <source>Change:</source>
        <translation type="unfinished">Cambio:</translation>
    </message>
    <message>
        <source>If this is activated, but the change address is empty or invalid, change will be sent to a newly generated address.</source>
        <translation type="unfinished">Al activarse, si la dirección esta vacía o es inválida, las monedas serán enviadas a una nueva dirección generada.</translation>
    </message>
    <message>
        <source>Custom change address</source>
        <translation type="unfinished">Dirección propia</translation>
    </message>
    <message>
        <source>Transaction Fee:</source>
        <translation type="unfinished">Comisión de transacción:</translation>
    </message>
    <message>
        <source>Send to multiple recipients at once</source>
        <translation>Enviar a múltiples destinatarios de una vez</translation>
    </message>
    <message>
        <source>Add &amp;Recipient</source>
        <translation>Añadir &amp;destinatario</translation>
    </message>
    <message>
        <source>Clear all fields of the form.</source>
        <translation type="unfinished">Limpiar todos los campos del formulario</translation>
    </message>
    <message>
        <source>Dust:</source>
        <translation type="unfinished">Polvo:</translation>
    </message>
    <message>
        <source>Clear &amp;All</source>
        <translation>Limpiar &amp;todo</translation>
    </message>
    <message>
        <source>Balance:</source>
        <translation>Saldo:</translation>
    </message>
    <message>
        <source>Confirm the send action</source>
        <translation>Confirmar el envío</translation>
    </message>
    <message>
        <source>S&amp;end</source>
        <translation>&amp;Enviar</translation>
    </message>
    <message>
        <source>Copy quantity</source>
        <translation type="unfinished">Copiar cantidad</translation>
    </message>
    <message>
        <source>Copy amount</source>
        <translation type="unfinished">Copiar cantidad</translation>
    </message>
    <message>
        <source>Copy fee</source>
        <translation type="unfinished">Copiar comisión</translation>
    </message>
    <message>
        <source>Copy bytes</source>
        <translation type="unfinished">Copiar bytes</translation>
    </message>
    <message>
        <source>Copy dust</source>
        <translation type="unfinished">Copiar dust</translation>
    </message>
    <message>
        <source>Copy change</source>
        <translation type="unfinished">Copiar cambio</translation>
    </message>
    <message>
        <source>Transaction fee</source>
        <translation type="unfinished">Comisión de transacción</translation>
    </message>
    <message numerus="yes">
        <source>Estimated to begin confirmation within %n block(s).</source>
        <translation>
            <numerusform />
            <numerusform />
        </translation>
    </message>
    <message>
        <source>(no label)</source>
        <translation type="unfinished">(sin etiqueta)</translation>
    </message>
</context>
<context>
    <name>SendCoinsEntry</name>
    <message>
        <source>A&amp;mount:</source>
        <translation>Ca&amp;ntidad:</translation>
    </message>
    <message>
        <source>Pay &amp;To:</source>
        <translation>&amp;Pagar a:</translation>
    </message>
    <message>
        <source>&amp;Label:</source>
        <translation>&amp;Etiqueta:</translation>
    </message>
    <message>
        <source>Choose previously used address</source>
        <translation type="unfinished">Escoger dirección previamente usada</translation>
    </message>
    <message>
        <source>Paste address from clipboard</source>
        <translation>Pegar dirección desde portapapeles</translation>
    </message>
    <message>
        <source>Remove this entry</source>
        <translation type="unfinished">Eliminar esta transacción</translation>
    </message>
    <message>
        <source>Message:</source>
        <translation type="unfinished">Mensaje:</translation>
    </message>
    <message>
        <source>Enter a label for this address to add it to the list of used addresses</source>
        <translation type="unfinished">Introduce una etiqueta para esta dirección para añadirla a la lista de direcciones utilizadas</translation>
    </message>
    <message>
        <source>Pay To:</source>
        <translation type="unfinished">Paga a:</translation>
    </message>
    </context>
<context>
    <name>SignVerifyMessageDialog</name>
    <message>
        <source>Signatures - Sign / Verify a Message</source>
        <translation>Firmas - Firmar / verificar un mensaje</translation>
    </message>
    <message>
        <source>&amp;Sign Message</source>
        <translation>&amp;Firmar mensaje</translation>
    </message>
    <message>
        <source>Choose previously used address</source>
        <translation type="unfinished">Escoger dirección previamente usada</translation>
    </message>
    <message>
        <source>Paste address from clipboard</source>
        <translation>Pegar dirección desde portapapeles</translation>
    </message>
    <message>
        <source>Enter the message you want to sign here</source>
        <translation>Introduzca el mensaje que desea firmar aquí</translation>
    </message>
    <message>
        <source>Signature</source>
        <translation>Firma</translation>
    </message>
    <message>
        <source>Copy the current signature to the system clipboard</source>
        <translation>Copiar la firma actual al portapapeles del sistema</translation>
    </message>
    <message>
        <source>Sign the message to prove you own this Qtum address</source>
        <translation>Firmar el mensaje para demostrar que se posee esta dirección Qtum</translation>
    </message>
    <message>
        <source>Sign &amp;Message</source>
        <translation>Firmar &amp;mensaje</translation>
    </message>
    <message>
        <source>Reset all sign message fields</source>
        <translation>Limpiar todos los campos de la firma de mensaje</translation>
    </message>
    <message>
        <source>Clear &amp;All</source>
        <translation>Limpiar &amp;todo</translation>
    </message>
    <message>
        <source>&amp;Verify Message</source>
        <translation>&amp;Verificar mensaje</translation>
    </message>
    <message>
        <source>Verify the message to ensure it was signed with the specified Qtum address</source>
        <translation>Verificar el mensaje para comprobar que fue firmado con la dirección Qtum indicada</translation>
    </message>
    <message>
        <source>Verify &amp;Message</source>
        <translation>Verificar &amp;mensaje</translation>
    </message>
    <message>
        <source>Reset all verify message fields</source>
        <translation>Limpiar todos los campos de la verificación de mensaje</translation>
    </message>
    </context>
<context>
    <name>TransactionDesc</name>
    <message numerus="yes">
        <source>Open for %n more block(s)</source>
        <translation>
            <numerusform />
            <numerusform />
        </translation>
    </message>
    <message>
        <source>Date</source>
        <translation type="unfinished">Fecha</translation>
    </message>
    <message>
        <source>unknown</source>
        <translation type="unfinished">desconocido</translation>
    </message>
    <message numerus="yes">
        <source>matures in %n more block(s)</source>
        <translation>
            <numerusform />
            <numerusform />
        </translation>
    </message>
    <message>
        <source>Transaction fee</source>
        <translation type="unfinished">Comisión de transacción</translation>
    </message>
    <message>
        <source>Transaction</source>
        <translation type="unfinished">Transacción</translation>
    </message>
    <message>
        <source>Amount</source>
        <translation type="unfinished">Cantidad</translation>
    </message>
    </context>
<context>
    <name>TransactionDescDialog</name>
    <message>
        <source>This pane shows a detailed description of the transaction</source>
        <translation>Esta ventana muestra información detallada sobre la transacción</translation>
    </message>
    </context>
<context>
    <name>TransactionTableModel</name>
    <message>
        <source>Date</source>
        <translation type="unfinished">Fecha</translation>
    </message>
    <message>
        <source>Label</source>
        <translation type="unfinished">Etiqueta</translation>
    </message>
    <message numerus="yes">
        <source>Open for %n more block(s)</source>
        <translation>
            <numerusform />
            <numerusform />
        </translation>
    </message>
    <message>
        <source>(no label)</source>
        <translation type="unfinished">(sin etiqueta)</translation>
    </message>
    </context>
<context>
    <name>TransactionView</name>
    <message>
        <source>Confirmed</source>
        <translation type="unfinished">Confirmado</translation>
    </message>
    <message>
        <source>Date</source>
        <translation type="unfinished">Fecha</translation>
    </message>
    <message>
        <source>Label</source>
        <translation type="unfinished">Etiqueta</translation>
    </message>
    <message>
        <source>Address</source>
        <translation type="unfinished">Dirección</translation>
    </message>
    <message>
        <source>Exporting Failed</source>
        <translation type="unfinished">La exportación falló</translation>
    </message>
    </context>
<context>
    <name>WalletFrame</name>
    <message>
        <source>Create a new wallet</source>
        <translation type="unfinished">Crear una nueva billetera</translation>
    </message>
</context>
<context>
    <name>WalletModel</name>
    <message>
        <source>Send Coins</source>
        <translation type="unfinished">Enviar monedas</translation>
    </message>
    <message>
        <source>default wallet</source>
        <translation type="unfinished">billetera por defecto</translation>
    </message>
</context>
<context>
    <name>WalletView</name>
    <message>
        <source>&amp;Export</source>
        <translation type="unfinished">&amp;Exportar</translation>
    </message>
    <message>
        <source>Export the data in the current tab to a file</source>
        <translation type="unfinished">Exportar a un archivo los datos de esta pestaña</translation>
    </message>
    <message>
        <source>Backup Wallet</source>
        <translation type="unfinished">Billetera de Respaldo</translation>
    </message>
    <message>
        <source>Backup Failed</source>
        <translation type="unfinished">Copia de seguridad fallida</translation>
    </message>
    <message>
        <source>There was an error trying to save the wallet data to %1.</source>
        <translation type="unfinished">Hubo un error intentando guardar los datos de la billetera al %1</translation>
    </message>
    <message>
        <source>Backup Successful</source>
        <translation type="unfinished">Copia de seguridad completada</translation>
    </message>
    <message>
        <source>The wallet data was successfully saved to %1.</source>
        <translation type="unfinished">Los datos de la billetera fueron guardados exitosamente al %1</translation>
    </message>
    <message>
        <source>Cancel</source>
        <translation type="unfinished">Cancelar</translation>
    </message>
</context>
<context>
    <name>qtum-core</name>
    <message>
        <source>This is a pre-release test build - use at your own risk - do not use for mining or merchant applications</source>
        <translation type="unfinished">Esta es una compilación de prueba pre-lanzamiento - use bajo su propio riesgo - no utilizar para aplicaciones de minería o mercantes</translation>
    </message>
    <message>
        <source>Warning: We do not appear to fully agree with our peers! You may need to upgrade, or other nodes may need to upgrade.</source>
        <translation type="unfinished">Aviso: ¡No parecen estar totalmente de acuerdo con nuestros compañeros! Puede que tengas que actualizar, u otros nodos tengan que actualizarce.</translation>
    </message>
    <message>
        <source>Corrupted block database detected</source>
        <translation type="unfinished">Corrupción de base de datos de bloques detectada.</translation>
    </message>
    <message>
        <source>Do you want to rebuild the block database now?</source>
        <translation type="unfinished">¿Quieres reconstruir la base de datos de bloques ahora?</translation>
    </message>
    <message>
        <source>Done loading</source>
        <translation type="unfinished">Generado pero no aceptado</translation>
    </message>
    <message>
        <source>Error initializing block database</source>
        <translation type="unfinished">Error al inicializar la base de datos de bloques</translation>
    </message>
    <message>
        <source>Error initializing wallet database environment %s!</source>
        <translation type="unfinished">Error al inicializar el entorno de la base de datos del monedero  %s</translation>
    </message>
    <message>
        <source>Error loading block database</source>
        <translation type="unfinished">Error cargando base de datos de bloques</translation>
    </message>
    <message>
        <source>Error opening block database</source>
        <translation type="unfinished">Error al abrir base de datos de bloques.</translation>
    </message>
    <message>
        <source>Failed to listen on any port. Use -listen=0 if you want this.</source>
        <translation type="unfinished">Ha fallado la escucha en todos los puertos. Use -listen=0 si desea esto.</translation>
    </message>
    <message>
        <source>Incorrect or no genesis block found. Wrong datadir for network?</source>
        <translation type="unfinished">Incorrecto o bloque de génesis no encontrado. Datadir equivocada para la red?</translation>
    </message>
    <message>
        <source>Insufficient funds</source>
        <translation type="unfinished">Fondos insuficientes</translation>
    </message>
    <message>
        <source>Not enough file descriptors available.</source>
        <translation type="unfinished">No hay suficientes descriptores de archivo disponibles.</translation>
    </message>
    <message>
        <source>Signing transaction failed</source>
        <translation type="unfinished">Transacción falló</translation>
    </message>
    <message>
        <source>This is the minimum transaction fee you pay on every transaction.</source>
        <translation type="unfinished">Esta es la tarifa mínima a pagar en cada transacción.</translation>
    </message>
    <message>
        <source>This is the transaction fee you will pay if you send a transaction.</source>
        <translation type="unfinished">Esta es la tarifa a pagar si realizas una transacción.</translation>
    </message>
    <message>
        <source>Transaction amount too small</source>
        <translation type="unfinished">Monto de la transacción muy pequeño</translation>
    </message>
    <message>
        <source>Transaction amounts must not be negative</source>
        <translation type="unfinished">Los montos de la transacción no debe ser negativo</translation>
    </message>
    <message>
        <source>Transaction has too long of a mempool chain</source>
        <translation type="unfinished">La transacción tiene largo tiempo en una cadena mempool</translation>
    </message>
    <message>
        <source>Transaction must have at least one recipient</source>
        <translation type="unfinished">La transacción debe tener al menos un destinatario</translation>
    </message>
    <message>
        <source>Transaction too large</source>
        <translation type="unfinished">Transacción demasiado grande</translation>
    </message>
    <message>
        <source>Unknown network specified in -onlynet: '%s'</source>
        <translation type="unfinished">La red especificada en -onlynet '%s' es desconocida</translation>
    </message>
    </context>
</TS><|MERGE_RESOLUTION|>--- conflicted
+++ resolved
@@ -67,11 +67,7 @@
     </message>
     <message>
         <source>These are your Qtum addresses for sending payments. Always check the amount and the receiving address before sending coins.</source>
-<<<<<<< HEAD
-        <translation>Estas son sus direcciones Qtum para enviar pagos. Compruebe siempre la cantidad y la dirección de recibo antes de transferir monedas.</translation>
-=======
         <translation type="unfinished">Estas son sus direcciones Qtum para enviar pagos. Compruebe siempre la cantidad y la dirección de recibo antes de transferir monedas.</translation>
->>>>>>> 5ed36332
     </message>
     <message>
         <source>&amp;Copy Address</source>
@@ -158,11 +154,7 @@
     </message>
     <message>
         <source>Warning: If you encrypt your wallet and lose your passphrase, you will &lt;b&gt;LOSE ALL OF YOUR QTUMS&lt;/b&gt;!</source>
-<<<<<<< HEAD
-        <translation>Atención: Si cifra su monedero y pierde la contraseña, perderá ¡&lt;b&gt;TODOS SUS QTUMS&lt;/b&gt;!</translation>
-=======
         <translation type="unfinished">Atención: Si cifra su monedero y pierde la contraseña, perderá ¡&lt;b&gt;TODOS SUS QTUMS&lt;/b&gt;!</translation>
->>>>>>> 5ed36332
     </message>
     <message>
         <source>Are you sure you wish to encrypt your wallet?</source>
@@ -177,10 +169,6 @@
         <translation type="unfinished">Ingrese la nueva contraseña para la billetera. Use una contraseña de diez o más caracteres aleatorios, u ocho o más palabras.</translation>
     </message>
     <message>
-        <source>Enter the new passphrase for the wallet.&lt;br/&gt;Please use a passphrase of &lt;b&gt;ten or more random characters&lt;/b&gt;, or &lt;b&gt;eight or more words&lt;/b&gt;.</source>
-        <translation>Ingrese la nueva contraseña para la billetera. Use una contraseña de diez o más caracteres aleatorios, u ocho o más palabras.</translation>
-    </message>
-    <message>
         <source>Wallet to be encrypted</source>
         <translation type="unfinished">Billetera a ser cifrada</translation>
     </message>
@@ -222,14 +210,7 @@
     </message>
 </context>
 <context>
-<<<<<<< HEAD
-    <name>BanTableModel</name>
-    </context>
-<context>
-    <name>QtumGUI</name>
-=======
     <name>QObject</name>
->>>>>>> 5ed36332
     <message>
         <source>unknown</source>
         <translation type="unfinished">desconocido</translation>
@@ -390,11 +371,7 @@
     </message>
     <message>
         <source>Request payments (generates QR codes and qtum: URIs)</source>
-<<<<<<< HEAD
-        <translation>Solicitar pagos (genera codigo QR y URL's de Qtum)</translation>
-=======
         <translation type="unfinished">Solicitar pagos (genera codigo QR y URL's de Qtum)</translation>
->>>>>>> 5ed36332
     </message>
     <message>
         <source>Show the list of used sending addresses and labels</source>
@@ -652,11 +629,7 @@
     </message>
     <message>
         <source>The entered address "%1" is not a valid Qtum address.</source>
-<<<<<<< HEAD
-        <translation>La dirección introducida "%1" no es una dirección Qtum válida.</translation>
-=======
         <translation type="unfinished">La dirección introducida "%1" no es una dirección Qtum válida.</translation>
->>>>>>> 5ed36332
     </message>
     <message>
         <source>Could not unlock wallet.</source>
@@ -724,17 +697,8 @@
 <context>
     <name>HelpMessageDialog</name>
     <message>
-<<<<<<< HEAD
-        <source>Qtum</source>
-        <translation>Qtum</translation>
-    </message>
-    <message>
-        <source>Error: Specified data directory "%1" cannot be created.</source>
-        <translation>Error: Directorio de datos especificado "%1" no puede ser creado.</translation>
-=======
         <source>version</source>
         <translation type="unfinished">versión</translation>
->>>>>>> 5ed36332
     </message>
     <message>
         <source>Command-line options</source>
