--- conflicted
+++ resolved
@@ -589,13 +589,6 @@
     </context>
 <context>
     <name>qtum-core</name>
-<<<<<<< HEAD
-    <message>
-        <source>Options:</source>
-        <translation>Опции:</translation>
-    </message>
-=======
->>>>>>> 228c1378
     <message>
         <source>Qtum Core</source>
         <translation>Биткоин Core</translation>
