<TS language="fa" version="2.1">
<context>
    <name>AddressBookPage</name>
    <message>
        <source>Right-click to edit address or label</source>
        <translation>برای ویرایش آدرس یا برچسب روی آن راست کلیک کنید</translation>
    </message>
    <message>
        <source>Create a new address</source>
        <translation>ساخت یک آدرس جدید</translation>
    </message>
    <message>
        <source>&amp;New</source>
        <translation>جدید</translation>
    </message>
    <message>
        <source>Copy the currently selected address to the system clipboard</source>
        <translation>کپی کردن آدرس  انتخاب شده به حافظه  کلیپ بورد سیستم</translation>
    </message>
    <message>
        <source>&amp;Copy</source>
        <translation>کپی</translation>
    </message>
    <message>
        <source>C&amp;lose</source>
        <translation>بستن</translation>
    </message>
    <message>
        <source>Delete the currently selected address from the list</source>
        <translation>حذف آدرس های انتخاب شده از لیست</translation>
    </message>
    <message>
        <source>Enter address or label to search</source>
        <translation>آدرس یا برچسب را برای جستجو وارد کنید</translation>
    </message>
    <message>
        <source>Export the data in the current tab to a file</source>
        <translation>صدور داده نوار جاری به یک فایل</translation>
    </message>
    <message>
        <source>&amp;Export</source>
        <translation>صدور</translation>
    </message>
    <message>
        <source>&amp;Delete</source>
        <translation>حذف</translation>
    </message>
    <message>
        <source>Choose the address to send coins to</source>
        <translation>آدرس برای ارسال کوین‌ها را انتخاب کنید</translation>
    </message>
    <message>
        <source>Choose the address to receive coins with</source>
        <translation>انتخاب آدرس جهت دریافت سکه‌ها با آن</translation>
    </message>
    <message>
        <source>C&amp;hoose</source>
        <translation>انتخاب</translation>
    </message>
    <message>
        <source>Sending addresses</source>
        <translation>آدرس‌های فرستنده</translation>
    </message>
    <message>
        <source>Receiving addresses</source>
        <translation>آدرس‌های گیرنده</translation>
    </message>
    <message>
        <source>These are your Qtum addresses for sending payments. Always check the amount and the receiving address before sending coins.</source>
        <translation>اینها آدرس‌های شما برای ارسال وجوه هستند. همیشه قبل از ارسال، مقدار و آدرس گیرنده را بررسی کنید.</translation>
    </message>
    <message>
        <source>&amp;Copy Address</source>
        <translation>کپی آدرس</translation>
    </message>
    <message>
        <source>Copy &amp;Label</source>
        <translation>کپی برچسب</translation>
    </message>
    <message>
        <source>&amp;Edit</source>
        <translation>ویرایش</translation>
    </message>
    <message>
        <source>Export Address List</source>
        <translation>از فهرست آدرس خروجی گرفته شود</translation>
    </message>
    <message>
        <source>Comma separated file (*.csv)</source>
        <translation>فایل سی اس وی (*.csv)</translation>
    </message>
    <message>
        <source>Exporting Failed</source>
        <translation>گرفتن خروجی به مشکل خورد</translation>
    </message>
    <message>
        <source>There was an error trying to save the address list to %1. Please try again.</source>
        <translation>خطایی به هنگام ذخیره لیست آدرس در %1 رخ داده است. لطفا دوباره تلاش کنید.</translation>
    </message>
</context>
<context>
    <name>AddressTableModel</name>
    <message>
        <source>Label</source>
        <translation>برچسب</translation>
    </message>
    <message>
        <source>Address</source>
        <translation>آدرس</translation>
    </message>
    <message>
        <source>(no label)</source>
        <translation>(برچسب ندارد)</translation>
    </message>
</context>
<context>
    <name>AskPassphraseDialog</name>
    <message>
        <source>Passphrase Dialog</source>
        <translation>دیالوگ رمزعبور</translation>
    </message>
    <message>
        <source>Enter passphrase</source>
        <translation>رمز/پَس فرِیز را وارد کنید</translation>
    </message>
    <message>
        <source>New passphrase</source>
        <translation>رمز/پَس فرِیز جدید را وارد کنید</translation>
    </message>
    <message>
        <source>Repeat new passphrase</source>
        <translation>رمز/پَس فرِیز را دوباره وارد کنید</translation>
    </message>
    <message>
        <source>Encrypt wallet</source>
        <translation>رمزگذاری کیف پول</translation>
    </message>
    <message>
        <source>This operation needs your wallet passphrase to unlock the wallet.</source>
        <translation>این عملیات نیاز به رمز کیف ‌پول شما دارد تا کیف پول باز شود</translation>
    </message>
    <message>
        <source>Unlock wallet</source>
        <translation>بازکردن کیف ‌پول</translation>
    </message>
    <message>
        <source>This operation needs your wallet passphrase to decrypt the wallet.</source>
        <translation>برای انجام این عملیات، باید رمز کیف‌پول را وارد کنید.</translation>
    </message>
    <message>
        <source>Decrypt wallet</source>
        <translation>رمزگشایی کیف پول</translation>
    </message>
    <message>
        <source>Change passphrase</source>
        <translation>تغییر رمزعبور</translation>
    </message>
    <message>
        <source>Confirm wallet encryption</source>
        <translation>تایید رمزگذاری کیف پول</translation>
    </message>
    <message>
        <source>Warning: If you encrypt your wallet and lose your passphrase, you will &lt;b&gt;LOSE ALL OF YOUR QTUMS&lt;/b&gt;!</source>
        <translation>اخطار: اگر کیف‌پول خود را رمزگذاری کرده و رمز خود را فراموش کنید، شما &lt;b&gt;تمام بیت‌کوین‌های خود را از دست خواهید داد&lt;/b&gt;!</translation>
    </message>
    <message>
        <source>Are you sure you wish to encrypt your wallet?</source>
        <translation>آیا از رمزگذاری کیف ‌پول خود اطمینان دارید؟</translation>
    </message>
    <message>
        <source>Wallet encrypted</source>
        <translation>کیف پول رمزگذاری شده است</translation>
    </message>
    <message>
<<<<<<< HEAD
        <source>Remember that encrypting your wallet cannot fully protect your qtums from being stolen by malware infecting your computer.</source>
=======
        <source>Enter the old passphrase and new passphrase for the wallet.</source>
        <translation>رمز عبور قدیمی و رمز عبور جدید کیف پول خود را وارد کنید.</translation>
    </message>
    <message>
        <source>Remember that encrypting your wallet cannot fully protect your bitcoins from being stolen by malware infecting your computer.</source>
>>>>>>> 30926997
        <translation>والت رمز بندی شد . 
یاد داشته باشید که پنجره رمز شده نمی تواند کلا از سرقت نرم افزارهای مخرب محافظ کند</translation>
    </message>
    <message>
        <source>IMPORTANT: Any previous backups you have made of your wallet file should be replaced with the newly generated, encrypted wallet file. For security reasons, previous backups of the unencrypted wallet file will become useless as soon as you start using the new, encrypted wallet.</source>
        <translation>مهم: هر بک‌آپ قبلی که از کیف‌پول خود گرفته‌اید، با نسخه‌ی جدید رمزنگاری‌شده جایگزین خواهد شد. به دلایل امنیتی، پس از رمزنگاری کیف‌پول، بک‌آپ‌های قدیمی شما بلااستفاده خواهد شد.</translation>
    </message>
    <message>
        <source>Wallet encryption failed</source>
        <translation>خطا در رمزنگاری کیف‌پول</translation>
    </message>
    <message>
        <source>Wallet encryption failed due to an internal error. Your wallet was not encrypted.</source>
        <translation>رمزگذاری به علت خطای داخلی تایید نشد. کیف‌پول شما رمزگذاری نشد.</translation>
    </message>
    <message>
        <source>The supplied passphrases do not match.</source>
        <translation>رمزهای واردشده تطابق ندارند.</translation>
    </message>
    <message>
        <source>Wallet unlock failed</source>
        <translation>خطا در بازکردن کیف‌پول</translation>
    </message>
    <message>
        <source>The passphrase entered for the wallet decryption was incorrect.</source>
        <translation>رمز واردشده برای رمزگشایی کیف‌پول اشتباه است.</translation>
    </message>
    <message>
        <source>Wallet decryption failed</source>
        <translation>خطا در رمزگشایی کیف‌پول</translation>
    </message>
    <message>
        <source>Wallet passphrase was successfully changed.</source>
        <translation>رمز کیف‌پول با موفقیت تغییر یافت.</translation>
    </message>
    <message>
        <source>Warning: The Caps Lock key is on!</source>
        <translation>اخطار: کلید Caps Lock فعال است!</translation>
    </message>
</context>
<context>
    <name>BanTableModel</name>
    <message>
        <source>IP/Netmask</source>
        <translation>آی پی/نت ماسک</translation>
    </message>
    <message>
        <source>Banned Until</source>
        <translation>مسدودشده تا</translation>
    </message>
</context>
<context>
    <name>QtumGUI</name>
    <message>
        <source>Sign &amp;message...</source>
        <translation>ثبت &amp;پیام</translation>
    </message>
    <message>
        <source>Synchronizing with network...</source>
        <translation>به روز رسانی با شبکه...</translation>
    </message>
    <message>
        <source>&amp;Overview</source>
        <translation>بازبینی</translation>
    </message>
    <message>
        <source>Show general overview of wallet</source>
        <translation>نمای کلی از wallet را نشان بده</translation>
    </message>
    <message>
        <source>&amp;Transactions</source>
        <translation>تراکنش</translation>
    </message>
    <message>
        <source>Browse transaction history</source>
        <translation>تاریخچه تراکنش را باز کن</translation>
    </message>
    <message>
        <source>E&amp;xit</source>
        <translation>خروج</translation>
    </message>
    <message>
        <source>Quit application</source>
        <translation>از "درخواست نامه"/ application خارج شو</translation>
    </message>
    <message>
        <source>&amp;About %1</source>
        <translation>&amp;درباره %1</translation>
    </message>
    <message>
        <source>Show information about %1</source>
        <translation>نمایش اطلاعات درباره %1</translation>
    </message>
    <message>
        <source>About &amp;Qt</source>
        <translation>درباره Qt</translation>
    </message>
    <message>
        <source>Show information about Qt</source>
        <translation>نمایش اطلاعات درباره Qt</translation>
    </message>
    <message>
        <source>&amp;Options...</source>
        <translation>انتخاب ها</translation>
    </message>
    <message>
        <source>Modify configuration options for %1</source>
        <translation>اصلاح انتخاب ها برای پیکربندی %1</translation>
    </message>
    <message>
        <source>&amp;Encrypt Wallet...</source>
        <translation>رمزگذاری کیف پول</translation>
    </message>
    <message>
        <source>&amp;Backup Wallet...</source>
        <translation>تهیه نسخه پشتیبان از کیف پول</translation>
    </message>
    <message>
        <source>&amp;Change Passphrase...</source>
        <translation>تغییر رمز/پَس فرِیز</translation>
    </message>
    <message>
        <source>Open &amp;URI...</source>
        <translation>بازکردن آدرس...</translation>
    </message>
    <message>
        <source>Create a new wallet</source>
        <translation>ساخت کیف پول جدید</translation>
    </message>
    <message>
        <source>Wallet:</source>
        <translation>کیف پول:</translation>
    </message>
    <message>
        <source>Click to disable network activity.</source>
        <translation>برای غیرفعال‌کردن فعالیت شبکه کلیک کنید.</translation>
    </message>
    <message>
        <source>Network activity disabled.</source>
        <translation>فعالیت شبکه غیرفعال شد.</translation>
    </message>
    <message>
        <source>Click to enable network activity again.</source>
        <translation>برای فعال‌کردن فعالیت شبکه کلیک کنید.</translation>
    </message>
    <message>
        <source>Syncing Headers (%1%)...</source>
        <translation>درحال همگام‌سازی هدرها (%1%)…</translation>
    </message>
    <message>
        <source>Reindexing blocks on disk...</source>
        <translation>فهرست‌بندی نمایه بلاک‌ها…</translation>
    </message>
    <message>
        <source>Proxy is &lt;b&gt;enabled&lt;/b&gt;: %1</source>
        <translation>پراکسی &lt;br&gt;فعال شده است: %1&lt;/br&gt;</translation>
    </message>
    <message>
        <source>Send coins to a Qtum address</source>
        <translation>ارسال کوین به آدرس بیت کوین</translation>
    </message>
    <message>
        <source>Backup wallet to another location</source>
        <translation>گرفتن نسخه پیشتیبان در آدرسی دیگر</translation>
    </message>
    <message>
        <source>Change the passphrase used for wallet encryption</source>
        <translation>رمز عبور مربوط به رمزگذاریِ کیف پول  را تغییر دهید</translation>
    </message>
    <message>
        <source>&amp;Verify message...</source>
        <translation>تایید پیام</translation>
    </message>
    <message>
        <source>&amp;Send</source>
        <translation>ارسال</translation>
    </message>
    <message>
        <source>&amp;Receive</source>
        <translation>دریافت</translation>
    </message>
    <message>
        <source>&amp;Show / Hide</source>
        <translation>نمایش/ عدم نمایش</translation>
    </message>
    <message>
        <source>Show or hide the main Window</source>
        <translation>نمایش یا عدم نمایش پنجره اصلی</translation>
    </message>
    <message>
        <source>Encrypt the private keys that belong to your wallet</source>
        <translation>رمزنگاری کلیدهای شخصی متعلق به کیف‌پول</translation>
    </message>
    <message>
        <source>Sign messages with your Qtum addresses to prove you own them</source>
        <translation>پیام‌ها را با آدرس بیت‌کوین خود امضا کنید تا مالکیت آن‌ها را اثبات کنید</translation>
    </message>
    <message>
        <source>Verify messages to ensure they were signed with specified Qtum addresses</source>
        <translation>پیام‌ها را تائید کنید تا از امضاشدن آن‌ها با آدرس بیت‌کوین مطمئن شوید</translation>
    </message>
    <message>
        <source>&amp;File</source>
        <translation>فایل</translation>
    </message>
    <message>
        <source>&amp;Settings</source>
        <translation>تنظیمات</translation>
    </message>
    <message>
        <source>&amp;Help</source>
        <translation>راهنما</translation>
    </message>
    <message>
        <source>Tabs toolbar</source>
        <translation>نوار ابزار</translation>
    </message>
    <message>
        <source>Request payments (generates QR codes and qtum: URIs)</source>
        <translation>درخواست پرداخت (ساخت کد QR و بیت‌کوین: URIs)</translation>
    </message>
    <message>
        <source>Show the list of used sending addresses and labels</source>
        <translation>نمایش لیست آدرس‌ها و لیبل‌های ارسالی استفاده شده</translation>
    </message>
    <message>
        <source>Show the list of used receiving addresses and labels</source>
        <translation>نمایش لیست آدرس‌ها و لیبل‌های دریافتی استفاده شده</translation>
    </message>
    <message>
        <source>&amp;Command-line options</source>
        <translation>گزینه های خط فرمان</translation>
    </message>
    <message numerus="yes">
        <source>%n active connection(s) to Qtum network</source>
        <translation><numerusform>%n ارتباط فعال به شبکه بیت‌کوین</numerusform><numerusform>%n ارتباط فعال به شبکه بیت‌کوین</numerusform></translation>
    </message>
    <message>
        <source>Indexing blocks on disk...</source>
        <translation>فهرست‌بندی نمایه بلاک‌ها…</translation>
    </message>
    <message>
        <source>Processing blocks on disk...</source>
        <translation>پردازش نمایه بلاک‌ها…</translation>
    </message>
    <message numerus="yes">
        <source>Processed %n block(s) of transaction history.</source>
        <translation><numerusform>%n بلاک از تاریخچه تراکنش، پردازش شد.</numerusform><numerusform>%n بلاک از تاریخچه تراکنش، پردازش شد.</numerusform></translation>
    </message>
    <message>
        <source>%1 behind</source>
        <translation>%1 قبل</translation>
    </message>
    <message>
        <source>Last received block was generated %1 ago.</source>
        <translation>آخرین بلاک دریافت شده تولید شده در %1 قبل.</translation>
    </message>
    <message>
        <source>Transactions after this will not yet be visible.</source>
        <translation>تراکنش‌های بعد از این تراکنش هنوز در دسترس نیستند.</translation>
    </message>
    <message>
        <source>Error</source>
        <translation>خطا</translation>
    </message>
    <message>
        <source>Warning</source>
        <translation>هشدار</translation>
    </message>
    <message>
        <source>Information</source>
        <translation>اطلاعات</translation>
    </message>
    <message>
        <source>Up to date</source>
        <translation>به روز</translation>
    </message>
    <message>
        <source>&amp;Sending addresses</source>
        <translation>ادرس ارسال</translation>
    </message>
    <message>
        <source>&amp;Receiving addresses</source>
        <translation>ادرس درسافت</translation>
    </message>
    <message>
        <source>Open Wallet</source>
        <translation>باز کردن حساب</translation>
    </message>
    <message>
        <source>Open a wallet</source>
        <translation>باز کردن یک حساب</translation>
    </message>
    <message>
        <source>default wallet</source>
        <translation>کیف پول پیش‌فرض</translation>
    </message>
    <message>
        <source>&amp;Window</source>
        <translation>پنجره</translation>
    </message>
    <message>
        <source>Zoom</source>
        <translation>بزرگنمایی</translation>
    </message>
    <message>
        <source>Main Window</source>
        <translation>پنجره اصلی</translation>
    </message>
    <message>
        <source>%1 client</source>
        <translation>کلاینت: %1</translation>
    </message>
    <message>
        <source>Connecting to peers...</source>
        <translation>در حال اتصال به همتاهای شبکه...</translation>
    </message>
    <message>
        <source>Catching up...</source>
        <translation>در حال روزآمد سازی..</translation>
    </message>
    <message>
        <source>Error: %1</source>
        <translation>خطا: %1</translation>
    </message>
    <message>
        <source>Date: %1
</source>
        <translation>تاریخ: %1
</translation>
    </message>
    <message>
        <source>Amount: %1
</source>
        <translation>مبلغ: %1
</translation>
    </message>
    <message>
        <source>Wallet: %1
</source>
        <translation>کیف پول: %1
</translation>
    </message>
    <message>
        <source>Type: %1
</source>
        <translation>نوع: %1
</translation>
    </message>
    <message>
        <source>Label: %1
</source>
        <translation>برچسب: %1
</translation>
    </message>
    <message>
        <source>Address: %1
</source>
        <translation>آدرس: %1
</translation>
    </message>
    <message>
        <source>Sent transaction</source>
        <translation>تراکنش ارسالی</translation>
    </message>
    <message>
        <source>Incoming transaction</source>
        <translation>تراکنش دریافتی</translation>
    </message>
    <message>
        <source>Wallet is &lt;b&gt;encrypted&lt;/b&gt; and currently &lt;b&gt;unlocked&lt;/b&gt;</source>
        <translation>wallet رمزگذاری شد و در حال حاضر از حالت قفل در آمده است</translation>
    </message>
    <message>
        <source>Wallet is &lt;b&gt;encrypted&lt;/b&gt; and currently &lt;b&gt;locked&lt;/b&gt;</source>
        <translation>wallet رمزگذاری شد و در حال حاضر قفل است</translation>
    </message>
    <message>
        <source>A fatal error occurred. Qtum can no longer continue safely and will quit.</source>
        <translation>خطای بحرانی رخ داده است. بیتکوین دیگر به صورت ایمن قادر به ادامه دادن نمی‌باشد و خارج خواهد شد.</translation>
    </message>
</context>
<context>
    <name>CoinControlDialog</name>
    <message>
        <source>Coin Selection</source>
        <translation>انتخاب کوین</translation>
    </message>
    <message>
        <source>Quantity:</source>
        <translation>مقدار</translation>
    </message>
    <message>
        <source>Bytes:</source>
        <translation>بایت ها:</translation>
    </message>
    <message>
        <source>Amount:</source>
        <translation>میزان وجه:</translation>
    </message>
    <message>
        <source>Fee:</source>
        <translation>هزینه</translation>
    </message>
    <message>
        <source>Dust:</source>
        <translation>گرد و غبار با داست:</translation>
    </message>
    <message>
        <source>After Fee:</source>
        <translation>بعد از احتساب کارمزد</translation>
    </message>
    <message>
        <source>Change:</source>
        <translation>تغییر</translation>
    </message>
    <message>
        <source>(un)select all</source>
        <translation>(عدم)انتخاب همه</translation>
    </message>
    <message>
        <source>Tree mode</source>
        <translation>حالت درختی</translation>
    </message>
    <message>
        <source>List mode</source>
        <translation>حالت لیستی</translation>
    </message>
    <message>
        <source>Amount</source>
        <translation>میزان</translation>
    </message>
    <message>
        <source>Received with label</source>
        <translation>دریافت شده با برچسب</translation>
    </message>
    <message>
        <source>Received with address</source>
        <translation>دریافت شده با آدرس</translation>
    </message>
    <message>
        <source>Date</source>
        <translation>تاریخ</translation>
    </message>
    <message>
        <source>Confirmations</source>
        <translation>تاییدیه</translation>
    </message>
    <message>
        <source>Confirmed</source>
        <translation>تایید شده</translation>
    </message>
    <message>
        <source>Copy address</source>
        <translation>کپی آدرس</translation>
    </message>
    <message>
        <source>Copy label</source>
        <translation>کپی برچسب</translation>
    </message>
    <message>
        <source>Copy amount</source>
        <translation>کپی مقدار</translation>
    </message>
    <message>
        <source>Copy transaction ID</source>
        <translation>کپی شناسه تراکنش</translation>
    </message>
    <message>
        <source>Lock unspent</source>
        <translation>قفل کردن خرج نشده ها</translation>
    </message>
    <message>
        <source>Unlock unspent</source>
        <translation>بازکردن قفل خرج نشده ها</translation>
    </message>
    <message>
        <source>Copy quantity</source>
        <translation>کپی مقدار</translation>
    </message>
    <message>
        <source>Copy fee</source>
        <translation>کپی هزینه</translation>
    </message>
    <message>
        <source>Copy after fee</source>
        <translation>کپی کردن بعد از احتساب کارمزد</translation>
    </message>
    <message>
        <source>Copy bytes</source>
        <translation>کپی کردن بایت ها</translation>
    </message>
    <message>
        <source>Copy dust</source>
        <translation>کپی کردن داست:</translation>
    </message>
    <message>
        <source>Copy change</source>
        <translation>کپی کردن تغییر</translation>
    </message>
    <message>
        <source>(%1 locked)</source>
        <translation>(قفل شده است %1)</translation>
    </message>
    <message>
        <source>yes</source>
        <translation>بله</translation>
    </message>
    <message>
        <source>no</source>
        <translation>خیر</translation>
    </message>
    <message>
        <source>(no label)</source>
        <translation>(برچسب ندارد)</translation>
    </message>
    <message>
        <source>change from %1 (%2)</source>
        <translation>تغییر از %1 (%2)</translation>
    </message>
    <message>
        <source>(change)</source>
        <translation>(تغییر)</translation>
    </message>
</context>
<context>
    <name>CreateWalletActivity</name>
    </context>
<context>
    <name>CreateWalletDialog</name>
    </context>
<context>
    <name>EditAddressDialog</name>
    <message>
        <source>Edit Address</source>
        <translation>ویرایش حساب</translation>
    </message>
    <message>
        <source>&amp;Label</source>
        <translation>برچسب</translation>
    </message>
    <message>
        <source>&amp;Address</source>
        <translation>آدرس</translation>
    </message>
    <message>
        <source>New sending address</source>
        <translation>آدرس ارسالی جدید</translation>
    </message>
    <message>
        <source>Edit receiving address</source>
        <translation>ویرایش آدرس دریافتی</translation>
    </message>
    <message>
        <source>Edit sending address</source>
        <translation>ویرایش آدرس ارسالی</translation>
    </message>
    <message>
        <source>The entered address "%1" is not a valid Qtum address.</source>
        <translation>آدرس وارد شده "%1" آدرس معتبر بیت کوین نیست.</translation>
    </message>
    <message>
        <source>The entered address "%1" is already in the address book with label "%2".</source>
        <translation>آدرس وارد شده "%1" در حال حاظر در دفترچه آدرس ها موجود است با برچسب "%2" .</translation>
    </message>
    <message>
        <source>Could not unlock wallet.</source>
        <translation>نمیتوان کیف پول را باز کرد.</translation>
    </message>
    <message>
        <source>New key generation failed.</source>
        <translation>تولید کلید جدید به خطا انجامید.</translation>
    </message>
</context>
<context>
    <name>FreespaceChecker</name>
    <message>
        <source>A new data directory will be created.</source>
        <translation>پوشه داده جدید ساخته خواهد شد</translation>
    </message>
    <message>
        <source>name</source>
        <translation>نام</translation>
    </message>
    <message>
        <source>Directory already exists. Add %1 if you intend to create a new directory here.</source>
        <translation>این پوشه در حال حاضر وجود دارد. اگر می‌خواهید یک دایرکتوری جدید در این‌جا ایجاد کنید، %1 را اضافه کنید.</translation>
    </message>
    <message>
        <source>Path already exists, and is not a directory.</source>
        <translation>مسیر داده شده موجود است و به یک پوشه اشاره نمی‌کند.</translation>
    </message>
    <message>
        <source>Cannot create data directory here.</source>
        <translation>نمیتوان در اینجا پوشه داده ساخت.</translation>
    </message>
</context>
<context>
    <name>HelpMessageDialog</name>
    <message>
        <source>version</source>
        <translation>نسخه</translation>
    </message>
    <message>
        <source>About %1</source>
        <translation>حدود %1</translation>
    </message>
    <message>
        <source>Command-line options</source>
        <translation>گزینه های خط-فرمان</translation>
    </message>
</context>
<context>
    <name>Intro</name>
    <message>
        <source>Welcome</source>
        <translation>خوش آمدید</translation>
    </message>
    <message>
        <source>Welcome to %1.</source>
        <translation>به %1 خوش آمدید.</translation>
    </message>
    <message>
        <source>As this is the first time the program is launched, you can choose where %1 will store its data.</source>
        <translation>از آنجا که اولین مرتبه این برنامه اجرا می‌شود، شما می‌توانید محل ذخیره داده‌های %1 را انتخاب نمایید.</translation>
    </message>
    <message>
        <source>Use the default data directory</source>
        <translation>استفاده کردن از پوشه داده پیشفرض</translation>
    </message>
    <message>
        <source>Use a custom data directory:</source>
        <translation>استفاده کردن از پوشه داده مخصوص:</translation>
    </message>
    <message>
        <source>Qtum</source>
        <translation>بیت کوین</translation>
    </message>
    <message>
        <source>At least %1 GB of data will be stored in this directory, and it will grow over time.</source>
        <translation>حداقل %1 گیگابایت اطلاعات در این شاخه ذخیره خواهد شد، که به مرور زمان افزایش خواهد یافت.</translation>
    </message>
    <message>
        <source>Approximately %1 GB of data will be stored in this directory.</source>
        <translation>تقریبا %1 گیگابایت داده در این شاخه ذخیره خواهد شد.</translation>
    </message>
    <message>
        <source>The wallet will also be stored in this directory.</source>
        <translation>کیف پول هم در همین دایرکتوری ذخیره می‌شود.</translation>
    </message>
    <message>
        <source>Error</source>
        <translation>خطا</translation>
    </message>
    <message numerus="yes">
        <source>%n GB of free space available</source>
        <translation><numerusform>%n گیگابایت از فضای موچود است</numerusform><numerusform>%n گیگابایت از فضای موچود است</numerusform></translation>
    </message>
    <message numerus="yes">
        <source>(of %n GB needed)</source>
        <translation><numerusform>(از %n گیگابایت مورد نیاز)</numerusform><numerusform>(از %n گیگابایت مورد نیاز)</numerusform></translation>
    </message>
    </context>
<context>
    <name>ModalOverlay</name>
    <message>
        <source>Form</source>
        <translation>فرم</translation>
    </message>
    <message>
        <source>Number of blocks left</source>
        <translation>تعداد بلوک‌های باقیمانده</translation>
    </message>
    <message>
        <source>Unknown...</source>
        <translation>ناشناس...</translation>
    </message>
    <message>
        <source>Last block time</source>
        <translation>زمان آخرین بلوک</translation>
    </message>
    <message>
        <source>Progress</source>
        <translation>پیشرفت</translation>
    </message>
    <message>
        <source>Progress increase per hour</source>
        <translation>سرعت افزایش پیشرفت بر ساعت</translation>
    </message>
    <message>
        <source>calculating...</source>
        <translation>در حال محاسبه...</translation>
    </message>
    <message>
        <source>Estimated time left until synced</source>
        <translation>زمان تقریبی باقی‌مانده تا همگام شدن</translation>
    </message>
    <message>
        <source>Hide</source>
        <translation>پنهان کردن</translation>
    </message>
    </context>
<context>
    <name>OpenURIDialog</name>
    <message>
        <source>URI:</source>
        <translation>آدرس:</translation>
    </message>
</context>
<context>
    <name>OpenWalletActivity</name>
    <message>
        <source>default wallet</source>
        <translation>کیف پول پیش‌فرض</translation>
    </message>
    </context>
<context>
    <name>OptionsDialog</name>
    <message>
        <source>Options</source>
        <translation>گزینه ها</translation>
    </message>
    <message>
        <source>&amp;Main</source>
        <translation>&amp;اصلی</translation>
    </message>
    <message>
        <source>Automatically start %1 after logging in to the system.</source>
        <translation>اجرای خودکار %1 بعد زمان ورود به سیستم.</translation>
    </message>
    <message>
        <source>Size of &amp;database cache</source>
        <translation>اندازه کش پایگاه داده.</translation>
    </message>
    <message>
        <source>&amp;Hide tray icon</source>
        <translation>مخفی کردن ایکون
</translation>
    </message>
    <message>
        <source>Open Configuration File</source>
        <translation>بازکردن فایل پیکربندی</translation>
    </message>
    <message>
        <source>Reset all client options to default.</source>
        <translation>ریست تمامی تنظیمات کلاینت به پیشفرض</translation>
    </message>
    <message>
        <source>&amp;Reset Options</source>
        <translation>تنظیم مجدد گزینه ها</translation>
    </message>
    <message>
        <source>&amp;Network</source>
        <translation>شبکه</translation>
    </message>
    <message>
        <source>GB</source>
        <translation>گیگابایت</translation>
    </message>
    <message>
        <source>W&amp;allet</source>
        <translation>کیف پول</translation>
    </message>
    <message>
        <source>Expert</source>
        <translation>حرفه‌ای</translation>
    </message>
    <message>
        <source>Automatically open the Qtum client port on the router. This only works when your router supports UPnP and it is enabled.</source>
        <translation>باز کردن خودکار درگاه شبکهٔ بیت‌کوین روی روترها. تنها زمانی کار می‌کند که روتر از پروتکل UPnP پشتیبانی کند و این پروتکل فعال باشد.</translation>
    </message>
    <message>
        <source>Map port using &amp;UPnP</source>
        <translation>نگاشت درگاه شبکه با استفاده از پروتکل &amp;UPnP</translation>
    </message>
    <message>
        <source>Accept connections from outside.</source>
        <translation>پذیرفتن اتصال شدن از بیرون</translation>
    </message>
    <message>
        <source>Allow incomin&amp;g connections</source>
        <translation>اجازه دادن به ارتباطات ورودی</translation>
    </message>
    <message>
        <source>Proxy &amp;IP:</source>
        <translation>پراکسی و آی‌پی:</translation>
    </message>
    <message>
        <source>&amp;Port:</source>
        <translation>پورت:</translation>
    </message>
    <message>
        <source>Port of the proxy (e.g. 9050)</source>
        <translation>پورت پراکسی (مثال ۹۰۵۰)</translation>
    </message>
    <message>
        <source>IPv4</source>
        <translation>IPv4</translation>
    </message>
    <message>
        <source>IPv6</source>
        <translation>IPv6</translation>
    </message>
    <message>
        <source>Tor</source>
        <translation>شبکه Tor</translation>
    </message>
    <message>
        <source>Connect to the Qtum network through a separate SOCKS5 proxy for Tor hidden services.</source>
        <translation>اتصال به شبکه بیت کوین با استفاده از پراکسی SOCKS5 برای استفاده از سرویس مخفی تور</translation>
    </message>
    <message>
        <source>&amp;Window</source>
        <translation>پنجره</translation>
    </message>
    <message>
        <source>Show only a tray icon after minimizing the window.</source>
        <translation>تنها بعد از کوچک کردن پنجره، tray icon را نشان بده.</translation>
    </message>
    <message>
        <source>&amp;Minimize to the tray instead of the taskbar</source>
        <translation>&amp;کوچک کردن به سینی به‌جای نوار وظیفه</translation>
    </message>
    <message>
        <source>M&amp;inimize on close</source>
        <translation>کوچک کردن &amp;در زمان بسته شدن</translation>
    </message>
    <message>
        <source>&amp;Display</source>
        <translation>نمایش</translation>
    </message>
    <message>
        <source>User Interface &amp;language:</source>
        <translation>زبان واسط کاربری:</translation>
    </message>
    <message>
        <source>&amp;Unit to show amounts in:</source>
        <translation>واحد نمایشگر مقادیر:</translation>
    </message>
    <message>
        <source>Choose the default subdivision unit to show in the interface and when sending coins.</source>
        <translation>انتخاب واحد پول مورد استفاده برای نمایش در پنجره‌ها و برای ارسال سکه.</translation>
    </message>
    <message>
        <source>Whether to show coin control features or not.</source>
        <translation>که امکانات کنترل کوین‌ها نشان داده شود یا نه.</translation>
    </message>
    <message>
        <source>&amp;Third party transaction URLs</source>
        <translation>URLهای تراکنش شخص ثالث</translation>
    </message>
    <message>
        <source>&amp;OK</source>
        <translation>تایید</translation>
    </message>
    <message>
        <source>&amp;Cancel</source>
        <translation>لغو</translation>
    </message>
    <message>
        <source>default</source>
        <translation>پیش فرض</translation>
    </message>
    <message>
        <source>none</source>
        <translation>خالی</translation>
    </message>
    <message>
        <source>Confirm options reset</source>
        <translation>تایید ریست تنظیمات</translation>
    </message>
    <message>
        <source>Client restart required to activate changes.</source>
        <translation>کلاینت نیازمند ریست شدن است برای فعال کردن تغییرات</translation>
    </message>
    <message>
        <source>Client will be shut down. Do you want to proceed?</source>
        <translation>کلاینت خاموش خواهد شد.آیا میخواهید ادامه دهید؟</translation>
    </message>
    <message>
        <source>Configuration options</source>
        <translation>تنظیمات پیکربندی</translation>
    </message>
    <message>
        <source>Error</source>
        <translation>خطا</translation>
    </message>
    <message>
        <source>The configuration file could not be opened.</source>
        <translation>فایل پیکربندی قادر به بازشدن نبود.</translation>
    </message>
    <message>
        <source>This change would require a client restart.</source>
        <translation>تغییرات منوط به ریست کاربر است.</translation>
    </message>
    <message>
        <source>The supplied proxy address is invalid.</source>
        <translation>آدرس پراکسی ارائه شده نامعتبر است.</translation>
    </message>
</context>
<context>
    <name>OverviewPage</name>
    <message>
        <source>Form</source>
        <translation>فرم</translation>
    </message>
    <message>
        <source>The displayed information may be out of date. Your wallet automatically synchronizes with the Qtum network after a connection is established, but this process has not completed yet.</source>
        <translation>اطلاعات نمایش داده شده ممکن است روزآمد نباشد. wallet شما به صورت خودکار بعد از برقراری اتصال با شبکه qtum به روز می شود اما این فرایند هنوز تکمیل نشده است.</translation>
    </message>
    <message>
        <source>Watch-only:</source>
        <translation>فقط قابل-مشاهده:</translation>
    </message>
    <message>
        <source>Available:</source>
        <translation>در دسترس:</translation>
    </message>
    <message>
        <source>Your current spendable balance</source>
        <translation>موجودی قابل خرج در الان</translation>
    </message>
    <message>
        <source>Pending:</source>
        <translation>در حال انتظار:</translation>
    </message>
    <message>
        <source>Total of transactions that have yet to be confirmed, and do not yet count toward the spendable balance</source>
        <translation>تعداد تراکنشهایی که نیاز به تایید دارند و هنوز در مانده حساب جاری شما به حساب نیامده اند</translation>
    </message>
    <message>
        <source>Immature:</source>
        <translation>نارسیده:</translation>
    </message>
    <message>
        <source>Mined balance that has not yet matured</source>
        <translation>موجودی استخراج شده هنوز کامل نشده است</translation>
    </message>
    <message>
        <source>Balances</source>
        <translation>موجودی ها</translation>
    </message>
    <message>
        <source>Total:</source>
        <translation>کل:</translation>
    </message>
    <message>
        <source>Your current total balance</source>
        <translation>موجودی شما در همین لحظه</translation>
    </message>
    <message>
        <source>Your current balance in watch-only addresses</source>
        <translation>موجودی شما در همین لحظه در آدرس های Watch only Addresses</translation>
    </message>
    <message>
        <source>Spendable:</source>
        <translation>قابل مصرف:</translation>
    </message>
    <message>
        <source>Recent transactions</source>
        <translation>تراکنش های اخیر</translation>
    </message>
    <message>
        <source>Unconfirmed transactions to watch-only addresses</source>
        <translation>تراکنش های تایید نشده به آدرس های فقط قابل مشاهده watch-only</translation>
    </message>
    <message>
        <source>Mined balance in watch-only addresses that has not yet matured</source>
        <translation>موجودی استخراج شده در آدرس های فقط قابل مشاهده هنوز کامل نشده است</translation>
    </message>
    </context>
<context>
    <name>PaymentServer</name>
    <message>
        <source>Payment request error</source>
        <translation>درخواست پرداخت با خطا مواجه شد</translation>
    </message>
    <message>
        <source>Cannot start qtum: click-to-pay handler</source>
        <translation>نمی‌توان بیت‌کوین را اجرا کرد: کنترل‌کنندهٔ کلیک-و-پرداخت</translation>
    </message>
    <message>
        <source>URI handling</source>
        <translation>مدیریت URI</translation>
    </message>
    <message>
        <source>Invalid payment address %1</source>
        <translation>آدرس پرداخت نامعتبر %1</translation>
    </message>
    <message>
        <source>Payment request file handling</source>
        <translation>درحال پردازش درخواست پرداخت</translation>
    </message>
</context>
<context>
    <name>PeerTableModel</name>
    <message>
        <source>Node/Service</source>
        <translation>گره/خدمت</translation>
    </message>
    <message>
        <source>NodeId</source>
        <translation>شناسه گره</translation>
    </message>
    <message>
        <source>Ping</source>
        <translation>پینگ</translation>
    </message>
    <message>
        <source>Sent</source>
        <translation>فرستاده شد</translation>
    </message>
    <message>
        <source>Received</source>
        <translation>دریافت شد</translation>
    </message>
</context>
<context>
    <name>QObject</name>
    <message>
        <source>Amount</source>
        <translation>میزان</translation>
    </message>
    <message>
        <source>Enter a Qtum address (e.g. %1)</source>
        <translation>آدرس بیت کوین را وارد کنید (به طور مثال %1)</translation>
    </message>
    <message>
        <source>%1 d</source>
        <translation>%1 روز قبل</translation>
    </message>
    <message>
        <source>%1 h</source>
        <translation>%1 ساعت قبل</translation>
    </message>
    <message>
        <source>%1 m</source>
        <translation>%1 دقیقه قبل</translation>
    </message>
    <message>
        <source>%1 s</source>
        <translation>%1 ثانیه قبل</translation>
    </message>
    <message>
        <source>None</source>
        <translation>هیچ کدام</translation>
    </message>
    <message>
        <source>N/A</source>
        <translation>موجود نیست</translation>
    </message>
    <message>
        <source>%1 ms</source>
        <translation>%1 میلی ثانیه</translation>
    </message>
    <message numerus="yes">
        <source>%n second(s)</source>
        <translation><numerusform>%n ثانیه</numerusform><numerusform>%n ثانیه</numerusform></translation>
    </message>
    <message numerus="yes">
        <source>%n minute(s)</source>
        <translation><numerusform>%n دقیقه</numerusform><numerusform>%n دقیقه</numerusform></translation>
    </message>
    <message numerus="yes">
        <source>%n hour(s)</source>
        <translation><numerusform>%n ساعت</numerusform><numerusform>%n ساعت</numerusform></translation>
    </message>
    <message numerus="yes">
        <source>%n day(s)</source>
        <translation><numerusform>%n روز</numerusform><numerusform>%n روز</numerusform></translation>
    </message>
    <message numerus="yes">
        <source>%n week(s)</source>
        <translation><numerusform>%n هفته</numerusform><numerusform>%n هفته</numerusform></translation>
    </message>
    <message>
        <source>%1 and %2</source>
        <translation>%1 و %2</translation>
    </message>
    <message numerus="yes">
        <source>%n year(s)</source>
        <translation><numerusform>%n سال</numerusform><numerusform>%n سال</numerusform></translation>
    </message>
    <message>
        <source>%1 B</source>
        <translation>%1 بایت</translation>
    </message>
    <message>
        <source>%1 KB</source>
        <translation>%1 کیلوبایت</translation>
    </message>
    <message>
        <source>%1 MB</source>
        <translation>%1 مگابایت</translation>
    </message>
    <message>
        <source>%1 GB</source>
        <translation>%1 گیگابایت</translation>
    </message>
    <message>
        <source>Error: Specified data directory "%1" does not exist.</source>
        <translation>خطا: پوشهٔ مشخص شده برای داده‌ها در «%1» وجود ندارد.</translation>
    </message>
    <message>
        <source>Error: %1</source>
        <translation>خطا: %1</translation>
    </message>
    <message>
        <source>unknown</source>
        <translation>ناشناس</translation>
    </message>
</context>
<context>
    <name>QRImageWidget</name>
    <message>
        <source>&amp;Save Image...</source>
        <translation>&amp;ذخیره کردن Image...</translation>
    </message>
    <message>
        <source>&amp;Copy Image</source>
        <translation>&amp;کپی کردن image</translation>
    </message>
    <message>
        <source>Resulting URI too long, try to reduce the text for label / message.</source>
        <translation>URL ایجاد شده خیلی طولانی است. سعی کنید طول برچسب و یا پیام را کمتر کنید.</translation>
    </message>
    <message>
        <source>Error encoding URI into QR Code.</source>
        <translation>خطا در تبدیل نشانی اینترنتی به صورت کد QR.</translation>
    </message>
    <message>
        <source>Save QR Code</source>
        <translation>ذحیره کردن Qr Code</translation>
    </message>
    <message>
        <source>PNG Image (*.png)</source>
        <translation>تصویر با فرمت PNG انتخاب(*.png)</translation>
    </message>
</context>
<context>
    <name>RPCConsole</name>
    <message>
        <source>N/A</source>
        <translation>موجود نیست</translation>
    </message>
    <message>
        <source>Client version</source>
        <translation>ویرایش کنسول RPC</translation>
    </message>
    <message>
        <source>&amp;Information</source>
        <translation>&amp;اطلاعات</translation>
    </message>
    <message>
        <source>General</source>
        <translation>عمومی</translation>
    </message>
    <message>
        <source>Datadir</source>
        <translation>پوشه داده Datadir</translation>
    </message>
    <message>
        <source>Startup time</source>
        <translation>زمان آغاز به کار</translation>
    </message>
    <message>
        <source>Network</source>
        <translation>شبکه</translation>
    </message>
    <message>
        <source>Name</source>
        <translation>نام</translation>
    </message>
    <message>
        <source>Number of connections</source>
        <translation>تعداد اتصال</translation>
    </message>
    <message>
        <source>Block chain</source>
        <translation>زنجیره مجموعه تراکنش ها</translation>
    </message>
    <message>
        <source>Current number of blocks</source>
        <translation>تعداد زنجیره های حاضر</translation>
    </message>
    <message>
        <source>Memory Pool</source>
        <translation>استخر حافظه</translation>
    </message>
    <message>
        <source>Current number of transactions</source>
        <translation>تعداد تراکنش ها در حال حاضر</translation>
    </message>
    <message>
        <source>Memory usage</source>
        <translation>حافظه استفاده شده</translation>
    </message>
    <message>
        <source>Wallet: </source>
        <translation>کیف پول:</translation>
    </message>
    <message>
        <source>(none)</source>
        <translation>(هیچ کدام)</translation>
    </message>
    <message>
        <source>&amp;Reset</source>
        <translation>&amp;ریست کردن</translation>
    </message>
    <message>
        <source>Received</source>
        <translation>دریافت شد</translation>
    </message>
    <message>
        <source>Sent</source>
        <translation>فرستاده شد</translation>
    </message>
    <message>
        <source>&amp;Peers</source>
        <translation>&amp;همتاها</translation>
    </message>
    <message>
        <source>Banned peers</source>
        <translation>همتاهای بن شده</translation>
    </message>
    <message>
        <source>Select a peer to view detailed information.</source>
        <translation>انتخاب همتا یا جفت برای جزییات اطلاعات</translation>
    </message>
    <message>
        <source>Whitelisted</source>
        <translation>لیست سفید شده یا لیست سالم WhiteList</translation>
    </message>
    <message>
        <source>Direction</source>
        <translation>مسیر</translation>
    </message>
    <message>
        <source>Version</source>
        <translation>نسخه</translation>
    </message>
    <message>
        <source>Synced Blocks</source>
        <translation>بلاک‌های همگام‌سازی‌ شده</translation>
    </message>
    <message>
        <source>Decrease font size</source>
        <translation>کاهش دادن اندازه فونت</translation>
    </message>
    <message>
        <source>Increase font size</source>
        <translation>افزایش دادن اندازه فونت</translation>
    </message>
    <message>
        <source>Services</source>
        <translation>خدمات</translation>
    </message>
    <message>
        <source>Connection Time</source>
        <translation>زمان اتصال</translation>
    </message>
    <message>
        <source>Last Send</source>
        <translation>آخرین ارسال</translation>
    </message>
    <message>
        <source>Last Receive</source>
        <translation>آخرین دریافت</translation>
    </message>
    <message>
        <source>Ping Time</source>
        <translation>مدت زمان پینگ</translation>
    </message>
    <message>
        <source>Ping Wait</source>
        <translation>انتظار پینگ</translation>
    </message>
    <message>
        <source>Min Ping</source>
        <translation>حداقل پینگ</translation>
    </message>
    <message>
        <source>Last block time</source>
        <translation>زمان آخرین بلوک</translation>
    </message>
    <message>
        <source>&amp;Open</source>
        <translation>&amp;بازکردن</translation>
    </message>
    <message>
        <source>&amp;Console</source>
        <translation>&amp;کنسول</translation>
    </message>
    <message>
        <source>&amp;Network Traffic</source>
        <translation>&amp;شلوغی شبکه</translation>
    </message>
    <message>
        <source>Totals</source>
        <translation>جمع کل ها</translation>
    </message>
    <message>
        <source>In:</source>
        <translation>به یا داخل:</translation>
    </message>
    <message>
        <source>Out:</source>
        <translation>خارج شده:</translation>
    </message>
    <message>
        <source>Debug log file</source>
        <translation>فایلِ لاگِ اشکال زدایی</translation>
    </message>
    <message>
        <source>Clear console</source>
        <translation>پاک کردن کنسول</translation>
    </message>
    <message>
        <source>1 &amp;hour</source>
        <translation>1 &amp;ساعت</translation>
    </message>
    <message>
        <source>1 &amp;day</source>
        <translation>1 &amp;روز</translation>
    </message>
    <message>
        <source>1 &amp;week</source>
        <translation>1 &amp;هفته</translation>
    </message>
    <message>
        <source>1 &amp;year</source>
        <translation>1 &amp;سال</translation>
    </message>
    <message>
        <source>&amp;Disconnect</source>
        <translation>&amp;قطع شدن</translation>
    </message>
    <message>
        <source>Ban for</source>
        <translation>بن یا بن شده برای</translation>
    </message>
    <message>
        <source>&amp;Unban</source>
        <translation>&amp;خارج کردن از بن</translation>
    </message>
    <message>
        <source>Network activity disabled</source>
        <translation>فعالیت شبکه غیر فعال شد</translation>
    </message>
    <message>
        <source>(node id: %1)</source>
        <translation>(شناسه گره: %1)</translation>
    </message>
    <message>
        <source>via %1</source>
        <translation>با %1</translation>
    </message>
    <message>
        <source>never</source>
        <translation>هیچ وقت</translation>
    </message>
    <message>
        <source>Yes</source>
        <translation>بله</translation>
    </message>
    <message>
        <source>No</source>
        <translation>خیر</translation>
    </message>
    <message>
        <source>Unknown</source>
        <translation>ناشناس یا نامعلوم</translation>
    </message>
</context>
<context>
    <name>ReceiveCoinsDialog</name>
    <message>
        <source>&amp;Amount:</source>
        <translation>میزان وجه:</translation>
    </message>
    <message>
        <source>&amp;Label:</source>
        <translation>برچسب:</translation>
    </message>
    <message>
        <source>&amp;Message:</source>
        <translation>پیام:</translation>
    </message>
    <message>
        <source>Use this form to request payments. All fields are &lt;b&gt;optional&lt;/b&gt;.</source>
        <translation>از این فرم استفاده کنید برای درخواست پرداخت ها.تمامی گزینه ها &lt;b&gt;اختیاری&lt;/b&gt;هستند.</translation>
    </message>
    <message>
        <source>Clear all fields of the form.</source>
        <translation>پاک کردن تمامی گزینه های این فرم</translation>
    </message>
    <message>
        <source>Clear</source>
        <translation>پاک کردن</translation>
    </message>
    <message>
        <source>Requested payments history</source>
        <translation>تاریخچه پرداخت های درخواست شده</translation>
    </message>
    <message>
        <source>Show</source>
        <translation>نمایش</translation>
    </message>
    <message>
        <source>Remove the selected entries from the list</source>
        <translation>حذف ورودی های انتخاب‌شده از لیست</translation>
    </message>
    <message>
        <source>Remove</source>
        <translation>حذف</translation>
    </message>
    <message>
        <source>Copy URI</source>
        <translation>کپی کردن آدرس URL</translation>
    </message>
    <message>
        <source>Copy label</source>
        <translation>کپی برچسب</translation>
    </message>
    <message>
        <source>Copy message</source>
        <translation>کپی کردن پیام</translation>
    </message>
    <message>
        <source>Copy amount</source>
        <translation>کپی مقدار</translation>
    </message>
</context>
<context>
    <name>ReceiveRequestDialog</name>
    <message>
        <source>QR Code</source>
        <translation>کی یو آر کد Qr Code</translation>
    </message>
    <message>
        <source>Copy &amp;URI</source>
        <translation>کپی کردن &amp;آدرس URL</translation>
    </message>
    <message>
        <source>Copy &amp;Address</source>
        <translation>کپی آدرس</translation>
    </message>
    <message>
        <source>&amp;Save Image...</source>
        <translation>&amp;ذخیره کردن تصویر...</translation>
    </message>
    <message>
        <source>Request payment to %1</source>
        <translation>درخواست پرداخت به %1</translation>
    </message>
    <message>
        <source>Payment information</source>
        <translation>اطلاعات پرداخت</translation>
    </message>
    <message>
        <source>URI</source>
        <translation>آدرس URL</translation>
    </message>
    <message>
        <source>Address</source>
        <translation>آدرس</translation>
    </message>
    <message>
        <source>Amount</source>
        <translation>میزان وجه:</translation>
    </message>
    <message>
        <source>Label</source>
        <translation>برچسب</translation>
    </message>
    <message>
        <source>Message</source>
        <translation>پیام</translation>
    </message>
    <message>
        <source>Wallet</source>
        <translation>کیف پول</translation>
    </message>
</context>
<context>
    <name>RecentRequestsTableModel</name>
    <message>
        <source>Date</source>
        <translation>تاریخ</translation>
    </message>
    <message>
        <source>Label</source>
        <translation>برچسب</translation>
    </message>
    <message>
        <source>Message</source>
        <translation>پیام</translation>
    </message>
    <message>
        <source>(no label)</source>
        <translation>(برچسب ندارد)</translation>
    </message>
    <message>
        <source>(no message)</source>
        <translation>(بدون پیام)</translation>
    </message>
    <message>
        <source>(no amount requested)</source>
        <translation>(هیچ درخواست پرداخت وجود ندارد)</translation>
    </message>
    <message>
        <source>Requested</source>
        <translation>درخواست شده</translation>
    </message>
</context>
<context>
    <name>SendCoinsDialog</name>
    <message>
        <source>Send Coins</source>
        <translation>سکه های ارسالی</translation>
    </message>
    <message>
        <source>Coin Control Features</source>
        <translation>قابلیت های کنترل کوین</translation>
    </message>
    <message>
        <source>Inputs...</source>
        <translation>ورودی‌ها...</translation>
    </message>
    <message>
        <source>automatically selected</source>
        <translation>به صورت خودکار انتخاب شده</translation>
    </message>
    <message>
        <source>Insufficient funds!</source>
        <translation>وجوه ناکافی</translation>
    </message>
    <message>
        <source>Quantity:</source>
        <translation>مقدار</translation>
    </message>
    <message>
        <source>Bytes:</source>
        <translation>بایت ها:</translation>
    </message>
    <message>
        <source>Amount:</source>
        <translation>میزان وجه:</translation>
    </message>
    <message>
        <source>Fee:</source>
        <translation>هزینه</translation>
    </message>
    <message>
        <source>After Fee:</source>
        <translation>بعد از احتساب کارمزد</translation>
    </message>
    <message>
        <source>Change:</source>
        <translation>تغییر</translation>
    </message>
    <message>
        <source>Custom change address</source>
        <translation>تغییر آدرس مخصوص</translation>
    </message>
    <message>
        <source>Transaction Fee:</source>
        <translation>کارمزد تراکنش:</translation>
    </message>
    <message>
        <source>Choose...</source>
        <translation>انتخاب...</translation>
    </message>
    <message>
        <source>Warning: Fee estimation is currently not possible.</source>
        <translation>هشدار:تخمین کارمزد در حال حاضر امکان پذیر نیست.</translation>
    </message>
    <message>
        <source>Specify a custom fee per kB (1,000 bytes) of the transaction's virtual size.

Note:  Since the fee is calculated on a per-byte basis, a fee of "100 satoshis per kB" for a transaction size of 500 bytes (half of 1 kB) would ultimately yield a fee of only 50 satoshis.</source>
        <translation>مشخص کردن هزینه کارمزد مخصوص به ازاری کیلوبایت(1,000 بایت) حجم مجازی تراکنش

توجه: از آن جایی که کارمزد بر اساس هر بایت محاسبه میشود,هزینه کارمزد"100 ساتوشی بر کیلو بایت"برای تراکنش با حجم 500 بایت(نصف 1 کیلوبایت) کارمزد فقط اندازه 50 ساتوشی خواهد بود.</translation>
    </message>
    <message>
        <source>per kilobyte</source>
        <translation>به ازای هر کیلوبایت</translation>
    </message>
    <message>
        <source>Hide</source>
        <translation>پنهان کردن</translation>
    </message>
    <message>
        <source>Recommended:</source>
        <translation>پیشنهاد شده:</translation>
    </message>
    <message>
        <source>Custom:</source>
        <translation>سفارشی:</translation>
    </message>
    <message>
        <source>(Smart fee not initialized yet. This usually takes a few blocks...)</source>
        <translation>(مقداردهی کارمزد هوشمند هنوز مشخص نشده است.این کارمزد معمولا به اندازه چند بلاک طول میکشد...)</translation>
    </message>
    <message>
        <source>Send to multiple recipients at once</source>
        <translation>ارسال همزمان به گیرنده های متعدد</translation>
    </message>
    <message>
        <source>Add &amp;Recipient</source>
        <translation>اضافه کردن &amp;گیرنده</translation>
    </message>
    <message>
        <source>Clear all fields of the form.</source>
        <translation>پاک کردن تمامی گزینه های این فرم</translation>
    </message>
    <message>
        <source>Dust:</source>
        <translation>گرد و غبار یا داست:</translation>
    </message>
    <message>
        <source>Confirmation time target:</source>
        <translation>هدف زمانی تایید شدن:</translation>
    </message>
    <message>
        <source>Enable Replace-By-Fee</source>
        <translation>فعال کردن جایگذاری دوباره از کارمزد</translation>
    </message>
    <message>
        <source>Clear &amp;All</source>
        <translation>پاک کردن همه</translation>
    </message>
    <message>
        <source>Balance:</source>
        <translation>مانده حساب:</translation>
    </message>
    <message>
        <source>Confirm the send action</source>
        <translation>تایید عملیات ارسال</translation>
    </message>
    <message>
        <source>S&amp;end</source>
        <translation>و ارسال</translation>
    </message>
    <message>
        <source>Copy quantity</source>
        <translation>کپی مقدار</translation>
    </message>
    <message>
        <source>Copy amount</source>
        <translation>کپی مقدار</translation>
    </message>
    <message>
        <source>Copy fee</source>
        <translation>کپی هزینه</translation>
    </message>
    <message>
        <source>Copy after fee</source>
        <translation>کپی کردن بعد از احتساب کارمزد</translation>
    </message>
    <message>
        <source>Copy bytes</source>
        <translation>کپی کردن بایت ها</translation>
    </message>
    <message>
        <source>Copy dust</source>
        <translation>کپی کردن داست:</translation>
    </message>
    <message>
        <source>Copy change</source>
        <translation>کپی کردن تغییر</translation>
    </message>
    <message>
        <source>%1 (%2 blocks)</source>
        <translation>%1(%2 بلاک ها)</translation>
    </message>
    <message>
        <source>%1 to %2</source>
        <translation>%1 به %2</translation>
    </message>
    <message>
        <source>Are you sure you want to send?</source>
        <translation>آیا برای ارسال کردن یا فرستادن مطمئن هستید؟</translation>
    </message>
    <message>
        <source>or</source>
        <translation>یا</translation>
    </message>
    <message>
        <source>You can increase the fee later (signals Replace-By-Fee, BIP-125).</source>
        <translation>تو میتوانی بعدا هزینه کارمزد را افزایش بدی(signals Replace-By-Fee, BIP-125)</translation>
    </message>
    <message>
        <source>Please, review your transaction.</source>
        <translation>لطفا,تراکنش خود را بازبینی کنید.</translation>
    </message>
    <message>
        <source>Transaction fee</source>
        <translation>کارمزد تراکنش</translation>
    </message>
    <message>
        <source>Total Amount</source>
        <translation>میزان کل</translation>
    </message>
    <message>
        <source>Confirm send coins</source>
        <translation>تایید کردن ارسال کوین ها</translation>
    </message>
    <message>
        <source>The recipient address is not valid. Please recheck.</source>
        <translation>آدرس گیرنده نامعتبر است.لطفا دوباره چک یا بررسی کنید.</translation>
    </message>
    <message>
        <source>The amount to pay must be larger than 0.</source>
        <translation>میزان پولی کخ پرداخت می کنید باید بزرگتر از 0 باشد.</translation>
    </message>
    <message>
        <source>The amount exceeds your balance.</source>
        <translation>این میزان پول بیشتر از موجودی شما است.</translation>
    </message>
    <message>
        <source>The total exceeds your balance when the %1 transaction fee is included.</source>
        <translation>این میزان بیشتر از موجودی شما است وقتی که کارمزد تراکنش %1 باشد.</translation>
    </message>
    <message>
        <source>Duplicate address found: addresses should only be used once each.</source>
        <translation>آدرس تکراری یافت شد:آدرس ها باید فقط یک بار استفاده شوند.</translation>
    </message>
    <message>
        <source>Transaction creation failed!</source>
        <translation>ایجاد تراکنش با خطا مواجه شد!</translation>
    </message>
    <message>
        <source>A fee higher than %1 is considered an absurdly high fee.</source>
        <translation>کارمزد بیشتر از %1 است,این یعنی کارمزد خیلی زیادی در نظر گرفته شده است.</translation>
    </message>
    <message>
        <source>Payment request expired.</source>
        <translation>درخواست پرداخت منقضی شد یا تاریخ آن گذشت.</translation>
    </message>
    <message numerus="yes">
        <source>Estimated to begin confirmation within %n block(s).</source>
        <translation><numerusform>تایید شدن تخمین زده شده تراکنش برابر است با: %n بلاک.</numerusform><numerusform>تایید شدن تخمین زده شده تراکنش برابر است با: %n بلاک.</numerusform></translation>
    </message>
    <message>
        <source>Warning: Invalid Qtum address</source>
        <translation>هشدار: آدرس بیت کوین نامعتبر</translation>
    </message>
    <message>
        <source>Warning: Unknown change address</source>
        <translation>هشدار:تغییر آدرس نامعلوم</translation>
    </message>
    <message>
        <source>Confirm custom change address</source>
        <translation>تایید کردن تغییر آدرس سفارشی</translation>
    </message>
    <message>
        <source>The address you selected for change is not part of this wallet. Any or all funds in your wallet may be sent to this address. Are you sure?</source>
        <translation>این آدرس که شما انتخاب کرده اید بخشی از کیف پول شما نیست.هر یا همه دارایی های شما در این کیف پول به این آدرس ارسال خواهد شد.آیا مطمئن هستید؟</translation>
    </message>
    <message>
        <source>(no label)</source>
        <translation>(برچسب ندارد)</translation>
    </message>
</context>
<context>
    <name>SendCoinsEntry</name>
    <message>
        <source>A&amp;mount:</source>
        <translation>میزان وجه</translation>
    </message>
    <message>
        <source>Pay &amp;To:</source>
        <translation>پرداخت به:</translation>
    </message>
    <message>
        <source>&amp;Label:</source>
        <translation>برچسب:</translation>
    </message>
    <message>
        <source>Choose previously used address</source>
        <translation>انتخاب آدرس قبلا استفاده شده</translation>
    </message>
    <message>
        <source>The Qtum address to send the payment to</source>
        <translation>آدرس بیت کوین برای ارسال پرداحت به آن</translation>
    </message>
    <message>
        <source>Alt+A</source>
        <translation>Alt+A</translation>
    </message>
    <message>
        <source>Paste address from clipboard</source>
        <translation>استفاده از آدرس کلیپ بورد</translation>
    </message>
    <message>
        <source>Alt+P</source>
        <translation>Alt+P</translation>
    </message>
    <message>
        <source>Remove this entry</source>
        <translation>پاک کردن این ورودی</translation>
    </message>
    <message>
        <source>Use available balance</source>
        <translation>استفاده از موجودی حساب</translation>
    </message>
    <message>
        <source>Message:</source>
        <translation>پیام:</translation>
    </message>
    <message>
        <source>Pay To:</source>
        <translation>پرداخت به:</translation>
    </message>
    <message>
        <source>Memo:</source>
        <translation>یادداشت:</translation>
    </message>
</context>
<context>
    <name>ShutdownWindow</name>
    <message>
        <source>%1 is shutting down...</source>
        <translation>در حال خاموش شدن %1...</translation>
    </message>
    <message>
        <source>Do not shut down the computer until this window disappears.</source>
        <translation>تا پیش از بسته شدن این پنجره کامپیوتر خود را خاموش نکنید.</translation>
    </message>
</context>
<context>
    <name>SignVerifyMessageDialog</name>
    <message>
        <source>Signatures - Sign / Verify a Message</source>
        <translation>امضاها -ثبت/تایید پیام</translation>
    </message>
    <message>
        <source>&amp;Sign Message</source>
        <translation>&amp;ثبت پیام</translation>
    </message>
    <message>
        <source>The Qtum address to sign the message with</source>
        <translation>نشانی بیت‌کوین برای امضاء پیغام با آن</translation>
    </message>
    <message>
        <source>Choose previously used address</source>
        <translation>انتخاب آدرس قبلا استفاده شده</translation>
    </message>
    <message>
        <source>Alt+A</source>
        <translation>Alt+A</translation>
    </message>
    <message>
        <source>Paste address from clipboard</source>
        <translation>آدرس را بر کلیپ بورد کپی کنید</translation>
    </message>
    <message>
        <source>Alt+P</source>
        <translation>Alt+P</translation>
    </message>
    <message>
        <source>Enter the message you want to sign here</source>
        <translation>پیامی که می خواهید امضا کنید را اینجا وارد کنید</translation>
    </message>
    <message>
        <source>Signature</source>
        <translation>امضا</translation>
    </message>
    <message>
        <source>Copy the current signature to the system clipboard</source>
        <translation>امضای فعلی را به حافظهٔ سیستم کپی کن</translation>
    </message>
    <message>
        <source>Sign the message to prove you own this Qtum address</source>
        <translation>پیام را امضا کنید تا ثابت کنید این آدرس بیت‌کوین متعلق به شماست</translation>
    </message>
    <message>
        <source>Sign &amp;Message</source>
        <translation>ثبت &amp;پیام</translation>
    </message>
    <message>
        <source>Reset all sign message fields</source>
        <translation>بازنشانی تمام فیلدهای پیام</translation>
    </message>
    <message>
        <source>Clear &amp;All</source>
        <translation>پاک کردن همه</translation>
    </message>
    <message>
        <source>&amp;Verify Message</source>
        <translation>تایید پیام</translation>
    </message>
    <message>
        <source>The Qtum address the message was signed with</source>
        <translation>نشانی بیت‌کوین که پیغام با آن امضاء شده</translation>
    </message>
    <message>
        <source>Verify the message to ensure it was signed with the specified Qtum address</source>
        <translation>پیام را تایید کنید تا مطمئن شوید که توسط آدرس بیت‌کوین مشخص شده امضا شده است.</translation>
    </message>
    <message>
        <source>Verify &amp;Message</source>
        <translation>تایید پیام</translation>
    </message>
    <message>
        <source>Reset all verify message fields</source>
        <translation>بازنشانی تمام فیلدهای پیام</translation>
    </message>
    <message>
        <source>Click "Sign Message" to generate signature</source>
        <translation>برای تولید امضا "Sign Message" و یا "ثبت پیام" را کلیک کنید</translation>
    </message>
    <message>
        <source>The entered address is invalid.</source>
        <translation>آدرس وارد شده نامعتبر است.</translation>
    </message>
    <message>
        <source>Please check the address and try again.</source>
        <translation>لطفاً آدرس را بررسی کرده و دوباره تلاش کنید.
</translation>
    </message>
    <message>
        <source>The entered address does not refer to a key.</source>
        <translation>نشانی وارد شده به هیچ کلیدی اشاره نمی‌کند.</translation>
    </message>
    <message>
        <source>Wallet unlock was cancelled.</source>
        <translation>قفل‌گشابی کیف‌پول لغو شد.</translation>
    </message>
    <message>
        <source>Private key for the entered address is not available.</source>
        <translation>کلید خصوصی برای نشانی وارد شده در دسترس نیست.</translation>
    </message>
    <message>
        <source>Message signing failed.</source>
        <translation>امضای پیام با شکست مواجه شد.</translation>
    </message>
    <message>
        <source>Message signed.</source>
        <translation>پیام ثبت شده</translation>
    </message>
    <message>
        <source>The signature could not be decoded.</source>
        <translation>امضا نمی‌تواند کدگشایی شود.</translation>
    </message>
    <message>
        <source>Please check the signature and try again.</source>
        <translation>لطفاً امضا را بررسی نموده و دوباره تلاش کنید.</translation>
    </message>
    <message>
        <source>The signature did not match the message digest.</source>
        <translation>این امضا با حرفو پیام همخوانی ندارد</translation>
    </message>
    <message>
        <source>Message verification failed.</source>
        <translation>پیام شما با خطا مواجه شد</translation>
    </message>
    <message>
        <source>Message verified.</source>
        <translation>پیام شما تایید شد</translation>
    </message>
</context>
<context>
    <name>TrafficGraphWidget</name>
    <message>
        <source>KB/s</source>
        <translation>کیلو بایت بر ثانیه</translation>
    </message>
</context>
<context>
    <name>TransactionDesc</name>
    <message>
        <source>Open until %1</source>
        <translation>باز تا %1</translation>
    </message>
    <message>
        <source>%1/unconfirmed</source>
        <translation>%1/تأیید نشده</translation>
    </message>
    <message>
        <source>%1 confirmations</source>
        <translation>%1 تأییدیه</translation>
    </message>
    <message>
        <source>Status</source>
        <translation>وضعیت</translation>
    </message>
    <message>
        <source>Date</source>
        <translation>تاریخ</translation>
    </message>
    <message>
        <source>Source</source>
        <translation>منبع</translation>
    </message>
    <message>
        <source>Generated</source>
        <translation>تولید شده</translation>
    </message>
    <message>
        <source>From</source>
        <translation>از</translation>
    </message>
    <message>
        <source>unknown</source>
        <translation>ناشناس</translation>
    </message>
    <message>
        <source>To</source>
        <translation>به</translation>
    </message>
    <message>
        <source>own address</source>
        <translation>آدرس خود</translation>
    </message>
    <message>
        <source>watch-only</source>
        <translation>فقط-با قابلیت دیدن</translation>
    </message>
    <message>
        <source>label</source>
        <translation>برچسب</translation>
    </message>
    <message>
        <source>Credit</source>
        <translation>اعتبار</translation>
    </message>
    <message>
        <source>not accepted</source>
        <translation>قبول نشده</translation>
    </message>
    <message>
        <source>Debit</source>
        <translation>اعتبار</translation>
    </message>
    <message>
        <source>Total credit</source>
        <translation>تمامی اعتبار</translation>
    </message>
    <message>
        <source>Transaction fee</source>
        <translation>کارمزد تراکنش</translation>
    </message>
    <message>
        <source>Net amount</source>
        <translation>میزان وجه دقیق</translation>
    </message>
    <message>
        <source>Message</source>
        <translation>پیام</translation>
    </message>
    <message>
        <source>Comment</source>
        <translation>کامنت</translation>
    </message>
    <message>
        <source>Transaction ID</source>
        <translation>شناسه تراکنش</translation>
    </message>
    <message>
        <source>Transaction total size</source>
        <translation>حجم کل تراکنش</translation>
    </message>
    <message>
        <source>Debug information</source>
        <translation>اطلاعات دی باگ Debug</translation>
    </message>
    <message>
        <source>Transaction</source>
        <translation>تراکنش</translation>
    </message>
    <message>
        <source>Inputs</source>
        <translation>ورودی ها</translation>
    </message>
    <message>
        <source>Amount</source>
        <translation>میزان وجه:</translation>
    </message>
    <message>
        <source>true</source>
        <translation>درست</translation>
    </message>
    <message>
        <source>false</source>
        <translation>نادرست</translation>
    </message>
</context>
<context>
    <name>TransactionDescDialog</name>
    <message>
        <source>This pane shows a detailed description of the transaction</source>
        <translation>این بخش جزئیات تراکنش را نشان می دهد</translation>
    </message>
    <message>
        <source>Details for %1</source>
        <translation>جزییات %1</translation>
    </message>
</context>
<context>
    <name>TransactionTableModel</name>
    <message>
        <source>Date</source>
        <translation>تاریخ</translation>
    </message>
    <message>
        <source>Type</source>
        <translation>نوع</translation>
    </message>
    <message>
        <source>Label</source>
        <translation>برچسب</translation>
    </message>
    <message>
        <source>Open until %1</source>
        <translation>باز تا %1</translation>
    </message>
    <message>
        <source>Unconfirmed</source>
        <translation>تایید نشده</translation>
    </message>
    <message>
        <source>Confirmed (%1 confirmations)</source>
        <translation>تأیید شده (%1 تأییدیه)</translation>
    </message>
    <message>
        <source>Generated but not accepted</source>
        <translation>تولید شده ولی هنوز قبول نشده است</translation>
    </message>
    <message>
        <source>Received with</source>
        <translation>دریافت شده با</translation>
    </message>
    <message>
        <source>Received from</source>
        <translation>دریافت شده از</translation>
    </message>
    <message>
        <source>Sent to</source>
        <translation>ارسال شده به</translation>
    </message>
    <message>
        <source>Payment to yourself</source>
        <translation>پرداخت به خود</translation>
    </message>
    <message>
        <source>Mined</source>
        <translation>استخراج شده</translation>
    </message>
    <message>
        <source>watch-only</source>
        <translation>فقط-با قابلیت دیدن</translation>
    </message>
    <message>
        <source>(n/a)</source>
        <translation>(موجود نیست)</translation>
    </message>
    <message>
        <source>(no label)</source>
        <translation>(برچسب ندارد)</translation>
    </message>
    <message>
        <source>Transaction status. Hover over this field to show number of confirmations.</source>
        <translation>وضعیت تراکنش. نشانگر را روی این فیلد نگه دارید تا تعداد تأییدیه‌ها نشان داده شود.</translation>
    </message>
    <message>
        <source>Date and time that the transaction was received.</source>
        <translation>تاریخ و زمان تراکنش دریافت شده است</translation>
    </message>
    <message>
        <source>Type of transaction.</source>
        <translation>نوع تراکنش.</translation>
    </message>
    <message>
        <source>Amount removed from or added to balance.</source>
        <translation>میزان وجه کم شده یا اضافه شده به حساب</translation>
    </message>
</context>
<context>
    <name>TransactionView</name>
    <message>
        <source>All</source>
        <translation>همه</translation>
    </message>
    <message>
        <source>Today</source>
        <translation>امروز</translation>
    </message>
    <message>
        <source>This week</source>
        <translation>این هفته</translation>
    </message>
    <message>
        <source>This month</source>
        <translation>این ماه</translation>
    </message>
    <message>
        <source>Last month</source>
        <translation>ماه گذشته</translation>
    </message>
    <message>
        <source>This year</source>
        <translation>امسال یا این سال</translation>
    </message>
    <message>
        <source>Range...</source>
        <translation>دامنه...</translation>
    </message>
    <message>
        <source>Received with</source>
        <translation>گرفته شده با</translation>
    </message>
    <message>
        <source>Sent to</source>
        <translation>ارسال شده به</translation>
    </message>
    <message>
        <source>To yourself</source>
        <translation>به خودت</translation>
    </message>
    <message>
        <source>Mined</source>
        <translation>استخراج شده</translation>
    </message>
    <message>
        <source>Other</source>
        <translation>بقیه</translation>
    </message>
    <message>
        <source>Enter address, transaction id, or label to search</source>
        <translation>وارد کردن آدرس,شناسه تراکنش, یا برچسب برای جست و جو</translation>
    </message>
    <message>
        <source>Min amount</source>
        <translation>حداقل میزان وجه</translation>
    </message>
    <message>
        <source>Increase transaction fee</source>
        <translation>افزایش کارمزد تراکنش</translation>
    </message>
    <message>
        <source>Copy address</source>
        <translation>کپی آدرس</translation>
    </message>
    <message>
        <source>Copy label</source>
        <translation>کپی برچسب</translation>
    </message>
    <message>
        <source>Copy amount</source>
        <translation>کپی مقدار</translation>
    </message>
    <message>
        <source>Copy transaction ID</source>
        <translation>کپی شناسه تراکنش</translation>
    </message>
    <message>
        <source>Copy full transaction details</source>
        <translation>کپی کردن تمامی اطلاعات تراکنش</translation>
    </message>
    <message>
        <source>Edit label</source>
        <translation>ویرایش کردن برچسب</translation>
    </message>
    <message>
        <source>Show transaction details</source>
        <translation>نشان دادن جرییات تراکنش</translation>
    </message>
    <message>
        <source>Export Transaction History</source>
        <translation>خارج کردن یا بالا بردن سابقه تراکنش ها</translation>
    </message>
    <message>
        <source>Comma separated file (*.csv)</source>
        <translation>فایل سی اس وی (*.csv)</translation>
    </message>
    <message>
        <source>Confirmed</source>
        <translation>تایید شده</translation>
    </message>
    <message>
        <source>Date</source>
        <translation>تاریخ</translation>
    </message>
    <message>
        <source>Type</source>
        <translation>نوع</translation>
    </message>
    <message>
        <source>Label</source>
        <translation>برچسب</translation>
    </message>
    <message>
        <source>Address</source>
        <translation>آدرس</translation>
    </message>
    <message>
        <source>ID</source>
        <translation>شناسه</translation>
    </message>
    <message>
        <source>Exporting Failed</source>
        <translation>گرفتن خروجی به مشکل خورد</translation>
    </message>
    <message>
        <source>Exporting Successful</source>
        <translation>خارج کردن موفقیت آمیز بود Exporting</translation>
    </message>
    <message>
        <source>Range:</source>
        <translation>دامنه:</translation>
    </message>
    <message>
        <source>to</source>
        <translation>به</translation>
    </message>
</context>
<context>
    <name>UnitDisplayStatusBarControl</name>
    </context>
<context>
    <name>WalletController</name>
    </context>
<context>
    <name>WalletFrame</name>
    <message>
        <source>No wallet has been loaded.</source>
        <translation>کیف‌پولی بارگذاری نشد.</translation>
    </message>
</context>
<context>
    <name>WalletModel</name>
    <message>
        <source>Send Coins</source>
        <translation>ارسال کوین ها یا سکه ها</translation>
    </message>
    <message>
        <source>Increasing transaction fee failed</source>
        <translation>افزایش کارمزد تراکنش با خطا مواجه شد</translation>
    </message>
    <message>
        <source>Do you want to increase the fee?</source>
        <translation>آیا میخواهید اندازه کارمزد را افزایش دهید؟</translation>
    </message>
    <message>
        <source>Current fee:</source>
        <translation>کارمزد الان:</translation>
    </message>
    <message>
        <source>Increase:</source>
        <translation>افزایش دادن:</translation>
    </message>
    <message>
        <source>New fee:</source>
        <translation>کارمزد جدید:</translation>
    </message>
    <message>
        <source>Can't sign transaction.</source>
        <translation>نمیتوان تراکنش را ثبت کرد</translation>
    </message>
    <message>
        <source>default wallet</source>
        <translation>کیف پول پیش‌فرض</translation>
    </message>
</context>
<context>
    <name>WalletView</name>
    <message>
        <source>&amp;Export</source>
        <translation>&amp;صدور</translation>
    </message>
    <message>
        <source>Export the data in the current tab to a file</source>
        <translation>صدور داده نوار جاری به یک فایل</translation>
    </message>
    <message>
        <source>Backup Wallet</source>
        <translation>بازیابی یا پشتیبان گیری کیف پول</translation>
    </message>
    <message>
        <source>Wallet Data (*.dat)</source>
        <translation>دادهٔ کیف پول (*.dat)</translation>
    </message>
    <message>
        <source>Backup Failed</source>
        <translation>بازیابی یا پشتیبان گیری با خطا مواجه شد</translation>
    </message>
    <message>
        <source>Backup Successful</source>
        <translation>بازیابی یا  پشتیبان گیری موفقیت آمیز بود.</translation>
    </message>
    <message>
        <source>Cancel</source>
        <translation>لغو</translation>
    </message>
</context>
<context>
    <name>qtum-core</name>
    <message>
        <source>The %s developers</source>
        <translation>%s توسعه دهندگان</translation>
    </message>
    <message>
        <source>This is a pre-release test build - use at your own risk - do not use for mining or merchant applications</source>
        <translation>این یک نسخه ی آزمایشی است - با مسئولیت خودتان از آن استفاده کنید -  آن را در معدن و بازرگانی بکار نگیرید.</translation>
    </message>
    <message>
        <source>Change index out of range</source>
        <translation>تغییر دادن اندیس خارج از دامنه</translation>
    </message>
    <message>
        <source>Copyright (C) %i-%i</source>
        <translation>کپی رایت (C) %i-%i</translation>
    </message>
    <message>
        <source>Corrupted block database detected</source>
        <translation>یک پایگاه داده ی بلوک خراب یافت شد</translation>
    </message>
    <message>
        <source>Do you want to rebuild the block database now?</source>
        <translation>آیا میخواهید الان پایگاه داده بلاک را بازسازی کنید؟</translation>
    </message>
    <message>
        <source>Error initializing block database</source>
        <translation>خطا در آماده سازی پایگاه داده ی بلوک</translation>
    </message>
    <message>
        <source>Error loading %s</source>
        <translation>خطا بازگذاری %s</translation>
    </message>
    <message>
        <source>Error loading block database</source>
        <translation>خطا در بارگذاری پایگاه داده بلاک block</translation>
    </message>
    <message>
        <source>Error opening block database</source>
        <translation>خطا در بازکردن پایگاه داده بلاک block</translation>
    </message>
    <message>
        <source>Failed to listen on any port. Use -listen=0 if you want this.</source>
        <translation>شنیدن هر گونه درگاه انجام پذیر نیست. ازlisten=0  برای اینکار استفاده کیند.</translation>
    </message>
    <message>
        <source>Importing...</source>
        <translation>در حال وارد کردن...</translation>
    </message>
    <message>
        <source>Invalid amount for -%s=&lt;amount&gt;: '%s'</source>
        <translation>میزان نامعتبر برای  -%s=&lt;amount&gt;: '%s'</translation>
    </message>
    <message>
        <source>Upgrading txindex database</source>
        <translation>ارتقا دادن پایگاه داده اندیس تراکنش ها یا txindex</translation>
    </message>
    <message>
        <source>Loading P2P addresses...</source>
        <translation>در حال بارگذاری آدرس های همتا-به-همتا یا P2P</translation>
    </message>
    <message>
        <source>Loading banlist...</source>
        <translation>در حال بارگذاری لیست بن...</translation>
    </message>
    <message>
        <source>Not enough file descriptors available.</source>
        <translation>توصیفگرهای فایل به اندازه کافی در دسترس نیست</translation>
    </message>
    <message>
        <source>The source code is available from %s.</source>
        <translation>سورس کد موجود است از %s.</translation>
    </message>
    <message>
        <source>Unable to generate keys</source>
        <translation>نمیتوان کلید ها را تولید کرد</translation>
    </message>
    <message>
        <source>Upgrading UTXO database</source>
        <translation>ارتقا دادن پایگاه داده UTXO</translation>
    </message>
    <message>
        <source>Verifying blocks...</source>
        <translation>در حال تایید کردن بلاک ها...</translation>
    </message>
    <message>
        <source>The transaction amount is too small to send after the fee has been deducted</source>
        <translation>مبلغ تراکنش کمتر از آن است که پس از کسر هزینه  تراکنش قابل ارسال باشد</translation>
    </message>
    <message>
        <source>Error reading from database, shutting down.</source>
        <translation>خواندن از پایگاه داده با خطا مواجه شد,در حال خاموش شدن.</translation>
    </message>
    <message>
        <source>Invalid -proxy address or hostname: '%s'</source>
        <translation>آدرس پراکسی یا هاست نامعتبر: ' %s'</translation>
    </message>
    <message>
        <source>Signing transaction failed</source>
        <translation>ثبت تراکنش با خطا مواجه شد</translation>
    </message>
    <message>
        <source>The transaction amount is too small to pay the fee</source>
        <translation>حجم تراکنش بسیار کم است برای پرداخت کارمزد</translation>
    </message>
    <message>
        <source>This is experimental software.</source>
        <translation>این یک نرم افزار تجربی است.</translation>
    </message>
    <message>
        <source>Transaction amount too small</source>
        <translation>حجم تراکنش خیلی کم است</translation>
    </message>
    <message>
        <source>Transaction too large</source>
        <translation>حجم تراکنش خیلی زیاد است</translation>
    </message>
    <message>
        <source>Unable to generate initial keys</source>
        <translation>نمیتوان کلید های اولیه را تولید کرد.</translation>
    </message>
    <message>
        <source>Verifying wallet(s)...</source>
        <translation>در حال تایید شدن کیف پول(ها)...</translation>
    </message>
    <message>
        <source>Warning: unknown new rules activated (versionbit %i)</source>
        <translation>هشدار: قوانین جدید ناشناخته‌ای فعال شده‌اند (نسخه‌بیت %i)</translation>
    </message>
    <message>
        <source>Zapping all transactions from wallet...</source>
        <translation>تراکنش بیش از حد طولانی از یک زنجیر مهر و موم شده است
</translation>
    </message>
    <message>
        <source>This is the transaction fee you may pay when fee estimates are not available.</source>
        <translation>این هزینه تراکنشی است که در صورت عدم وجود هزینه تخمینی، پرداخت می کنید.</translation>
    </message>
    <message>
        <source>%s is set very high!</source>
        <translation>%s بسیار بزرگ انتخاب شده است.</translation>
    </message>
    <message>
        <source>Starting network threads...</source>
        <translation>ایجاد نخ‌های شبکه ...</translation>
    </message>
    <message>
        <source>This is the minimum transaction fee you pay on every transaction.</source>
        <translation>این کمترین فی تراکنش است که در هر تراکنش پرداخت می‌نمایید.</translation>
    </message>
    <message>
        <source>Transaction amounts must not be negative</source>
        <translation>مقدار تراکنش نمی‌تواند منفی باشد.</translation>
    </message>
    <message>
        <source>Transaction has too long of a mempool chain</source>
        <translation>تراکنش بیش از حد طولانی از یک زنجیر مهر و موم شده است
</translation>
    </message>
    <message>
        <source>Transaction must have at least one recipient</source>
        <translation>تراکنش باید حداقل یک دریافت کننده داشته باشد</translation>
    </message>
    <message>
        <source>Unknown network specified in -onlynet: '%s'</source>
        <translation>شبکه مشخص شده غیرقابل شناسایی در onlynet: '%s'</translation>
    </message>
    <message>
        <source>Insufficient funds</source>
        <translation>وجوه ناکافی</translation>
    </message>
    <message>
        <source>Warning: Private keys detected in wallet {%s} with disabled private keys</source>
        <translation>هشدار: کلید های خصوصی در کیف پول شما شناسایی شده است { %s} به همراه کلید های خصوصی غیر فعال</translation>
    </message>
    <message>
        <source>Cannot write to data directory '%s'; check permissions.</source>
        <translation>نمیتواند پوشه داده ها را بنویسد ' %s';دسترسی ها را بررسی کنید.</translation>
    </message>
    <message>
        <source>Loading block index...</source>
        <translation>لود شدن نمایه بلاکها..</translation>
    </message>
    <message>
        <source>Loading wallet...</source>
        <translation>wallet در حال لود شدن است...</translation>
    </message>
    <message>
        <source>Cannot downgrade wallet</source>
        <translation>قابلیت برگشت به نسخه قبلی برای wallet امکان پذیر نیست</translation>
    </message>
    <message>
        <source>Rescanning...</source>
        <translation>اسکنِ دوباره...</translation>
    </message>
    <message>
        <source>Done loading</source>
        <translation>اتمام لود شدن</translation>
    </message>
</context>
</TS><|MERGE_RESOLUTION|>--- conflicted
+++ resolved
@@ -172,15 +172,11 @@
         <translation>کیف پول رمزگذاری شده است</translation>
     </message>
     <message>
-<<<<<<< HEAD
-        <source>Remember that encrypting your wallet cannot fully protect your qtums from being stolen by malware infecting your computer.</source>
-=======
         <source>Enter the old passphrase and new passphrase for the wallet.</source>
         <translation>رمز عبور قدیمی و رمز عبور جدید کیف پول خود را وارد کنید.</translation>
     </message>
     <message>
-        <source>Remember that encrypting your wallet cannot fully protect your bitcoins from being stolen by malware infecting your computer.</source>
->>>>>>> 30926997
+        <source>Remember that encrypting your wallet cannot fully protect your qtums from being stolen by malware infecting your computer.</source>
         <translation>والت رمز بندی شد . 
 یاد داشته باشید که پنجره رمز شده نمی تواند کلا از سرقت نرم افزارهای مخرب محافظ کند</translation>
     </message>
