<TS language="fa" version="2.1">
<context>
    <name>AddressBookPage</name>
    <message>
        <source>Right-click to edit address or label</source>
        <translation>برای ویرایش آدرس یا برچسب‌گذاری راست‌کلیک کنید</translation>
    </message>
    <message>
        <source>Create a new address</source>
<<<<<<< HEAD
        <translation>ساخت یک آدرس جدید</translation>
=======
        <translation>ایجاد یک آدرس جدید</translation>
>>>>>>> da23532c
    </message>
    <message>
        <source>&amp;New</source>
        <translation>جدید</translation>
    </message>
    <message>
        <source>Copy the currently selected address to the system clipboard</source>
<<<<<<< HEAD
        <translation>کپی کردن آدرس  انتخاب شده به حافظه  کلیپ بورد سیستم</translation>
=======
        <translation>کپی‌کردن آدرس انتخاب‌شده به حافظهٔ کلیپ‌بورد سیستم</translation>
>>>>>>> da23532c
    </message>
    <message>
        <source>&amp;Copy</source>
        <translation>کپی</translation>
    </message>
    <message>
        <source>C&amp;lose</source>
        <translation>بستن</translation>
    </message>
    <message>
        <source>Delete the currently selected address from the list</source>
        <translation>حذف آدرس های انتخاب شده از لیست</translation>
    </message>
    <message>
        <source>Enter address or label to search</source>
        <translation>آدرس یا برچسب را برای جستجو وارد کنید</translation>
    </message>
    <message>
        <source>Export the data in the current tab to a file</source>
        <translation>صدور داده نوار جاری به یک فایل</translation>
    </message>
    <message>
        <source>&amp;Export</source>
        <translation>صدور</translation>
    </message>
    <message>
        <source>&amp;Delete</source>
        <translation>حذف</translation>
    </message>
    <message>
        <source>Choose the address to send coins to</source>
        <translation>آدرس برای ارسال کوین‌ها را انتخاب کنید</translation>
    </message>
    <message>
        <source>Choose the address to receive coins with</source>
        <translation>انتخاب آدرس جهت دریافت سکه‌ها با آن</translation>
    </message>
    <message>
        <source>C&amp;hoose</source>
        <translation>انتخاب</translation>
    </message>
    <message>
        <source>Sending addresses</source>
        <translation>آدرس‌های فرستنده</translation>
    </message>
    <message>
        <source>Receiving addresses</source>
        <translation>آدرس‌های گیرنده</translation>
    </message>
    <message>
        <source>These are your Qtum addresses for sending payments. Always check the amount and the receiving address before sending coins.</source>
        <translation>اینها آدرس‌های شما برای ارسال وجوه هستند. همیشه قبل از ارسال، مقدار و آدرس گیرنده را بررسی کنید.</translation>
    </message>
    <message>
        <source>These are your Qtum addresses for receiving payments. Use the 'Create new receiving address' button in the receive tab to create new addresses.
Signing is only possible with addresses of the type 'legacy'.</source>
        <translation>نشانی رسید پرداختهای بیت کوین شما اینها(اینجا) هستند.                                 دکمه رسید ادرس جدید را بزنید تا اد س جدبد را دریافت کنید 
امضا فقط با ادرسهای ثابت (ماندگار) امکان پذیر میباشد.</translation>
    </message>
    <message>
        <source>&amp;Copy Address</source>
        <translation>کپی آدرس</translation>
    </message>
    <message>
        <source>Copy &amp;Label</source>
        <translation>کپی برچسب</translation>
    </message>
    <message>
        <source>&amp;Edit</source>
        <translation>ویرایش</translation>
    </message>
    <message>
        <source>Export Address List</source>
        <translation>از فهرست آدرس خروجی گرفته شود</translation>
    </message>
    <message>
        <source>Comma separated file (*.csv)</source>
        <translation>فایل سی اس وی (*.csv)</translation>
    </message>
    <message>
        <source>Exporting Failed</source>
        <translation>گرفتن خروجی به مشکل خورد</translation>
    </message>
    <message>
        <source>There was an error trying to save the address list to %1. Please try again.</source>
        <translation>خطایی به هنگام ذخیره لیست آدرس در %1 رخ داده است. لطفا دوباره تلاش کنید.</translation>
    </message>
</context>
<context>
    <name>AddressTableModel</name>
    <message>
        <source>Label</source>
        <translation>برچسب</translation>
    </message>
    <message>
        <source>Address</source>
        <translation>آدرس</translation>
    </message>
    <message>
        <source>(no label)</source>
        <translation>(بدون برچسب)</translation>
    </message>
</context>
<context>
    <name>AskPassphraseDialog</name>
    <message>
        <source>Passphrase Dialog</source>
        <translation>دیالوگ رمزعبور</translation>
    </message>
    <message>
        <source>Enter passphrase</source>
        <translation>رمز/پَس فرِیز را وارد کنید</translation>
    </message>
    <message>
        <source>New passphrase</source>
        <translation>رمز/پَس فرِیز جدید را وارد کنید</translation>
    </message>
    <message>
        <source>Repeat new passphrase</source>
        <translation>رمز/پَس فرِیز را دوباره وارد کنید</translation>
    </message>
    <message>
        <source>Show passphrase</source>
        <translation>نمایش رمز</translation>
    </message>
    <message>
        <source>Encrypt wallet</source>
        <translation>رمزگذاری کیف پول</translation>
    </message>
    <message>
        <source>This operation needs your wallet passphrase to unlock the wallet.</source>
        <translation>این عملیات نیاز به رمز کیف ‌پول شما دارد تا کیف پول باز شود</translation>
    </message>
    <message>
        <source>Unlock wallet</source>
        <translation>بازکردن کیف ‌پول</translation>
    </message>
    <message>
        <source>This operation needs your wallet passphrase to decrypt the wallet.</source>
        <translation>برای انجام این عملیات، باید رمز کیف‌پول را وارد کنید.</translation>
    </message>
    <message>
        <source>Decrypt wallet</source>
        <translation>رمزگشایی کیف پول</translation>
    </message>
    <message>
        <source>Change passphrase</source>
        <translation>تغییر رمزعبور</translation>
    </message>
    <message>
        <source>Confirm wallet encryption</source>
        <translation>تایید رمزگذاری کیف پول</translation>
    </message>
    <message>
        <source>Warning: If you encrypt your wallet and lose your passphrase, you will &lt;b&gt;LOSE ALL OF YOUR QTUMS&lt;/b&gt;!</source>
        <translation>اخطار: اگر کیف‌پول خود را رمزگذاری کرده و رمز خود را فراموش کنید، شما &lt;b&gt;تمام بیت‌کوین‌های خود را از دست خواهید داد&lt;/b&gt;!</translation>
    </message>
    <message>
        <source>Are you sure you wish to encrypt your wallet?</source>
        <translation>آیا از رمزگذاری کیف ‌پول خود اطمینان دارید؟</translation>
    </message>
    <message>
        <source>Wallet encrypted</source>
        <translation>کیف پول رمزگذاری شده است</translation>
    </message>
    <message>
<<<<<<< HEAD
=======
        <source>Enter the new passphrase for the wallet.&lt;br/&gt;Please use a passphrase of &lt;b&gt;ten or more random characters&lt;/b&gt;, or &lt;b&gt;eight or more words&lt;/b&gt;.</source>
        <translation>برای کیف پول خود یک رمز جدید وارد نمائید&lt;br/&gt;لطفاً رمز کیف پول انتخابی را بدین گونه بسازید&lt;b&gt;انتخاب ده ویا بیشتر کاراکتر تصادفی&lt;/b&gt; یا &lt;b&gt; حداقل هشت کلمه&lt;/b&gt;</translation>
    </message>
    <message>
>>>>>>> da23532c
        <source>Enter the old passphrase and new passphrase for the wallet.</source>
        <translation>رمز عبور قدیمی و رمز عبور جدید کیف پول خود را وارد کنید.</translation>
    </message>
    <message>
        <source>Remember that encrypting your wallet cannot fully protect your qtums from being stolen by malware infecting your computer.</source>
        <translation>والت رمز بندی شد . 
یاد داشته باشید که پنجره رمز شده نمی تواند کلا از سرقت نرم افزارهای مخرب محافظ کند</translation>
    </message>
    <message>
        <source>Wallet to be encrypted</source>
        <translation>کیف پول رمز نگاری شده است</translation>
    </message>
    <message>
        <source>Your wallet is about to be encrypted. </source>
        <translation>کیف پول شما در حال رمز نگاری می باشد.</translation>
    </message>
    <message>
        <source>Your wallet is now encrypted. </source>
        <translation>کیف پول شما اکنون رمزنگاری گردیده است.</translation>
    </message>
    <message>
        <source>IMPORTANT: Any previous backups you have made of your wallet file should be replaced with the newly generated, encrypted wallet file. For security reasons, previous backups of the unencrypted wallet file will become useless as soon as you start using the new, encrypted wallet.</source>
        <translation>مهم: هر بک‌آپ قبلی که از کیف‌پول خود گرفته‌اید، با نسخه‌ی جدید رمزنگاری‌شده جایگزین خواهد شد. به دلایل امنیتی، پس از رمزنگاری کیف‌پول، بک‌آپ‌های قدیمی شما بلااستفاده خواهد شد.</translation>
    </message>
    <message>
        <source>Wallet encryption failed</source>
        <translation>خطا در رمزنگاری کیف‌پول</translation>
    </message>
    <message>
        <source>Wallet encryption failed due to an internal error. Your wallet was not encrypted.</source>
        <translation>رمزگذاری به علت خطای داخلی تایید نشد. کیف‌پول شما رمزگذاری نشد.</translation>
    </message>
    <message>
        <source>The supplied passphrases do not match.</source>
        <translation>رمزهای واردشده تطابق ندارند.</translation>
    </message>
    <message>
        <source>Wallet unlock failed</source>
        <translation>خطا در بازکردن کیف‌پول</translation>
    </message>
    <message>
        <source>The passphrase entered for the wallet decryption was incorrect.</source>
        <translation>رمز واردشده برای رمزگشایی کیف‌پول اشتباه است.</translation>
    </message>
    <message>
        <source>Wallet decryption failed</source>
        <translation>خطا در رمزگشایی کیف‌پول</translation>
    </message>
    <message>
        <source>Wallet passphrase was successfully changed.</source>
        <translation>رمز کیف‌پول با موفقیت تغییر یافت.</translation>
    </message>
    <message>
        <source>Warning: The Caps Lock key is on!</source>
        <translation>اخطار: کلید Caps Lock فعال است!</translation>
    </message>
</context>
<context>
    <name>BanTableModel</name>
    <message>
        <source>IP/Netmask</source>
        <translation>آی پی/نت ماسک</translation>
    </message>
    <message>
        <source>Banned Until</source>
        <translation>مسدودشده تا</translation>
    </message>
</context>
<context>
    <name>QtumGUI</name>
    <message>
        <source>Sign &amp;message...</source>
        <translation>ثبت &amp;پیام</translation>
    </message>
    <message>
        <source>Synchronizing with network...</source>
        <translation>به روز رسانی با شبکه...</translation>
    </message>
    <message>
        <source>&amp;Overview</source>
        <translation>بازبینی</translation>
    </message>
    <message>
        <source>Show general overview of wallet</source>
        <translation>نمای کلی از wallet را نشان بده</translation>
    </message>
    <message>
        <source>&amp;Transactions</source>
        <translation>تراکنش</translation>
    </message>
    <message>
        <source>Browse transaction history</source>
        <translation>تاریخچه تراکنش را باز کن</translation>
    </message>
    <message>
        <source>E&amp;xit</source>
        <translation>خروج</translation>
    </message>
    <message>
        <source>Quit application</source>
        <translation>از "درخواست نامه"/ application خارج شو</translation>
    </message>
    <message>
        <source>&amp;About %1</source>
        <translation>&amp;درباره %1</translation>
    </message>
    <message>
        <source>Show information about %1</source>
        <translation>نمایش اطلاعات درباره %1</translation>
    </message>
    <message>
        <source>About &amp;Qt</source>
        <translation>درباره Qt</translation>
    </message>
    <message>
        <source>Show information about Qt</source>
        <translation>نمایش اطلاعات درباره Qt</translation>
    </message>
    <message>
        <source>&amp;Options...</source>
        <translation>انتخاب ها</translation>
    </message>
    <message>
        <source>Modify configuration options for %1</source>
        <translation>اصلاح انتخاب ها برای پیکربندی %1</translation>
    </message>
    <message>
        <source>&amp;Encrypt Wallet...</source>
        <translation>رمزگذاری کیف پول</translation>
    </message>
    <message>
        <source>&amp;Backup Wallet...</source>
        <translation>تهیه نسخه پشتیبان از کیف پول</translation>
    </message>
    <message>
        <source>&amp;Change Passphrase...</source>
        <translation>تغییر رمز/پَس فرِیز</translation>
    </message>
    <message>
        <source>Open &amp;URI...</source>
        <translation>بازکردن آدرس...</translation>
    </message>
    <message>
<<<<<<< HEAD
=======
        <source>Create Wallet...</source>
        <translation>ایجاد کیف پول</translation>
    </message>
    <message>
>>>>>>> da23532c
        <source>Create a new wallet</source>
        <translation>ساخت کیف پول جدید</translation>
    </message>
    <message>
        <source>Wallet:</source>
        <translation>کیف پول:</translation>
    </message>
    <message>
        <source>Click to disable network activity.</source>
        <translation>برای غیرفعال‌کردن فعالیت شبکه کلیک کنید.</translation>
    </message>
    <message>
        <source>Network activity disabled.</source>
        <translation>فعالیت شبکه غیرفعال شد.</translation>
    </message>
    <message>
        <source>Click to enable network activity again.</source>
        <translation>برای فعال‌کردن فعالیت شبکه کلیک کنید.</translation>
    </message>
    <message>
        <source>Syncing Headers (%1%)...</source>
        <translation>درحال همگام‌سازی هدرها (%1%)…</translation>
    </message>
    <message>
        <source>Reindexing blocks on disk...</source>
        <translation>فهرست‌بندی نمایه بلاک‌ها…</translation>
    </message>
    <message>
        <source>Proxy is &lt;b&gt;enabled&lt;/b&gt;: %1</source>
        <translation>پراکسی &lt;br&gt;فعال شده است: %1&lt;/br&gt;</translation>
    </message>
    <message>
        <source>Send coins to a Qtum address</source>
        <translation>ارسال کوین به آدرس بیت کوین</translation>
    </message>
    <message>
        <source>Backup wallet to another location</source>
        <translation>گرفتن نسخه پیشتیبان در آدرسی دیگر</translation>
    </message>
    <message>
        <source>Change the passphrase used for wallet encryption</source>
        <translation>رمز عبور مربوط به رمزگذاریِ کیف پول  را تغییر دهید</translation>
    </message>
    <message>
        <source>&amp;Verify message...</source>
        <translation>تایید پیام</translation>
    </message>
    <message>
        <source>&amp;Send</source>
        <translation>ارسال</translation>
    </message>
    <message>
        <source>&amp;Receive</source>
        <translation>دریافت</translation>
    </message>
    <message>
        <source>&amp;Show / Hide</source>
        <translation>نمایش/ عدم نمایش</translation>
    </message>
    <message>
        <source>Show or hide the main Window</source>
        <translation>نمایش یا عدم نمایش پنجره اصلی</translation>
    </message>
    <message>
        <source>Encrypt the private keys that belong to your wallet</source>
        <translation>رمزنگاری کلیدهای شخصی متعلق به کیف‌پول</translation>
    </message>
    <message>
        <source>Sign messages with your Qtum addresses to prove you own them</source>
        <translation>پیام‌ها را با آدرس بیت‌کوین خود امضا کنید تا مالکیت آن‌ها را اثبات کنید</translation>
    </message>
    <message>
        <source>Verify messages to ensure they were signed with specified Qtum addresses</source>
        <translation>پیام‌ها را تائید کنید تا از امضاشدن آن‌ها با آدرس بیت‌کوین مطمئن شوید</translation>
    </message>
    <message>
        <source>&amp;File</source>
        <translation>فایل</translation>
    </message>
    <message>
        <source>&amp;Settings</source>
        <translation>تنظیمات</translation>
    </message>
    <message>
        <source>&amp;Help</source>
        <translation>راهنما</translation>
    </message>
    <message>
        <source>Tabs toolbar</source>
        <translation>نوار ابزار</translation>
    </message>
    <message>
        <source>Request payments (generates QR codes and qtum: URIs)</source>
        <translation>درخواست پرداخت (ساخت کد QR و بیت‌کوین: URIs)</translation>
    </message>
    <message>
        <source>Show the list of used sending addresses and labels</source>
        <translation>نمایش لیست آدرس‌ها و لیبل‌های ارسالی استفاده شده</translation>
    </message>
    <message>
        <source>Show the list of used receiving addresses and labels</source>
        <translation>نمایش لیست آدرس‌ها و لیبل‌های دریافتی استفاده شده</translation>
    </message>
    <message>
        <source>&amp;Command-line options</source>
        <translation>گزینه های خط فرمان</translation>
    </message>
    <message numerus="yes">
        <source>%n active connection(s) to Qtum network</source>
        <translation><numerusform>%n ارتباط فعال به شبکه بیت‌کوین</numerusform><numerusform>%n ارتباط فعال به شبکه بیت‌کوین</numerusform></translation>
    </message>
    <message>
        <source>Indexing blocks on disk...</source>
        <translation>فهرست‌بندی نمایه بلاک‌ها…</translation>
    </message>
    <message>
        <source>Processing blocks on disk...</source>
        <translation>پردازش نمایه بلاک‌ها…</translation>
    </message>
    <message numerus="yes">
        <source>Processed %n block(s) of transaction history.</source>
        <translation><numerusform>%n بلاک از تاریخچه تراکنش، پردازش شد.</numerusform><numerusform>%n بلاک از تاریخچه تراکنش، پردازش شد.</numerusform></translation>
    </message>
    <message>
        <source>%1 behind</source>
        <translation>%1 قبل</translation>
    </message>
    <message>
        <source>Last received block was generated %1 ago.</source>
        <translation>آخرین بلاک دریافت شده تولید شده در %1 قبل.</translation>
    </message>
    <message>
        <source>Transactions after this will not yet be visible.</source>
        <translation>تراکنش‌های بعد از این تراکنش هنوز در دسترس نیستند.</translation>
    </message>
    <message>
        <source>Error</source>
        <translation>خطا</translation>
    </message>
    <message>
        <source>Warning</source>
        <translation>هشدار</translation>
    </message>
    <message>
        <source>Information</source>
        <translation>اطلاعات</translation>
    </message>
    <message>
        <source>Up to date</source>
        <translation>به روز</translation>
    </message>
    <message>
        <source>&amp;Load PSBT from file...</source>
        <translation>&amp;Load PSBT from file...</translation>
    </message>
    <message>
        <source>Load Partially Signed Qtum Transaction</source>
        <translation>Load Partially Signed Qtum Transaction</translation>
    </message>
    <message>
        <source>Load PSBT from clipboard...</source>
        <translation>Load PSBT from clipboard...</translation>
    </message>
    <message>
        <source>Load Partially Signed Qtum Transaction from clipboard</source>
        <translation>Load Partially Signed Qtum Transaction from clipboard</translation>
    </message>
    <message>
        <source>Node window</source>
        <translation>پنجره گره</translation>
    </message>
    <message>
        <source>Open node debugging and diagnostic console</source>
        <translation>باز کردن کنسول دی باگ و تشخیص گره</translation>
    </message>
    <message>
        <source>&amp;Sending addresses</source>
        <translation>ادرس ارسال</translation>
    </message>
    <message>
        <source>&amp;Receiving addresses</source>
        <translation>ادرس درسافت</translation>
    </message>
    <message>
        <source>Open a qtum: URI</source>
        <translation>بارک کردن یک بیت‌کوین: URI</translation>
    </message>
    <message>
        <source>Open Wallet</source>
        <translation>باز کردن حساب</translation>
    </message>
    <message>
        <source>Open a wallet</source>
        <translation>باز کردن یک حساب</translation>
    </message>
    <message>
        <source>Close Wallet...</source>
        <translation>بستن کیف پول...</translation>
    </message>
    <message>
        <source>Close wallet</source>
        <translation>کیف پول را ببندید</translation>
    </message>
    <message>
        <source>Close All Wallets...</source>
        <translation>همه‌ی کیف پول‌ها را ببند...</translation>
    </message>
    <message>
        <source>Close all wallets</source>
        <translation>همه‌ی کیف پول‌ها را ببند</translation>
    </message>
    <message>
        <source>&amp;Mask values</source>
        <translation>&amp;Mask values</translation>
    </message>
    <message>
        <source>Mask the values in the Overview tab</source>
        <translation>Mask the values in the Overview tab</translation>
    </message>
    <message>
        <source>default wallet</source>
        <translation>کیف پول پیش‌فرض</translation>
    </message>
    <message>
        <source>No wallets available</source>
        <translation>هیچ کیف پولی در دسترس نمی باشد</translation>
    </message>
    <message>
        <source>&amp;Window</source>
        <translation>پنجره</translation>
    </message>
    <message>
        <source>Minimize</source>
        <translation>به حداقل رساندن</translation>
    </message>
    <message>
        <source>Zoom</source>
        <translation>بزرگنمایی</translation>
    </message>
    <message>
        <source>Main Window</source>
        <translation>پنجره اصلی</translation>
    </message>
    <message>
        <source>%1 client</source>
        <translation>کلاینت: %1</translation>
    </message>
    <message>
        <source>Connecting to peers...</source>
        <translation>در حال اتصال به همتاهای شبکه...</translation>
    </message>
    <message>
        <source>Catching up...</source>
        <translation>در حال روزآمد سازی..</translation>
    </message>
    <message>
        <source>Error: %1</source>
        <translation>خطا: %1</translation>
    </message>
    <message>
        <source>Warning: %1</source>
        <translation>هشدار: %1</translation>
    </message>
    <message>
        <source>Date: %1
</source>
        <translation>تاریخ: %1
</translation>
    </message>
    <message>
        <source>Amount: %1
</source>
        <translation>مبلغ: %1
</translation>
    </message>
    <message>
        <source>Wallet: %1
</source>
        <translation>کیف پول: %1
</translation>
    </message>
    <message>
        <source>Type: %1
</source>
        <translation>نوع: %1
</translation>
    </message>
    <message>
        <source>Label: %1
</source>
        <translation>برچسب: %1
</translation>
    </message>
    <message>
        <source>Address: %1
</source>
        <translation>آدرس: %1
</translation>
    </message>
    <message>
        <source>Sent transaction</source>
        <translation>تراکنش ارسالی</translation>
    </message>
    <message>
        <source>Incoming transaction</source>
        <translation>تراکنش دریافتی</translation>
    </message>
    <message>
        <source>HD key generation is &lt;b&gt;enabled&lt;/b&gt;</source>
        <translation>تولید کلید HD &lt;b&gt;فعال است&lt;/b&gt;</translation>
    </message>
    <message>
        <source>HD key generation is &lt;b&gt;disabled&lt;/b&gt;</source>
        <translation>تولید کلید HD &lt;b&gt; غیر فعال است&lt;/b&gt;</translation>
    </message>
    <message>
        <source>Private key &lt;b&gt;disabled&lt;/b&gt;</source>
        <translation>کلید خصوصی &lt;b&gt;غیر فعال &lt;/b&gt;</translation>
    </message>
    <message>
        <source>Wallet is &lt;b&gt;encrypted&lt;/b&gt; and currently &lt;b&gt;unlocked&lt;/b&gt;</source>
        <translation>wallet رمزگذاری شد و در حال حاضر از حالت قفل در آمده است</translation>
    </message>
    <message>
        <source>Wallet is &lt;b&gt;encrypted&lt;/b&gt; and currently &lt;b&gt;locked&lt;/b&gt;</source>
        <translation>wallet رمزگذاری شد و در حال حاضر قفل است</translation>
    </message>
    <message>
<<<<<<< HEAD
        <source>A fatal error occurred. Qtum can no longer continue safely and will quit.</source>
        <translation>خطای بحرانی رخ داده است. بیتکوین دیگر به صورت ایمن قادر به ادامه دادن نمی‌باشد و خارج خواهد شد.</translation>
=======
        <source>Original message:</source>
        <translation>پیام اصلی:</translation>
    </message>
    <message>
        <source>A fatal error occurred. %1 can no longer continue safely and will quit.</source>
        <translation>A fatal error occurred. %1 can no longer continue safely and will quit.</translation>
>>>>>>> da23532c
    </message>
</context>
<context>
    <name>CoinControlDialog</name>
    <message>
        <source>Coin Selection</source>
        <translation>انتخاب کوین</translation>
    </message>
    <message>
        <source>Quantity:</source>
        <translation>مقدار</translation>
    </message>
    <message>
        <source>Bytes:</source>
        <translation>بایت ها:</translation>
    </message>
    <message>
        <source>Amount:</source>
        <translation>میزان وجه:</translation>
    </message>
    <message>
        <source>Fee:</source>
        <translation>هزینه</translation>
    </message>
    <message>
        <source>Dust:</source>
        <translation>گرد و غبار با داست:</translation>
    </message>
    <message>
        <source>After Fee:</source>
        <translation>بعد از احتساب کارمزد</translation>
    </message>
    <message>
        <source>Change:</source>
        <translation>تغییر</translation>
    </message>
    <message>
        <source>(un)select all</source>
        <translation>(عدم)انتخاب همه</translation>
    </message>
    <message>
        <source>Tree mode</source>
        <translation>حالت درختی</translation>
    </message>
    <message>
        <source>List mode</source>
        <translation>حالت لیستی</translation>
    </message>
    <message>
        <source>Amount</source>
        <translation>میزان</translation>
    </message>
    <message>
        <source>Received with label</source>
        <translation>دریافت شده با برچسب</translation>
    </message>
    <message>
        <source>Received with address</source>
        <translation>دریافت شده با آدرس</translation>
    </message>
    <message>
        <source>Date</source>
        <translation>تاریخ</translation>
    </message>
    <message>
        <source>Confirmations</source>
        <translation>تاییدیه</translation>
    </message>
    <message>
        <source>Confirmed</source>
        <translation>تایید شده</translation>
    </message>
    <message>
        <source>Copy address</source>
        <translation>کپی آدرس</translation>
    </message>
    <message>
        <source>Copy label</source>
        <translation>کپی برچسب</translation>
    </message>
    <message>
        <source>Copy amount</source>
        <translation>کپی مقدار</translation>
    </message>
    <message>
        <source>Copy transaction ID</source>
        <translation>کپی شناسه تراکنش</translation>
    </message>
    <message>
        <source>Lock unspent</source>
        <translation>قفل کردن خرج نشده ها</translation>
    </message>
    <message>
        <source>Unlock unspent</source>
        <translation>بازکردن قفل خرج نشده ها</translation>
    </message>
    <message>
        <source>Copy quantity</source>
        <translation>کپی مقدار</translation>
    </message>
    <message>
        <source>Copy fee</source>
        <translation>کپی هزینه</translation>
    </message>
    <message>
        <source>Copy after fee</source>
        <translation>کپی کردن بعد از احتساب کارمزد</translation>
    </message>
    <message>
        <source>Copy bytes</source>
        <translation>کپی کردن بایت ها</translation>
    </message>
    <message>
        <source>Copy dust</source>
        <translation>کپی کردن داست:</translation>
    </message>
    <message>
        <source>Copy change</source>
        <translation>کپی کردن تغییر</translation>
    </message>
    <message>
        <source>(%1 locked)</source>
        <translation>(قفل شده است %1)</translation>
    </message>
    <message>
        <source>yes</source>
        <translation>بله</translation>
    </message>
    <message>
        <source>no</source>
        <translation>خیر</translation>
    </message>
    <message>
        <source>This label turns red if any recipient receives an amount smaller than the current dust threshold.</source>
        <translation>اگر هر گیرنده مقداری کمتر آستانه فعلی دریافت کند از این لیبل قرمز می‌شود.</translation>
    </message>
    <message>
        <source>Can vary +/- %1 satoshi(s) per input.</source>
        <translation>Can vary +/- %1 satoshi(s) per input.</translation>
    </message>
    <message>
        <source>(no label)</source>
        <translation>(برچسب ندارد)</translation>
    </message>
    <message>
        <source>change from %1 (%2)</source>
        <translation>تغییر از %1 (%2)</translation>
    </message>
    <message>
        <source>(change)</source>
        <translation>(تغییر)</translation>
    </message>
</context>
<context>
    <name>CreateWalletActivity</name>
    <message>
        <source>Creating Wallet &lt;b&gt;%1&lt;/b&gt;...</source>
        <translation>در حال ایجاد کیف پول &lt;b&gt; %1&lt;/b&gt;...</translation>
    </message>
    <message>
        <source>Create wallet failed</source>
        <translation>کیف پول ایجاد نگردید</translation>
    </message>
    <message>
        <source>Create wallet warning</source>
        <translation>هشدار ایجاد کیف پول</translation>
    </message>
</context>
<context>
    <name>CreateWalletDialog</name>
    <message>
        <source>Create Wallet</source>
        <translation>ایجاد کیف پول</translation>
    </message>
    <message>
        <source>Wallet Name</source>
        <translation>نام کیف پول</translation>
    </message>
    <message>
        <source>Encrypt the wallet. The wallet will be encrypted with a passphrase of your choice.</source>
        <translation>کیف پول را رمز نگاری نمائید. کیف پول با کلمات رمز انتخاب خودتان رمز نگاری خواهد شد</translation>
    </message>
    <message>
        <source>Encrypt Wallet</source>
        <translation>رمز نگاری کیف پول</translation>
    </message>
    <message>
        <source>Disable private keys for this wallet. Wallets with private keys disabled will have no private keys and cannot have an HD seed or imported private keys. This is ideal for watch-only wallets.</source>
        <translation>غیر فعال کردن کلیدهای خصوصی برای این کیف پول. کیف پول هایی با کلید های خصوصی غیر فعال هیچ کلید خصوصی نداشته و نمیتوانند HD داشته باشند و یا کلید های خصوصی دارد شدنی داشته باشند. این کیف پول ها صرفاً برای رصد مناسب هستند.</translation>
    </message>
    <message>
        <source>Disable Private Keys</source>
        <translation>غیر فعال کردن کلیدهای خصوصی</translation>
    </message>
    <message>
        <source>Make a blank wallet. Blank wallets do not initially have private keys or scripts. Private keys and addresses can be imported, or an HD seed can be set, at a later time.</source>
        <translation>یک کیف پول خالی درست کنید. کیف پول های خالی در ابتدا کلید یا اسکریپت خصوصی ندارند. کلیدها و آدرسهای خصوصی می توانند وارد شوند یا بذر HD را می توان بعداً تنظیم نمود.</translation>
    </message>
    <message>
        <source>Make Blank Wallet</source>
        <translation>ساخت کیف پول خالی</translation>
    </message>
    <message>
        <source>Use descriptors for scriptPubKey management</source>
        <translation>Use descriptors for scriptPubKey management</translation>
    </message>
    <message>
        <source>Descriptor Wallet</source>
        <translation>Descriptor Wallet</translation>
    </message>
    <message>
        <source>Create</source>
        <translation>ایجاد</translation>
    </message>
    <message>
        <source>Compiled without sqlite support (required for descriptor wallets)</source>
        <translation>Compiled without sqlite support (required for descriptor wallets)</translation>
    </message>
</context>
<context>
    <name>EditAddressDialog</name>
    <message>
        <source>Edit Address</source>
        <translation>ویرایش حساب</translation>
    </message>
    <message>
        <source>&amp;Label</source>
        <translation>برچسب</translation>
    </message>
    <message>
        <source>The label associated with this address list entry</source>
        <translation>برچسب مرتبط با لیست آدرس ورودی</translation>
    </message>
    <message>
        <source>The address associated with this address list entry. This can only be modified for sending addresses.</source>
        <translation>برچسب مرتبط با لیست آدرس ورودی می باشد. این می تواند فقط  برای آدرس های ارسالی اصلاح شود.</translation>
    </message>
    <message>
        <source>&amp;Address</source>
        <translation>آدرس</translation>
    </message>
    <message>
        <source>New sending address</source>
        <translation>آدرس ارسالی جدید</translation>
    </message>
    <message>
        <source>Edit receiving address</source>
        <translation>ویرایش آدرس دریافتی</translation>
    </message>
    <message>
        <source>Edit sending address</source>
        <translation>ویرایش آدرس ارسالی</translation>
    </message>
    <message>
        <source>The entered address "%1" is not a valid Qtum address.</source>
        <translation>آدرس وارد شده "%1" آدرس معتبر بیت کوین نیست.</translation>
    </message>
    <message>
        <source>Address "%1" already exists as a receiving address with label "%2" and so cannot be added as a sending address.</source>
        <translation>Address "%1" already exists as a receiving address with label "%2" and so cannot be added as a sending address.</translation>
    </message>
    <message>
        <source>The entered address "%1" is already in the address book with label "%2".</source>
        <translation>آدرس وارد شده "%1" در حال حاظر در دفترچه آدرس ها موجود است با برچسب "%2" .</translation>
    </message>
    <message>
        <source>Could not unlock wallet.</source>
        <translation>نمیتوان کیف پول را باز کرد.</translation>
    </message>
    <message>
        <source>New key generation failed.</source>
        <translation>تولید کلید جدید به خطا انجامید.</translation>
    </message>
</context>
<context>
    <name>FreespaceChecker</name>
    <message>
        <source>A new data directory will be created.</source>
        <translation>پوشه داده جدید ساخته خواهد شد</translation>
    </message>
    <message>
        <source>name</source>
        <translation>نام</translation>
    </message>
    <message>
        <source>Directory already exists. Add %1 if you intend to create a new directory here.</source>
        <translation>این پوشه در حال حاضر وجود دارد. اگر می‌خواهید یک دایرکتوری جدید در این‌جا ایجاد کنید، %1 را اضافه کنید.</translation>
    </message>
    <message>
        <source>Path already exists, and is not a directory.</source>
        <translation>مسیر داده شده موجود است و به یک پوشه اشاره نمی‌کند.</translation>
    </message>
    <message>
        <source>Cannot create data directory here.</source>
        <translation>نمیتوان در اینجا پوشه داده ساخت.</translation>
    </message>
</context>
<context>
    <name>HelpMessageDialog</name>
    <message>
        <source>version</source>
        <translation>نسخه</translation>
    </message>
    <message>
        <source>About %1</source>
        <translation>حدود %1</translation>
    </message>
    <message>
        <source>Command-line options</source>
        <translation>گزینه های خط-فرمان</translation>
    </message>
</context>
<context>
    <name>Intro</name>
    <message>
        <source>Welcome</source>
        <translation>خوش آمدید</translation>
    </message>
    <message>
        <source>Welcome to %1.</source>
        <translation>به %1 خوش آمدید.</translation>
    </message>
    <message>
        <source>As this is the first time the program is launched, you can choose where %1 will store its data.</source>
        <translation>از آنجا که اولین مرتبه این برنامه اجرا می‌شود، شما می‌توانید محل ذخیره داده‌های %1 را انتخاب نمایید.</translation>
    </message>
    <message>
        <source>When you click OK, %1 will begin to download and process the full %4 block chain (%2GB) starting with the earliest transactions in %3 when %4 initially launched.</source>
        <translation>When you click OK, %1 will begin to download and process the full %4 block chain (%2GB) starting with the earliest transactions in %3 when %4 initially launched.</translation>
    </message>
    <message>
        <source>Reverting this setting requires re-downloading the entire blockchain. It is faster to download the full chain first and prune it later. Disables some advanced features.</source>
        <translation>Reverting this setting requires re-downloading the entire blockchain. It is faster to download the full chain first and prune it later. Disables some advanced features.</translation>
    </message>
    <message>
        <source>This initial synchronisation is very demanding, and may expose hardware problems with your computer that had previously gone unnoticed. Each time you run %1, it will continue downloading where it left off.</source>
        <translation>This initial synchronisation is very demanding, and may expose hardware problems with your computer that had previously gone unnoticed. Each time you run %1, it will continue downloading where it left off.</translation>
    </message>
    <message>
        <source>If you have chosen to limit block chain storage (pruning), the historical data must still be downloaded and processed, but will be deleted afterward to keep your disk usage low.</source>
        <translation>If you have chosen to limit block chain storage (pruning), the historical data must still be downloaded and processed, but will be deleted afterward to keep your disk usage low.</translation>
    </message>
    <message>
        <source>Use the default data directory</source>
        <translation>استفاده کردن از پوشه داده پیشفرض</translation>
    </message>
    <message>
        <source>Use a custom data directory:</source>
        <translation>استفاده کردن از پوشه داده مخصوص:</translation>
    </message>
    <message>
        <source>Qtum</source>
        <translation>بیت کوین</translation>
    </message>
    <message>
        <source>Discard blocks after verification, except most recent %1 GB (prune)</source>
        <translation>Discard blocks after verification, except most recent %1 GB (prune)</translation>
    </message>
    <message>
        <source>At least %1 GB of data will be stored in this directory, and it will grow over time.</source>
        <translation>حداقل %1 گیگابایت اطلاعات در این شاخه ذخیره خواهد شد، که به مرور زمان افزایش خواهد یافت.</translation>
    </message>
    <message>
        <source>Approximately %1 GB of data will be stored in this directory.</source>
        <translation>تقریبا %1 گیگابایت داده در این شاخه ذخیره خواهد شد.</translation>
    </message>
    <message>
        <source>%1 will download and store a copy of the Qtum block chain.</source>
        <translation>%1 will download and store a copy of the Qtum block chain.</translation>
    </message>
    <message>
        <source>The wallet will also be stored in this directory.</source>
        <translation>کیف پول هم در همین دایرکتوری ذخیره می‌شود.</translation>
    </message>
    <message>
        <source>Error: Specified data directory "%1" cannot be created.</source>
        <translation>خطا: نمی‌توان پوشه‌ای برای داده‌ها در «%1» ایجاد کرد.</translation>
    </message>
    <message>
        <source>Error</source>
        <translation>خطا</translation>
    </message>
    <message numerus="yes">
        <source>%n GB of free space available</source>
        <translation><numerusform>%n گیگابایت از فضای موچود است</numerusform><numerusform>%n گیگابایت از فضای موچود است</numerusform></translation>
    </message>
    <message numerus="yes">
        <source>(of %n GB needed)</source>
        <translation><numerusform>(از %n گیگابایت مورد نیاز)</numerusform><numerusform>(از %n گیگابایت مورد نیاز)</numerusform></translation>
    </message>
    <message numerus="yes">
        <source>(%n GB needed for full chain)</source>
        <translation><numerusform>(%n GB needed for full chain)</numerusform><numerusform>(%n GB needed for full chain)</numerusform></translation>
    </message>
</context>
<context>
    <name>ModalOverlay</name>
    <message>
        <source>Form</source>
        <translation>فرم</translation>
    </message>
    <message>
        <source>Recent transactions may not yet be visible, and therefore your wallet's balance might be incorrect. This information will be correct once your wallet has finished synchronizing with the qtum network, as detailed below.</source>
        <translation>Recent transactions may not yet be visible, and therefore your wallet's balance might be incorrect. This information will be correct once your wallet has finished synchronizing with the qtum network, as detailed below.</translation>
    </message>
    <message>
        <source>Attempting to spend qtums that are affected by not-yet-displayed transactions will not be accepted by the network.</source>
        <translation>Attempting to spend qtums that are affected by not-yet-displayed transactions will not be accepted by the network.</translation>
    </message>
    <message>
        <source>Number of blocks left</source>
        <translation>تعداد بلوک‌های باقیمانده</translation>
    </message>
    <message>
        <source>Unknown...</source>
        <translation>ناشناس...</translation>
    </message>
    <message>
        <source>Last block time</source>
        <translation>زمان آخرین بلوک</translation>
    </message>
    <message>
        <source>Progress</source>
        <translation>پیشرفت</translation>
    </message>
    <message>
        <source>Progress increase per hour</source>
        <translation>سرعت افزایش پیشرفت بر ساعت</translation>
    </message>
    <message>
        <source>calculating...</source>
        <translation>در حال محاسبه...</translation>
    </message>
    <message>
        <source>Estimated time left until synced</source>
        <translation>زمان تقریبی باقی‌مانده تا همگام شدن</translation>
    </message>
    <message>
        <source>Hide</source>
        <translation>پنهان کردن</translation>
    </message>
    <message>
        <source>Esc</source>
        <translation>خروج</translation>
    </message>
    <message>
        <source>%1 is currently syncing.  It will download headers and blocks from peers and validate them until reaching the tip of the block chain.</source>
        <translation>%1 is currently syncing.  It will download headers and blocks from peers and validate them until reaching the tip of the block chain.</translation>
    </message>
    <message>
        <source>Unknown. Syncing Headers (%1, %2%)...</source>
        <translation>Unknown. Syncing Headers (%1, %2%)...</translation>
    </message>
</context>
<context>
    <name>OpenURIDialog</name>
    <message>
        <source>Open qtum URI</source>
        <translation>Open qtum URI</translation>
    </message>
    <message>
        <source>URI:</source>
        <translation>آدرس:</translation>
    </message>
</context>
<context>
    <name>OpenWalletActivity</name>
    <message>
        <source>Open wallet failed</source>
        <translation>بازکردن کیف پول به مشکل خورده است</translation>
    </message>
    <message>
        <source>Open wallet warning</source>
        <translation>هشدار باز کردن کیف پول</translation>
    </message>
    <message>
        <source>default wallet</source>
        <translation>کیف پول پیش‌فرض</translation>
    </message>
    <message>
        <source>Opening Wallet &lt;b&gt;%1&lt;/b&gt;...</source>
        <translation>Opening Wallet &lt;b&gt;%1&lt;/b&gt;...</translation>
    </message>
</context>
<context>
    <name>OptionsDialog</name>
    <message>
        <source>Options</source>
        <translation>گزینه ها</translation>
    </message>
    <message>
        <source>&amp;Main</source>
        <translation>&amp;اصلی</translation>
    </message>
    <message>
        <source>Automatically start %1 after logging in to the system.</source>
        <translation>اجرای خودکار %1 بعد زمان ورود به سیستم.</translation>
    </message>
    <message>
        <source>&amp;Start %1 on system login</source>
        <translation>&amp;Start %1 on system login</translation>
    </message>
    <message>
        <source>Size of &amp;database cache</source>
        <translation>اندازه کش پایگاه داده.</translation>
    </message>
    <message>
        <source>Number of script &amp;verification threads</source>
        <translation>Number of script &amp;verification threads</translation>
    </message>
    <message>
        <source>IP address of the proxy (e.g. IPv4: 127.0.0.1 / IPv6: ::1)</source>
        <translation>IP address of the proxy (e.g. IPv4: 127.0.0.1 / IPv6: ::1)</translation>
    </message>
    <message>
        <source>Shows if the supplied default SOCKS5 proxy is used to reach peers via this network type.</source>
        <translation>Shows if the supplied default SOCKS5 proxy is used to reach peers via this network type.</translation>
    </message>
    <message>
        <source>Hide the icon from the system tray.</source>
        <translation>Hide the icon from the system tray.</translation>
    </message>
    <message>
        <source>&amp;Hide tray icon</source>
        <translation>مخفی کردن ایکون
</translation>
    </message>
    <message>
        <source>Minimize instead of exit the application when the window is closed. When this option is enabled, the application will be closed only after selecting Exit in the menu.</source>
        <translation>Minimize instead of exit the application when the window is closed. When this option is enabled, the application will be closed only after selecting Exit in the menu.</translation>
    </message>
    <message>
        <source>Third party URLs (e.g. a block explorer) that appear in the transactions tab as context menu items. %s in the URL is replaced by transaction hash. Multiple URLs are separated by vertical bar |.</source>
        <translation>Third party URLs (e.g. a block explorer) that appear in the transactions tab as context menu items. %s in the URL is replaced by transaction hash. Multiple URLs are separated by vertical bar |.</translation>
    </message>
    <message>
        <source>Open the %1 configuration file from the working directory.</source>
        <translation>Open the %1 configuration file from the working directory.</translation>
    </message>
    <message>
        <source>Open Configuration File</source>
        <translation>بازکردن فایل پیکربندی</translation>
    </message>
    <message>
        <source>Reset all client options to default.</source>
        <translation>ریست تمامی تنظیمات کلاینت به پیشفرض</translation>
    </message>
    <message>
        <source>&amp;Reset Options</source>
        <translation>تنظیم مجدد گزینه ها</translation>
    </message>
    <message>
        <source>&amp;Network</source>
        <translation>شبکه</translation>
    </message>
    <message>
        <source>Disables some advanced features but all blocks will still be fully validated. Reverting this setting requires re-downloading the entire blockchain. Actual disk usage may be somewhat higher.</source>
        <translation>Disables some advanced features but all blocks will still be fully validated. Reverting this setting requires re-downloading the entire blockchain. Actual disk usage may be somewhat higher.</translation>
    </message>
    <message>
        <source>Prune &amp;block storage to</source>
        <translation>Prune &amp;block storage to</translation>
    </message>
    <message>
        <source>GB</source>
        <translation>گیگابایت</translation>
    </message>
    <message>
        <source>Reverting this setting requires re-downloading the entire blockchain.</source>
        <translation>Reverting this setting requires re-downloading the entire blockchain.</translation>
    </message>
    <message>
        <source>MiB</source>
        <translation>MiB</translation>
    </message>
    <message>
        <source>(0 = auto, &lt;0 = leave that many cores free)</source>
        <translation>(0 = auto, &lt;0 = leave that many cores free)</translation>
    </message>
    <message>
        <source>W&amp;allet</source>
        <translation>کیف پول</translation>
    </message>
    <message>
        <source>Expert</source>
        <translation>حرفه‌ای</translation>
    </message>
    <message>
<<<<<<< HEAD
=======
        <source>Enable coin &amp;control features</source>
        <translation>فعال کردن قابلیت سکه و کنترل</translation>
    </message>
    <message>
        <source>If you disable the spending of unconfirmed change, the change from a transaction cannot be used until that transaction has at least one confirmation. This also affects how your balance is computed.</source>
        <translation>If you disable the spending of unconfirmed change, the change from a transaction cannot be used until that transaction has at least one confirmation. This also affects how your balance is computed.</translation>
    </message>
    <message>
        <source>&amp;Spend unconfirmed change</source>
        <translation>&amp;Spend unconfirmed change</translation>
    </message>
    <message>
>>>>>>> da23532c
        <source>Automatically open the Qtum client port on the router. This only works when your router supports UPnP and it is enabled.</source>
        <translation>باز کردن خودکار درگاه شبکهٔ بیت‌کوین روی روترها. تنها زمانی کار می‌کند که روتر از پروتکل UPnP پشتیبانی کند و این پروتکل فعال باشد.</translation>
    </message>
    <message>
        <source>Map port using &amp;UPnP</source>
        <translation>نگاشت درگاه شبکه با استفاده از پروتکل &amp;UPnP</translation>
    </message>
    <message>
        <source>Accept connections from outside.</source>
        <translation>پذیرفتن اتصال شدن از بیرون</translation>
    </message>
    <message>
        <source>Allow incomin&amp;g connections</source>
        <translation>اجازه دادن به ارتباطات ورودی</translation>
    </message>
    <message>
        <source>Connect to the Qtum network through a SOCKS5 proxy.</source>
        <translation>Connect to the Qtum network through a SOCKS5 proxy.</translation>
    </message>
    <message>
        <source>&amp;Connect through SOCKS5 proxy (default proxy):</source>
        <translation>&amp;Connect through SOCKS5 proxy (default proxy):</translation>
    </message>
    <message>
        <source>Proxy &amp;IP:</source>
        <translation>پراکسی و آی‌پی:</translation>
    </message>
    <message>
        <source>&amp;Port:</source>
        <translation>پورت:</translation>
    </message>
    <message>
        <source>Port of the proxy (e.g. 9050)</source>
        <translation>پورت پراکسی (مثال ۹۰۵۰)</translation>
    </message>
    <message>
        <source>Used for reaching peers via:</source>
        <translation>Used for reaching peers via:</translation>
    </message>
    <message>
        <source>IPv4</source>
        <translation>IPv4</translation>
    </message>
    <message>
        <source>IPv6</source>
        <translation>IPv6</translation>
    </message>
    <message>
        <source>Tor</source>
        <translation>شبکه Tor</translation>
    </message>
    <message>
<<<<<<< HEAD
        <source>Connect to the Qtum network through a separate SOCKS5 proxy for Tor hidden services.</source>
        <translation>اتصال به شبکه بیت کوین با استفاده از پراکسی SOCKS5 برای استفاده از سرویس مخفی تور</translation>
    </message>
    <message>
=======
>>>>>>> da23532c
        <source>&amp;Window</source>
        <translation>پنجره</translation>
    </message>
    <message>
        <source>Show only a tray icon after minimizing the window.</source>
        <translation>تنها بعد از کوچک کردن پنجره، tray icon را نشان بده.</translation>
    </message>
    <message>
        <source>&amp;Minimize to the tray instead of the taskbar</source>
        <translation>&amp;کوچک کردن به سینی به‌جای نوار وظیفه</translation>
    </message>
    <message>
        <source>M&amp;inimize on close</source>
        <translation>کوچک کردن &amp;در زمان بسته شدن</translation>
    </message>
    <message>
        <source>&amp;Display</source>
        <translation>نمایش</translation>
    </message>
    <message>
        <source>User Interface &amp;language:</source>
        <translation>زبان واسط کاربری:</translation>
    </message>
    <message>
        <source>The user interface language can be set here. This setting will take effect after restarting %1.</source>
        <translation>The user interface language can be set here. This setting will take effect after restarting %1.</translation>
    </message>
    <message>
        <source>&amp;Unit to show amounts in:</source>
        <translation>واحد نمایشگر مقادیر:</translation>
    </message>
    <message>
        <source>Choose the default subdivision unit to show in the interface and when sending coins.</source>
        <translation>انتخاب واحد پول مورد استفاده برای نمایش در پنجره‌ها و برای ارسال سکه.</translation>
    </message>
    <message>
        <source>Whether to show coin control features or not.</source>
        <translation>که امکانات کنترل کوین‌ها نشان داده شود یا نه.</translation>
    </message>
    <message>
        <source>Connect to the Qtum network through a separate SOCKS5 proxy for Tor onion services.</source>
        <translation>Connect to the Qtum network through a separate SOCKS5 proxy for Tor onion services.</translation>
    </message>
    <message>
        <source>Use separate SOCKS&amp;5 proxy to reach peers via Tor onion services:</source>
        <translation>Use separate SOCKS&amp;5 proxy to reach peers via Tor onion services:</translation>
    </message>
    <message>
        <source>&amp;Third party transaction URLs</source>
        <translation>URLهای تراکنش شخص ثالث</translation>
    </message>
    <message>
        <source>Options set in this dialog are overridden by the command line or in the configuration file:</source>
        <translation>Options set in this dialog are overridden by the command line or in the configuration file:</translation>
    </message>
    <message>
        <source>&amp;OK</source>
        <translation>تایید</translation>
    </message>
    <message>
        <source>&amp;Cancel</source>
        <translation>لغو</translation>
    </message>
    <message>
        <source>default</source>
        <translation>پیش فرض</translation>
    </message>
    <message>
        <source>none</source>
        <translation>خالی</translation>
    </message>
    <message>
        <source>Confirm options reset</source>
        <translation>تایید ریست تنظیمات</translation>
    </message>
    <message>
        <source>Client restart required to activate changes.</source>
        <translation>کلاینت نیازمند ریست شدن است برای فعال کردن تغییرات</translation>
    </message>
    <message>
        <source>Client will be shut down. Do you want to proceed?</source>
        <translation>کلاینت خاموش خواهد شد.آیا میخواهید ادامه دهید؟</translation>
    </message>
    <message>
        <source>Configuration options</source>
        <translation>تنظیمات پیکربندی</translation>
    </message>
    <message>
        <source>The configuration file is used to specify advanced user options which override GUI settings. Additionally, any command-line options will override this configuration file.</source>
        <translation>The configuration file is used to specify advanced user options which override GUI settings. Additionally, any command-line options will override this configuration file.</translation>
    </message>
    <message>
        <source>Error</source>
        <translation>خطا</translation>
    </message>
    <message>
        <source>The configuration file could not be opened.</source>
        <translation>فایل پیکربندی قادر به بازشدن نبود.</translation>
    </message>
    <message>
        <source>This change would require a client restart.</source>
        <translation>تغییرات منوط به ریست کاربر است.</translation>
    </message>
    <message>
        <source>The supplied proxy address is invalid.</source>
        <translation>آدرس پراکسی ارائه شده نامعتبر است.</translation>
    </message>
</context>
<context>
    <name>OverviewPage</name>
    <message>
        <source>Form</source>
        <translation>فرم</translation>
    </message>
    <message>
        <source>The displayed information may be out of date. Your wallet automatically synchronizes with the Qtum network after a connection is established, but this process has not completed yet.</source>
        <translation>اطلاعات نمایش داده شده ممکن است روزآمد نباشد. wallet شما به صورت خودکار بعد از برقراری اتصال با شبکه qtum به روز می شود اما این فرایند هنوز تکمیل نشده است.</translation>
    </message>
    <message>
        <source>Watch-only:</source>
        <translation>فقط قابل-مشاهده:</translation>
    </message>
    <message>
        <source>Available:</source>
        <translation>در دسترس:</translation>
    </message>
    <message>
        <source>Your current spendable balance</source>
        <translation>موجودی قابل خرج در الان</translation>
    </message>
    <message>
        <source>Pending:</source>
        <translation>در حال انتظار:</translation>
    </message>
    <message>
        <source>Total of transactions that have yet to be confirmed, and do not yet count toward the spendable balance</source>
        <translation>تعداد تراکنشهایی که نیاز به تایید دارند و هنوز در مانده حساب جاری شما به حساب نیامده اند</translation>
    </message>
    <message>
        <source>Immature:</source>
        <translation>نارسیده:</translation>
    </message>
    <message>
        <source>Mined balance that has not yet matured</source>
        <translation>موجودی استخراج شده هنوز کامل نشده است</translation>
    </message>
    <message>
        <source>Balances</source>
        <translation>موجودی ها</translation>
    </message>
    <message>
        <source>Total:</source>
        <translation>کل:</translation>
    </message>
    <message>
        <source>Your current total balance</source>
        <translation>موجودی شما در همین لحظه</translation>
    </message>
    <message>
        <source>Your current balance in watch-only addresses</source>
        <translation>موجودی شما در همین لحظه در آدرس های Watch only Addresses</translation>
    </message>
    <message>
        <source>Spendable:</source>
        <translation>قابل مصرف:</translation>
    </message>
    <message>
        <source>Recent transactions</source>
        <translation>تراکنش های اخیر</translation>
    </message>
    <message>
        <source>Unconfirmed transactions to watch-only addresses</source>
        <translation>تراکنش های تایید نشده به آدرس های فقط قابل مشاهده watch-only</translation>
    </message>
    <message>
        <source>Mined balance in watch-only addresses that has not yet matured</source>
        <translation>موجودی استخراج شده در آدرس های فقط قابل مشاهده هنوز کامل نشده است</translation>
    </message>
    <message>
        <source>Current total balance in watch-only addresses</source>
        <translation>Current total balance in watch-only addresses</translation>
    </message>
    <message>
<<<<<<< HEAD
        <source>Cannot start qtum: click-to-pay handler</source>
        <translation>نمی‌توان بیت‌کوین را اجرا کرد: کنترل‌کنندهٔ کلیک-و-پرداخت</translation>
=======
        <source>Privacy mode activated for the Overview tab. To unmask the values, uncheck Settings-&gt;Mask values.</source>
        <translation>Privacy mode activated for the Overview tab. To unmask the values, uncheck Settings-&gt;Mask values.</translation>
>>>>>>> da23532c
    </message>
</context>
<context>
    <name>PSBTOperationsDialog</name>
    <message>
        <source>Dialog</source>
        <translation>تگفتگو</translation>
    </message>
    <message>
        <source>Sign Tx</source>
        <translation>Sign Tx</translation>
    </message>
    <message>
        <source>Broadcast Tx</source>
        <translation>Broadcast Tx</translation>
    </message>
    <message>
        <source>Copy to Clipboard</source>
        <translation>کپی کردن</translation>
    </message>
    <message>
        <source>Save...</source>
        <translation>ذخیره...</translation>
    </message>
    <message>
        <source>Close</source>
        <translation>بستن</translation>
    </message>
    <message>
        <source>Failed to load transaction: %1</source>
        <translation>Failed to load transaction: %1</translation>
    </message>
    <message>
        <source>Failed to sign transaction: %1</source>
        <translation>Failed to sign transaction: %1</translation>
    </message>
    <message>
        <source>Could not sign any more inputs.</source>
        <translation>Could not sign any more inputs.</translation>
    </message>
    <message>
<<<<<<< HEAD
        <source>Enter a Qtum address (e.g. %1)</source>
        <translation>آدرس بیت کوین را وارد کنید (به طور مثال %1)</translation>
=======
        <source>Signed %1 inputs, but more signatures are still required.</source>
        <translation>Signed %1 inputs, but more signatures are still required.</translation>
>>>>>>> da23532c
    </message>
    <message>
        <source>Signed transaction successfully. Transaction is ready to broadcast.</source>
        <translation>Signed transaction successfully. Transaction is ready to broadcast.</translation>
    </message>
    <message>
        <source>Unknown error processing transaction.</source>
        <translation>مشکل نامشخصی در پردازش عملیات رخ داده.</translation>
    </message>
    <message>
        <source>Transaction broadcast successfully! Transaction ID: %1</source>
        <translation>Transaction broadcast successfully! Transaction ID: %1</translation>
    </message>
    <message>
        <source>Transaction broadcast failed: %1</source>
        <translation>Transaction broadcast failed: %1</translation>
    </message>
    <message>
        <source>PSBT copied to clipboard.</source>
        <translation>PSBT copied to clipboard.</translation>
    </message>
    <message>
        <source>Save Transaction Data</source>
        <translation>ذخیره اطلاعات عملیات</translation>
    </message>
    <message>
        <source>Partially Signed Transaction (Binary) (*.psbt)</source>
        <translation>Partially Signed Transaction (Binary) (*.psbt)</translation>
    </message>
    <message>
        <source>PSBT saved to disk.</source>
        <translation>PSBT saved to disk.</translation>
    </message>
    <message>
        <source> * Sends %1 to %2</source>
        <translation> * Sends %1 to %2</translation>
    </message>
    <message>
        <source>Unable to calculate transaction fee or total transaction amount.</source>
        <translation>Unable to calculate transaction fee or total transaction amount.</translation>
    </message>
    <message>
        <source>Pays transaction fee: </source>
        <translation>Pays transaction fee: </translation>
    </message>
    <message>
        <source>Total Amount</source>
        <translation>میزان کل</translation>
    </message>
    <message>
        <source>or</source>
        <translation>یا</translation>
    </message>
    <message>
        <source>Transaction has %1 unsigned inputs.</source>
        <translation>Transaction has %1 unsigned inputs.</translation>
    </message>
    <message>
        <source>Transaction is missing some information about inputs.</source>
        <translation>Transaction is missing some information about inputs.</translation>
    </message>
    <message>
        <source>Transaction still needs signature(s).</source>
        <translation>عملیات هنوز به امضا(ها) نیاز دارد.</translation>
    </message>
    <message>
        <source>(But this wallet cannot sign transactions.)</source>
        <translation>(اما این کیف‌‌پول نمی‌تواند عملیات‌ها را امضا کند.)</translation>
    </message>
    <message>
        <source>(But this wallet does not have the right keys.)</source>
        <translation>(But this wallet does not have the right keys.)</translation>
    </message>
    <message>
        <source>Transaction is fully signed and ready for broadcast.</source>
        <translation>Transaction is fully signed and ready for broadcast.</translation>
    </message>
    <message>
        <source>Transaction status is unknown.</source>
        <translation>وضعیت عملیات نامشخص است.</translation>
    </message>
</context>
<context>
    <name>PaymentServer</name>
    <message>
        <source>Payment request error</source>
        <translation>درخواست پرداخت با خطا مواجه شد</translation>
    </message>
    <message>
        <source>Cannot start qtum: click-to-pay handler</source>
        <translation>نمی‌توان بیت‌کوین را اجرا کرد: کنترل‌کنندهٔ کلیک-و-پرداخت</translation>
    </message>
    <message>
        <source>URI handling</source>
        <translation>مدیریت URI</translation>
    </message>
    <message>
        <source>'qtum://' is not a valid URI. Use 'qtum:' instead.</source>
        <translation>'qtum://' is not a valid URI. Use 'qtum:' instead.</translation>
    </message>
    <message>
        <source>Cannot process payment request because BIP70 is not supported.</source>
        <translation>Cannot process payment request because BIP70 is not supported.</translation>
    </message>
    <message>
        <source>Due to widespread security flaws in BIP70 it's strongly recommended that any merchant instructions to switch wallets be ignored.</source>
        <translation>Due to widespread security flaws in BIP70 it's strongly recommended that any merchant instructions to switch wallets be ignored.</translation>
    </message>
    <message>
        <source>If you are receiving this error you should request the merchant provide a BIP21 compatible URI.</source>
        <translation>If you are receiving this error you should request the merchant provide a BIP21 compatible URI.</translation>
    </message>
    <message>
        <source>Invalid payment address %1</source>
        <translation>آدرس پرداخت نامعتبر %1</translation>
    </message>
    <message>
        <source>URI cannot be parsed! This can be caused by an invalid Qtum address or malformed URI parameters.</source>
        <translation>URI cannot be parsed! This can be caused by an invalid Qtum address or malformed URI parameters.</translation>
    </message>
    <message>
        <source>Payment request file handling</source>
        <translation>درحال پردازش درخواست پرداخت</translation>
    </message>
</context>
<context>
    <name>PeerTableModel</name>
    <message>
        <source>User Agent</source>
        <translation>نماینده کاربر</translation>
    </message>
    <message>
        <source>Node/Service</source>
        <translation>گره/خدمت</translation>
    </message>
    <message>
        <source>NodeId</source>
        <translation>شناسه گره</translation>
    </message>
    <message>
        <source>Ping</source>
        <translation>پینگ</translation>
    </message>
    <message>
        <source>Sent</source>
        <translation>فرستاده شد</translation>
    </message>
    <message>
        <source>Received</source>
        <translation>دریافت شد</translation>
    </message>
</context>
<context>
    <name>QObject</name>
    <message>
        <source>Amount</source>
        <translation>میزان</translation>
    </message>
    <message>
        <source>Enter a Qtum address (e.g. %1)</source>
        <translation>آدرس بیت کوین را وارد کنید (به طور مثال %1)</translation>
    </message>
    <message>
        <source>%1 d</source>
        <translation>%1 روز قبل</translation>
    </message>
    <message>
        <source>%1 h</source>
        <translation>%1 ساعت قبل</translation>
    </message>
    <message>
        <source>%1 m</source>
        <translation>%1 دقیقه قبل</translation>
    </message>
    <message>
        <source>%1 s</source>
        <translation>%1 ثانیه قبل</translation>
    </message>
    <message>
        <source>None</source>
        <translation>هیچ کدام</translation>
    </message>
    <message>
        <source>N/A</source>
        <translation>موجود نیست</translation>
    </message>
    <message>
        <source>%1 ms</source>
        <translation>%1 میلی ثانیه</translation>
    </message>
    <message numerus="yes">
        <source>%n second(s)</source>
        <translation><numerusform>%n ثانیه</numerusform><numerusform>%n ثانیه</numerusform></translation>
    </message>
    <message numerus="yes">
        <source>%n minute(s)</source>
        <translation><numerusform>%n دقیقه</numerusform><numerusform>%n دقیقه</numerusform></translation>
    </message>
    <message numerus="yes">
        <source>%n hour(s)</source>
        <translation><numerusform>%n ساعت</numerusform><numerusform>%n ساعت</numerusform></translation>
    </message>
    <message numerus="yes">
        <source>%n day(s)</source>
        <translation><numerusform>%n روز</numerusform><numerusform>%n روز</numerusform></translation>
    </message>
    <message numerus="yes">
        <source>%n week(s)</source>
        <translation><numerusform>%n هفته</numerusform><numerusform>%n هفته</numerusform></translation>
    </message>
    <message>
        <source>%1 and %2</source>
        <translation>%1 و %2</translation>
    </message>
    <message numerus="yes">
        <source>%n year(s)</source>
        <translation><numerusform>%n سال</numerusform><numerusform>%n سال</numerusform></translation>
    </message>
    <message>
        <source>%1 B</source>
        <translation>%1 بایت</translation>
    </message>
    <message>
        <source>%1 KB</source>
        <translation>%1 کیلوبایت</translation>
    </message>
    <message>
        <source>%1 MB</source>
        <translation>%1 مگابایت</translation>
    </message>
    <message>
        <source>%1 GB</source>
        <translation>%1 گیگابایت</translation>
    </message>
    <message>
        <source>Error: Specified data directory "%1" does not exist.</source>
        <translation>خطا: پوشهٔ مشخص شده برای داده‌ها در «%1» وجود ندارد.</translation>
    </message>
    <message>
        <source>Error: Cannot parse configuration file: %1.</source>
        <translation>Error: Cannot parse configuration file: %1.</translation>
    </message>
    <message>
        <source>Error: %1</source>
        <translation>خطا: %1</translation>
    </message>
    <message>
        <source>Error initializing settings: %1</source>
        <translation>Error initializing settings: %1</translation>
    </message>
    <message>
        <source>%1 didn't yet exit safely...</source>
        <translation>%1 به درستی بسته نشد</translation>
    </message>
    <message>
        <source>unknown</source>
        <translation>ناشناس</translation>
    </message>
</context>
<context>
    <name>QRImageWidget</name>
    <message>
        <source>&amp;Save Image...</source>
        <translation>&amp;ذخیره کردن Image...</translation>
    </message>
    <message>
        <source>&amp;Copy Image</source>
        <translation>&amp;کپی کردن image</translation>
    </message>
    <message>
        <source>Resulting URI too long, try to reduce the text for label / message.</source>
        <translation>URL ایجاد شده خیلی طولانی است. سعی کنید طول برچسب و یا پیام را کمتر کنید.</translation>
    </message>
    <message>
        <source>Error encoding URI into QR Code.</source>
        <translation>خطا در تبدیل نشانی اینترنتی به صورت کد QR.</translation>
    </message>
    <message>
        <source>QR code support not available.</source>
        <translation>پستیبانی از QR کد در دسترس نیست.</translation>
    </message>
    <message>
        <source>Save QR Code</source>
        <translation>ذحیره کردن Qr Code</translation>
    </message>
    <message>
        <source>PNG Image (*.png)</source>
        <translation>تصویر با فرمت PNG انتخاب(*.png)</translation>
    </message>
</context>
<context>
    <name>RPCConsole</name>
    <message>
        <source>N/A</source>
        <translation>موجود نیست</translation>
    </message>
    <message>
        <source>Client version</source>
        <translation>ویرایش کنسول RPC</translation>
    </message>
    <message>
        <source>&amp;Information</source>
        <translation>&amp;اطلاعات</translation>
    </message>
    <message>
        <source>General</source>
        <translation>عمومی</translation>
    </message>
    <message>
        <source>Using BerkeleyDB version</source>
        <translation>استفاده از نسخه پایگاه‌داده برکلی</translation>
    </message>
    <message>
        <source>Datadir</source>
        <translation>پوشه داده Datadir</translation>
    </message>
    <message>
        <source>To specify a non-default location of the data directory use the '%1' option.</source>
        <translation>To specify a non-default location of the data directory use the '%1' option.</translation>
    </message>
    <message>
        <source>Blocksdir</source>
        <translation>فولدر بلاکها</translation>
    </message>
    <message>
        <source>To specify a non-default location of the blocks directory use the '%1' option.</source>
        <translation>To specify a non-default location of the blocks directory use the '%1' option.</translation>
    </message>
    <message>
        <source>Startup time</source>
        <translation>زمان آغاز به کار</translation>
    </message>
    <message>
        <source>Network</source>
        <translation>شبکه</translation>
    </message>
    <message>
        <source>Name</source>
        <translation>نام</translation>
    </message>
    <message>
        <source>Number of connections</source>
        <translation>تعداد اتصال</translation>
    </message>
    <message>
        <source>Block chain</source>
        <translation>زنجیره مجموعه تراکنش ها</translation>
    </message>
    <message>
        <source>Memory Pool</source>
        <translation>استخر حافظه</translation>
    </message>
    <message>
        <source>Current number of transactions</source>
        <translation>تعداد تراکنش ها در حال حاضر</translation>
    </message>
    <message>
        <source>Memory usage</source>
        <translation>حافظه استفاده شده</translation>
    </message>
    <message>
        <source>Wallet: </source>
        <translation>کیف پول:</translation>
    </message>
    <message>
        <source>(none)</source>
        <translation>(هیچ کدام)</translation>
    </message>
    <message>
        <source>&amp;Reset</source>
        <translation>&amp;ریست کردن</translation>
    </message>
    <message>
        <source>Received</source>
        <translation>دریافت شد</translation>
    </message>
    <message>
        <source>Sent</source>
        <translation>فرستاده شد</translation>
    </message>
    <message>
        <source>&amp;Peers</source>
        <translation>&amp;همتاها</translation>
    </message>
    <message>
        <source>Banned peers</source>
        <translation>همتاهای بن شده</translation>
    </message>
    <message>
        <source>Select a peer to view detailed information.</source>
        <translation>انتخاب همتا یا جفت برای جزییات اطلاعات</translation>
    </message>
    <message>
        <source>Direction</source>
        <translation>مسیر</translation>
    </message>
    <message>
        <source>Version</source>
        <translation>نسخه</translation>
    </message>
    <message>
        <source>Starting Block</source>
        <translation>بلاک اولیه</translation>
    </message>
    <message>
        <source>Synced Headers</source>
        <translation>Synced Headers</translation>
    </message>
    <message>
        <source>Synced Blocks</source>
        <translation>بلاک‌های همگام‌سازی‌ شده</translation>
    </message>
    <message>
        <source>The mapped Autonomous System used for diversifying peer selection.</source>
        <translation>The mapped Autonomous System used for diversifying peer selection.</translation>
    </message>
    <message>
        <source>Mapped AS</source>
        <translation>Mapped AS</translation>
    </message>
    <message>
        <source>User Agent</source>
        <translation>نماینده کاربر</translation>
    </message>
    <message>
        <source>Node window</source>
        <translation>پنجره گره</translation>
    </message>
    <message>
        <source>Current block height</source>
        <translation>ارتفاع فعلی بلوک</translation>
    </message>
    <message>
        <source>Open the %1 debug log file from the current data directory. This can take a few seconds for large log files.</source>
        <translation>Open the %1 debug log file from the current data directory. This can take a few seconds for large log files.</translation>
    </message>
    <message>
        <source>Decrease font size</source>
        <translation>کاهش دادن اندازه فونت</translation>
    </message>
    <message>
        <source>Increase font size</source>
        <translation>افزایش دادن اندازه فونت</translation>
    </message>
    <message>
        <source>Permissions</source>
        <translation>Permissions</translation>
    </message>
    <message>
        <source>Services</source>
        <translation>خدمات</translation>
    </message>
    <message>
        <source>Connection Time</source>
        <translation>زمان اتصال</translation>
    </message>
    <message>
        <source>Last Send</source>
        <translation>آخرین ارسال</translation>
    </message>
    <message>
        <source>Last Receive</source>
        <translation>آخرین دریافت</translation>
    </message>
    <message>
        <source>Ping Time</source>
        <translation>مدت زمان پینگ</translation>
    </message>
    <message>
        <source>The duration of a currently outstanding ping.</source>
        <translation>The duration of a currently outstanding ping.</translation>
    </message>
    <message>
        <source>Ping Wait</source>
        <translation>انتظار پینگ</translation>
    </message>
    <message>
        <source>Min Ping</source>
        <translation>حداقل پینگ</translation>
    </message>
    <message>
        <source>Time Offset</source>
        <translation>Time Offset</translation>
    </message>
    <message>
        <source>Last block time</source>
        <translation>زمان آخرین بلوک</translation>
    </message>
    <message>
        <source>&amp;Open</source>
        <translation>&amp;بازکردن</translation>
    </message>
    <message>
        <source>&amp;Console</source>
        <translation>&amp;کنسول</translation>
    </message>
    <message>
        <source>&amp;Network Traffic</source>
        <translation>&amp;شلوغی شبکه</translation>
    </message>
    <message>
        <source>Totals</source>
        <translation>جمع کل ها</translation>
    </message>
    <message>
        <source>In:</source>
        <translation>به یا داخل:</translation>
    </message>
    <message>
        <source>Out:</source>
        <translation>خارج شده:</translation>
    </message>
    <message>
        <source>Debug log file</source>
        <translation>فایلِ لاگِ اشکال زدایی</translation>
    </message>
    <message>
        <source>Clear console</source>
        <translation>پاک کردن کنسول</translation>
    </message>
    <message>
        <source>1 &amp;hour</source>
        <translation>1 &amp;ساعت</translation>
    </message>
    <message>
        <source>1 &amp;day</source>
        <translation>1 &amp;روز</translation>
    </message>
    <message>
        <source>1 &amp;week</source>
        <translation>1 &amp;هفته</translation>
    </message>
    <message>
        <source>1 &amp;year</source>
        <translation>1 &amp;سال</translation>
    </message>
    <message>
        <source>&amp;Disconnect</source>
        <translation>&amp;قطع شدن</translation>
    </message>
    <message>
        <source>Ban for</source>
        <translation>بن یا بن شده برای</translation>
    </message>
    <message>
        <source>&amp;Unban</source>
        <translation>&amp;خارج کردن از بن</translation>
    </message>
    <message>
        <source>Welcome to the %1 RPC console.</source>
        <translation>Welcome to the %1 RPC console.</translation>
    </message>
    <message>
        <source>Use up and down arrows to navigate history, and %1 to clear screen.</source>
        <translation>Use up and down arrows to navigate history, and %1 to clear screen.</translation>
    </message>
    <message>
        <source>Type %1 for an overview of available commands.</source>
        <translation>Type %1 for an overview of available commands.</translation>
    </message>
    <message>
        <source>For more information on using this console type %1.</source>
        <translation>For more information on using this console type %1.</translation>
    </message>
    <message>
        <source>WARNING: Scammers have been active, telling users to type commands here, stealing their wallet contents. Do not use this console without fully understanding the ramifications of a command.</source>
        <translation>WARNING: Scammers have been active, telling users to type commands here, stealing their wallet contents. Do not use this console without fully understanding the ramifications of a command.</translation>
    </message>
    <message>
        <source>Network activity disabled</source>
        <translation>فعالیت شبکه غیر فعال شد</translation>
    </message>
    <message>
        <source>Executing command without any wallet</source>
        <translation>Executing command without any wallet</translation>
    </message>
    <message>
        <source>Executing command using "%1" wallet</source>
        <translation>Executing command using "%1" wallet</translation>
    </message>
    <message>
        <source>(node id: %1)</source>
        <translation>(شناسه گره: %1)</translation>
    </message>
    <message>
        <source>via %1</source>
        <translation>با %1</translation>
    </message>
    <message>
        <source>never</source>
        <translation>هیچ وقت</translation>
    </message>
    <message>
        <source>Inbound</source>
        <translation>Inbound</translation>
    </message>
    <message>
        <source>Outbound</source>
        <translation>Outbound</translation>
    </message>
    <message>
        <source>Unknown</source>
        <translation>ناشناس یا نامعلوم</translation>
    </message>
</context>
<context>
    <name>ReceiveCoinsDialog</name>
    <message>
        <source>&amp;Amount:</source>
        <translation>میزان وجه:</translation>
    </message>
    <message>
        <source>&amp;Label:</source>
        <translation>برچسب:</translation>
    </message>
    <message>
        <source>&amp;Message:</source>
        <translation>پیام:</translation>
    </message>
    <message>
        <source>An optional message to attach to the payment request, which will be displayed when the request is opened. Note: The message will not be sent with the payment over the Qtum network.</source>
        <translation>An optional message to attach to the payment request, which will be displayed when the request is opened. Note: The message will not be sent with the payment over the Qtum network.</translation>
    </message>
    <message>
        <source>An optional label to associate with the new receiving address.</source>
        <translation>An optional label to associate with the new receiving address.</translation>
    </message>
    <message>
        <source>Use this form to request payments. All fields are &lt;b&gt;optional&lt;/b&gt;.</source>
        <translation>از این فرم استفاده کنید برای درخواست پرداخت ها.تمامی گزینه ها &lt;b&gt;اختیاری&lt;/b&gt;هستند.</translation>
    </message>
    <message>
        <source>An optional amount to request. Leave this empty or zero to not request a specific amount.</source>
        <translation>An optional amount to request. Leave this empty or zero to not request a specific amount.</translation>
    </message>
    <message>
        <source>An optional label to associate with the new receiving address (used by you to identify an invoice).  It is also attached to the payment request.</source>
        <translation>An optional label to associate with the new receiving address (used by you to identify an invoice).  It is also attached to the payment request.</translation>
    </message>
    <message>
        <source>An optional message that is attached to the payment request and may be displayed to the sender.</source>
        <translation>An optional message that is attached to the payment request and may be displayed to the sender.</translation>
    </message>
    <message>
        <source>&amp;Create new receiving address</source>
        <translation>&amp;Create new receiving address</translation>
    </message>
    <message>
        <source>Clear all fields of the form.</source>
        <translation>پاک کردن تمامی گزینه های این فرم</translation>
    </message>
    <message>
        <source>Clear</source>
        <translation>پاک کردن</translation>
    </message>
    <message>
        <source>Native segwit addresses (aka Bech32 or BIP-173) reduce your transaction fees later on and offer better protection against typos, but old wallets don't support them. When unchecked, an address compatible with older wallets will be created instead.</source>
        <translation>Native segwit addresses (aka Bech32 or BIP-173) reduce your transaction fees later on and offer better protection against typos, but old wallets don't support them. When unchecked, an address compatible with older wallets will be created instead.</translation>
    </message>
    <message>
        <source>Generate native segwit (Bech32) address</source>
        <translation>Generate native segwit (Bech32) address</translation>
    </message>
    <message>
        <source>Requested payments history</source>
        <translation>تاریخچه پرداخت های درخواست شده</translation>
    </message>
    <message>
        <source>Show the selected request (does the same as double clicking an entry)</source>
        <translation>Show the selected request (does the same as double clicking an entry)</translation>
    </message>
    <message>
        <source>Show</source>
        <translation>نمایش</translation>
    </message>
    <message>
        <source>Remove the selected entries from the list</source>
        <translation>حذف ورودی های انتخاب‌شده از لیست</translation>
    </message>
    <message>
        <source>Remove</source>
        <translation>حذف</translation>
    </message>
    <message>
        <source>Copy URI</source>
        <translation>کپی کردن آدرس URL</translation>
    </message>
    <message>
        <source>Copy label</source>
        <translation>کپی برچسب</translation>
    </message>
    <message>
        <source>Copy message</source>
        <translation>کپی کردن پیام</translation>
    </message>
    <message>
        <source>Copy amount</source>
        <translation>کپی مقدار</translation>
    </message>
    <message>
        <source>Could not unlock wallet.</source>
        <translation>نمیتوان کیف پول را باز کرد.</translation>
    </message>
    <message>
        <source>Could not generate new %1 address</source>
        <translation>Could not generate new %1 address</translation>
    </message>
</context>
<context>
    <name>ReceiveRequestDialog</name>
    <message>
        <source>Request payment to ...</source>
        <translation>درخواست واریز به ...</translation>
    </message>
    <message>
        <source>Address:</source>
        <translation>آدرس‌ها:</translation>
    </message>
    <message>
        <source>Amount:</source>
        <translation>میزان وجه:</translation>
    </message>
    <message>
        <source>Label:</source>
        <translation>برچسب:</translation>
    </message>
    <message>
        <source>Message:</source>
        <translation>پیام:</translation>
    </message>
    <message>
        <source>Wallet:</source>
        <translation>کیف پول:</translation>
    </message>
    <message>
        <source>Copy &amp;URI</source>
        <translation>کپی کردن &amp;آدرس URL</translation>
    </message>
    <message>
        <source>Copy &amp;Address</source>
        <translation>کپی آدرس</translation>
    </message>
    <message>
        <source>&amp;Save Image...</source>
        <translation>&amp;ذخیره کردن تصویر...</translation>
    </message>
    <message>
        <source>Request payment to %1</source>
        <translation>درخواست پرداخت به %1</translation>
    </message>
    <message>
        <source>Payment information</source>
        <translation>اطلاعات پرداخت</translation>
    </message>
</context>
<context>
    <name>RecentRequestsTableModel</name>
    <message>
        <source>Date</source>
        <translation>تاریخ</translation>
    </message>
    <message>
        <source>Label</source>
        <translation>برچسب</translation>
    </message>
    <message>
        <source>Message</source>
        <translation>پیام</translation>
    </message>
    <message>
        <source>(no label)</source>
        <translation>(برچسب ندارد)</translation>
    </message>
    <message>
        <source>(no message)</source>
        <translation>(بدون پیام)</translation>
    </message>
    <message>
        <source>(no amount requested)</source>
        <translation>(هیچ درخواست پرداخت وجود ندارد)</translation>
    </message>
    <message>
        <source>Requested</source>
        <translation>درخواست شده</translation>
    </message>
</context>
<context>
    <name>SendCoinsDialog</name>
    <message>
        <source>Send Coins</source>
        <translation>سکه های ارسالی</translation>
    </message>
    <message>
        <source>Coin Control Features</source>
        <translation>قابلیت های کنترل کوین</translation>
    </message>
    <message>
        <source>Inputs...</source>
        <translation>ورودی‌ها...</translation>
    </message>
    <message>
        <source>automatically selected</source>
        <translation>به صورت خودکار انتخاب شده</translation>
    </message>
    <message>
        <source>Insufficient funds!</source>
        <translation>وجوه ناکافی</translation>
    </message>
    <message>
        <source>Quantity:</source>
        <translation>مقدار</translation>
    </message>
    <message>
        <source>Bytes:</source>
        <translation>بایت ها:</translation>
    </message>
    <message>
        <source>Amount:</source>
        <translation>میزان وجه:</translation>
    </message>
    <message>
        <source>Fee:</source>
        <translation>هزینه</translation>
    </message>
    <message>
        <source>After Fee:</source>
        <translation>بعد از احتساب کارمزد</translation>
    </message>
    <message>
        <source>Change:</source>
        <translation>تغییر</translation>
    </message>
    <message>
        <source>If this is activated, but the change address is empty or invalid, change will be sent to a newly generated address.</source>
        <translation>If this is activated, but the change address is empty or invalid, change will be sent to a newly generated address.</translation>
    </message>
    <message>
        <source>Custom change address</source>
        <translation>تغییر آدرس مخصوص</translation>
    </message>
    <message>
        <source>Transaction Fee:</source>
        <translation>کارمزد تراکنش:</translation>
    </message>
    <message>
        <source>Choose...</source>
        <translation>انتخاب...</translation>
    </message>
    <message>
        <source>Using the fallbackfee can result in sending a transaction that will take several hours or days (or never) to confirm. Consider choosing your fee manually or wait until you have validated the complete chain.</source>
        <translation>Using the fallbackfee can result in sending a transaction that will take several hours or days (or never) to confirm. Consider choosing your fee manually or wait until you have validated the complete chain.</translation>
    </message>
    <message>
        <source>Warning: Fee estimation is currently not possible.</source>
        <translation>هشدار:تخمین کارمزد در حال حاضر امکان پذیر نیست.</translation>
    </message>
    <message>
        <source>Specify a custom fee per kB (1,000 bytes) of the transaction's virtual size.

Note:  Since the fee is calculated on a per-byte basis, a fee of "100 satoshis per kB" for a transaction size of 500 bytes (half of 1 kB) would ultimately yield a fee of only 50 satoshis.</source>
        <translation>مشخص کردن هزینه کارمزد مخصوص به ازاری کیلوبایت(1,000 بایت) حجم مجازی تراکنش

توجه: از آن جایی که کارمزد بر اساس هر بایت محاسبه میشود,هزینه کارمزد"100 ساتوشی بر کیلو بایت"برای تراکنش با حجم 500 بایت(نصف 1 کیلوبایت) کارمزد فقط اندازه 50 ساتوشی خواهد بود.</translation>
    </message>
    <message>
        <source>per kilobyte</source>
        <translation>به ازای هر کیلوبایت</translation>
    </message>
    <message>
        <source>Hide</source>
        <translation>پنهان کردن</translation>
    </message>
    <message>
        <source>Recommended:</source>
        <translation>پیشنهاد شده:</translation>
    </message>
    <message>
        <source>Custom:</source>
        <translation>سفارشی:</translation>
    </message>
    <message>
        <source>(Smart fee not initialized yet. This usually takes a few blocks...)</source>
        <translation>(مقداردهی کارمزد هوشمند هنوز مشخص نشده است.این کارمزد معمولا به اندازه چند بلاک طول میکشد...)</translation>
    </message>
    <message>
        <source>Send to multiple recipients at once</source>
        <translation>ارسال همزمان به گیرنده های متعدد</translation>
    </message>
    <message>
        <source>Add &amp;Recipient</source>
        <translation>اضافه کردن &amp;گیرنده</translation>
    </message>
    <message>
        <source>Clear all fields of the form.</source>
        <translation>پاک کردن تمامی گزینه های این فرم</translation>
    </message>
    <message>
        <source>Dust:</source>
        <translation>گرد و غبار یا داست:</translation>
    </message>
    <message>
        <source>Hide transaction fee settings</source>
        <translation>تنظیمات مخفی کردن کارمزد عملیات</translation>
    </message>
    <message>
        <source>When there is less transaction volume than space in the blocks, miners as well as relaying nodes may enforce a minimum fee. Paying only this minimum fee is just fine, but be aware that this can result in a never confirming transaction once there is more demand for qtum transactions than the network can process.</source>
        <translation>When there is less transaction volume than space in the blocks, miners as well as relaying nodes may enforce a minimum fee. Paying only this minimum fee is just fine, but be aware that this can result in a never confirming transaction once there is more demand for qtum transactions than the network can process.</translation>
    </message>
    <message>
        <source>A too low fee might result in a never confirming transaction (read the tooltip)</source>
        <translation>A too low fee might result in a never confirming transaction (read the tooltip)</translation>
    </message>
    <message>
        <source>Confirmation time target:</source>
        <translation>هدف زمانی تایید شدن:</translation>
    </message>
    <message>
        <source>Enable Replace-By-Fee</source>
        <translation>فعال کردن جایگذاری دوباره از کارمزد</translation>
    </message>
    <message>
        <source>With Replace-By-Fee (BIP-125) you can increase a transaction's fee after it is sent. Without this, a higher fee may be recommended to compensate for increased transaction delay risk.</source>
        <translation>With Replace-By-Fee (BIP-125) you can increase a transaction's fee after it is sent. Without this, a higher fee may be recommended to compensate for increased transaction delay risk.</translation>
    </message>
    <message>
        <source>Clear &amp;All</source>
        <translation>پاک کردن همه</translation>
    </message>
    <message>
        <source>Balance:</source>
        <translation>مانده حساب:</translation>
    </message>
    <message>
        <source>Confirm the send action</source>
        <translation>تایید عملیات ارسال</translation>
    </message>
    <message>
        <source>S&amp;end</source>
        <translation>و ارسال</translation>
    </message>
    <message>
        <source>Copy quantity</source>
        <translation>کپی مقدار</translation>
    </message>
    <message>
        <source>Copy amount</source>
        <translation>کپی مقدار</translation>
    </message>
    <message>
        <source>Copy fee</source>
        <translation>کپی هزینه</translation>
    </message>
    <message>
        <source>Copy after fee</source>
        <translation>کپی کردن بعد از احتساب کارمزد</translation>
    </message>
    <message>
        <source>Copy bytes</source>
        <translation>کپی کردن بایت ها</translation>
    </message>
    <message>
        <source>Copy dust</source>
        <translation>کپی کردن داست:</translation>
    </message>
    <message>
        <source>Copy change</source>
        <translation>کپی کردن تغییر</translation>
    </message>
    <message>
        <source>%1 (%2 blocks)</source>
        <translation>%1(%2 بلاک ها)</translation>
    </message>
    <message>
        <source>Cr&amp;eate Unsigned</source>
        <translation>Cr&amp;eate Unsigned</translation>
    </message>
    <message>
        <source>Creates a Partially Signed Qtum Transaction (PSBT) for use with e.g. an offline %1 wallet, or a PSBT-compatible hardware wallet.</source>
        <translation>Creates a Partially Signed Qtum Transaction (PSBT) for use with e.g. an offline %1 wallet, or a PSBT-compatible hardware wallet.</translation>
    </message>
    <message>
        <source> from wallet '%1'</source>
        <translation> from wallet '%1'</translation>
    </message>
    <message>
        <source>%1 to '%2'</source>
        <translation>%1 to '%2'</translation>
    </message>
    <message>
        <source>%1 to %2</source>
        <translation>%1 به %2</translation>
    </message>
    <message>
        <source>Do you want to draft this transaction?</source>
        <translation>Do you want to draft this transaction?</translation>
    </message>
    <message>
        <source>Are you sure you want to send?</source>
        <translation>آیا برای ارسال کردن یا فرستادن مطمئن هستید؟</translation>
    </message>
    <message>
        <source>Create Unsigned</source>
        <translation>Create Unsigned</translation>
    </message>
    <message>
        <source>Save Transaction Data</source>
        <translation>ذخیره اطلاعات عملیات</translation>
    </message>
    <message>
        <source>Partially Signed Transaction (Binary) (*.psbt)</source>
        <translation>Partially Signed Transaction (Binary) (*.psbt)</translation>
    </message>
    <message>
        <source>PSBT saved</source>
        <translation>PSBT saved</translation>
    </message>
    <message>
        <source>or</source>
        <translation>یا</translation>
    </message>
    <message>
        <source>You can increase the fee later (signals Replace-By-Fee, BIP-125).</source>
        <translation>تو میتوانی بعدا هزینه کارمزد را افزایش بدی(signals Replace-By-Fee, BIP-125)</translation>
    </message>
    <message>
        <source>Please, review your transaction proposal. This will produce a Partially Signed Qtum Transaction (PSBT) which you can save or copy and then sign with e.g. an offline %1 wallet, or a PSBT-compatible hardware wallet.</source>
        <translation>Please, review your transaction proposal. This will produce a Partially Signed Qtum Transaction (PSBT) which you can save or copy and then sign with e.g. an offline %1 wallet, or a PSBT-compatible hardware wallet.</translation>
    </message>
    <message>
        <source>Please, review your transaction.</source>
        <translation>لطفا,تراکنش خود را بازبینی کنید.</translation>
    </message>
    <message>
        <source>Transaction fee</source>
        <translation>کارمزد تراکنش</translation>
    </message>
    <message>
        <source>Not signalling Replace-By-Fee, BIP-125.</source>
        <translation>Not signalling Replace-By-Fee, BIP-125.</translation>
    </message>
    <message>
        <source>Total Amount</source>
        <translation>میزان کل</translation>
    </message>
    <message>
        <source>To review recipient list click "Show Details..."</source>
        <translation>To review recipient list click "Show Details..."</translation>
    </message>
    <message>
        <source>Confirm send coins</source>
        <translation>تایید کردن ارسال کوین ها</translation>
    </message>
    <message>
        <source>Confirm transaction proposal</source>
        <translation>Confirm transaction proposal</translation>
    </message>
    <message>
        <source>Send</source>
        <translation>ارسال</translation>
    </message>
    <message>
        <source>Watch-only balance:</source>
        <translation>Watch-only balance:</translation>
    </message>
    <message>
        <source>The recipient address is not valid. Please recheck.</source>
        <translation>آدرس گیرنده نامعتبر است.لطفا دوباره چک یا بررسی کنید.</translation>
    </message>
    <message>
        <source>The amount to pay must be larger than 0.</source>
        <translation>میزان پولی کخ پرداخت می کنید باید بزرگتر از 0 باشد.</translation>
    </message>
    <message>
        <source>The amount exceeds your balance.</source>
        <translation>این میزان پول بیشتر از موجودی شما است.</translation>
    </message>
    <message>
        <source>The total exceeds your balance when the %1 transaction fee is included.</source>
        <translation>این میزان بیشتر از موجودی شما است وقتی که کارمزد تراکنش %1 باشد.</translation>
    </message>
    <message>
        <source>Duplicate address found: addresses should only be used once each.</source>
        <translation>آدرس تکراری یافت شد:آدرس ها باید فقط یک بار استفاده شوند.</translation>
    </message>
    <message>
        <source>Transaction creation failed!</source>
        <translation>ایجاد تراکنش با خطا مواجه شد!</translation>
    </message>
    <message>
        <source>A fee higher than %1 is considered an absurdly high fee.</source>
        <translation>کارمزد بیشتر از %1 است,این یعنی کارمزد خیلی زیادی در نظر گرفته شده است.</translation>
    </message>
    <message>
        <source>Payment request expired.</source>
        <translation>درخواست پرداخت منقضی شد یا تاریخ آن گذشت.</translation>
    </message>
    <message numerus="yes">
        <source>Estimated to begin confirmation within %n block(s).</source>
        <translation><numerusform>تایید شدن تخمین زده شده تراکنش برابر است با: %n بلاک.</numerusform><numerusform>تایید شدن تخمین زده شده تراکنش برابر است با: %n بلاک.</numerusform></translation>
    </message>
    <message>
        <source>Warning: Invalid Qtum address</source>
        <translation>هشدار: آدرس بیت کوین نامعتبر</translation>
    </message>
    <message>
        <source>Warning: Unknown change address</source>
        <translation>هشدار:تغییر آدرس نامعلوم</translation>
    </message>
    <message>
        <source>Confirm custom change address</source>
        <translation>تایید کردن تغییر آدرس سفارشی</translation>
    </message>
    <message>
        <source>The address you selected for change is not part of this wallet. Any or all funds in your wallet may be sent to this address. Are you sure?</source>
        <translation>این آدرس که شما انتخاب کرده اید بخشی از کیف پول شما نیست.هر یا همه دارایی های شما در این کیف پول به این آدرس ارسال خواهد شد.آیا مطمئن هستید؟</translation>
    </message>
    <message>
        <source>(no label)</source>
        <translation>(برچسب ندارد)</translation>
    </message>
</context>
<context>
    <name>SendCoinsEntry</name>
    <message>
        <source>A&amp;mount:</source>
        <translation>میزان وجه</translation>
    </message>
    <message>
        <source>Pay &amp;To:</source>
        <translation>پرداخت به:</translation>
    </message>
    <message>
        <source>&amp;Label:</source>
        <translation>برچسب:</translation>
    </message>
    <message>
        <source>Choose previously used address</source>
        <translation>انتخاب آدرس قبلا استفاده شده</translation>
    </message>
    <message>
        <source>The Qtum address to send the payment to</source>
        <translation>آدرس بیت کوین برای ارسال پرداحت به آن</translation>
    </message>
    <message>
        <source>Alt+A</source>
        <translation>Alt+A</translation>
    </message>
    <message>
        <source>Paste address from clipboard</source>
        <translation>استفاده از آدرس کلیپ بورد</translation>
    </message>
    <message>
        <source>Alt+P</source>
        <translation>Alt+P</translation>
    </message>
    <message>
        <source>Remove this entry</source>
        <translation>پاک کردن این ورودی</translation>
    </message>
    <message>
        <source>The amount to send in the selected unit</source>
        <translation>The amount to send in the selected unit</translation>
    </message>
    <message>
        <source>The fee will be deducted from the amount being sent. The recipient will receive less qtums than you enter in the amount field. If multiple recipients are selected, the fee is split equally.</source>
        <translation>The fee will be deducted from the amount being sent. The recipient will receive less qtums than you enter in the amount field. If multiple recipients are selected, the fee is split equally.</translation>
    </message>
    <message>
        <source>S&amp;ubtract fee from amount</source>
        <translation>S&amp;ubtract fee from amount</translation>
    </message>
    <message>
        <source>Use available balance</source>
        <translation>استفاده از موجودی حساب</translation>
    </message>
    <message>
        <source>Message:</source>
        <translation>پیام:</translation>
    </message>
    <message>
        <source>This is an unauthenticated payment request.</source>
        <translation>This is an unauthenticated payment request.</translation>
    </message>
    <message>
        <source>This is an authenticated payment request.</source>
        <translation>This is an authenticated payment request.</translation>
    </message>
    <message>
        <source>Enter a label for this address to add it to the list of used addresses</source>
        <translation>Enter a label for this address to add it to the list of used addresses</translation>
    </message>
    <message>
        <source>A message that was attached to the qtum: URI which will be stored with the transaction for your reference. Note: This message will not be sent over the Qtum network.</source>
        <translation>A message that was attached to the qtum: URI which will be stored with the transaction for your reference. Note: This message will not be sent over the Qtum network.</translation>
    </message>
    <message>
        <source>Pay To:</source>
        <translation>پرداخت به:</translation>
    </message>
    <message>
        <source>Memo:</source>
        <translation>یادداشت:</translation>
    </message>
</context>
<context>
    <name>ShutdownWindow</name>
    <message>
        <source>%1 is shutting down...</source>
        <translation>در حال خاموش شدن %1...</translation>
    </message>
    <message>
        <source>Do not shut down the computer until this window disappears.</source>
        <translation>تا پیش از بسته شدن این پنجره کامپیوتر خود را خاموش نکنید.</translation>
    </message>
</context>
<context>
    <name>SignVerifyMessageDialog</name>
    <message>
        <source>Signatures - Sign / Verify a Message</source>
        <translation>امضاها -ثبت/تایید پیام</translation>
    </message>
    <message>
        <source>&amp;Sign Message</source>
        <translation>&amp;ثبت پیام</translation>
    </message>
    <message>
<<<<<<< HEAD
=======
        <source>You can sign messages/agreements with your addresses to prove you can receive qtums sent to them. Be careful not to sign anything vague or random, as phishing attacks may try to trick you into signing your identity over to them. Only sign fully-detailed statements you agree to.</source>
        <translation>You can sign messages/agreements with your addresses to prove you can receive qtums sent to them. Be careful not to sign anything vague or random, as phishing attacks may try to trick you into signing your identity over to them. Only sign fully-detailed statements you agree to.</translation>
    </message>
    <message>
>>>>>>> da23532c
        <source>The Qtum address to sign the message with</source>
        <translation>نشانی بیت‌کوین برای امضاء پیغام با آن</translation>
    </message>
    <message>
        <source>Choose previously used address</source>
        <translation>انتخاب آدرس قبلا استفاده شده</translation>
    </message>
    <message>
        <source>Alt+A</source>
        <translation>Alt+A</translation>
    </message>
    <message>
        <source>Paste address from clipboard</source>
        <translation>آدرس را بر کلیپ بورد کپی کنید</translation>
    </message>
    <message>
        <source>Alt+P</source>
        <translation>Alt+P</translation>
    </message>
    <message>
        <source>Enter the message you want to sign here</source>
        <translation>پیامی که می خواهید امضا کنید را اینجا وارد کنید</translation>
    </message>
    <message>
        <source>Signature</source>
        <translation>امضا</translation>
    </message>
    <message>
        <source>Copy the current signature to the system clipboard</source>
        <translation>امضای فعلی را به حافظهٔ سیستم کپی کن</translation>
    </message>
    <message>
        <source>Sign the message to prove you own this Qtum address</source>
        <translation>پیام را امضا کنید تا ثابت کنید این آدرس بیت‌کوین متعلق به شماست</translation>
    </message>
    <message>
        <source>Sign &amp;Message</source>
        <translation>ثبت &amp;پیام</translation>
    </message>
    <message>
        <source>Reset all sign message fields</source>
        <translation>بازنشانی تمام فیلدهای پیام</translation>
    </message>
    <message>
        <source>Clear &amp;All</source>
        <translation>پاک کردن همه</translation>
    </message>
    <message>
        <source>&amp;Verify Message</source>
        <translation>تایید پیام</translation>
    </message>
    <message>
<<<<<<< HEAD
=======
        <source>Enter the receiver's address, message (ensure you copy line breaks, spaces, tabs, etc. exactly) and signature below to verify the message. Be careful not to read more into the signature than what is in the signed message itself, to avoid being tricked by a man-in-the-middle attack. Note that this only proves the signing party receives with the address, it cannot prove sendership of any transaction!</source>
        <translation>Enter the receiver's address, message (ensure you copy line breaks, spaces, tabs, etc. exactly) and signature below to verify the message. Be careful not to read more into the signature than what is in the signed message itself, to avoid being tricked by a man-in-the-middle attack. Note that this only proves the signing party receives with the address, it cannot prove sendership of any transaction!</translation>
    </message>
    <message>
>>>>>>> da23532c
        <source>The Qtum address the message was signed with</source>
        <translation>نشانی بیت‌کوین که پیغام با آن امضاء شده</translation>
    </message>
    <message>
<<<<<<< HEAD
=======
        <source>The signed message to verify</source>
        <translation>The signed message to verify</translation>
    </message>
    <message>
        <source>The signature given when the message was signed</source>
        <translation>The signature given when the message was signed</translation>
    </message>
    <message>
>>>>>>> da23532c
        <source>Verify the message to ensure it was signed with the specified Qtum address</source>
        <translation>پیام را تایید کنید تا مطمئن شوید که توسط آدرس بیت‌کوین مشخص شده امضا شده است.</translation>
    </message>
    <message>
        <source>Verify &amp;Message</source>
        <translation>تایید پیام</translation>
    </message>
    <message>
        <source>Reset all verify message fields</source>
        <translation>بازنشانی تمام فیلدهای پیام</translation>
    </message>
    <message>
        <source>Click "Sign Message" to generate signature</source>
        <translation>برای تولید امضا "Sign Message" و یا "ثبت پیام" را کلیک کنید</translation>
    </message>
    <message>
        <source>The entered address is invalid.</source>
        <translation>آدرس وارد شده نامعتبر است.</translation>
    </message>
    <message>
        <source>Please check the address and try again.</source>
        <translation>لطفاً آدرس را بررسی کرده و دوباره تلاش کنید.
</translation>
    </message>
    <message>
        <source>The entered address does not refer to a key.</source>
        <translation>نشانی وارد شده به هیچ کلیدی اشاره نمی‌کند.</translation>
    </message>
    <message>
        <source>Wallet unlock was cancelled.</source>
        <translation>قفل‌گشابی کیف‌پول لغو شد.</translation>
    </message>
    <message>
        <source>No error</source>
        <translation>بدون خطا</translation>
    </message>
    <message>
        <source>Private key for the entered address is not available.</source>
        <translation>کلید خصوصی برای نشانی وارد شده در دسترس نیست.</translation>
    </message>
    <message>
        <source>Message signing failed.</source>
        <translation>امضای پیام با شکست مواجه شد.</translation>
    </message>
    <message>
        <source>Message signed.</source>
        <translation>پیام ثبت شده</translation>
    </message>
    <message>
        <source>The signature could not be decoded.</source>
        <translation>امضا نمی‌تواند کدگشایی شود.</translation>
    </message>
    <message>
        <source>Please check the signature and try again.</source>
        <translation>لطفاً امضا را بررسی نموده و دوباره تلاش کنید.</translation>
    </message>
    <message>
        <source>The signature did not match the message digest.</source>
        <translation>این امضا با حرفو پیام همخوانی ندارد</translation>
    </message>
    <message>
        <source>Message verification failed.</source>
        <translation>پیام شما با خطا مواجه شد</translation>
    </message>
    <message>
        <source>Message verified.</source>
        <translation>پیام شما تایید شد</translation>
    </message>
</context>
<context>
    <name>TrafficGraphWidget</name>
    <message>
        <source>KB/s</source>
        <translation>کیلو بایت بر ثانیه</translation>
    </message>
</context>
<context>
    <name>TransactionDesc</name>
    <message numerus="yes">
        <source>Open for %n more block(s)</source>
        <translation><numerusform>Open for %n more block</numerusform><numerusform>Open for %n more blocks</numerusform></translation>
    </message>
    <message>
        <source>Open until %1</source>
        <translation>باز تا %1</translation>
    </message>
    <message>
        <source>conflicted with a transaction with %1 confirmations</source>
        <translation>conflicted with a transaction with %1 confirmations</translation>
    </message>
    <message>
        <source>0/unconfirmed, %1</source>
        <translation>0/unconfirmed, %1</translation>
    </message>
    <message>
        <source>in memory pool</source>
        <translation>in memory pool</translation>
    </message>
    <message>
        <source>not in memory pool</source>
        <translation>not in memory pool</translation>
    </message>
    <message>
        <source>abandoned</source>
        <translation>رها شده</translation>
    </message>
    <message>
        <source>%1/unconfirmed</source>
        <translation>%1/تأیید نشده</translation>
    </message>
    <message>
        <source>%1 confirmations</source>
        <translation>%1 تأییدیه</translation>
    </message>
    <message>
        <source>Status</source>
        <translation>وضعیت</translation>
    </message>
    <message>
        <source>Date</source>
        <translation>تاریخ</translation>
    </message>
    <message>
        <source>Source</source>
        <translation>منبع</translation>
    </message>
    <message>
        <source>Generated</source>
        <translation>تولید شده</translation>
    </message>
    <message>
        <source>From</source>
        <translation>از</translation>
    </message>
    <message>
        <source>unknown</source>
        <translation>ناشناس</translation>
    </message>
    <message>
        <source>To</source>
        <translation>به</translation>
    </message>
    <message>
        <source>own address</source>
        <translation>آدرس خود</translation>
    </message>
    <message>
        <source>watch-only</source>
        <translation>فقط-با قابلیت دیدن</translation>
    </message>
    <message>
        <source>label</source>
        <translation>برچسب</translation>
    </message>
    <message>
        <source>Credit</source>
        <translation>اعتبار</translation>
    </message>
    <message numerus="yes">
        <source>matures in %n more block(s)</source>
        <translation><numerusform>matures in %n more block</numerusform><numerusform>matures in %n more blocks</numerusform></translation>
    </message>
    <message>
        <source>not accepted</source>
        <translation>قبول نشده</translation>
    </message>
    <message>
        <source>Debit</source>
        <translation>اعتبار</translation>
    </message>
    <message>
        <source>Total debit</source>
        <translation>Total debit</translation>
    </message>
    <message>
        <source>Total credit</source>
        <translation>تمامی اعتبار</translation>
    </message>
    <message>
        <source>Transaction fee</source>
        <translation>کارمزد تراکنش</translation>
    </message>
    <message>
        <source>Net amount</source>
        <translation>میزان وجه دقیق</translation>
    </message>
    <message>
        <source>Message</source>
        <translation>پیام</translation>
    </message>
    <message>
        <source>Comment</source>
        <translation>کامنت</translation>
    </message>
    <message>
        <source>Transaction ID</source>
        <translation>شناسه تراکنش</translation>
    </message>
    <message>
        <source>Transaction total size</source>
        <translation>حجم کل تراکنش</translation>
    </message>
    <message>
        <source>Transaction virtual size</source>
        <translation>Transaction virtual size</translation>
    </message>
    <message>
        <source>Output index</source>
        <translation>Output index</translation>
    </message>
    <message>
        <source> (Certificate was not verified)</source>
        <translation> (Certificate was not verified)</translation>
    </message>
    <message>
        <source>Merchant</source>
        <translation>بازرگان</translation>
    </message>
    <message>
        <source>Generated coins must mature %1 blocks before they can be spent. When you generated this block, it was broadcast to the network to be added to the block chain. If it fails to get into the chain, its state will change to "not accepted" and it won't be spendable. This may occasionally happen if another node generates a block within a few seconds of yours.</source>
        <translation>Generated coins must mature %1 blocks before they can be spent. When you generated this block, it was broadcast to the network to be added to the block chain. If it fails to get into the chain, its state will change to "not accepted" and it won't be spendable. This may occasionally happen if another node generates a block within a few seconds of yours.</translation>
    </message>
    <message>
        <source>Debug information</source>
        <translation>اطلاعات دی باگ Debug</translation>
    </message>
    <message>
        <source>Transaction</source>
        <translation>تراکنش</translation>
    </message>
    <message>
        <source>Inputs</source>
        <translation>ورودی ها</translation>
    </message>
    <message>
        <source>Amount</source>
        <translation>میزان وجه:</translation>
    </message>
    <message>
        <source>true</source>
        <translation>درست</translation>
    </message>
    <message>
        <source>false</source>
        <translation>نادرست</translation>
    </message>
</context>
<context>
    <name>TransactionDescDialog</name>
    <message>
        <source>This pane shows a detailed description of the transaction</source>
        <translation>این بخش جزئیات تراکنش را نشان می دهد</translation>
    </message>
    <message>
        <source>Details for %1</source>
        <translation>جزییات %1</translation>
    </message>
</context>
<context>
    <name>TransactionTableModel</name>
    <message>
        <source>Date</source>
        <translation>تاریخ</translation>
    </message>
    <message>
        <source>Type</source>
        <translation>نوع</translation>
    </message>
    <message>
        <source>Label</source>
        <translation>برچسب</translation>
    </message>
    <message numerus="yes">
        <source>Open for %n more block(s)</source>
        <translation><numerusform>Open for %n more block</numerusform><numerusform>Open for %n more blocks</numerusform></translation>
    </message>
    <message>
        <source>Open until %1</source>
        <translation>باز تا %1</translation>
    </message>
    <message>
        <source>Unconfirmed</source>
        <translation>تایید نشده</translation>
    </message>
    <message>
        <source>Abandoned</source>
        <translation>رهاشده</translation>
    </message>
    <message>
        <source>Confirming (%1 of %2 recommended confirmations)</source>
        <translation>Confirming (%1 of %2 recommended confirmations)</translation>
    </message>
    <message>
        <source>Confirmed (%1 confirmations)</source>
        <translation>تأیید شده (%1 تأییدیه)</translation>
    </message>
    <message>
        <source>Conflicted</source>
        <translation>Conflicted</translation>
    </message>
    <message>
        <source>Immature (%1 confirmations, will be available after %2)</source>
        <translation>Immature (%1 confirmations, will be available after %2)</translation>
    </message>
    <message>
        <source>Generated but not accepted</source>
        <translation>تولید شده ولی هنوز قبول نشده است</translation>
    </message>
    <message>
        <source>Received with</source>
        <translation>دریافت شده با</translation>
    </message>
    <message>
        <source>Received from</source>
        <translation>دریافت شده از</translation>
    </message>
    <message>
        <source>Sent to</source>
        <translation>ارسال شده به</translation>
    </message>
    <message>
        <source>Payment to yourself</source>
        <translation>پرداخت به خود</translation>
    </message>
    <message>
        <source>Mined</source>
        <translation>استخراج شده</translation>
    </message>
    <message>
        <source>watch-only</source>
        <translation>فقط-با قابلیت دیدن</translation>
    </message>
    <message>
        <source>(n/a)</source>
        <translation>(موجود نیست)</translation>
    </message>
    <message>
        <source>(no label)</source>
        <translation>(برچسب ندارد)</translation>
    </message>
    <message>
        <source>Transaction status. Hover over this field to show number of confirmations.</source>
        <translation>وضعیت تراکنش. نشانگر را روی این فیلد نگه دارید تا تعداد تأییدیه‌ها نشان داده شود.</translation>
    </message>
    <message>
        <source>Date and time that the transaction was received.</source>
        <translation>تاریخ و زمان تراکنش دریافت شده است</translation>
    </message>
    <message>
        <source>Type of transaction.</source>
        <translation>نوع تراکنش.</translation>
    </message>
    <message>
        <source>Whether or not a watch-only address is involved in this transaction.</source>
        <translation>Whether or not a watch-only address is involved in this transaction.</translation>
    </message>
    <message>
        <source>User-defined intent/purpose of the transaction.</source>
        <translation>User-defined intent/purpose of the transaction.</translation>
    </message>
    <message>
        <source>Amount removed from or added to balance.</source>
        <translation>میزان وجه کم شده یا اضافه شده به حساب</translation>
    </message>
</context>
<context>
    <name>TransactionView</name>
    <message>
        <source>All</source>
        <translation>همه</translation>
    </message>
    <message>
        <source>Today</source>
        <translation>امروز</translation>
    </message>
    <message>
        <source>This week</source>
        <translation>این هفته</translation>
    </message>
    <message>
        <source>This month</source>
        <translation>این ماه</translation>
    </message>
    <message>
        <source>Last month</source>
        <translation>ماه گذشته</translation>
    </message>
    <message>
        <source>This year</source>
        <translation>امسال یا این سال</translation>
    </message>
    <message>
        <source>Range...</source>
        <translation>دامنه...</translation>
    </message>
    <message>
        <source>Received with</source>
        <translation>گرفته شده با</translation>
    </message>
    <message>
        <source>Sent to</source>
        <translation>ارسال شده به</translation>
    </message>
    <message>
        <source>To yourself</source>
        <translation>به خودت</translation>
    </message>
    <message>
        <source>Mined</source>
        <translation>استخراج شده</translation>
    </message>
    <message>
        <source>Other</source>
        <translation>بقیه</translation>
    </message>
    <message>
        <source>Enter address, transaction id, or label to search</source>
        <translation>وارد کردن آدرس,شناسه تراکنش, یا برچسب برای جست و جو</translation>
    </message>
    <message>
        <source>Min amount</source>
        <translation>حداقل میزان وجه</translation>
    </message>
    <message>
        <source>Abandon transaction</source>
        <translation>تراکنش را رها نمائید.</translation>
    </message>
    <message>
        <source>Increase transaction fee</source>
        <translation>افزایش کارمزد تراکنش</translation>
    </message>
    <message>
        <source>Copy address</source>
        <translation>کپی آدرس</translation>
    </message>
    <message>
        <source>Copy label</source>
        <translation>کپی برچسب</translation>
    </message>
    <message>
        <source>Copy amount</source>
        <translation>کپی مقدار</translation>
    </message>
    <message>
        <source>Copy transaction ID</source>
        <translation>کپی شناسه تراکنش</translation>
    </message>
    <message>
        <source>Copy raw transaction</source>
        <translation>معامله اولیه را کپی نمائید.</translation>
    </message>
    <message>
        <source>Copy full transaction details</source>
        <translation>کپی کردن تمامی اطلاعات تراکنش</translation>
    </message>
    <message>
        <source>Edit label</source>
        <translation>ویرایش کردن برچسب</translation>
    </message>
    <message>
        <source>Show transaction details</source>
        <translation>نشان دادن جرییات تراکنش</translation>
    </message>
    <message>
        <source>Export Transaction History</source>
        <translation>خارج کردن یا بالا بردن سابقه تراکنش ها</translation>
    </message>
    <message>
        <source>Comma separated file (*.csv)</source>
        <translation>فایل سی اس وی (*.csv)</translation>
    </message>
    <message>
        <source>Confirmed</source>
        <translation>تایید شده</translation>
    </message>
    <message>
        <source>Watch-only</source>
        <translation>رصد</translation>
    </message>
    <message>
        <source>Date</source>
        <translation>تاریخ</translation>
    </message>
    <message>
        <source>Type</source>
        <translation>نوع</translation>
    </message>
    <message>
        <source>Label</source>
        <translation>برچسب</translation>
    </message>
    <message>
        <source>Address</source>
        <translation>آدرس</translation>
    </message>
    <message>
        <source>ID</source>
        <translation>شناسه</translation>
    </message>
    <message>
        <source>Exporting Failed</source>
        <translation>گرفتن خروجی به مشکل خورد</translation>
    </message>
    <message>
        <source>There was an error trying to save the transaction history to %1.</source>
        <translation>There was an error trying to save the transaction history to %1.</translation>
    </message>
    <message>
        <source>Exporting Successful</source>
        <translation>خارج کردن موفقیت آمیز بود Exporting</translation>
    </message>
    <message>
        <source>The transaction history was successfully saved to %1.</source>
        <translation>The transaction history was successfully saved to %1.</translation>
    </message>
    <message>
        <source>Range:</source>
        <translation>دامنه:</translation>
    </message>
    <message>
        <source>to</source>
        <translation>به</translation>
    </message>
</context>
<context>
    <name>UnitDisplayStatusBarControl</name>
    <message>
        <source>Unit to show amounts in. Click to select another unit.</source>
        <translation>Unit to show amounts in. Click to select another unit.</translation>
    </message>
</context>
<context>
    <name>WalletController</name>
    <message>
        <source>Close wallet</source>
        <translation>کیف پول را ببندید</translation>
    </message>
    <message>
        <source>Are you sure you wish to close the wallet &lt;i&gt;%1&lt;/i&gt;?</source>
        <translation>آیا برای بستن کیف پول مطمئن هستید&lt;i&gt; %1 &lt;/i&gt; ؟</translation>
    </message>
    <message>
        <source>Closing the wallet for too long can result in having to resync the entire chain if pruning is enabled.</source>
        <translation>Closing the wallet for too long can result in having to resync the entire chain if pruning is enabled.</translation>
    </message>
    <message>
        <source>Close all wallets</source>
        <translation>همه‌ی کیف پول‌ها را ببند</translation>
    </message>
    <message>
        <source>Are you sure you wish to close all wallets?</source>
        <translation>Are you sure you wish to close all wallets?</translation>
    </message>
</context>
<context>
    <name>WalletFrame</name>
    <message>
        <source>No wallet has been loaded.
Go to File &gt; Open Wallet to load a wallet.
- OR -</source>
        <translation>No wallet has been loaded.
Go to File &gt; Open Wallet to load a wallet.
- OR -</translation>
    </message>
    <message>
        <source>Create a new wallet</source>
        <translation>ساخت کیف پول جدید</translation>
    </message>
</context>
<context>
    <name>WalletModel</name>
    <message>
        <source>Send Coins</source>
        <translation>ارسال کوین ها یا سکه ها</translation>
    </message>
    <message>
        <source>Fee bump error</source>
        <translation>Fee bump error</translation>
    </message>
    <message>
        <source>Increasing transaction fee failed</source>
        <translation>افزایش کارمزد تراکنش با خطا مواجه شد</translation>
    </message>
    <message>
        <source>Do you want to increase the fee?</source>
        <translation>آیا میخواهید اندازه کارمزد را افزایش دهید؟</translation>
    </message>
    <message>
        <source>Do you want to draft a transaction with fee increase?</source>
        <translation>Do you want to draft a transaction with fee increase?</translation>
    </message>
    <message>
        <source>Current fee:</source>
        <translation>کارمزد الان:</translation>
    </message>
    <message>
        <source>Increase:</source>
        <translation>افزایش دادن:</translation>
    </message>
    <message>
        <source>New fee:</source>
        <translation>کارمزد جدید:</translation>
    </message>
    <message>
        <source>Confirm fee bump</source>
        <translation>Confirm fee bump</translation>
    </message>
    <message>
        <source>Can't draft transaction.</source>
        <translation>Can't draft transaction.</translation>
    </message>
    <message>
        <source>PSBT copied</source>
        <translation>PSBT کپی شد</translation>
    </message>
    <message>
        <source>Can't sign transaction.</source>
        <translation>نمیتوان تراکنش را ثبت کرد</translation>
    </message>
    <message>
        <source>Could not commit transaction</source>
        <translation>Could not commit transaction</translation>
    </message>
    <message>
        <source>default wallet</source>
        <translation>کیف پول پیش‌فرض</translation>
    </message>
</context>
<context>
    <name>WalletView</name>
    <message>
        <source>&amp;Export</source>
        <translation>&amp;صدور</translation>
    </message>
    <message>
        <source>Export the data in the current tab to a file</source>
        <translation>صدور داده نوار جاری به یک فایل</translation>
    </message>
    <message>
        <source>Error</source>
        <translation>خطا</translation>
    </message>
    <message>
        <source>Unable to decode PSBT from clipboard (invalid base64)</source>
        <translation>Unable to decode PSBT from clipboard (invalid base64)</translation>
    </message>
    <message>
        <source>Load Transaction Data</source>
        <translation>Load Transaction Data</translation>
    </message>
    <message>
        <source>Partially Signed Transaction (*.psbt)</source>
        <translation>Partially Signed Transaction (*.psbt)</translation>
    </message>
    <message>
        <source>PSBT file must be smaller than 100 MiB</source>
        <translation>PSBT file must be smaller than 100 MiB</translation>
    </message>
    <message>
        <source>Unable to decode PSBT</source>
        <translation>Unable to decode PSBT</translation>
    </message>
    <message>
        <source>Backup Wallet</source>
        <translation>بازیابی یا پشتیبان گیری کیف پول</translation>
    </message>
    <message>
        <source>Wallet Data (*.dat)</source>
        <translation>دادهٔ کیف پول (*.dat)</translation>
    </message>
    <message>
        <source>Backup Failed</source>
        <translation>بازیابی یا پشتیبان گیری با خطا مواجه شد</translation>
    </message>
    <message>
        <source>There was an error trying to save the wallet data to %1.</source>
        <translation>There was an error trying to save the wallet data to %1.</translation>
    </message>
    <message>
        <source>Backup Successful</source>
        <translation>بازیابی یا  پشتیبان گیری موفقیت آمیز بود.</translation>
    </message>
    <message>
        <source>The wallet data was successfully saved to %1.</source>
        <translation>The wallet data was successfully saved to %1.</translation>
    </message>
    <message>
        <source>Cancel</source>
        <translation>لغو</translation>
    </message>
</context>
<context>
    <name>qtum-core</name>
<<<<<<< HEAD
=======
    <message>
        <source>Distributed under the MIT software license, see the accompanying file %s or %s</source>
        <translation>Distributed under the MIT software license, see the accompanying file %s or %s</translation>
    </message>
    <message>
        <source>Prune configured below the minimum of %d MiB.  Please use a higher number.</source>
        <translation>Prune configured below the minimum of %d MiB.  Please use a higher number.</translation>
    </message>
    <message>
        <source>Prune: last wallet synchronisation goes beyond pruned data. You need to -reindex (download the whole blockchain again in case of pruned node)</source>
        <translation>Prune: last wallet synchronisation goes beyond pruned data. You need to -reindex (download the whole blockchain again in case of pruned node)</translation>
    </message>
    <message>
        <source>Pruning blockstore...</source>
        <translation>Pruning blockstore...</translation>
    </message>
    <message>
        <source>Unable to start HTTP server. See debug log for details.</source>
        <translation>Unable to start HTTP server. See debug log for details.</translation>
    </message>
>>>>>>> da23532c
    <message>
        <source>The %s developers</source>
        <translation>%s توسعه دهندگان</translation>
    </message>
    <message>
        <source>Cannot obtain a lock on data directory %s. %s is probably already running.</source>
        <translation>Cannot obtain a lock on data directory %s. %s is probably already running.</translation>
    </message>
    <message>
        <source>Cannot provide specific connections and have addrman find outgoing connections at the same.</source>
        <translation>Cannot provide specific connections and have addrman find outgoing connections at the same.</translation>
    </message>
    <message>
        <source>Error reading %s! All keys read correctly, but transaction data or address book entries might be missing or incorrect.</source>
        <translation>Error reading %s! All keys read correctly, but transaction data or address book entries might be missing or incorrect.</translation>
    </message>
    <message>
        <source>More than one onion bind address is provided. Using %s for the automatically created Tor onion service.</source>
        <translation>More than one onion bind address is provided. Using %s for the automatically created Tor onion service.</translation>
    </message>
    <message>
        <source>Please check that your computer's date and time are correct! If your clock is wrong, %s will not work properly.</source>
        <translation>Please check that your computer's date and time are correct! If your clock is wrong, %s will not work properly.</translation>
    </message>
    <message>
        <source>Please contribute if you find %s useful. Visit %s for further information about the software.</source>
        <translation>Please contribute if you find %s useful. Visit %s for further information about the software.</translation>
    </message>
    <message>
        <source>SQLiteDatabase: Failed to prepare the statement to fetch sqlite wallet schema version: %s</source>
        <translation>SQLiteDatabase: Failed to prepare the statement to fetch sqlite wallet schema version: %s</translation>
    </message>
    <message>
        <source>SQLiteDatabase: Failed to prepare the statement to fetch the application id: %s</source>
        <translation>SQLiteDatabase: Failed to prepare the statement to fetch the application id: %s</translation>
    </message>
    <message>
        <source>SQLiteDatabase: Unknown sqlite wallet schema version %d. Only version %d is supported</source>
        <translation>SQLiteDatabase: Unknown sqlite wallet schema version %d. Only version %d is supported</translation>
    </message>
    <message>
        <source>The block database contains a block which appears to be from the future. This may be due to your computer's date and time being set incorrectly. Only rebuild the block database if you are sure that your computer's date and time are correct</source>
        <translation>The block database contains a block which appears to be from the future. This may be due to your computer's date and time being set incorrectly. Only rebuild the block database if you are sure that your computer's date and time are correct</translation>
    </message>
    <message>
        <source>This is a pre-release test build - use at your own risk - do not use for mining or merchant applications</source>
        <translation>این یک نسخه ی آزمایشی است - با مسئولیت خودتان از آن استفاده کنید -  آن را در معدن و بازرگانی بکار نگیرید.</translation>
    </message>
    <message>
        <source>This is the transaction fee you may discard if change is smaller than dust at this level</source>
        <translation>This is the transaction fee you may discard if change is smaller than dust at this level</translation>
    </message>
    <message>
        <source>Unable to replay blocks. You will need to rebuild the database using -reindex-chainstate.</source>
        <translation>Unable to replay blocks. You will need to rebuild the database using -reindex-chainstate.</translation>
    </message>
    <message>
        <source>Unable to rewind the database to a pre-fork state. You will need to redownload the blockchain</source>
        <translation>Unable to rewind the database to a pre-fork state. You will need to redownload the blockchain</translation>
    </message>
    <message>
        <source>Warning: The network does not appear to fully agree! Some miners appear to be experiencing issues.</source>
        <translation>Warning: The network does not appear to fully agree! Some miners appear to be experiencing issues.</translation>
    </message>
    <message>
        <source>Warning: We do not appear to fully agree with our peers! You may need to upgrade, or other nodes may need to upgrade.</source>
        <translation>Warning: We do not appear to fully agree with our peers! You may need to upgrade, or other nodes may need to upgrade.</translation>
    </message>
    <message>
        <source>-maxmempool must be at least %d MB</source>
        <translation>-maxmempool must be at least %d MB</translation>
    </message>
    <message>
        <source>Cannot resolve -%s address: '%s'</source>
        <translation>Cannot resolve -%s address: '%s'</translation>
    </message>
    <message>
        <source>Change index out of range</source>
        <translation>تغییر دادن اندیس خارج از دامنه</translation>
    </message>
    <message>
        <source>Config setting for %s only applied on %s network when in [%s] section.</source>
        <translation>Config setting for %s only applied on %s network when in [%s] section.</translation>
    </message>
    <message>
        <source>Copyright (C) %i-%i</source>
        <translation>کپی رایت (C) %i-%i</translation>
    </message>
    <message>
        <source>Corrupted block database detected</source>
        <translation>یک پایگاه داده ی بلوک خراب یافت شد</translation>
    </message>
    <message>
        <source>Could not find asmap file %s</source>
        <translation>Could not find asmap file %s</translation>
    </message>
    <message>
        <source>Could not parse asmap file %s</source>
        <translation>Could not parse asmap file %s</translation>
    </message>
    <message>
        <source>Do you want to rebuild the block database now?</source>
        <translation>آیا میخواهید الان پایگاه داده بلاک را بازسازی کنید؟</translation>
    </message>
    <message>
        <source>Error initializing block database</source>
        <translation>خطا در آماده سازی پایگاه داده ی بلوک</translation>
    </message>
    <message>
        <source>Error initializing wallet database environment %s!</source>
        <translation>Error initializing wallet database environment %s!</translation>
    </message>
    <message>
        <source>Error loading %s</source>
        <translation>خطا بازگذاری %s</translation>
    </message>
    <message>
        <source>Error loading %s: Private keys can only be disabled during creation</source>
        <translation>Error loading %s: Private keys can only be disabled during creation</translation>
    </message>
    <message>
        <source>Error loading %s: Wallet corrupted</source>
        <translation>Error loading %s: Wallet corrupted</translation>
    </message>
    <message>
        <source>Error loading %s: Wallet requires newer version of %s</source>
        <translation>Error loading %s: Wallet requires newer version of %s</translation>
    </message>
    <message>
        <source>Error loading block database</source>
        <translation>خطا در بارگذاری پایگاه داده بلاک block</translation>
    </message>
    <message>
        <source>Error opening block database</source>
        <translation>خطا در بازکردن پایگاه داده بلاک block</translation>
    </message>
    <message>
        <source>Failed to listen on any port. Use -listen=0 if you want this.</source>
        <translation>شنیدن هر گونه درگاه انجام پذیر نیست. ازlisten=0  برای اینکار استفاده کیند.</translation>
    </message>
    <message>
        <source>Failed to rescan the wallet during initialization</source>
        <translation>Failed to rescan the wallet during initialization</translation>
    </message>
    <message>
        <source>Failed to verify database</source>
        <translation>Failed to verify database</translation>
    </message>
    <message>
        <source>Ignoring duplicate -wallet %s.</source>
        <translation>Ignoring duplicate -wallet %s.</translation>
    </message>
    <message>
        <source>Importing...</source>
        <translation>در حال وارد کردن...</translation>
    </message>
    <message>
        <source>Incorrect or no genesis block found. Wrong datadir for network?</source>
        <translation>Incorrect or no genesis block found. Wrong datadir for network?</translation>
    </message>
    <message>
        <source>Initialization sanity check failed. %s is shutting down.</source>
        <translation>Initialization sanity check failed. %s is shutting down.</translation>
    </message>
    <message>
        <source>Invalid P2P permission: '%s'</source>
        <translation>Invalid P2P permission: '%s'</translation>
    </message>
    <message>
        <source>Invalid amount for -%s=&lt;amount&gt;: '%s'</source>
        <translation>میزان نامعتبر برای  -%s=&lt;amount&gt;: '%s'</translation>
    </message>
    <message>
        <source>Invalid amount for -discardfee=&lt;amount&gt;: '%s'</source>
        <translation>Invalid amount for -discardfee=&lt;amount&gt;: '%s'</translation>
    </message>
    <message>
        <source>Invalid amount for -fallbackfee=&lt;amount&gt;: '%s'</source>
        <translation>Invalid amount for -fallbackfee=&lt;amount&gt;: '%s'</translation>
    </message>
    <message>
        <source>SQLiteDatabase: Failed to execute statement to verify database: %s</source>
        <translation>SQLiteDatabase: Failed to execute statement to verify database: %s</translation>
    </message>
    <message>
        <source>SQLiteDatabase: Failed to fetch sqlite wallet schema version: %s</source>
        <translation>SQLiteDatabase: Failed to fetch sqlite wallet schema version: %s</translation>
    </message>
    <message>
        <source>SQLiteDatabase: Failed to fetch the application id: %s</source>
        <translation>SQLiteDatabase: Failed to fetch the application id: %s</translation>
    </message>
    <message>
        <source>SQLiteDatabase: Failed to prepare statement to verify database: %s</source>
        <translation>SQLiteDatabase: Failed to prepare statement to verify database: %s</translation>
    </message>
    <message>
        <source>SQLiteDatabase: Failed to read database verification error: %s</source>
        <translation>SQLiteDatabase: Failed to read database verification error: %s</translation>
    </message>
    <message>
        <source>SQLiteDatabase: Unexpected application id. Expected %u, got %u</source>
        <translation>SQLiteDatabase: Unexpected application id. Expected %u, got %u</translation>
    </message>
    <message>
        <source>Specified blocks directory "%s" does not exist.</source>
        <translation>Specified blocks directory "%s" does not exist.</translation>
    </message>
    <message>
        <source>Unknown address type '%s'</source>
        <translation>Unknown address type '%s'</translation>
    </message>
    <message>
        <source>Unknown change type '%s'</source>
        <translation>Unknown change type '%s'</translation>
    </message>
    <message>
        <source>Upgrading txindex database</source>
        <translation>ارتقا دادن پایگاه داده اندیس تراکنش ها یا txindex</translation>
    </message>
    <message>
        <source>Loading P2P addresses...</source>
        <translation>در حال بارگذاری آدرس های همتا-به-همتا یا P2P</translation>
    </message>
    <message>
        <source>Loading banlist...</source>
        <translation>در حال بارگذاری لیست بن...</translation>
    </message>
    <message>
        <source>Not enough file descriptors available.</source>
        <translation>توصیفگرهای فایل به اندازه کافی در دسترس نیست</translation>
    </message>
    <message>
        <source>Prune cannot be configured with a negative value.</source>
        <translation>Prune cannot be configured with a negative value.</translation>
    </message>
    <message>
        <source>Prune mode is incompatible with -txindex.</source>
        <translation>Prune mode is incompatible with -txindex.</translation>
    </message>
    <message>
        <source>Replaying blocks...</source>
        <translation>در حال بازبینی بلوک‌ها...</translation>
    </message>
    <message>
        <source>Rewinding blocks...</source>
        <translation>Rewinding blocks...</translation>
    </message>
    <message>
        <source>The source code is available from %s.</source>
        <translation>سورس کد موجود است از %s.</translation>
    </message>
    <message>
        <source>Transaction fee and change calculation failed</source>
        <translation>Transaction fee and change calculation failed</translation>
    </message>
    <message>
        <source>Unable to bind to %s on this computer. %s is probably already running.</source>
        <translation>Unable to bind to %s on this computer. %s is probably already running.</translation>
    </message>
    <message>
        <source>Unable to generate keys</source>
        <translation>نمیتوان کلید ها را تولید کرد</translation>
    </message>
    <message>
        <source>Unsupported logging category %s=%s.</source>
        <translation>Unsupported logging category %s=%s.</translation>
    </message>
    <message>
        <source>Upgrading UTXO database</source>
        <translation>ارتقا دادن پایگاه داده UTXO</translation>
    </message>
    <message>
        <source>User Agent comment (%s) contains unsafe characters.</source>
        <translation>User Agent comment (%s) contains unsafe characters.</translation>
    </message>
    <message>
        <source>Verifying blocks...</source>
        <translation>در حال تایید کردن بلاک ها...</translation>
    </message>
    <message>
        <source>Error: Listening for incoming connections failed (listen returned error %s)</source>
        <translation>Error: Listening for incoming connections failed (listen returned error %s)</translation>
    </message>
    <message>
        <source>%s corrupt. Try using the wallet tool qtum-wallet to salvage or restoring a backup.</source>
        <translation>%s corrupt. Try using the wallet tool qtum-wallet to salvage or restoring a backup.</translation>
    </message>
    <message>
        <source>Cannot upgrade a non HD split wallet without upgrading to support pre split keypool. Please use version 169900 or no version specified.</source>
        <translation>Cannot upgrade a non HD split wallet without upgrading to support pre split keypool. Please use version 169900 or no version specified.</translation>
    </message>
    <message>
        <source>Invalid amount for -maxtxfee=&lt;amount&gt;: '%s' (must be at least the minrelay fee of %s to prevent stuck transactions)</source>
        <translation>Invalid amount for -maxtxfee=&lt;amount&gt;: '%s' (must be at least the minrelay fee of %s to prevent stuck transactions)</translation>
    </message>
    <message>
        <source>The transaction amount is too small to send after the fee has been deducted</source>
        <translation>مبلغ تراکنش کمتر از آن است که پس از کسر هزینه  تراکنش قابل ارسال باشد</translation>
    </message>
    <message>
        <source>This error could occur if this wallet was not shutdown cleanly and was last loaded using a build with a newer version of Berkeley DB. If so, please use the software that last loaded this wallet</source>
        <translation>This error could occur if this wallet was not shutdown cleanly and was last loaded using a build with a newer version of Berkeley DB. If so, please use the software that last loaded this wallet</translation>
    </message>
    <message>
        <source>This is the maximum transaction fee you pay (in addition to the normal fee) to prioritize partial spend avoidance over regular coin selection.</source>
        <translation>This is the maximum transaction fee you pay (in addition to the normal fee) to prioritize partial spend avoidance over regular coin selection.</translation>
    </message>
    <message>
        <source>Transaction needs a change address, but we can't generate it. Please call keypoolrefill first.</source>
        <translation>Transaction needs a change address, but we can't generate it. Please call keypoolrefill first.</translation>
    </message>
    <message>
        <source>You need to rebuild the database using -reindex to go back to unpruned mode.  This will redownload the entire blockchain</source>
        <translation>You need to rebuild the database using -reindex to go back to unpruned mode.  This will redownload the entire blockchain</translation>
    </message>
    <message>
        <source>A fatal internal error occurred, see debug.log for details</source>
        <translation>A fatal internal error occurred, see debug.log for details</translation>
    </message>
    <message>
        <source>Cannot set -peerblockfilters without -blockfilterindex.</source>
        <translation>Cannot set -peerblockfilters without -blockfilterindex.</translation>
    </message>
    <message>
        <source>Disk space is too low!</source>
        <translation>Disk space is too low!</translation>
    </message>
    <message>
        <source>Error reading from database, shutting down.</source>
        <translation>خواندن از پایگاه داده با خطا مواجه شد,در حال خاموش شدن.</translation>
    </message>
    <message>
        <source>Error upgrading chainstate database</source>
        <translation>خطا در بارگذاری پایگاه داده ها</translation>
    </message>
    <message>
        <source>Error: Keypool ran out, please call keypoolrefill first</source>
        <translation>Error: Keypool ran out, please call keypoolrefill first</translation>
    </message>
    <message>
        <source>Fee rate (%s) is lower than the minimum fee rate setting (%s)</source>
        <translation>Fee rate (%s) is lower than the minimum fee rate setting (%s)</translation>
    </message>
    <message>
        <source>Invalid -onion address or hostname: '%s'</source>
        <translation>Invalid -onion address or hostname: '%s'</translation>
    </message>
    <message>
        <source>Invalid -proxy address or hostname: '%s'</source>
        <translation>آدرس پراکسی یا هاست نامعتبر: ' %s'</translation>
    </message>
    <message>
        <source>Invalid amount for -paytxfee=&lt;amount&gt;: '%s' (must be at least %s)</source>
        <translation>Invalid amount for -paytxfee=&lt;amount&gt;: '%s' (must be at least %s)</translation>
    </message>
    <message>
        <source>Invalid netmask specified in -whitelist: '%s'</source>
        <translation>Invalid netmask specified in -whitelist: '%s'</translation>
    </message>
    <message>
        <source>Need to specify a port with -whitebind: '%s'</source>
        <translation>Need to specify a port with -whitebind: '%s'</translation>
    </message>
    <message>
        <source>No proxy server specified. Use -proxy=&lt;ip&gt; or -proxy=&lt;ip:port&gt;.</source>
        <translation>No proxy server specified. Use -proxy=&lt;ip&gt; or -proxy=&lt;ip:port&gt;.</translation>
    </message>
    <message>
        <source>Prune mode is incompatible with -blockfilterindex.</source>
        <translation>Prune mode is incompatible with -blockfilterindex.</translation>
    </message>
    <message>
        <source>Reducing -maxconnections from %d to %d, because of system limitations.</source>
        <translation>Reducing -maxconnections from %d to %d, because of system limitations.</translation>
    </message>
    <message>
        <source>Section [%s] is not recognized.</source>
        <translation>Section [%s] is not recognized.</translation>
    </message>
    <message>
        <source>Signing transaction failed</source>
        <translation>ثبت تراکنش با خطا مواجه شد</translation>
    </message>
    <message>
        <source>Specified -walletdir "%s" does not exist</source>
        <translation>Specified -walletdir "%s" does not exist</translation>
    </message>
    <message>
        <source>Specified -walletdir "%s" is a relative path</source>
        <translation>Specified -walletdir "%s" is a relative path</translation>
    </message>
    <message>
        <source>Specified -walletdir "%s" is not a directory</source>
        <translation>Specified -walletdir "%s" is not a directory</translation>
    </message>
    <message>
        <source>The specified config file %s does not exist
</source>
        <translation>The specified config file %s does not exist
</translation>
    </message>
    <message>
        <source>The transaction amount is too small to pay the fee</source>
        <translation>حجم تراکنش بسیار کم است برای پرداخت کارمزد</translation>
    </message>
    <message>
        <source>This is experimental software.</source>
        <translation>این یک نرم افزار تجربی است.</translation>
    </message>
    <message>
        <source>Transaction amount too small</source>
        <translation>حجم تراکنش خیلی کم است</translation>
    </message>
    <message>
        <source>Transaction too large</source>
        <translation>حجم تراکنش خیلی زیاد است</translation>
    </message>
    <message>
        <source>Unable to bind to %s on this computer (bind returned error %s)</source>
        <translation>Unable to bind to %s on this computer (bind returned error %s)</translation>
    </message>
    <message>
        <source>Unable to create the PID file '%s': %s</source>
        <translation>Unable to create the PID file '%s': %s</translation>
    </message>
    <message>
        <source>Unable to generate initial keys</source>
        <translation>نمیتوان کلید های اولیه را تولید کرد.</translation>
    </message>
    <message>
        <source>Unknown -blockfilterindex value %s.</source>
        <translation>Unknown -blockfilterindex value %s.</translation>
    </message>
    <message>
        <source>Verifying wallet(s)...</source>
        <translation>در حال تایید شدن کیف پول(ها)...</translation>
    </message>
    <message>
        <source>Warning: unknown new rules activated (versionbit %i)</source>
        <translation>هشدار: قوانین جدید ناشناخته‌ای فعال شده‌اند (نسخه‌بیت %i)</translation>
    </message>
    <message>
        <source>-maxtxfee is set very high! Fees this large could be paid on a single transaction.</source>
        <translation>-maxtxfee is set very high! Fees this large could be paid on a single transaction.</translation>
    </message>
    <message>
        <source>This is the transaction fee you may pay when fee estimates are not available.</source>
        <translation>این هزینه تراکنشی است که در صورت عدم وجود هزینه تخمینی، پرداخت می کنید.</translation>
    </message>
    <message>
        <source>Total length of network version string (%i) exceeds maximum length (%i). Reduce the number or size of uacomments.</source>
        <translation>Total length of network version string (%i) exceeds maximum length (%i). Reduce the number or size of uacomments.</translation>
    </message>
    <message>
        <source>%s is set very high!</source>
        <translation>%s بسیار بزرگ انتخاب شده است.</translation>
    </message>
    <message>
        <source>Starting network threads...</source>
        <translation>ایجاد نخ‌های شبکه ...</translation>
    </message>
    <message>
        <source>The wallet will avoid paying less than the minimum relay fee.</source>
        <translation>The wallet will avoid paying less than the minimum relay fee.</translation>
    </message>
    <message>
        <source>This is the minimum transaction fee you pay on every transaction.</source>
        <translation>این کمترین فی تراکنش است که در هر تراکنش پرداخت می‌نمایید.</translation>
    </message>
    <message>
        <source>This is the transaction fee you will pay if you send a transaction.</source>
        <translation>این میزان کارمزد پرداختی شما در صورت ایجاد تراکنش انتقال میباشد.</translation>
    </message>
    <message>
        <source>Transaction amounts must not be negative</source>
        <translation>مقدار تراکنش نمی‌تواند منفی باشد.</translation>
    </message>
    <message>
        <source>Transaction has too long of a mempool chain</source>
        <translation>تراکنش بیش از حد طولانی از یک زنجیر مهر و موم شده است
</translation>
    </message>
    <message>
        <source>Transaction must have at least one recipient</source>
        <translation>تراکنش باید حداقل یک دریافت کننده داشته باشد</translation>
    </message>
    <message>
        <source>Unknown network specified in -onlynet: '%s'</source>
        <translation>شبکه مشخص شده غیرقابل شناسایی در onlynet: '%s'</translation>
    </message>
    <message>
        <source>Insufficient funds</source>
        <translation>وجوه ناکافی</translation>
    </message>
    <message>
        <source>Fee estimation failed. Fallbackfee is disabled. Wait a few blocks or enable -fallbackfee.</source>
        <translation>Fee estimation failed. Fallbackfee is disabled. Wait a few blocks or enable -fallbackfee.</translation>
    </message>
    <message>
        <source>Warning: Private keys detected in wallet {%s} with disabled private keys</source>
        <translation>هشدار: کلید های خصوصی در کیف پول شما شناسایی شده است { %s} به همراه کلید های خصوصی غیر فعال</translation>
    </message>
    <message>
        <source>Cannot write to data directory '%s'; check permissions.</source>
        <translation>نمیتواند پوشه داده ها را بنویسد ' %s';دسترسی ها را بررسی کنید.</translation>
    </message>
    <message>
        <source>Loading block index...</source>
        <translation>لود شدن نمایه بلاکها..</translation>
    </message>
    <message>
        <source>Loading wallet...</source>
        <translation>wallet در حال لود شدن است...</translation>
    </message>
    <message>
        <source>Cannot downgrade wallet</source>
        <translation>قابلیت برگشت به نسخه قبلی برای wallet امکان پذیر نیست</translation>
    </message>
    <message>
        <source>Rescanning...</source>
        <translation>اسکنِ دوباره...</translation>
    </message>
    <message>
        <source>Done loading</source>
        <translation>اتمام لود شدن</translation>
    </message>
</context>
</TS><|MERGE_RESOLUTION|>--- conflicted
+++ resolved
@@ -7,11 +7,7 @@
     </message>
     <message>
         <source>Create a new address</source>
-<<<<<<< HEAD
-        <translation>ساخت یک آدرس جدید</translation>
-=======
         <translation>ایجاد یک آدرس جدید</translation>
->>>>>>> da23532c
     </message>
     <message>
         <source>&amp;New</source>
@@ -19,11 +15,7 @@
     </message>
     <message>
         <source>Copy the currently selected address to the system clipboard</source>
-<<<<<<< HEAD
-        <translation>کپی کردن آدرس  انتخاب شده به حافظه  کلیپ بورد سیستم</translation>
-=======
         <translation>کپی‌کردن آدرس انتخاب‌شده به حافظهٔ کلیپ‌بورد سیستم</translation>
->>>>>>> da23532c
     </message>
     <message>
         <source>&amp;Copy</source>
@@ -190,13 +182,10 @@
         <translation>کیف پول رمزگذاری شده است</translation>
     </message>
     <message>
-<<<<<<< HEAD
-=======
         <source>Enter the new passphrase for the wallet.&lt;br/&gt;Please use a passphrase of &lt;b&gt;ten or more random characters&lt;/b&gt;, or &lt;b&gt;eight or more words&lt;/b&gt;.</source>
         <translation>برای کیف پول خود یک رمز جدید وارد نمائید&lt;br/&gt;لطفاً رمز کیف پول انتخابی را بدین گونه بسازید&lt;b&gt;انتخاب ده ویا بیشتر کاراکتر تصادفی&lt;/b&gt; یا &lt;b&gt; حداقل هشت کلمه&lt;/b&gt;</translation>
     </message>
     <message>
->>>>>>> da23532c
         <source>Enter the old passphrase and new passphrase for the wallet.</source>
         <translation>رمز عبور قدیمی و رمز عبور جدید کیف پول خود را وارد کنید.</translation>
     </message>
@@ -340,13 +329,10 @@
         <translation>بازکردن آدرس...</translation>
     </message>
     <message>
-<<<<<<< HEAD
-=======
         <source>Create Wallet...</source>
         <translation>ایجاد کیف پول</translation>
     </message>
     <message>
->>>>>>> da23532c
         <source>Create a new wallet</source>
         <translation>ساخت کیف پول جدید</translation>
     </message>
@@ -675,17 +661,12 @@
         <translation>wallet رمزگذاری شد و در حال حاضر قفل است</translation>
     </message>
     <message>
-<<<<<<< HEAD
-        <source>A fatal error occurred. Qtum can no longer continue safely and will quit.</source>
-        <translation>خطای بحرانی رخ داده است. بیتکوین دیگر به صورت ایمن قادر به ادامه دادن نمی‌باشد و خارج خواهد شد.</translation>
-=======
         <source>Original message:</source>
         <translation>پیام اصلی:</translation>
     </message>
     <message>
         <source>A fatal error occurred. %1 can no longer continue safely and will quit.</source>
         <translation>A fatal error occurred. %1 can no longer continue safely and will quit.</translation>
->>>>>>> da23532c
     </message>
 </context>
 <context>
@@ -1274,8 +1255,6 @@
         <translation>حرفه‌ای</translation>
     </message>
     <message>
-<<<<<<< HEAD
-=======
         <source>Enable coin &amp;control features</source>
         <translation>فعال کردن قابلیت سکه و کنترل</translation>
     </message>
@@ -1288,7 +1267,6 @@
         <translation>&amp;Spend unconfirmed change</translation>
     </message>
     <message>
->>>>>>> da23532c
         <source>Automatically open the Qtum client port on the router. This only works when your router supports UPnP and it is enabled.</source>
         <translation>باز کردن خودکار درگاه شبکهٔ بیت‌کوین روی روترها. تنها زمانی کار می‌کند که روتر از پروتکل UPnP پشتیبانی کند و این پروتکل فعال باشد.</translation>
     </message>
@@ -1341,13 +1319,6 @@
         <translation>شبکه Tor</translation>
     </message>
     <message>
-<<<<<<< HEAD
-        <source>Connect to the Qtum network through a separate SOCKS5 proxy for Tor hidden services.</source>
-        <translation>اتصال به شبکه بیت کوین با استفاده از پراکسی SOCKS5 برای استفاده از سرویس مخفی تور</translation>
-    </message>
-    <message>
-=======
->>>>>>> da23532c
         <source>&amp;Window</source>
         <translation>پنجره</translation>
     </message>
@@ -1531,13 +1502,8 @@
         <translation>Current total balance in watch-only addresses</translation>
     </message>
     <message>
-<<<<<<< HEAD
-        <source>Cannot start qtum: click-to-pay handler</source>
-        <translation>نمی‌توان بیت‌کوین را اجرا کرد: کنترل‌کنندهٔ کلیک-و-پرداخت</translation>
-=======
         <source>Privacy mode activated for the Overview tab. To unmask the values, uncheck Settings-&gt;Mask values.</source>
         <translation>Privacy mode activated for the Overview tab. To unmask the values, uncheck Settings-&gt;Mask values.</translation>
->>>>>>> da23532c
     </message>
 </context>
 <context>
@@ -1579,13 +1545,8 @@
         <translation>Could not sign any more inputs.</translation>
     </message>
     <message>
-<<<<<<< HEAD
-        <source>Enter a Qtum address (e.g. %1)</source>
-        <translation>آدرس بیت کوین را وارد کنید (به طور مثال %1)</translation>
-=======
         <source>Signed %1 inputs, but more signatures are still required.</source>
         <translation>Signed %1 inputs, but more signatures are still required.</translation>
->>>>>>> da23532c
     </message>
     <message>
         <source>Signed transaction successfully. Transaction is ready to broadcast.</source>
@@ -2812,13 +2773,10 @@
         <translation>&amp;ثبت پیام</translation>
     </message>
     <message>
-<<<<<<< HEAD
-=======
         <source>You can sign messages/agreements with your addresses to prove you can receive qtums sent to them. Be careful not to sign anything vague or random, as phishing attacks may try to trick you into signing your identity over to them. Only sign fully-detailed statements you agree to.</source>
         <translation>You can sign messages/agreements with your addresses to prove you can receive qtums sent to them. Be careful not to sign anything vague or random, as phishing attacks may try to trick you into signing your identity over to them. Only sign fully-detailed statements you agree to.</translation>
     </message>
     <message>
->>>>>>> da23532c
         <source>The Qtum address to sign the message with</source>
         <translation>نشانی بیت‌کوین برای امضاء پیغام با آن</translation>
     </message>
@@ -2871,19 +2829,14 @@
         <translation>تایید پیام</translation>
     </message>
     <message>
-<<<<<<< HEAD
-=======
         <source>Enter the receiver's address, message (ensure you copy line breaks, spaces, tabs, etc. exactly) and signature below to verify the message. Be careful not to read more into the signature than what is in the signed message itself, to avoid being tricked by a man-in-the-middle attack. Note that this only proves the signing party receives with the address, it cannot prove sendership of any transaction!</source>
         <translation>Enter the receiver's address, message (ensure you copy line breaks, spaces, tabs, etc. exactly) and signature below to verify the message. Be careful not to read more into the signature than what is in the signed message itself, to avoid being tricked by a man-in-the-middle attack. Note that this only proves the signing party receives with the address, it cannot prove sendership of any transaction!</translation>
     </message>
     <message>
->>>>>>> da23532c
         <source>The Qtum address the message was signed with</source>
         <translation>نشانی بیت‌کوین که پیغام با آن امضاء شده</translation>
     </message>
     <message>
-<<<<<<< HEAD
-=======
         <source>The signed message to verify</source>
         <translation>The signed message to verify</translation>
     </message>
@@ -2892,7 +2845,6 @@
         <translation>The signature given when the message was signed</translation>
     </message>
     <message>
->>>>>>> da23532c
         <source>Verify the message to ensure it was signed with the specified Qtum address</source>
         <translation>پیام را تایید کنید تا مطمئن شوید که توسط آدرس بیت‌کوین مشخص شده امضا شده است.</translation>
     </message>
@@ -3586,8 +3538,6 @@
 </context>
 <context>
     <name>qtum-core</name>
-<<<<<<< HEAD
-=======
     <message>
         <source>Distributed under the MIT software license, see the accompanying file %s or %s</source>
         <translation>Distributed under the MIT software license, see the accompanying file %s or %s</translation>
@@ -3608,7 +3558,6 @@
         <source>Unable to start HTTP server. See debug log for details.</source>
         <translation>Unable to start HTTP server. See debug log for details.</translation>
     </message>
->>>>>>> da23532c
     <message>
         <source>The %s developers</source>
         <translation>%s توسعه دهندگان</translation>
