--- conflicted
+++ resolved
@@ -399,13 +399,6 @@
         <translation>نمایش لیست آدرس‌ها و لیبل‌های دریافتی استفاده شده</translation>
     </message>
     <message>
-<<<<<<< HEAD
-        <source>Open a qtum: URI or payment request</source>
-        <translation>بازکردن بیت‌کوین: آدرس یا درخواست پرداخت</translation>
-    </message>
-    <message>
-=======
->>>>>>> ee8ca219
         <source>&amp;Command-line options</source>
         <translation>گزینه های خط فرمان</translation>
     </message>
@@ -1961,13 +1954,6 @@
         <translation>انتخاب آدرس قبلا استفاده شده</translation>
     </message>
     <message>
-<<<<<<< HEAD
-        <source>This is a normal payment.</source>
-        <translation>این پرداحت,عادی هست.</translation>
-    </message>
-    <message>
-=======
->>>>>>> ee8ca219
         <source>The Qtum address to send the payment to</source>
         <translation>آدرس بیت کوین برای ارسال پرداحت به آن</translation>
     </message>
