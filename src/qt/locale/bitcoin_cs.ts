<TS language="cs" version="2.1">
<context>
    <name>AddressBookPage</name>
    <message>
        <source>Right-click to edit address or label</source>
        <translation>Pravým tlačítkem myši můžeš upravit označení adresy</translation>
    </message>
    <message>
        <source>Create a new address</source>
        <translation>Vytvoř novou adresu</translation>
    </message>
    <message>
        <source>&amp;New</source>
        <translation>&amp;Nová</translation>
    </message>
    <message>
        <source>Copy the currently selected address to the system clipboard</source>
        <translation>Zkopíruj tuto adresu do systémové schránky</translation>
    </message>
    <message>
        <source>&amp;Copy</source>
        <translation>&amp;Kopíruj</translation>
    </message>
    <message>
        <source>C&amp;lose</source>
        <translation>&amp;Zavřít</translation>
    </message>
    <message>
        <source>Delete the currently selected address from the list</source>
        <translation>Smaž tuto adresu ze seznamu</translation>
    </message>
    <message>
        <source>Enter address or label to search</source>
        <translation>Zadej adresu nebo označení pro její vyhledání</translation>
    </message>
    <message>
        <source>Export the data in the current tab to a file</source>
        <translation>Exportuj data z tohoto panelu do souboru</translation>
    </message>
    <message>
        <source>&amp;Export</source>
        <translation>&amp;Export</translation>
    </message>
    <message>
        <source>&amp;Delete</source>
        <translation>&amp;Smaž</translation>
    </message>
    <message>
        <source>Choose the address to send coins to</source>
        <translation>Zvol adresu, na kterou pošleš mince</translation>
    </message>
    <message>
        <source>Choose the address to receive coins with</source>
        <translation>Zvol adres na příjem mincí</translation>
    </message>
    <message>
        <source>C&amp;hoose</source>
        <translation>&amp;Zvol</translation>
    </message>
    <message>
        <source>Sending addresses</source>
        <translation>Odesílací adresy</translation>
    </message>
    <message>
        <source>Receiving addresses</source>
        <translation>Přijímací adresy</translation>
    </message>
    <message>
        <source>These are your Qtum addresses for sending payments. Always check the amount and the receiving address before sending coins.</source>
        <translation>Tohle jsou tvé qtumové adresy pro posílání plateb. Před odesláním mincí si vždy zkontroluj částku a cílovou adresu.</translation>
    </message>
    <message>
<<<<<<< HEAD
        <source>These are your Qtum addresses for receiving payments. Use the 'Create new receiving address' button in the receive tab to create new addresses.</source>
        <translation>Tohle jsou tvé qtumové adresy pro příjem plateb. Použij 'Vytvoř novou přijímací adresu' v záložce Přijmi pro vytvoření nové adresy.</translation>
=======
        <source>These are your Qtum addresses for receiving payments. Use the 'Create new receiving address' button in the receive tab to create new addresses.
Signing is only possible with addresses of the type 'legacy'.</source>
        <translation>Tohle jsou tvé qtumové adresy pro přijmaní plateb. Použij "Vytvoř novou přijimací adresu" pro vytvoření nových adres. Přihlašování je povoleno jen s adresami typu "Legacy"</translation>
>>>>>>> da23532c
    </message>
    <message>
        <source>&amp;Copy Address</source>
        <translation>&amp;Kopíruj adresu</translation>
    </message>
    <message>
        <source>Copy &amp;Label</source>
        <translation>Kopíruj &amp;označení</translation>
    </message>
    <message>
        <source>&amp;Edit</source>
        <translation>&amp;Uprav</translation>
    </message>
    <message>
        <source>Export Address List</source>
        <translation>Export seznamu adres</translation>
    </message>
    <message>
        <source>Comma separated file (*.csv)</source>
        <translation>Formát CSV (*.csv)</translation>
    </message>
    <message>
        <source>Exporting Failed</source>
        <translation>Exportování selhalo</translation>
    </message>
    <message>
        <source>There was an error trying to save the address list to %1. Please try again.</source>
        <translation>Při ukládání seznamu adres do %1 se přihodila nějaká chyba. Zkus to prosím znovu.</translation>
    </message>
</context>
<context>
    <name>AddressTableModel</name>
    <message>
        <source>Label</source>
        <translation>Označení</translation>
    </message>
    <message>
        <source>Address</source>
        <translation>Adresa</translation>
    </message>
    <message>
        <source>(no label)</source>
        <translation>(bez označení)</translation>
    </message>
</context>
<context>
    <name>AskPassphraseDialog</name>
    <message>
        <source>Passphrase Dialog</source>
        <translation>Změna hesla</translation>
    </message>
    <message>
        <source>Enter passphrase</source>
        <translation>Zadej platné heslo</translation>
    </message>
    <message>
        <source>New passphrase</source>
        <translation>Zadej nové heslo</translation>
    </message>
    <message>
        <source>Repeat new passphrase</source>
        <translation>Totéž heslo ještě jednou</translation>
    </message>
    <message>
        <source>Show passphrase</source>
        <translation>Ukaž heslo</translation>
    </message>
    <message>
        <source>Encrypt wallet</source>
        <translation>Zašifruj peněženku</translation>
    </message>
    <message>
        <source>This operation needs your wallet passphrase to unlock the wallet.</source>
        <translation>K provedení této operace musíš zadat heslo k peněžence, aby se mohla odemknout.</translation>
    </message>
    <message>
        <source>Unlock wallet</source>
        <translation>Odemkni peněženku</translation>
    </message>
    <message>
        <source>This operation needs your wallet passphrase to decrypt the wallet.</source>
        <translation>K provedení této operace musíš zadat heslo k peněžence, aby se mohla dešifrovat.</translation>
    </message>
    <message>
        <source>Decrypt wallet</source>
        <translation>Dešifruj peněženku</translation>
    </message>
    <message>
        <source>Change passphrase</source>
        <translation>Změň heslo</translation>
    </message>
    <message>
        <source>Confirm wallet encryption</source>
        <translation>Potvrď zašifrování peněženky</translation>
    </message>
    <message>
        <source>Warning: If you encrypt your wallet and lose your passphrase, you will &lt;b&gt;LOSE ALL OF YOUR QTUMS&lt;/b&gt;!</source>
        <translation>Upozornění: Pokud si zašifruješ peněženku a ztratíš či zapomeneš heslo, &lt;b&gt;PŘIJDEŠ O VŠECHNY QTUMY&lt;/b&gt;!</translation>
    </message>
    <message>
        <source>Are you sure you wish to encrypt your wallet?</source>
        <translation>Jsi si jistý, že chceš peněženku zašifrovat?</translation>
    </message>
    <message>
        <source>Wallet encrypted</source>
        <translation>Peněženka je zašifrována</translation>
    </message>
    <message>
        <source>Enter the new passphrase for the wallet.&lt;br/&gt;Please use a passphrase of &lt;b&gt;ten or more random characters&lt;/b&gt;, or &lt;b&gt;eight or more words&lt;/b&gt;.</source>
        <translation>Zadej nové heslo k peněžence.&lt;br/&gt;Použij &lt;b&gt;alespoň deset náhodných znaků&lt;/b&gt; nebo &lt;b&gt;alespoň osm slov&lt;/b&gt;.</translation>
    </message>
    <message>
        <source>Enter the old passphrase and new passphrase for the wallet.</source>
        <translation>Zadej staré a nové heslo k peněžence.</translation>
    </message>
    <message>
        <source>Remember that encrypting your wallet cannot fully protect your qtums from being stolen by malware infecting your computer.</source>
        <translation>Pamatujte, že zašifrování peněženky nemůže plně ochránit vaše qtumy před krádeží, pokud by byl váš počítač napadem malwarem.</translation>
    </message>
    <message>
        <source>Wallet to be encrypted</source>
        <translation>Peněženka k zašifrování</translation>
    </message>
    <message>
        <source>Your wallet is about to be encrypted. </source>
        <translation>Vaše peněženka bude zašifrována.</translation>
    </message>
    <message>
        <source>Your wallet is now encrypted. </source>
        <translation>Vaše peněženka je zašifrovaná.</translation>
    </message>
    <message>
        <source>IMPORTANT: Any previous backups you have made of your wallet file should be replaced with the newly generated, encrypted wallet file. For security reasons, previous backups of the unencrypted wallet file will become useless as soon as you start using the new, encrypted wallet.</source>
        <translation>DŮLEŽITÉ: Všechny předchozí zálohy peněženky by měly být nahrazeny nově vygenerovanou, zašifrovanou peněženkou. Z bezpečnostních důvodů budou předchozí zálohy nešifrované peněženky nepoužitelné, jakmile začneš používat novou zašifrovanou peněženku.</translation>
    </message>
    <message>
        <source>Wallet encryption failed</source>
        <translation>Zašifrování peněženky selhalo</translation>
    </message>
    <message>
        <source>Wallet encryption failed due to an internal error. Your wallet was not encrypted.</source>
        <translation>Zašifrování peněženky selhalo kvůli vnitřní chybě. Tvá peněženka tedy nebyla zašifrována.</translation>
    </message>
    <message>
        <source>The supplied passphrases do not match.</source>
        <translation>Zadaná hesla nejsou shodná.</translation>
    </message>
    <message>
        <source>Wallet unlock failed</source>
        <translation>Nepodařilo se odemknout peněženku</translation>
    </message>
    <message>
        <source>The passphrase entered for the wallet decryption was incorrect.</source>
        <translation>Nezadal jsi správné heslo pro dešifrování peněženky.</translation>
    </message>
    <message>
        <source>Wallet decryption failed</source>
        <translation>Nepodařilo se dešifrovat peněženku</translation>
    </message>
    <message>
        <source>Wallet passphrase was successfully changed.</source>
        <translation>Heslo k peněžence bylo v pořádku změněno.</translation>
    </message>
    <message>
        <source>Warning: The Caps Lock key is on!</source>
        <translation>Upozornění: Caps Lock je zapnutý!</translation>
    </message>
</context>
<context>
    <name>BanTableModel</name>
    <message>
        <source>IP/Netmask</source>
        <translation>IP/Maska</translation>
    </message>
    <message>
        <source>Banned Until</source>
        <translation>Blokován do</translation>
    </message>
</context>
<context>
    <name>QtumGUI</name>
    <message>
        <source>Sign &amp;message...</source>
        <translation>Po&amp;depiš zprávu...</translation>
    </message>
    <message>
        <source>Synchronizing with network...</source>
        <translation>Synchronizuji se se sítí...</translation>
    </message>
    <message>
        <source>&amp;Overview</source>
        <translation>&amp;Přehled</translation>
    </message>
    <message>
        <source>Show general overview of wallet</source>
        <translation>Zobraz celkový přehled peněženky</translation>
    </message>
    <message>
        <source>&amp;Transactions</source>
        <translation>&amp;Transakce</translation>
    </message>
    <message>
        <source>Browse transaction history</source>
        <translation>Procházet historii transakcí</translation>
    </message>
    <message>
        <source>E&amp;xit</source>
        <translation>&amp;Konec</translation>
    </message>
    <message>
        <source>Quit application</source>
        <translation>Ukonči aplikaci</translation>
    </message>
    <message>
        <source>&amp;About %1</source>
        <translation>O &amp;%1</translation>
    </message>
    <message>
        <source>Show information about %1</source>
        <translation>Zobraz informace o %1</translation>
    </message>
    <message>
        <source>About &amp;Qt</source>
        <translation>O &amp;Qt</translation>
    </message>
    <message>
        <source>Show information about Qt</source>
        <translation>Zobraz informace o Qt</translation>
    </message>
    <message>
        <source>&amp;Options...</source>
        <translation>&amp;Možnosti...</translation>
    </message>
    <message>
        <source>Modify configuration options for %1</source>
        <translation>Uprav nastavení %1</translation>
    </message>
    <message>
        <source>&amp;Encrypt Wallet...</source>
        <translation>Zaši&amp;fruj peněženku...</translation>
    </message>
    <message>
        <source>&amp;Backup Wallet...</source>
        <translation>&amp;Zazálohuj peněženku...</translation>
    </message>
    <message>
        <source>&amp;Change Passphrase...</source>
        <translation>Změň &amp;heslo...</translation>
    </message>
    <message>
        <source>Open &amp;URI...</source>
        <translation>Načíst &amp;URI...</translation>
    </message>
    <message>
        <source>Create Wallet...</source>
        <translation>Vytvoř peněženku...</translation>
    </message>
    <message>
        <source>Create a new wallet</source>
        <translation>Vytvoř novou peněženku</translation>
    </message>
    <message>
        <source>Wallet:</source>
        <translation>Peněženka:</translation>
    </message>
    <message>
        <source>Click to disable network activity.</source>
        <translation>Kliknutím zařízneš spojení se sítí.</translation>
    </message>
    <message>
        <source>Network activity disabled.</source>
        <translation>Síť je vypnutá.</translation>
    </message>
    <message>
        <source>Click to enable network activity again.</source>
        <translation>Kliknutím opět umožníš spojení do sítě.</translation>
    </message>
    <message>
        <source>Syncing Headers (%1%)...</source>
        <translation>Synchronizuji záhlaví bloků (%1 %)…</translation>
    </message>
    <message>
        <source>Reindexing blocks on disk...</source>
        <translation>Vytvářím nový index bloků na disku...</translation>
    </message>
    <message>
        <source>Proxy is &lt;b&gt;enabled&lt;/b&gt;: %1</source>
        <translation>Proxy je &lt;b&gt;zapnutá&lt;/b&gt;: %1</translation>
    </message>
    <message>
        <source>Send coins to a Qtum address</source>
        <translation>Pošli mince na qtumovou adresu</translation>
    </message>
    <message>
        <source>Backup wallet to another location</source>
        <translation>Zazálohuj peněženku na jiné místo</translation>
    </message>
    <message>
        <source>Change the passphrase used for wallet encryption</source>
        <translation>Změň heslo k šifrování peněženky</translation>
    </message>
    <message>
        <source>&amp;Verify message...</source>
        <translation>&amp;Ověř zprávu...</translation>
    </message>
    <message>
        <source>&amp;Send</source>
        <translation>P&amp;ošli</translation>
    </message>
    <message>
        <source>&amp;Receive</source>
        <translation>Při&amp;jmi</translation>
    </message>
    <message>
        <source>&amp;Show / Hide</source>
        <translation>&amp;Zobraz/Skryj</translation>
    </message>
    <message>
        <source>Show or hide the main Window</source>
        <translation>Zobraz nebo skryj hlavní okno</translation>
    </message>
    <message>
        <source>Encrypt the private keys that belong to your wallet</source>
        <translation>Zašifruj soukromé klíče ve své peněžence</translation>
    </message>
    <message>
        <source>Sign messages with your Qtum addresses to prove you own them</source>
        <translation>Podepiš zprávy svými qtumovými adresami, čímž prokážeš, že jsi jejich vlastníkem</translation>
    </message>
    <message>
        <source>Verify messages to ensure they were signed with specified Qtum addresses</source>
        <translation>Ověř zprávy, aby ses ujistil, že byly podepsány danými qtumovými adresami</translation>
    </message>
    <message>
        <source>&amp;File</source>
        <translation>&amp;Soubor</translation>
    </message>
    <message>
        <source>&amp;Settings</source>
        <translation>&amp;Nastavení</translation>
    </message>
    <message>
        <source>&amp;Help</source>
        <translation>Nápověd&amp;a</translation>
    </message>
    <message>
        <source>Tabs toolbar</source>
        <translation>Panel s listy</translation>
    </message>
    <message>
        <source>Request payments (generates QR codes and qtum: URIs)</source>
        <translation>Požaduj platby (generuje QR kódy a qtum: URI)</translation>
    </message>
    <message>
        <source>Show the list of used sending addresses and labels</source>
        <translation>Ukaž seznam použitých odesílacích adres a jejich označení</translation>
    </message>
    <message>
        <source>Show the list of used receiving addresses and labels</source>
        <translation>Ukaž seznam použitých přijímacích adres a jejich označení</translation>
    </message>
    <message>
        <source>&amp;Command-line options</source>
        <translation>Ar&amp;gumenty příkazové řádky</translation>
    </message>
    <message numerus="yes">
        <source>%n active connection(s) to Qtum network</source>
        <translation><numerusform>%n aktivní spojení do qtumové sítě</numerusform><numerusform>%n aktivní spojení do qtumové sítě</numerusform><numerusform>%n aktivních spojení do qtumové sítě</numerusform><numerusform>%n aktivních spojení do qtumové sítě</numerusform></translation>
    </message>
    <message>
        <source>Indexing blocks on disk...</source>
        <translation>Vytvářím index bloků na disku...</translation>
    </message>
    <message>
        <source>Processing blocks on disk...</source>
        <translation>Zpracovávám bloky na disku...</translation>
    </message>
    <message numerus="yes">
        <source>Processed %n block(s) of transaction history.</source>
        <translation><numerusform>Zpracován %n blok transakční historie.</numerusform><numerusform>Zpracovány %n bloky transakční historie.</numerusform><numerusform>Zpracováno %n bloků transakční historie.</numerusform><numerusform>Zpracováno %n bloků transakční historie.</numerusform></translation>
    </message>
    <message>
        <source>%1 behind</source>
        <translation>Stahuji ještě %1 bloků transakcí</translation>
    </message>
    <message>
        <source>Last received block was generated %1 ago.</source>
        <translation>Poslední stažený blok byl vygenerován %1 zpátky.</translation>
    </message>
    <message>
        <source>Transactions after this will not yet be visible.</source>
        <translation>Následné transakce ještě nebudou vidět.</translation>
    </message>
    <message>
        <source>Error</source>
        <translation>Chyba</translation>
    </message>
    <message>
        <source>Warning</source>
        <translation>Upozornění</translation>
    </message>
    <message>
        <source>Information</source>
        <translation>Informace</translation>
    </message>
    <message>
        <source>Up to date</source>
        <translation>Aktuální</translation>
    </message>
    <message>
<<<<<<< HEAD
=======
        <source>&amp;Load PSBT from file...</source>
        <translation>&amp;Načíst PSBT ze souboru...</translation>
    </message>
    <message>
        <source>Load Partially Signed Qtum Transaction</source>
        <translation>Načíst částečně podepsanou Qtumovou transakci</translation>
    </message>
    <message>
        <source>Load PSBT from clipboard...</source>
        <translation>Načíst PSBT ze schránky</translation>
    </message>
    <message>
        <source>Load Partially Signed Qtum Transaction from clipboard</source>
        <translation>Načíst částečně podepsanou Qtumovou transakci ze schránky</translation>
    </message>
    <message>
>>>>>>> da23532c
        <source>Node window</source>
        <translation>Okno uzlu</translation>
    </message>
    <message>
        <source>Open node debugging and diagnostic console</source>
        <translation>Otevřít konzolu pro ladění a diagnostiku uzlů</translation>
    </message>
    <message>
        <source>&amp;Sending addresses</source>
        <translation>Odesílací adresy</translation>
    </message>
    <message>
        <source>&amp;Receiving addresses</source>
        <translation>Přijímací adresy</translation>
    </message>
    <message>
        <source>Open a qtum: URI</source>
        <translation>Načíst Qtum: URI</translation>
    </message>
    <message>
        <source>Open Wallet</source>
        <translation>Otevřít peněženku</translation>
    </message>
    <message>
        <source>Open a wallet</source>
        <translation>Otevřít peněženku</translation>
    </message>
    <message>
        <source>Close Wallet...</source>
        <translation>Zavřít peněženku</translation>
    </message>
    <message>
        <source>Close wallet</source>
        <translation>Zavřít peněženku</translation>
    </message>
    <message>
<<<<<<< HEAD
        <source>Show the %1 help message to get a list with possible Qtum command-line options</source>
        <translation>Seznam argumentů Qtumu pro příkazovou řádku získáš v nápovědě %1</translation>
=======
        <source>Close All Wallets...</source>
        <translation>Zavřít všechny peněženky</translation>
    </message>
    <message>
        <source>Close all wallets</source>
        <translation>Zavřít všechny peněženky</translation>
    </message>
    <message>
        <source>Show the %1 help message to get a list with possible Qtum command-line options</source>
        <translation>Seznam argumentů Qtumu pro příkazovou řádku získáš v nápovědě %1</translation>
    </message>
    <message>
        <source>&amp;Mask values</source>
        <translation>&amp;Skrýt částky</translation>
    </message>
    <message>
        <source>Mask the values in the Overview tab</source>
        <translation>Skrýt částky v přehledu</translation>
>>>>>>> da23532c
    </message>
    <message>
        <source>default wallet</source>
        <translation>výchozí peněženka</translation>
    </message>
    <message>
        <source>No wallets available</source>
        <translation>Nejsou dostupné žádné peněženky</translation>
    </message>
    <message>
        <source>&amp;Window</source>
        <translation>O&amp;kno</translation>
    </message>
    <message>
        <source>Minimize</source>
        <translation>Skryj</translation>
    </message>
    <message>
        <source>Zoom</source>
        <translation>Přiblížit</translation>
    </message>
    <message>
        <source>Main Window</source>
        <translation>Hlavní okno</translation>
    </message>
    <message>
        <source>%1 client</source>
        <translation>%1 klient</translation>
    </message>
    <message>
        <source>Connecting to peers...</source>
        <translation>Připojuji se…</translation>
    </message>
    <message>
        <source>Catching up...</source>
        <translation>Stahuji...</translation>
    </message>
    <message>
        <source>Error: %1</source>
        <translation>Chyba: %1</translation>
    </message>
    <message>
        <source>Warning: %1</source>
        <translation>Varování: %1</translation>
    </message>
    <message>
        <source>Date: %1
</source>
        <translation>Datum: %1
</translation>
    </message>
    <message>
        <source>Amount: %1
</source>
        <translation>Částka: %1
</translation>
    </message>
    <message>
        <source>Wallet: %1
</source>
        <translation>Peněženka: %1
</translation>
    </message>
    <message>
        <source>Type: %1
</source>
        <translation>Typ: %1
</translation>
    </message>
    <message>
        <source>Label: %1
</source>
        <translation>Označení: %1
</translation>
    </message>
    <message>
        <source>Address: %1
</source>
        <translation>Adresa: %1
</translation>
    </message>
    <message>
        <source>Sent transaction</source>
        <translation>Odeslané transakce</translation>
    </message>
    <message>
        <source>Incoming transaction</source>
        <translation>Příchozí transakce</translation>
    </message>
    <message>
        <source>HD key generation is &lt;b&gt;enabled&lt;/b&gt;</source>
        <translation>HD generování klíčů je &lt;b&gt;zapnuté&lt;/b&gt;</translation>
    </message>
    <message>
        <source>HD key generation is &lt;b&gt;disabled&lt;/b&gt;</source>
        <translation>HD generování klíčů je &lt;b&gt;vypnuté&lt;/b&gt;</translation>
    </message>
    <message>
        <source>Private key &lt;b&gt;disabled&lt;/b&gt;</source>
        <translation>Privátní klíč &lt;b&gt;disabled&lt;/b&gt;</translation>
    </message>
    <message>
        <source>Wallet is &lt;b&gt;encrypted&lt;/b&gt; and currently &lt;b&gt;unlocked&lt;/b&gt;</source>
        <translation>Peněženka je &lt;b&gt;zašifrovaná&lt;/b&gt; a momentálně &lt;b&gt;odemčená&lt;/b&gt;</translation>
    </message>
    <message>
        <source>Wallet is &lt;b&gt;encrypted&lt;/b&gt; and currently &lt;b&gt;locked&lt;/b&gt;</source>
        <translation>Peněženka je &lt;b&gt;zašifrovaná&lt;/b&gt; a momentálně &lt;b&gt;zamčená&lt;/b&gt;</translation>
    </message>
    <message>
<<<<<<< HEAD
        <source>A fatal error occurred. Qtum can no longer continue safely and will quit.</source>
        <translation>Stala se fatální chyba. Qtum nemůže bezpečně pokračovat v činnosti, a proto skončí.</translation>
=======
        <source>Original message:</source>
        <translation>Původní zpráva:</translation>
    </message>
    <message>
        <source>A fatal error occurred. %1 can no longer continue safely and will quit.</source>
        <translation>Stala se fatální chyba. %1 nemůže bezpečně pokračovat v činnosti, a bude ukončen.</translation>
>>>>>>> da23532c
    </message>
</context>
<context>
    <name>CoinControlDialog</name>
    <message>
        <source>Coin Selection</source>
        <translation>Výběr mincí</translation>
    </message>
    <message>
        <source>Quantity:</source>
        <translation>Počet:</translation>
    </message>
    <message>
        <source>Bytes:</source>
        <translation>Bajtů:</translation>
    </message>
    <message>
        <source>Amount:</source>
        <translation>Částka:</translation>
    </message>
    <message>
        <source>Fee:</source>
        <translation>Poplatek:</translation>
    </message>
    <message>
        <source>Dust:</source>
        <translation>Prach:</translation>
    </message>
    <message>
        <source>After Fee:</source>
        <translation>Čistá částka:</translation>
    </message>
    <message>
        <source>Change:</source>
        <translation>Drobné:</translation>
    </message>
    <message>
        <source>(un)select all</source>
        <translation>(od)označit všechny</translation>
    </message>
    <message>
        <source>Tree mode</source>
        <translation>Zobrazit jako strom</translation>
    </message>
    <message>
        <source>List mode</source>
        <translation>Vypsat jako seznam</translation>
    </message>
    <message>
        <source>Amount</source>
        <translation>Částka</translation>
    </message>
    <message>
        <source>Received with label</source>
        <translation>Příjem na označení</translation>
    </message>
    <message>
        <source>Received with address</source>
        <translation>Příjem na adrese</translation>
    </message>
    <message>
        <source>Date</source>
        <translation>Datum</translation>
    </message>
    <message>
        <source>Confirmations</source>
        <translation>Potvrzení</translation>
    </message>
    <message>
        <source>Confirmed</source>
        <translation>Potvrzeno</translation>
    </message>
    <message>
        <source>Copy address</source>
        <translation>Kopíruj adresu</translation>
    </message>
    <message>
        <source>Copy label</source>
        <translation>Kopíruj její označení</translation>
    </message>
    <message>
        <source>Copy amount</source>
        <translation>Kopíruj částku</translation>
    </message>
    <message>
        <source>Copy transaction ID</source>
        <translation>Kopíruj ID transakce</translation>
    </message>
    <message>
        <source>Lock unspent</source>
        <translation>Zamkni neutracené</translation>
    </message>
    <message>
        <source>Unlock unspent</source>
        <translation>Odemkni k utracení</translation>
    </message>
    <message>
        <source>Copy quantity</source>
        <translation>Kopíruj počet</translation>
    </message>
    <message>
        <source>Copy fee</source>
        <translation>Kopíruj poplatek</translation>
    </message>
    <message>
        <source>Copy after fee</source>
        <translation>Kopíruj čistou částku</translation>
    </message>
    <message>
        <source>Copy bytes</source>
        <translation>Kopíruj bajty</translation>
    </message>
    <message>
        <source>Copy dust</source>
        <translation>Kopíruj prach</translation>
    </message>
    <message>
        <source>Copy change</source>
        <translation>Kopíruj drobné</translation>
    </message>
    <message>
        <source>(%1 locked)</source>
        <translation>(%1 zamčeno)</translation>
    </message>
    <message>
        <source>yes</source>
        <translation>ano</translation>
    </message>
    <message>
        <source>no</source>
        <translation>ne</translation>
    </message>
    <message>
        <source>This label turns red if any recipient receives an amount smaller than the current dust threshold.</source>
        <translation>Popisek zčervená, pokud má některý příjemce obdržet částku menší, než je aktuální práh pro prach.</translation>
    </message>
    <message>
        <source>Can vary +/- %1 satoshi(s) per input.</source>
        <translation>Může se lišit o +/– %1 satoshi na každý vstup.</translation>
    </message>
    <message>
        <source>(no label)</source>
        <translation>(bez označení)</translation>
    </message>
    <message>
        <source>change from %1 (%2)</source>
        <translation>drobné z %1 (%2)</translation>
    </message>
    <message>
        <source>(change)</source>
        <translation>(drobné)</translation>
    </message>
</context>
<context>
    <name>CreateWalletActivity</name>
    <message>
        <source>Creating Wallet &lt;b&gt;%1&lt;/b&gt;...</source>
        <translation>Vytvářím peněženku &lt;b&gt;%1&lt;/b&gt;...</translation>
    </message>
    <message>
        <source>Create wallet failed</source>
        <translation>Vytvoření peněženky selhalo</translation>
    </message>
    <message>
        <source>Create wallet warning</source>
        <translation>Vytvořit varování peněženky</translation>
    </message>
</context>
<context>
    <name>CreateWalletDialog</name>
    <message>
        <source>Create Wallet</source>
        <translation>Vytvořit peněženku</translation>
    </message>
    <message>
        <source>Wallet Name</source>
        <translation>Název peněženky</translation>
    </message>
    <message>
        <source>Encrypt the wallet. The wallet will be encrypted with a passphrase of your choice.</source>
        <translation>Zašifrovat peněženku. Peněženka bude zašifrována pomocí vašeho hesla.</translation>
    </message>
    <message>
        <source>Encrypt Wallet</source>
        <translation>Zašifrovat peněženku</translation>
    </message>
    <message>
        <source>Disable private keys for this wallet. Wallets with private keys disabled will have no private keys and cannot have an HD seed or imported private keys. This is ideal for watch-only wallets.</source>
        <translation>Vypnout soukromé klíče pro tuto peněženku. Peněženky s vypnutými soukromými klíči nebudou mít soukromé klíče a nemohou mít HD inicializaci ani importované soukromé klíče. Tohle je ideální pro peněženky pouze na sledování.</translation>
    </message>
    <message>
        <source>Disable Private Keys</source>
        <translation>Zrušit soukromé klíče</translation>
    </message>
    <message>
        <source>Make a blank wallet. Blank wallets do not initially have private keys or scripts. Private keys and addresses can be imported, or an HD seed can be set, at a later time.</source>
        <translation>Vytvořit prázdnou peněženku. Prázdné peněženky na začátku nemají žádné soukromé klíče ani skripty. Později mohou být importovány soukromé klíče a adresy nebo nastavená HD inicializace.</translation>
    </message>
    <message>
        <source>Make Blank Wallet</source>
        <translation>Vytvořit prázdnou peněženku</translation>
    </message>
    <message>
<<<<<<< HEAD
        <source>Create</source>
        <translation>Vytvořit</translation>
    </message>
=======
        <source>Use descriptors for scriptPubKey management</source>
        <translation>Použít popisovače pro správu scriptPubKey</translation>
    </message>
    <message>
        <source>Descriptor Wallet</source>
        <translation>Popisovačová peněženka</translation>
    </message>
    <message>
        <source>Create</source>
        <translation>Vytvořit</translation>
    </message>
    <message>
        <source>Compiled without sqlite support (required for descriptor wallets)</source>
        <translation>Zkompilováno bez podpory sqlite (vyžadováno pro popisovačové peněženky)</translation>
    </message>
>>>>>>> da23532c
</context>
<context>
    <name>EditAddressDialog</name>
    <message>
        <source>Edit Address</source>
        <translation>Uprav adresu</translation>
    </message>
    <message>
        <source>&amp;Label</source>
        <translation>&amp;Označení</translation>
    </message>
    <message>
        <source>The label associated with this address list entry</source>
        <translation>Označení spojené s tímto záznamem v seznamu adres</translation>
    </message>
    <message>
        <source>The address associated with this address list entry. This can only be modified for sending addresses.</source>
        <translation>Adresa spojená s tímto záznamem v seznamu adres. Lze upravovat jen pro odesílací adresy.</translation>
    </message>
    <message>
        <source>&amp;Address</source>
        <translation>&amp;Adresa</translation>
    </message>
    <message>
        <source>New sending address</source>
        <translation>Nová odesílací adresa</translation>
    </message>
    <message>
        <source>Edit receiving address</source>
        <translation>Uprav přijímací adresu</translation>
    </message>
    <message>
        <source>Edit sending address</source>
        <translation>Uprav odesílací adresu</translation>
    </message>
    <message>
        <source>The entered address "%1" is not a valid Qtum address.</source>
        <translation>Zadaná adresa „%1“ není platná qtumová adresa.</translation>
    </message>
    <message>
        <source>Address "%1" already exists as a receiving address with label "%2" and so cannot be added as a sending address.</source>
        <translation>Adresa "%1" již existuje jako přijímací adresa s označením "%2" a proto nemůže být přidána jako odesílací adresa.</translation>
    </message>
    <message>
        <source>The entered address "%1" is already in the address book with label "%2".</source>
        <translation>Zadaná adresa „%1“ už v adresáři je s označením "%2".</translation>
    </message>
    <message>
        <source>Could not unlock wallet.</source>
        <translation>Nemohu odemknout peněženku.</translation>
    </message>
    <message>
        <source>New key generation failed.</source>
        <translation>Nepodařilo se mi vygenerovat nový klíč.</translation>
    </message>
</context>
<context>
    <name>FreespaceChecker</name>
    <message>
        <source>A new data directory will be created.</source>
        <translation>Vytvoří se nový adresář pro data.</translation>
    </message>
    <message>
        <source>name</source>
        <translation>název</translation>
    </message>
    <message>
        <source>Directory already exists. Add %1 if you intend to create a new directory here.</source>
        <translation>Adresář už existuje. Přidej %1, pokud tady chceš vytvořit nový adresář.</translation>
    </message>
    <message>
        <source>Path already exists, and is not a directory.</source>
        <translation>Taková cesta už existuje, ale není adresářem.</translation>
    </message>
    <message>
        <source>Cannot create data directory here.</source>
        <translation>Tady nemůžu vytvořit adresář pro data.</translation>
    </message>
</context>
<context>
    <name>HelpMessageDialog</name>
    <message>
        <source>version</source>
        <translation>verze</translation>
    </message>
    <message>
        <source>About %1</source>
        <translation>O %1</translation>
    </message>
    <message>
        <source>Command-line options</source>
        <translation>Argumenty příkazové řádky</translation>
    </message>
</context>
<context>
    <name>Intro</name>
    <message>
        <source>Welcome</source>
        <translation>Vítej</translation>
    </message>
    <message>
        <source>Welcome to %1.</source>
        <translation>Vítej v %1.</translation>
    </message>
    <message>
        <source>As this is the first time the program is launched, you can choose where %1 will store its data.</source>
        <translation>Tohle je poprvé, co spouštíš %1, takže si můžeš zvolit, kam bude ukládat svá data.</translation>
    </message>
    <message>
        <source>When you click OK, %1 will begin to download and process the full %4 block chain (%2GB) starting with the earliest transactions in %3 when %4 initially launched.</source>
        <translation>Jakmile stiskneš OK, %1 začne stahovat a zpracovávat celý %4ový blockchain (%2 GB), počínaje nejstaršími transakcemi z roku %3, kdy byl %4 spuštěn.</translation>
    </message>
    <message>
        <source>Reverting this setting requires re-downloading the entire blockchain. It is faster to download the full chain first and prune it later. Disables some advanced features.</source>
        <translation>Vrácení tohoto nastavení vyžaduje opětovné stažení celého blockchainu. Je rychlejší stáhnout celý řetězec nejprve a prořezat jej později. Některé pokročilé funkce budou zakázány, dokud celý blockchain nebude stažen nanovo.</translation>
    </message>
    <message>
        <source>This initial synchronisation is very demanding, and may expose hardware problems with your computer that had previously gone unnoticed. Each time you run %1, it will continue downloading where it left off.</source>
        <translation>Prvotní synchronizace je velice náročná, a mohou se tak díky ní začít na tvém počítači projevovat dosud skryté hardwarové problémy. Pokaždé, když spustíš %1, bude stahování pokračovat tam, kde skončilo.</translation>
    </message>
    <message>
        <source>If you have chosen to limit block chain storage (pruning), the historical data must still be downloaded and processed, but will be deleted afterward to keep your disk usage low.</source>
        <translation>Pokud jsi omezil úložný prostor pro blockchain (tj. povolil jeho prořezávání), tak se historická data sice stáhnou a zpracují, ale následně zase smažou, aby nezabírala na disku místo.</translation>
    </message>
    <message>
        <source>Use the default data directory</source>
        <translation>Použij výchozí adresář pro data</translation>
    </message>
    <message>
        <source>Use a custom data directory:</source>
        <translation>Použij tento adresář pro data:</translation>
    </message>
    <message>
        <source>Qtum</source>
        <translation>Qtum</translation>
    </message>
    <message>
        <source>Discard blocks after verification, except most recent %1 GB (prune)</source>
        <translation>Zahodit bloky po ověření, s výjimkou posledních %1 GB (prořezat)</translation>
    </message>
    <message>
        <source>At least %1 GB of data will be stored in this directory, and it will grow over time.</source>
        <translation>Bude proto potřebovat do tohoto adresáře uložit nejméně %1 GB dat – tohle číslo navíc bude v průběhu času růst.</translation>
    </message>
    <message>
        <source>Approximately %1 GB of data will be stored in this directory.</source>
        <translation>Bude proto potřebovat do tohoto adresáře uložit přibližně %1 GB dat.</translation>
    </message>
    <message>
        <source>%1 will download and store a copy of the Qtum block chain.</source>
        <translation>%1 bude stahovat kopii blockchainu.</translation>
    </message>
    <message>
        <source>The wallet will also be stored in this directory.</source>
        <translation>Tvá peněženka bude uložena rovněž v tomto adresáři.</translation>
    </message>
    <message>
        <source>Error: Specified data directory "%1" cannot be created.</source>
        <translation>Chyba: Nejde vytvořit požadovaný adresář pro data „%1“.</translation>
    </message>
    <message>
        <source>Error</source>
        <translation>Chyba</translation>
    </message>
    <message numerus="yes">
        <source>%n GB of free space available</source>
        <translation><numerusform>%n GB volného místa</numerusform><numerusform>%n GB volného místa</numerusform><numerusform>%n GB volného místa</numerusform><numerusform>%n GB volného místa</numerusform></translation>
    </message>
    <message numerus="yes">
        <source>(of %n GB needed)</source>
        <translation><numerusform>(z potřebného %n GB)</numerusform><numerusform>(z potřebných %n GB)</numerusform><numerusform>(z potřebných %n GB)</numerusform><numerusform>(z potřebných %n GB)</numerusform></translation>
    </message>
    <message numerus="yes">
        <source>(%n GB needed for full chain)</source>
        <translation><numerusform>(%n GB potřeba pre plný řetězec)</numerusform><numerusform>(%n GB potřeba pre plný řetězec) </numerusform><numerusform>(%n GB potřeba pre plný řetězec) </numerusform><numerusform>(%n GB potřeba pre plný řetězec) </numerusform></translation>
    </message>
</context>
<context>
    <name>ModalOverlay</name>
    <message>
        <source>Form</source>
        <translation>Formulář</translation>
    </message>
    <message>
        <source>Recent transactions may not yet be visible, and therefore your wallet's balance might be incorrect. This information will be correct once your wallet has finished synchronizing with the qtum network, as detailed below.</source>
        <translation>Nedávné transakce ještě nemusí být vidět, takže stav tvého účtu nemusí být platný. Jakmile se však tvá peněženka dosynchronizuje s qtumovou sítí (viz informace níže), tak už bude stav správně.</translation>
    </message>
    <message>
        <source>Attempting to spend qtums that are affected by not-yet-displayed transactions will not be accepted by the network.</source>
        <translation>Utrácení qtumů, které už utratily zatím nezobrazené transakce, nebude qtumovou sítí umožněno.</translation>
    </message>
    <message>
        <source>Number of blocks left</source>
        <translation>Zbývající počet bloků</translation>
    </message>
    <message>
        <source>Unknown...</source>
        <translation>neznámý…</translation>
    </message>
    <message>
        <source>Last block time</source>
        <translation>Čas posledního bloku</translation>
    </message>
    <message>
        <source>Progress</source>
        <translation>Stav</translation>
    </message>
    <message>
        <source>Progress increase per hour</source>
        <translation>Postup za hodinu</translation>
    </message>
    <message>
        <source>calculating...</source>
        <translation>propočítávám…</translation>
    </message>
    <message>
        <source>Estimated time left until synced</source>
        <translation>Odhadovaný zbývající čas</translation>
    </message>
    <message>
        <source>Hide</source>
        <translation>Skryj</translation>
    </message>
    <message>
        <source>Esc</source>
        <translation>Esc - úniková klávesa</translation>
    </message>
    <message>
        <source>%1 is currently syncing.  It will download headers and blocks from peers and validate them until reaching the tip of the block chain.</source>
        <translation>%1 se právě synchronizuje. Stáhnou se hlavičky a bloky od protějsků. Ty se budou se ověřovat až se kompletně ověří celý řetězec bloků.</translation>
    </message>
    <message>
        <source>Unknown. Syncing Headers (%1, %2%)...</source>
        <translation>Neznámé. Synchronizace hlaviček (%1, %2)...</translation>
    </message>
</context>
<context>
    <name>OpenURIDialog</name>
    <message>
        <source>Open qtum URI</source>
        <translation>Otevřít qtum URI</translation>
    </message>
    <message>
        <source>URI:</source>
        <translation>URI:</translation>
    </message>
</context>
<context>
    <name>OpenWalletActivity</name>
    <message>
        <source>Open wallet failed</source>
        <translation>Otevření peněženky selhalo</translation>
    </message>
    <message>
        <source>Open wallet warning</source>
        <translation>Varování otevření peněženky</translation>
    </message>
    <message>
        <source>default wallet</source>
        <translation>výchozí peněženka</translation>
    </message>
    <message>
        <source>Opening Wallet &lt;b&gt;%1&lt;/b&gt;...</source>
        <translation>Otevírám peněženku &lt;b&gt;%1&lt;/b&gt;</translation>
    </message>
</context>
<context>
    <name>OptionsDialog</name>
    <message>
        <source>Options</source>
        <translation>Možnosti</translation>
    </message>
    <message>
        <source>&amp;Main</source>
        <translation>&amp;Hlavní</translation>
    </message>
    <message>
        <source>Automatically start %1 after logging in to the system.</source>
        <translation>Automaticky spustí %1 po přihlášení do systému.</translation>
    </message>
    <message>
        <source>&amp;Start %1 on system login</source>
        <translation>S&amp;pustit %1 po přihlášení do systému</translation>
    </message>
    <message>
        <source>Size of &amp;database cache</source>
        <translation>Velikost &amp;databázové cache</translation>
    </message>
    <message>
        <source>Number of script &amp;verification threads</source>
        <translation>Počet vláken pro &amp;verifikaci skriptů</translation>
    </message>
    <message>
        <source>IP address of the proxy (e.g. IPv4: 127.0.0.1 / IPv6: ::1)</source>
        <translation>IP adresa proxy (např. IPv4: 127.0.0.1/IPv6: ::1)</translation>
    </message>
    <message>
        <source>Shows if the supplied default SOCKS5 proxy is used to reach peers via this network type.</source>
        <translation>Ukazuje, jestli se zadaná výchozí SOCKS5 proxy používá k připojování k peerům v rámci tohoto typu sítě.</translation>
    </message>
    <message>
        <source>Hide the icon from the system tray.</source>
        <translation>Skryje ikonu, která se zobrazuje v panelu.</translation>
    </message>
    <message>
        <source>&amp;Hide tray icon</source>
        <translation>Skrýt &amp;ikonu z panelu</translation>
    </message>
    <message>
        <source>Minimize instead of exit the application when the window is closed. When this option is enabled, the application will be closed only after selecting Exit in the menu.</source>
        <translation>Zavřením se aplikace minimalizuje. Pokud je tato volba zaškrtnuta, tak se aplikace ukončí pouze zvolením Konec v menu.</translation>
    </message>
    <message>
        <source>Third party URLs (e.g. a block explorer) that appear in the transactions tab as context menu items. %s in the URL is replaced by transaction hash. Multiple URLs are separated by vertical bar |.</source>
        <translation>URL třetích stran (např. block exploreru), která se zobrazí v kontextovém menu v záložce Transakce. %s v URL se nahradí hashem transakce. Více URL odděl svislítkem |.</translation>
    </message>
    <message>
        <source>Open the %1 configuration file from the working directory.</source>
        <translation>Otevře konfigurační soubor %1 z pracovního adresáře.</translation>
    </message>
    <message>
        <source>Open Configuration File</source>
        <translation>Otevřít konfigurační soubor</translation>
    </message>
    <message>
        <source>Reset all client options to default.</source>
        <translation>Vrátí všechny volby na výchozí hodnoty.</translation>
    </message>
    <message>
        <source>&amp;Reset Options</source>
        <translation>&amp;Obnovit nastavení</translation>
    </message>
    <message>
        <source>&amp;Network</source>
        <translation>&amp;Síť</translation>
    </message>
    <message>
        <source>Disables some advanced features but all blocks will still be fully validated. Reverting this setting requires re-downloading the entire blockchain. Actual disk usage may be somewhat higher.</source>
        <translation>Zakáže některé pokročilé funkce, ale všechny bloky budou stále plně ověřené. Obnovení tohoto nastavení vyžaduje opětovné stažení celého blockchainu. Skutečné využítí disku může být o něco vyšší.</translation>
    </message>
    <message>
        <source>Prune &amp;block storage to</source>
        <translation>Redukovat prostor pro &amp;bloky na</translation>
    </message>
    <message>
        <source>GB</source>
        <translation>GB</translation>
    </message>
    <message>
        <source>Reverting this setting requires re-downloading the entire blockchain.</source>
        <translation>Obnovení tohoto nastavení vyžaduje opětovné stažení celého blockchainu.</translation>
    </message>
    <message>
        <source>MiB</source>
        <translation>MiB</translation>
    </message>
    <message>
        <source>(0 = auto, &lt;0 = leave that many cores free)</source>
        <translation>(0 = automaticky, &lt;0 = nechat daný počet jader volný, výchozí: 0)</translation>
    </message>
    <message>
        <source>W&amp;allet</source>
        <translation>P&amp;eněženka</translation>
    </message>
    <message>
        <source>Expert</source>
        <translation>Pokročilá nastavení</translation>
    </message>
    <message>
        <source>Enable coin &amp;control features</source>
        <translation>Povolit ruční správu &amp;mincí</translation>
    </message>
    <message>
        <source>If you disable the spending of unconfirmed change, the change from a transaction cannot be used until that transaction has at least one confirmation. This also affects how your balance is computed.</source>
        <translation>Pokud zakážeš utrácení ještě nepotvrzených drobných, nepůjde použít drobné z transakce, dokud nebude mít alespoň jedno potvrzení. Ovlivní to také výpočet stavu účtu.</translation>
    </message>
    <message>
        <source>&amp;Spend unconfirmed change</source>
        <translation>&amp;Utrácet i ještě nepotvrzené drobné</translation>
    </message>
    <message>
        <source>Automatically open the Qtum client port on the router. This only works when your router supports UPnP and it is enabled.</source>
        <translation>Automaticky otevře potřebný port na routeru. Tohle funguje jen za předpokladu, že tvůj router podporuje UPnP a že je UPnP povolené.</translation>
    </message>
    <message>
        <source>Map port using &amp;UPnP</source>
        <translation>Namapovat port přes &amp;UPnP</translation>
    </message>
    <message>
        <source>Accept connections from outside.</source>
        <translation>Přijímat spojení zvenčí.</translation>
    </message>
    <message>
        <source>Allow incomin&amp;g connections</source>
        <translation>Přijí&amp;mat příchozí spojení</translation>
    </message>
    <message>
        <source>Connect to the Qtum network through a SOCKS5 proxy.</source>
        <translation>Připojí se do qtumové sítě přes SOCKS5 proxy.</translation>
    </message>
    <message>
        <source>&amp;Connect through SOCKS5 proxy (default proxy):</source>
        <translation>&amp;Připojit přes SOCKS5 proxy (výchozí proxy):</translation>
    </message>
    <message>
        <source>Proxy &amp;IP:</source>
        <translation>&amp;IP adresa proxy:</translation>
    </message>
    <message>
        <source>&amp;Port:</source>
        <translation>Por&amp;t:</translation>
    </message>
    <message>
        <source>Port of the proxy (e.g. 9050)</source>
        <translation>Port proxy (např. 9050)</translation>
    </message>
    <message>
        <source>Used for reaching peers via:</source>
        <translation>Použije se k připojování k protějskům přes:</translation>
    </message>
    <message>
        <source>IPv4</source>
        <translation>IPv4</translation>
    </message>
    <message>
        <source>IPv6</source>
        <translation>IPv6</translation>
    </message>
    <message>
        <source>Tor</source>
        <translation>Tor</translation>
    </message>
    <message>
<<<<<<< HEAD
        <source>Connect to the Qtum network through a separate SOCKS5 proxy for Tor hidden services.</source>
        <translation>Připojí se do qtumové sítě přes SOCKS5 proxy vyhrazenou pro skryté služby v Tor síti.</translation>
    </message>
    <message>
=======
>>>>>>> da23532c
        <source>&amp;Window</source>
        <translation>O&amp;kno</translation>
    </message>
    <message>
        <source>Show only a tray icon after minimizing the window.</source>
        <translation>Po minimalizaci okna zobrazí pouze ikonu v panelu.</translation>
    </message>
    <message>
        <source>&amp;Minimize to the tray instead of the taskbar</source>
        <translation>&amp;Minimalizovávat do ikony v panelu</translation>
    </message>
    <message>
        <source>M&amp;inimize on close</source>
        <translation>Za&amp;vřením minimalizovat</translation>
    </message>
    <message>
        <source>&amp;Display</source>
        <translation>Zobr&amp;azení</translation>
    </message>
    <message>
        <source>User Interface &amp;language:</source>
        <translation>&amp;Jazyk uživatelského rozhraní:</translation>
    </message>
    <message>
        <source>The user interface language can be set here. This setting will take effect after restarting %1.</source>
        <translation>Tady lze nastavit jazyk uživatelského rozhraní. Nastavení se projeví až po restartování %1.</translation>
    </message>
    <message>
        <source>&amp;Unit to show amounts in:</source>
        <translation>Je&amp;dnotka pro částky:</translation>
    </message>
    <message>
        <source>Choose the default subdivision unit to show in the interface and when sending coins.</source>
        <translation>Zvol výchozí podjednotku, která se bude zobrazovat v programu a při posílání mincí.</translation>
    </message>
    <message>
        <source>Whether to show coin control features or not.</source>
        <translation>Zda ukazovat možnosti pro ruční správu mincí nebo ne.</translation>
    </message>
    <message>
        <source>Connect to the Qtum network through a separate SOCKS5 proxy for Tor onion services.</source>
        <translation>Připojí se do Qtumové sítě přes vyhrazenou SOCKS5 proxy pro služby v Tor síti.</translation>
    </message>
    <message>
        <source>Use separate SOCKS&amp;5 proxy to reach peers via Tor onion services:</source>
        <translation>Použít samostatnou SOCKS&amp;5 proxy ke spojení s protějšky přes skryté služby v Toru:</translation>
    </message>
    <message>
        <source>&amp;Third party transaction URLs</source>
        <translation>&amp;URL třetích stran pro transakce</translation>
    </message>
    <message>
        <source>Options set in this dialog are overridden by the command line or in the configuration file:</source>
        <translation>Nastavení v tomto dialogu jsou přepsány konzolí nebo konfiguračním souborem:</translation>
    </message>
    <message>
        <source>&amp;OK</source>
        <translation>&amp;Budiž</translation>
    </message>
    <message>
        <source>&amp;Cancel</source>
        <translation>&amp;Zrušit</translation>
    </message>
    <message>
        <source>default</source>
        <translation>výchozí</translation>
    </message>
    <message>
        <source>none</source>
        <translation>žádné</translation>
    </message>
    <message>
        <source>Confirm options reset</source>
        <translation>Potvrzení obnovení nastavení</translation>
    </message>
    <message>
        <source>Client restart required to activate changes.</source>
        <translation>K aktivaci změn je potřeba restartovat klienta.</translation>
    </message>
    <message>
        <source>Client will be shut down. Do you want to proceed?</source>
        <translation>Klient se vypne, chceš pokračovat?</translation>
    </message>
    <message>
        <source>Configuration options</source>
        <translation>Možnosti nastavení</translation>
    </message>
    <message>
        <source>The configuration file is used to specify advanced user options which override GUI settings. Additionally, any command-line options will override this configuration file.</source>
        <translation>Konfigurační soubor slouží k nastavování uživatelsky pokročilých možností, které mají přednost před konfigurací z GUI. Parametry z příkazové řádky však mají před konfiguračním souborem přednost.</translation>
    </message>
    <message>
        <source>Error</source>
        <translation>Chyba</translation>
    </message>
    <message>
        <source>The configuration file could not be opened.</source>
        <translation>Konfigurační soubor nejde otevřít.</translation>
    </message>
    <message>
        <source>This change would require a client restart.</source>
        <translation>Tahle změna bude chtít restartovat klienta.</translation>
    </message>
    <message>
        <source>The supplied proxy address is invalid.</source>
        <translation>Zadaná adresa proxy je neplatná.</translation>
    </message>
</context>
<context>
    <name>OverviewPage</name>
    <message>
        <source>Form</source>
        <translation>Formulář</translation>
    </message>
    <message>
        <source>The displayed information may be out of date. Your wallet automatically synchronizes with the Qtum network after a connection is established, but this process has not completed yet.</source>
        <translation>Zobrazené informace nemusí být aktuální. Tvá peněženka se automaticky sesynchronizuje s qtumovou sítí, jakmile se s ní spojí. Zatím ale ještě není synchronizace dokončena.</translation>
    </message>
    <message>
        <source>Watch-only:</source>
        <translation>Sledované:</translation>
    </message>
    <message>
        <source>Available:</source>
        <translation>K dispozici:</translation>
    </message>
    <message>
        <source>Your current spendable balance</source>
        <translation>Aktuální disponibilní stav tvého účtu</translation>
    </message>
    <message>
        <source>Pending:</source>
        <translation>Očekáváno:</translation>
    </message>
    <message>
        <source>Total of transactions that have yet to be confirmed, and do not yet count toward the spendable balance</source>
        <translation>Souhrn transakcí, které ještě nejsou potvrzené a které se ještě nezapočítávají do celkového disponibilního stavu účtu</translation>
    </message>
    <message>
        <source>Immature:</source>
        <translation>Nedozráno:</translation>
    </message>
    <message>
        <source>Mined balance that has not yet matured</source>
        <translation>Vytěžené mince, které ještě nejsou zralé</translation>
    </message>
    <message>
        <source>Balances</source>
        <translation>Stavy účtů</translation>
    </message>
    <message>
        <source>Total:</source>
        <translation>Celkem:</translation>
    </message>
    <message>
        <source>Your current total balance</source>
        <translation>Celkový stav tvého účtu</translation>
    </message>
    <message>
        <source>Your current balance in watch-only addresses</source>
        <translation>Aktuální stav účtu sledovaných adres</translation>
    </message>
    <message>
        <source>Spendable:</source>
        <translation>Běžné:</translation>
    </message>
    <message>
        <source>Recent transactions</source>
        <translation>Poslední transakce</translation>
    </message>
    <message>
        <source>Unconfirmed transactions to watch-only addresses</source>
        <translation>Nepotvrzené transakce sledovaných adres</translation>
    </message>
    <message>
        <source>Mined balance in watch-only addresses that has not yet matured</source>
        <translation>Vytěžené mince na sledovaných adresách, které ještě nejsou zralé</translation>
    </message>
    <message>
        <source>Current total balance in watch-only addresses</source>
        <translation>Aktuální stav účtu sledovaných adres</translation>
    </message>
    <message>
        <source>Privacy mode activated for the Overview tab. To unmask the values, uncheck Settings-&gt;Mask values.</source>
        <translation>Pro kartu Přehled je aktivovaný režim soukromí. Pro zobrazení částek, odškrtněte Nastavení -&gt; Skrýt částky.</translation>
    </message>
</context>
<context>
    <name>PSBTOperationsDialog</name>
    <message>
        <source>Dialog</source>
        <translation>Dialog</translation>
    </message>
    <message>
        <source>Sign Tx</source>
        <translation>Podepsat transakci</translation>
    </message>
    <message>
        <source>Broadcast Tx</source>
        <translation>Odeslat transakci do sítě</translation>
    </message>
    <message>
        <source>Copy to Clipboard</source>
        <translation>Kopírovat do schránky</translation>
    </message>
    <message>
        <source>Save...</source>
        <translation>Uložit...</translation>
    </message>
    <message>
        <source>Close</source>
        <translation>Zavřít</translation>
    </message>
    <message>
        <source>Failed to load transaction: %1</source>
        <translation>Nepodařilo se načíst transakci: %1</translation>
    </message>
    <message>
        <source>Failed to sign transaction: %1</source>
        <translation>Nepodařilo se podepsat transakci: %1</translation>
    </message>
    <message>
        <source>Could not sign any more inputs.</source>
        <translation>Nelze podepsat další vstupy.</translation>
    </message>
    <message>
        <source>Signed %1 inputs, but more signatures are still required.</source>
        <translation>Podepsáno %1 výstupů, ale jsou ještě potřeba další podpisy.</translation>
    </message>
    <message>
        <source>Signed transaction successfully. Transaction is ready to broadcast.</source>
        <translation>Transakce byla úspěšně podepsána. Transakce je připravena k odeslání.</translation>
    </message>
    <message>
        <source>Unknown error processing transaction.</source>
        <translation>Neznámá chyba při zpracování transakce.</translation>
    </message>
    <message>
        <source>Transaction broadcast successfully! Transaction ID: %1</source>
        <translation>Transakce byla úspěšně odeslána! ID transakce: %1</translation>
    </message>
    <message>
        <source>Transaction broadcast failed: %1</source>
        <translation>Odeslání transakce se nezdařilo: %1</translation>
    </message>
    <message>
        <source>PSBT copied to clipboard.</source>
        <translation>PSBT zkopírována do schránky.</translation>
    </message>
    <message>
        <source>Save Transaction Data</source>
        <translation>Zachovaj procesní data</translation>
    </message>
    <message>
        <source>Partially Signed Transaction (Binary) (*.psbt)</source>
        <translation>Částečně podepsaná transakce (Binární) (*.psbt)</translation>
    </message>
    <message>
        <source>PSBT saved to disk.</source>
        <translation>PSBT uložena na disk.</translation>
    </message>
    <message>
        <source> * Sends %1 to %2</source>
        <translation> * Odešle %1 na %2</translation>
    </message>
    <message>
        <source>Unable to calculate transaction fee or total transaction amount.</source>
        <translation>Nelze vypočítat transakční poplatek nebo celkovou výši transakce.</translation>
    </message>
    <message>
        <source>Pays transaction fee: </source>
        <translation>Platí transakční poplatek:</translation>
    </message>
    <message>
        <source>Total Amount</source>
        <translation>Celková částka</translation>
    </message>
    <message>
        <source>or</source>
        <translation>nebo</translation>
    </message>
    <message>
        <source>Transaction has %1 unsigned inputs.</source>
        <translation>Transakce %1 má nepodepsané vstupy.</translation>
    </message>
    <message>
        <source>Transaction is missing some information about inputs.</source>
        <translation>Transakci chybí některé informace o vstupech.</translation>
    </message>
    <message>
        <source>Transaction still needs signature(s).</source>
        <translation>Transakce stále potřebuje podpis(y).</translation>
    </message>
    <message>
        <source>(But this wallet cannot sign transactions.)</source>
        <translation>(Ale tato peněženka nemůže podepisovat transakce.)</translation>
    </message>
    <message>
        <source>(But this wallet does not have the right keys.)</source>
        <translation>Ale tenhle vstup nemá správné klíče</translation>
    </message>
    <message>
        <source>Transaction is fully signed and ready for broadcast.</source>
        <translation>Transakce je plně podepsána a připravena k odeslání.</translation>
    </message>
    <message>
        <source>Transaction status is unknown.</source>
        <translation>Stav transakce není známý.</translation>
    </message>
</context>
<context>
    <name>PaymentServer</name>
    <message>
        <source>Payment request error</source>
        <translation>Chyba platebního požadavku</translation>
    </message>
    <message>
        <source>Cannot start qtum: click-to-pay handler</source>
        <translation>Nemůžu spustit qtum: obsluha click-to-pay</translation>
    </message>
    <message>
        <source>URI handling</source>
        <translation>Zpracování URI</translation>
    </message>
    <message>
        <source>'qtum://' is not a valid URI. Use 'qtum:' instead.</source>
        <translation>'qtum://' není platné URI. Místo toho použij 'qtum:'.</translation>
    </message>
    <message>
        <source>Cannot process payment request because BIP70 is not supported.</source>
        <translation>Nelze zpracovat žádost o platbu, protože podpora pro BIP70 není podporována.</translation>
    </message>
    <message>
        <source>Due to widespread security flaws in BIP70 it's strongly recommended that any merchant instructions to switch wallets be ignored.</source>
        <translation>Vzhledem k rozšířeným bezpečnostním nedostatkům v BIP70 se důrazně doporučuje, aby byly ignorovány veškeré obchodní pokyny pro přepínání peněženek.</translation>
    </message>
    <message>
        <source>If you are receiving this error you should request the merchant provide a BIP21 compatible URI.</source>
        <translation>Pokud obdržíte tuto chybu, měli byste požádat obchodníka, aby poskytl URI kompatibilní s BIP21.</translation>
    </message>
    <message>
        <source>Invalid payment address %1</source>
        <translation>Neplatná platební adresa %1</translation>
    </message>
    <message>
        <source>URI cannot be parsed! This can be caused by an invalid Qtum address or malformed URI parameters.</source>
        <translation>Nepodařilo se analyzovat URI! Důvodem může být neplatná qtumová adresa nebo poškozené parametry URI.</translation>
    </message>
    <message>
        <source>Payment request file handling</source>
        <translation>Zpracování souboru platebního požadavku</translation>
    </message>
</context>
<context>
    <name>PeerTableModel</name>
    <message>
        <source>User Agent</source>
        <translation>Typ klienta</translation>
    </message>
    <message>
        <source>Node/Service</source>
        <translation>Uzel/Služba</translation>
    </message>
    <message>
        <source>NodeId</source>
        <translation>Id uzlu</translation>
    </message>
    <message>
        <source>Ping</source>
        <translation>Odezva</translation>
    </message>
    <message>
        <source>Sent</source>
        <translation>Odesláno</translation>
    </message>
    <message>
        <source>Received</source>
        <translation>Přijato</translation>
    </message>
</context>
<context>
    <name>QObject</name>
    <message>
        <source>Amount</source>
        <translation>Částka</translation>
    </message>
    <message>
        <source>Enter a Qtum address (e.g. %1)</source>
        <translation>Zadej qtumovou adresu (např. %1)</translation>
    </message>
    <message>
        <source>%1 d</source>
        <translation>%1 d</translation>
    </message>
    <message>
        <source>%1 h</source>
        <translation>%1 h</translation>
    </message>
    <message>
        <source>%1 m</source>
        <translation>%1 m</translation>
    </message>
    <message>
        <source>%1 s</source>
        <translation>%1 s</translation>
    </message>
    <message>
        <source>None</source>
        <translation>Žádné</translation>
    </message>
    <message>
        <source>N/A</source>
        <translation>N/A</translation>
    </message>
    <message>
        <source>%1 ms</source>
        <translation>%1 ms</translation>
    </message>
    <message numerus="yes">
        <source>%n second(s)</source>
        <translation><numerusform>%n vteřinu</numerusform><numerusform>%n vteřiny</numerusform><numerusform>%n vteřin</numerusform><numerusform>%n vteřin</numerusform></translation>
    </message>
    <message numerus="yes">
        <source>%n minute(s)</source>
        <translation><numerusform>%n minutu</numerusform><numerusform>%n minuty</numerusform><numerusform>%n minut</numerusform><numerusform>%n minut</numerusform></translation>
    </message>
    <message numerus="yes">
        <source>%n hour(s)</source>
        <translation><numerusform>%n hodinu</numerusform><numerusform>%n hodiny</numerusform><numerusform>%n hodin</numerusform><numerusform>%n hodin</numerusform></translation>
    </message>
    <message numerus="yes">
        <source>%n day(s)</source>
        <translation><numerusform>%n den</numerusform><numerusform>%n dny</numerusform><numerusform>%n dnů</numerusform><numerusform>%n dnů</numerusform></translation>
    </message>
    <message numerus="yes">
        <source>%n week(s)</source>
        <translation><numerusform>%n týden</numerusform><numerusform>%n týdny</numerusform><numerusform>%n týdnů</numerusform><numerusform>%n týdnů</numerusform></translation>
    </message>
    <message>
        <source>%1 and %2</source>
        <translation>%1 a %2</translation>
    </message>
    <message numerus="yes">
        <source>%n year(s)</source>
        <translation><numerusform>%n rok</numerusform><numerusform>%n roky</numerusform><numerusform>%n roků</numerusform><numerusform>%n roků</numerusform></translation>
    </message>
    <message>
        <source>%1 B</source>
        <translation>%1 B</translation>
    </message>
    <message>
        <source>%1 KB</source>
        <translation>%1 kB</translation>
    </message>
    <message>
        <source>%1 MB</source>
        <translation>%1 MB</translation>
    </message>
    <message>
        <source>%1 GB</source>
        <translation>%1 GB</translation>
    </message>
    <message>
        <source>Error: Specified data directory "%1" does not exist.</source>
        <translation>Chyba: Zadaný adresář pro data „%1“ neexistuje.</translation>
    </message>
    <message>
        <source>Error: Cannot parse configuration file: %1.</source>
        <translation>Chyba: Konfigurační soubor se nedá zpracovat: %1.</translation>
    </message>
    <message>
        <source>Error: %1</source>
        <translation>Chyba: %1</translation>
    </message>
    <message>
        <source>Error initializing settings: %1</source>
        <translation>Zjišťování neshod: %1</translation>
    </message>
    <message>
        <source>%1 didn't yet exit safely...</source>
        <translation>%1 ještě bezpečně neskončil…</translation>
    </message>
    <message>
        <source>unknown</source>
        <translation>neznámo</translation>
    </message>
</context>
<context>
    <name>QRImageWidget</name>
    <message>
        <source>&amp;Save Image...</source>
        <translation>&amp;Ulož obrázek...</translation>
    </message>
    <message>
        <source>&amp;Copy Image</source>
        <translation>&amp;Kopíruj obrázek</translation>
    </message>
    <message>
        <source>Resulting URI too long, try to reduce the text for label / message.</source>
        <translation>Výsledná URI je příliš dlouhá, zkus zkrátit text označení/zprávy.</translation>
    </message>
    <message>
        <source>Error encoding URI into QR Code.</source>
        <translation>Chyba při kódování URI do QR kódu.</translation>
    </message>
    <message>
        <source>QR code support not available.</source>
        <translation>Podpora QR kódu není k dispozici.</translation>
    </message>
    <message>
        <source>Save QR Code</source>
        <translation>Ulož QR kód</translation>
    </message>
    <message>
        <source>PNG Image (*.png)</source>
        <translation>PNG obrázek (*.png)</translation>
    </message>
</context>
<context>
    <name>RPCConsole</name>
    <message>
        <source>N/A</source>
        <translation>nedostupná informace</translation>
    </message>
    <message>
        <source>Client version</source>
        <translation>Verze klienta</translation>
    </message>
    <message>
        <source>&amp;Information</source>
        <translation>&amp;Informace</translation>
    </message>
    <message>
        <source>General</source>
        <translation>Obecné</translation>
    </message>
    <message>
        <source>Using BerkeleyDB version</source>
        <translation>Používaná verze BerkeleyDB</translation>
    </message>
    <message>
        <source>Datadir</source>
        <translation>Adresář s daty</translation>
    </message>
    <message>
        <source>To specify a non-default location of the data directory use the '%1' option.</source>
        <translation>Pro specifikaci neklasické lokace pro data použij možnost '%1'</translation>
    </message>
    <message>
        <source>Blocksdir</source>
        <translation>Blocksdir</translation>
    </message>
    <message>
        <source>To specify a non-default location of the blocks directory use the '%1' option.</source>
        <translation>Pro specifikaci neklasické lokace pro data použij možnost '%1'</translation>
    </message>
    <message>
        <source>Startup time</source>
        <translation>Čas spuštění</translation>
    </message>
    <message>
        <source>Network</source>
        <translation>Síť</translation>
    </message>
    <message>
        <source>Name</source>
        <translation>Název</translation>
    </message>
    <message>
        <source>Number of connections</source>
        <translation>Počet spojení</translation>
    </message>
    <message>
        <source>Block chain</source>
        <translation>Blockchain</translation>
    </message>
    <message>
        <source>Memory Pool</source>
        <translation>Transakční zásobník</translation>
    </message>
    <message>
        <source>Current number of transactions</source>
        <translation>Aktuální množství transakcí</translation>
    </message>
    <message>
        <source>Memory usage</source>
        <translation>Obsazenost paměti</translation>
    </message>
    <message>
        <source>Wallet: </source>
        <translation>Peněženka:</translation>
    </message>
    <message>
        <source>(none)</source>
        <translation>(žádné)</translation>
    </message>
    <message>
        <source>&amp;Reset</source>
        <translation>&amp;Vynulovat</translation>
    </message>
    <message>
        <source>Received</source>
        <translation>Přijato</translation>
    </message>
    <message>
        <source>Sent</source>
        <translation>Odesláno</translation>
    </message>
    <message>
        <source>&amp;Peers</source>
        <translation>&amp;Protějšky</translation>
    </message>
    <message>
        <source>Banned peers</source>
        <translation>Protějšky pod klatbou (blokované)</translation>
    </message>
    <message>
        <source>Select a peer to view detailed information.</source>
        <translation>Vyber protějšek a uvidíš jeho detailní informace.</translation>
    </message>
    <message>
        <source>Direction</source>
        <translation>Směr</translation>
    </message>
    <message>
        <source>Version</source>
        <translation>Verze</translation>
    </message>
    <message>
        <source>Starting Block</source>
        <translation>Počáteční blok</translation>
    </message>
    <message>
        <source>Synced Headers</source>
        <translation>Aktuálně hlaviček</translation>
    </message>
    <message>
        <source>Synced Blocks</source>
        <translation>Aktuálně bloků</translation>
    </message>
    <message>
        <source>The mapped Autonomous System used for diversifying peer selection.</source>
        <translation>Mapovaný nezávislý - Autonomní Systém používaný pro rozšírení vzájemného výběru protějsků.</translation>
    </message>
    <message>
        <source>Mapped AS</source>
        <translation>Mapovaný AS</translation>
    </message>
    <message>
        <source>User Agent</source>
        <translation>Typ klienta</translation>
    </message>
    <message>
        <source>Node window</source>
        <translation>Okno uzlu</translation>
    </message>
    <message>
<<<<<<< HEAD
=======
        <source>Current block height</source>
        <translation>Velikost aktuálního bloku</translation>
    </message>
    <message>
>>>>>>> da23532c
        <source>Open the %1 debug log file from the current data directory. This can take a few seconds for large log files.</source>
        <translation>Otevři soubor s ladicími záznamy %1 z aktuálního datového adresáře. U velkých žurnálů to může pár vteřin zabrat.</translation>
    </message>
    <message>
        <source>Decrease font size</source>
        <translation>Zmenšit písmo</translation>
    </message>
    <message>
        <source>Increase font size</source>
        <translation>Zvětšit písmo</translation>
    </message>
    <message>
        <source>Permissions</source>
        <translation>Oprávnění</translation>
    </message>
    <message>
        <source>Services</source>
        <translation>Služby</translation>
    </message>
    <message>
        <source>Connection Time</source>
        <translation>Doba spojení</translation>
    </message>
    <message>
        <source>Last Send</source>
        <translation>Poslední odeslání</translation>
    </message>
    <message>
        <source>Last Receive</source>
        <translation>Poslední příjem</translation>
    </message>
    <message>
        <source>Ping Time</source>
        <translation>Odezva</translation>
    </message>
    <message>
        <source>The duration of a currently outstanding ping.</source>
        <translation>Jak dlouho už čekám na pong.</translation>
    </message>
    <message>
        <source>Ping Wait</source>
        <translation>Doba čekání na odezvu</translation>
    </message>
    <message>
        <source>Min Ping</source>
        <translation>Nejrychlejší odezva</translation>
    </message>
    <message>
        <source>Time Offset</source>
        <translation>Časový posun</translation>
    </message>
    <message>
        <source>Last block time</source>
        <translation>Čas posledního bloku</translation>
    </message>
    <message>
        <source>&amp;Open</source>
        <translation>&amp;Otevřít</translation>
    </message>
    <message>
        <source>&amp;Console</source>
        <translation>&amp;Konzole</translation>
    </message>
    <message>
        <source>&amp;Network Traffic</source>
        <translation>&amp;Síťový provoz</translation>
    </message>
    <message>
        <source>Totals</source>
        <translation>Součty</translation>
    </message>
    <message>
        <source>In:</source>
        <translation>Sem:</translation>
    </message>
    <message>
        <source>Out:</source>
        <translation>Ven:</translation>
    </message>
    <message>
        <source>Debug log file</source>
        <translation>Soubor s ladicími záznamy</translation>
    </message>
    <message>
        <source>Clear console</source>
        <translation>Vyčistit konzoli</translation>
    </message>
    <message>
        <source>1 &amp;hour</source>
        <translation>1 &amp;hodinu</translation>
    </message>
    <message>
        <source>1 &amp;day</source>
        <translation>1 &amp;den</translation>
    </message>
    <message>
        <source>1 &amp;week</source>
        <translation>1 &amp;týden</translation>
    </message>
    <message>
        <source>1 &amp;year</source>
        <translation>1 &amp;rok</translation>
    </message>
    <message>
        <source>&amp;Disconnect</source>
        <translation>&amp;Odpoj</translation>
    </message>
    <message>
        <source>Ban for</source>
        <translation>Uval klatbu na</translation>
    </message>
    <message>
        <source>&amp;Unban</source>
        <translation>&amp;Odblokuj</translation>
    </message>
    <message>
        <source>Welcome to the %1 RPC console.</source>
        <translation>Vítej v RPC konzoli %1.</translation>
    </message>
    <message>
        <source>Use up and down arrows to navigate history, and %1 to clear screen.</source>
        <translation>V historii se pohybuješ šipkami nahoru a dolů a pomocí %1 čistíš obrazovku.</translation>
    </message>
    <message>
        <source>Type %1 for an overview of available commands.</source>
        <translation>Napiš %1 pro přehled dostupných příkazů.</translation>
    </message>
    <message>
        <source>For more information on using this console type %1.</source>
        <translation>Pro více informací jak používat tuto konzoli napište %1.</translation>
    </message>
    <message>
        <source>WARNING: Scammers have been active, telling users to type commands here, stealing their wallet contents. Do not use this console without fully understanding the ramifications of a command.</source>
        <translation>UPOZORNĚNÍ: Podvodníci jsou aktivní a říkají uživatelům, aby sem zadávali příkazy, kterými jim pak ale vykradou jejich peněženky. Nepoužívej tuhle konzoli, pokud úplně neznáš důsledky jednotlivých příkazů.</translation>
    </message>
    <message>
        <source>Network activity disabled</source>
        <translation>Síť je vypnutá</translation>
    </message>
    <message>
        <source>Executing command without any wallet</source>
        <translation>Spouštění příkazu bez jakékoliv peněženky</translation>
    </message>
    <message>
        <source>Executing command using "%1" wallet</source>
        <translation>Příkaz se vykonává s použitím peněženky "%1"</translation>
    </message>
    <message>
        <source>(node id: %1)</source>
        <translation>(id uzlu: %1)</translation>
    </message>
    <message>
        <source>via %1</source>
        <translation>via %1</translation>
    </message>
    <message>
        <source>never</source>
        <translation>nikdy</translation>
    </message>
    <message>
        <source>Inbound</source>
        <translation>Sem</translation>
    </message>
    <message>
        <source>Outbound</source>
        <translation>Ven</translation>
    </message>
    <message>
        <source>Unknown</source>
        <translation>Neznámá</translation>
    </message>
</context>
<context>
    <name>ReceiveCoinsDialog</name>
    <message>
        <source>&amp;Amount:</source>
        <translation>Čás&amp;tka:</translation>
    </message>
    <message>
        <source>&amp;Label:</source>
        <translation>&amp;Označení:</translation>
    </message>
    <message>
        <source>&amp;Message:</source>
        <translation>&amp;Zpráva:</translation>
    </message>
    <message>
        <source>An optional message to attach to the payment request, which will be displayed when the request is opened. Note: The message will not be sent with the payment over the Qtum network.</source>
        <translation>Volitelná zpráva, která se připojí k platebnímu požadavku a která se zobrazí, když se požadavek otevře. Poznámka: tahle zpráva se neposílá s platbou po qtumové síti.</translation>
    </message>
    <message>
        <source>An optional label to associate with the new receiving address.</source>
        <translation>Volitelné označení, které se má přiřadit k nové adrese.</translation>
    </message>
    <message>
        <source>Use this form to request payments. All fields are &lt;b&gt;optional&lt;/b&gt;.</source>
        <translation>Tímto formulářem můžeš požadovat platby. Všechna pole jsou &lt;b&gt;volitelná&lt;/b&gt;.</translation>
    </message>
    <message>
        <source>An optional amount to request. Leave this empty or zero to not request a specific amount.</source>
        <translation>Volitelná částka, kterou požaduješ. Nech prázdné nebo nulové, pokud nepožaduješ konkrétní částku.</translation>
    </message>
    <message>
        <source>An optional label to associate with the new receiving address (used by you to identify an invoice).  It is also attached to the payment request.</source>
        <translation>Volitelný popis který sa přidá k téjo nové přijímací adrese (pro jednoduchší identifikaci). Tenhle popis bude také přidán do výzvy k platbě.</translation>
    </message>
    <message>
        <source>An optional message that is attached to the payment request and may be displayed to the sender.</source>
        <translation>Volitelná zpráva která se přidá k téjo platební výzvě a může být zobrazena odesílateli.</translation>
    </message>
    <message>
        <source>&amp;Create new receiving address</source>
        <translation>&amp;Vytvořit novou přijímací adresu</translation>
    </message>
    <message>
        <source>Clear all fields of the form.</source>
        <translation>Promaž obsah ze všech formulářových políček.</translation>
    </message>
    <message>
        <source>Clear</source>
        <translation>Vyčistit</translation>
    </message>
    <message>
        <source>Native segwit addresses (aka Bech32 or BIP-173) reduce your transaction fees later on and offer better protection against typos, but old wallets don't support them. When unchecked, an address compatible with older wallets will be created instead.</source>
        <translation>Nativní segwit adresy (Bech32 nebo BIP-173) snižují Vaše budoucí transakční poplatky a nabízejí lepší ochranu před překlepy, avšak staré peněženky je nepodporují. Pokud je toto pole nezaškrtnuté, bude vytvořena adresa kompatibilní se staršími peněženkami.</translation>
    </message>
    <message>
        <source>Generate native segwit (Bech32) address</source>
        <translation>Generovat nativní segwit adresu (Bech32)</translation>
    </message>
    <message>
        <source>Requested payments history</source>
        <translation>Historie vyžádaných plateb</translation>
    </message>
    <message>
        <source>Show the selected request (does the same as double clicking an entry)</source>
        <translation>Zobraz zvolený požadavek (stejně tak můžeš přímo na něj dvakrát poklepat)</translation>
    </message>
    <message>
        <source>Show</source>
        <translation>Zobrazit</translation>
    </message>
    <message>
        <source>Remove the selected entries from the list</source>
        <translation>Smaž zvolené požadavky ze seznamu</translation>
    </message>
    <message>
        <source>Remove</source>
        <translation>Smazat</translation>
    </message>
    <message>
        <source>Copy URI</source>
        <translation>Kopíruj URI</translation>
    </message>
    <message>
        <source>Copy label</source>
        <translation>Kopíruj její označení</translation>
    </message>
    <message>
        <source>Copy message</source>
        <translation>Kopíruj zprávu</translation>
    </message>
    <message>
        <source>Copy amount</source>
        <translation>Kopíruj částku</translation>
    </message>
    <message>
        <source>Could not unlock wallet.</source>
        <translation>Nemohu odemknout peněženku.</translation>
    </message>
    <message>
        <source>Could not generate new %1 address</source>
        <translation>Nelze vygenerovat novou adresu %1</translation>
    </message>
</context>
<context>
    <name>ReceiveRequestDialog</name>
    <message>
        <source>Request payment to ...</source>
        <translation>Požádat o platbu pro ...</translation>
    </message>
    <message>
        <source>Address:</source>
        <translation>Adresa:</translation>
    </message>
    <message>
        <source>Amount:</source>
        <translation>Částka:</translation>
    </message>
    <message>
        <source>Label:</source>
        <translation>Označení:</translation>
    </message>
    <message>
        <source>Message:</source>
        <translation>Zpráva:</translation>
    </message>
    <message>
        <source>Wallet:</source>
        <translation>Peněženka:</translation>
    </message>
    <message>
        <source>Copy &amp;URI</source>
        <translation>&amp;Kopíruj URI</translation>
    </message>
    <message>
        <source>Copy &amp;Address</source>
        <translation>Kopíruj &amp;adresu</translation>
    </message>
    <message>
        <source>&amp;Save Image...</source>
        <translation>&amp;Ulož obrázek...</translation>
    </message>
    <message>
        <source>Request payment to %1</source>
        <translation>Platební požadavek: %1</translation>
    </message>
    <message>
        <source>Payment information</source>
        <translation>Informace o platbě</translation>
    </message>
</context>
<context>
    <name>RecentRequestsTableModel</name>
    <message>
        <source>Date</source>
        <translation>Datum</translation>
    </message>
    <message>
        <source>Label</source>
        <translation>Označení</translation>
    </message>
    <message>
        <source>Message</source>
        <translation>Zpráva</translation>
    </message>
    <message>
        <source>(no label)</source>
        <translation>(bez označení)</translation>
    </message>
    <message>
        <source>(no message)</source>
        <translation>(bez zprávy)</translation>
    </message>
    <message>
        <source>(no amount requested)</source>
        <translation>(bez požadované částky)</translation>
    </message>
    <message>
        <source>Requested</source>
        <translation>Požádáno</translation>
    </message>
</context>
<context>
    <name>SendCoinsDialog</name>
    <message>
        <source>Send Coins</source>
        <translation>Pošli mince</translation>
    </message>
    <message>
        <source>Coin Control Features</source>
        <translation>Možnosti ruční správy mincí</translation>
    </message>
    <message>
        <source>Inputs...</source>
        <translation>Vstupy...</translation>
    </message>
    <message>
        <source>automatically selected</source>
        <translation>automaticky vybrané</translation>
    </message>
    <message>
        <source>Insufficient funds!</source>
        <translation>Nedostatek prostředků!</translation>
    </message>
    <message>
        <source>Quantity:</source>
        <translation>Počet:</translation>
    </message>
    <message>
        <source>Bytes:</source>
        <translation>Bajtů:</translation>
    </message>
    <message>
        <source>Amount:</source>
        <translation>Částka:</translation>
    </message>
    <message>
        <source>Fee:</source>
        <translation>Poplatek:</translation>
    </message>
    <message>
        <source>After Fee:</source>
        <translation>Čistá částka:</translation>
    </message>
    <message>
        <source>Change:</source>
        <translation>Drobné:</translation>
    </message>
    <message>
        <source>If this is activated, but the change address is empty or invalid, change will be sent to a newly generated address.</source>
        <translation>Pokud aktivováno, ale adresa pro drobné je prázdná nebo neplatná, tak se drobné pošlou na nově vygenerovanou adresu.</translation>
    </message>
    <message>
        <source>Custom change address</source>
        <translation>Vlastní adresa pro drobné</translation>
    </message>
    <message>
        <source>Transaction Fee:</source>
        <translation>Transakční poplatek:</translation>
    </message>
    <message>
        <source>Choose...</source>
        <translation>Zvol...</translation>
    </message>
    <message>
        <source>Using the fallbackfee can result in sending a transaction that will take several hours or days (or never) to confirm. Consider choosing your fee manually or wait until you have validated the complete chain.</source>
        <translation>Použití nouzového poplatku („fallbackfee“) může vyústit v transakci, které bude trvat hodiny nebo dny (případně věčnost), než bude potvrzena. Zvaž proto ruční nastavení poplatku, případně počkej, až se ti kompletně zvaliduje blockchain.</translation>
    </message>
    <message>
        <source>Warning: Fee estimation is currently not possible.</source>
        <translation>Upozornění: teď není možné poplatek odhadnout.</translation>
    </message>
    <message>
        <source>Specify a custom fee per kB (1,000 bytes) of the transaction's virtual size.

Note:  Since the fee is calculated on a per-byte basis, a fee of "100 satoshis per kB" for a transaction size of 500 bytes (half of 1 kB) would ultimately yield a fee of only 50 satoshis.</source>
        <translation>Specifikujte vlastní poplatek za kB (1000 bajtů) virtuální velikosti transakce.

Poznámka: Jelikož je poplatek počítaný za bajt, poplatek o hodnotě "100 satoshi za kB" a velikost transakce 500 bajtů (polovina z 1 kB) by stál jen 50 satoshi.</translation>
    </message>
    <message>
        <source>per kilobyte</source>
        <translation>za kilobajt</translation>
    </message>
    <message>
        <source>Hide</source>
        <translation>Skryj</translation>
    </message>
    <message>
        <source>Recommended:</source>
        <translation>Doporučený:</translation>
    </message>
    <message>
        <source>Custom:</source>
        <translation>Vlastní:</translation>
    </message>
    <message>
        <source>(Smart fee not initialized yet. This usually takes a few blocks...)</source>
        <translation>(Inteligentní poplatek ještě není inicializovaný. Obvykle mu to tak pár bloků trvá...)</translation>
    </message>
    <message>
        <source>Send to multiple recipients at once</source>
        <translation>Pošli více příjemcům naráz</translation>
    </message>
    <message>
        <source>Add &amp;Recipient</source>
        <translation>Při&amp;dej příjemce</translation>
    </message>
    <message>
        <source>Clear all fields of the form.</source>
        <translation>Promaž obsah ze všech formulářových políček.</translation>
    </message>
    <message>
        <source>Dust:</source>
        <translation>Prach:</translation>
    </message>
    <message>
        <source>Hide transaction fee settings</source>
        <translation>Schovat nastavení poplatků transakce - transaction fee</translation>
    </message>
    <message>
        <source>When there is less transaction volume than space in the blocks, miners as well as relaying nodes may enforce a minimum fee. Paying only this minimum fee is just fine, but be aware that this can result in a never confirming transaction once there is more demand for qtum transactions than the network can process.</source>
        <translation>Když je zde měně transakcí než místa na bloky, mineři stejně tak relay-e mohou nasadit minimální poplatky. Zaplacením pouze minimálního poplatku je v pohodě, ale mějte na paměti že toto může mít za následek nikdy neověřenou transakci pokud zde bude více qtumových transakcí než může síť zvládnout.</translation>
    </message>
    <message>
        <source>A too low fee might result in a never confirming transaction (read the tooltip)</source>
        <translation>Příliš malý poplatek může způsobit, že transakce nebude nikdy potvrzena (přečtěte popis)</translation>
    </message>
    <message>
        <source>Confirmation time target:</source>
        <translation>Časové cílování potvrzení:</translation>
    </message>
    <message>
        <source>Enable Replace-By-Fee</source>
        <translation>Povolit možnost dodatečně transakci navýšit poplatek (tzv. „replace-by-fee“)</translation>
    </message>
    <message>
        <source>With Replace-By-Fee (BIP-125) you can increase a transaction's fee after it is sent. Without this, a higher fee may be recommended to compensate for increased transaction delay risk.</source>
        <translation>S dodatečným navýšením poplatku (BIP-125, tzv. „Replace-By-Fee“) můžete zvýšit poplatek i po odeslání. Bez dodatečného navýšení bude navrhnut vyšší transakční poplatek, tak aby kompenzoval zvýšené riziko prodlení transakce.</translation>
    </message>
    <message>
        <source>Clear &amp;All</source>
        <translation>Všechno s&amp;maž</translation>
    </message>
    <message>
        <source>Balance:</source>
        <translation>Stav účtu:</translation>
    </message>
    <message>
        <source>Confirm the send action</source>
        <translation>Potvrď odeslání</translation>
    </message>
    <message>
        <source>S&amp;end</source>
        <translation>Pošl&amp;i</translation>
    </message>
    <message>
        <source>Copy quantity</source>
        <translation>Kopíruj počet</translation>
    </message>
    <message>
        <source>Copy amount</source>
        <translation>Kopíruj částku</translation>
    </message>
    <message>
        <source>Copy fee</source>
        <translation>Kopíruj poplatek</translation>
    </message>
    <message>
        <source>Copy after fee</source>
        <translation>Kopíruj čistou částku</translation>
    </message>
    <message>
        <source>Copy bytes</source>
        <translation>Kopíruj bajty</translation>
    </message>
    <message>
        <source>Copy dust</source>
        <translation>Kopíruj prach</translation>
    </message>
    <message>
        <source>Copy change</source>
        <translation>Kopíruj drobné</translation>
    </message>
    <message>
        <source>%1 (%2 blocks)</source>
        <translation>%1 (%2 bloků)</translation>
    </message>
    <message>
        <source>Cr&amp;eate Unsigned</source>
        <translation>Vytvořit bez podpisu</translation>
    </message>
    <message>
        <source>Creates a Partially Signed Qtum Transaction (PSBT) for use with e.g. an offline %1 wallet, or a PSBT-compatible hardware wallet.</source>
        <translation>Vytvořit částečně podepsanou Qtum transakci (Partially Signed Qtum Transaction - PSBT) k použtí kupříkladu s offline %1 peněženkou nebo s jinou kompatibilní PSBT hardware peněženkou.</translation>
    </message>
    <message>
        <source> from wallet '%1'</source>
        <translation>z peněženky '%1'</translation>
    </message>
    <message>
        <source>%1 to '%2'</source>
        <translation>%1 do '%2'</translation>
    </message>
    <message>
        <source>%1 to %2</source>
        <translation>%1 do %2</translation>
    </message>
    <message>
        <source>Do you want to draft this transaction?</source>
        <translation>Chcete naplánovat tuhle transakci?</translation>
    </message>
    <message>
        <source>Are you sure you want to send?</source>
        <translation>Jsi si jistý, že tuhle transakci chceš poslat?</translation>
    </message>
    <message>
<<<<<<< HEAD
        <source>Please, review your transaction proposal. This will produce a Partially Signed Qtum Transaction (PSBT) which you can copy and then sign with e.g. an offline %1 wallet, or a PSBT-compatible hardware wallet.</source>
        <translation>Zkontrolujte prosím svůj návrh transakce. Výsledkem bude částečně podepsaná qtumová transakce (PSBT), kterou můžete kopírovat a poté podepsat např. pomocí offline %1 peněženky nebo hardwarové peněženky kompatibilní s PSBT.</translation>
=======
        <source>Create Unsigned</source>
        <translation>Vytvořit bez podpisu</translation>
    </message>
    <message>
        <source>Save Transaction Data</source>
        <translation>Zachovaj procesní data</translation>
    </message>
    <message>
        <source>Partially Signed Transaction (Binary) (*.psbt)</source>
        <translation>Částečně podepsaná transakce (Binární) (*.psbt)</translation>
    </message>
    <message>
        <source>PSBT saved</source>
        <translation>PSBT uložena</translation>
>>>>>>> da23532c
    </message>
    <message>
        <source>or</source>
        <translation>nebo</translation>
    </message>
    <message>
        <source>You can increase the fee later (signals Replace-By-Fee, BIP-125).</source>
        <translation>Poplatek můžete navýšit později (vysílá se "Replace-By-Fee" - nahrazení poplatkem, BIP-125).</translation>
    </message>
    <message>
        <source>Please, review your transaction proposal. This will produce a Partially Signed Qtum Transaction (PSBT) which you can save or copy and then sign with e.g. an offline %1 wallet, or a PSBT-compatible hardware wallet.</source>
        <translation>Zkontrolujte prosím svůj návrh transakce. Výsledkem bude částečně podepsaná qtumová transakce (PSBT), kterou můžete uložit nebo kopírovat a poté podepsat např. pomocí offline %1 peněženky nebo hardwarové peněženky kompatibilní s PSBT.</translation>
    </message>
    <message>
        <source>Please, review your transaction.</source>
        <translation>Prosím, zkontrolujte vaši transakci.</translation>
    </message>
    <message>
        <source>Transaction fee</source>
        <translation>Transakční poplatek</translation>
    </message>
    <message>
        <source>Not signalling Replace-By-Fee, BIP-125.</source>
        <translation>Nevysílá se "Replace-By-Fee" - nahrazení poplatkem, BIP-125.</translation>
    </message>
    <message>
        <source>Total Amount</source>
        <translation>Celková částka</translation>
    </message>
    <message>
        <source>To review recipient list click "Show Details..."</source>
        <translation>Chcete-li zkontrolovat seznam příjemců, klikněte na „Zobrazit podrobnosti ...“</translation>
    </message>
    <message>
        <source>Confirm send coins</source>
        <translation>Potvrď odeslání mincí</translation>
    </message>
    <message>
        <source>Confirm transaction proposal</source>
        <translation>Potvrdit návrh transakce</translation>
    </message>
    <message>
<<<<<<< HEAD
        <source>Copy PSBT to clipboard</source>
        <translation>Zkopírovat PSBT do schránky</translation>
    </message>
    <message>
=======
>>>>>>> da23532c
        <source>Send</source>
        <translation>Odeslat</translation>
    </message>
    <message>
<<<<<<< HEAD
        <source>PSBT copied</source>
        <translation>PSBT zkopírován</translation>
    </message>
    <message>
=======
>>>>>>> da23532c
        <source>Watch-only balance:</source>
        <translation>Pouze sledovaný zůstatek:</translation>
    </message>
    <message>
        <source>The recipient address is not valid. Please recheck.</source>
        <translation>Adresa příjemce je neplatná – překontroluj ji prosím.</translation>
    </message>
    <message>
        <source>The amount to pay must be larger than 0.</source>
        <translation>Odesílaná částka musí být větší než 0.</translation>
    </message>
    <message>
        <source>The amount exceeds your balance.</source>
        <translation>Částka překračuje stav účtu.</translation>
    </message>
    <message>
        <source>The total exceeds your balance when the %1 transaction fee is included.</source>
        <translation>Celková částka při připočítání poplatku %1 překročí stav účtu.</translation>
    </message>
    <message>
        <source>Duplicate address found: addresses should only be used once each.</source>
        <translation>Zaznamenána duplicitní adresa: každá adresa by ale měla být použita vždy jen jednou.</translation>
    </message>
    <message>
        <source>Transaction creation failed!</source>
        <translation>Vytvoření transakce selhalo!</translation>
    </message>
    <message>
        <source>A fee higher than %1 is considered an absurdly high fee.</source>
        <translation>Poplatek vyšší než %1 je považován za absurdně vysoký.</translation>
    </message>
    <message>
        <source>Payment request expired.</source>
        <translation>Platební požadavek vypršel.</translation>
    </message>
    <message numerus="yes">
        <source>Estimated to begin confirmation within %n block(s).</source>
        <translation><numerusform>Potvrzování by podle odhadu mělo začít během %n bloku.</numerusform><numerusform>Potvrzování by podle odhadu mělo začít během %n bloků.</numerusform><numerusform>Potvrzování by podle odhadu mělo začít během %n bloků.</numerusform><numerusform>Potvrzování by podle odhadu mělo začít během %n bloků.</numerusform></translation>
    </message>
    <message>
        <source>Warning: Invalid Qtum address</source>
        <translation>Upozornění: Neplatná qtumová adresa</translation>
    </message>
    <message>
        <source>Warning: Unknown change address</source>
        <translation>Upozornění: Neznámá adresa pro drobné</translation>
    </message>
    <message>
        <source>Confirm custom change address</source>
        <translation>Potvrď vlastní adresu pro drobné</translation>
    </message>
    <message>
        <source>The address you selected for change is not part of this wallet. Any or all funds in your wallet may be sent to this address. Are you sure?</source>
        <translation>Adresa, kterou jsi zvolil pro drobné, není součástí této peněženky. Potenciálně všechny prostředky z tvé peněženky mohou být na tuto adresu odeslány. Souhlasíš, aby se tak stalo?</translation>
    </message>
    <message>
        <source>(no label)</source>
        <translation>(bez označení)</translation>
    </message>
</context>
<context>
    <name>SendCoinsEntry</name>
    <message>
        <source>A&amp;mount:</source>
        <translation>Čás&amp;tka:</translation>
    </message>
    <message>
        <source>Pay &amp;To:</source>
        <translation>&amp;Komu:</translation>
    </message>
    <message>
        <source>&amp;Label:</source>
        <translation>O&amp;značení:</translation>
    </message>
    <message>
        <source>Choose previously used address</source>
        <translation>Vyber již použitou adresu</translation>
    </message>
    <message>
        <source>The Qtum address to send the payment to</source>
        <translation>Qtumová adresa příjemce</translation>
    </message>
    <message>
        <source>Alt+A</source>
        <translation>Alt+A</translation>
    </message>
    <message>
        <source>Paste address from clipboard</source>
        <translation>Vlož adresu ze schránky</translation>
    </message>
    <message>
        <source>Alt+P</source>
        <translation>Alt+P</translation>
    </message>
    <message>
        <source>Remove this entry</source>
        <translation>Smaž tento záznam</translation>
    </message>
    <message>
        <source>The amount to send in the selected unit</source>
        <translation>Částka k odeslání ve vybrané měně</translation>
    </message>
    <message>
        <source>The fee will be deducted from the amount being sent. The recipient will receive less qtums than you enter in the amount field. If multiple recipients are selected, the fee is split equally.</source>
        <translation>Poplatek se odečte od posílané částky. Příjemce tak dostane méně qtumů, než zadáš do pole Částka. Pokud vybereš více příjemců, tak se poplatek rovnoměrně rozloží.</translation>
    </message>
    <message>
        <source>S&amp;ubtract fee from amount</source>
        <translation>Od&amp;ečíst poplatek od částky</translation>
    </message>
    <message>
        <source>Use available balance</source>
        <translation>Použít dostupný zůstatek</translation>
    </message>
    <message>
        <source>Message:</source>
        <translation>Zpráva:</translation>
    </message>
    <message>
        <source>This is an unauthenticated payment request.</source>
        <translation>Tohle je neověřený platební požadavek.</translation>
    </message>
    <message>
        <source>This is an authenticated payment request.</source>
        <translation>Tohle je ověřený platební požadavek.</translation>
    </message>
    <message>
        <source>Enter a label for this address to add it to the list of used addresses</source>
        <translation>Zadej označení této adresy; obojí se ti pak uloží do adresáře</translation>
    </message>
    <message>
        <source>A message that was attached to the qtum: URI which will be stored with the transaction for your reference. Note: This message will not be sent over the Qtum network.</source>
        <translation>Zpráva, která byla připojena k qtum: URI a která se ti pro přehled uloží k transakci. Poznámka: Tahle zpráva se neposílá s platbou po qtumové síti.</translation>
    </message>
    <message>
        <source>Pay To:</source>
        <translation>Komu:</translation>
    </message>
    <message>
        <source>Memo:</source>
        <translation>Poznámka:</translation>
    </message>
</context>
<context>
    <name>ShutdownWindow</name>
    <message>
        <source>%1 is shutting down...</source>
        <translation>%1 se ukončuje...</translation>
    </message>
    <message>
        <source>Do not shut down the computer until this window disappears.</source>
        <translation>Nevypínej počítač, dokud toto okno nezmizí.</translation>
    </message>
</context>
<context>
    <name>SignVerifyMessageDialog</name>
    <message>
        <source>Signatures - Sign / Verify a Message</source>
        <translation>Podpisy - podepsat/ověřit zprávu</translation>
    </message>
    <message>
        <source>&amp;Sign Message</source>
        <translation>&amp;Podepiš zprávu</translation>
    </message>
    <message>
        <source>You can sign messages/agreements with your addresses to prove you can receive qtums sent to them. Be careful not to sign anything vague or random, as phishing attacks may try to trick you into signing your identity over to them. Only sign fully-detailed statements you agree to.</source>
        <translation>Podepsáním zprávy/smlouvy svými adresami můžeš prokázat, že jsi na ně schopen přijmout qtumy. Buď opatrný a nepodepisuj nic vágního nebo náhodného; například při phishingových útocích můžeš být lákán, abys něco takového podepsal. Podepisuj pouze naprosto úplná a detailní prohlášení, se kterými souhlasíš.</translation>
    </message>
    <message>
        <source>The Qtum address to sign the message with</source>
        <translation>Qtumová adresa, kterou se zpráva podepíše</translation>
    </message>
    <message>
        <source>Choose previously used address</source>
        <translation>Vyber již použitou adresu</translation>
    </message>
    <message>
        <source>Alt+A</source>
        <translation>Alt+A</translation>
    </message>
    <message>
        <source>Paste address from clipboard</source>
        <translation>Vlož adresu ze schránky</translation>
    </message>
    <message>
        <source>Alt+P</source>
        <translation>Alt+P</translation>
    </message>
    <message>
        <source>Enter the message you want to sign here</source>
        <translation>Sem vepiš zprávu, kterou chceš podepsat</translation>
    </message>
    <message>
        <source>Signature</source>
        <translation>Podpis</translation>
    </message>
    <message>
        <source>Copy the current signature to the system clipboard</source>
        <translation>Zkopíruj tento podpis do schránky</translation>
    </message>
    <message>
        <source>Sign the message to prove you own this Qtum address</source>
        <translation>Podepiš zprávu, čímž prokážeš, že jsi vlastníkem této qtumové adresy</translation>
    </message>
    <message>
        <source>Sign &amp;Message</source>
        <translation>Po&amp;depiš zprávu</translation>
    </message>
    <message>
        <source>Reset all sign message fields</source>
        <translation>Vymaž všechna pole formuláře pro podepsání zrávy</translation>
    </message>
    <message>
        <source>Clear &amp;All</source>
        <translation>Všechno &amp;smaž</translation>
    </message>
    <message>
        <source>&amp;Verify Message</source>
        <translation>&amp;Ověř zprávu</translation>
    </message>
    <message>
        <source>Enter the receiver's address, message (ensure you copy line breaks, spaces, tabs, etc. exactly) and signature below to verify the message. Be careful not to read more into the signature than what is in the signed message itself, to avoid being tricked by a man-in-the-middle attack. Note that this only proves the signing party receives with the address, it cannot prove sendership of any transaction!</source>
        <translation>K ověření podpisu zprávy zadej adresu příjemce, zprávu (ověř si, že správně kopíruješ zalomení řádků, mezery, tabulátory apod.) a podpis. Dávej pozor na to, abys nezkopíroval do podpisu víc, než co je v samotné podepsané zprávě, abys nebyl napálen man-in-the-middle útokem. Poznamenejme však, že takto lze pouze prokázat, že podepisující je schopný na dané adrese přijmout platbu, ale není možnéprokázat, že odeslal jakoukoli transakci!</translation>
    </message>
    <message>
        <source>The Qtum address the message was signed with</source>
        <translation>Qtumová adresa, kterou je zpráva podepsána</translation>
<<<<<<< HEAD
    </message>
    <message>
        <source>The signed message to verify</source>
        <translation>Podepsaná zpráva na ověření</translation>
    </message>
    <message>
        <source>The signature given when the message was signed</source>
        <translation>Podpis daný při podpisu zprávy</translation>
    </message>
    <message>
=======
    </message>
    <message>
        <source>The signed message to verify</source>
        <translation>Podepsaná zpráva na ověření</translation>
    </message>
    <message>
        <source>The signature given when the message was signed</source>
        <translation>Podpis daný při podpisu zprávy</translation>
    </message>
    <message>
>>>>>>> da23532c
        <source>Verify the message to ensure it was signed with the specified Qtum address</source>
        <translation>Ověř zprávu, aby ses ujistil, že byla podepsána danou qtumovou adresou</translation>
    </message>
    <message>
        <source>Verify &amp;Message</source>
        <translation>O&amp;věř zprávu</translation>
    </message>
    <message>
        <source>Reset all verify message fields</source>
        <translation>Vymaž všechna pole formuláře pro ověření zrávy</translation>
    </message>
    <message>
        <source>Click "Sign Message" to generate signature</source>
        <translation>Kliknutím na „Podepiš zprávu“ vygeneruješ podpis</translation>
    </message>
    <message>
        <source>The entered address is invalid.</source>
        <translation>Zadaná adresa je neplatná.</translation>
    </message>
    <message>
        <source>Please check the address and try again.</source>
        <translation>Zkontroluj ji prosím a zkus to pak znovu.</translation>
    </message>
    <message>
        <source>The entered address does not refer to a key.</source>
        <translation>Zadaná adresa nepasuje ke klíči.</translation>
    </message>
    <message>
        <source>Wallet unlock was cancelled.</source>
        <translation>Odemčení peněženky bylo zrušeno.</translation>
    </message>
    <message>
        <source>No error</source>
        <translation>Bez chyby</translation>
    </message>
    <message>
        <source>Private key for the entered address is not available.</source>
        <translation>Soukromý klíč pro zadanou adresu není dostupný.</translation>
    </message>
    <message>
        <source>Message signing failed.</source>
        <translation>Nepodařilo se podepsat zprávu.</translation>
    </message>
    <message>
        <source>Message signed.</source>
        <translation>Zpráva podepsána.</translation>
    </message>
    <message>
        <source>The signature could not be decoded.</source>
        <translation>Podpis nejde dekódovat.</translation>
    </message>
    <message>
        <source>Please check the signature and try again.</source>
        <translation>Zkontroluj ho prosím a zkus to pak znovu.</translation>
    </message>
    <message>
        <source>The signature did not match the message digest.</source>
        <translation>Podpis se neshoduje s hašem zprávy.</translation>
    </message>
    <message>
        <source>Message verification failed.</source>
        <translation>Nepodařilo se ověřit zprávu.</translation>
    </message>
    <message>
        <source>Message verified.</source>
        <translation>Zpráva ověřena.</translation>
    </message>
</context>
<context>
    <name>TrafficGraphWidget</name>
    <message>
        <source>KB/s</source>
        <translation>kB/s</translation>
    </message>
</context>
<context>
    <name>TransactionDesc</name>
    <message numerus="yes">
        <source>Open for %n more block(s)</source>
        <translation><numerusform>Otevřeno pro %n další blok</numerusform><numerusform>Otevřeno pro %n další bloky</numerusform><numerusform>Otevřeno pro %n dalších bloků</numerusform><numerusform>Otevřeno pro %n dalších bloků</numerusform></translation>
    </message>
    <message>
        <source>Open until %1</source>
        <translation>Otřevřeno dokud %1</translation>
    </message>
    <message>
        <source>conflicted with a transaction with %1 confirmations</source>
        <translation>koliduje s transakcí o %1 konfirmacích</translation>
    </message>
    <message>
        <source>0/unconfirmed, %1</source>
        <translation>0/nepotvrzeno, %1</translation>
    </message>
    <message>
        <source>in memory pool</source>
        <translation>v transakčním zásobníku</translation>
    </message>
    <message>
        <source>not in memory pool</source>
        <translation>není ani v transakčním zásobníku</translation>
    </message>
    <message>
        <source>abandoned</source>
        <translation>zanechaná</translation>
    </message>
    <message>
        <source>%1/unconfirmed</source>
        <translation>%1/nepotvrzeno</translation>
    </message>
    <message>
        <source>%1 confirmations</source>
        <translation>%1 potvrzení</translation>
    </message>
    <message>
        <source>Status</source>
        <translation>Stav</translation>
    </message>
    <message>
        <source>Date</source>
        <translation>Datum</translation>
    </message>
    <message>
        <source>Source</source>
        <translation>Zdroj</translation>
    </message>
    <message>
        <source>Generated</source>
        <translation>Vygenerováno</translation>
    </message>
    <message>
        <source>From</source>
        <translation>Od</translation>
    </message>
    <message>
        <source>unknown</source>
        <translation>neznámo</translation>
    </message>
    <message>
        <source>To</source>
        <translation>Pro</translation>
    </message>
    <message>
        <source>own address</source>
        <translation>vlastní adresa</translation>
    </message>
    <message>
        <source>watch-only</source>
        <translation>sledovaná</translation>
    </message>
    <message>
        <source>label</source>
        <translation>označení</translation>
    </message>
    <message>
        <source>Credit</source>
        <translation>Příjem</translation>
    </message>
    <message numerus="yes">
        <source>matures in %n more block(s)</source>
        <translation><numerusform>dozraje po %n bloku</numerusform><numerusform>dozraje po %n blocích</numerusform><numerusform>dozraje po %n blocích</numerusform><numerusform>dozraje po %n blocích</numerusform></translation>
    </message>
    <message>
        <source>not accepted</source>
        <translation>neakceptováno</translation>
    </message>
    <message>
        <source>Debit</source>
        <translation>Výdaj</translation>
    </message>
    <message>
        <source>Total debit</source>
        <translation>Celkové výdaje</translation>
    </message>
    <message>
        <source>Total credit</source>
        <translation>Celkové příjmy</translation>
    </message>
    <message>
        <source>Transaction fee</source>
        <translation>Transakční poplatek</translation>
    </message>
    <message>
        <source>Net amount</source>
        <translation>Čistá částka</translation>
    </message>
    <message>
        <source>Message</source>
        <translation>Zpráva</translation>
    </message>
    <message>
        <source>Comment</source>
        <translation>Komentář</translation>
    </message>
    <message>
        <source>Transaction ID</source>
        <translation>ID transakce</translation>
    </message>
    <message>
        <source>Transaction total size</source>
        <translation>Celková velikost transakce</translation>
    </message>
    <message>
        <source>Transaction virtual size</source>
        <translation>Virtuální velikost transakce</translation>
    </message>
    <message>
        <source>Output index</source>
        <translation>Pořadí výstupu</translation>
    </message>
    <message>
        <source> (Certificate was not verified)</source>
        <translation>(Certifikát nebyl ověřen)</translation>
    </message>
    <message>
        <source>Merchant</source>
        <translation>Obchodník</translation>
    </message>
    <message>
        <source>Generated coins must mature %1 blocks before they can be spent. When you generated this block, it was broadcast to the network to be added to the block chain. If it fails to get into the chain, its state will change to "not accepted" and it won't be spendable. This may occasionally happen if another node generates a block within a few seconds of yours.</source>
        <translation>Vygenerované mince musí čekat %1 bloků, než mohou být utraceny. Když jsi vygeneroval tenhle blok, tak byl rozposlán do sítě, aby byl přidán do blockchainu. Pokud se mu nepodaří dostat se do blockchainu, změní se na „neakceptovaný“ a nepůjde utratit. To se občas může stát, pokud jiný uzel vygeneruje blok zhruba ve stejném okamžiku jako ty.</translation>
    </message>
    <message>
        <source>Debug information</source>
        <translation>Ladicí informace</translation>
    </message>
    <message>
        <source>Transaction</source>
        <translation>Transakce</translation>
    </message>
    <message>
        <source>Inputs</source>
        <translation>Vstupy</translation>
    </message>
    <message>
        <source>Amount</source>
        <translation>Částka</translation>
    </message>
    <message>
        <source>true</source>
        <translation>true</translation>
    </message>
    <message>
        <source>false</source>
        <translation>false</translation>
    </message>
</context>
<context>
    <name>TransactionDescDialog</name>
    <message>
        <source>This pane shows a detailed description of the transaction</source>
        <translation>Toto okno zobrazuje detailní popis transakce</translation>
    </message>
    <message>
        <source>Details for %1</source>
        <translation>Podrobnosti o %1</translation>
    </message>
</context>
<context>
    <name>TransactionTableModel</name>
    <message>
        <source>Date</source>
        <translation>Datum</translation>
    </message>
    <message>
        <source>Type</source>
        <translation>Typ</translation>
    </message>
    <message>
        <source>Label</source>
        <translation>Označení</translation>
    </message>
    <message numerus="yes">
        <source>Open for %n more block(s)</source>
        <translation><numerusform>Otevřeno pro %n další blok</numerusform><numerusform>Otevřeno pro %n další bloky</numerusform><numerusform>Otevřeno pro %n dalších bloků</numerusform><numerusform>Otevřeno pro %n dalších bloků</numerusform></translation>
    </message>
    <message>
        <source>Open until %1</source>
        <translation>Otřevřeno dokud %1</translation>
    </message>
    <message>
        <source>Unconfirmed</source>
        <translation>Nepotvrzeno</translation>
    </message>
    <message>
        <source>Abandoned</source>
        <translation>Zanechaná</translation>
    </message>
    <message>
        <source>Confirming (%1 of %2 recommended confirmations)</source>
        <translation>Potvrzuje se (%1 z %2 doporučených potvrzení)</translation>
    </message>
    <message>
        <source>Confirmed (%1 confirmations)</source>
        <translation>Potvrzeno (%1 potvrzení)</translation>
    </message>
    <message>
        <source>Conflicted</source>
        <translation>V kolizi</translation>
    </message>
    <message>
        <source>Immature (%1 confirmations, will be available after %2)</source>
        <translation>Nedozráno (%1 potvrzení, dozraje při %2 potvrzeních)</translation>
    </message>
    <message>
        <source>Generated but not accepted</source>
        <translation>Vygenerováno, ale neakceptováno</translation>
    </message>
    <message>
        <source>Received with</source>
        <translation>Přijato do</translation>
    </message>
    <message>
        <source>Received from</source>
        <translation>Přijato od</translation>
    </message>
    <message>
        <source>Sent to</source>
        <translation>Posláno na</translation>
    </message>
    <message>
        <source>Payment to yourself</source>
        <translation>Platba sama sobě</translation>
    </message>
    <message>
        <source>Mined</source>
        <translation>Vytěženo</translation>
    </message>
    <message>
        <source>watch-only</source>
        <translation>sledovací</translation>
    </message>
    <message>
        <source>(n/a)</source>
        <translation>(n/a)</translation>
    </message>
    <message>
        <source>(no label)</source>
        <translation>(bez označení)</translation>
    </message>
    <message>
        <source>Transaction status. Hover over this field to show number of confirmations.</source>
        <translation>Stav transakce. Najetím myši na toto políčko si zobrazíš počet potvrzení.</translation>
    </message>
    <message>
        <source>Date and time that the transaction was received.</source>
        <translation>Datum a čas přijetí transakce.</translation>
    </message>
    <message>
        <source>Type of transaction.</source>
        <translation>Druh transakce.</translation>
    </message>
    <message>
        <source>Whether or not a watch-only address is involved in this transaction.</source>
        <translation>Zda tato transakce zahrnuje i některou sledovanou adresu.</translation>
    </message>
    <message>
        <source>User-defined intent/purpose of the transaction.</source>
        <translation>Uživatelsky určený účel transakce.</translation>
    </message>
    <message>
        <source>Amount removed from or added to balance.</source>
        <translation>Částka odečtená z nebo přičtená k účtu.</translation>
    </message>
</context>
<context>
    <name>TransactionView</name>
    <message>
        <source>All</source>
        <translation>Vše</translation>
    </message>
    <message>
        <source>Today</source>
        <translation>Dnes</translation>
    </message>
    <message>
        <source>This week</source>
        <translation>Tento týden</translation>
    </message>
    <message>
        <source>This month</source>
        <translation>Tento měsíc</translation>
    </message>
    <message>
        <source>Last month</source>
        <translation>Minulý měsíc</translation>
    </message>
    <message>
        <source>This year</source>
        <translation>Letos</translation>
    </message>
    <message>
        <source>Range...</source>
        <translation>Rozsah...</translation>
    </message>
    <message>
        <source>Received with</source>
        <translation>Přijato</translation>
    </message>
    <message>
        <source>Sent to</source>
        <translation>Posláno</translation>
    </message>
    <message>
        <source>To yourself</source>
        <translation>Sám sobě</translation>
    </message>
    <message>
        <source>Mined</source>
        <translation>Vytěženo</translation>
    </message>
    <message>
        <source>Other</source>
        <translation>Ostatní</translation>
    </message>
    <message>
        <source>Enter address, transaction id, or label to search</source>
        <translation>Zadej adresu, její označení nebo ID transakce pro vyhledání</translation>
    </message>
    <message>
        <source>Min amount</source>
        <translation>Minimální částka</translation>
    </message>
    <message>
        <source>Abandon transaction</source>
        <translation>Zapomenout transakci</translation>
    </message>
    <message>
        <source>Increase transaction fee</source>
        <translation>Navyš transakční poplatek</translation>
    </message>
    <message>
        <source>Copy address</source>
        <translation>Kopíruj adresu</translation>
    </message>
    <message>
        <source>Copy label</source>
        <translation>Kopíruj její označení</translation>
    </message>
    <message>
        <source>Copy amount</source>
        <translation>Kopíruj částku</translation>
    </message>
    <message>
        <source>Copy transaction ID</source>
        <translation>Kopíruj ID transakce</translation>
    </message>
    <message>
        <source>Copy raw transaction</source>
        <translation>Kopíruj surovou transakci</translation>
    </message>
    <message>
        <source>Copy full transaction details</source>
        <translation>Kopíruj kompletní podrobnosti o transakci</translation>
    </message>
    <message>
        <source>Edit label</source>
        <translation>Uprav označení</translation>
    </message>
    <message>
        <source>Show transaction details</source>
        <translation>Zobraz detaily transakce</translation>
    </message>
    <message>
        <source>Export Transaction History</source>
        <translation>Exportuj transakční historii</translation>
    </message>
    <message>
        <source>Comma separated file (*.csv)</source>
        <translation>Formát CSV (*.csv)</translation>
    </message>
    <message>
        <source>Confirmed</source>
        <translation>Potvrzeno</translation>
    </message>
    <message>
        <source>Watch-only</source>
        <translation>Sledovaná</translation>
    </message>
    <message>
        <source>Date</source>
        <translation>Datum</translation>
    </message>
    <message>
        <source>Type</source>
        <translation>Typ</translation>
    </message>
    <message>
        <source>Label</source>
        <translation>Označení</translation>
    </message>
    <message>
        <source>Address</source>
        <translation>Adresa</translation>
    </message>
    <message>
        <source>ID</source>
        <translation>ID</translation>
    </message>
    <message>
        <source>Exporting Failed</source>
        <translation>Exportování selhalo</translation>
    </message>
    <message>
        <source>There was an error trying to save the transaction history to %1.</source>
        <translation>Při ukládání transakční historie do %1 se přihodila nějaká chyba.</translation>
    </message>
    <message>
        <source>Exporting Successful</source>
        <translation>Úspěšně vyexportováno</translation>
    </message>
    <message>
        <source>The transaction history was successfully saved to %1.</source>
        <translation>Transakční historie byla v pořádku uložena do %1.</translation>
    </message>
    <message>
        <source>Range:</source>
        <translation>Rozsah:</translation>
    </message>
    <message>
        <source>to</source>
        <translation>až</translation>
    </message>
</context>
<context>
    <name>UnitDisplayStatusBarControl</name>
    <message>
        <source>Unit to show amounts in. Click to select another unit.</source>
        <translation>Jednotka pro částky. Klikni pro výběr nějaké jiné.</translation>
    </message>
</context>
<context>
    <name>WalletController</name>
    <message>
        <source>Close wallet</source>
        <translation>Zavřít peněženku</translation>
    </message>
    <message>
        <source>Are you sure you wish to close the wallet &lt;i&gt;%1&lt;/i&gt;?</source>
        <translation>Opravdu chcete zavřít peněženku &lt;i&gt;%1&lt;/i&gt;?</translation>
    </message>
    <message>
        <source>Closing the wallet for too long can result in having to resync the entire chain if pruning is enabled.</source>
        <translation>Zavření peněženky na příliš dlouhou dobu může vyústit v potřebu resynchronizace celého blockchainu pokud je zapnuté prořezávání.</translation>
    </message>
    <message>
        <source>Close all wallets</source>
        <translation>Zavřít všechny peněženky</translation>
    </message>
    <message>
        <source>Are you sure you wish to close all wallets?</source>
        <translation>Opravdu chcete zavřít všechny peněženky?</translation>
    </message>
</context>
<context>
    <name>WalletFrame</name>
    <message>
        <source>No wallet has been loaded.
Go to File &gt; Open Wallet to load a wallet.
- OR -</source>
        <translation>Není načtena žádná peněženka.
Přejděte do Soubor &gt; Otevřít peněženku pro načtení peněženky.
- NEBO -</translation>
    </message>
    <message>
        <source>Create a new wallet</source>
        <translation>Vytvoř novou peněženku</translation>
    </message>
</context>
<context>
    <name>WalletModel</name>
    <message>
        <source>Send Coins</source>
        <translation>Pošli mince</translation>
    </message>
    <message>
        <source>Fee bump error</source>
        <translation>Chyba při navyšování poplatku</translation>
    </message>
    <message>
        <source>Increasing transaction fee failed</source>
        <translation>Nepodařilo se navýšeit poplatek</translation>
    </message>
    <message>
        <source>Do you want to increase the fee?</source>
        <translation>Chcete navýšit poplatek?</translation>
    </message>
    <message>
        <source>Do you want to draft a transaction with fee increase?</source>
        <translation>Chcete naplánovat tuhle transakci s navýšením poplatku?</translation>
    </message>
    <message>
        <source>Current fee:</source>
        <translation>Momentální poplatek:</translation>
    </message>
    <message>
        <source>Increase:</source>
        <translation>Navýšení:</translation>
    </message>
    <message>
        <source>New fee:</source>
        <translation>Nový poplatek:</translation>
    </message>
    <message>
        <source>Confirm fee bump</source>
        <translation>Potvrď navýšení poplatku</translation>
    </message>
    <message>
        <source>Can't draft transaction.</source>
        <translation>Nelze navrhnout transakci.</translation>
    </message>
    <message>
        <source>PSBT copied</source>
<<<<<<< HEAD
        <translation>PSBT zkopírováno</translation>
=======
        <translation>PSBT zkopírována</translation>
>>>>>>> da23532c
    </message>
    <message>
        <source>Can't sign transaction.</source>
        <translation>Nemůžu podepsat transakci.</translation>
    </message>
    <message>
        <source>Could not commit transaction</source>
        <translation>Nemohl jsem uložit transakci do peněženky</translation>
    </message>
    <message>
        <source>default wallet</source>
        <translation>výchozí peněženka</translation>
    </message>
</context>
<context>
    <name>WalletView</name>
    <message>
        <source>&amp;Export</source>
        <translation>&amp;Export</translation>
    </message>
    <message>
        <source>Export the data in the current tab to a file</source>
        <translation>Exportuj data z tohoto panelu do souboru</translation>
    </message>
    <message>
        <source>Error</source>
        <translation>Chyba</translation>
    </message>
    <message>
        <source>Unable to decode PSBT from clipboard (invalid base64)</source>
        <translation>Nelze dekódovat PSBT ze schránky (neplatné kódování base64)</translation>
    </message>
    <message>
        <source>Load Transaction Data</source>
        <translation>Načíst data o transakci</translation>
    </message>
    <message>
        <source>Partially Signed Transaction (*.psbt)</source>
        <translation>Částečně podepsaná transakce (*.psbt)</translation>
    </message>
    <message>
        <source>PSBT file must be smaller than 100 MiB</source>
        <translation>Soubor PSBT musí být menší než 100 MiB</translation>
    </message>
    <message>
        <source>Unable to decode PSBT</source>
        <translation>Nelze dekódovat PSBT</translation>
    </message>
    <message>
        <source>Backup Wallet</source>
        <translation>Záloha peněženky</translation>
    </message>
    <message>
        <source>Wallet Data (*.dat)</source>
        <translation>Data peněženky (*.dat)</translation>
    </message>
    <message>
        <source>Backup Failed</source>
        <translation>Zálohování selhalo</translation>
    </message>
    <message>
        <source>There was an error trying to save the wallet data to %1.</source>
        <translation>Při ukládání peněženky do %1 se přihodila nějaká chyba.</translation>
    </message>
    <message>
        <source>Backup Successful</source>
        <translation>Úspěšně zazálohováno</translation>
    </message>
    <message>
        <source>The wallet data was successfully saved to %1.</source>
        <translation>Data z peněženky byla v pořádku uložena do %1.</translation>
    </message>
    <message>
        <source>Cancel</source>
        <translation>Zrušit</translation>
    </message>
</context>
<context>
    <name>qtum-core</name>
    <message>
        <source>Distributed under the MIT software license, see the accompanying file %s or %s</source>
        <translation>Šířen pod softwarovou licencí MIT, viz přiložený soubor %s nebo %s</translation>
    </message>
    <message>
        <source>Prune configured below the minimum of %d MiB.  Please use a higher number.</source>
        <translation>Prořezávání je nastaveno pod minimum %d MiB.  Použij, prosím, nějaké vyšší číslo.</translation>
    </message>
    <message>
        <source>Prune: last wallet synchronisation goes beyond pruned data. You need to -reindex (download the whole blockchain again in case of pruned node)</source>
        <translation>Prořezávání: poslední synchronizace peněženky proběhla před už prořezanými daty. Je třeba provést -reindex (tedy v případě prořezávacího režimu stáhnout znovu celý blockchain)</translation>
    </message>
    <message>
        <source>Pruning blockstore...</source>
        <translation>Prořezávám úložiště bloků...</translation>
    </message>
    <message>
        <source>Unable to start HTTP server. See debug log for details.</source>
        <translation>Nemohu spustit HTTP server. Detaily viz v debug.log.</translation>
    </message>
    <message>
        <source>The %s developers</source>
        <translation>Vývojáři %s</translation>
    </message>
    <message>
        <source>Cannot obtain a lock on data directory %s. %s is probably already running.</source>
        <translation>Nedaří se mi získat zámek na datový adresář %s. %s pravděpodobně už jednou běží.</translation>
    </message>
    <message>
        <source>Cannot provide specific connections and have addrman find outgoing connections at the same.</source>
        <translation>Nemohu poskytovat konkrétní spojení a současně chtít, aby addrman vyhledával odchozí spojení.</translation>
    </message>
    <message>
        <source>Error reading %s! All keys read correctly, but transaction data or address book entries might be missing or incorrect.</source>
        <translation>Nastala chyba při čtení souboru %s! Všechny klíče se přečetly správně, ale data o transakcích nebo záznamy v adresáři mohou chybět či být nesprávné.</translation>
    </message>
    <message>
        <source>More than one onion bind address is provided. Using %s for the automatically created Tor onion service.</source>
        <translation>Byla zadána více než jedna onion adresa. Použiju %s pro automaticky vytvořenou službu sítě Tor.</translation>
    </message>
    <message>
        <source>Please check that your computer's date and time are correct! If your clock is wrong, %s will not work properly.</source>
        <translation>Zkontroluj, že máš v počítači správně nastavený datum a čas! Pokud jsou nastaveny špatně, %s nebude fungovat správně.</translation>
    </message>
    <message>
        <source>Please contribute if you find %s useful. Visit %s for further information about the software.</source>
        <translation>Prosíme, zapoj se nebo přispěj, pokud ti %s přijde užitečný. Více informací o programu je na %s.</translation>
    </message>
    <message>
        <source>SQLiteDatabase: Failed to prepare the statement to fetch sqlite wallet schema version: %s</source>
        <translation>SQLiteDatabase: Nepodařilo se připravit dotaz pro získání verze schématu sqlite peněženky: %s</translation>
    </message>
    <message>
        <source>SQLiteDatabase: Failed to prepare the statement to fetch the application id: %s</source>
        <translation>SQLiteDatabase: Nepodařilo se připravit dotaz pro získání id aplikace: %s</translation>
    </message>
    <message>
        <source>SQLiteDatabase: Unknown sqlite wallet schema version %d. Only version %d is supported</source>
        <translation>SQLiteDatabase: Neznámá verze schématu sqlite peněženky: %d. Podporovaná je pouze verze %d</translation>
    </message>
    <message>
        <source>The block database contains a block which appears to be from the future. This may be due to your computer's date and time being set incorrectly. Only rebuild the block database if you are sure that your computer's date and time are correct</source>
        <translation>Databáze bloků obsahuje blok, který vypadá jako z budoucnosti, což může být kvůli špatně nastavenému datu a času na tvém počítači. Nech databázi bloků přestavět pouze v případě, že si jsi jistý, že máš na počítači správný datum a čas</translation>
    </message>
    <message>
        <source>This is a pre-release test build - use at your own risk - do not use for mining or merchant applications</source>
        <translation>Tohle je testovací verze – používej ji jen na vlastní riziko, ale rozhodně ji nepoužívej k těžbě nebo pro obchodní aplikace</translation>
    </message>
    <message>
        <source>This is the transaction fee you may discard if change is smaller than dust at this level</source>
        <translation>Tohle je transakční poplatek, který můžeš zrušit, pokud budou na této úrovni drobné menší než prach</translation>
    </message>
    <message>
        <source>Unable to replay blocks. You will need to rebuild the database using -reindex-chainstate.</source>
        <translation>Nedaří se mi znovu aplikovat bloky. Budeš muset přestavět databázi použitím -reindex-chainstate.</translation>
    </message>
    <message>
        <source>Unable to rewind the database to a pre-fork state. You will need to redownload the blockchain</source>
        <translation>Nedaří se mi vrátit databázi do stavu před štěpem. Budeš muset znovu stáhnout celý blockchain</translation>
    </message>
    <message>
        <source>Warning: The network does not appear to fully agree! Some miners appear to be experiencing issues.</source>
        <translation>Upozornění: Síť podle všeho není v konzistentním stavu. Někteří těžaři jsou zřejmě v potížích.</translation>
    </message>
    <message>
        <source>Warning: We do not appear to fully agree with our peers! You may need to upgrade, or other nodes may need to upgrade.</source>
        <translation>Upozornění: Nesouhlasím zcela se svými protějšky! Možná potřebuji aktualizovat nebo ostatní uzly potřebují aktualizovat.</translation>
    </message>
    <message>
        <source>-maxmempool must be at least %d MB</source>
        <translation>-maxmempool musí být alespoň %d MB</translation>
    </message>
    <message>
        <source>Cannot resolve -%s address: '%s'</source>
        <translation>Nemohu přeložit -%s adresu: '%s'</translation>
    </message>
    <message>
        <source>Change index out of range</source>
        <translation>Index drobných je mimo platný rozsah</translation>
    </message>
    <message>
        <source>Config setting for %s only applied on %s network when in [%s] section.</source>
        <translation>Nastavení pro %s je nastaveno pouze na síťi %s pokud jste v sekci [%s]</translation>
    </message>
    <message>
        <source>Copyright (C) %i-%i</source>
        <translation>Copyright (C) %i–%i</translation>
    </message>
    <message>
        <source>Corrupted block database detected</source>
        <translation>Bylo zjištěno poškození databáze bloků</translation>
    </message>
    <message>
        <source>Could not find asmap file %s</source>
        <translation>Soubor asmap nelze najít %s</translation>
    </message>
    <message>
        <source>Could not parse asmap file %s</source>
        <translation>Soubor asmap nelze analyzovat %s</translation>
    </message>
    <message>
        <source>Do you want to rebuild the block database now?</source>
        <translation>Chceš přestavět databázi bloků hned teď?</translation>
    </message>
    <message>
        <source>Error initializing block database</source>
        <translation>Chyba při zakládání databáze bloků</translation>
    </message>
    <message>
        <source>Error initializing wallet database environment %s!</source>
        <translation>Chyba při vytváření databázového prostředí %s pro peněženku!</translation>
    </message>
    <message>
        <source>Error loading %s</source>
        <translation>Chyba při načítání %s</translation>
    </message>
    <message>
        <source>Error loading %s: Private keys can only be disabled during creation</source>
        <translation>Chyba při načítání %s: Soukromé klíče můžou být zakázané jen v průběhu vytváření.</translation>
    </message>
    <message>
        <source>Error loading %s: Wallet corrupted</source>
        <translation>Chyba při načítání %s: peněženka je poškozená</translation>
    </message>
    <message>
        <source>Error loading %s: Wallet requires newer version of %s</source>
        <translation>Chyba při načítání %s: peněženka vyžaduje novější verzi %s</translation>
    </message>
    <message>
        <source>Error loading block database</source>
        <translation>Chyba při načítání databáze bloků</translation>
    </message>
    <message>
        <source>Error opening block database</source>
        <translation>Chyba při otevírání databáze bloků</translation>
    </message>
    <message>
        <source>Failed to listen on any port. Use -listen=0 if you want this.</source>
        <translation>Nepodařilo se naslouchat na žádném portu. Použij -listen=0, pokud to byl tvůj záměr.</translation>
    </message>
    <message>
        <source>Failed to rescan the wallet during initialization</source>
        <translation>Během inicializace se nepodařilo proskenovat peněženku</translation>
    </message>
    <message>
        <source>Failed to verify database</source>
        <translation>Selhání v ověření databáze</translation>
    </message>
    <message>
        <source>Ignoring duplicate -wallet %s.</source>
        <translation>Ignoruji duplicitní -wallet %s.</translation>
    </message>
    <message>
        <source>Importing...</source>
        <translation>Importuji...</translation>
    </message>
    <message>
        <source>Incorrect or no genesis block found. Wrong datadir for network?</source>
        <translation>Nemám žádný nebo jen špatný genesis blok. Není špatně nastavený datadir?</translation>
    </message>
    <message>
        <source>Initialization sanity check failed. %s is shutting down.</source>
        <translation>Selhala úvodní zevrubná prověrka. %s se ukončuje.</translation>
    </message>
    <message>
        <source>Invalid P2P permission: '%s'</source>
        <translation>Neplatné oprávnenie P2P: '%s'</translation>
    </message>
    <message>
        <source>Invalid amount for -%s=&lt;amount&gt;: '%s'</source>
        <translation>Neplatná částka pro -%s=&lt;částka&gt;: '%s'</translation>
    </message>
    <message>
        <source>Invalid amount for -discardfee=&lt;amount&gt;: '%s'</source>
        <translation>Neplatná částka pro -discardfee=&lt;částka&gt;: '%s'</translation>
    </message>
    <message>
        <source>Invalid amount for -fallbackfee=&lt;amount&gt;: '%s'</source>
        <translation>Neplatná částka pro -fallbackfee=&lt;částka&gt;: '%s'</translation>
    </message>
    <message>
        <source>SQLiteDatabase: Failed to execute statement to verify database: %s</source>
        <translation>SQLiteDatabase: Nepodařilo se vykonat dotaz pro ověření databáze: %s</translation>
    </message>
    <message>
        <source>SQLiteDatabase: Failed to fetch sqlite wallet schema version: %s</source>
        <translation>SQLiteDatabase: Nepodařilo se získat verzi sqlite schématu peněženky: %s</translation>
    </message>
    <message>
        <source>SQLiteDatabase: Failed to fetch the application id: %s</source>
        <translation>SQLiteDatabase: Nepodařilo se získat id aplikace: %s</translation>
    </message>
    <message>
        <source>SQLiteDatabase: Failed to prepare statement to verify database: %s</source>
        <translation>SQLiteDatabase: Nepodařilo se připravit dotaz pro ověření databáze: %s</translation>
    </message>
    <message>
        <source>SQLiteDatabase: Failed to read database verification error: %s</source>
        <translation>SQLiteDatabase: Nepodařilo se přečist databázovou ověřovací chybu: %s</translation>
    </message>
    <message>
        <source>SQLiteDatabase: Unexpected application id. Expected %u, got %u</source>
        <translation>SQLiteDatabase: Neočekávané id aplikace. Očekáváno: %u, ve skutečnosti %u</translation>
    </message>
    <message>
        <source>Specified blocks directory "%s" does not exist.</source>
        <translation>Zadaný adresář bloků "%s" neexistuje.</translation>
    </message>
    <message>
        <source>Unknown address type '%s'</source>
        <translation>Neznámý typ adresy '%s'</translation>
    </message>
    <message>
        <source>Unknown change type '%s'</source>
        <translation>Neznámý typ změny '%s'</translation>
    </message>
    <message>
        <source>Upgrading txindex database</source>
        <translation>Aktualizuje se txindex databáze</translation>
    </message>
    <message>
        <source>Loading P2P addresses...</source>
        <translation>Načítám P2P adresy…</translation>
    </message>
    <message>
        <source>Error: Disk space is too low!</source>
        <translation>Chyba: Místo na disku je příliš malé!</translation>
    </message>
    <message>
        <source>Loading banlist...</source>
        <translation>Načítám seznam klateb...</translation>
    </message>
    <message>
        <source>Not enough file descriptors available.</source>
        <translation>Je nedostatek deskriptorů souborů.</translation>
    </message>
    <message>
        <source>Prune cannot be configured with a negative value.</source>
        <translation>Prořezávání nemůže být zkonfigurováno s negativní hodnotou.</translation>
    </message>
    <message>
        <source>Prune mode is incompatible with -txindex.</source>
        <translation>Prořezávací režim není kompatibilní s -txindex.</translation>
    </message>
    <message>
        <source>Replaying blocks...</source>
        <translation>Znovu aplikuji bloky…</translation>
    </message>
    <message>
        <source>Rewinding blocks...</source>
        <translation>Vracím bloky…</translation>
    </message>
    <message>
        <source>The source code is available from %s.</source>
        <translation>Zdrojový kód je dostupný na %s.</translation>
    </message>
    <message>
        <source>Transaction fee and change calculation failed</source>
        <translation>Selhal výpočet transakčního poplatku a drobných</translation>
    </message>
    <message>
        <source>Unable to bind to %s on this computer. %s is probably already running.</source>
        <translation>Nedaří se mi připojit na %s na tomhle počítači. %s už pravděpodobně jednou běží.</translation>
    </message>
    <message>
        <source>Unable to generate keys</source>
        <translation>Nepodařilo se vygenerovat klíče</translation>
    </message>
    <message>
        <source>Unsupported logging category %s=%s.</source>
        <translation>Nepodporovaná logovací kategorie %s=%s.</translation>
    </message>
    <message>
        <source>Upgrading UTXO database</source>
        <translation>Aktualizuji databázi neutracených výstupů (UTXO)</translation>
    </message>
    <message>
        <source>User Agent comment (%s) contains unsafe characters.</source>
        <translation>Komentář u typu klienta (%s) obsahuje riskantní znaky.</translation>
    </message>
    <message>
        <source>Verifying blocks...</source>
        <translation>Ověřuji bloky…</translation>
    </message>
    <message>
        <source>Wallet needed to be rewritten: restart %s to complete</source>
        <translation>Soubor s peněženkou potřeboval přepsat: restartuj %s, aby se operace dokončila</translation>
    </message>
    <message>
        <source>Error: Listening for incoming connections failed (listen returned error %s)</source>
        <translation>Chyba: Nelze naslouchat příchozí spojení (listen vrátil chybu %s)</translation>
    </message>
    <message>
        <source>%s corrupt. Try using the wallet tool qtum-wallet to salvage or restoring a backup.</source>
        <translation>Soubor %s je poškozen. Zkus použít qtum-wallet pro opravu nebo obnov zálohu.</translation>
    </message>
    <message>
        <source>Cannot upgrade a non HD split wallet without upgrading to support pre split keypool. Please use version 169900 or no version specified.</source>
        <translation>Nelze upgradovat na non HD split peněženku bez aktualizace pre split keypoolu. Použij verzi 169900 nebo nezadávej verzi žádnou.</translation>
    </message>
    <message>
        <source>Invalid amount for -maxtxfee=&lt;amount&gt;: '%s' (must be at least the minrelay fee of %s to prevent stuck transactions)</source>
        <translation>Neplatná částka pro -maxtxfee=&lt;amount&gt;: '%s' (musí být alespoň jako poplatek minrelay %s, aby transakce nezůstávaly trčet)</translation>
    </message>
    <message>
        <source>The transaction amount is too small to send after the fee has been deducted</source>
        <translation>Částka v transakci po odečtení poplatku je příliš malá na odeslání</translation>
    </message>
    <message>
        <source>This error could occur if this wallet was not shutdown cleanly and was last loaded using a build with a newer version of Berkeley DB. If so, please use the software that last loaded this wallet</source>
        <translation>Tato chyba může nastat pokud byla peněženka ukončena chybně a byla naposledy použita programem s novější verzi Berkeley DB. Je-li to tak, použijte program, který naposledy přistoupil k této peněžence</translation>
    </message>
    <message>
        <source>This is the maximum transaction fee you pay (in addition to the normal fee) to prioritize partial spend avoidance over regular coin selection.</source>
        <translation>Jedná se o maximální poplatek, který zaplatíte (navíc k běžnému poplatku), aby se upřednostnila útrata z dosud nepoužitých adres oproti těm už jednou použitých.</translation>
    </message>
    <message>
        <source>Transaction needs a change address, but we can't generate it. Please call keypoolrefill first.</source>
        <translation>Transakce potřebuje adresu pro drobné, ale ta se nepodařila vygenerovat. Nejdřív zavolej keypoolrefill.</translation>
    </message>
    <message>
        <source>You need to rebuild the database using -reindex to go back to unpruned mode.  This will redownload the entire blockchain</source>
        <translation>K návratu k neprořezávacímu režimu je potřeba přestavět databázi použitím -reindex.  Také se znovu stáhne celý blockchain</translation>
    </message>
    <message>
        <source>A fatal internal error occurred, see debug.log for details</source>
        <translation>Nastala závažná vnitřní chyba, podrobnosti viz v debug.log.</translation>
    </message>
    <message>
        <source>Cannot set -peerblockfilters without -blockfilterindex.</source>
        <translation>Nelze nastavit -peerblockfilters bez -blockfilterindex.</translation>
    </message>
    <message>
        <source>Disk space is too low!</source>
        <translation>Na disku je příliš málo místa!</translation>
    </message>
    <message>
        <source>Error reading from database, shutting down.</source>
        <translation>Chyba při čtení z databáze, ukončuji se.</translation>
    </message>
    <message>
        <source>Error upgrading chainstate database</source>
        <translation>Chyba při aktualizaci stavové databáze blockchainu</translation>
    </message>
    <message>
        <source>Error: Disk space is low for %s</source>
        <translation>Chyba: Málo místa na disku pro %s</translation>
    </message>
    <message>
        <source>Error: Keypool ran out, please call keypoolrefill first</source>
        <translation>Chyba: V keypoolu došly adresy, nejdřív zavolej keypool refill</translation>
    </message>
    <message>
        <source>Fee rate (%s) is lower than the minimum fee rate setting (%s)</source>
        <translation>Zvolený poplatek (%s) je nižší než nastavený minimální poplatek (%s).</translation>
    </message>
    <message>
        <source>Invalid -onion address or hostname: '%s'</source>
        <translation>Neplatná -onion adresa či hostitel: '%s'</translation>
    </message>
    <message>
        <source>Invalid -proxy address or hostname: '%s'</source>
        <translation>Neplatná -proxy adresa či hostitel: '%s'</translation>
    </message>
    <message>
        <source>Invalid amount for -paytxfee=&lt;amount&gt;: '%s' (must be at least %s)</source>
        <translation>Neplatná částka pro -paytxfee=&lt;částka&gt;: '%s' (musí být alespoň %s)</translation>
    </message>
    <message>
        <source>Invalid netmask specified in -whitelist: '%s'</source>
        <translation>Ve -whitelist byla zadána neplatná podsíť: '%s'</translation>
    </message>
    <message>
        <source>Need to specify a port with -whitebind: '%s'</source>
        <translation>V rámci -whitebind je třeba specifikovat i port: '%s'</translation>
    </message>
    <message>
<<<<<<< HEAD
=======
        <source>No proxy server specified. Use -proxy=&lt;ip&gt; or -proxy=&lt;ip:port&gt;.</source>
        <translation>Není specifikován proxy server. Použijte -proxy=&lt;ip&gt; nebo -proxy=&lt;ip:port&gt;.</translation>
    </message>
    <message>
>>>>>>> da23532c
        <source>Prune mode is incompatible with -blockfilterindex.</source>
        <translation>Režim prořezávání není kompatibilní s -blockfilterindex.</translation>
    </message>
    <message>
        <source>Reducing -maxconnections from %d to %d, because of system limitations.</source>
        <translation>Omezuji -maxconnections z %d na %d kvůli systémovým omezením.</translation>
    </message>
    <message>
        <source>Section [%s] is not recognized.</source>
        <translation>Sekce [%s] nebyla rozpoznána.</translation>
    </message>
    <message>
        <source>Signing transaction failed</source>
        <translation>Nepodařilo se podepsat transakci</translation>
    </message>
    <message>
        <source>Specified -walletdir "%s" does not exist</source>
        <translation>Uvedená -walletdir "%s" neexistuje</translation>
    </message>
    <message>
        <source>Specified -walletdir "%s" is a relative path</source>
        <translation>Uvedená -walletdir "%s" je relatívna cesta</translation>
    </message>
    <message>
        <source>Specified -walletdir "%s" is not a directory</source>
        <translation>Uvedená -walletdir "%s" není složkou</translation>
    </message>
    <message>
        <source>The specified config file %s does not exist
</source>
        <translation>Uvedený konfigurační soubor %s neexistuje
</translation>
    </message>
    <message>
        <source>The transaction amount is too small to pay the fee</source>
        <translation>Částka v transakci je příliš malá na pokrytí poplatku</translation>
    </message>
    <message>
        <source>This is experimental software.</source>
        <translation>Tohle je experimentální program.</translation>
    </message>
    <message>
        <source>Transaction amount too small</source>
        <translation>Částka v transakci je příliš malá</translation>
    </message>
    <message>
        <source>Transaction too large</source>
        <translation>Transakce je příliš velká</translation>
    </message>
    <message>
        <source>Unable to bind to %s on this computer (bind returned error %s)</source>
        <translation>Nedaří se mi připojit na %s na tomhle počítači (operace bind vrátila chybu %s)</translation>
    </message>
    <message>
        <source>Unable to create the PID file '%s': %s</source>
        <translation>Nebylo možné vytvořit soubor PID '%s': %s</translation>
    </message>
    <message>
        <source>Unable to generate initial keys</source>
        <translation>Nepodařilo se mi vygenerovat počáteční klíče</translation>
    </message>
    <message>
        <source>Unknown -blockfilterindex value %s.</source>
        <translation>Neznámá -blockfilterindex hodnota %s.</translation>
    </message>
    <message>
        <source>Verifying wallet(s)...</source>
        <translation>Kontroluji peněženku/y…</translation>
    </message>
    <message>
        <source>Warning: unknown new rules activated (versionbit %i)</source>
        <translation>Upozornění: aktivována neznámá nová pravidla (verzový bit %i)</translation>
    </message>
    <message>
        <source>-maxtxfee is set very high! Fees this large could be paid on a single transaction.</source>
        <translation>-maxtxfee je nastaveno velmi vysoko! Takto vysoký poplatek může být zaplacen v jednotlivé transakci.</translation>
    </message>
    <message>
        <source>This is the transaction fee you may pay when fee estimates are not available.</source>
        <translation>Toto je transakční poplatek, který se platí, pokud náhodou není k dispozici odhad poplatků.</translation>
    </message>
    <message>
        <source>Total length of network version string (%i) exceeds maximum length (%i). Reduce the number or size of uacomments.</source>
        <translation>Celková délka síťového identifikačního řetězce (%i) překročila svůj horní limit (%i). Omez počet nebo velikost voleb uacomment.</translation>
    </message>
    <message>
        <source>%s is set very high!</source>
        <translation>%s je nastaveno velmi vysoko!</translation>
    </message>
    <message>
        <source>Starting network threads...</source>
        <translation>Spouštím síťová vlákna…</translation>
    </message>
    <message>
        <source>The wallet will avoid paying less than the minimum relay fee.</source>
        <translation>Peněženka zaručí přiložení poplatku alespoň ve výši minima pro přenos transakce.</translation>
    </message>
    <message>
        <source>This is the minimum transaction fee you pay on every transaction.</source>
        <translation>Toto je minimální poplatek, který zaplatíš za každou transakci.</translation>
    </message>
    <message>
        <source>This is the transaction fee you will pay if you send a transaction.</source>
        <translation>Toto je poplatek, který zaplatíš za každou poslanou transakci.</translation>
    </message>
    <message>
        <source>Transaction amounts must not be negative</source>
        <translation>Částky v transakci nemohou být záporné</translation>
    </message>
    <message>
        <source>Transaction has too long of a mempool chain</source>
        <translation>Transakce má v transakčním zásobníku příliš dlouhý řetězec</translation>
    </message>
    <message>
        <source>Transaction must have at least one recipient</source>
        <translation>Transakce musí mít alespoň jednoho příjemce</translation>
    </message>
    <message>
        <source>Unknown network specified in -onlynet: '%s'</source>
        <translation>V -onlynet byla uvedena neznámá síť: '%s'</translation>
    </message>
    <message>
        <source>Insufficient funds</source>
        <translation>Nedostatek prostředků</translation>
    </message>
    <message>
        <source>Fee estimation failed. Fallbackfee is disabled. Wait a few blocks or enable -fallbackfee.</source>
        <translation>Odhad poplatku se nepodařil. Fallbackfee je zakázaný. Počkejte několik bloků nebo povolte -fallbackfee.</translation>
    </message>
    <message>
        <source>Warning: Private keys detected in wallet {%s} with disabled private keys</source>
        <translation>Upozornění: Byly zjištěné soukromé klíče v peněžence {%s} se zakázanými soukromými klíči.</translation>
    </message>
    <message>
        <source>Cannot write to data directory '%s'; check permissions.</source>
        <translation>Není možné zapisovat do adresáře ' %s'; zkontrolujte oprávnění.</translation>
    </message>
    <message>
        <source>Loading block index...</source>
        <translation>Načítám index bloků...</translation>
    </message>
    <message>
        <source>Loading wallet...</source>
        <translation>Načítám peněženku...</translation>
    </message>
    <message>
        <source>Cannot downgrade wallet</source>
        <translation>Nemohu převést peněženku do staršího formátu</translation>
    </message>
    <message>
        <source>Rescanning...</source>
        <translation>Přeskenovávám…</translation>
    </message>
    <message>
        <source>Done loading</source>
        <translation>Načítání dokončeno</translation>
    </message>
</context>
</TS><|MERGE_RESOLUTION|>--- conflicted
+++ resolved
@@ -70,14 +70,9 @@
         <translation>Tohle jsou tvé qtumové adresy pro posílání plateb. Před odesláním mincí si vždy zkontroluj částku a cílovou adresu.</translation>
     </message>
     <message>
-<<<<<<< HEAD
-        <source>These are your Qtum addresses for receiving payments. Use the 'Create new receiving address' button in the receive tab to create new addresses.</source>
-        <translation>Tohle jsou tvé qtumové adresy pro příjem plateb. Použij 'Vytvoř novou přijímací adresu' v záložce Přijmi pro vytvoření nové adresy.</translation>
-=======
         <source>These are your Qtum addresses for receiving payments. Use the 'Create new receiving address' button in the receive tab to create new addresses.
 Signing is only possible with addresses of the type 'legacy'.</source>
         <translation>Tohle jsou tvé qtumové adresy pro přijmaní plateb. Použij "Vytvoř novou přijimací adresu" pro vytvoření nových adres. Přihlašování je povoleno jen s adresami typu "Legacy"</translation>
->>>>>>> da23532c
     </message>
     <message>
         <source>&amp;Copy Address</source>
@@ -488,8 +483,6 @@
         <translation>Aktuální</translation>
     </message>
     <message>
-<<<<<<< HEAD
-=======
         <source>&amp;Load PSBT from file...</source>
         <translation>&amp;Načíst PSBT ze souboru...</translation>
     </message>
@@ -506,7 +499,6 @@
         <translation>Načíst částečně podepsanou Qtumovou transakci ze schránky</translation>
     </message>
     <message>
->>>>>>> da23532c
         <source>Node window</source>
         <translation>Okno uzlu</translation>
     </message>
@@ -543,20 +535,16 @@
         <translation>Zavřít peněženku</translation>
     </message>
     <message>
-<<<<<<< HEAD
+        <source>Close All Wallets...</source>
+        <translation>Zavřít všechny peněženky</translation>
+    </message>
+    <message>
+        <source>Close all wallets</source>
+        <translation>Zavřít všechny peněženky</translation>
+    </message>
+    <message>
         <source>Show the %1 help message to get a list with possible Qtum command-line options</source>
         <translation>Seznam argumentů Qtumu pro příkazovou řádku získáš v nápovědě %1</translation>
-=======
-        <source>Close All Wallets...</source>
-        <translation>Zavřít všechny peněženky</translation>
-    </message>
-    <message>
-        <source>Close all wallets</source>
-        <translation>Zavřít všechny peněženky</translation>
-    </message>
-    <message>
-        <source>Show the %1 help message to get a list with possible Qtum command-line options</source>
-        <translation>Seznam argumentů Qtumu pro příkazovou řádku získáš v nápovědě %1</translation>
     </message>
     <message>
         <source>&amp;Mask values</source>
@@ -565,7 +553,6 @@
     <message>
         <source>Mask the values in the Overview tab</source>
         <translation>Skrýt částky v přehledu</translation>
->>>>>>> da23532c
     </message>
     <message>
         <source>default wallet</source>
@@ -676,17 +663,12 @@
         <translation>Peněženka je &lt;b&gt;zašifrovaná&lt;/b&gt; a momentálně &lt;b&gt;zamčená&lt;/b&gt;</translation>
     </message>
     <message>
-<<<<<<< HEAD
-        <source>A fatal error occurred. Qtum can no longer continue safely and will quit.</source>
-        <translation>Stala se fatální chyba. Qtum nemůže bezpečně pokračovat v činnosti, a proto skončí.</translation>
-=======
         <source>Original message:</source>
         <translation>Původní zpráva:</translation>
     </message>
     <message>
         <source>A fatal error occurred. %1 can no longer continue safely and will quit.</source>
         <translation>Stala se fatální chyba. %1 nemůže bezpečně pokračovat v činnosti, a bude ukončen.</translation>
->>>>>>> da23532c
     </message>
 </context>
 <context>
@@ -890,27 +872,21 @@
         <translation>Vytvořit prázdnou peněženku</translation>
     </message>
     <message>
-<<<<<<< HEAD
+        <source>Use descriptors for scriptPubKey management</source>
+        <translation>Použít popisovače pro správu scriptPubKey</translation>
+    </message>
+    <message>
+        <source>Descriptor Wallet</source>
+        <translation>Popisovačová peněženka</translation>
+    </message>
+    <message>
         <source>Create</source>
         <translation>Vytvořit</translation>
     </message>
-=======
-        <source>Use descriptors for scriptPubKey management</source>
-        <translation>Použít popisovače pro správu scriptPubKey</translation>
-    </message>
-    <message>
-        <source>Descriptor Wallet</source>
-        <translation>Popisovačová peněženka</translation>
-    </message>
-    <message>
-        <source>Create</source>
-        <translation>Vytvořit</translation>
-    </message>
     <message>
         <source>Compiled without sqlite support (required for descriptor wallets)</source>
         <translation>Zkompilováno bez podpory sqlite (vyžadováno pro popisovačové peněženky)</translation>
     </message>
->>>>>>> da23532c
 </context>
 <context>
     <name>EditAddressDialog</name>
@@ -1344,13 +1320,6 @@
         <translation>Tor</translation>
     </message>
     <message>
-<<<<<<< HEAD
-        <source>Connect to the Qtum network through a separate SOCKS5 proxy for Tor hidden services.</source>
-        <translation>Připojí se do qtumové sítě přes SOCKS5 proxy vyhrazenou pro skryté služby v Tor síti.</translation>
-    </message>
-    <message>
-=======
->>>>>>> da23532c
         <source>&amp;Window</source>
         <translation>O&amp;kno</translation>
     </message>
@@ -2008,13 +1977,10 @@
         <translation>Okno uzlu</translation>
     </message>
     <message>
-<<<<<<< HEAD
-=======
         <source>Current block height</source>
         <translation>Velikost aktuálního bloku</translation>
     </message>
     <message>
->>>>>>> da23532c
         <source>Open the %1 debug log file from the current data directory. This can take a few seconds for large log files.</source>
         <translation>Otevři soubor s ladicími záznamy %1 z aktuálního datového adresáře. U velkých žurnálů to může pár vteřin zabrat.</translation>
     </message>
@@ -2583,10 +2549,6 @@
         <translation>Jsi si jistý, že tuhle transakci chceš poslat?</translation>
     </message>
     <message>
-<<<<<<< HEAD
-        <source>Please, review your transaction proposal. This will produce a Partially Signed Qtum Transaction (PSBT) which you can copy and then sign with e.g. an offline %1 wallet, or a PSBT-compatible hardware wallet.</source>
-        <translation>Zkontrolujte prosím svůj návrh transakce. Výsledkem bude částečně podepsaná qtumová transakce (PSBT), kterou můžete kopírovat a poté podepsat např. pomocí offline %1 peněženky nebo hardwarové peněženky kompatibilní s PSBT.</translation>
-=======
         <source>Create Unsigned</source>
         <translation>Vytvořit bez podpisu</translation>
     </message>
@@ -2601,7 +2563,6 @@
     <message>
         <source>PSBT saved</source>
         <translation>PSBT uložena</translation>
->>>>>>> da23532c
     </message>
     <message>
         <source>or</source>
@@ -2644,24 +2605,10 @@
         <translation>Potvrdit návrh transakce</translation>
     </message>
     <message>
-<<<<<<< HEAD
-        <source>Copy PSBT to clipboard</source>
-        <translation>Zkopírovat PSBT do schránky</translation>
-    </message>
-    <message>
-=======
->>>>>>> da23532c
         <source>Send</source>
         <translation>Odeslat</translation>
     </message>
     <message>
-<<<<<<< HEAD
-        <source>PSBT copied</source>
-        <translation>PSBT zkopírován</translation>
-    </message>
-    <message>
-=======
->>>>>>> da23532c
         <source>Watch-only balance:</source>
         <translation>Pouze sledovaný zůstatek:</translation>
     </message>
@@ -2889,7 +2836,6 @@
     <message>
         <source>The Qtum address the message was signed with</source>
         <translation>Qtumová adresa, kterou je zpráva podepsána</translation>
-<<<<<<< HEAD
     </message>
     <message>
         <source>The signed message to verify</source>
@@ -2900,18 +2846,6 @@
         <translation>Podpis daný při podpisu zprávy</translation>
     </message>
     <message>
-=======
-    </message>
-    <message>
-        <source>The signed message to verify</source>
-        <translation>Podepsaná zpráva na ověření</translation>
-    </message>
-    <message>
-        <source>The signature given when the message was signed</source>
-        <translation>Podpis daný při podpisu zprávy</translation>
-    </message>
-    <message>
->>>>>>> da23532c
         <source>Verify the message to ensure it was signed with the specified Qtum address</source>
         <translation>Ověř zprávu, aby ses ujistil, že byla podepsána danou qtumovou adresou</translation>
     </message>
@@ -3524,11 +3458,7 @@
     </message>
     <message>
         <source>PSBT copied</source>
-<<<<<<< HEAD
-        <translation>PSBT zkopírováno</translation>
-=======
         <translation>PSBT zkopírována</translation>
->>>>>>> da23532c
     </message>
     <message>
         <source>Can't sign transaction.</source>
@@ -3853,10 +3783,6 @@
         <translation>Načítám P2P adresy…</translation>
     </message>
     <message>
-        <source>Error: Disk space is too low!</source>
-        <translation>Chyba: Místo na disku je příliš malé!</translation>
-    </message>
-    <message>
         <source>Loading banlist...</source>
         <translation>Načítám seznam klateb...</translation>
     </message>
@@ -4005,13 +3931,10 @@
         <translation>V rámci -whitebind je třeba specifikovat i port: '%s'</translation>
     </message>
     <message>
-<<<<<<< HEAD
-=======
         <source>No proxy server specified. Use -proxy=&lt;ip&gt; or -proxy=&lt;ip:port&gt;.</source>
         <translation>Není specifikován proxy server. Použijte -proxy=&lt;ip&gt; nebo -proxy=&lt;ip:port&gt;.</translation>
     </message>
     <message>
->>>>>>> da23532c
         <source>Prune mode is incompatible with -blockfilterindex.</source>
         <translation>Režim prořezávání není kompatibilní s -blockfilterindex.</translation>
     </message>
