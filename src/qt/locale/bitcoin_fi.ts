--- conflicted
+++ resolved
@@ -62,17 +62,6 @@
         <translation type="unfinished">Nämä ovat Qtum-osoitteesi maksujen lähettämistä varten. Tarkista aina määrä ja vastaanotto-osoite ennen kolikoiden lähettämistä.</translation>
     </message>
     <message>
-<<<<<<< HEAD
-        <source>Receiving addresses</source>
-        <translation type="unfinished">Vastaanotto-osoitteet</translation>
-    </message>
-    <message>
-        <source>These are your Qtum addresses for sending payments. Always check the amount and the receiving address before sending coins.</source>
-        <translation type="unfinished">Nämä ovat Qtum-osoitteesi maksujen lähettämistä varten. Tarkista aina määrä ja vastaanotto-osoite ennen kolikoiden lähettämistä.</translation>
-    </message>
-    <message>
-=======
->>>>>>> 86d0551a
         <source>These are your Qtum addresses for receiving payments. Use the 'Create new receiving address' button in the receive tab to create new addresses.
 Signing is only possible with addresses of the type 'legacy'.</source>
         <translation type="unfinished">Nämä ovat Qtum-osoitteesi maksujen vastaanottoa varten. Käytä painiketta "Luo uusi vastaanotto-osoite" vastaanottovälilehdessä luodaksesi uusia osoitteita.
@@ -289,14 +278,11 @@
         <translation type="unfinished">Haluatko palauttaa asetukset oletusarvoihin vai keskeyttää tekemättä muutoksia?</translation>
     </message>
     <message>
-<<<<<<< HEAD
-=======
         <source>A fatal error occurred. Check that settings file is writable, or try running with -nosettings.</source>
         <extracomment>Explanatory text shown on startup when the settings file could not be written. Prompts user to check that we have the ability to write to the file. Explains that the user has the option of running without a settings file.</extracomment>
         <translation type="unfinished">Tapahtui kohtalokas virhe. Tarkista, että asetustiedosto on kirjoitettavissa, tai yritä suorittaa ohjelma -nosettings -asetuksilla.</translation>
     </message>
     <message>
->>>>>>> 86d0551a
         <source>Error: %1</source>
         <translation type="unfinished">Virhe: %1</translation>
     </message>
@@ -589,265 +575,6 @@
     <message>
         <source>&amp;Command-line options</source>
         <translation type="unfinished">&amp;Komentorivin valinnat</translation>
-<<<<<<< HEAD
-    </message>
-    <message numerus="yes">
-        <source>Processed %n block(s) of transaction history.</source>
-        <translation type="unfinished">
-            <numerusform>Käsitelty %n lohko rahansiirtohistoriasta.</numerusform>
-            <numerusform>Käsitelty %n lohkoa rahansiirtohistoriasta.</numerusform>
-        </translation>
-    </message>
-    <message>
-        <source>%1 behind</source>
-        <translation type="unfinished">%1 jäljessä</translation>
-    </message>
-    <message>
-        <source>Catching up…</source>
-        <translation type="unfinished">Jäljellä...</translation>
-    </message>
-    <message>
-        <source>Last received block was generated %1 ago.</source>
-        <translation type="unfinished">Viimeisin vastaanotettu lohko tuotettu %1.</translation>
-    </message>
-    <message>
-        <source>Transactions after this will not yet be visible.</source>
-        <translation type="unfinished">Tämän jälkeiset rahansiirrot eivät ole vielä näkyvissä.</translation>
-    </message>
-    <message>
-        <source>Error</source>
-        <translation type="unfinished">Virhe</translation>
-    </message>
-    <message>
-        <source>Warning</source>
-        <translation type="unfinished">Varoitus</translation>
-    </message>
-    <message>
-        <source>Information</source>
-        <translation type="unfinished">Tietoa</translation>
-    </message>
-    <message>
-        <source>Up to date</source>
-        <translation type="unfinished">Rahansiirtohistoria on ajan tasalla</translation>
-    </message>
-    <message>
-        <source>Load Partially Signed Qtum Transaction</source>
-        <translation type="unfinished">Lataa osittain allekirjoitettu qtum-siirtotapahtuma</translation>
-    </message>
-    <message>
-        <source>Load Partially Signed Qtum Transaction from clipboard</source>
-        <translation type="unfinished">Lataa osittain allekirjoitettu qtum-siirtotapahtuma leikepöydältä</translation>
-    </message>
-    <message>
-        <source>Node window</source>
-        <translation type="unfinished">Solmu ikkuna</translation>
-    </message>
-    <message>
-        <source>Open node debugging and diagnostic console</source>
-        <translation type="unfinished">Avaa solmun diagnostiikka- ja vianmäärityskonsoli </translation>
-    </message>
-    <message>
-        <source>&amp;Sending addresses</source>
-        <translation type="unfinished">&amp;Lähetysosoitteet</translation>
-    </message>
-    <message>
-        <source>&amp;Receiving addresses</source>
-        <translation type="unfinished">&amp;Vastaanotto-osoitteet</translation>
-    </message>
-    <message>
-        <source>Open a qtum: URI</source>
-        <translation type="unfinished">Avaa qtum: URI</translation>
-    </message>
-    <message>
-        <source>Open Wallet</source>
-        <translation type="unfinished">Avaa lompakko</translation>
-    </message>
-    <message>
-        <source>Open a wallet</source>
-        <translation type="unfinished">Avaa lompakko</translation>
-    </message>
-    <message>
-        <source>Close wallet</source>
-        <translation type="unfinished">Sulje lompakko</translation>
-    </message>
-    <message>
-        <source>Restore Wallet…</source>
-        <extracomment>Name of the menu item that restores wallet from a backup file.</extracomment>
-        <translation type="unfinished">Palauta lompakko...</translation>
-    </message>
-    <message>
-        <source>Restore a wallet from a backup file</source>
-        <extracomment>Status tip for Restore Wallet menu item</extracomment>
-        <translation type="unfinished">Palauta lompakko varmuuskopiotiedostosta</translation>
-    </message>
-    <message>
-        <source>Close all wallets</source>
-        <translation type="unfinished">Sulje kaikki lompakot</translation>
-    </message>
-    <message>
-        <source>Show the %1 help message to get a list with possible Qtum command-line options</source>
-        <translation type="unfinished">Näytä %1 ohjeet saadaksesi listan mahdollisista Qtumin komentorivivalinnoista</translation>
-    </message>
-    <message>
-        <source>&amp;Mask values</source>
-        <translation type="unfinished">&amp;Naamioi arvot</translation>
-    </message>
-    <message>
-        <source>Mask the values in the Overview tab</source>
-        <translation type="unfinished">Naamioi arvot Yhteenveto-välilehdessä</translation>
-    </message>
-    <message>
-        <source>default wallet</source>
-        <translation type="unfinished">oletuslompakko</translation>
-    </message>
-    <message>
-        <source>No wallets available</source>
-        <translation type="unfinished">Lompakoita ei ole saatavilla</translation>
-    </message>
-    <message>
-        <source>Wallet Data</source>
-        <extracomment>Name of the wallet data file format.</extracomment>
-        <translation type="unfinished">Lompakkotiedot</translation>
-    </message>
-    <message>
-        <source>Load Wallet Backup</source>
-        <extracomment>The title for Restore Wallet File Windows</extracomment>
-        <translation type="unfinished">Lataa lompakon varmuuskopio</translation>
-    </message>
-    <message>
-        <source>Restore Wallet</source>
-        <extracomment>Title of pop-up window shown when the user is attempting to restore a wallet.</extracomment>
-        <translation type="unfinished">Palauta lompakko</translation>
-    </message>
-    <message>
-        <source>Wallet Name</source>
-        <extracomment>Label of the input field where the name of the wallet is entered.</extracomment>
-        <translation type="unfinished">Lompakon nimi</translation>
-    </message>
-    <message>
-        <source>&amp;Window</source>
-        <translation type="unfinished">&amp;Ikkuna</translation>
-    </message>
-    <message>
-        <source>Zoom</source>
-        <translation type="unfinished">Lähennä/loitonna</translation>
-    </message>
-    <message>
-        <source>Main Window</source>
-        <translation type="unfinished">Pääikkuna</translation>
-    </message>
-    <message>
-        <source>%1 client</source>
-        <translation type="unfinished">%1-asiakas</translation>
-    </message>
-    <message>
-        <source>&amp;Hide</source>
-        <translation type="unfinished">&amp;Piilota</translation>
-    </message>
-    <message numerus="yes">
-        <source>%n active connection(s) to Qtum network.</source> 
-        <extracomment>A substring of the tooltip.</extracomment>
-        <translation type="unfinished">
-            <numerusform>%n aktiivinen yhteys Qtum-verkkoon.</numerusform>
-            <numerusform>%n aktiivista yhteyttä Qtum-verkkoon.</numerusform>
-        </translation>
-    </message>
-    <message>
-        <source>Click for more actions.</source>
-        <extracomment>A substring of the tooltip. "More actions" are available via the context menu.</extracomment>
-        <translation type="unfinished">Klikkaa saadaksesi lisää toimintoja.</translation>
-    </message>
-    <message>
-        <source>Show Peers tab</source>
-        <extracomment>A context menu item. The "Peers tab" is an element of the "Node window".</extracomment>
-        <translation type="unfinished">Näytä Vertaiset-välilehti</translation>
-    </message>
-    <message>
-        <source>Disable network activity</source>
-        <extracomment>A context menu item.</extracomment>
-        <translation type="unfinished">Poista verkkotoiminta käytöstä</translation>
-    </message>
-    <message>
-        <source>Enable network activity</source>
-        <extracomment>A context menu item. The network activity was disabled previously.</extracomment>
-        <translation type="unfinished">Ota verkkotoiminta käyttöön</translation>
-    </message>
-    <message>
-        <source>Error: %1</source>
-        <translation type="unfinished">Virhe: %1</translation>
-    </message>
-    <message>
-        <source>Warning: %1</source>
-        <translation type="unfinished">Varoitus: %1</translation>
-    </message>
-    <message>
-        <source>Date: %1
-</source>
-        <translation type="unfinished">Päivämäärä: %1
-</translation>
-    </message>
-    <message>
-        <source>Amount: %1
-</source>
-        <translation type="unfinished">Määrä: %1
-</translation>
-    </message>
-    <message>
-        <source>Wallet: %1
-</source>
-        <translation type="unfinished">Lompakko: %1
-</translation>
-    </message>
-    <message>
-        <source>Type: %1
-</source>
-        <translation type="unfinished">Tyyppi: %1
-</translation>
-    </message>
-    <message>
-        <source>Label: %1
-</source>
-        <translation type="unfinished">Nimike: %1
-</translation>
-    </message>
-    <message>
-        <source>Address: %1
-</source>
-        <translation type="unfinished">Osoite: %1
-</translation>
-    </message>
-    <message>
-        <source>Sent transaction</source>
-        <translation type="unfinished">Lähetetyt rahansiirrot</translation>
-    </message>
-    <message>
-        <source>Incoming transaction</source>
-        <translation type="unfinished">Saapuva rahansiirto</translation>
-    </message>
-    <message>
-        <source>HD key generation is &lt;b&gt;enabled&lt;/b&gt;</source>
-        <translation type="unfinished">HD avaimen generointi on &lt;b&gt;päällä&lt;/b&gt;</translation>
-    </message>
-    <message>
-        <source>HD key generation is &lt;b&gt;disabled&lt;/b&gt;</source>
-        <translation type="unfinished">HD avaimen generointi on &lt;b&gt;pois päältä&lt;/b&gt;</translation>
-    </message>
-    <message>
-        <source>Private key &lt;b&gt;disabled&lt;/b&gt;</source>
-        <translation type="unfinished">Yksityisavain &lt;b&gt;ei käytössä&lt;/b&gt;</translation>
-    </message>
-    <message>
-        <source>Wallet is &lt;b&gt;encrypted&lt;/b&gt; and currently &lt;b&gt;unlocked&lt;/b&gt;</source>
-        <translation type="unfinished">Lompakko on &lt;b&gt;salattu&lt;/b&gt; ja tällä hetkellä &lt;b&gt;avoinna&lt;/b&gt;</translation>
-    </message>
-    <message>
-        <source>Wallet is &lt;b&gt;encrypted&lt;/b&gt; and currently &lt;b&gt;locked&lt;/b&gt;</source>
-        <translation type="unfinished">Lompakko on &lt;b&gt;salattu&lt;/b&gt; ja tällä hetkellä &lt;b&gt;lukittuna&lt;/b&gt;</translation>
-    </message>
-    <message>
-        <source>Original message:</source>
-        <translation type="unfinished">Alkuperäinen viesti:</translation>
-=======
     </message>
     <message numerus="yes">
         <source>Processed %n block(s) of transaction history.</source>
@@ -1101,13 +828,15 @@
     <message>
         <source>Wallet is &lt;b&gt;encrypted&lt;/b&gt; and currently &lt;b&gt;locked&lt;/b&gt;</source>
         <translation type="unfinished">Lompakko on &lt;b&gt;salattu&lt;/b&gt; ja tällä hetkellä &lt;b&gt;lukittuna&lt;/b&gt;</translation>
->>>>>>> 86d0551a
+    </message>
+    <message>
+        <source>Original message:</source>
+        <translation type="unfinished">Alkuperäinen viesti:</translation>
     </message>
 </context>
 <context>
     <name>UnitDisplayStatusBarControl</name>
     <message>
-<<<<<<< HEAD
         <source>Unit to show amounts in. Click to select another unit.</source>
         <translation type="unfinished">Yksikkö jossa määrät näytetään. Klikkaa valitaksesi toisen yksikön.</translation>
     </message>
@@ -1117,23 +846,8 @@
     <message>
         <source>Coin Selection</source>
         <translation type="unfinished">Kolikoiden valinta</translation>
-=======
-        <source>Original message:</source>
-        <translation type="unfinished">Alkuperäinen viesti:</translation>
-    </message>
-</context>
-<context>
-    <name>UnitDisplayStatusBarControl</name>
-    <message>
-        <source>Unit to show amounts in. Click to select another unit.</source>
-        <translation type="unfinished">Yksikkö jossa määrät näytetään. Klikkaa valitaksesi toisen yksikön.</translation>
->>>>>>> 86d0551a
-    </message>
-</context>
-<context>
-    <name>CoinControlDialog</name>
-    <message>
-<<<<<<< HEAD
+    </message>
+    <message>
         <source>Quantity:</source>
         <translation type="unfinished">Määrä:</translation>
     </message>
@@ -1150,30 +864,6 @@
         <translation type="unfinished">Palkkio:</translation>
     </message>
     <message>
-        <source>Dust:</source>
-        <translation type="unfinished">Tomu:</translation>
-=======
-        <source>Coin Selection</source>
-        <translation type="unfinished">Kolikoiden valinta</translation>
-    </message>
-    <message>
-        <source>Quantity:</source>
-        <translation type="unfinished">Määrä:</translation>
-    </message>
-    <message>
-        <source>Bytes:</source>
-        <translation type="unfinished">Tavuja:</translation>
-    </message>
-    <message>
-        <source>Amount:</source>
-        <translation type="unfinished">Määrä:</translation>
-    </message>
-    <message>
-        <source>Fee:</source>
-        <translation type="unfinished">Palkkio:</translation>
->>>>>>> 86d0551a
-    </message>
-    <message>
         <source>After Fee:</source>
         <translation type="unfinished">Palkkion jälkeen:</translation>
     </message>
@@ -1254,11 +944,6 @@
         <translation type="unfinished">Kopioi tavut</translation>
     </message>
     <message>
-<<<<<<< HEAD
-        <source>Copy dust</source>
-        <translation type="unfinished">Kopioi tomu</translation>
-    </message>
-    <message>
         <source>Copy change</source>
         <translation type="unfinished">Kopioi vaihtorahat</translation>
     </message>
@@ -1267,25 +952,6 @@
         <translation type="unfinished">(%1 lukittu)</translation>
     </message>
     <message>
-        <source>yes</source>
-        <translation type="unfinished">kyllä</translation>
-    </message>
-    <message>
-        <source>no</source>
-        <translation type="unfinished">ei</translation>
-    </message>
-    <message>
-        <source>This label turns red if any recipient receives an amount smaller than the current dust threshold.</source>
-        <translation type="unfinished">Tämä nimike muuttuu punaiseksi, jos jokin vastaanottajista on saamassa tämänhetkistä tomun rajaa pienemmän summan.</translation>
-=======
-        <source>Copy change</source>
-        <translation type="unfinished">Kopioi vaihtorahat</translation>
-    </message>
-    <message>
-        <source>(%1 locked)</source>
-        <translation type="unfinished">(%1 lukittu)</translation>
-    </message>
-    <message>
         <source>Can vary +/- %1 satoshi(s) per input.</source>
         <translation type="unfinished">Saattaa vaihdella +/- %1 satoshia per syöte.</translation>
     </message>
@@ -1300,28 +966,11 @@
     <message>
         <source>(change)</source>
         <translation type="unfinished">(vaihtoraha)</translation>
->>>>>>> 86d0551a
     </message>
 </context>
 <context>
     <name>CreateWalletActivity</name>
     <message>
-<<<<<<< HEAD
-        <source>Can vary +/- %1 satoshi(s) per input.</source>
-        <translation type="unfinished">Saattaa vaihdella +/- %1 satoshia per syöte.</translation>
-    </message>
-    <message>
-        <source>(no label)</source>
-        <translation type="unfinished">(ei nimikettä)</translation>
-    </message>
-    <message>
-        <source>change from %1 (%2)</source>
-        <translation type="unfinished">Vaihda %1 (%2)</translation>
-    </message>
-    <message>
-        <source>(change)</source>
-        <translation type="unfinished">(vaihtoraha)</translation>
-=======
         <source>Create Wallet</source>
         <extracomment>Title of window indicating the progress of creation of a new wallet.</extracomment>
         <translation type="unfinished">Luo lompakko</translation>
@@ -1338,42 +987,19 @@
     <message>
         <source>Create wallet warning</source>
         <translation type="unfinished">Luo lompakkovaroitus</translation>
->>>>>>> 86d0551a
-    </message>
-</context>
-<context>
-    <name>CreateWalletActivity</name>
-    <message>
-<<<<<<< HEAD
-        <source>Create Wallet</source>
-        <extracomment>Title of window indicating the progress of creation of a new wallet.</extracomment>
-        <translation type="unfinished">Luo lompakko</translation>
-    </message>
-    <message>
-        <source>Creating Wallet &lt;b&gt;%1&lt;/b&gt;…</source>
-        <extracomment>Descriptive text of the create wallet progress window which indicates to the user which wallet is currently being created.</extracomment>
-        <translation type="unfinished">Luodaan lompakko &lt;b&gt;%1&lt;/b&gt;...</translation>
-=======
+    </message>
+    <message>
         <source>Can't list signers</source>
         <translation type="unfinished">Allekirjoittajia ei voida listata</translation>
     </message>
     <message>
         <source>Too many external signers found</source>
         <translation type="unfinished">Löytyi liian monta ulkoista allekirjoittajaa</translation>
->>>>>>> 86d0551a
     </message>
 </context>
 <context>
     <name>LoadWalletsActivity</name>
     <message>
-<<<<<<< HEAD
-        <source>Create wallet failed</source>
-        <translation type="unfinished">Lompakon luonti epäonnistui</translation>
-    </message>
-    <message>
-        <source>Create wallet warning</source>
-        <translation type="unfinished">Luo lompakkovaroitus</translation>
-=======
         <source>Load Wallets</source>
         <extracomment>Title of progress window which is displayed when wallets are being loaded.</extracomment>
         <translation type="unfinished">Lompakoiden lataaminen</translation>
@@ -1382,42 +1008,19 @@
         <source>Loading wallets…</source>
         <extracomment>Descriptive text of the load wallets progress window which indicates to the user that wallets are currently being loaded.</extracomment>
         <translation type="unfinished">Ladataan lompakoita...</translation>
->>>>>>> 86d0551a
     </message>
 </context>
 <context>
     <name>OpenWalletActivity</name>
     <message>
-<<<<<<< HEAD
-        <source>Can't list signers</source>
-        <translation type="unfinished">Allekirjoittajia ei voida listata</translation>
-    </message>
-    <message>
-        <source>Too many external signers found</source>
-        <translation type="unfinished">Löytyi liian monta ulkoista allekirjoittajaa</translation>
-=======
         <source>Open wallet failed</source>
         <translation type="unfinished">Lompakon avaaminen epäonnistui</translation>
     </message>
     <message>
         <source>Open wallet warning</source>
         <translation type="unfinished">Avoimen lompakon varoitus</translation>
->>>>>>> 86d0551a
-    </message>
-</context>
-<context>
-    <name>LoadWalletsActivity</name>
-    <message>
-<<<<<<< HEAD
-        <source>Load Wallets</source>
-        <extracomment>Title of progress window which is displayed when wallets are being loaded.</extracomment>
-        <translation type="unfinished">Lompakoiden lataaminen</translation>
-    </message>
-    <message>
-        <source>Loading wallets…</source>
-        <extracomment>Descriptive text of the load wallets progress window which indicates to the user that wallets are currently being loaded.</extracomment>
-        <translation type="unfinished">Ladataan lompakoita...</translation>
-=======
+    </message>
+    <message>
         <source>default wallet</source>
         <translation type="unfinished">oletuslompakko</translation>
     </message>
@@ -1425,38 +1028,16 @@
         <source>Open Wallet</source>
         <extracomment>Title of window indicating the progress of opening of a wallet.</extracomment>
         <translation type="unfinished">Avaa lompakko</translation>
->>>>>>> 86d0551a
-    </message>
-</context>
-<context>
-    <name>OpenWalletActivity</name>
-    <message>
-<<<<<<< HEAD
-        <source>Open wallet failed</source>
-        <translation type="unfinished">Lompakon avaaminen epäonnistui</translation>
-=======
+    </message>
+    <message>
         <source>Opening Wallet &lt;b&gt;%1&lt;/b&gt;…</source>
         <extracomment>Descriptive text of the open wallet progress window which indicates to the user which wallet is currently being opened.</extracomment>
         <translation type="unfinished">Avataan lompakko &lt;b&gt;%1&lt;/b&gt;...</translation>
->>>>>>> 86d0551a
     </message>
 </context>
 <context>
     <name>RestoreWalletActivity</name>
     <message>
-<<<<<<< HEAD
-        <source>Open wallet warning</source>
-        <translation type="unfinished">Avoimen lompakon varoitus</translation>
-    </message>
-    <message>
-        <source>default wallet</source>
-        <translation type="unfinished">oletuslompakko</translation>
-    </message>
-    <message>
-        <source>Open Wallet</source>
-        <extracomment>Title of window indicating the progress of opening of a wallet.</extracomment>
-        <translation type="unfinished">Avaa lompakko</translation>
-=======
         <source>Restore Wallet</source>
         <extracomment>Title of progress window which is displayed when wallets are being restored.</extracomment>
         <translation type="unfinished">Palauta lompakko</translation>
@@ -1470,46 +1051,13 @@
         <source>Restore wallet failed</source>
         <extracomment>Title of message box which is displayed when the wallet could not be restored.</extracomment>
         <translation type="unfinished">Lompakon palauttaminen epäonnistui</translation>
->>>>>>> 86d0551a
     </message>
     </context>
 <context>
     <name>WalletController</name>
     <message>
-<<<<<<< HEAD
-        <source>Opening Wallet &lt;b&gt;%1&lt;/b&gt;…</source>
-        <extracomment>Descriptive text of the open wallet progress window which indicates to the user which wallet is currently being opened.</extracomment>
-        <translation type="unfinished">Avataan lompakko &lt;b&gt;%1&lt;/b&gt;...</translation>
-=======
         <source>Close wallet</source>
         <translation type="unfinished">Sulje lompakko</translation>
->>>>>>> 86d0551a
-    </message>
-</context>
-<context>
-    <name>RestoreWalletActivity</name>
-    <message>
-<<<<<<< HEAD
-        <source>Restore Wallet</source>
-        <extracomment>Title of progress window which is displayed when wallets are being restored.</extracomment>
-        <translation type="unfinished">Palauta lompakko</translation>
-    </message>
-    <message>
-        <source>Restoring Wallet &lt;b&gt;%1&lt;/b&gt;…</source>
-        <extracomment>Descriptive text of the restore wallets progress window which indicates to the user that wallets are currently being restored.</extracomment>
-        <translation type="unfinished">Lompakon palautus&lt;b&gt;%1&lt;/b&gt;…</translation>
-    </message>
-    <message>
-        <source>Restore wallet failed</source>
-        <extracomment>Title of message box which is displayed when the wallet could not be restored.</extracomment>
-        <translation type="unfinished">Lompakon palauttaminen epäonnistui</translation>
-    </message>
-    </context>
-<context>
-    <name>WalletController</name>
-    <message>
-        <source>Close wallet</source>
-        <translation type="unfinished">Sulje lompakko</translation>
     </message>
     <message>
         <source>Closing the wallet for too long can result in having to resync the entire chain if pruning is enabled.</source>
@@ -1522,17 +1070,6 @@
     <message>
         <source>Are you sure you wish to close all wallets?</source>
         <translation type="unfinished">Haluatko varmasti sulkea kaikki lompakot?</translation>
-=======
-        <source>Closing the wallet for too long can result in having to resync the entire chain if pruning is enabled.</source>
-        <translation type="unfinished">Lompakon sulkeminen liian pitkäksi aikaa saattaa johtaa tarpeeseen synkronoida koko ketju uudelleen, mikäli karsinta on käytössä.</translation>
-    </message>
-    <message>
-        <source>Close all wallets</source>
-        <translation type="unfinished">Sulje kaikki lompakot</translation>
-    </message>
-    <message>
-        <source>Are you sure you wish to close all wallets?</source>
-        <translation type="unfinished">Haluatko varmasti sulkea kaikki lompakot?</translation>
     </message>
 </context>
 <context>
@@ -1552,52 +1089,8 @@
     <message>
         <source>Encrypt the wallet. The wallet will be encrypted with a passphrase of your choice.</source>
         <translation type="unfinished">Salaa lompakko. Lompakko salataan valitsemallasa salasanalla.</translation>
->>>>>>> 86d0551a
-    </message>
-</context>
-<context>
-    <name>CreateWalletDialog</name>
-    <message>
-<<<<<<< HEAD
-        <source>Create Wallet</source>
-        <translation type="unfinished">Luo lompakko</translation>
-    </message>
-    <message>
-        <source>Wallet Name</source>
-        <translation type="unfinished">Lompakon nimi</translation>
-    </message>
-    <message>
-        <source>Wallet</source>
-        <translation type="unfinished">Lompakko</translation>
-    </message>
-    <message>
-        <source>Encrypt the wallet. The wallet will be encrypted with a passphrase of your choice.</source>
-        <translation type="unfinished">Salaa lompakko. Lompakko salataan valitsemallasa salasanalla.</translation>
-    </message>
-    <message>
-        <source>Encrypt Wallet</source>
-        <translation type="unfinished">Salaa lompakko</translation>
-    </message>
-    <message>
-        <source>Advanced Options</source>
-        <translation type="unfinished">Lisäasetukset</translation>
-    </message>
-    <message>
-        <source>Disable private keys for this wallet. Wallets with private keys disabled will have no private keys and cannot have an HD seed or imported private keys. This is ideal for watch-only wallets.</source>
-        <translation type="unfinished">Poista tämän lompakon yksityiset avaimet käytöstä. Lompakot, joissa yksityiset avaimet on poistettu käytöstä, eivät sisällä yksityisiä avaimia, eikä niissä voi olla HD-juurisanoja tai tuotuja yksityisiä avaimia. Tämä on ihanteellinen katselulompakkoihin.</translation>
-    </message>
-    <message>
-        <source>Disable Private Keys</source>
-        <translation type="unfinished">Poista yksityisavaimet käytöstä</translation>
-    </message>
-    <message>
-        <source>Make a blank wallet. Blank wallets do not initially have private keys or scripts. Private keys and addresses can be imported, or an HD seed can be set, at a later time.</source>
-        <translation type="unfinished">Luo tyhjä lompakko. Tyhjissä lompakoissa ei aluksi ole yksityisavaimia tai skriptejä. Myöhemmin voidaan tuoda yksityisavaimia ja -osoitteita, tai asettaa HD-siemen.</translation>
-    </message>
-    <message>
-        <source>Make Blank Wallet</source>
-        <translation type="unfinished">Luo tyhjä lompakko</translation>
-=======
+    </message>
+    <message>
         <source>Encrypt Wallet</source>
         <translation type="unfinished">Salaa lompakko</translation>
     </message>
@@ -1637,41 +1130,11 @@
         <source>Compiled without external signing support (required for external signing)</source>
         <extracomment>"External signing" means using devices such as hardware wallets.</extracomment>
         <translation type="unfinished">Käännetään ilman ulkoista allekirjoitustukea (tarvitaan ulkoista allekirjoitusta varten)</translation>
->>>>>>> 86d0551a
     </message>
 </context>
 <context>
     <name>EditAddressDialog</name>
     <message>
-<<<<<<< HEAD
-        <source>Use descriptors for scriptPubKey management</source>
-        <translation type="unfinished">Käytä kuvaajia sciptPubKeyn hallinnointiin</translation>
-    </message>
-    <message>
-        <source>Descriptor Wallet</source>
-        <translation type="unfinished">Kuvaajalompakko</translation>
-    </message>
-    <message>
-        <source>Use an external signing device such as a hardware wallet. Configure the external signer script in wallet preferences first.</source>
-        <translation type="unfinished">Käytä ulkoista allekirjoituslaitetta, kuten laitteistolompakkoa. Määritä ulkoisen allekirjoittajan skripti ensin lompakon asetuksissa.</translation>
-    </message>
-    <message>
-        <source>External signer</source>
-        <translation type="unfinished">Ulkopuolinen allekirjoittaja</translation>
-    </message>
-    <message>
-        <source>Create</source>
-        <translation type="unfinished">Luo</translation>
-    </message>
-    <message>
-        <source>Compiled without sqlite support (required for descriptor wallets)</source>
-        <translation type="unfinished">Koostettu ilman sqlite-tukea (vaaditaan descriptor-lompakoille)</translation>
-    </message>
-    <message>
-        <source>Compiled without external signing support (required for external signing)</source>
-        <extracomment>"External signing" means using devices such as hardware wallets.</extracomment>
-        <translation type="unfinished">Käännetään ilman ulkoista allekirjoitustukea (tarvitaan ulkoista allekirjoitusta varten)</translation>
-=======
         <source>Edit Address</source>
         <translation type="unfinished">Muokkaa osoitetta</translation>
     </message>
@@ -1698,36 +1161,8 @@
     <message>
         <source>Edit receiving address</source>
         <translation type="unfinished">Muokkaa vastaanottavaa osoitetta</translation>
->>>>>>> 86d0551a
-    </message>
-</context>
-<context>
-    <name>EditAddressDialog</name>
-    <message>
-<<<<<<< HEAD
-        <source>Edit Address</source>
-        <translation type="unfinished">Muokkaa osoitetta</translation>
-    </message>
-    <message>
-        <source>&amp;Label</source>
-        <translation type="unfinished">&amp;Nimi</translation>
-    </message>
-    <message>
-        <source>The label associated with this address list entry</source>
-        <translation type="unfinished">Tähän osoitteeseen liitetty nimi</translation>
-    </message>
-    <message>
-        <source>The address associated with this address list entry. This can only be modified for sending addresses.</source>
-        <translation type="unfinished">Osoite liitettynä tähän osoitekirjan alkioon. Tämä voidaan muokata vain lähetysosoitteissa.</translation>
-    </message>
-    <message>
-        <source>&amp;Address</source>
-        <translation type="unfinished">&amp;Osoite</translation>
-    </message>
-    <message>
-        <source>New sending address</source>
-        <translation type="unfinished">Uusi lähetysosoite</translation>
-=======
+    </message>
+    <message>
         <source>Edit sending address</source>
         <translation type="unfinished">Muokkaa lähettävää osoitetta</translation>
     </message>
@@ -1750,69 +1185,11 @@
     <message>
         <source>New key generation failed.</source>
         <translation type="unfinished">Uuden avaimen luonti epäonnistui.</translation>
->>>>>>> 86d0551a
     </message>
 </context>
 <context>
     <name>FreespaceChecker</name>
     <message>
-<<<<<<< HEAD
-        <source>Edit receiving address</source>
-        <translation type="unfinished">Muokkaa vastaanottavaa osoitetta</translation>
-    </message>
-    <message>
-        <source>Edit sending address</source>
-        <translation type="unfinished">Muokkaa lähettävää osoitetta</translation>
-    </message>
-    <message>
-        <source>The entered address "%1" is not a valid Qtum address.</source>
-        <translation type="unfinished">Antamasi osoite "%1" ei ole kelvollinen Qtum-osoite.</translation>
-   </message>
-    <message>
-        <source>Address "%1" already exists as a receiving address with label "%2" and so cannot be added as a sending address.</source>
-        <translation type="unfinished">Osoite "%1" on jo vastaanotto-osoitteena nimellä "%2", joten sitä ei voi lisätä lähetysosoitteeksi.</translation>
-    </message>
-    <message>
-        <source>The entered address "%1" is already in the address book with label "%2".</source>
-        <translation type="unfinished">Syötetty osoite "%1" on jo osoitekirjassa nimellä "%2".</translation>
-    </message>
-    <message>
-        <source>Could not unlock wallet.</source>
-        <translation type="unfinished">Lompakkoa ei voitu avata.</translation>
-    </message>
-    <message>
-        <source>New key generation failed.</source>
-        <translation type="unfinished">Uuden avaimen luonti epäonnistui.</translation>
-    </message>
-</context>
-<context>
-    <name>FreespaceChecker</name>
-    <message>
-        <source>A new data directory will be created.</source>
-        <translation type="unfinished">Luodaan uusi kansio.</translation>
-    </message>
-    <message>
-        <source>name</source>
-        <translation type="unfinished">Nimi</translation>
-    </message>
-    <message>
-        <source>Directory already exists. Add %1 if you intend to create a new directory here.</source>
-        <translation type="unfinished">Hakemisto on jo olemassa. Lisää %1 jos tarkoitus on luoda hakemisto tänne.</translation>
-    </message>
-    <message>
-        <source>Path already exists, and is not a directory.</source>
-        <translation type="unfinished">Polku on jo olemassa, eikä se ole kansio.</translation>
-    </message>
-    <message>
-        <source>Cannot create data directory here.</source>
-        <translation type="unfinished">Ei voida luoda data-hakemistoa tänne.</translation>
-    </message>
-</context>
-<context>
-    <name>Intro</name>
-    <message numerus="yes">
-        <source>%n GB of space available</source>
-=======
         <source>A new data directory will be created.</source>
         <translation type="unfinished">Luodaan uusi kansio.</translation>
     </message>
@@ -1867,43 +1244,11 @@
     <message numerus="yes">
         <source>(sufficient to restore backups %n day(s) old)</source>
         <extracomment>Explanatory text on the capability of the current prune target.</extracomment>
->>>>>>> 86d0551a
         <translation type="unfinished">
             <numerusform />
             <numerusform />
         </translation>
     </message>
-<<<<<<< HEAD
-    <message numerus="yes">
-        <source>(of %n GB needed)</source>
-        <translation type="unfinished">
-            <numerusform>(tarvitaan %n GB)</numerusform>
-            <numerusform>(tarvitaan %n GB)</numerusform>
-        </translation>
-    </message>
-    <message numerus="yes">
-        <source>(%n GB needed for full chain)</source>
-        <translation type="unfinished">
-            <numerusform>(tarvitaan %n GB koko ketjua varten)</numerusform>
-            <numerusform>(tarvitaan %n GB koko ketjua varten)</numerusform>
-        </translation>
-    </message>
-    <message>
-        <source>At least %1 GB of data will be stored in this directory, and it will grow over time.</source>
-        <translation type="unfinished">Ainakin %1 GB tietoa varastoidaan tähän hakemistoon ja tarve kasvaa ajan myötä.</translation>
-    </message>
-    <message>
-        <source>Approximately %1 GB of data will be stored in this directory.</source>
-        <translation type="unfinished">Noin %1 GB tietoa varastoidaan tähän hakemistoon.</translation>
-    </message>
-    <message numerus="yes">
-        <source>(sufficient to restore backups %n day(s) old)</source>
-        <extracomment>Explanatory text on the capability of the current prune target.</extracomment>
-        <translation type="unfinished">
-            <numerusform />
-            <numerusform />
-        </translation>
-    </message>
     <message>
         <source>%1 will download and store a copy of the Qtum block chain.</source>
         <translation type="unfinished">%1 lataa ja tallentaa kopion Qtumin lohkoketjusta.</translation>
@@ -1939,42 +1284,6 @@
     <message>
         <source>Reverting this setting requires re-downloading the entire blockchain. It is faster to download the full chain first and prune it later. Disables some advanced features.</source>
         <translation type="unfinished">Tämän asetuksen peruuttaminen vaatii koko lohkoketjun uudelleenlataamisen. On nopeampaa ladata koko ketju ensin ja karsia se myöhemmin. Tämä myös poistaa käytöstä joitain edistyneitä toimintoja.</translation>
-=======
-    <message>
-        <source>%1 will download and store a copy of the Qtum block chain.</source>
-        <translation type="unfinished">%1 lataa ja tallentaa kopion Qtumin lohkoketjusta.</translation>
-    </message>
-    <message>
-        <source>The wallet will also be stored in this directory.</source>
-        <translation type="unfinished">Lompakko tallennetaan myös tähän hakemistoon.</translation>
-    </message>
-    <message>
-        <source>Error: Specified data directory "%1" cannot be created.</source>
-        <translation type="unfinished">Virhe: Annettu datahakemistoa "%1" ei voida luoda.</translation>
-    </message>
-    <message>
-        <source>Error</source>
-        <translation type="unfinished">Virhe</translation>
-    </message>
-    <message>
-        <source>Welcome</source>
-        <translation type="unfinished">Tervetuloa</translation>
-    </message>
-    <message>
-        <source>Welcome to %1.</source>
-        <translation type="unfinished">Tervetuloa %1 pariin.</translation>
-    </message>
-    <message>
-        <source>As this is the first time the program is launched, you can choose where %1 will store its data.</source>
-        <translation type="unfinished">Tämä on ensimmäinen kerta, kun %1 on käynnistetty, joten voit valita data-hakemiston paikan.</translation>
-    </message>
-    <message>
-        <source>Limit block chain storage to</source>
-        <translation type="unfinished">Rajoita lohkoketjun tallennus</translation>
-    </message>
-    <message>
-        <source>Reverting this setting requires re-downloading the entire blockchain. It is faster to download the full chain first and prune it later. Disables some advanced features.</source>
-        <translation type="unfinished">Tämän asetuksen peruuttaminen vaatii koko lohkoketjun uudelleenlataamisen. On nopeampaa ladata koko ketju ensin ja karsia se myöhemmin. Tämä myös poistaa käytöstä joitain edistyneitä toimintoja.</translation>
     </message>
     <message>
         <source> GB</source>
@@ -1995,24 +1304,11 @@
     <message>
         <source>Use a custom data directory:</source>
         <translation type="unfinished">Määritä oma kansio:</translation>
->>>>>>> 86d0551a
     </message>
 </context>
 <context>
     <name>HelpMessageDialog</name>
     <message>
-<<<<<<< HEAD
-        <source> GB</source>
-        <translation type="unfinished">GB</translation>
-    </message>
-    <message>
-        <source>This initial synchronisation is very demanding, and may expose hardware problems with your computer that had previously gone unnoticed. Each time you run %1, it will continue downloading where it left off.</source>
-        <translation type="unfinished">Tämä alustava synkronointi on erittäin vaativa ja saattaa tuoda esiin laiteongelmia, joita ei aikaisemmin ole havaittu. Aina kun ajat %1:n, jatketaan siitä kohdasta, mihin viimeksi jäätiin.</translation>
-    </message>
-    <message>
-        <source>If you have chosen to limit block chain storage (pruning), the historical data must still be downloaded and processed, but will be deleted afterward to keep your disk usage low.</source>
-        <translation type="unfinished">Vaikka olisitkin valinnut rajoittaa lohkoketjun tallennustilaa (karsinnalla), täytyy historiatiedot silti ladata ja käsitellä, mutta ne poistetaan jälkikäteen levytilan säästämiseksi.</translation>
-=======
         <source>version</source>
         <translation type="unfinished">versio</translation>
     </message>
@@ -2023,35 +1319,11 @@
     <message>
         <source>Command-line options</source>
         <translation type="unfinished">Komentorivi parametrit</translation>
->>>>>>> 86d0551a
     </message>
 </context>
 <context>
     <name>ShutdownWindow</name>
     <message>
-<<<<<<< HEAD
-        <source>Use the default data directory</source>
-        <translation type="unfinished">Käytä oletuskansiota</translation>
-    </message>
-    <message>
-        <source>Use a custom data directory:</source>
-        <translation type="unfinished">Määritä oma kansio:</translation>
-    </message>
-</context>
-<context>
-    <name>HelpMessageDialog</name>
-    <message>
-        <source>version</source>
-        <translation type="unfinished">versio</translation>
-    </message>
-    <message>
-        <source>About %1</source>
-        <translation type="unfinished">Tietoja %1</translation>
-    </message>
-    <message>
-        <source>Command-line options</source>
-        <translation type="unfinished">Komentorivi parametrit</translation>
-=======
         <source>%1 is shutting down…</source>
         <translation type="unfinished">%1 suljetaan...</translation>
     </message>
@@ -2073,51 +1345,14 @@
     <message>
         <source>Attempting to spend qtums that are affected by not-yet-displayed transactions will not be accepted by the network.</source>
         <translation type="unfinished">Verkko ei tule hyväksymään sellaisten qtumien käyttämistä, jotka liittyvät vielä näkymättömissä oleviin siirtoihin.</translation>
->>>>>>> 86d0551a
-    </message>
-</context>
-<context>
-    <name>ShutdownWindow</name>
-    <message>
-<<<<<<< HEAD
-        <source>%1 is shutting down…</source>
-        <translation type="unfinished">%1 suljetaan...</translation>
-    </message>
-    <message>
-        <source>Do not shut down the computer until this window disappears.</source>
-        <translation type="unfinished">Älä sammuta tietokonetta ennenkuin tämä ikkuna katoaa.</translation>
-=======
+    </message>
+    <message>
         <source>Number of blocks left</source>
         <translation type="unfinished">Lohkoja jäljellä</translation>
     </message>
     <message>
         <source>Unknown…</source>
         <translation type="unfinished">Tuntematon...</translation>
->>>>>>> 86d0551a
-    </message>
-</context>
-<context>
-    <name>ModalOverlay</name>
-    <message>
-<<<<<<< HEAD
-        <source>Form</source>
-        <translation type="unfinished">Lomake</translation>
-    </message>
-    <message>
-        <source>Recent transactions may not yet be visible, and therefore your wallet's balance might be incorrect. This information will be correct once your wallet has finished synchronizing with the qtum network, as detailed below.</source>
-        <translation type="unfinished">Viimeiset tapahtumat eivät välttämättä vielä näy, joten lompakkosi saldo voi olla virheellinen. Tieto korjautuu, kunhan lompakkosi synkronointi qtum-verkon kanssa on päättynyt. Tiedot näkyvät alla.</translation>
-    </message>
-    <message>
-        <source>Attempting to spend qtums that are affected by not-yet-displayed transactions will not be accepted by the network.</source>
-        <translation type="unfinished">Verkko ei tule hyväksymään sellaisten qtumien käyttämistä, jotka liittyvät vielä näkymättömissä oleviin siirtoihin.</translation>
-    </message>
-    <message>
-        <source>Number of blocks left</source>
-        <translation type="unfinished">Lohkoja jäljellä</translation>
-    </message>
-    <message>
-        <source>Unknown…</source>
-        <translation type="unfinished">Tuntematon...</translation>
     </message>
     <message>
         <source>calculating…</source>
@@ -2155,54 +1390,13 @@
         <source>Unknown. Syncing Headers (%1, %2%)…</source>
         <translation type="unfinished">Tuntematon. Synkronoidaan järjestysnumeroita (%1,%2%)...</translation>
     </message>
-=======
-        <source>calculating…</source>
-        <translation type="unfinished">lasketaan...</translation>
-    </message>
-    <message>
-        <source>Last block time</source>
-        <translation type="unfinished">Viimeisimmän lohkon aika</translation>
-    </message>
-    <message>
-        <source>Progress</source>
-        <translation type="unfinished">Edistyminen</translation>
-    </message>
-    <message>
-        <source>Progress increase per hour</source>
-        <translation type="unfinished">Edistymisen kasvu tunnissa</translation>
-    </message>
-    <message>
-        <source>Estimated time left until synced</source>
-        <translation type="unfinished">Arvioitu jäljellä oleva aika, kunnes synkronoitu</translation>
-    </message>
-    <message>
-        <source>Hide</source>
-        <translation type="unfinished">Piilota</translation>
-    </message>
-    <message>
-        <source>Esc</source>
-        <translation type="unfinished">Poistu</translation>
-    </message>
-    <message>
-        <source>%1 is currently syncing.  It will download headers and blocks from peers and validate them until reaching the tip of the block chain.</source>
-        <translation type="unfinished">%1 synkronoidaan parhaillaan. Se lataa tunnisteet ja lohkot vertaisilta ja vahvistaa ne, kunnes ne saavuttavat lohkon ketjun kärjen.</translation>
-    </message>
-    <message>
-        <source>Unknown. Syncing Headers (%1, %2%)…</source>
-        <translation type="unfinished">Tuntematon. Synkronoidaan järjestysnumeroita (%1,%2%)...</translation>
-    </message>
->>>>>>> 86d0551a
     </context>
 <context>
     <name>OpenURIDialog</name>
     <message>
         <source>Open qtum URI</source>
         <translation type="unfinished">Avaa qtum URI</translation>
-<<<<<<< HEAD
-   </message>
-=======
-    </message>
->>>>>>> 86d0551a
+    </message>
     <message>
         <source>Paste address from clipboard</source>
         <extracomment>Tooltip text for button that allows you to paste an address that is in your clipboard.</extracomment>
@@ -2362,11 +1556,7 @@
     <message>
         <source>Connect to the Qtum network through a SOCKS5 proxy.</source>
         <translation type="unfinished">Yhdistä Qtum-verkkoon SOCKS5-välityspalvelimen kautta.</translation>
-<<<<<<< HEAD
-   </message>
-=======
-    </message>
->>>>>>> 86d0551a
+    </message>
     <message>
         <source>&amp;Connect through SOCKS5 proxy (default proxy):</source>
         <translation type="unfinished">&amp;Yhdistä SOCKS5-välityspalvelimen kautta (oletus välityspalvelin):</translation>
@@ -2425,11 +1615,7 @@
     </message>
     <message>
         <source>&amp;Unit to show amounts in:</source>
-<<<<<<< HEAD
-        <translation type="unfinished">Yksikkö jona qtum-määrät näytetään</translation> 
-=======
         <translation type="unfinished">Yksikkö jona qtum-määrät näytetään</translation>
->>>>>>> 86d0551a
     </message>
     <message>
         <source>Choose the default subdivision unit to show in the interface and when sending coins.</source>
@@ -2547,7 +1733,6 @@
     <message>
         <source>Your current spendable balance</source>
         <translation type="unfinished">Nykyinen käytettävissä oleva tase</translation>
-<<<<<<< HEAD
     </message>
     <message>
         <source>Pending:</source>
@@ -2604,78 +1789,15 @@
     <message>
         <source>Privacy mode activated for the Overview tab. To unmask the values, uncheck Settings-&gt;Mask values.</source>
         <translation type="unfinished">Yksityisyysmoodi aktivoitu Yhteenveto-välilehdestä. Paljastaaksesi arvot raksi pois Asetukset-&gt;Naamioi arvot.</translation>
-=======
-    </message>
-    <message>
-        <source>Pending:</source>
-        <translation type="unfinished">Odotetaan:</translation>
-    </message>
-    <message>
-        <source>Total of transactions that have yet to be confirmed, and do not yet count toward the spendable balance</source>
-        <translation type="unfinished">Varmistamattomien rahansiirtojen summa, jota ei lasketa käytettävissä olevaan taseeseen.</translation>
-    </message>
-    <message>
-        <source>Immature:</source>
-        <translation type="unfinished">Epäkypsää:</translation>
-    </message>
-    <message>
-        <source>Mined balance that has not yet matured</source>
-        <translation type="unfinished">Louhittu saldo, joka ei ole vielä kypsynyt</translation>
-    </message>
-    <message>
-        <source>Balances</source>
-        <translation type="unfinished">Saldot</translation>
-    </message>
-    <message>
-        <source>Total:</source>
-        <translation type="unfinished">Yhteensä:</translation>
-    </message>
-    <message>
-        <source>Your current total balance</source>
-        <translation type="unfinished">Tililläsi tällä hetkellä olevien Qtumien määrä</translation>
-    </message>
-    <message>
-        <source>Your current balance in watch-only addresses</source>
-        <translation type="unfinished">Nykyinen tase seurattavassa osoitetteissa</translation>
-    </message>
-    <message>
-        <source>Spendable:</source>
-        <translation type="unfinished">Käytettävissä:</translation>
-    </message>
-    <message>
-        <source>Recent transactions</source>
-        <translation type="unfinished">Viimeisimmät rahansiirrot</translation>
-    </message>
-    <message>
-        <source>Unconfirmed transactions to watch-only addresses</source>
-        <translation type="unfinished">Vahvistamattomat rahansiirrot vain seurattaviin osoitteisiin</translation>
-    </message>
-    <message>
-        <source>Mined balance in watch-only addresses that has not yet matured</source>
-        <translation type="unfinished">Louhittu, ei vielä kypsynyt saldo vain seurattavissa osoitteissa</translation>
-    </message>
-    <message>
-        <source>Current total balance in watch-only addresses</source>
-        <translation type="unfinished">Nykyinen tase seurattavassa osoitetteissa</translation>
->>>>>>> 86d0551a
     </message>
 </context>
 <context>
     <name>PSBTOperationsDialog</name>
     <message>
-<<<<<<< HEAD
         <source>Sign Tx</source>
         <translation type="unfinished">Allekirjoita Tx</translation>
-=======
-        <source>Privacy mode activated for the Overview tab. To unmask the values, uncheck Settings-&gt;Mask values.</source>
-        <translation type="unfinished">Yksityisyysmoodi aktivoitu Yhteenveto-välilehdestä. Paljastaaksesi arvot raksi pois Asetukset-&gt;Naamioi arvot.</translation>
->>>>>>> 86d0551a
-    </message>
-</context>
-<context>
-    <name>PSBTOperationsDialog</name>
-    <message>
-<<<<<<< HEAD
+    </message>
+    <message>
         <source>Broadcast Tx</source>
         <translation type="unfinished">Lähetä Tx</translation>
     </message>
@@ -2729,7 +1851,7 @@
     </message>
     <message>
         <source>PSBT copied to clipboard.</source>
-        <translation type="unfinished">PSBT (osittain allekirjoitettu qtum-siirto) kopioitiin leikepöydälle.</translation> 
+        <translation type="unfinished">PSBT (osittain allekirjoitettu qtum-siirto) kopioitiin leikepöydälle.</translation>
     </message>
     <message>
         <source>Save Transaction Data</source>
@@ -2742,13 +1864,17 @@
     </message>
     <message>
         <source>PSBT saved to disk.</source>
-        <translation type="unfinished">PSBT (osittain tallennettu qtum-siirto) tallennettiin levylle.</translation> 
+        <translation type="unfinished">PSBT (osittain tallennettu qtum-siirto) tallennettiin levylle.</translation>
     </message>
     <message>
         <source> * Sends %1 to %2</source>
         <translation type="unfinished">*Lähettää %1'n kohteeseen %2</translation>
     </message>
     <message>
+        <source>own address</source>
+        <translation type="unfinished">oma osoite</translation>
+    </message>
+    <message>
         <source>Unable to calculate transaction fee or total transaction amount.</source>
         <translation type="unfinished">Siirtokuluja tai siirron lopullista määrää ei voitu laskea.</translation>
     </message>
@@ -2814,7 +1940,7 @@
     <message>
         <source>'qtum://' is not a valid URI. Use 'qtum:' instead.</source>
         <translation type="unfinished">'qtum://' ei ole kelvollinen URI. Käytä 'qtum:' sen sijaan.</translation>
-   </message>
+    </message>
     <message>
         <source>Cannot process payment request because BIP70 is not supported.
 Due to widespread security flaws in BIP70 it's strongly recommended that any merchant instructions to switch wallets be ignored.
@@ -2826,65 +1952,830 @@
     <message>
         <source>URI cannot be parsed! This can be caused by an invalid Qtum address or malformed URI parameters.</source>
         <translation type="unfinished">URIa ei voitu jäsentää! Tämä voi johtua virheellisestä Qtum-osoitteesta tai väärin muotoilluista URI parametreista.</translation>
-=======
-        <source>Sign Tx</source>
-        <translation type="unfinished">Allekirjoita Tx</translation>
-    </message>
-    <message>
-        <source>Broadcast Tx</source>
-        <translation type="unfinished">Lähetä Tx</translation>
-    </message>
-    <message>
-        <source>Copy to Clipboard</source>
-        <translation type="unfinished">Kopioi leikepöydälle</translation>
-    </message>
-    <message>
-        <source>Save…</source>
-        <translation type="unfinished">Tallenna...</translation>
-    </message>
-    <message>
-        <source>Close</source>
-        <translation type="unfinished">Sulje</translation>
-    </message>
-    <message>
-        <source>Failed to load transaction: %1</source>
-        <translation type="unfinished">Siirtoa ei voitu ladata: %1</translation>
-    </message>
-    <message>
-        <source>Failed to sign transaction: %1</source>
-        <translation type="unfinished">Siirtoa ei voitu allekirjoittaa: %1</translation>
-    </message>
-    <message>
-        <source>Cannot sign inputs while wallet is locked.</source>
-        <translation type="unfinished">Syötteitä ei voi allekirjoittaa, kun lompakko on lukittu.</translation>
-    </message>
-    <message>
-        <source>Could not sign any more inputs.</source>
-        <translation type="unfinished">Syötteitä ei voitu enää allekirjoittaa.</translation>
-    </message>
-    <message>
-        <source>Signed %1 inputs, but more signatures are still required.</source>
-        <translation type="unfinished">%1 syötettä allekirjoitettiin, mutta lisää allekirjoituksia tarvitaan.</translation>
-    </message>
-    <message>
-        <source>Signed transaction successfully. Transaction is ready to broadcast.</source>
-        <translation type="unfinished">Siirto allekirjoitettiin onnistuneesti. Siirto on valmis lähetettäväksi.</translation>
-    </message>
-    <message>
-        <source>Unknown error processing transaction.</source>
-        <translation type="unfinished">Siirron käsittelyssä tapahtui tuntematon virhe.</translation>
-    </message>
-    <message>
-        <source>Transaction broadcast successfully! Transaction ID: %1</source>
-        <translation type="unfinished">Siirto lähetettiin onnistuneesti! Siirtotunniste: %1</translation>
-    </message>
-    <message>
-        <source>Transaction broadcast failed: %1</source>
-        <translation type="unfinished">Siirron lähetys epäonnstui: %1</translation>
-    </message>
-    <message>
-        <source>PSBT copied to clipboard.</source>
-        <translation type="unfinished">PSBT (osittain allekirjoitettu qtum-siirto) kopioitiin leikepöydälle.</translation>
+    </message>
+    <message>
+        <source>Payment request file handling</source>
+        <translation type="unfinished">Maksupyynnön tiedoston käsittely</translation>
+    </message>
+</context>
+<context>
+    <name>PeerTableModel</name>
+    <message>
+        <source>User Agent</source>
+        <extracomment>Title of Peers Table column which contains the peer's User Agent string.</extracomment>
+        <translation type="unfinished">Käyttöliittymä</translation>
+    </message>
+    <message>
+        <source>Ping</source>
+        <extracomment>Title of Peers Table column which indicates the current latency of the connection with the peer.</extracomment>
+        <translation type="unfinished">Vasteaika</translation>
+    </message>
+    <message>
+        <source>Peer</source>
+        <extracomment>Title of Peers Table column which contains a unique number used to identify a connection.</extracomment>
+        <translation type="unfinished">Vertainen</translation>
+    </message>
+    <message>
+        <source>Direction</source>
+        <extracomment>Title of Peers Table column which indicates the direction the peer connection was initiated from.</extracomment>
+        <translation type="unfinished">Suunta</translation>
+    </message>
+    <message>
+        <source>Sent</source>
+        <extracomment>Title of Peers Table column which indicates the total amount of network information we have sent to the peer.</extracomment>
+        <translation type="unfinished">Lähetetyt</translation>
+    </message>
+    <message>
+        <source>Received</source>
+        <extracomment>Title of Peers Table column which indicates the total amount of network information we have received from the peer.</extracomment>
+        <translation type="unfinished">Vastaanotetut</translation>
+    </message>
+    <message>
+        <source>Address</source>
+        <extracomment>Title of Peers Table column which contains the IP/Onion/I2P address of the connected peer.</extracomment>
+        <translation type="unfinished">Osoite</translation>
+    </message>
+    <message>
+        <source>Type</source>
+        <extracomment>Title of Peers Table column which describes the type of peer connection. The "type" describes why the connection exists.</extracomment>
+        <translation type="unfinished">Tyyppi</translation>
+    </message>
+    <message>
+        <source>Network</source>
+        <extracomment>Title of Peers Table column which states the network the peer connected through.</extracomment>
+        <translation type="unfinished">Verkko</translation>
+    </message>
+    <message>
+        <source>Inbound</source>
+        <extracomment>An Inbound Connection from a Peer.</extracomment>
+        <translation type="unfinished">Sisääntuleva</translation>
+    </message>
+    <message>
+        <source>Outbound</source>
+        <extracomment>An Outbound Connection to a Peer.</extracomment>
+        <translation type="unfinished">Ulosmenevä</translation>
+    </message>
+</context>
+<context>
+    <name>QRImageWidget</name>
+    <message>
+        <source>&amp;Save Image…</source>
+        <translation type="unfinished">&amp;Tallenna kuva...</translation>
+    </message>
+    <message>
+        <source>&amp;Copy Image</source>
+        <translation type="unfinished">&amp;Kopioi kuva</translation>
+    </message>
+    <message>
+        <source>Resulting URI too long, try to reduce the text for label / message.</source>
+        <translation type="unfinished">Tuloksen URI on liian pitkä, yritä lyhentää otsikon tai viestin tekstiä.</translation>
+    </message>
+    <message>
+        <source>Error encoding URI into QR Code.</source>
+        <translation type="unfinished">Virhe käännettäessä URI:a QR-koodiksi.</translation>
+    </message>
+    <message>
+        <source>QR code support not available.</source>
+        <translation type="unfinished">Tukea QR-koodeille ei ole saatavilla.</translation>
+    </message>
+    <message>
+        <source>Save QR Code</source>
+        <translation type="unfinished">Tallenna QR-koodi</translation>
+    </message>
+    <message>
+        <source>PNG Image</source>
+        <extracomment>Expanded name of the PNG file format. See: https://en.wikipedia.org/wiki/Portable_Network_Graphics.</extracomment>
+        <translation type="unfinished">PNG-kuva</translation>
+    </message>
+</context>
+<context>
+    <name>RPCConsole</name>
+    <message>
+        <source>N/A</source>
+        <translation type="unfinished">Ei saatavilla</translation>
+    </message>
+    <message>
+        <source>Client version</source>
+        <translation type="unfinished">Pääteohjelman versio</translation>
+    </message>
+    <message>
+        <source>&amp;Information</source>
+        <translation type="unfinished">T&amp;ietoa</translation>
+    </message>
+    <message>
+        <source>General</source>
+        <translation type="unfinished">Yleinen</translation>
+    </message>
+    <message>
+        <source>Datadir</source>
+        <translation type="unfinished">Data-hakemisto</translation>
+    </message>
+    <message>
+        <source>To specify a non-default location of the data directory use the '%1' option.</source>
+        <translation type="unfinished">Käytä '%1' -valitsinta määritelläksesi muun kuin oletuksen data-hakemistolle.</translation>
+    </message>
+    <message>
+        <source>To specify a non-default location of the blocks directory use the '%1' option.</source>
+        <translation type="unfinished">Käytä '%1' -valitsinta määritelläksesi muun kuin oletuksen lohkohakemistolle.</translation>
+    </message>
+    <message>
+        <source>Startup time</source>
+        <translation type="unfinished">Käynnistysaika</translation>
+    </message>
+    <message>
+        <source>Network</source>
+        <translation type="unfinished">Verkko</translation>
+    </message>
+    <message>
+        <source>Name</source>
+        <translation type="unfinished">Nimi</translation>
+    </message>
+    <message>
+        <source>Number of connections</source>
+        <translation type="unfinished">Yhteyksien lukumäärä</translation>
+    </message>
+    <message>
+        <source>Block chain</source>
+        <translation type="unfinished">Lohkoketju</translation>
+    </message>
+    <message>
+        <source>Memory Pool</source>
+        <translation type="unfinished">Muistiallas</translation>
+    </message>
+    <message>
+        <source>Current number of transactions</source>
+        <translation type="unfinished">Tämänhetkinen rahansiirtojen määrä</translation>
+    </message>
+    <message>
+        <source>Memory usage</source>
+        <translation type="unfinished">Muistin käyttö</translation>
+    </message>
+    <message>
+        <source>Wallet: </source>
+        <translation type="unfinished">Lompakko:</translation>
+    </message>
+    <message>
+        <source>(none)</source>
+        <translation type="unfinished">(tyhjä)</translation>
+    </message>
+    <message>
+        <source>&amp;Reset</source>
+        <translation type="unfinished">&amp;Nollaa</translation>
+    </message>
+    <message>
+        <source>Received</source>
+        <translation type="unfinished">Vastaanotetut</translation>
+    </message>
+    <message>
+        <source>Sent</source>
+        <translation type="unfinished">Lähetetyt</translation>
+    </message>
+    <message>
+        <source>&amp;Peers</source>
+        <translation type="unfinished">&amp;Vertaiset</translation>
+    </message>
+    <message>
+        <source>Banned peers</source>
+        <translation type="unfinished">Estetyt vertaiset</translation>
+    </message>
+    <message>
+        <source>Select a peer to view detailed information.</source>
+        <translation type="unfinished">Valitse vertainen eriteltyjä tietoja varten.</translation>
+    </message>
+    <message>
+        <source>Version</source>
+        <translation type="unfinished">Versio</translation>
+    </message>
+    <message>
+        <source>Starting Block</source>
+        <translation type="unfinished">Alkaen lohkosta</translation>
+    </message>
+    <message>
+        <source>Synced Headers</source>
+        <translation type="unfinished">Synkronoidut ylätunnisteet</translation>
+    </message>
+    <message>
+        <source>Synced Blocks</source>
+        <translation type="unfinished">Synkronoidut lohkot</translation>
+    </message>
+    <message>
+        <source>Last Transaction</source>
+        <translation type="unfinished">Viimeisin transaktio</translation>
+    </message>
+    <message>
+        <source>The mapped Autonomous System used for diversifying peer selection.</source>
+        <translation type="unfinished">Kartoitettu autonominen järjestelmä, jota käytetään monipuolistamaan solmuvalikoimaa</translation>
+    </message>
+    <message>
+        <source>Mapped AS</source>
+        <translation type="unfinished">Kartoitettu AS</translation>
+    </message>
+    <message>
+        <source>User Agent</source>
+        <translation type="unfinished">Käyttöliittymä</translation>
+    </message>
+    <message>
+        <source>Node window</source>
+        <translation type="unfinished">Solmu ikkuna</translation>
+    </message>
+    <message>
+        <source>Current block height</source>
+        <translation type="unfinished">Lohkon nykyinen korkeus</translation>
+    </message>
+    <message>
+        <source>Open the %1 debug log file from the current data directory. This can take a few seconds for large log files.</source>
+        <translation type="unfinished">Avaa %1 -debug-loki tämänhetkisestä data-hakemistosta. Tämä voi viedä muutaman sekunnin suurille lokitiedostoille.</translation>
+    </message>
+    <message>
+        <source>Decrease font size</source>
+        <translation type="unfinished">Pienennä fontin kokoa</translation>
+    </message>
+    <message>
+        <source>Increase font size</source>
+        <translation type="unfinished">Suurenna fontin kokoa</translation>
+    </message>
+    <message>
+        <source>Permissions</source>
+        <translation type="unfinished">Luvat</translation>
+    </message>
+    <message>
+        <source>The direction and type of peer connection: %1</source>
+        <translation type="unfinished">Vertaisyhteyden suunta ja tyyppi: %1</translation>
+    </message>
+    <message>
+        <source>Direction/Type</source>
+        <translation type="unfinished">Suunta/Tyyppi</translation>
+    </message>
+    <message>
+        <source>The network protocol this peer is connected through: IPv4, IPv6, Onion, I2P, or CJDNS.</source>
+        <translation type="unfinished">Verkkoprotokolla, jonka kautta tämä vertaisverkko on yhdistetty: IPv4, IPv6, Onion, I2P tai CJDNS.</translation>
+    </message>
+    <message>
+        <source>Services</source>
+        <translation type="unfinished">Palvelut</translation>
+    </message>
+    <message>
+        <source>High Bandwidth</source>
+        <translation type="unfinished">Suuri kaistanleveys</translation>
+    </message>
+    <message>
+        <source>Connection Time</source>
+        <translation type="unfinished">Yhteysaika</translation>
+    </message>
+    <message>
+        <source>Elapsed time since a novel block passing initial validity checks was received from this peer.</source>
+        <translation type="unfinished">Kulunut aika siitä, kun tältä vertaiselta vastaanotettiin uusi lohko, joka on läpäissyt alustavat validiteettitarkistukset.</translation>
+    </message>
+    <message>
+        <source>Last Block</source>
+        <translation type="unfinished">Viimeisin lohko</translation>
+    </message>
+    <message>
+        <source>Last Send</source>
+        <translation type="unfinished">Viimeisin lähetetty</translation>
+    </message>
+    <message>
+        <source>Last Receive</source>
+        <translation type="unfinished">Viimeisin vastaanotettu</translation>
+    </message>
+    <message>
+        <source>Ping Time</source>
+        <translation type="unfinished">Vasteaika</translation>
+    </message>
+    <message>
+        <source>The duration of a currently outstanding ping.</source>
+        <translation type="unfinished">Tämänhetkisen merkittävän yhteyskokeilun kesto.</translation>
+    </message>
+    <message>
+        <source>Ping Wait</source>
+        <translation type="unfinished">Yhteyskokeilun odotus</translation>
+    </message>
+    <message>
+        <source>Min Ping</source>
+        <translation type="unfinished">Pienin vasteaika</translation>
+    </message>
+    <message>
+        <source>Time Offset</source>
+        <translation type="unfinished">Ajan poikkeama</translation>
+    </message>
+    <message>
+        <source>Last block time</source>
+        <translation type="unfinished">Viimeisimmän lohkon aika</translation>
+    </message>
+    <message>
+        <source>&amp;Open</source>
+        <translation type="unfinished">&amp;Avaa</translation>
+    </message>
+    <message>
+        <source>&amp;Console</source>
+        <translation type="unfinished">&amp;Konsoli</translation>
+    </message>
+    <message>
+        <source>&amp;Network Traffic</source>
+        <translation type="unfinished">&amp;Verkkoliikenne</translation>
+    </message>
+    <message>
+        <source>Totals</source>
+        <translation type="unfinished">Yhteensä</translation>
+    </message>
+    <message>
+        <source>Debug log file</source>
+        <translation type="unfinished">Debug lokitiedosto</translation>
+    </message>
+    <message>
+        <source>Clear console</source>
+        <translation type="unfinished">Tyhjennä konsoli</translation>
+    </message>
+    <message>
+        <source>In:</source>
+        <translation type="unfinished">Sisään:</translation>
+    </message>
+    <message>
+        <source>Out:</source>
+        <translation type="unfinished">Ulos:</translation>
+    </message>
+    <message>
+        <source>Inbound: initiated by peer</source>
+        <extracomment>Explanatory text for an inbound peer connection.</extracomment>
+        <translation type="unfinished">Saapuva: vertaisen aloittama</translation>
+    </message>
+    <message>
+        <source>Ctrl+=</source>
+        <extracomment>Secondary shortcut to increase the RPC console font size.</extracomment>
+        <translation type="unfinished">Ctrl+-</translation>
+    </message>
+    <message>
+        <source>&amp;Copy address</source>
+        <extracomment>Context menu action to copy the address of a peer.</extracomment>
+        <translation type="unfinished">&amp;Kopioi osoite</translation>
+    </message>
+    <message>
+        <source>&amp;Disconnect</source>
+        <translation type="unfinished">&amp;Katkaise yhteys</translation>
+    </message>
+    <message>
+        <source>1 &amp;hour</source>
+        <translation type="unfinished">1 &amp;tunti</translation>
+    </message>
+    <message>
+        <source>1 &amp;week</source>
+        <translation type="unfinished">1 &amp;viikko</translation>
+    </message>
+    <message>
+        <source>1 &amp;year</source>
+        <translation type="unfinished">1 &amp;vuosi</translation>
+    </message>
+    <message>
+        <source>&amp;Unban</source>
+        <translation type="unfinished">&amp;Poista esto</translation>
+    </message>
+    <message>
+        <source>Network activity disabled</source>
+        <translation type="unfinished">Verkkoliikenne pysäytetty</translation>
+    </message>
+    <message>
+        <source>Executing command without any wallet</source>
+        <translation type="unfinished">Suoritetaan komento ilman lomakkoa</translation>
+    </message>
+    <message>
+        <source>Executing command using "%1" wallet</source>
+        <translation type="unfinished">Suoritetaan komento käyttäen lompakkoa "%1"</translation>
+    </message>
+    <message>
+        <source>Executing…</source>
+        <extracomment>A console message indicating an entered command is currently being executed.</extracomment>
+        <translation type="unfinished">Suoritetaan...</translation>
+    </message>
+    <message>
+        <source>(peer: %1)</source>
+        <translation type="unfinished">(vertainen: %1)</translation>
+    </message>
+    <message>
+        <source>via %1</source>
+        <translation type="unfinished">%1 kautta</translation>
+    </message>
+    <message>
+        <source>Yes</source>
+        <translation type="unfinished">Kyllä</translation>
+    </message>
+    <message>
+        <source>No</source>
+        <translation type="unfinished">Ei</translation>
+    </message>
+    <message>
+        <source>To</source>
+        <translation type="unfinished">Saaja</translation>
+    </message>
+    <message>
+        <source>From</source>
+        <translation type="unfinished">Lähettäjä</translation>
+    </message>
+    <message>
+        <source>Ban for</source>
+        <translation type="unfinished">Estä</translation>
+    </message>
+    <message>
+        <source>Never</source>
+        <translation type="unfinished">Ei ikinä</translation>
+    </message>
+    <message>
+        <source>Unknown</source>
+        <translation type="unfinished">Tuntematon</translation>
+    </message>
+</context>
+<context>
+    <name>ReceiveCoinsDialog</name>
+    <message>
+        <source>&amp;Amount:</source>
+        <translation type="unfinished">&amp;Määrä</translation>
+    </message>
+    <message>
+        <source>&amp;Label:</source>
+        <translation type="unfinished">&amp;Nimi:</translation>
+    </message>
+    <message>
+        <source>&amp;Message:</source>
+        <translation type="unfinished">&amp;Viesti:</translation>
+    </message>
+    <message>
+        <source>An optional message to attach to the payment request, which will be displayed when the request is opened. Note: The message will not be sent with the payment over the Qtum network.</source>
+        <translation type="unfinished">Valinnainen viesti liitetään maksupyyntöön ja näytetään avattaessa. Viestiä ei lähetetä Qtum-verkkoon.</translation>
+    </message>
+    <message>
+        <source>An optional label to associate with the new receiving address.</source>
+        <translation type="unfinished">Valinnainen nimi liitetään vastaanottavaan osoitteeseen.</translation>
+    </message>
+    <message>
+        <source>Use this form to request payments. All fields are &lt;b&gt;optional&lt;/b&gt;.</source>
+        <translation type="unfinished">Käytä lomaketta maksupyyntöihin. Kaikki kentät ovat &lt;b&gt;valinnaisia&lt;/b&gt;.</translation>
+    </message>
+    <message>
+        <source>An optional amount to request. Leave this empty or zero to not request a specific amount.</source>
+        <translation type="unfinished">Valinnainen pyyntömäärä. Jätä tyhjäksi tai nollaksi jos et pyydä tiettyä määrää.</translation>
+    </message>
+    <message>
+        <source>An optional label to associate with the new receiving address (used by you to identify an invoice).  It is also attached to the payment request.</source>
+        <translation type="unfinished">Valinnainen tarra, joka liitetään uuteen vastaanotto-osoitteeseen (jonka käytät laskun tunnistamiseen). Se liitetään myös maksupyyntöön.</translation>
+    </message>
+    <message>
+        <source>An optional message that is attached to the payment request and may be displayed to the sender.</source>
+        <translation type="unfinished">Valinnainen viesti, joka on liitetty maksupyyntöön ja joka voidaan näyttää lähettäjälle.</translation>
+    </message>
+    <message>
+        <source>&amp;Create new receiving address</source>
+        <translation type="unfinished"> &amp;Luo uusi vastaanotto-osoite</translation>
+    </message>
+    <message>
+        <source>Clear all fields of the form.</source>
+        <translation type="unfinished">Tyhjennä lomakkeen kaikki kentät.</translation>
+    </message>
+    <message>
+        <source>Clear</source>
+        <translation type="unfinished">Tyhjennä</translation>
+    </message>
+    <message>
+        <source>Requested payments history</source>
+        <translation type="unfinished">Pyydettyjen maksujen historia</translation>
+    </message>
+    <message>
+        <source>Show the selected request (does the same as double clicking an entry)</source>
+        <translation type="unfinished">Näytä valittu pyyntö (sama toiminta kuin alkion tuplaklikkaus)</translation>
+    </message>
+    <message>
+        <source>Show</source>
+        <translation type="unfinished">Näytä</translation>
+    </message>
+    <message>
+        <source>Remove the selected entries from the list</source>
+        <translation type="unfinished">Poista valitut alkiot listasta</translation>
+    </message>
+    <message>
+        <source>Remove</source>
+        <translation type="unfinished">Poista</translation>
+    </message>
+    <message>
+        <source>Copy &amp;URI</source>
+        <translation type="unfinished">Kopioi &amp;URI</translation>
+    </message>
+    <message>
+        <source>&amp;Copy address</source>
+        <translation type="unfinished">&amp;Kopioi osoite</translation>
+    </message>
+    <message>
+        <source>Copy &amp;label</source>
+        <translation type="unfinished">Kopioi &amp;viite</translation>
+    </message>
+    <message>
+        <source>Copy &amp;message</source>
+        <translation type="unfinished">Kopioi &amp;viesti</translation>
+    </message>
+    <message>
+        <source>Copy &amp;amount</source>
+        <translation type="unfinished">Kopioi &amp;määrä</translation>
+    </message>
+    <message>
+        <source>Could not unlock wallet.</source>
+        <translation type="unfinished">Lompakkoa ei voitu avata.</translation>
+    </message>
+    <message>
+        <source>Could not generate new %1 address</source>
+        <translation type="unfinished">Uutta %1-osoitetta ei voitu luoda</translation>
+    </message>
+</context>
+<context>
+    <name>ReceiveRequestDialog</name>
+    <message>
+        <source>Request payment to …</source>
+        <translation type="unfinished">Pyydä maksua ooitteeseen ...</translation>
+    </message>
+    <message>
+        <source>Address:</source>
+        <translation type="unfinished">Osoite:</translation>
+    </message>
+    <message>
+        <source>Amount:</source>
+        <translation type="unfinished">Määrä:</translation>
+    </message>
+    <message>
+        <source>Label:</source>
+        <translation type="unfinished">Tunniste:</translation>
+    </message>
+    <message>
+        <source>Message:</source>
+        <translation type="unfinished">Viesti:</translation>
+    </message>
+    <message>
+        <source>Wallet:</source>
+        <translation type="unfinished">Lompakko:</translation>
+    </message>
+    <message>
+        <source>Copy &amp;URI</source>
+        <translation type="unfinished">Kopioi &amp;URI</translation>
+    </message>
+    <message>
+        <source>Copy &amp;Address</source>
+        <translation type="unfinished">Kopioi &amp;Osoite</translation>
+    </message>
+    <message>
+        <source>&amp;Verify</source>
+        <translation type="unfinished">&amp;Varmenna</translation>
+    </message>
+    <message>
+        <source>Verify this address on e.g. a hardware wallet screen</source>
+        <translation type="unfinished">Varmista tämä osoite esimerkiksi laitelompakon näytöltä</translation>
+    </message>
+    <message>
+        <source>&amp;Save Image…</source>
+        <translation type="unfinished">&amp;Tallenna kuva...</translation>
+    </message>
+    <message>
+        <source>Payment information</source>
+        <translation type="unfinished">Maksutiedot</translation>
+    </message>
+    <message>
+        <source>Request payment to %1</source>
+        <translation type="unfinished">Pyydä maksua osoitteeseen %1</translation>
+    </message>
+</context>
+<context>
+    <name>RecentRequestsTableModel</name>
+    <message>
+        <source>Date</source>
+        <translation type="unfinished">Aika</translation>
+    </message>
+    <message>
+        <source>Label</source>
+        <translation type="unfinished">Nimike</translation>
+    </message>
+    <message>
+        <source>Message</source>
+        <translation type="unfinished">Viesti</translation>
+    </message>
+    <message>
+        <source>(no label)</source>
+        <translation type="unfinished">(ei nimikettä)</translation>
+    </message>
+    <message>
+        <source>(no message)</source>
+        <translation type="unfinished">(ei viestiä)</translation>
+    </message>
+    <message>
+        <source>(no amount requested)</source>
+        <translation type="unfinished">(ei pyydettyä määrää)</translation>
+    </message>
+    <message>
+        <source>Requested</source>
+        <translation type="unfinished">Pyydetty</translation>
+    </message>
+</context>
+<context>
+    <name>SendCoinsDialog</name>
+    <message>
+        <source>Send Coins</source>
+        <translation type="unfinished">Lähetä kolikoita</translation>
+    </message>
+    <message>
+        <source>Coin Control Features</source>
+        <translation type="unfinished">Kolikkokontrolli ominaisuudet</translation>
+    </message>
+    <message>
+        <source>automatically selected</source>
+        <translation type="unfinished">automaattisesti valitut</translation>
+    </message>
+    <message>
+        <source>Insufficient funds!</source>
+        <translation type="unfinished">Lompakon saldo ei riitä!</translation>
+    </message>
+    <message>
+        <source>Quantity:</source>
+        <translation type="unfinished">Määrä:</translation>
+    </message>
+    <message>
+        <source>Bytes:</source>
+        <translation type="unfinished">Tavuja:</translation>
+    </message>
+    <message>
+        <source>Amount:</source>
+        <translation type="unfinished">Määrä:</translation>
+    </message>
+    <message>
+        <source>Fee:</source>
+        <translation type="unfinished">Palkkio:</translation>
+    </message>
+    <message>
+        <source>After Fee:</source>
+        <translation type="unfinished">Palkkion jälkeen:</translation>
+    </message>
+    <message>
+        <source>Change:</source>
+        <translation type="unfinished">Vaihtoraha:</translation>
+    </message>
+    <message>
+        <source>If this is activated, but the change address is empty or invalid, change will be sent to a newly generated address.</source>
+        <translation type="unfinished">Jos tämä aktivoidaan mutta vaihtorahan osoite on tyhjä tai virheellinen, vaihtoraha tullaan lähettämään uuteen luotuun osoitteeseen.</translation>
+    </message>
+    <message>
+        <source>Custom change address</source>
+        <translation type="unfinished">Kustomoitu vaihtorahan osoite</translation>
+    </message>
+    <message>
+        <source>Transaction Fee:</source>
+        <translation type="unfinished">Rahansiirtokulu:</translation>
+    </message>
+    <message>
+        <source>Using the fallbackfee can result in sending a transaction that will take several hours or days (or never) to confirm. Consider choosing your fee manually or wait until you have validated the complete chain.</source>
+        <translation type="unfinished">Fallbackfeen käyttö voi johtaa useita tunteja, päiviä (tai loputtomiin) kestävän siirron lähettämiseen. Harkitse palkkion valitsemista itse tai odota kunnes koko ketju on vahvistettu.</translation>
+    </message>
+    <message>
+        <source>Warning: Fee estimation is currently not possible.</source>
+        <translation type="unfinished">Varoitus: Kulujen arviointi ei ole juuri nyt mahdollista.</translation>
+    </message>
+    <message>
+        <source>per kilobyte</source>
+        <translation type="unfinished">per kilotavu</translation>
+    </message>
+    <message>
+        <source>Hide</source>
+        <translation type="unfinished">Piilota</translation>
+    </message>
+    <message>
+        <source>Recommended:</source>
+        <translation type="unfinished">Suositeltu:</translation>
+    </message>
+    <message>
+        <source>Custom:</source>
+        <translation type="unfinished">Muokattu:</translation>
+    </message>
+    <message>
+        <source>Send to multiple recipients at once</source>
+        <translation type="unfinished">Lähetä usealla vastaanottajalle samanaikaisesti</translation>
+    </message>
+    <message>
+        <source>Add &amp;Recipient</source>
+        <translation type="unfinished">Lisää &amp;Vastaanottaja</translation>
+    </message>
+    <message>
+        <source>Clear all fields of the form.</source>
+        <translation type="unfinished">Tyhjennä lomakkeen kaikki kentät.</translation>
+    </message>
+    <message>
+        <source>Inputs…</source>
+        <translation type="unfinished">Syötteet...</translation>
+    </message>
+    <message>
+        <source>Choose…</source>
+        <translation type="unfinished">Valitse...</translation>
+    </message>
+    <message>
+        <source>Hide transaction fee settings</source>
+        <translation type="unfinished"> Piilota siirtomaksuasetukset</translation>
+    </message>
+    <message>
+        <source>When there is less transaction volume than space in the blocks, miners as well as relaying nodes may enforce a minimum fee. Paying only this minimum fee is just fine, but be aware that this can result in a never confirming transaction once there is more demand for qtum transactions than the network can process.</source>
+        <translation type="unfinished">Mikäli lohkoissa ei ole tilaa kaikille siirtotapahtumille, voi louhijat sekä välittävät solmut pakottaa vähimmäispalkkion. Tämän vähimmäispalkkion maksaminen on täysin OK, mutta huomaa, että se saattaa johtaa siihen, ettei siirto vahvistu koskaan, jos qtum-siirtoja on enemmän kuin mitä verkko pystyy käsittelemään.</translation>
+    </message>
+    <message>
+        <source>A too low fee might result in a never confirming transaction (read the tooltip)</source>
+        <translation type="unfinished">Liian alhainen maksu saattaa johtaa siirtoon, joka ei koskaan vahvistu (lue työkaluohje)</translation>
+    </message>
+    <message>
+        <source>Confirmation time target:</source>
+        <translation type="unfinished">Vahvistusajan tavoite:</translation>
+    </message>
+    <message>
+        <source>Enable Replace-By-Fee</source>
+        <translation type="unfinished">Käytä Replace-By-Fee:tä</translation>
+    </message>
+    <message>
+        <source>With Replace-By-Fee (BIP-125) you can increase a transaction's fee after it is sent. Without this, a higher fee may be recommended to compensate for increased transaction delay risk.</source>
+        <translation type="unfinished">Replace-By-Fee:tä (BIP-125) käyttämällä voit korottaa siirtotapahtuman palkkiota sen lähettämisen jälkeen. Ilman tätä saatetaan suositella käyttämään suurempaa palkkiota kompensoimaan viiveen kasvamisen riskiä.</translation>
+    </message>
+    <message>
+        <source>Clear &amp;All</source>
+        <translation type="unfinished">&amp;Tyhjennnä Kaikki</translation>
+    </message>
+    <message>
+        <source>Balance:</source>
+        <translation type="unfinished">Balanssi:</translation>
+    </message>
+    <message>
+        <source>Confirm the send action</source>
+        <translation type="unfinished">Vahvista lähetys</translation>
+    </message>
+    <message>
+        <source>S&amp;end</source>
+        <translation type="unfinished">&amp;Lähetä</translation>
+    </message>
+    <message>
+        <source>Copy quantity</source>
+        <translation type="unfinished">Kopioi lukumäärä</translation>
+    </message>
+    <message>
+        <source>Copy amount</source>
+        <translation type="unfinished">Kopioi määrä</translation>
+    </message>
+    <message>
+        <source>Copy fee</source>
+        <translation type="unfinished">Kopioi rahansiirtokulu</translation>
+    </message>
+    <message>
+        <source>Copy after fee</source>
+        <translation type="unfinished">Kopioi rahansiirtokulun jälkeen</translation>
+    </message>
+    <message>
+        <source>Copy bytes</source>
+        <translation type="unfinished">Kopioi tavut</translation>
+    </message>
+    <message>
+        <source>Copy change</source>
+        <translation type="unfinished">Kopioi vaihtorahat</translation>
+    </message>
+    <message>
+        <source>%1 (%2 blocks)</source>
+        <translation type="unfinished">%1 (%2 lohkoa)</translation>
+    </message>
+    <message>
+        <source>Sign on device</source>
+        <extracomment>"device" usually means a hardware wallet.</extracomment>
+        <translation type="unfinished">Allekirjoita laitteella</translation>
+    </message>
+    <message>
+        <source>Connect your hardware wallet first.</source>
+        <translation type="unfinished">Yhdistä lompakkolaitteesi ensin.</translation>
+    </message>
+    <message>
+        <source>Set external signer script path in Options -&gt; Wallet</source>
+        <extracomment>"External signer" means using devices such as hardware wallets.</extracomment>
+        <translation type="unfinished">Aseta ulkoisen allekirjoittajan skriptipolku kohdassa Asetukset -&gt; Lompakko</translation>
+    </message>
+    <message>
+        <source>Cr&amp;eate Unsigned</source>
+        <translation type="unfinished">L&amp;uo allekirjoittamaton</translation>
+    </message>
+    <message>
+        <source>Creates a Partially Signed Qtum Transaction (PSBT) for use with e.g. an offline %1 wallet, or a PSBT-compatible hardware wallet.</source>
+        <translation type="unfinished">Luo osittain allekirjoitetun qtum-siirtotapahtuman (PSBT) käytettäväksi mm. offline %1 lompakko tai PSBT-yhteensopiva hardware-lompakko.</translation>
+    </message>
+    <message>
+        <source> from wallet '%1'</source>
+        <translation type="unfinished"> lompakosta '%1'</translation>
+    </message>
+    <message>
+        <source>%1 to '%2'</source>
+        <translation type="unfinished">%1 - '%2'</translation>
+    </message>
+    <message>
+        <source>To review recipient list click "Show Details…"</source>
+        <translation type="unfinished">Tarkastellaksesi vastaanottajalistaa klikkaa "Näytä Lisätiedot..."</translation>
+    </message>
+    <message>
+        <source>Sign failed</source>
+        <translation type="unfinished">Allekirjoittaminen epäonnistui</translation>
+    </message>
+    <message>
+        <source>External signer not found</source>
+        <extracomment>"External signer" means using devices such as hardware wallets.</extracomment>
+        <translation type="unfinished">Ulkopuolista allekirjoittajaa ei löydy</translation>
     </message>
     <message>
         <source>Save Transaction Data</source>
@@ -2896,1566 +2787,6 @@
         <translation type="unfinished">Osittain allekirjoitettu transaktio (Binääri)</translation>
     </message>
     <message>
-        <source>PSBT saved to disk.</source>
-        <translation type="unfinished">PSBT (osittain tallennettu qtum-siirto) tallennettiin levylle.</translation>
-    </message>
-    <message>
-        <source> * Sends %1 to %2</source>
-        <translation type="unfinished">*Lähettää %1'n kohteeseen %2</translation>
-    </message>
-    <message>
-        <source>own address</source>
-        <translation type="unfinished">oma osoite</translation>
-    </message>
-    <message>
-        <source>Unable to calculate transaction fee or total transaction amount.</source>
-        <translation type="unfinished">Siirtokuluja tai siirron lopullista määrää ei voitu laskea.</translation>
-    </message>
-    <message>
-        <source>Pays transaction fee: </source>
-        <translation type="unfinished">Maksaa siirtokulut:</translation>
-    </message>
-    <message>
-        <source>Total Amount</source>
-        <translation type="unfinished">Yhteensä</translation>
-    </message>
-    <message>
-        <source>or</source>
-        <translation type="unfinished">tai</translation>
-    </message>
-    <message>
-        <source>Transaction has %1 unsigned inputs.</source>
-        <translation type="unfinished">Siirrossa on %1 allekirjoittamatonta syötettä.</translation>
-    </message>
-    <message>
-        <source>Transaction is missing some information about inputs.</source>
-        <translation type="unfinished">Siirto kaipaa tietoa syötteistä.</translation>
-    </message>
-    <message>
-        <source>Transaction still needs signature(s).</source>
-        <translation type="unfinished">Siirto tarvitsee vielä allekirjoituksia.</translation>
-    </message>
-    <message>
-        <source>(But no wallet is loaded.)</source>
-        <translation type="unfinished">(Mutta lompakkoa ei ole ladattu.)</translation>
-    </message>
-    <message>
-        <source>(But this wallet cannot sign transactions.)</source>
-        <translation type="unfinished">(Mutta tämä lompakko ei voi allekirjoittaa siirtoja.)</translation>
-    </message>
-    <message>
-        <source>(But this wallet does not have the right keys.)</source>
-        <translation type="unfinished">(Mutta tällä lompakolla ei ole oikeita avaimia.)</translation>
-    </message>
-    <message>
-        <source>Transaction is fully signed and ready for broadcast.</source>
-        <translation type="unfinished">Siirto on täysin allekirjoitettu ja valmis lähetettäväksi.</translation>
-    </message>
-    <message>
-        <source>Transaction status is unknown.</source>
-        <translation type="unfinished">Siirron tila on tuntematon.</translation>
->>>>>>> 86d0551a
-    </message>
-</context>
-<context>
-    <name>PaymentServer</name>
-    <message>
-<<<<<<< HEAD
-        <source>Payment request file handling</source>
-        <translation type="unfinished">Maksupyynnön tiedoston käsittely</translation>
-=======
-        <source>Payment request error</source>
-        <translation type="unfinished">Maksupyyntövirhe</translation>
->>>>>>> 86d0551a
-    </message>
-</context>
-<context>
-    <name>PeerTableModel</name>
-    <message>
-<<<<<<< HEAD
-        <source>User Agent</source>
-        <extracomment>Title of Peers Table column which contains the peer's User Agent string.</extracomment>
-        <translation type="unfinished">Käyttöliittymä</translation>
-    </message>
-    <message>
-        <source>Ping</source>
-        <extracomment>Title of Peers Table column which indicates the current latency of the connection with the peer.</extracomment>
-        <translation type="unfinished">Vasteaika</translation>
-    </message>
-    <message>
-        <source>Peer</source>
-        <extracomment>Title of Peers Table column which contains a unique number used to identify a connection.</extracomment>
-        <translation type="unfinished">Vertainen</translation>
-    </message>
-    <message>
-        <source>Direction</source>
-        <extracomment>Title of Peers Table column which indicates the direction the peer connection was initiated from.</extracomment>
-        <translation type="unfinished">Suunta</translation>
-    </message>
-    <message>
-        <source>Sent</source>
-        <extracomment>Title of Peers Table column which indicates the total amount of network information we have sent to the peer.</extracomment>
-        <translation type="unfinished">Lähetetyt</translation>
-    </message>
-    <message>
-        <source>Received</source>
-        <extracomment>Title of Peers Table column which indicates the total amount of network information we have received from the peer.</extracomment>
-        <translation type="unfinished">Vastaanotetut</translation>
-=======
-        <source>Cannot start qtum: click-to-pay handler</source>
-        <translation type="unfinished">Qtumia ei voi käynnistää: klikkaa-maksaaksesi -käsittelijän virhe</translation>
-    </message>
-    <message>
-        <source>URI handling</source>
-        <translation type="unfinished">URI käsittely</translation>
-    </message>
-    <message>
-        <source>'qtum://' is not a valid URI. Use 'qtum:' instead.</source>
-        <translation type="unfinished">'qtum://' ei ole kelvollinen URI. Käytä 'qtum:' sen sijaan.</translation>
-    </message>
-    <message>
-        <source>Cannot process payment request because BIP70 is not supported.
-Due to widespread security flaws in BIP70 it's strongly recommended that any merchant instructions to switch wallets be ignored.
-If you are receiving this error you should request the merchant provide a BIP21 compatible URI.</source>
-        <translation type="unfinished">Maksupyyntöä ei voida käsitellä, koska BIP70 ei ole tuettu.
-BIP70:n laajalle levinneiden tietoturva-aukkojen vuoksi on erittäin suositeltavaa jättää huomiotta kaikki kauppiaan ohjeet lompakon vaihtamisesta.
-Jos saat tämän virheen, pyydä kauppiasta antamaan BIP21-yhteensopiva URI.</translation>
-    </message>
-    <message>
-        <source>URI cannot be parsed! This can be caused by an invalid Qtum address or malformed URI parameters.</source>
-        <translation type="unfinished">URIa ei voitu jäsentää! Tämä voi johtua virheellisestä Qtum-osoitteesta tai väärin muotoilluista URI parametreista.</translation>
-    </message>
-    <message>
-        <source>Payment request file handling</source>
-        <translation type="unfinished">Maksupyynnön tiedoston käsittely</translation>
->>>>>>> 86d0551a
-    </message>
-</context>
-<context>
-    <name>PeerTableModel</name>
-    <message>
-<<<<<<< HEAD
-        <source>Address</source>
-        <extracomment>Title of Peers Table column which contains the IP/Onion/I2P address of the connected peer.</extracomment>
-        <translation type="unfinished">Osoite</translation>
-    </message>
-    <message>
-        <source>Type</source>
-        <extracomment>Title of Peers Table column which describes the type of peer connection. The "type" describes why the connection exists.</extracomment>
-        <translation type="unfinished">Tyyppi</translation>
-    </message>
-    <message>
-        <source>Network</source>
-        <extracomment>Title of Peers Table column which states the network the peer connected through.</extracomment>
-        <translation type="unfinished">Verkko</translation>
-    </message>
-    <message>
-        <source>Inbound</source>
-        <extracomment>An Inbound Connection from a Peer.</extracomment>
-        <translation type="unfinished">Sisääntuleva</translation>
-    </message>
-    <message>
-        <source>Outbound</source>
-        <extracomment>An Outbound Connection to a Peer.</extracomment>
-        <translation type="unfinished">Ulosmenevä</translation>
-=======
-        <source>User Agent</source>
-        <extracomment>Title of Peers Table column which contains the peer's User Agent string.</extracomment>
-        <translation type="unfinished">Käyttöliittymä</translation>
-    </message>
-    <message>
-        <source>Ping</source>
-        <extracomment>Title of Peers Table column which indicates the current latency of the connection with the peer.</extracomment>
-        <translation type="unfinished">Vasteaika</translation>
-    </message>
-    <message>
-        <source>Peer</source>
-        <extracomment>Title of Peers Table column which contains a unique number used to identify a connection.</extracomment>
-        <translation type="unfinished">Vertainen</translation>
-    </message>
-    <message>
-        <source>Direction</source>
-        <extracomment>Title of Peers Table column which indicates the direction the peer connection was initiated from.</extracomment>
-        <translation type="unfinished">Suunta</translation>
-    </message>
-    <message>
-        <source>Sent</source>
-        <extracomment>Title of Peers Table column which indicates the total amount of network information we have sent to the peer.</extracomment>
-        <translation type="unfinished">Lähetetyt</translation>
->>>>>>> 86d0551a
-    </message>
-</context>
-<context>
-    <name>QRImageWidget</name>
-    <message>
-<<<<<<< HEAD
-        <source>&amp;Save Image…</source>
-        <translation type="unfinished">&amp;Tallenna kuva...</translation>
-    </message>
-    <message>
-        <source>&amp;Copy Image</source>
-        <translation type="unfinished">&amp;Kopioi kuva</translation>
-    </message>
-    <message>
-        <source>Resulting URI too long, try to reduce the text for label / message.</source>
-        <translation type="unfinished">Tuloksen URI on liian pitkä, yritä lyhentää otsikon tai viestin tekstiä.</translation>
-    </message>
-    <message>
-        <source>Error encoding URI into QR Code.</source>
-        <translation type="unfinished">Virhe käännettäessä URI:a QR-koodiksi.</translation>
-    </message>
-    <message>
-        <source>QR code support not available.</source>
-        <translation type="unfinished">Tukea QR-koodeille ei ole saatavilla.</translation>
-    </message>
-    <message>
-        <source>Save QR Code</source>
-        <translation type="unfinished">Tallenna QR-koodi</translation>
-=======
-        <source>Received</source>
-        <extracomment>Title of Peers Table column which indicates the total amount of network information we have received from the peer.</extracomment>
-        <translation type="unfinished">Vastaanotetut</translation>
-    </message>
-    <message>
-        <source>Address</source>
-        <extracomment>Title of Peers Table column which contains the IP/Onion/I2P address of the connected peer.</extracomment>
-        <translation type="unfinished">Osoite</translation>
-    </message>
-    <message>
-        <source>Type</source>
-        <extracomment>Title of Peers Table column which describes the type of peer connection. The "type" describes why the connection exists.</extracomment>
-        <translation type="unfinished">Tyyppi</translation>
-    </message>
-    <message>
-        <source>Network</source>
-        <extracomment>Title of Peers Table column which states the network the peer connected through.</extracomment>
-        <translation type="unfinished">Verkko</translation>
-    </message>
-    <message>
-        <source>Inbound</source>
-        <extracomment>An Inbound Connection from a Peer.</extracomment>
-        <translation type="unfinished">Sisääntuleva</translation>
-    </message>
-    <message>
-        <source>Outbound</source>
-        <extracomment>An Outbound Connection to a Peer.</extracomment>
-        <translation type="unfinished">Ulosmenevä</translation>
->>>>>>> 86d0551a
-    </message>
-</context>
-<context>
-    <name>QRImageWidget</name>
-    <message>
-<<<<<<< HEAD
-        <source>PNG Image</source>
-        <extracomment>Expanded name of the PNG file format. See: https://en.wikipedia.org/wiki/Portable_Network_Graphics.</extracomment>
-        <translation type="unfinished">PNG-kuva</translation>
-=======
-        <source>&amp;Save Image…</source>
-        <translation type="unfinished">&amp;Tallenna kuva...</translation>
->>>>>>> 86d0551a
-    </message>
-</context>
-<context>
-    <name>RPCConsole</name>
-    <message>
-<<<<<<< HEAD
-        <source>N/A</source>
-        <translation type="unfinished">Ei saatavilla</translation>
-    </message>
-    <message>
-        <source>Client version</source>
-        <translation type="unfinished">Pääteohjelman versio</translation>
-    </message>
-    <message>
-        <source>&amp;Information</source>
-        <translation type="unfinished">T&amp;ietoa</translation>
-    </message>
-    <message>
-        <source>General</source>
-        <translation type="unfinished">Yleinen</translation>
-    </message>
-    <message>
-        <source>Datadir</source>
-        <translation type="unfinished">Data-hakemisto</translation>
-    </message>
-    <message>
-        <source>To specify a non-default location of the data directory use the '%1' option.</source>
-        <translation type="unfinished">Käytä '%1' -valitsinta määritelläksesi muun kuin oletuksen data-hakemistolle.</translation>
-=======
-        <source>&amp;Copy Image</source>
-        <translation type="unfinished">&amp;Kopioi kuva</translation>
-    </message>
-    <message>
-        <source>Resulting URI too long, try to reduce the text for label / message.</source>
-        <translation type="unfinished">Tuloksen URI on liian pitkä, yritä lyhentää otsikon tai viestin tekstiä.</translation>
-    </message>
-    <message>
-        <source>Error encoding URI into QR Code.</source>
-        <translation type="unfinished">Virhe käännettäessä URI:a QR-koodiksi.</translation>
-    </message>
-    <message>
-        <source>QR code support not available.</source>
-        <translation type="unfinished">Tukea QR-koodeille ei ole saatavilla.</translation>
-    </message>
-    <message>
-        <source>Save QR Code</source>
-        <translation type="unfinished">Tallenna QR-koodi</translation>
-    </message>
-    <message>
-        <source>PNG Image</source>
-        <extracomment>Expanded name of the PNG file format. See: https://en.wikipedia.org/wiki/Portable_Network_Graphics.</extracomment>
-        <translation type="unfinished">PNG-kuva</translation>
->>>>>>> 86d0551a
-    </message>
-</context>
-<context>
-    <name>RPCConsole</name>
-    <message>
-<<<<<<< HEAD
-        <source>To specify a non-default location of the blocks directory use the '%1' option.</source>
-        <translation type="unfinished">Käytä '%1' -valitsinta määritelläksesi muun kuin oletuksen lohkohakemistolle.</translation>
-    </message>
-    <message>
-        <source>Startup time</source>
-        <translation type="unfinished">Käynnistysaika</translation>
-    </message>
-    <message>
-        <source>Network</source>
-        <translation type="unfinished">Verkko</translation>
-    </message>
-    <message>
-        <source>Name</source>
-        <translation type="unfinished">Nimi</translation>
-    </message>
-    <message>
-        <source>Number of connections</source>
-        <translation type="unfinished">Yhteyksien lukumäärä</translation>
-    </message>
-    <message>
-        <source>Block chain</source>
-        <translation type="unfinished">Lohkoketju</translation>
-    </message>
-    <message>
-        <source>Memory Pool</source>
-        <translation type="unfinished">Muistiallas</translation>
-    </message>
-    <message>
-        <source>Current number of transactions</source>
-        <translation type="unfinished">Tämänhetkinen rahansiirtojen määrä</translation>
-    </message>
-    <message>
-        <source>Memory usage</source>
-        <translation type="unfinished">Muistin käyttö</translation>
-    </message>
-    <message>
-        <source>Wallet: </source>
-        <translation type="unfinished">Lompakko:</translation>
-    </message>
-    <message>
-        <source>(none)</source>
-        <translation type="unfinished">(tyhjä)</translation>
-    </message>
-    <message>
-        <source>&amp;Reset</source>
-        <translation type="unfinished">&amp;Nollaa</translation>
-    </message>
-    <message>
-        <source>Received</source>
-        <translation type="unfinished">Vastaanotetut</translation>
-    </message>
-    <message>
-        <source>Sent</source>
-        <translation type="unfinished">Lähetetyt</translation>
-    </message>
-    <message>
-        <source>&amp;Peers</source>
-        <translation type="unfinished">&amp;Vertaiset</translation>
-    </message>
-    <message>
-        <source>Banned peers</source>
-        <translation type="unfinished">Estetyt vertaiset</translation>
-    </message>
-    <message>
-        <source>Select a peer to view detailed information.</source>
-        <translation type="unfinished">Valitse vertainen eriteltyjä tietoja varten.</translation>
-    </message>
-    <message>
-        <source>Version</source>
-        <translation type="unfinished">Versio</translation>
-    </message>
-    <message>
-        <source>Starting Block</source>
-        <translation type="unfinished">Alkaen lohkosta</translation>
-    </message>
-    <message>
-        <source>Synced Headers</source>
-        <translation type="unfinished">Synkronoidut ylätunnisteet</translation>
-    </message>
-    <message>
-        <source>Synced Blocks</source>
-        <translation type="unfinished">Synkronoidut lohkot</translation>
-    </message>
-    <message>
-        <source>Last Transaction</source>
-        <translation type="unfinished">Viimeisin transaktio</translation>
-    </message>
-    <message>
-        <source>The mapped Autonomous System used for diversifying peer selection.</source>
-        <translation type="unfinished">Kartoitettu autonominen järjestelmä, jota käytetään monipuolistamaan solmuvalikoimaa</translation>
-    </message>
-    <message>
-        <source>Mapped AS</source>
-        <translation type="unfinished">Kartoitettu AS</translation>
-    </message>
-    <message>
-        <source>User Agent</source>
-        <translation type="unfinished">Käyttöliittymä</translation>
-    </message>
-    <message>
-        <source>Node window</source>
-        <translation type="unfinished">Solmu ikkuna</translation>
-    </message>
-    <message>
-        <source>Current block height</source>
-        <translation type="unfinished">Lohkon nykyinen korkeus</translation>
-    </message>
-    <message>
-        <source>Open the %1 debug log file from the current data directory. This can take a few seconds for large log files.</source>
-        <translation type="unfinished">Avaa %1 -debug-loki tämänhetkisestä data-hakemistosta. Tämä voi viedä muutaman sekunnin suurille lokitiedostoille.</translation>
-    </message>
-    <message>
-        <source>Decrease font size</source>
-        <translation type="unfinished">Pienennä fontin kokoa</translation>
-    </message>
-    <message>
-        <source>Increase font size</source>
-        <translation type="unfinished">Suurenna fontin kokoa</translation>
-    </message>
-    <message>
-        <source>Permissions</source>
-        <translation type="unfinished">Luvat</translation>
-    </message>
-    <message>
-        <source>The direction and type of peer connection: %1</source>
-        <translation type="unfinished">Vertaisyhteyden suunta ja tyyppi: %1</translation>
-    </message>
-    <message>
-        <source>Direction/Type</source>
-        <translation type="unfinished">Suunta/Tyyppi</translation>
-    </message>
-    <message>
-        <source>The network protocol this peer is connected through: IPv4, IPv6, Onion, I2P, or CJDNS.</source>
-        <translation type="unfinished">Verkkoprotokolla, jonka kautta tämä vertaisverkko on yhdistetty: IPv4, IPv6, Onion, I2P tai CJDNS.</translation>
-    </message>
-    <message>
-        <source>Services</source>
-        <translation type="unfinished">Palvelut</translation>
-    </message>
-    <message>
-        <source>High Bandwidth</source>
-        <translation type="unfinished">Suuri kaistanleveys</translation>
-    </message>
-    <message>
-        <source>Connection Time</source>
-        <translation type="unfinished">Yhteysaika</translation>
-    </message>
-    <message>
-        <source>Elapsed time since a novel block passing initial validity checks was received from this peer.</source>
-        <translation type="unfinished">Kulunut aika siitä, kun tältä vertaiselta vastaanotettiin uusi lohko, joka on läpäissyt alustavat validiteettitarkistukset.</translation>
-    </message>
-    <message>
-        <source>Last Block</source>
-        <translation type="unfinished">Viimeisin lohko</translation>
-    </message>
-    <message>
-        <source>Last Send</source>
-        <translation type="unfinished">Viimeisin lähetetty</translation>
-    </message>
-    <message>
-        <source>Last Receive</source>
-        <translation type="unfinished">Viimeisin vastaanotettu</translation>
-    </message>
-    <message>
-        <source>Ping Time</source>
-        <translation type="unfinished">Vasteaika</translation>
-    </message>
-    <message>
-        <source>The duration of a currently outstanding ping.</source>
-        <translation type="unfinished">Tämänhetkisen merkittävän yhteyskokeilun kesto.</translation>
-    </message>
-    <message>
-        <source>Ping Wait</source>
-        <translation type="unfinished">Yhteyskokeilun odotus</translation>
-    </message>
-    <message>
-        <source>Min Ping</source>
-        <translation type="unfinished">Pienin vasteaika</translation>
-    </message>
-    <message>
-        <source>Time Offset</source>
-        <translation type="unfinished">Ajan poikkeama</translation>
-    </message>
-    <message>
-        <source>Last block time</source>
-        <translation type="unfinished">Viimeisimmän lohkon aika</translation>
-    </message>
-    <message>
-        <source>&amp;Open</source>
-        <translation type="unfinished">&amp;Avaa</translation>
-    </message>
-    <message>
-        <source>&amp;Console</source>
-        <translation type="unfinished">&amp;Konsoli</translation>
-    </message>
-    <message>
-        <source>&amp;Network Traffic</source>
-        <translation type="unfinished">&amp;Verkkoliikenne</translation>
-    </message>
-    <message>
-        <source>Totals</source>
-        <translation type="unfinished">Yhteensä</translation>
-    </message>
-    <message>
-        <source>Debug log file</source>
-        <translation type="unfinished">Debug lokitiedosto</translation>
-    </message>
-    <message>
-        <source>Clear console</source>
-        <translation type="unfinished">Tyhjennä konsoli</translation>
-    </message>
-    <message>
-        <source>In:</source>
-        <translation type="unfinished">Sisään:</translation>
-    </message>
-    <message>
-        <source>Out:</source>
-        <translation type="unfinished">Ulos:</translation>
-    </message>
-    <message>
-        <source>Inbound: initiated by peer</source>
-        <extracomment>Explanatory text for an inbound peer connection.</extracomment>
-        <translation type="unfinished">Saapuva: vertaisen aloittama</translation>
-    </message>
-    <message>
-        <source>Ctrl+=</source>
-        <extracomment>Secondary shortcut to increase the RPC console font size.</extracomment>
-        <translation type="unfinished">Ctrl+-</translation>
-    </message>
-    <message>
-        <source>&amp;Copy address</source>
-        <extracomment>Context menu action to copy the address of a peer.</extracomment>
-        <translation type="unfinished">&amp;Kopioi osoite</translation>
-    </message>
-    <message>
-        <source>&amp;Disconnect</source>
-        <translation type="unfinished">&amp;Katkaise yhteys</translation>
-    </message>
-    <message>
-        <source>1 &amp;hour</source>
-        <translation type="unfinished">1 &amp;tunti</translation>
-    </message>
-    <message>
-        <source>1 &amp;week</source>
-        <translation type="unfinished">1 &amp;viikko</translation>
-    </message>
-    <message>
-        <source>1 &amp;year</source>
-        <translation type="unfinished">1 &amp;vuosi</translation>
-    </message>
-    <message>
-        <source>&amp;Unban</source>
-        <translation type="unfinished">&amp;Poista esto</translation>
-    </message>
-    <message>
-        <source>Network activity disabled</source>
-        <translation type="unfinished">Verkkoliikenne pysäytetty</translation>
-    </message>
-    <message>
-        <source>Executing command without any wallet</source>
-        <translation type="unfinished">Suoritetaan komento ilman lomakkoa</translation>
-    </message>
-    <message>
-        <source>Executing command using "%1" wallet</source>
-        <translation type="unfinished">Suoritetaan komento käyttäen lompakkoa "%1"</translation>
-    </message>
-    <message>
-        <source>Executing…</source>
-        <extracomment>A console message indicating an entered command is currently being executed.</extracomment>
-        <translation type="unfinished">Suoritetaan...</translation>
-    </message>
-    <message>
-        <source>(peer: %1)</source>
-        <translation type="unfinished">(vertainen: %1)</translation>
-    </message>
-    <message>
-        <source>via %1</source>
-        <translation type="unfinished">%1 kautta</translation>
-    </message>
-    <message>
-        <source>Yes</source>
-        <translation type="unfinished">Kyllä</translation>
-    </message>
-    <message>
-        <source>No</source>
-        <translation type="unfinished">Ei</translation>
-    </message>
-    <message>
-        <source>To</source>
-        <translation type="unfinished">Saaja</translation>
-    </message>
-    <message>
-        <source>From</source>
-        <translation type="unfinished">Lähettäjä</translation>
-    </message>
-    <message>
-        <source>Ban for</source>
-        <translation type="unfinished">Estä</translation>
-    </message>
-    <message>
-        <source>Never</source>
-        <translation type="unfinished">Ei ikinä</translation>
-    </message>
-    <message>
-        <source>Unknown</source>
-        <translation type="unfinished">Tuntematon</translation>
-=======
-        <source>N/A</source>
-        <translation type="unfinished">Ei saatavilla</translation>
-    </message>
-    <message>
-        <source>Client version</source>
-        <translation type="unfinished">Pääteohjelman versio</translation>
-    </message>
-    <message>
-        <source>&amp;Information</source>
-        <translation type="unfinished">T&amp;ietoa</translation>
-    </message>
-    <message>
-        <source>General</source>
-        <translation type="unfinished">Yleinen</translation>
-    </message>
-    <message>
-        <source>Datadir</source>
-        <translation type="unfinished">Data-hakemisto</translation>
-    </message>
-    <message>
-        <source>To specify a non-default location of the data directory use the '%1' option.</source>
-        <translation type="unfinished">Käytä '%1' -valitsinta määritelläksesi muun kuin oletuksen data-hakemistolle.</translation>
-    </message>
-    <message>
-        <source>To specify a non-default location of the blocks directory use the '%1' option.</source>
-        <translation type="unfinished">Käytä '%1' -valitsinta määritelläksesi muun kuin oletuksen lohkohakemistolle.</translation>
-    </message>
-    <message>
-        <source>Startup time</source>
-        <translation type="unfinished">Käynnistysaika</translation>
-    </message>
-    <message>
-        <source>Network</source>
-        <translation type="unfinished">Verkko</translation>
-    </message>
-    <message>
-        <source>Name</source>
-        <translation type="unfinished">Nimi</translation>
-    </message>
-    <message>
-        <source>Number of connections</source>
-        <translation type="unfinished">Yhteyksien lukumäärä</translation>
-    </message>
-    <message>
-        <source>Block chain</source>
-        <translation type="unfinished">Lohkoketju</translation>
-    </message>
-    <message>
-        <source>Memory Pool</source>
-        <translation type="unfinished">Muistiallas</translation>
-    </message>
-    <message>
-        <source>Current number of transactions</source>
-        <translation type="unfinished">Tämänhetkinen rahansiirtojen määrä</translation>
-    </message>
-    <message>
-        <source>Memory usage</source>
-        <translation type="unfinished">Muistin käyttö</translation>
-    </message>
-    <message>
-        <source>Wallet: </source>
-        <translation type="unfinished">Lompakko:</translation>
-    </message>
-    <message>
-        <source>(none)</source>
-        <translation type="unfinished">(tyhjä)</translation>
-    </message>
-    <message>
-        <source>&amp;Reset</source>
-        <translation type="unfinished">&amp;Nollaa</translation>
-    </message>
-    <message>
-        <source>Received</source>
-        <translation type="unfinished">Vastaanotetut</translation>
-    </message>
-    <message>
-        <source>Sent</source>
-        <translation type="unfinished">Lähetetyt</translation>
-    </message>
-    <message>
-        <source>&amp;Peers</source>
-        <translation type="unfinished">&amp;Vertaiset</translation>
-    </message>
-    <message>
-        <source>Banned peers</source>
-        <translation type="unfinished">Estetyt vertaiset</translation>
-    </message>
-    <message>
-        <source>Select a peer to view detailed information.</source>
-        <translation type="unfinished">Valitse vertainen eriteltyjä tietoja varten.</translation>
-    </message>
-    <message>
-        <source>Version</source>
-        <translation type="unfinished">Versio</translation>
-    </message>
-    <message>
-        <source>Starting Block</source>
-        <translation type="unfinished">Alkaen lohkosta</translation>
-    </message>
-    <message>
-        <source>Synced Headers</source>
-        <translation type="unfinished">Synkronoidut ylätunnisteet</translation>
-    </message>
-    <message>
-        <source>Synced Blocks</source>
-        <translation type="unfinished">Synkronoidut lohkot</translation>
-    </message>
-    <message>
-        <source>Last Transaction</source>
-        <translation type="unfinished">Viimeisin transaktio</translation>
-    </message>
-    <message>
-        <source>The mapped Autonomous System used for diversifying peer selection.</source>
-        <translation type="unfinished">Kartoitettu autonominen järjestelmä, jota käytetään monipuolistamaan solmuvalikoimaa</translation>
-    </message>
-    <message>
-        <source>Mapped AS</source>
-        <translation type="unfinished">Kartoitettu AS</translation>
-    </message>
-    <message>
-        <source>User Agent</source>
-        <translation type="unfinished">Käyttöliittymä</translation>
-    </message>
-    <message>
-        <source>Node window</source>
-        <translation type="unfinished">Solmu ikkuna</translation>
-    </message>
-    <message>
-        <source>Current block height</source>
-        <translation type="unfinished">Lohkon nykyinen korkeus</translation>
-    </message>
-    <message>
-        <source>Open the %1 debug log file from the current data directory. This can take a few seconds for large log files.</source>
-        <translation type="unfinished">Avaa %1 -debug-loki tämänhetkisestä data-hakemistosta. Tämä voi viedä muutaman sekunnin suurille lokitiedostoille.</translation>
-    </message>
-    <message>
-        <source>Decrease font size</source>
-        <translation type="unfinished">Pienennä fontin kokoa</translation>
-    </message>
-    <message>
-        <source>Increase font size</source>
-        <translation type="unfinished">Suurenna fontin kokoa</translation>
-    </message>
-    <message>
-        <source>Permissions</source>
-        <translation type="unfinished">Luvat</translation>
-    </message>
-    <message>
-        <source>The direction and type of peer connection: %1</source>
-        <translation type="unfinished">Vertaisyhteyden suunta ja tyyppi: %1</translation>
-    </message>
-    <message>
-        <source>Direction/Type</source>
-        <translation type="unfinished">Suunta/Tyyppi</translation>
-    </message>
-    <message>
-        <source>The network protocol this peer is connected through: IPv4, IPv6, Onion, I2P, or CJDNS.</source>
-        <translation type="unfinished">Verkkoprotokolla, jonka kautta tämä vertaisverkko on yhdistetty: IPv4, IPv6, Onion, I2P tai CJDNS.</translation>
-    </message>
-    <message>
-        <source>Services</source>
-        <translation type="unfinished">Palvelut</translation>
-    </message>
-    <message>
-        <source>High Bandwidth</source>
-        <translation type="unfinished">Suuri kaistanleveys</translation>
-    </message>
-    <message>
-        <source>Connection Time</source>
-        <translation type="unfinished">Yhteysaika</translation>
-    </message>
-    <message>
-        <source>Elapsed time since a novel block passing initial validity checks was received from this peer.</source>
-        <translation type="unfinished">Kulunut aika siitä, kun tältä vertaiselta vastaanotettiin uusi lohko, joka on läpäissyt alustavat validiteettitarkistukset.</translation>
-    </message>
-    <message>
-        <source>Last Block</source>
-        <translation type="unfinished">Viimeisin lohko</translation>
-    </message>
-    <message>
-        <source>Last Send</source>
-        <translation type="unfinished">Viimeisin lähetetty</translation>
-    </message>
-    <message>
-        <source>Last Receive</source>
-        <translation type="unfinished">Viimeisin vastaanotettu</translation>
-    </message>
-    <message>
-        <source>Ping Time</source>
-        <translation type="unfinished">Vasteaika</translation>
-    </message>
-    <message>
-        <source>The duration of a currently outstanding ping.</source>
-        <translation type="unfinished">Tämänhetkisen merkittävän yhteyskokeilun kesto.</translation>
-    </message>
-    <message>
-        <source>Ping Wait</source>
-        <translation type="unfinished">Yhteyskokeilun odotus</translation>
-    </message>
-    <message>
-        <source>Min Ping</source>
-        <translation type="unfinished">Pienin vasteaika</translation>
-    </message>
-    <message>
-        <source>Time Offset</source>
-        <translation type="unfinished">Ajan poikkeama</translation>
-    </message>
-    <message>
-        <source>Last block time</source>
-        <translation type="unfinished">Viimeisimmän lohkon aika</translation>
-    </message>
-    <message>
-        <source>&amp;Open</source>
-        <translation type="unfinished">&amp;Avaa</translation>
-    </message>
-    <message>
-        <source>&amp;Console</source>
-        <translation type="unfinished">&amp;Konsoli</translation>
-    </message>
-    <message>
-        <source>&amp;Network Traffic</source>
-        <translation type="unfinished">&amp;Verkkoliikenne</translation>
-    </message>
-    <message>
-        <source>Totals</source>
-        <translation type="unfinished">Yhteensä</translation>
-    </message>
-    <message>
-        <source>Debug log file</source>
-        <translation type="unfinished">Debug lokitiedosto</translation>
-    </message>
-    <message>
-        <source>Clear console</source>
-        <translation type="unfinished">Tyhjennä konsoli</translation>
-    </message>
-    <message>
-        <source>In:</source>
-        <translation type="unfinished">Sisään:</translation>
-    </message>
-    <message>
-        <source>Out:</source>
-        <translation type="unfinished">Ulos:</translation>
-    </message>
-    <message>
-        <source>Inbound: initiated by peer</source>
-        <extracomment>Explanatory text for an inbound peer connection.</extracomment>
-        <translation type="unfinished">Saapuva: vertaisen aloittama</translation>
-    </message>
-    <message>
-        <source>Ctrl+=</source>
-        <extracomment>Secondary shortcut to increase the RPC console font size.</extracomment>
-        <translation type="unfinished">Ctrl+-</translation>
-    </message>
-    <message>
-        <source>&amp;Copy address</source>
-        <extracomment>Context menu action to copy the address of a peer.</extracomment>
-        <translation type="unfinished">&amp;Kopioi osoite</translation>
-    </message>
-    <message>
-        <source>&amp;Disconnect</source>
-        <translation type="unfinished">&amp;Katkaise yhteys</translation>
-    </message>
-    <message>
-        <source>1 &amp;hour</source>
-        <translation type="unfinished">1 &amp;tunti</translation>
-    </message>
-    <message>
-        <source>1 &amp;week</source>
-        <translation type="unfinished">1 &amp;viikko</translation>
-    </message>
-    <message>
-        <source>1 &amp;year</source>
-        <translation type="unfinished">1 &amp;vuosi</translation>
-    </message>
-    <message>
-        <source>&amp;Unban</source>
-        <translation type="unfinished">&amp;Poista esto</translation>
-    </message>
-    <message>
-        <source>Network activity disabled</source>
-        <translation type="unfinished">Verkkoliikenne pysäytetty</translation>
-    </message>
-    <message>
-        <source>Executing command without any wallet</source>
-        <translation type="unfinished">Suoritetaan komento ilman lomakkoa</translation>
-    </message>
-    <message>
-        <source>Executing command using "%1" wallet</source>
-        <translation type="unfinished">Suoritetaan komento käyttäen lompakkoa "%1"</translation>
-    </message>
-    <message>
-        <source>Executing…</source>
-        <extracomment>A console message indicating an entered command is currently being executed.</extracomment>
-        <translation type="unfinished">Suoritetaan...</translation>
-    </message>
-    <message>
-        <source>(peer: %1)</source>
-        <translation type="unfinished">(vertainen: %1)</translation>
-    </message>
-    <message>
-        <source>via %1</source>
-        <translation type="unfinished">%1 kautta</translation>
-    </message>
-    <message>
-        <source>Yes</source>
-        <translation type="unfinished">Kyllä</translation>
-    </message>
-    <message>
-        <source>No</source>
-        <translation type="unfinished">Ei</translation>
->>>>>>> 86d0551a
-    </message>
-</context>
-<context>
-    <name>ReceiveCoinsDialog</name>
-    <message>
-<<<<<<< HEAD
-        <source>&amp;Amount:</source>
-        <translation type="unfinished">&amp;Määrä</translation>
-    </message>
-    <message>
-        <source>&amp;Label:</source>
-        <translation type="unfinished">&amp;Nimi:</translation>
-    </message>
-    <message>
-        <source>&amp;Message:</source>
-        <translation type="unfinished">&amp;Viesti:</translation>
-    </message>
-    <message>
-        <source>An optional message to attach to the payment request, which will be displayed when the request is opened. Note: The message will not be sent with the payment over the Qtum network.</source>
-        <translation type="unfinished">Valinnainen viesti liitetään maksupyyntöön ja näytetään avattaessa. Viestiä ei lähetetä Qtum-verkkoon.</translation>
-    </message>
-    <message>
-        <source>An optional label to associate with the new receiving address.</source>
-        <translation type="unfinished">Valinnainen nimi liitetään vastaanottavaan osoitteeseen.</translation>
-=======
-        <source>To</source>
-        <translation type="unfinished">Saaja</translation>
-    </message>
-    <message>
-        <source>From</source>
-        <translation type="unfinished">Lähettäjä</translation>
-    </message>
-    <message>
-        <source>Ban for</source>
-        <translation type="unfinished">Estä</translation>
-    </message>
-    <message>
-        <source>Never</source>
-        <translation type="unfinished">Ei ikinä</translation>
-    </message>
-    <message>
-        <source>Unknown</source>
-        <translation type="unfinished">Tuntematon</translation>
->>>>>>> 86d0551a
-    </message>
-</context>
-<context>
-    <name>ReceiveCoinsDialog</name>
-    <message>
-<<<<<<< HEAD
-        <source>Use this form to request payments. All fields are &lt;b&gt;optional&lt;/b&gt;.</source>
-        <translation type="unfinished">Käytä lomaketta maksupyyntöihin. Kaikki kentät ovat &lt;b&gt;valinnaisia&lt;/b&gt;.</translation>
-    </message>
-    <message>
-        <source>An optional amount to request. Leave this empty or zero to not request a specific amount.</source>
-        <translation type="unfinished">Valinnainen pyyntömäärä. Jätä tyhjäksi tai nollaksi jos et pyydä tiettyä määrää.</translation>
-    </message>
-    <message>
-        <source>An optional label to associate with the new receiving address (used by you to identify an invoice).  It is also attached to the payment request.</source>
-        <translation type="unfinished">Valinnainen tarra, joka liitetään uuteen vastaanotto-osoitteeseen (jonka käytät laskun tunnistamiseen). Se liitetään myös maksupyyntöön.</translation>
-    </message>
-    <message>
-        <source>An optional message that is attached to the payment request and may be displayed to the sender.</source>
-        <translation type="unfinished">Valinnainen viesti, joka on liitetty maksupyyntöön ja joka voidaan näyttää lähettäjälle.</translation>
-    </message>
-    <message>
-        <source>&amp;Create new receiving address</source>
-        <translation type="unfinished"> &amp;Luo uusi vastaanotto-osoite</translation>
-    </message>
-    <message>
-        <source>Clear all fields of the form.</source>
-        <translation type="unfinished">Tyhjennä lomakkeen kaikki kentät.</translation>
-    </message>
-    <message>
-        <source>Clear</source>
-        <translation type="unfinished">Tyhjennä</translation>
-    </message>
-    <message>
-        <source>Requested payments history</source>
-        <translation type="unfinished">Pyydettyjen maksujen historia</translation>
-    </message>
-    <message>
-        <source>Show the selected request (does the same as double clicking an entry)</source>
-        <translation type="unfinished">Näytä valittu pyyntö (sama toiminta kuin alkion tuplaklikkaus)</translation>
-    </message>
-    <message>
-        <source>Show</source>
-        <translation type="unfinished">Näytä</translation>
-    </message>
-    <message>
-        <source>Remove the selected entries from the list</source>
-        <translation type="unfinished">Poista valitut alkiot listasta</translation>
-    </message>
-    <message>
-        <source>Remove</source>
-        <translation type="unfinished">Poista</translation>
-    </message>
-    <message>
-        <source>Copy &amp;URI</source>
-        <translation type="unfinished">Kopioi &amp;URI</translation>
-    </message>
-    <message>
-        <source>&amp;Copy address</source>
-        <translation type="unfinished">&amp;Kopioi osoite</translation>
-    </message>
-    <message>
-        <source>Copy &amp;label</source>
-        <translation type="unfinished">Kopioi &amp;viite</translation>
-    </message>
-    <message>
-        <source>Copy &amp;message</source>
-        <translation type="unfinished">Kopioi &amp;viesti</translation>
-    </message>
-    <message>
-        <source>Copy &amp;amount</source>
-        <translation type="unfinished">Kopioi &amp;määrä</translation>
-    </message>
-    <message>
-        <source>Could not unlock wallet.</source>
-        <translation type="unfinished">Lompakkoa ei voitu avata.</translation>
-    </message>
-    <message>
-        <source>Could not generate new %1 address</source>
-        <translation type="unfinished">Uutta %1-osoitetta ei voitu luoda</translation>
-    </message>
-</context>
-<context>
-    <name>ReceiveRequestDialog</name>
-    <message>
-        <source>Request payment to …</source>
-        <translation type="unfinished">Pyydä maksua ooitteeseen ...</translation>
-    </message>
-    <message>
-        <source>Address:</source>
-        <translation type="unfinished">Osoite:</translation>
-    </message>
-    <message>
-        <source>Amount:</source>
-        <translation type="unfinished">Määrä:</translation>
-    </message>
-    <message>
-        <source>Label:</source>
-        <translation type="unfinished">Tunniste:</translation>
-=======
-        <source>&amp;Amount:</source>
-        <translation type="unfinished">&amp;Määrä</translation>
-    </message>
-    <message>
-        <source>&amp;Label:</source>
-        <translation type="unfinished">&amp;Nimi:</translation>
-    </message>
-    <message>
-        <source>&amp;Message:</source>
-        <translation type="unfinished">&amp;Viesti:</translation>
-    </message>
-    <message>
-        <source>An optional message to attach to the payment request, which will be displayed when the request is opened. Note: The message will not be sent with the payment over the Qtum network.</source>
-        <translation type="unfinished">Valinnainen viesti liitetään maksupyyntöön ja näytetään avattaessa. Viestiä ei lähetetä Qtum-verkkoon.</translation>
-    </message>
-    <message>
-        <source>An optional label to associate with the new receiving address.</source>
-        <translation type="unfinished">Valinnainen nimi liitetään vastaanottavaan osoitteeseen.</translation>
-    </message>
-    <message>
-        <source>Use this form to request payments. All fields are &lt;b&gt;optional&lt;/b&gt;.</source>
-        <translation type="unfinished">Käytä lomaketta maksupyyntöihin. Kaikki kentät ovat &lt;b&gt;valinnaisia&lt;/b&gt;.</translation>
-    </message>
-    <message>
-        <source>An optional amount to request. Leave this empty or zero to not request a specific amount.</source>
-        <translation type="unfinished">Valinnainen pyyntömäärä. Jätä tyhjäksi tai nollaksi jos et pyydä tiettyä määrää.</translation>
-    </message>
-    <message>
-        <source>An optional label to associate with the new receiving address (used by you to identify an invoice).  It is also attached to the payment request.</source>
-        <translation type="unfinished">Valinnainen tarra, joka liitetään uuteen vastaanotto-osoitteeseen (jonka käytät laskun tunnistamiseen). Se liitetään myös maksupyyntöön.</translation>
-    </message>
-    <message>
-        <source>An optional message that is attached to the payment request and may be displayed to the sender.</source>
-        <translation type="unfinished">Valinnainen viesti, joka on liitetty maksupyyntöön ja joka voidaan näyttää lähettäjälle.</translation>
-    </message>
-    <message>
-        <source>&amp;Create new receiving address</source>
-        <translation type="unfinished"> &amp;Luo uusi vastaanotto-osoite</translation>
-    </message>
-    <message>
-        <source>Clear all fields of the form.</source>
-        <translation type="unfinished">Tyhjennä lomakkeen kaikki kentät.</translation>
-    </message>
-    <message>
-        <source>Clear</source>
-        <translation type="unfinished">Tyhjennä</translation>
-    </message>
-    <message>
-        <source>Requested payments history</source>
-        <translation type="unfinished">Pyydettyjen maksujen historia</translation>
-    </message>
-    <message>
-        <source>Show the selected request (does the same as double clicking an entry)</source>
-        <translation type="unfinished">Näytä valittu pyyntö (sama toiminta kuin alkion tuplaklikkaus)</translation>
-    </message>
-    <message>
-        <source>Show</source>
-        <translation type="unfinished">Näytä</translation>
-    </message>
-    <message>
-        <source>Remove the selected entries from the list</source>
-        <translation type="unfinished">Poista valitut alkiot listasta</translation>
-    </message>
-    <message>
-        <source>Remove</source>
-        <translation type="unfinished">Poista</translation>
-    </message>
-    <message>
-        <source>Copy &amp;URI</source>
-        <translation type="unfinished">Kopioi &amp;URI</translation>
-    </message>
-    <message>
-        <source>&amp;Copy address</source>
-        <translation type="unfinished">&amp;Kopioi osoite</translation>
-    </message>
-    <message>
-        <source>Copy &amp;label</source>
-        <translation type="unfinished">Kopioi &amp;viite</translation>
-    </message>
-    <message>
-        <source>Copy &amp;message</source>
-        <translation type="unfinished">Kopioi &amp;viesti</translation>
-    </message>
-    <message>
-        <source>Copy &amp;amount</source>
-        <translation type="unfinished">Kopioi &amp;määrä</translation>
-    </message>
-    <message>
-        <source>Could not unlock wallet.</source>
-        <translation type="unfinished">Lompakkoa ei voitu avata.</translation>
-    </message>
-    <message>
-        <source>Could not generate new %1 address</source>
-        <translation type="unfinished">Uutta %1-osoitetta ei voitu luoda</translation>
->>>>>>> 86d0551a
-    </message>
-</context>
-<context>
-    <name>ReceiveRequestDialog</name>
-    <message>
-<<<<<<< HEAD
-        <source>Message:</source>
-        <translation type="unfinished">Viesti:</translation>
-    </message>
-    <message>
-        <source>Wallet:</source>
-        <translation type="unfinished">Lompakko:</translation>
-    </message>
-    <message>
-        <source>Copy &amp;URI</source>
-        <translation type="unfinished">Kopioi &amp;URI</translation>
-    </message>
-    <message>
-        <source>Copy &amp;Address</source>
-        <translation type="unfinished">Kopioi &amp;Osoite</translation>
-    </message>
-    <message>
-        <source>&amp;Verify</source>
-        <translation type="unfinished">&amp;Varmenna</translation>
-    </message>
-    <message>
-        <source>Verify this address on e.g. a hardware wallet screen</source>
-        <translation type="unfinished">Varmista tämä osoite esimerkiksi laitelompakon näytöltä</translation>
-=======
-        <source>Request payment to …</source>
-        <translation type="unfinished">Pyydä maksua ooitteeseen ...</translation>
-    </message>
-    <message>
-        <source>Address:</source>
-        <translation type="unfinished">Osoite:</translation>
-    </message>
-    <message>
-        <source>Amount:</source>
-        <translation type="unfinished">Määrä:</translation>
-    </message>
-    <message>
-        <source>Label:</source>
-        <translation type="unfinished">Tunniste:</translation>
-    </message>
-    <message>
-        <source>Message:</source>
-        <translation type="unfinished">Viesti:</translation>
-    </message>
-    <message>
-        <source>Wallet:</source>
-        <translation type="unfinished">Lompakko:</translation>
->>>>>>> 86d0551a
-    </message>
-    <message>
-        <source>Copy &amp;URI</source>
-        <translation type="unfinished">Kopioi &amp;URI</translation>
-    </message>
-    <message>
-<<<<<<< HEAD
-        <source>Payment information</source>
-        <translation type="unfinished">Maksutiedot</translation>
-    </message>
-    <message>
-        <source>Request payment to %1</source>
-        <translation type="unfinished">Pyydä maksua osoitteeseen %1</translation>
-=======
-        <source>Copy &amp;Address</source>
-        <translation type="unfinished">Kopioi &amp;Osoite</translation>
-    </message>
-    <message>
-        <source>&amp;Verify</source>
-        <translation type="unfinished">&amp;Varmenna</translation>
-    </message>
-    <message>
-        <source>Verify this address on e.g. a hardware wallet screen</source>
-        <translation type="unfinished">Varmista tämä osoite esimerkiksi laitelompakon näytöltä</translation>
->>>>>>> 86d0551a
-    </message>
-</context>
-<context>
-    <name>RecentRequestsTableModel</name>
-    <message>
-<<<<<<< HEAD
-        <source>Date</source>
-        <translation type="unfinished">Aika</translation>
-    </message>
-    <message>
-        <source>Label</source>
-        <translation type="unfinished">Nimike</translation>
-    </message>
-    <message>
-        <source>Message</source>
-        <translation type="unfinished">Viesti</translation>
-    </message>
-    <message>
-        <source>(no label)</source>
-        <translation type="unfinished">(ei nimikettä)</translation>
-    </message>
-    <message>
-        <source>(no message)</source>
-        <translation type="unfinished">(ei viestiä)</translation>
-    </message>
-    <message>
-        <source>(no amount requested)</source>
-        <translation type="unfinished">(ei pyydettyä määrää)</translation>
-    </message>
-    <message>
-        <source>Requested</source>
-        <translation type="unfinished">Pyydetty</translation>
-=======
-        <source>&amp;Save Image…</source>
-        <translation type="unfinished">&amp;Tallenna kuva...</translation>
-    </message>
-    <message>
-        <source>Payment information</source>
-        <translation type="unfinished">Maksutiedot</translation>
-    </message>
-    <message>
-        <source>Request payment to %1</source>
-        <translation type="unfinished">Pyydä maksua osoitteeseen %1</translation>
-    </message>
-</context>
-<context>
-    <name>RecentRequestsTableModel</name>
-    <message>
-        <source>Date</source>
-        <translation type="unfinished">Aika</translation>
-    </message>
-    <message>
-        <source>Label</source>
-        <translation type="unfinished">Nimike</translation>
-    </message>
-    <message>
-        <source>Message</source>
-        <translation type="unfinished">Viesti</translation>
-    </message>
-    <message>
-        <source>(no label)</source>
-        <translation type="unfinished">(ei nimikettä)</translation>
->>>>>>> 86d0551a
-    </message>
-</context>
-<context>
-    <name>SendCoinsDialog</name>
-    <message>
-<<<<<<< HEAD
-        <source>Send Coins</source>
-        <translation type="unfinished">Lähetä kolikoita</translation>
-    </message>
-    <message>
-        <source>Coin Control Features</source>
-        <translation type="unfinished">Kolikkokontrolli ominaisuudet</translation>
-    </message>
-    <message>
-        <source>automatically selected</source>
-        <translation type="unfinished">automaattisesti valitut</translation>
-=======
-        <source>(no message)</source>
-        <translation type="unfinished">(ei viestiä)</translation>
-    </message>
-    <message>
-        <source>(no amount requested)</source>
-        <translation type="unfinished">(ei pyydettyä määrää)</translation>
-    </message>
-    <message>
-        <source>Requested</source>
-        <translation type="unfinished">Pyydetty</translation>
->>>>>>> 86d0551a
-    </message>
-</context>
-<context>
-    <name>SendCoinsDialog</name>
-    <message>
-<<<<<<< HEAD
-        <source>Insufficient funds!</source>
-        <translation type="unfinished">Lompakon saldo ei riitä!</translation>
-    </message>
-    <message>
-        <source>Quantity:</source>
-        <translation type="unfinished">Määrä:</translation>
-    </message>
-    <message>
-        <source>Bytes:</source>
-        <translation type="unfinished">Tavuja:</translation>
-    </message>
-    <message>
-        <source>Amount:</source>
-        <translation type="unfinished">Määrä:</translation>
-    </message>
-    <message>
-        <source>Fee:</source>
-        <translation type="unfinished">Palkkio:</translation>
-    </message>
-    <message>
-        <source>After Fee:</source>
-        <translation type="unfinished">Palkkion jälkeen:</translation>
-    </message>
-    <message>
-        <source>Change:</source>
-        <translation type="unfinished">Vaihtoraha:</translation>
-    </message>
-    <message>
-        <source>If this is activated, but the change address is empty or invalid, change will be sent to a newly generated address.</source>
-        <translation type="unfinished">Jos tämä aktivoidaan mutta vaihtorahan osoite on tyhjä tai virheellinen, vaihtoraha tullaan lähettämään uuteen luotuun osoitteeseen.</translation>
-    </message>
-    <message>
-        <source>Custom change address</source>
-        <translation type="unfinished">Kustomoitu vaihtorahan osoite</translation>
-    </message>
-    <message>
-        <source>Transaction Fee:</source>
-        <translation type="unfinished">Rahansiirtokulu:</translation>
-    </message>
-    <message>
-        <source>Using the fallbackfee can result in sending a transaction that will take several hours or days (or never) to confirm. Consider choosing your fee manually or wait until you have validated the complete chain.</source>
-        <translation type="unfinished">Fallbackfeen käyttö voi johtaa useita tunteja, päiviä (tai loputtomiin) kestävän siirron lähettämiseen. Harkitse palkkion valitsemista itse tai odota kunnes koko ketju on vahvistettu.</translation>
-    </message>
-    <message>
-        <source>Warning: Fee estimation is currently not possible.</source>
-        <translation type="unfinished">Varoitus: Kulujen arviointi ei ole juuri nyt mahdollista.</translation>
-    </message>
-    <message>
-        <source>per kilobyte</source>
-        <translation type="unfinished">per kilotavu</translation>
-    </message>
-    <message>
-        <source>Hide</source>
-        <translation type="unfinished">Piilota</translation>
-    </message>
-    <message>
-        <source>Recommended:</source>
-        <translation type="unfinished">Suositeltu:</translation>
-    </message>
-    <message>
-        <source>Custom:</source>
-        <translation type="unfinished">Muokattu:</translation>
-    </message>
-    <message>
-        <source>Send to multiple recipients at once</source>
-        <translation type="unfinished">Lähetä usealla vastaanottajalle samanaikaisesti</translation>
-    </message>
-    <message>
-        <source>Add &amp;Recipient</source>
-        <translation type="unfinished">Lisää &amp;Vastaanottaja</translation>
-    </message>
-    <message>
-        <source>Clear all fields of the form.</source>
-        <translation type="unfinished">Tyhjennä lomakkeen kaikki kentät.</translation>
-    </message>
-    <message>
-        <source>Inputs…</source>
-        <translation type="unfinished">Syötteet...</translation>
-    </message>
-    <message>
-        <source>Dust:</source>
-        <translation type="unfinished">Tomu:</translation>
-    </message>
-    <message>
-        <source>Choose…</source>
-        <translation type="unfinished">Valitse...</translation>
-    </message>
-    <message>
-        <source>Hide transaction fee settings</source>
-        <translation type="unfinished"> Piilota siirtomaksuasetukset</translation>
-    </message>
-    <message>
-        <source>When there is less transaction volume than space in the blocks, miners as well as relaying nodes may enforce a minimum fee. Paying only this minimum fee is just fine, but be aware that this can result in a never confirming transaction once there is more demand for qtum transactions than the network can process.</source>
-        <translation type="unfinished">Mikäli lohkoissa ei ole tilaa kaikille siirtotapahtumille, voi louhijat sekä välittävät solmut pakottaa vähimmäispalkkion. Tämän vähimmäispalkkion maksaminen on täysin OK, mutta huomaa, että se saattaa johtaa siihen, ettei siirto vahvistu koskaan, jos qtum-siirtoja on enemmän kuin mitä verkko pystyy käsittelemään.</translation>
-    </message>
-    <message>
-        <source>A too low fee might result in a never confirming transaction (read the tooltip)</source>
-        <translation type="unfinished">Liian alhainen maksu saattaa johtaa siirtoon, joka ei koskaan vahvistu (lue työkaluohje)</translation>
-    </message>
-    <message>
-        <source>Confirmation time target:</source>
-        <translation type="unfinished">Vahvistusajan tavoite:</translation>
-    </message>
-    <message>
-        <source>Enable Replace-By-Fee</source>
-        <translation type="unfinished">Käytä Replace-By-Fee:tä</translation>
-    </message>
-    <message>
-        <source>With Replace-By-Fee (BIP-125) you can increase a transaction's fee after it is sent. Without this, a higher fee may be recommended to compensate for increased transaction delay risk.</source>
-        <translation type="unfinished">Replace-By-Fee:tä (BIP-125) käyttämällä voit korottaa siirtotapahtuman palkkiota sen lähettämisen jälkeen. Ilman tätä saatetaan suositella käyttämään suurempaa palkkiota kompensoimaan viiveen kasvamisen riskiä.</translation>
-    </message>
-    <message>
-        <source>Clear &amp;All</source>
-        <translation type="unfinished">&amp;Tyhjennnä Kaikki</translation>
-    </message>
-    <message>
-        <source>Balance:</source>
-        <translation type="unfinished">Balanssi:</translation>
-    </message>
-    <message>
-        <source>Confirm the send action</source>
-        <translation type="unfinished">Vahvista lähetys</translation>
-    </message>
-    <message>
-        <source>S&amp;end</source>
-        <translation type="unfinished">&amp;Lähetä</translation>
-    </message>
-    <message>
-        <source>Copy quantity</source>
-        <translation type="unfinished">Kopioi lukumäärä</translation>
-    </message>
-    <message>
-        <source>Copy amount</source>
-        <translation type="unfinished">Kopioi määrä</translation>
-    </message>
-    <message>
-        <source>Copy fee</source>
-        <translation type="unfinished">Kopioi rahansiirtokulu</translation>
-    </message>
-    <message>
-        <source>Copy after fee</source>
-        <translation type="unfinished">Kopioi rahansiirtokulun jälkeen</translation>
-    </message>
-    <message>
-        <source>Copy bytes</source>
-        <translation type="unfinished">Kopioi tavut</translation>
-    </message>
-    <message>
-        <source>Copy dust</source>
-        <translation type="unfinished">Kopioi tomu</translation>
-    </message>
-    <message>
-        <source>Copy change</source>
-        <translation type="unfinished">Kopioi vaihtorahat</translation>
-    </message>
-    <message>
-        <source>%1 (%2 blocks)</source>
-        <translation type="unfinished">%1 (%2 lohkoa)</translation>
-    </message>
-    <message>
-        <source>Sign on device</source>
-        <extracomment>"device" usually means a hardware wallet.</extracomment>
-        <translation type="unfinished">Allekirjoita laitteella</translation>
-    </message>
-    <message>
-        <source>Connect your hardware wallet first.</source>
-        <translation type="unfinished">Yhdistä lompakkolaitteesi ensin.</translation>
-    </message>
-    <message>
-        <source>Set external signer script path in Options -&gt; Wallet</source>
-        <extracomment>"External signer" means using devices such as hardware wallets.</extracomment>
-        <translation type="unfinished">Aseta ulkoisen allekirjoittajan skriptipolku kohdassa Asetukset -&gt; Lompakko</translation>
-    </message>
-    <message>
-        <source>Cr&amp;eate Unsigned</source>
-        <translation type="unfinished">L&amp;uo allekirjoittamaton</translation>
-    </message>
-    <message>
-        <source>Creates a Partially Signed Qtum Transaction (PSBT) for use with e.g. an offline %1 wallet, or a PSBT-compatible hardware wallet.</source>
-        <translation type="unfinished">Luo osittain allekirjoitetun qtum-siirtotapahtuman (PSBT) käytettäväksi mm. offline %1 lompakko tai PSBT-yhteensopiva hardware-lompakko.</translation>
-   </message>
-    <message>
-        <source> from wallet '%1'</source>
-        <translation type="unfinished"> lompakosta '%1'</translation>
-    </message>
-    <message>
-        <source>%1 to '%2'</source>
-        <translation type="unfinished">%1 - '%2'</translation>
-    </message>
-    <message>
-        <source>To review recipient list click "Show Details…"</source>
-        <translation type="unfinished">Tarkastellaksesi vastaanottajalistaa klikkaa "Näytä Lisätiedot..."</translation>
-    </message>
-    <message>
-        <source>Sign failed</source>
-        <translation type="unfinished">Allekirjoittaminen epäonnistui</translation>
-    </message>
-    <message>
-        <source>External signer not found</source>
-        <extracomment>"External signer" means using devices such as hardware wallets.</extracomment>
-        <translation type="unfinished">Ulkopuolista allekirjoittajaa ei löydy</translation>
-    </message>
-    <message>
-        <source>Save Transaction Data</source>
-        <translation type="unfinished">Tallenna siirtotiedot</translation>
-    </message>
-    <message>
-        <source>Partially Signed Transaction (Binary)</source>
-        <extracomment>Expanded name of the binary PSBT file format. See: BIP 174.</extracomment>
-        <translation type="unfinished">Osittain allekirjoitettu transaktio (Binääri)</translation>
-    </message>
-    <message>
         <source>PSBT saved</source>
         <extracomment>Popup message when a PSBT has been saved to a file</extracomment>
         <translation type="unfinished">PSBT tallennettu</translation>
@@ -4473,9 +2804,9 @@
         <translation type="unfinished">Voit korottaa palkkiota myöhemmin (osoittaa Replace-By-Fee:tä, BIP-125).</translation>
     </message>
     <message>
-        <source>Please, review your transaction proposal. This will produce a Partially Signed Qtum Transaction (PSBT) which you can save or copy and then sign with e.g. an offline %1 wallet, or a PSBT-compatible hardware wallet.</source> 
+        <source>Please, review your transaction proposal. This will produce a Partially Signed Qtum Transaction (PSBT) which you can save or copy and then sign with e.g. an offline %1 wallet, or a PSBT-compatible hardware wallet.</source>
         <extracomment>Text to inform a user attempting to create a transaction of their current options. At this stage, a user can only create a PSBT. This string is displayed when private keys are disabled and an external signer is not available.</extracomment>
-        <translation type="unfinished">Ole hyvä ja tarkista siirtoehdotuksesi. Tämä luo osittain allekirjoitetun Qtum-siirron (PBST), jonka voit tallentaa tai kopioida ja sitten allekirjoittaa esim. verkosta irrannaisella %1-lompakolla tai PBST-yhteensopivalla laitteistolompakolla.</translation> 
+        <translation type="unfinished">Ole hyvä ja tarkista siirtoehdotuksesi. Tämä luo osittain allekirjoitetun Qtum-siirron (PBST), jonka voit tallentaa tai kopioida ja sitten allekirjoittaa esim. verkosta irrannaisella %1-lompakolla tai PBST-yhteensopivalla laitteistolompakolla.</translation>
     </message>
     <message>
         <source>Do you want to create this transaction?</source>
@@ -4547,526 +2878,147 @@
         <translation type="unfinished">Varoitus: Virheellinen Qtum-osoite</translation>
     </message>
     <message>
-=======
-        <source>Send Coins</source>
-        <translation type="unfinished">Lähetä kolikoita</translation>
-    </message>
-    <message>
-        <source>Coin Control Features</source>
-        <translation type="unfinished">Kolikkokontrolli ominaisuudet</translation>
-    </message>
-    <message>
-        <source>automatically selected</source>
-        <translation type="unfinished">automaattisesti valitut</translation>
-    </message>
-    <message>
-        <source>Insufficient funds!</source>
-        <translation type="unfinished">Lompakon saldo ei riitä!</translation>
-    </message>
-    <message>
-        <source>Quantity:</source>
-        <translation type="unfinished">Määrä:</translation>
-    </message>
-    <message>
-        <source>Bytes:</source>
-        <translation type="unfinished">Tavuja:</translation>
-    </message>
-    <message>
-        <source>Amount:</source>
-        <translation type="unfinished">Määrä:</translation>
-    </message>
-    <message>
-        <source>Fee:</source>
-        <translation type="unfinished">Palkkio:</translation>
-    </message>
-    <message>
-        <source>After Fee:</source>
-        <translation type="unfinished">Palkkion jälkeen:</translation>
-    </message>
-    <message>
-        <source>Change:</source>
-        <translation type="unfinished">Vaihtoraha:</translation>
-    </message>
-    <message>
-        <source>If this is activated, but the change address is empty or invalid, change will be sent to a newly generated address.</source>
-        <translation type="unfinished">Jos tämä aktivoidaan mutta vaihtorahan osoite on tyhjä tai virheellinen, vaihtoraha tullaan lähettämään uuteen luotuun osoitteeseen.</translation>
-    </message>
-    <message>
-        <source>Custom change address</source>
-        <translation type="unfinished">Kustomoitu vaihtorahan osoite</translation>
-    </message>
-    <message>
-        <source>Transaction Fee:</source>
-        <translation type="unfinished">Rahansiirtokulu:</translation>
-    </message>
-    <message>
-        <source>Using the fallbackfee can result in sending a transaction that will take several hours or days (or never) to confirm. Consider choosing your fee manually or wait until you have validated the complete chain.</source>
-        <translation type="unfinished">Fallbackfeen käyttö voi johtaa useita tunteja, päiviä (tai loputtomiin) kestävän siirron lähettämiseen. Harkitse palkkion valitsemista itse tai odota kunnes koko ketju on vahvistettu.</translation>
-    </message>
-    <message>
-        <source>Warning: Fee estimation is currently not possible.</source>
-        <translation type="unfinished">Varoitus: Kulujen arviointi ei ole juuri nyt mahdollista.</translation>
-    </message>
-    <message>
-        <source>per kilobyte</source>
-        <translation type="unfinished">per kilotavu</translation>
-    </message>
-    <message>
-        <source>Hide</source>
-        <translation type="unfinished">Piilota</translation>
-    </message>
-    <message>
-        <source>Recommended:</source>
-        <translation type="unfinished">Suositeltu:</translation>
-    </message>
-    <message>
-        <source>Custom:</source>
-        <translation type="unfinished">Muokattu:</translation>
-    </message>
-    <message>
-        <source>Send to multiple recipients at once</source>
-        <translation type="unfinished">Lähetä usealla vastaanottajalle samanaikaisesti</translation>
-    </message>
-    <message>
-        <source>Add &amp;Recipient</source>
-        <translation type="unfinished">Lisää &amp;Vastaanottaja</translation>
-    </message>
-    <message>
-        <source>Clear all fields of the form.</source>
-        <translation type="unfinished">Tyhjennä lomakkeen kaikki kentät.</translation>
-    </message>
-    <message>
-        <source>Inputs…</source>
-        <translation type="unfinished">Syötteet...</translation>
-    </message>
-    <message>
-        <source>Choose…</source>
-        <translation type="unfinished">Valitse...</translation>
-    </message>
-    <message>
-        <source>Hide transaction fee settings</source>
-        <translation type="unfinished"> Piilota siirtomaksuasetukset</translation>
-    </message>
-    <message>
-        <source>When there is less transaction volume than space in the blocks, miners as well as relaying nodes may enforce a minimum fee. Paying only this minimum fee is just fine, but be aware that this can result in a never confirming transaction once there is more demand for qtum transactions than the network can process.</source>
-        <translation type="unfinished">Mikäli lohkoissa ei ole tilaa kaikille siirtotapahtumille, voi louhijat sekä välittävät solmut pakottaa vähimmäispalkkion. Tämän vähimmäispalkkion maksaminen on täysin OK, mutta huomaa, että se saattaa johtaa siihen, ettei siirto vahvistu koskaan, jos qtum-siirtoja on enemmän kuin mitä verkko pystyy käsittelemään.</translation>
-    </message>
-    <message>
-        <source>A too low fee might result in a never confirming transaction (read the tooltip)</source>
-        <translation type="unfinished">Liian alhainen maksu saattaa johtaa siirtoon, joka ei koskaan vahvistu (lue työkaluohje)</translation>
-    </message>
-    <message>
-        <source>Confirmation time target:</source>
-        <translation type="unfinished">Vahvistusajan tavoite:</translation>
-    </message>
-    <message>
-        <source>Enable Replace-By-Fee</source>
-        <translation type="unfinished">Käytä Replace-By-Fee:tä</translation>
-    </message>
-    <message>
-        <source>With Replace-By-Fee (BIP-125) you can increase a transaction's fee after it is sent. Without this, a higher fee may be recommended to compensate for increased transaction delay risk.</source>
-        <translation type="unfinished">Replace-By-Fee:tä (BIP-125) käyttämällä voit korottaa siirtotapahtuman palkkiota sen lähettämisen jälkeen. Ilman tätä saatetaan suositella käyttämään suurempaa palkkiota kompensoimaan viiveen kasvamisen riskiä.</translation>
+        <source>Warning: Unknown change address</source>
+        <translation type="unfinished">Varoitus: Tuntematon vaihtorahan osoite</translation>
+    </message>
+    <message>
+        <source>Confirm custom change address</source>
+        <translation type="unfinished">Vahvista kustomoitu vaihtorahan osoite</translation>
+    </message>
+    <message>
+        <source>The address you selected for change is not part of this wallet. Any or all funds in your wallet may be sent to this address. Are you sure?</source>
+        <translation type="unfinished">Valitsemasi vaihtorahan osoite ei kuulu tähän lompakkoon. Osa tai kaikki varoista lompakossasi voidaan lähettää tähän osoitteeseen. Oletko varma?</translation>
+    </message>
+    <message>
+        <source>(no label)</source>
+        <translation type="unfinished">(ei nimikettä)</translation>
+    </message>
+</context>
+<context>
+    <name>SendCoinsEntry</name>
+    <message>
+        <source>A&amp;mount:</source>
+        <translation type="unfinished">M&amp;äärä:</translation>
+    </message>
+    <message>
+        <source>Pay &amp;To:</source>
+        <translation type="unfinished">Maksun saaja:</translation>
+    </message>
+    <message>
+        <source>&amp;Label:</source>
+        <translation type="unfinished">&amp;Nimi:</translation>
+    </message>
+    <message>
+        <source>Choose previously used address</source>
+        <translation type="unfinished">Valitse aikaisemmin käytetty osoite</translation>
+    </message>
+    <message>
+        <source>The Qtum address to send the payment to</source>
+        <translation type="unfinished">Qtum-osoite johon maksu lähetetään</translation>
+    </message>
+    <message>
+        <source>Paste address from clipboard</source>
+        <translation type="unfinished">Liitä osoite leikepöydältä</translation>
+    </message>
+    <message>
+        <source>Remove this entry</source>
+        <translation type="unfinished">Poista tämä alkio</translation>
+    </message>
+    <message>
+        <source>The amount to send in the selected unit</source>
+        <translation type="unfinished">Lähetettävä summa valitussa yksikössä</translation>
+    </message>
+    <message>
+        <source>The fee will be deducted from the amount being sent. The recipient will receive less qtums than you enter in the amount field. If multiple recipients are selected, the fee is split equally.</source>
+        <translation type="unfinished">Kulu vähennetään lähetettävästä määrästä. Saaja vastaanottaa vähemmän qtumeja kuin merkitset Määrä-kenttään. Jos saajia on monia, kulu jaetaan tasan.</translation>
+    </message>
+    <message>
+        <source>S&amp;ubtract fee from amount</source>
+        <translation type="unfinished">V&amp;ähennä maksukulu määrästä</translation>
+    </message>
+    <message>
+        <source>Use available balance</source>
+        <translation type="unfinished">Käytä saatavilla oleva saldo</translation>
+    </message>
+    <message>
+        <source>Message:</source>
+        <translation type="unfinished">Viesti:</translation>
+    </message>
+    <message>
+        <source>Enter a label for this address to add it to the list of used addresses</source>
+        <translation type="unfinished">Aseta nimi tälle osoitteelle lisätäksesi sen käytettyjen osoitteiden listalle.</translation>
+    </message>
+    <message>
+        <source>A message that was attached to the qtum: URI which will be stored with the transaction for your reference. Note: This message will not be sent over the Qtum network.</source>
+        <translation type="unfinished">Viesti joka liitettiin qtum: URI:iin tallennetaan rahansiirtoon viitteeksi. Tätä viestiä ei lähetetä Qtum-verkkoon.</translation>
+    </message>
+</context>
+<context>
+    <name>SendConfirmationDialog</name>
+    <message>
+        <source>Send</source>
+        <translation type="unfinished">Lähetä</translation>
+    </message>
+    <message>
+        <source>Create Unsigned</source>
+        <translation type="unfinished">Luo allekirjoittamaton</translation>
+    </message>
+</context>
+<context>
+    <name>SignVerifyMessageDialog</name>
+    <message>
+        <source>Signatures - Sign / Verify a Message</source>
+        <translation type="unfinished">Allekirjoitukset - Allekirjoita / Varmista viesti</translation>
+    </message>
+    <message>
+        <source>&amp;Sign Message</source>
+        <translation type="unfinished">&amp;Allekirjoita viesti</translation>
+    </message>
+    <message>
+        <source>You can sign messages/agreements with your addresses to prove you can receive qtums sent to them. Be careful not to sign anything vague or random, as phishing attacks may try to trick you into signing your identity over to them. Only sign fully-detailed statements you agree to.</source>
+        <translation type="unfinished">Voit allekirjoittaa viestit / sopimukset omalla osoitteellasi todistaaksesi että voit vastaanottaa siihen lähetetyt qtumit. Varo allekirjoittamasta mitään epämääräistä, sillä phishing-hyökkääjät voivat huijata sinua luovuttamaan henkilöllisyytesi allekirjoituksella. Allekirjoita ainoastaan täysin yksityiskohtainen selvitys siitä, mihin olet sitoutumassa.</translation>
+    </message>
+    <message>
+        <source>The Qtum address to sign the message with</source>
+        <translation type="unfinished">Qtum-osoite jolla viesti allekirjoitetaan</translation>
+    </message>
+    <message>
+        <source>Choose previously used address</source>
+        <translation type="unfinished">Valitse aikaisemmin käytetty osoite</translation>
+    </message>
+    <message>
+        <source>Paste address from clipboard</source>
+        <translation type="unfinished">Liitä osoite leikepöydältä</translation>
+    </message>
+    <message>
+        <source>Enter the message you want to sign here</source>
+        <translation type="unfinished">Kirjoita tähän viesti minkä haluat allekirjoittaa</translation>
+    </message>
+    <message>
+        <source>Signature</source>
+        <translation type="unfinished">Allekirjoitus</translation>
+    </message>
+    <message>
+        <source>Copy the current signature to the system clipboard</source>
+        <translation type="unfinished">Kopioi tämänhetkinen allekirjoitus leikepöydälle</translation>
+    </message>
+    <message>
+        <source>Sign the message to prove you own this Qtum address</source>
+        <translation type="unfinished">Allekirjoita viesti todistaaksesi, että omistat tämän Qtum-osoitteen</translation>
+    </message>
+    <message>
+        <source>Sign &amp;Message</source>
+        <translation type="unfinished">Allekirjoita &amp;viesti</translation>
+    </message>
+    <message>
+        <source>Reset all sign message fields</source>
+        <translation type="unfinished">Tyhjennä kaikki allekirjoita-viesti-kentät</translation>
     </message>
     <message>
         <source>Clear &amp;All</source>
         <translation type="unfinished">&amp;Tyhjennnä Kaikki</translation>
     </message>
     <message>
-        <source>Balance:</source>
-        <translation type="unfinished">Balanssi:</translation>
-    </message>
-    <message>
-        <source>Confirm the send action</source>
-        <translation type="unfinished">Vahvista lähetys</translation>
-    </message>
-    <message>
-        <source>S&amp;end</source>
-        <translation type="unfinished">&amp;Lähetä</translation>
-    </message>
-    <message>
-        <source>Copy quantity</source>
-        <translation type="unfinished">Kopioi lukumäärä</translation>
-    </message>
-    <message>
-        <source>Copy amount</source>
-        <translation type="unfinished">Kopioi määrä</translation>
-    </message>
-    <message>
-        <source>Copy fee</source>
-        <translation type="unfinished">Kopioi rahansiirtokulu</translation>
-    </message>
-    <message>
-        <source>Copy after fee</source>
-        <translation type="unfinished">Kopioi rahansiirtokulun jälkeen</translation>
-    </message>
-    <message>
-        <source>Copy bytes</source>
-        <translation type="unfinished">Kopioi tavut</translation>
-    </message>
-    <message>
-        <source>Copy change</source>
-        <translation type="unfinished">Kopioi vaihtorahat</translation>
-    </message>
-    <message>
-        <source>%1 (%2 blocks)</source>
-        <translation type="unfinished">%1 (%2 lohkoa)</translation>
-    </message>
-    <message>
-        <source>Sign on device</source>
-        <extracomment>"device" usually means a hardware wallet.</extracomment>
-        <translation type="unfinished">Allekirjoita laitteella</translation>
-    </message>
-    <message>
-        <source>Connect your hardware wallet first.</source>
-        <translation type="unfinished">Yhdistä lompakkolaitteesi ensin.</translation>
-    </message>
-    <message>
-        <source>Set external signer script path in Options -&gt; Wallet</source>
-        <extracomment>"External signer" means using devices such as hardware wallets.</extracomment>
-        <translation type="unfinished">Aseta ulkoisen allekirjoittajan skriptipolku kohdassa Asetukset -&gt; Lompakko</translation>
-    </message>
-    <message>
-        <source>Cr&amp;eate Unsigned</source>
-        <translation type="unfinished">L&amp;uo allekirjoittamaton</translation>
-    </message>
-    <message>
-        <source>Creates a Partially Signed Qtum Transaction (PSBT) for use with e.g. an offline %1 wallet, or a PSBT-compatible hardware wallet.</source>
-        <translation type="unfinished">Luo osittain allekirjoitetun qtum-siirtotapahtuman (PSBT) käytettäväksi mm. offline %1 lompakko tai PSBT-yhteensopiva hardware-lompakko.</translation>
-    </message>
-    <message>
-        <source> from wallet '%1'</source>
-        <translation type="unfinished"> lompakosta '%1'</translation>
-    </message>
-    <message>
-        <source>%1 to '%2'</source>
-        <translation type="unfinished">%1 - '%2'</translation>
-    </message>
-    <message>
-        <source>To review recipient list click "Show Details…"</source>
-        <translation type="unfinished">Tarkastellaksesi vastaanottajalistaa klikkaa "Näytä Lisätiedot..."</translation>
-    </message>
-    <message>
-        <source>Sign failed</source>
-        <translation type="unfinished">Allekirjoittaminen epäonnistui</translation>
-    </message>
-    <message>
-        <source>External signer not found</source>
-        <extracomment>"External signer" means using devices such as hardware wallets.</extracomment>
-        <translation type="unfinished">Ulkopuolista allekirjoittajaa ei löydy</translation>
-    </message>
-    <message>
-        <source>Save Transaction Data</source>
-        <translation type="unfinished">Tallenna siirtotiedot</translation>
-    </message>
-    <message>
-        <source>Partially Signed Transaction (Binary)</source>
-        <extracomment>Expanded name of the binary PSBT file format. See: BIP 174.</extracomment>
-        <translation type="unfinished">Osittain allekirjoitettu transaktio (Binääri)</translation>
-    </message>
-    <message>
-        <source>PSBT saved</source>
-        <extracomment>Popup message when a PSBT has been saved to a file</extracomment>
-        <translation type="unfinished">PSBT tallennettu</translation>
-    </message>
-    <message>
-        <source>External balance:</source>
-        <translation type="unfinished">Ulkopuolinen saldo:</translation>
-    </message>
-    <message>
-        <source>or</source>
-        <translation type="unfinished">tai</translation>
-    </message>
-    <message>
-        <source>You can increase the fee later (signals Replace-By-Fee, BIP-125).</source>
-        <translation type="unfinished">Voit korottaa palkkiota myöhemmin (osoittaa Replace-By-Fee:tä, BIP-125).</translation>
-    </message>
-    <message>
-        <source>Please, review your transaction proposal. This will produce a Partially Signed Qtum Transaction (PSBT) which you can save or copy and then sign with e.g. an offline %1 wallet, or a PSBT-compatible hardware wallet.</source>
-        <extracomment>Text to inform a user attempting to create a transaction of their current options. At this stage, a user can only create a PSBT. This string is displayed when private keys are disabled and an external signer is not available.</extracomment>
-        <translation type="unfinished">Ole hyvä ja tarkista siirtoehdotuksesi. Tämä luo osittain allekirjoitetun Qtum-siirron (PBST), jonka voit tallentaa tai kopioida ja sitten allekirjoittaa esim. verkosta irrannaisella %1-lompakolla tai PBST-yhteensopivalla laitteistolompakolla.</translation>
-    </message>
-    <message>
-        <source>Do you want to create this transaction?</source>
-        <extracomment>Message displayed when attempting to create a transaction. Cautionary text to prompt the user to verify that the displayed transaction details represent the transaction the user intends to create.</extracomment>
-        <translation type="unfinished">Haluatko luoda tämän siirtotapahtuman?</translation>
-    </message>
-    <message>
-        <source>Please, review your transaction.</source>
-        <extracomment>Text to prompt a user to review the details of the transaction they are attempting to send.</extracomment>
-        <translation type="unfinished">Tarkistathan siirtosi.</translation>
-    </message>
-    <message>
-        <source>Transaction fee</source>
-        <translation type="unfinished">Siirtokulu</translation>
-    </message>
-    <message>
-        <source>Not signalling Replace-By-Fee, BIP-125.</source>
-        <translation type="unfinished">Ei signalointia Korvattavissa korkeammalla kululla, BIP-125.</translation>
-    </message>
-    <message>
-        <source>Total Amount</source>
-        <translation type="unfinished">Yhteensä</translation>
-    </message>
-    <message>
-        <source>Confirm send coins</source>
-        <translation type="unfinished">Vahvista kolikoiden lähetys</translation>
-    </message>
-    <message>
-        <source>Watch-only balance:</source>
-        <translation type="unfinished">Katselulompakon saldo:</translation>
-    </message>
-    <message>
-        <source>The recipient address is not valid. Please recheck.</source>
-        <translation type="unfinished">Vastaanottajan osoite ei ole kelvollinen. Tarkista osoite.</translation>
-    </message>
-    <message>
-        <source>The amount to pay must be larger than 0.</source>
-        <translation type="unfinished">Maksettavan määrän täytyy olla suurempi kuin 0.</translation>
-    </message>
-    <message>
-        <source>The amount exceeds your balance.</source>
-        <translation type="unfinished">Määrä ylittää tilisi saldon.</translation>
-    </message>
-    <message>
-        <source>The total exceeds your balance when the %1 transaction fee is included.</source>
-        <translation type="unfinished">Kokonaismäärä ylittää saldosi kun %1 siirtomaksu lisätään summaan.</translation>
-    </message>
-    <message>
-        <source>Duplicate address found: addresses should only be used once each.</source>
-        <translation type="unfinished">Osoite esiintyy useaan kertaan: osoitteita tulisi käyttää vain kerran kutakin.</translation>
-    </message>
-    <message>
-        <source>Transaction creation failed!</source>
-        <translation type="unfinished">Rahansiirron luonti epäonnistui!</translation>
-    </message>
-    <message>
-        <source>A fee higher than %1 is considered an absurdly high fee.</source>
-        <translation type="unfinished">%1:tä ja korkeampaa siirtokulua pidetään mielettömän korkeana.</translation>
-    </message>
-    <message numerus="yes">
-        <source>Estimated to begin confirmation within %n block(s).</source>
-        <translation type="unfinished">
-            <numerusform />
-            <numerusform />
-        </translation>
-    </message>
-    <message>
-        <source>Warning: Invalid Qtum address</source>
-        <translation type="unfinished">Varoitus: Virheellinen Qtum-osoite</translation>
-    </message>
-    <message>
->>>>>>> 86d0551a
-        <source>Warning: Unknown change address</source>
-        <translation type="unfinished">Varoitus: Tuntematon vaihtorahan osoite</translation>
-    </message>
-    <message>
-        <source>Confirm custom change address</source>
-        <translation type="unfinished">Vahvista kustomoitu vaihtorahan osoite</translation>
-    </message>
-    <message>
-        <source>The address you selected for change is not part of this wallet. Any or all funds in your wallet may be sent to this address. Are you sure?</source>
-        <translation type="unfinished">Valitsemasi vaihtorahan osoite ei kuulu tähän lompakkoon. Osa tai kaikki varoista lompakossasi voidaan lähettää tähän osoitteeseen. Oletko varma?</translation>
-    </message>
-    <message>
-        <source>(no label)</source>
-        <translation type="unfinished">(ei nimikettä)</translation>
-    </message>
-</context>
-<context>
-    <name>SendCoinsEntry</name>
-    <message>
-        <source>A&amp;mount:</source>
-        <translation type="unfinished">M&amp;äärä:</translation>
-<<<<<<< HEAD
-    </message>
-    <message>
-        <source>Pay &amp;To:</source>
-        <translation type="unfinished">Maksun saaja:</translation>
-=======
->>>>>>> 86d0551a
-    </message>
-    <message>
-        <source>Pay &amp;To:</source>
-        <translation type="unfinished">Maksun saaja:</translation>
-    </message>
-    <message>
-<<<<<<< HEAD
-        <source>Choose previously used address</source>
-        <translation type="unfinished">Valitse aikaisemmin käytetty osoite</translation>
-    </message>
-    <message>
-        <source>The Qtum address to send the payment to</source>
-        <translation type="unfinished">Qtum-osoite johon maksu lähetetään</translation>
-    </message>
-    <message>
-        <source>Paste address from clipboard</source>
-        <translation type="unfinished">Liitä osoite leikepöydältä</translation>
-    </message>
-    <message>
-        <source>Remove this entry</source>
-        <translation type="unfinished">Poista tämä alkio</translation>
-    </message>
-    <message>
-        <source>The amount to send in the selected unit</source>
-        <translation type="unfinished">Lähetettävä summa valitussa yksikössä</translation>
-    </message>
-    <message>
-        <source>The fee will be deducted from the amount being sent. The recipient will receive less qtums than you enter in the amount field. If multiple recipients are selected, the fee is split equally.</source>
-        <translation type="unfinished">Kulu vähennetään lähetettävästä määrästä. Saaja vastaanottaa vähemmän qtumeja kuin merkitset Määrä-kenttään. Jos saajia on monia, kulu jaetaan tasan.</translation>
-    </message>
-    <message>
-        <source>S&amp;ubtract fee from amount</source>
-        <translation type="unfinished">V&amp;ähennä maksukulu määrästä</translation>
-    </message>
-    <message>
-        <source>Use available balance</source>
-        <translation type="unfinished">Käytä saatavilla oleva saldo</translation>
-    </message>
-    <message>
-        <source>Message:</source>
-        <translation type="unfinished">Viesti:</translation>
-    </message>
-    <message>
-        <source>Enter a label for this address to add it to the list of used addresses</source>
-        <translation type="unfinished">Aseta nimi tälle osoitteelle lisätäksesi sen käytettyjen osoitteiden listalle.</translation>
-    </message>
-    <message>
-        <source>A message that was attached to the qtum: URI which will be stored with the transaction for your reference. Note: This message will not be sent over the Qtum network.</source>
-        <translation type="unfinished">Viesti joka liitettiin qtum: URI:iin tallennetaan rahansiirtoon viitteeksi. Tätä viestiä ei lähetetä Qtum-verkkoon.</translation>
-=======
-        <source>&amp;Label:</source>
-        <translation type="unfinished">&amp;Nimi:</translation>
-    </message>
-    <message>
-        <source>Choose previously used address</source>
-        <translation type="unfinished">Valitse aikaisemmin käytetty osoite</translation>
-    </message>
-    <message>
-        <source>The Qtum address to send the payment to</source>
-        <translation type="unfinished">Qtum-osoite johon maksu lähetetään</translation>
-    </message>
-    <message>
-        <source>Paste address from clipboard</source>
-        <translation type="unfinished">Liitä osoite leikepöydältä</translation>
-    </message>
-    <message>
-        <source>Remove this entry</source>
-        <translation type="unfinished">Poista tämä alkio</translation>
-    </message>
-    <message>
-        <source>The amount to send in the selected unit</source>
-        <translation type="unfinished">Lähetettävä summa valitussa yksikössä</translation>
-    </message>
-    <message>
-        <source>The fee will be deducted from the amount being sent. The recipient will receive less qtums than you enter in the amount field. If multiple recipients are selected, the fee is split equally.</source>
-        <translation type="unfinished">Kulu vähennetään lähetettävästä määrästä. Saaja vastaanottaa vähemmän qtumeja kuin merkitset Määrä-kenttään. Jos saajia on monia, kulu jaetaan tasan.</translation>
-    </message>
-    <message>
-        <source>S&amp;ubtract fee from amount</source>
-        <translation type="unfinished">V&amp;ähennä maksukulu määrästä</translation>
-    </message>
-    <message>
-        <source>Use available balance</source>
-        <translation type="unfinished">Käytä saatavilla oleva saldo</translation>
-    </message>
-    <message>
-        <source>Message:</source>
-        <translation type="unfinished">Viesti:</translation>
-    </message>
-    <message>
-        <source>Enter a label for this address to add it to the list of used addresses</source>
-        <translation type="unfinished">Aseta nimi tälle osoitteelle lisätäksesi sen käytettyjen osoitteiden listalle.</translation>
->>>>>>> 86d0551a
-    </message>
-</context>
-<context>
-    <name>SendConfirmationDialog</name>
-    <message>
-<<<<<<< HEAD
-        <source>Send</source>
-        <translation type="unfinished">Lähetä</translation>
-=======
-        <source>A message that was attached to the qtum: URI which will be stored with the transaction for your reference. Note: This message will not be sent over the Qtum network.</source>
-        <translation type="unfinished">Viesti joka liitettiin qtum: URI:iin tallennetaan rahansiirtoon viitteeksi. Tätä viestiä ei lähetetä Qtum-verkkoon.</translation>
->>>>>>> 86d0551a
-    </message>
-</context>
-<context>
-    <name>SendConfirmationDialog</name>
-    <message>
-<<<<<<< HEAD
-        <source>Create Unsigned</source>
-        <translation type="unfinished">Luo allekirjoittamaton</translation>
-=======
-        <source>Send</source>
-        <translation type="unfinished">Lähetä</translation>
->>>>>>> 86d0551a
-    </message>
-</context>
-<context>
-    <name>SignVerifyMessageDialog</name>
-    <message>
-<<<<<<< HEAD
-        <source>Signatures - Sign / Verify a Message</source>
-        <translation type="unfinished">Allekirjoitukset - Allekirjoita / Varmista viesti</translation>
-=======
-        <source>Create Unsigned</source>
-        <translation type="unfinished">Luo allekirjoittamaton</translation>
->>>>>>> 86d0551a
-    </message>
-</context>
-<context>
-    <name>SignVerifyMessageDialog</name>
-    <message>
-<<<<<<< HEAD
-        <source>&amp;Sign Message</source>
-        <translation type="unfinished">&amp;Allekirjoita viesti</translation>
-    </message>
-    <message>
-        <source>You can sign messages/agreements with your addresses to prove you can receive qtums sent to them. Be careful not to sign anything vague or random, as phishing attacks may try to trick you into signing your identity over to them. Only sign fully-detailed statements you agree to.</source>
-        <translation type="unfinished">Voit allekirjoittaa viestit / sopimukset omalla osoitteellasi todistaaksesi että voit vastaanottaa siihen lähetetyt qtumit. Varo allekirjoittamasta mitään epämääräistä, sillä phishing-hyökkääjät voivat huijata sinua luovuttamaan henkilöllisyytesi allekirjoituksella. Allekirjoita ainoastaan täysin yksityiskohtainen selvitys siitä, mihin olet sitoutumassa.</translation>
-    </message>
-    <message>
-        <source>The Qtum address to sign the message with</source>
-        <translation type="unfinished">Qtum-osoite jolla viesti allekirjoitetaan</translation>
-    </message>
-    <message>
-        <source>Choose previously used address</source>
-        <translation type="unfinished">Valitse aikaisemmin käytetty osoite</translation>
-    </message>
-    <message>
-        <source>Paste address from clipboard</source>
-        <translation type="unfinished">Liitä osoite leikepöydältä</translation>
-    </message>
-    <message>
-        <source>Enter the message you want to sign here</source>
-        <translation type="unfinished">Kirjoita tähän viesti minkä haluat allekirjoittaa</translation>
-    </message>
-    <message>
-        <source>Signature</source>
-        <translation type="unfinished">Allekirjoitus</translation>
-    </message>
-    <message>
-        <source>Copy the current signature to the system clipboard</source>
-        <translation type="unfinished">Kopioi tämänhetkinen allekirjoitus leikepöydälle</translation>
-    </message>
-    <message>
-        <source>Sign the message to prove you own this Qtum address</source>
-        <translation type="unfinished">Allekirjoita viesti todistaaksesi, että omistat tämän Qtum-osoitteen</translation>
-    </message>
-    <message>
-        <source>Sign &amp;Message</source>
-        <translation type="unfinished">Allekirjoita &amp;viesti</translation>
-    </message>
-    <message>
-        <source>Reset all sign message fields</source>
-        <translation type="unfinished">Tyhjennä kaikki allekirjoita-viesti-kentät</translation>
-    </message>
-    <message>
-        <source>Clear &amp;All</source>
-        <translation type="unfinished">&amp;Tyhjennnä Kaikki</translation>
-    </message>
-    <message>
         <source>&amp;Verify Message</source>
         <translation type="unfinished">&amp;Varmista viesti</translation>
     </message>
@@ -5077,7 +3029,7 @@
     <message>
         <source>The Qtum address the message was signed with</source>
         <translation type="unfinished">Qtum-osoite jolla viesti on allekirjoitettu</translation>
-   </message>
+    </message>
     <message>
         <source>The signed message to verify</source>
         <translation type="unfinished">Allekirjoitettu viesti vahvistettavaksi</translation>
@@ -5153,144 +3105,11 @@
     <message>
         <source>Message verified.</source>
         <translation type="unfinished">Viesti varmistettu.</translation>
-=======
-        <source>Signatures - Sign / Verify a Message</source>
-        <translation type="unfinished">Allekirjoitukset - Allekirjoita / Varmista viesti</translation>
-    </message>
-    <message>
-        <source>&amp;Sign Message</source>
-        <translation type="unfinished">&amp;Allekirjoita viesti</translation>
-    </message>
-    <message>
-        <source>You can sign messages/agreements with your addresses to prove you can receive qtums sent to them. Be careful not to sign anything vague or random, as phishing attacks may try to trick you into signing your identity over to them. Only sign fully-detailed statements you agree to.</source>
-        <translation type="unfinished">Voit allekirjoittaa viestit / sopimukset omalla osoitteellasi todistaaksesi että voit vastaanottaa siihen lähetetyt qtumit. Varo allekirjoittamasta mitään epämääräistä, sillä phishing-hyökkääjät voivat huijata sinua luovuttamaan henkilöllisyytesi allekirjoituksella. Allekirjoita ainoastaan täysin yksityiskohtainen selvitys siitä, mihin olet sitoutumassa.</translation>
-    </message>
-    <message>
-        <source>The Qtum address to sign the message with</source>
-        <translation type="unfinished">Qtum-osoite jolla viesti allekirjoitetaan</translation>
-    </message>
-    <message>
-        <source>Choose previously used address</source>
-        <translation type="unfinished">Valitse aikaisemmin käytetty osoite</translation>
-    </message>
-    <message>
-        <source>Paste address from clipboard</source>
-        <translation type="unfinished">Liitä osoite leikepöydältä</translation>
-    </message>
-    <message>
-        <source>Enter the message you want to sign here</source>
-        <translation type="unfinished">Kirjoita tähän viesti minkä haluat allekirjoittaa</translation>
-    </message>
-    <message>
-        <source>Signature</source>
-        <translation type="unfinished">Allekirjoitus</translation>
-    </message>
-    <message>
-        <source>Copy the current signature to the system clipboard</source>
-        <translation type="unfinished">Kopioi tämänhetkinen allekirjoitus leikepöydälle</translation>
-    </message>
-    <message>
-        <source>Sign the message to prove you own this Qtum address</source>
-        <translation type="unfinished">Allekirjoita viesti todistaaksesi, että omistat tämän Qtum-osoitteen</translation>
-    </message>
-    <message>
-        <source>Sign &amp;Message</source>
-        <translation type="unfinished">Allekirjoita &amp;viesti</translation>
-    </message>
-    <message>
-        <source>Reset all sign message fields</source>
-        <translation type="unfinished">Tyhjennä kaikki allekirjoita-viesti-kentät</translation>
-    </message>
-    <message>
-        <source>Clear &amp;All</source>
-        <translation type="unfinished">&amp;Tyhjennnä Kaikki</translation>
-    </message>
-    <message>
-        <source>&amp;Verify Message</source>
-        <translation type="unfinished">&amp;Varmista viesti</translation>
-    </message>
-    <message>
-        <source>Enter the receiver's address, message (ensure you copy line breaks, spaces, tabs, etc. exactly) and signature below to verify the message. Be careful not to read more into the signature than what is in the signed message itself, to avoid being tricked by a man-in-the-middle attack. Note that this only proves the signing party receives with the address, it cannot prove sendership of any transaction!</source>
-        <translation type="unfinished">Syötä vastaanottajan osoite, viesti ja allekirjoitus (varmista että kopioit rivinvaihdot, välilyönnit, sarkaimet yms. täsmälleen) alle vahvistaaksesi viestin. Varo lukemasta allekirjoitukseen enempää kuin mitä viestissä itsessään on välttääksesi man-in-the-middle -hyökkäyksiltä. Huomaa, että tämä todentaa ainoastaan allekirjoittavan vastaanottajan osoitteen, tämä ei voi todentaa minkään tapahtuman lähettäjää!</translation>
-    </message>
-    <message>
-        <source>The Qtum address the message was signed with</source>
-        <translation type="unfinished">Qtum-osoite jolla viesti on allekirjoitettu</translation>
-    </message>
-    <message>
-        <source>The signed message to verify</source>
-        <translation type="unfinished">Allekirjoitettu viesti vahvistettavaksi</translation>
-    </message>
-    <message>
-        <source>The signature given when the message was signed</source>
-        <translation type="unfinished">Viestin allekirjoittamisen yhteydessä annettu allekirjoitus</translation>
-    </message>
-    <message>
-        <source>Verify the message to ensure it was signed with the specified Qtum address</source>
-        <translation type="unfinished">Tarkista viestin allekirjoitus varmistaaksesi, että se allekirjoitettiin tietyllä Qtum-osoitteella</translation>
-    </message>
-    <message>
-        <source>Verify &amp;Message</source>
-        <translation type="unfinished">Varmista &amp;viesti...</translation>
-    </message>
-    <message>
-        <source>Reset all verify message fields</source>
-        <translation type="unfinished">Tyhjennä kaikki varmista-viesti-kentät</translation>
-    </message>
-    <message>
-        <source>Click "Sign Message" to generate signature</source>
-        <translation type="unfinished">Valitse "Allekirjoita Viesti" luodaksesi allekirjoituksen.</translation>
-    </message>
-    <message>
-        <source>The entered address is invalid.</source>
-        <translation type="unfinished">Syötetty osoite on virheellinen.</translation>
-    </message>
-    <message>
-        <source>Please check the address and try again.</source>
-        <translation type="unfinished">Tarkista osoite ja yritä uudelleen.</translation>
-    </message>
-    <message>
-        <source>The entered address does not refer to a key.</source>
-        <translation type="unfinished">Syötetty osoite ei viittaa tunnettuun avaimeen.</translation>
-    </message>
-    <message>
-        <source>Wallet unlock was cancelled.</source>
-        <translation type="unfinished">Lompakon avaaminen peruttiin.</translation>
-    </message>
-    <message>
-        <source>No error</source>
-        <translation type="unfinished">Ei virhettä</translation>
-    </message>
-    <message>
-        <source>Private key for the entered address is not available.</source>
-        <translation type="unfinished">Yksityistä avainta syötetylle osoitteelle ei ole saatavilla.</translation>
-    </message>
-    <message>
-        <source>Message signing failed.</source>
-        <translation type="unfinished">Viestin allekirjoitus epäonnistui.</translation>
-    </message>
-    <message>
-        <source>Message signed.</source>
-        <translation type="unfinished">Viesti allekirjoitettu.</translation>
-    </message>
-    <message>
-        <source>The signature could not be decoded.</source>
-        <translation type="unfinished">Allekirjoitusta ei pystytty tulkitsemaan.</translation>
-    </message>
-    <message>
-        <source>Please check the signature and try again.</source>
-        <translation type="unfinished">Tarkista allekirjoitus ja yritä uudelleen.</translation>
-    </message>
-    <message>
-        <source>The signature did not match the message digest.</source>
-        <translation type="unfinished">Allekirjoitus ei täsmää viestin tiivisteeseen.</translation>
->>>>>>> 86d0551a
     </message>
 </context>
 <context>
     <name>SplashScreen</name>
     <message>
-<<<<<<< HEAD
         <source>(press q to shutdown and continue later)</source>
         <translation type="unfinished">(paina q lopettaaksesi ja jatkaaksesi myöhemmin)</translation>
     </message>
@@ -5310,31 +3129,8 @@
         <source>abandoned</source>
         <extracomment>Text explaining the current status of a transaction, shown in the status field of the details window for this transaction. This status represents an abandoned transaction.</extracomment>
         <translation type="unfinished">hylätty</translation>
-=======
-        <source>Message verification failed.</source>
-        <translation type="unfinished">Viestin varmistus epäonnistui.</translation>
-    </message>
-    <message>
-        <source>Message verified.</source>
-        <translation type="unfinished">Viesti varmistettu.</translation>
-    </message>
-</context>
-<context>
-    <name>SplashScreen</name>
-    <message>
-        <source>(press q to shutdown and continue later)</source>
-        <translation type="unfinished">(paina q lopettaaksesi ja jatkaaksesi myöhemmin)</translation>
-    </message>
-    <message>
-        <source>press q to shutdown</source>
-        <translation type="unfinished">paina q sammuttaaksesi</translation>
->>>>>>> 86d0551a
-    </message>
-</context>
-<context>
-    <name>TransactionDesc</name>
-    <message>
-<<<<<<< HEAD
+    </message>
+    <message>
         <source>%1/unconfirmed</source>
         <extracomment>Text explaining the current status of a transaction, shown in the status field of the details window for this transaction. This status represents a transaction confirmed in at least one block, but less than 6 blocks.</extracomment>
         <translation type="unfinished">%1/vahvistamaton</translation>
@@ -5478,455 +3274,147 @@
     <message>
         <source>false</source>
         <translation type="unfinished">epätosi</translation>
-=======
-        <source>conflicted with a transaction with %1 confirmations</source>
-        <extracomment>Text explaining the current status of a transaction, shown in the status field of the details window for this transaction. This status represents an unconfirmed transaction that conflicts with a confirmed transaction.</extracomment>
-        <translation type="unfinished">ristiriidassa maksutapahtumalle, jolla on %1 varmistusta</translation>
-    </message>
-    <message>
-        <source>abandoned</source>
-        <extracomment>Text explaining the current status of a transaction, shown in the status field of the details window for this transaction. This status represents an abandoned transaction.</extracomment>
-        <translation type="unfinished">hylätty</translation>
-    </message>
-    <message>
-        <source>%1/unconfirmed</source>
-        <extracomment>Text explaining the current status of a transaction, shown in the status field of the details window for this transaction. This status represents a transaction confirmed in at least one block, but less than 6 blocks.</extracomment>
-        <translation type="unfinished">%1/vahvistamaton</translation>
-    </message>
-    <message>
-        <source>%1 confirmations</source>
-        <extracomment>Text explaining the current status of a transaction, shown in the status field of the details window for this transaction. This status represents a transaction confirmed in 6 or more blocks.</extracomment>
-        <translation type="unfinished">%1 vahvistusta</translation>
-    </message>
-    <message>
-        <source>Status</source>
-        <translation type="unfinished">Tila</translation>
-    </message>
+    </message>
+</context>
+<context>
+    <name>TransactionDescDialog</name>
+    <message>
+        <source>This pane shows a detailed description of the transaction</source>
+        <translation type="unfinished">Tämä ruutu näyttää yksityiskohtaisen tiedon rahansiirrosta</translation>
+    </message>
+    <message>
+        <source>Details for %1</source>
+        <translation type="unfinished">%1:n yksityiskohdat</translation>
+    </message>
+</context>
+<context>
+    <name>TransactionTableModel</name>
     <message>
         <source>Date</source>
         <translation type="unfinished">Aika</translation>
     </message>
     <message>
-        <source>Source</source>
-        <translation type="unfinished">Lähde</translation>
-    </message>
-    <message>
-        <source>Generated</source>
-        <translation type="unfinished">Generoitu</translation>
-    </message>
-    <message>
-        <source>From</source>
-        <translation type="unfinished">Lähettäjä</translation>
-    </message>
-    <message>
-        <source>unknown</source>
-        <translation type="unfinished">tuntematon</translation>
-    </message>
-    <message>
-        <source>To</source>
-        <translation type="unfinished">Saaja</translation>
-    </message>
-    <message>
-        <source>own address</source>
-        <translation type="unfinished">oma osoite</translation>
+        <source>Type</source>
+        <translation type="unfinished">Tyyppi</translation>
+    </message>
+    <message>
+        <source>Label</source>
+        <translation type="unfinished">Nimike</translation>
+    </message>
+    <message>
+        <source>Unconfirmed</source>
+        <translation type="unfinished">Varmistamaton</translation>
+    </message>
+    <message>
+        <source>Abandoned</source>
+        <translation type="unfinished">Hylätty</translation>
+    </message>
+    <message>
+        <source>Confirming (%1 of %2 recommended confirmations)</source>
+        <translation type="unfinished">Varmistetaan (%1 suositellusta %2 varmistuksesta)</translation>
+    </message>
+    <message>
+        <source>Confirmed (%1 confirmations)</source>
+        <translation type="unfinished">Varmistettu (%1 varmistusta)</translation>
+    </message>
+    <message>
+        <source>Conflicted</source>
+        <translation type="unfinished">Ristiriitainen</translation>
+    </message>
+    <message>
+        <source>Immature (%1 confirmations, will be available after %2)</source>
+        <translation type="unfinished">Epäkypsä (%1 varmistusta, saatavilla %2 jälkeen)</translation>
+    </message>
+    <message>
+        <source>Generated but not accepted</source>
+        <translation type="unfinished">Luotu, mutta ei hyäksytty</translation>
+    </message>
+    <message>
+        <source>Received with</source>
+        <translation type="unfinished">Vastaanotettu osoitteella</translation>
+    </message>
+    <message>
+        <source>Received from</source>
+        <translation type="unfinished">Vastaanotettu</translation>
+    </message>
+    <message>
+        <source>Sent to</source>
+        <translation type="unfinished">Lähetetty vastaanottajalle</translation>
+    </message>
+    <message>
+        <source>Mined</source>
+        <translation type="unfinished">Louhittu</translation>
     </message>
     <message>
         <source>watch-only</source>
         <translation type="unfinished">vain seurattava</translation>
     </message>
     <message>
-        <source>label</source>
-        <translation type="unfinished">nimi</translation>
-    </message>
-    <message>
-        <source>Credit</source>
-        <translation type="unfinished">Krediitti</translation>
-    </message>
-    <message numerus="yes">
-        <source>matures in %n more block(s)</source>
-        <translation type="unfinished">
-            <numerusform />
-            <numerusform />
-        </translation>
-    </message>
-    <message>
-        <source>not accepted</source>
-        <translation type="unfinished">ei hyväksytty</translation>
-    </message>
-    <message>
-        <source>Debit</source>
-        <translation type="unfinished">Debiitti</translation>
-    </message>
-    <message>
-        <source>Total debit</source>
-        <translation type="unfinished">Debiitti yhteensä</translation>
-    </message>
-    <message>
-        <source>Total credit</source>
-        <translation type="unfinished">Krediitti yhteensä</translation>
-    </message>
-    <message>
-        <source>Transaction fee</source>
-        <translation type="unfinished">Siirtokulu</translation>
-    </message>
-    <message>
-        <source>Net amount</source>
-        <translation type="unfinished">Nettomäärä</translation>
-    </message>
-    <message>
-        <source>Message</source>
-        <translation type="unfinished">Viesti</translation>
-    </message>
-    <message>
-        <source>Comment</source>
-        <translation type="unfinished">Kommentti</translation>
-    </message>
-    <message>
-        <source>Transaction ID</source>
-        <translation type="unfinished">Maksutapahtuman tunnus</translation>
-    </message>
-    <message>
-        <source>Transaction total size</source>
-        <translation type="unfinished">Maksutapahtuman kokonaiskoko</translation>
-    </message>
-    <message>
-        <source>Transaction virtual size</source>
-        <translation type="unfinished">Tapahtuman näennäiskoko</translation>
-    </message>
-    <message>
-        <source>Output index</source>
-        <translation type="unfinished">Ulostulon indeksi</translation>
-    </message>
-    <message>
-        <source> (Certificate was not verified)</source>
-        <translation type="unfinished"> (Sertifikaattia ei vahvistettu)</translation>
-    </message>
-    <message>
-        <source>Merchant</source>
-        <translation type="unfinished">Kauppias</translation>
-    </message>
-    <message>
-        <source>Generated coins must mature %1 blocks before they can be spent. When you generated this block, it was broadcast to the network to be added to the block chain. If it fails to get into the chain, its state will change to "not accepted" and it won't be spendable. This may occasionally happen if another node generates a block within a few seconds of yours.</source>
-        <translation type="unfinished">Luotujen kolikoiden täytyy kypsyä vielä %1 lohkoa ennenkuin niitä voidaan käyttää. Luotuasi tämän lohkon, se kuulutettiin verkolle lohkoketjuun lisättäväksi. Mikäli lohko ei kuitenkaan pääse ketjuun, sen tilaksi vaihdetaan "ei hyväksytty" ja sitä ei voida käyttää. Toisinaan näin tapahtuu, jos jokin verkon toinen solmu luo lohkon lähes samanaikaisesti sinun lohkosi kanssa.</translation>
-    </message>
-    <message>
-        <source>Debug information</source>
-        <translation type="unfinished">Debug tiedot</translation>
-    </message>
-    <message>
-        <source>Transaction</source>
-        <translation type="unfinished">Maksutapahtuma</translation>
-    </message>
-    <message>
-        <source>Inputs</source>
-        <translation type="unfinished">Sisääntulot</translation>
-    </message>
-    <message>
-        <source>Amount</source>
-        <translation type="unfinished">Määrä</translation>
->>>>>>> 86d0551a
+        <source>(n/a)</source>
+        <translation type="unfinished">(ei saatavilla)</translation>
+    </message>
+    <message>
+        <source>(no label)</source>
+        <translation type="unfinished">(ei nimikettä)</translation>
+    </message>
+    <message>
+        <source>Transaction status. Hover over this field to show number of confirmations.</source>
+        <translation type="unfinished">Rahansiirron tila. Siirrä osoitin kentän päälle nähdäksesi vahvistusten lukumäärä.</translation>
+    </message>
+    <message>
+        <source>Date and time that the transaction was received.</source>
+        <translation type="unfinished">Rahansiirron vastaanottamisen päivämäärä ja aika.</translation>
+    </message>
+    <message>
+        <source>Type of transaction.</source>
+        <translation type="unfinished">Maksutapahtuman tyyppi.</translation>
+    </message>
+    <message>
+        <source>Whether or not a watch-only address is involved in this transaction.</source>
+        <translation type="unfinished">Onko rahansiirrossa mukana ainoastaan seurattava osoite vai ei.</translation>
+    </message>
+    <message>
+        <source>User-defined intent/purpose of the transaction.</source>
+        <translation type="unfinished">Käyttäjän määrittämä käyttötarkoitus rahansiirrolle.</translation>
+    </message>
+    <message>
+        <source>Amount removed from or added to balance.</source>
+        <translation type="unfinished">Saldoon lisätty tai siitä vähennetty määrä.</translation>
     </message>
 </context>
 <context>
-    <name>TransactionDescDialog</name>
-    <message>
-<<<<<<< HEAD
-        <source>This pane shows a detailed description of the transaction</source>
-        <translation type="unfinished">Tämä ruutu näyttää yksityiskohtaisen tiedon rahansiirrosta</translation>
-    </message>
-    <message>
-        <source>Details for %1</source>
-        <translation type="unfinished">%1:n yksityiskohdat</translation>
-    </message>
-</context>
-<context>
-    <name>TransactionTableModel</name>
-    <message>
-        <source>Date</source>
-        <translation type="unfinished">Aika</translation>
-    </message>
-    <message>
-        <source>Type</source>
-        <translation type="unfinished">Tyyppi</translation>
-=======
-        <source>true</source>
-        <translation type="unfinished">tosi</translation>
-    </message>
-    <message>
-        <source>false</source>
-        <translation type="unfinished">epätosi</translation>
-    </message>
-</context>
-<context>
-    <name>TransactionDescDialog</name>
-    <message>
-        <source>This pane shows a detailed description of the transaction</source>
-        <translation type="unfinished">Tämä ruutu näyttää yksityiskohtaisen tiedon rahansiirrosta</translation>
-    </message>
-    <message>
-        <source>Details for %1</source>
-        <translation type="unfinished">%1:n yksityiskohdat</translation>
->>>>>>> 86d0551a
-    </message>
-</context>
-<context>
-    <name>TransactionTableModel</name>
-    <message>
-<<<<<<< HEAD
-        <source>Label</source>
-        <translation type="unfinished">Nimike</translation>
-    </message>
-    <message>
-        <source>Unconfirmed</source>
-        <translation type="unfinished">Varmistamaton</translation>
-    </message>
-    <message>
-        <source>Abandoned</source>
-        <translation type="unfinished">Hylätty</translation>
-    </message>
-    <message>
-        <source>Confirming (%1 of %2 recommended confirmations)</source>
-        <translation type="unfinished">Varmistetaan (%1 suositellusta %2 varmistuksesta)</translation>
-    </message>
-    <message>
-        <source>Confirmed (%1 confirmations)</source>
-        <translation type="unfinished">Varmistettu (%1 varmistusta)</translation>
-    </message>
-    <message>
-        <source>Conflicted</source>
-        <translation type="unfinished">Ristiriitainen</translation>
-    </message>
-    <message>
-        <source>Immature (%1 confirmations, will be available after %2)</source>
-        <translation type="unfinished">Epäkypsä (%1 varmistusta, saatavilla %2 jälkeen)</translation>
-    </message>
-    <message>
-        <source>Generated but not accepted</source>
-        <translation type="unfinished">Luotu, mutta ei hyäksytty</translation>
+    <name>TransactionView</name>
+    <message>
+        <source>All</source>
+        <translation type="unfinished">Kaikki</translation>
+    </message>
+    <message>
+        <source>Today</source>
+        <translation type="unfinished">Tänään</translation>
+    </message>
+    <message>
+        <source>This week</source>
+        <translation type="unfinished">Tällä viikolla</translation>
+    </message>
+    <message>
+        <source>This month</source>
+        <translation type="unfinished">Tässä kuussa</translation>
+    </message>
+    <message>
+        <source>Last month</source>
+        <translation type="unfinished">Viime kuussa</translation>
+    </message>
+    <message>
+        <source>This year</source>
+        <translation type="unfinished">Tänä vuonna</translation>
     </message>
     <message>
         <source>Received with</source>
         <translation type="unfinished">Vastaanotettu osoitteella</translation>
     </message>
     <message>
-        <source>Received from</source>
-        <translation type="unfinished">Vastaanotettu</translation>
-    </message>
-    <message>
         <source>Sent to</source>
         <translation type="unfinished">Lähetetty vastaanottajalle</translation>
-    </message>
-    <message>
-        <source>Payment to yourself</source>
-        <translation type="unfinished">Maksu itsellesi</translation>
-    </message>
-    <message>
-        <source>Mined</source>
-        <translation type="unfinished">Louhittu</translation>
-    </message>
-    <message>
-        <source>watch-only</source>
-        <translation type="unfinished">vain seurattava</translation>
-    </message>
-    <message>
-        <source>(n/a)</source>
-        <translation type="unfinished">(ei saatavilla)</translation>
-    </message>
-    <message>
-        <source>(no label)</source>
-        <translation type="unfinished">(ei nimikettä)</translation>
-    </message>
-    <message>
-        <source>Transaction status. Hover over this field to show number of confirmations.</source>
-        <translation type="unfinished">Rahansiirron tila. Siirrä osoitin kentän päälle nähdäksesi vahvistusten lukumäärä.</translation>
-    </message>
-    <message>
-        <source>Date and time that the transaction was received.</source>
-        <translation type="unfinished">Rahansiirron vastaanottamisen päivämäärä ja aika.</translation>
-    </message>
-    <message>
-        <source>Type of transaction.</source>
-        <translation type="unfinished">Maksutapahtuman tyyppi.</translation>
-    </message>
-    <message>
-        <source>Whether or not a watch-only address is involved in this transaction.</source>
-        <translation type="unfinished">Onko rahansiirrossa mukana ainoastaan seurattava osoite vai ei.</translation>
-    </message>
-    <message>
-        <source>User-defined intent/purpose of the transaction.</source>
-        <translation type="unfinished">Käyttäjän määrittämä käyttötarkoitus rahansiirrolle.</translation>
-    </message>
-    <message>
-        <source>Amount removed from or added to balance.</source>
-        <translation type="unfinished">Saldoon lisätty tai siitä vähennetty määrä.</translation>
-=======
-        <source>Date</source>
-        <translation type="unfinished">Aika</translation>
-    </message>
-    <message>
-        <source>Type</source>
-        <translation type="unfinished">Tyyppi</translation>
-    </message>
-    <message>
-        <source>Label</source>
-        <translation type="unfinished">Nimike</translation>
-    </message>
-    <message>
-        <source>Unconfirmed</source>
-        <translation type="unfinished">Varmistamaton</translation>
-    </message>
-    <message>
-        <source>Abandoned</source>
-        <translation type="unfinished">Hylätty</translation>
-    </message>
-    <message>
-        <source>Confirming (%1 of %2 recommended confirmations)</source>
-        <translation type="unfinished">Varmistetaan (%1 suositellusta %2 varmistuksesta)</translation>
-    </message>
-    <message>
-        <source>Confirmed (%1 confirmations)</source>
-        <translation type="unfinished">Varmistettu (%1 varmistusta)</translation>
-    </message>
-    <message>
-        <source>Conflicted</source>
-        <translation type="unfinished">Ristiriitainen</translation>
-    </message>
-    <message>
-        <source>Immature (%1 confirmations, will be available after %2)</source>
-        <translation type="unfinished">Epäkypsä (%1 varmistusta, saatavilla %2 jälkeen)</translation>
-    </message>
-    <message>
-        <source>Generated but not accepted</source>
-        <translation type="unfinished">Luotu, mutta ei hyäksytty</translation>
-    </message>
-    <message>
-        <source>Received with</source>
-        <translation type="unfinished">Vastaanotettu osoitteella</translation>
-    </message>
-    <message>
-        <source>Received from</source>
-        <translation type="unfinished">Vastaanotettu</translation>
-    </message>
-    <message>
-        <source>Sent to</source>
-        <translation type="unfinished">Lähetetty vastaanottajalle</translation>
-    </message>
-    <message>
-        <source>Mined</source>
-        <translation type="unfinished">Louhittu</translation>
-    </message>
-    <message>
-        <source>watch-only</source>
-        <translation type="unfinished">vain seurattava</translation>
-    </message>
-    <message>
-        <source>(n/a)</source>
-        <translation type="unfinished">(ei saatavilla)</translation>
-    </message>
-    <message>
-        <source>(no label)</source>
-        <translation type="unfinished">(ei nimikettä)</translation>
-    </message>
-    <message>
-        <source>Transaction status. Hover over this field to show number of confirmations.</source>
-        <translation type="unfinished">Rahansiirron tila. Siirrä osoitin kentän päälle nähdäksesi vahvistusten lukumäärä.</translation>
-    </message>
-    <message>
-        <source>Date and time that the transaction was received.</source>
-        <translation type="unfinished">Rahansiirron vastaanottamisen päivämäärä ja aika.</translation>
-    </message>
-    <message>
-        <source>Type of transaction.</source>
-        <translation type="unfinished">Maksutapahtuman tyyppi.</translation>
-    </message>
-    <message>
-        <source>Whether or not a watch-only address is involved in this transaction.</source>
-        <translation type="unfinished">Onko rahansiirrossa mukana ainoastaan seurattava osoite vai ei.</translation>
-    </message>
-    <message>
-        <source>User-defined intent/purpose of the transaction.</source>
-        <translation type="unfinished">Käyttäjän määrittämä käyttötarkoitus rahansiirrolle.</translation>
->>>>>>> 86d0551a
-    </message>
-</context>
-<context>
-    <name>TransactionView</name>
-    <message>
-<<<<<<< HEAD
-        <source>All</source>
-        <translation type="unfinished">Kaikki</translation>
-=======
-        <source>Amount removed from or added to balance.</source>
-        <translation type="unfinished">Saldoon lisätty tai siitä vähennetty määrä.</translation>
->>>>>>> 86d0551a
-    </message>
-</context>
-<context>
-    <name>TransactionView</name>
-    <message>
-<<<<<<< HEAD
-        <source>Today</source>
-        <translation type="unfinished">Tänään</translation>
-    </message>
-    <message>
-        <source>This week</source>
-        <translation type="unfinished">Tällä viikolla</translation>
-    </message>
-    <message>
-        <source>This month</source>
-        <translation type="unfinished">Tässä kuussa</translation>
-    </message>
-    <message>
-        <source>Last month</source>
-        <translation type="unfinished">Viime kuussa</translation>
-    </message>
-    <message>
-        <source>This year</source>
-        <translation type="unfinished">Tänä vuonna</translation>
-    </message>
-    <message>
-        <source>Received with</source>
-        <translation type="unfinished">Vastaanotettu osoitteella</translation>
-    </message>
-    <message>
-        <source>Sent to</source>
-        <translation type="unfinished">Lähetetty vastaanottajalle</translation>
-    </message>
-    <message>
-        <source>To yourself</source>
-        <translation type="unfinished">Itsellesi</translation>
-=======
-        <source>All</source>
-        <translation type="unfinished">Kaikki</translation>
-    </message>
-    <message>
-        <source>Today</source>
-        <translation type="unfinished">Tänään</translation>
-    </message>
-    <message>
-        <source>This week</source>
-        <translation type="unfinished">Tällä viikolla</translation>
-    </message>
-    <message>
-        <source>This month</source>
-        <translation type="unfinished">Tässä kuussa</translation>
-    </message>
-    <message>
-        <source>Last month</source>
-        <translation type="unfinished">Viime kuussa</translation>
-    </message>
-    <message>
-        <source>This year</source>
-        <translation type="unfinished">Tänä vuonna</translation>
-    </message>
-    <message>
-        <source>Received with</source>
-        <translation type="unfinished">Vastaanotettu osoitteella</translation>
-    </message>
-    <message>
-        <source>Sent to</source>
-        <translation type="unfinished">Lähetetty vastaanottajalle</translation>
->>>>>>> 86d0551a
     </message>
     <message>
         <source>Mined</source>
@@ -6184,11 +3672,6 @@
         <translation type="unfinished">Jaettu MIT -ohjelmistolisenssin alaisuudessa, katso mukana tuleva %s tiedosto tai %s</translation>
     </message>
     <message>
-<<<<<<< HEAD
-        <source>Error reading %s! All keys read correctly, but transaction data or address book entries might be missing or incorrect.</source>
-        <translation type="unfinished">Virhe luettaessa %s! Avaimet luetttiin oikein, mutta rahansiirtotiedot tai osoitekirjan sisältö saattavat olla puutteellisia tai vääriä.</translation>
-    </message>
-    <message>
         <source>Error: Dumpfile version is not supported. This version of qtum-wallet only supports version 1 dumpfiles. Got dumpfile with version %s</source>
         <translation type="unfinished">Virhe: Dump-tiedoston versio ei ole tuettu. Tämä qtum-lompakon versio tukee vain version 1 dump-tiedostoja. Annetun dump-tiedoston versio %s</translation>
     </message>
@@ -6221,40 +3704,6 @@
         <translation type="unfinished">Lohkotietokanta sisältää lohkon, joka vaikuttaa olevan tulevaisuudesta. Tämä saattaa johtua tietokoneesi virheellisesti asetetuista aika-asetuksista. Rakenna lohkotietokanta uudelleen vain jos olet varma, että tietokoneesi päivämäärä ja aika ovat oikein.</translation>
     </message>
     <message>
-=======
-        <source>Error: Dumpfile version is not supported. This version of qtum-wallet only supports version 1 dumpfiles. Got dumpfile with version %s</source>
-        <translation type="unfinished">Virhe: Dump-tiedoston versio ei ole tuettu. Tämä qtum-lompakon versio tukee vain version 1 dump-tiedostoja. Annetun dump-tiedoston versio %s</translation>
-    </message>
-    <message>
-        <source>More than one onion bind address is provided. Using %s for the automatically created Tor onion service.</source>
-        <translation type="unfinished">Useampi onion bind -osoite on tarjottu. Automaattisesti luotua Torin onion-palvelua varten käytetään %s.</translation>
-    </message>
-    <message>
-        <source>Please check that your computer's date and time are correct! If your clock is wrong, %s will not work properly.</source>
-        <translation type="unfinished">Tarkistathan että tietokoneesi päivämäärä ja kellonaika ovat oikeassa! Jos kellosi on väärässä, %s ei toimi oikein.</translation>
-    </message>
-    <message>
-        <source>Please contribute if you find %s useful. Visit %s for further information about the software.</source>
-        <translation type="unfinished">Ole hyvä ja avusta, jos %s on mielestäsi hyödyllinen. Vieraile %s saadaksesi lisää tietoa ohjelmistosta.</translation>
-    </message>
-    <message>
-        <source>Prune configured below the minimum of %d MiB.  Please use a higher number.</source>
-        <translation type="unfinished">Karsinta konfiguroitu alle minimin %d MiB. Käytä surempaa numeroa.</translation>
-    </message>
-    <message>
-        <source>Prune: last wallet synchronisation goes beyond pruned data. You need to -reindex (download the whole blockchain again in case of pruned node)</source>
-        <translation type="unfinished">Karsinta: viime lompakon synkronisointi menee karsitun datan taakse. Sinun tarvitsee ajaa -reindex (lataa koko lohkoketju uudelleen tapauksessa jossa karsiva noodi)</translation>
-    </message>
-    <message>
-        <source>SQLiteDatabase: Unknown sqlite wallet schema version %d. Only version %d is supported</source>
-        <translation type="unfinished">SQLiteDatabase: Tuntematon sqlite-lompakkokaavioversio %d. Vain versiota %d tuetaan</translation>
-    </message>
-    <message>
-        <source>The block database contains a block which appears to be from the future. This may be due to your computer's date and time being set incorrectly. Only rebuild the block database if you are sure that your computer's date and time are correct</source>
-        <translation type="unfinished">Lohkotietokanta sisältää lohkon, joka vaikuttaa olevan tulevaisuudesta. Tämä saattaa johtua tietokoneesi virheellisesti asetetuista aika-asetuksista. Rakenna lohkotietokanta uudelleen vain jos olet varma, että tietokoneesi päivämäärä ja aika ovat oikein.</translation>
-    </message>
-    <message>
->>>>>>> 86d0551a
         <source>The transaction amount is too small to send after the fee has been deducted</source>
         <translation type="unfinished">Siirtomäärä on liian pieni lähetettäväksi kulun vähentämisen jälkeen.</translation>
     </message>
