--- conflicted
+++ resolved
@@ -643,8 +643,6 @@
         <translation type="unfinished">赶上...</translation>
     </message>
     <message>
-<<<<<<< HEAD
-=======
         <source>Last received block was generated %1 ago.</source>
         <translation type="unfinished">最新接收到的区块是在%1之前生成的。</translation>
     </message>
@@ -669,7 +667,6 @@
         <translation type="unfinished">已是最新</translation>
     </message>
     <message>
->>>>>>> 258457a4
         <source>Load Partially Signed Qtum Transaction</source>
         <translation type="unfinished">加载部分签名QTUM交易（PSBT）</translation>
     </message>
@@ -803,11 +800,7 @@
         <source>%n active connection(s) to Qtum network.</source>
         <extracomment>A substring of the tooltip.</extracomment>
         <translation type="unfinished">
-<<<<<<< HEAD
-            <numerusform />
-=======
             <numerusform>%n active connection(s) to Qtum network.</numerusform>
->>>>>>> 258457a4
         </translation>
     </message>
     <message>
@@ -912,11 +905,7 @@
     </message>
     <message>
         <source>Wallet is &lt;b&gt;encrypted&lt;/b&gt; and currently &lt;b&gt;locked&lt;/b&gt;</source>
-<<<<<<< HEAD
-        <translation type="unfinished">錢包已加密並且上鎖中</translation>
-=======
         <translation type="unfinished">錢包&lt;b&gt;已加密&lt;/b&gt;並且&lt;b&gt;上鎖中&lt;/b&gt;</translation>
->>>>>>> 258457a4
     </message>
     <message>
         <source>Original message:</source>
@@ -938,19 +927,11 @@
     </message>
     <message>
         <source>Quantity:</source>
-<<<<<<< HEAD
-        <translation type="unfinished">數量：</translation>
-    </message>
-    <message>
-        <source>Bytes:</source>
-        <translation type="unfinished">位元組:</translation>
-=======
         <translation type="unfinished">总量:</translation>
     </message>
     <message>
         <source>Bytes:</source>
         <translation type="unfinished">位元組數:</translation>
->>>>>>> 258457a4
     </message>
     <message>
         <source>Amount:</source>
@@ -965,17 +946,12 @@
         <translation type="unfinished">計費後金額:</translation>
     </message>
     <message>
-<<<<<<< HEAD
-        <source>(un)select all</source>
-        <translation type="unfinished">(取消)全部選擇</translation>
-=======
         <source>Change:</source>
         <translation type="unfinished">找零:</translation>
     </message>
     <message>
         <source>(un)select all</source>
         <translation type="unfinished">全(不)选</translation>
->>>>>>> 258457a4
     </message>
     <message>
         <source>Tree mode</source>
@@ -991,11 +967,7 @@
     </message>
     <message>
         <source>Received with label</source>
-<<<<<<< HEAD
-        <translation type="unfinished">已收款，有標籤</translation>
-=======
         <translation type="unfinished">收款标签</translation>
->>>>>>> 258457a4
     </message>
     <message>
         <source>Received with address</source>
@@ -1006,13 +978,10 @@
         <translation type="unfinished">日期</translation>
     </message>
     <message>
-<<<<<<< HEAD
-=======
         <source>Confirmed</source>
         <translation type="unfinished">已确认</translation>
     </message>
     <message>
->>>>>>> 258457a4
         <source>Copy amount</source>
         <translation type="unfinished">复制金额</translation>
     </message>
@@ -1038,11 +1007,7 @@
     </message>
     <message>
         <source>&amp;Unlock unspent</source>
-<<<<<<< HEAD
-        <translation type="unfinished">解鎖未花費的</translation>
-=======
         <translation type="unfinished">解锁未花费(&amp;U)</translation>
->>>>>>> 258457a4
     </message>
     <message>
         <source>Copy quantity</source>
@@ -1149,21 +1114,12 @@
         <translation type="unfinished">已成功迁移钱包 '%1' 。</translation>
     </message>
     <message>
-<<<<<<< HEAD
-        <source> Watchonly scripts have been migrated to a new wallet named '%1'.</source>
-        <translation type="unfinished">仅观察脚本已被迁移至名为 '%1' 的新钱包中。</translation>
-    </message>
-    <message>
-        <source> Solvable but not watched scripts have been migrated to a new wallet named '%1'.</source>
-        <translation type="unfinished"> 可解但又未被监视的脚本已被迁移至名为 '%1' 的新钱包中。</translation>
-=======
         <source>Watchonly scripts have been migrated to a new wallet named '%1'.</source>
         <translation type="unfinished">仅观察脚本已经被迁移到被命名为“%1”的新钱包中。</translation>
     </message>
     <message>
         <source>Solvable but not watched scripts have been migrated to a new wallet named '%1'.</source>
         <translation type="unfinished">可解决但未被观察到的脚本已经被迁移到被命名为“%1”的新钱包。</translation>
->>>>>>> 258457a4
     </message>
     <message>
         <source>Migration failed</source>
@@ -1229,13 +1185,10 @@
         <translation type="unfinished">卸载钱包</translation>
     </message>
     <message>
-<<<<<<< HEAD
-=======
         <source>Closing the wallet for too long can result in having to resync the entire chain if pruning is enabled.</source>
         <translation type="unfinished">启用修剪时，如果一个钱包被卸载太久，就必须重新同步整条区块链才能再次加载它。</translation>
     </message>
     <message>
->>>>>>> 258457a4
         <source>Close all wallets</source>
         <translation type="unfinished">关闭所有钱包</translation>
     </message>
@@ -1397,6 +1350,10 @@
         <translation type="unfinished">错误:无法创建指定的数据目录 "%1"</translation>
     </message>
     <message>
+        <source>Error</source>
+        <translation type="unfinished">错误</translation>
+    </message>
+    <message>
         <source>Welcome</source>
         <translation type="unfinished">欢迎</translation>
     </message>
@@ -1781,13 +1738,8 @@
         <translation type="unfinished">第三方交易网址(&amp;T)</translation>
     </message>
     <message>
-<<<<<<< HEAD
-        <source>Connect to the Qtum network through a separate SOCKS5 proxy for Tor onion services.</source>
-        <translation type="unfinished">连接QTUM网络时专门为Tor onion服务使用另一个 SOCKS5 代理。</translation>
-=======
         <source>Whether to show coin control features or not.</source>
         <translation type="unfinished">是否显示手动选币功能。</translation>
->>>>>>> 258457a4
     </message>
     <message>
         <source>Connect to the Qtum network through a separate SOCKS5 proxy for Tor onion services.</source>
@@ -1852,6 +1804,10 @@
         <translation type="unfinished">取消</translation>
     </message>
     <message>
+        <source>Error</source>
+        <translation type="unfinished">错误</translation>
+    </message>
+    <message>
         <source>The configuration file could not be opened.</source>
         <translation type="unfinished">无法打开配置文件。</translation>
     </message>
@@ -1880,13 +1836,10 @@
     <message>
         <source>The displayed information may be out of date. Your wallet automatically synchronizes with the Qtum network after a connection is established, but this process has not completed yet.</source>
         <translation type="unfinished">顯示的資訊可能是過期的。跟 Qtum 網路的連線建立後，你的錢包會自動和網路同步，但是這個步驟還沒完成。</translation>
-<<<<<<< HEAD
-=======
     </message>
     <message>
         <source>Watch-only:</source>
         <translation type="unfinished">仅观察:</translation>
->>>>>>> 258457a4
     </message>
     <message>
         <source>Available:</source>
@@ -2317,13 +2270,10 @@
         <translation type="unfinished">会话ID</translation>
     </message>
     <message>
-<<<<<<< HEAD
-=======
         <source>Version</source>
         <translation type="unfinished">版本</translation>
     </message>
     <message>
->>>>>>> 258457a4
         <source>Whether we relay transactions to this peer.</source>
         <translation type="unfinished">是否要将交易转发给这个节点。</translation>
     </message>
@@ -2475,8 +2425,6 @@
         <translation type="unfinished">Ping 等待</translation>
     </message>
     <message>
-<<<<<<< HEAD
-=======
         <source>Min Ping</source>
         <translation type="unfinished">最小 Ping 值</translation>
     </message>
@@ -2485,7 +2433,6 @@
         <translation type="unfinished">时间偏移</translation>
     </message>
     <message>
->>>>>>> 258457a4
         <source>Last block time</source>
         <translation type="unfinished">上一区块时间</translation>
     </message>
@@ -2547,14 +2494,11 @@
         <translation type="unfinished">出站触须: 短暂，用于测试地址</translation>
     </message>
     <message>
-<<<<<<< HEAD
-=======
         <source>Outbound Address Fetch: short-lived, for soliciting addresses</source>
         <extracomment>Explanatory text for a short-lived outbound peer connection that is used to request addresses from a peer.</extracomment>
         <translation type="unfinished">Outbound 地址取得: 用於短暫，暫時 測試地址</translation>
     </message>
     <message>
->>>>>>> 258457a4
         <source>detecting: peer could be v1 or v2</source>
         <extracomment>Explanatory text for "detecting" transport type.</extracomment>
         <translation type="unfinished">检测中: 节点可能是v1或是v2</translation>
@@ -2707,13 +2651,10 @@
     <message>
         <source>An optional message to attach to the payment request, which will be displayed when the request is opened. Note: The message will not be sent with the payment over the Qtum network.</source>
         <translation type="unfinished">可在支付请求上备注一条信息，在打开支付请求时可以看到。注意:该消息不是通过QTUM网络传送。</translation>
-<<<<<<< HEAD
-=======
     </message>
     <message>
         <source>An optional label to associate with the new receiving address.</source>
         <translation type="unfinished">可为新建的收款地址添加一个标签。</translation>
->>>>>>> 258457a4
     </message>
     <message>
         <source>Use this form to request payments. All fields are &lt;b&gt;optional&lt;/b&gt;.</source>
@@ -2802,6 +2743,10 @@
     <message>
         <source>Bech32m (BIP-350) is an upgrade to Bech32, wallet support is still limited.</source>
         <translation type="unfinished">Bech32m (BIP-350) 是对 Bech32 的更新升级，支持它的钱包仍然比较有限。</translation>
+    </message>
+    <message>
+        <source>Could not unlock wallet.</source>
+        <translation type="unfinished">无法解锁钱包。</translation>
     </message>
     <message>
         <source>Could not generate new %1 address</source>
@@ -2815,13 +2760,10 @@
         <translation type="unfinished">请求支付至...</translation>
     </message>
     <message>
-<<<<<<< HEAD
-=======
         <source>Address:</source>
         <translation type="unfinished">地址:</translation>
     </message>
     <message>
->>>>>>> 258457a4
         <source>Amount:</source>
         <translation type="unfinished">金额:</translation>
     </message>
@@ -2984,8 +2926,6 @@
         <translation type="unfinished">增加收款人(&amp;R)</translation>
     </message>
     <message>
-<<<<<<< HEAD
-=======
         <source>Clear all fields of the form.</source>
         <translation type="unfinished">清除此表单的所有字段。</translation>
     </message>
@@ -2994,7 +2934,6 @@
         <translation type="unfinished">输入...</translation>
     </message>
     <message>
->>>>>>> 258457a4
         <source>Choose…</source>
         <translation type="unfinished">选择...</translation>
     </message>
@@ -3079,10 +3018,6 @@
         <translation type="unfinished">%1 (%2个块)</translation>
     </message>
     <message>
-<<<<<<< HEAD
-        <source>Creates a Partially Signed Qtum Transaction (PSBT) for use with e.g. an offline %1 wallet, or a PSBT-compatible hardware wallet.</source>
-        <translation type="unfinished">创建一个“部分签名QTUM交易”（PSBT），以用于诸如离线%1钱包，或是兼容PSBT的硬件钱包这类用途。</translation>
-=======
         <source>Sign on device</source>
         <extracomment>"device" usually means a hardware wallet.</extracomment>
         <translation type="unfinished">在設備上簽證</translation>
@@ -3099,7 +3034,6 @@
     <message>
         <source>Cr&amp;eate Unsigned</source>
         <translation type="unfinished">创建未签名交易(&amp;E)</translation>
->>>>>>> 258457a4
     </message>
     <message>
         <source>Creates a Partially Signed Qtum Transaction (PSBT) for use with e.g. an offline %1 wallet, or a PSBT-compatible hardware wallet.</source>
@@ -3225,13 +3159,10 @@
     <message>
         <source>Warning: Invalid Qtum address</source>
         <translation type="unfinished">警告: QTUM地址无效</translation>
-<<<<<<< HEAD
-=======
     </message>
     <message>
         <source>Warning: Unknown change address</source>
         <translation type="unfinished">警告:未知的找零地址</translation>
->>>>>>> 258457a4
     </message>
     <message>
         <source>Confirm custom change address</source>
@@ -3257,20 +3188,16 @@
         <translation type="unfinished">付給(&amp;T):</translation>
     </message>
     <message>
-<<<<<<< HEAD
+        <source>&amp;Label:</source>
+        <translation type="unfinished">标签(&amp;L):</translation>
+    </message>
+    <message>
+        <source>Choose previously used address</source>
+        <translation type="unfinished">选择以前用过的地址</translation>
+    </message>
+    <message>
         <source>The Qtum address to send the payment to</source>
         <translation type="unfinished">將支付發送到的QTUM地址給</translation>
-=======
-        <source>&amp;Label:</source>
-        <translation type="unfinished">标签(&amp;L):</translation>
-    </message>
-    <message>
-        <source>Choose previously used address</source>
-        <translation type="unfinished">选择以前用过的地址</translation>
-    </message>
-    <message>
-        <source>The Qtum address to send the payment to</source>
-        <translation type="unfinished">將支付發送到的QTUM地址給</translation>
     </message>
     <message>
         <source>Paste address from clipboard</source>
@@ -3279,7 +3206,6 @@
     <message>
         <source>Remove this entry</source>
         <translation type="unfinished">移除此项</translation>
->>>>>>> 258457a4
     </message>
     <message>
         <source>The amount to send in the selected unit</source>
@@ -3334,8 +3260,6 @@
     <message>
         <source>You can sign messages/agreements with your addresses to prove you can receive qtums sent to them. Be careful not to sign anything vague or random, as phishing attacks may try to trick you into signing your identity over to them. Only sign fully-detailed statements you agree to.</source>
         <translation type="unfinished">您可以使用您的地址簽名訊息/協議，以證明您可以接收發送給他們的QTUM。但是請小心，不要簽名語意含糊不清，或隨機產生的內容，因為釣魚式詐騙可能會用騙你簽名的手法來冒充是你。只有簽名您同意的詳細內容。</translation>
-<<<<<<< HEAD
-=======
     </message>
     <message>
         <source>The Qtum address to sign the message with</source>
@@ -3352,7 +3276,6 @@
     <message>
         <source>Enter the message you want to sign here</source>
         <translation type="unfinished">在这里输入您想要签名的消息</translation>
->>>>>>> 258457a4
     </message>
     <message>
         <source>Signature</source>
@@ -3383,13 +3306,10 @@
         <translation type="unfinished">消息验证(&amp;V)</translation>
     </message>
     <message>
-<<<<<<< HEAD
-=======
         <source>Enter the receiver's address, message (ensure you copy line breaks, spaces, tabs, etc. exactly) and signature below to verify the message. Be careful not to read more into the signature than what is in the signed message itself, to avoid being tricked by a man-in-the-middle attack. Note that this only proves the signing party receives with the address, it cannot prove sendership of any transaction!</source>
         <translation type="unfinished">请在下面输入接收者地址、消息（确保换行符、空格符、制表符等完全相同）和签名以验证消息。请仔细核对签名信息，以提防中间人攻击。请注意，这只是证明接收方可以用这个地址签名，它不能证明任何交易的发送人身份！</translation>
     </message>
     <message>
->>>>>>> 258457a4
         <source>The Qtum address the message was signed with</source>
         <translation type="unfinished">用来签名消息的地址</translation>
     </message>
@@ -3404,8 +3324,6 @@
     <message>
         <source>Verify the message to ensure it was signed with the specified Qtum address</source>
         <translation type="unfinished">驗證這個訊息來確定是用指定的QTUM地址簽名的</translation>
-<<<<<<< HEAD
-=======
     </message>
     <message>
         <source>Verify &amp;Message</source>
@@ -3414,7 +3332,6 @@
     <message>
         <source>Reset all verify message fields</source>
         <translation type="unfinished">清空所有验证消息栏</translation>
->>>>>>> 258457a4
     </message>
     <message>
         <source>Click "Sign Message" to generate signature</source>
@@ -3853,25 +3770,19 @@
         <translation type="unfinished">在 %1中显示</translation>
     </message>
     <message>
-<<<<<<< HEAD
-=======
         <source>Export Transaction History</source>
         <translation type="unfinished">导出交易历史</translation>
     </message>
     <message>
->>>>>>> 258457a4
         <source>Comma separated file</source>
         <extracomment>Expanded name of the CSV file format. See: https://en.wikipedia.org/wiki/Comma-separated_values.</extracomment>
         <translation type="unfinished">逗號分隔文件</translation>
     </message>
     <message>
-<<<<<<< HEAD
-=======
         <source>Confirmed</source>
         <translation type="unfinished">已确认</translation>
     </message>
     <message>
->>>>>>> 258457a4
         <source>Watch-only</source>
         <translation type="unfinished">只能觀看的</translation>
     </message>
@@ -3933,13 +3844,10 @@
     <message>
         <source>Create a new wallet</source>
         <translation type="unfinished">创建一个新的钱包</translation>
-<<<<<<< HEAD
-=======
     </message>
     <message>
         <source>Error</source>
         <translation type="unfinished">错误</translation>
->>>>>>> 258457a4
     </message>
     <message>
         <source>Unable to decode PSBT from clipboard (invalid base64)</source>
@@ -4023,13 +3931,10 @@
         <translation type="unfinished">沒辦法提交交易</translation>
     </message>
     <message>
-<<<<<<< HEAD
-=======
         <source>Can't display address</source>
         <translation type="unfinished">無法顯示地址</translation>
     </message>
     <message>
->>>>>>> 258457a4
         <source>default wallet</source>
         <translation type="unfinished">默认钱包</translation>
     </message>
@@ -4121,21 +4026,16 @@
         <translation type="unfinished">错误: 转储文件格式不正确。得到是"%s"，而预期本应得到的是 "format"。</translation>
     </message>
     <message>
-<<<<<<< HEAD
+        <source>Error: Dumpfile identifier record is incorrect. Got "%s", expected "%s".</source>
+        <translation type="unfinished">错误: 转储文件标识符记录不正确。得到的是 "%s"，而预期本应得到的是 "%s"。</translation>
+    </message>
+    <message>
         <source>Error: Dumpfile version is not supported. This version of qtum-wallet only supports version 1 dumpfiles. Got dumpfile with version %s</source>
         <translation type="unfinished">错误: 转储文件版本不被支持。这个版本的 qtum-wallet 只支持版本为 1 的转储文件。得到的转储文件版本却是%s</translation>
-=======
-        <source>Error: Dumpfile identifier record is incorrect. Got "%s", expected "%s".</source>
-        <translation type="unfinished">错误: 转储文件标识符记录不正确。得到的是 "%s"，而预期本应得到的是 "%s"。</translation>
-    </message>
-    <message>
-        <source>Error: Dumpfile version is not supported. This version of qtum-wallet only supports version 1 dumpfiles. Got dumpfile with version %s</source>
-        <translation type="unfinished">错误: 转储文件版本不被支持。这个版本的 qtum-wallet 只支持版本为 1 的转储文件。得到的转储文件版本却是%s</translation>
     </message>
     <message>
         <source>Error: Legacy wallets only support the "legacy", "p2sh-segwit", and "bech32" address types</source>
         <translation type="unfinished">錯誤: 舊式錢包只支援 "legacy", "p2sh-segwit", 和 "bech32" 這三種位址類型</translation>
->>>>>>> 258457a4
     </message>
     <message>
         <source>Error: Unable to produce descriptors for this legacy wallet. Make sure to provide the wallet's passphrase if it is encrypted.</source>
@@ -4568,8 +4468,6 @@
         <translation type="unfinished">错误: 无法写入记录到新钱包</translation>
     </message>
     <message>
-<<<<<<< HEAD
-=======
         <source>Error: Unable to write solvable wallet best block locator record</source>
         <translation type="unfinished">错误：无法写入可解决钱包最佳区块定位器记录</translation>
     </message>
@@ -4586,7 +4484,6 @@
         <translation type="unfinished">错误: 钱包%s的数据库事务无法被执行</translation>
     </message>
     <message>
->>>>>>> 258457a4
         <source>Failed to start indexes, shutting down..</source>
         <translation type="unfinished">无法启动索引，关闭中...</translation>
     </message>
@@ -4843,13 +4740,10 @@
         <translation type="unfinished">不支持的全局日志等级 %s=%s。有效数值: %s.</translation>
     </message>
     <message>
-<<<<<<< HEAD
-=======
         <source>Wallet file creation failed: %s</source>
         <translation type="unfinished">钱包文件创建失败：1%s</translation>
     </message>
     <message>
->>>>>>> 258457a4
         <source>acceptstalefeeestimates is not supported on %s chain.</source>
         <translation type="unfinished">%s链上acceptstalefeeestimates 不受支持。</translation>
     </message>
