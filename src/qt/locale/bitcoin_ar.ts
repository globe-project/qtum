<TS language="ar" version="2.1">
<context>
    <name>AddressBookPage</name>
    <message>
        <source>Right-click to edit address or label</source>
        <translation>أنقر بزر الماوس الأيمن لتحرير العنوان أو التصنيف</translation>
    </message>
    <message>
        <source>Create a new address</source>
        <translation>إنشاء عنوان جديد</translation>
    </message>
    <message>
        <source>&amp;New</source>
        <translation>جديد</translation>
    </message>
    <message>
        <source>Copy the currently selected address to the system clipboard</source>
        <translation>نسخ العنوان المحدد حاليًا إلى حافظة النظام</translation>
    </message>
    <message>
        <source>&amp;Copy</source>
        <translation>نسخ</translation>
    </message>
    <message>
        <source>C&amp;lose</source>
        <translation>غلق</translation>
    </message>
    <message>
        <source>Delete the currently selected address from the list</source>
        <translation>احذف العنوان المحدد حاليًا من القائمة</translation>
    </message>
    <message>
        <source>Enter address or label to search</source>
        <translation>أدخل العنوان أو التصنيف للبحث</translation>
    </message>
    <message>
        <source>Export the data in the current tab to a file</source>
        <translation>استخراج البيانات في علامة التبويب الحالية إلى ملف</translation>
    </message>
    <message>
        <source>&amp;Export</source>
        <translation>استخراج</translation>
    </message>
    <message>
        <source>&amp;Delete</source>
        <translation>حذف</translation>
    </message>
    <message>
        <source>Choose the address to send coins to</source>
        <translation>إختر العنوان الرقمي اللذي تريد الإرسال له</translation>
    </message>
    <message>
        <source>Choose the address to receive coins with</source>
        <translation>إختر العنوان الرقمي اللذي سيحصل على العملات</translation>
    </message>
    <message>
        <source>C&amp;hoose</source>
        <translation>اختر</translation>
    </message>
    <message>
        <source>Sending addresses</source>
        <translation>العنوان الرقمي المُرسِل</translation>
    </message>
    <message>
        <source>Receiving addresses</source>
        <translation>العنوان الرقمي المُرسَل إليه</translation>
    </message>
    <message>
        <source>These are your Qtum addresses for sending payments. Always check the amount and the receiving address before sending coins.</source>
        <translation>هذه هي عناوين البيتكوين لإرسال المدفوعات. دائما تحقق من المبلغ وعنوان المستلم قبل الإرسال.</translation>
    </message>
    <message>
        <source>These are your Qtum addresses for receiving payments. Use the 'Create new receiving address' button in the receive tab to create new addresses.</source>
        <translation>هذه هي عناوين البيتكوين الخاصة بك لإستلام المدفوعات. استخدم زر "إنشاء عنوان استلام جديد" في علامة التبويب "إستلام" لإنشاء عناوين جديدة.</translation>
    </message>
    <message>
        <source>&amp;Copy Address</source>
        <translation>نسخ العنوان</translation>
    </message>
    <message>
        <source>Copy &amp;Label</source>
        <translation>نسخ&amp;تسمية</translation>
    </message>
    <message>
        <source>&amp;Edit</source>
        <translation>تحرير</translation>
    </message>
    <message>
        <source>Export Address List</source>
        <translation>تصدير قائمة العناوين</translation>
    </message>
    <message>
        <source>Comma separated file (*.csv)</source>
        <translation>ملف مفصول بفاصلة (*.csv)</translation>
    </message>
    <message>
        <source>Exporting Failed</source>
        <translation>لقد فشل التصدير</translation>
    </message>
    </context>
<context>
    <name>AddressTableModel</name>
    <message>
        <source>Label</source>
        <translation>وسم</translation>
    </message>
    <message>
        <source>Address</source>
        <translation>عنوان</translation>
    </message>
    <message>
        <source>(no label)</source>
        <translation>(بدون وسم)</translation>
    </message>
</context>
<context>
    <name>AskPassphraseDialog</name>
<<<<<<< HEAD
    <message>
        <source>Passphrase Dialog</source>
        <translation>مربع كلمة المرور</translation>
    </message>
    <message>
        <source>Enter passphrase</source>
        <translation>ادخل كلمة المرور</translation>
    </message>
    <message>
        <source>New passphrase</source>
        <translation>كلمة مرور جديد</translation>
    </message>
    <message>
        <source>Repeat new passphrase</source>
        <translation>إعادة إدخال كلمة المرور</translation>
    </message>
    <message>
        <source>Show passphrase</source>
        <translation>إظهار كلمة المرور</translation>
    </message>
    <message>
        <source>Encrypt wallet</source>
        <translation>تشفير المحفظة</translation>
    </message>
    <message>
        <source>This operation needs your wallet passphrase to unlock the wallet.</source>
        <translation>العملية تحتاج كملة المرور المحفظة لتستطيع فتحها.</translation>
    </message>
    <message>
        <source>Unlock wallet</source>
        <translation>فتح المحفظة</translation>
    </message>
    <message>
        <source>This operation needs your wallet passphrase to decrypt the wallet.</source>
        <translation>العملية تحتاج كملة المرور المحفظة لتستطيع فتحها.</translation>
    </message>
    <message>
        <source>Decrypt wallet</source>
        <translation>فك تشفير المحفظة</translation>
    </message>
    <message>
        <source>Change passphrase</source>
        <translation>تغيير كلمة المرور</translation>
    </message>
    <message>
        <source>Confirm wallet encryption</source>
        <translation>تأكيد تشفير المحفظة</translation>
    </message>
    <message>
        <source>Warning: If you encrypt your wallet and lose your passphrase, you will &lt;b&gt;LOSE ALL OF YOUR QTUMS&lt;/b&gt;!</source>
        <translation>إذا شفرت محفظتك وفقدت كلمة المرور، ستفقد كل ما تملك من البيتكوين.</translation>
    </message>
    <message>
        <source>Are you sure you wish to encrypt your wallet?</source>
        <translation>هل انت متأكد بأنك تريد تشفير محفظتك؟</translation>
    </message>
    <message>
        <source>Wallet encrypted</source>
        <translation>تم تشفير المحفظة</translation>
    </message>
    <message>
        <source>Enter the new passphrase for the wallet.&lt;br/&gt;Please use a passphrase of &lt;b&gt;ten or more random characters&lt;/b&gt;, or &lt;b&gt;eight or more words&lt;/b&gt;.</source>
        <translation>أدخل كلمة المرور الجديدة للمحفظة. &lt;br/&gt; الرجاء استخدام  كلمة مرور تتكون من &lt;b&gt; عشرة أحرف عشوائية أو أكثر &lt;/b&gt; ، أو &lt;b&gt; ثماني كلمات أو أكثر&lt;/b&gt; .</translation>
    </message>
    <message>
        <source>Enter the old passphrase and new passphrase for the wallet.</source>
        <translation>ادخل كملة المرور القديمة وكلمة المرور الجديدة للمحفظة.</translation>
    </message>
    </context>
<context>
    <name>BanTableModel</name>
    </context>
<context>
    <name>QtumGUI</name>
    <message>
        <source>Proxy is &lt;b&gt;enabled&lt;/b&gt;: %1</source>
        <translation>%1 اتصال نشط بشبكة البيتكوين</translation>
    </message>
=======
>>>>>>> ee8ca219
    <message>
        <source>Passphrase Dialog</source>
        <translation>مربع كلمة المرور</translation>
    </message>
    <message>
        <source>Enter passphrase</source>
        <translation>ادخل كلمة المرور</translation>
    </message>
<<<<<<< HEAD
    </context>
<context>
    <name>CoinControlDialog</name>
    <message>
        <source>(no label)</source>
        <translation>(بدون وسم)</translation>
    </message>
    </context>
<context>
    <name>CreateWalletActivity</name>
    </context>
<context>
    <name>CreateWalletDialog</name>
    </context>
<context>
    <name>EditAddressDialog</name>
    </context>
<context>
    <name>FreespaceChecker</name>
    </context>
<context>
    <name>HelpMessageDialog</name>
    </context>
<context>
    <name>Intro</name>
    </context>
<context>
    <name>ModalOverlay</name>
    </context>
<context>
    <name>OpenURIDialog</name>
    </context>
<context>
    <name>OpenWalletActivity</name>
=======
>>>>>>> ee8ca219
    <message>
        <source>New passphrase</source>
        <translation>كلمة مرور جديد</translation>
    </message>
    <message>
        <source>Repeat new passphrase</source>
        <translation>إعادة إدخال كلمة المرور</translation>
    </message>
    <message>
        <source>Show passphrase</source>
        <translation>إظهار كلمة المرور</translation>
    </message>
    <message>
        <source>Encrypt wallet</source>
        <translation>تشفير المحفظة</translation>
    </message>
    <message>
        <source>This operation needs your wallet passphrase to unlock the wallet.</source>
        <translation>العملية تحتاج كملة المرور المحفظة لتستطيع فتحها.</translation>
    </message>
    <message>
        <source>Unlock wallet</source>
        <translation>فتح المحفظة</translation>
    </message>
    <message>
        <source>This operation needs your wallet passphrase to decrypt the wallet.</source>
        <translation>العملية تحتاج كملة المرور المحفظة لتستطيع فتحها.</translation>
    </message>
    <message>
        <source>Decrypt wallet</source>
        <translation>فك تشفير المحفظة</translation>
    </message>
    <message>
        <source>Change passphrase</source>
        <translation>تغيير كلمة المرور</translation>
    </message>
    <message>
        <source>Confirm wallet encryption</source>
        <translation>تأكيد تشفير المحفظة</translation>
    </message>
    <message>
        <source>Warning: If you encrypt your wallet and lose your passphrase, you will &lt;b&gt;LOSE ALL OF YOUR QTUMS&lt;/b&gt;!</source>
        <translation>إذا شفرت محفظتك وفقدت كلمة المرور، ستفقد كل ما تملك من البيتكوين.</translation>
    </message>
    <message>
        <source>Are you sure you wish to encrypt your wallet?</source>
        <translation>هل انت متأكد بأنك تريد تشفير محفظتك؟</translation>
    </message>
    <message>
        <source>Wallet encrypted</source>
        <translation>تم تشفير المحفظة</translation>
    </message>
    <message>
        <source>Enter the new passphrase for the wallet.&lt;br/&gt;Please use a passphrase of &lt;b&gt;ten or more random characters&lt;/b&gt;, or &lt;b&gt;eight or more words&lt;/b&gt;.</source>
        <translation>أدخل كلمة المرور الجديدة للمحفظة. &lt;br/&gt; الرجاء استخدام  كلمة مرور تتكون من &lt;b&gt; عشرة أحرف عشوائية أو أكثر &lt;/b&gt; ، أو &lt;b&gt; ثماني كلمات أو أكثر&lt;/b&gt; .</translation>
    </message>
    <message>
        <source>Enter the old passphrase and new passphrase for the wallet.</source>
        <translation>ادخل كملة المرور القديمة وكلمة المرور الجديدة للمحفظة.</translation>
    </message>
    <message>
        <source>Wallet to be encrypted</source>
        <translation>سوف يتم تشفير محفظتك</translation>
    </message>
    <message>
        <source>Your wallet is about to be encrypted. </source>
        <translation>سوف يتم تشفير محفظتك.</translation>
    </message>
    <message>
        <source>Your wallet is now encrypted. </source>
        <translation>تم تشفير محفظتك.</translation>
    </message>
    <message>
        <source>IMPORTANT: Any previous backups you have made of your wallet file should be replaced with the newly generated, encrypted wallet file. For security reasons, previous backups of the unencrypted wallet file will become useless as soon as you start using the new, encrypted wallet.</source>
        <translation>هام: أي نسخة إحتياطية سابقة  قمت بها لمحفظتك يجب استبدالها  بأخرى حديثة، مشفرة. لأسباب أمنية، النسخ الاحتياطية السابقة لملفات المحفظة الغير مشفرة تصبح عديمة الفائدة مع بداية استخدام المحفظة المشفرة الجديدة.</translation>
    </message>
    <message>
        <source>Wallet encryption failed</source>
        <translation>خطأ في تشفير المحفظة</translation>
    </message>
    <message>
        <source>Wallet encryption failed due to an internal error. Your wallet was not encrypted.</source>
        <translation>فشل تشفير المحفظة بسبب خطأ داخلي. لم يتم تشفير محفظتك.</translation>
    </message>
    <message>
        <source>The supplied passphrases do not match.</source>
        <translation>كلمتي المرور ليستا متطابقتان</translation>
    </message>
    <message>
        <source>Wallet unlock failed</source>
        <translation>فشل فتح المحفظة</translation>
    </message>
    <message>
        <source>The passphrase entered for the wallet decryption was incorrect.</source>
        <translation>كلمة المرور التي تم إدخالها لفك تشفير المحفظة غير صحيحة.</translation>
    </message>
    <message>
        <source>Wallet decryption failed</source>
        <translation>فشل   فك التشفير المحفظة</translation>
    </message>
    <message>
        <source>Wallet passphrase was successfully changed.</source>
        <translation>لقد تم تغير عبارة مرور المحفظة بنجاح</translation>
    </message>
    <message>
        <source>Warning: The Caps Lock key is on!</source>
        <translation>تحذير: مفتاح الحروف الكبيرة مفعل</translation>
    </message>
</context>
<context>
    <name>BanTableModel</name>
    <message>
        <source>IP/Netmask</source>
        <translation>عنوان البروتوكول/قناع</translation>
    </message>
    <message>
        <source>Banned Until</source>
        <translation>محظور حتى</translation>
    </message>
</context>
<context>
    <name>QtumGUI</name>
    <message>
        <source>Sign &amp;message...</source>
        <translation>التوقيع و الرسائل</translation>
    </message>
    <message>
        <source>Synchronizing with network...</source>
        <translation>مزامنة مع الشبكة ...</translation>
    </message>
    <message>
        <source>&amp;Overview</source>
        <translation>&amp;نظرة عامة</translation>
    </message>
    <message>
        <source>Show general overview of wallet</source>
        <translation>إظهار نظرة عامة على المحفظة</translation>
    </message>
<<<<<<< HEAD
    </context>
<context>
    <name>RPCConsole</name>
    </context>
<context>
    <name>ReceiveCoinsDialog</name>
    </context>
<context>
    <name>ReceiveRequestDialog</name>
    <message>
        <source>Address</source>
        <translation>عنوان</translation>
    </message>
    <message>
        <source>Label</source>
        <translation>وسم</translation>
    </message>
    </context>
<context>
    <name>RecentRequestsTableModel</name>
    <message>
        <source>Label</source>
        <translation>وسم</translation>
    </message>
    <message>
        <source>(no label)</source>
        <translation>(بدون وسم)</translation>
    </message>
    </context>
<context>
    <name>SendCoinsDialog</name>
    <message>
        <source>(no label)</source>
        <translation>(بدون وسم)</translation>
    </message>
</context>
<context>
    <name>SendCoinsEntry</name>
    </context>
<context>
    <name>SendConfirmationDialog</name>
    </context>
<context>
    <name>ShutdownWindow</name>
    </context>
<context>
    <name>SignVerifyMessageDialog</name>
    </context>
<context>
    <name>TrafficGraphWidget</name>
    </context>
<context>
    <name>TransactionDesc</name>
    </context>
<context>
    <name>TransactionDescDialog</name>
    </context>
<context>
    <name>TransactionTableModel</name>
    <message>
        <source>Label</source>
        <translation>وسم</translation>
    </message>
    <message>
        <source>(no label)</source>
        <translation>(بدون وسم)</translation>
    </message>
    </context>
<context>
    <name>TransactionView</name>
=======
>>>>>>> ee8ca219
    <message>
        <source>&amp;Transactions</source>
        <translation>&amp;المعاملات</translation>
    </message>
    <message>
        <source>Browse transaction history</source>
        <translation>تصفح تاريخ العمليات</translation>
    </message>
    <message>
<<<<<<< HEAD
        <source>Label</source>
        <translation>وسم</translation>
    </message>
    <message>
        <source>Address</source>
        <translation>عنوان</translation>
    </message>
    <message>
        <source>Exporting Failed</source>
        <translation>لقد فشل التصدير</translation>
=======
        <source>E&amp;xit</source>
        <translation>خروج</translation>
>>>>>>> ee8ca219
    </message>
    <message>
        <source>Quit application</source>
        <translation>إغلاق التطبيق</translation>
    </message>
    <message>
        <source>&amp;About %1</source>
        <translation>حوالي %1</translation>
    </message>
<<<<<<< HEAD
    </context>
<context>
    <name>qtum-core</name>
    </context>
=======
    <message>
        <source>Show information about %1</source>
        <translation>أظهر المعلومات حولة %1</translation>
    </message>
    <message>
        <source>About &amp;Qt</source>
        <translation>عن &amp;Qt</translation>
    </message>
    <message>
        <source>Show information about Qt</source>
        <translation>اظهر المعلومات</translation>
    </message>
    <message>
        <source>&amp;Options...</source>
        <translation>&amp;خيارات ...</translation>
    </message>
    <message>
        <source>Modify configuration options for %1</source>
        <translation>تغيير خيارات الإعداد لأساس ل%1</translation>
    </message>
    <message>
        <source>&amp;Encrypt Wallet...</source>
        <translation>&amp;تشفير المحفظة</translation>
    </message>
    <message>
        <source>&amp;Backup Wallet...</source>
        <translation>&amp;نسخ احتياط للمحفظة</translation>
    </message>
    <message>
        <source>&amp;Change Passphrase...</source>
        <translation>&amp;تغيير كلمة المرور</translation>
    </message>
    <message>
        <source>Open &amp;URI...</source>
        <translation>افتح &amp;URI...</translation>
    </message>
    <message>
        <source>Create Wallet...</source>
        <translation>إنشاء محفظة...</translation>
    </message>
    <message>
        <source>Create a new wallet</source>
        <translation>إنشاء محفظة جديدة</translation>
    </message>
    <message>
        <source>Wallet:</source>
        <translation>المحفظة:</translation>
    </message>
    <message>
        <source>Click to disable network activity.</source>
        <translation>اضغط لإلغاء تفعيل الشبكه</translation>
    </message>
    <message>
        <source>Network activity disabled.</source>
        <translation>تم إلغاء تفعيل الشبكه</translation>
    </message>
    <message>
        <source>Click to enable network activity again.</source>
        <translation>اضغط لتفعيل الشبكه مره أخرى</translation>
    </message>
    <message>
        <source>Syncing Headers (%1%)...</source>
        <translation>مزامنة الرؤوس (%1%)...</translation>
    </message>
    <message>
        <source>Reindexing blocks on disk...</source>
        <translation>إعادة فهرسة الكتل على القرص ...</translation>
    </message>
    <message>
        <source>Proxy is &lt;b&gt;enabled&lt;/b&gt;: %1</source>
        <translation>%1 اتصال نشط بشبكة البيتكوين</translation>
    </message>
    <message>
        <source>Send coins to a Qtum address</source>
        <translation>ارسل عملات الى عنوان بيتكوين</translation>
    </message>
    <message>
        <source>Backup wallet to another location</source>
        <translation>احفظ نسخة احتياطية للمحفظة في مكان آخر</translation>
    </message>
    <message>
        <source>Change the passphrase used for wallet encryption</source>
        <translation>تغيير كلمة المرور المستخدمة لتشفير المحفظة</translation>
    </message>
    <message>
        <source>&amp;Verify message...</source>
        <translation>&amp;التحقق من الرسالة...</translation>
    </message>
    <message>
        <source>&amp;Send</source>
        <translation>&amp;ارسل</translation>
    </message>
    <message>
        <source>&amp;Receive</source>
        <translation>&amp;استقبل</translation>
    </message>
    <message>
        <source>&amp;Show / Hide</source>
        <translation>&amp;عرض / اخفاء</translation>
    </message>
    <message>
        <source>Show or hide the main Window</source>
        <translation>عرض او اخفاء النافذة الرئيسية</translation>
    </message>
    <message>
        <source>Encrypt the private keys that belong to your wallet</source>
        <translation>تشفير المفتاح الخاص بمحفظتك</translation>
    </message>
    <message>
        <source>Sign messages with your Qtum addresses to prove you own them</source>
        <translation>وقَع الرسائل بواسطة ال: Qtum الخاص بك لإثبات امتلاكك لهم</translation>
    </message>
    <message>
        <source>Verify messages to ensure they were signed with specified Qtum addresses</source>
        <translation>تحقق من الرسائل للتأكد من أنَها وُقعت برسائل Qtum محدَدة</translation>
    </message>
    <message>
        <source>&amp;File</source>
        <translation>&amp;ملف</translation>
    </message>
    <message>
        <source>&amp;Settings</source>
        <translation>&amp;الاعدادات</translation>
    </message>
    <message>
        <source>&amp;Help</source>
        <translation>&amp;مساعدة</translation>
    </message>
    <message>
        <source>Tabs toolbar</source>
        <translation>شريط أدوات علامات التبويب</translation>
    </message>
    <message>
        <source>Request payments (generates QR codes and qtum: URIs)</source>
        <translation>أطلب دفعات (يولد كودات الرمز المربع وبيت كوين: العناوين المعطاة)</translation>
    </message>
    <message>
        <source>Show the list of used sending addresses and labels</source>
        <translation>عرض قائمة عناوين الإرسال المستخدمة والملصقات</translation>
    </message>
    <message>
        <source>Show the list of used receiving addresses and labels</source>
        <translation>عرض قائمة عناوين الإستقبال المستخدمة والملصقات</translation>
    </message>
    <message>
        <source>&amp;Command-line options</source>
        <translation>&amp;خيارات سطر الأوامر</translation>
    </message>
    <message>
        <source>Indexing blocks on disk...</source>
        <translation>ترتيب فهرسة الكتل على القرص...</translation>
    </message>
    <message>
        <source>Processing blocks on disk...</source>
        <translation>معالجة الكتل على القرص...</translation>
    </message>
    <message>
        <source>%1 behind</source>
        <translation>خلف %1</translation>
    </message>
    <message>
        <source>Last received block was generated %1 ago.</source>
        <translation>تم توليد الكتلة المستقبلة الأخيرة منذ %1.</translation>
    </message>
    <message>
        <source>Transactions after this will not yet be visible.</source>
        <translation>المعاملات بعد ذلك لن تكون مريئة بعد.</translation>
    </message>
    <message>
        <source>Error</source>
        <translation>خطأ</translation>
    </message>
    <message>
        <source>Warning</source>
        <translation>تحذير</translation>
    </message>
    <message>
        <source>Information</source>
        <translation>المعلومات</translation>
    </message>
    <message>
        <source>Up to date</source>
        <translation>محدث</translation>
    </message>
    <message>
        <source>&amp;Sending addresses</source>
        <translation>&amp;عناوين الإرسال</translation>
    </message>
    <message>
        <source>&amp;Receiving addresses</source>
        <translation>&amp;عناوين الإستقبال</translation>
    </message>
    <message>
        <source>Open Wallet</source>
        <translation>افتح المحفظة</translation>
    </message>
    <message>
        <source>Open a wallet</source>
        <translation>افتح المحفظة</translation>
    </message>
    <message>
        <source>Close Wallet...</source>
        <translation>اغلق المحفظة...</translation>
    </message>
    <message>
        <source>Close wallet</source>
        <translation>اغلق المحفظة</translation>
    </message>
    <message>
        <source>Show the %1 help message to get a list with possible Qtum command-line options</source>
        <translation>بين اشارة المساعدة %1 للحصول على قائمة من خيارات اوامر البت كوين المحتملة </translation>
    </message>
    <message>
        <source>default wallet</source>
        <translation>المحفظة الإفتراضية</translation>
    </message>
    <message>
        <source>No wallets available</source>
        <translation>المحفظة الرقمية غير متوفرة</translation>
    </message>
    <message>
        <source>&amp;Window</source>
        <translation>نافذه</translation>
    </message>
    <message>
        <source>Minimize</source>
        <translation>تصغير</translation>
    </message>
    <message>
        <source>Zoom</source>
        <translation>تكبير</translation>
    </message>
    <message>
        <source>Main Window</source>
        <translation>النافذة الرئيسية</translation>
    </message>
    <message>
        <source>%1 client</source>
        <translation>الزبون %1</translation>
    </message>
    <message>
        <source>Connecting to peers...</source>
        <translation>اتصال إلي القرناء...</translation>
    </message>
    <message>
        <source>Catching up...</source>
        <translation>اللحاق بالركب ...</translation>
    </message>
    <message>
        <source>Error: %1</source>
        <translation>خطأ: %1</translation>
    </message>
    <message>
        <source>Date: %1
</source>
        <translation>التاريخ %1


</translation>
    </message>
    <message>
        <source>Amount: %1
</source>
        <translation>الكمية %1
</translation>
    </message>
    <message>
        <source>Wallet: %1
</source>
        <translation>المحفظة:  %1</translation>
    </message>
    <message>
        <source>Type: %1
</source>
        <translation>نوع %1
</translation>
    </message>
    <message>
        <source>Label: %1
</source>
        <translation>علامه: %1
</translation>
    </message>
    <message>
        <source>Address: %1
</source>
        <translation>عنوان %1
</translation>
    </message>
    <message>
        <source>Sent transaction</source>
        <translation>إرسال المعاملة</translation>
    </message>
    <message>
        <source>Incoming transaction</source>
        <translation>المعاملات الواردة</translation>
    </message>
    <message>
        <source>HD key generation is &lt;b&gt;enabled&lt;/b&gt;</source>
        <translation>توليد المفاتيح الهرمية الحتمية HD &lt;b&gt;مفعل&lt;/b&gt;</translation>
    </message>
    <message>
        <source>HD key generation is &lt;b&gt;disabled&lt;/b&gt;</source>
        <translation>توليد المفاتيح الهرمية الحتمية HD &lt;b&gt;معطل&lt;/b&gt;</translation>
    </message>
    <message>
        <source>Private key &lt;b&gt;disabled&lt;/b&gt;</source>
        <translation>المفتاح السري &lt;b&gt;معطل&lt;/b&gt;</translation>
    </message>
    <message>
        <source>Wallet is &lt;b&gt;encrypted&lt;/b&gt; and currently &lt;b&gt;unlocked&lt;/b&gt;</source>
        <translation>المحفظة &lt;b&gt;مشفرة&lt;/b&gt; و &lt;b&gt;مفتوحة&lt;/b&gt; حاليا</translation>
    </message>
    <message>
        <source>Wallet is &lt;b&gt;encrypted&lt;/b&gt; and currently &lt;b&gt;locked&lt;/b&gt;</source>
        <translation>المحفظة &lt;b&gt;مشفرة&lt;/b&gt; و &lt;b&gt;مقفلة&lt;/b&gt; حاليا</translation>
    </message>
    <message>
        <source>A fatal error occurred. Qtum can no longer continue safely and will quit.</source>
        <translation>خطأ فادح حدث . لا يمكن اتمام بيتكوين بامان سيتم الخروج</translation>
    </message>
</context>
<context>
    <name>CoinControlDialog</name>
    <message>
        <source>Coin Selection</source>
        <translation>اختيار العمله</translation>
    </message>
    <message>
        <source>Quantity:</source>
        <translation>الكمية:</translation>
    </message>
    <message>
        <source>Bytes:</source>
        <translation>بايت</translation>
    </message>
    <message>
        <source>Amount:</source>
        <translation>القيمة :</translation>
    </message>
    <message>
        <source>Fee:</source>
        <translation>الرسوم:</translation>
    </message>
    <message>
        <source>Dust:</source>
        <translation>غبار:</translation>
    </message>
    <message>
        <source>After Fee:</source>
        <translation>بعد الرسوم :</translation>
    </message>
    <message>
        <source>Change:</source>
        <translation>تعديل :</translation>
    </message>
    <message>
        <source>(un)select all</source>
        <translation>عدم اختيار الجميع</translation>
    </message>
    <message>
        <source>Tree mode</source>
        <translation>صيغة الشجرة</translation>
    </message>
    <message>
        <source>List mode</source>
        <translation>صيغة القائمة</translation>
    </message>
    <message>
        <source>Amount</source>
        <translation>مبلغ</translation>
    </message>
    <message>
        <source>Received with label</source>
        <translation>مستقبل مع ملصق</translation>
    </message>
    <message>
        <source>Received with address</source>
        <translation>مستقبل مع عنوان</translation>
    </message>
    <message>
        <source>Date</source>
        <translation>التاريخ</translation>
    </message>
    <message>
        <source>Confirmations</source>
        <translation>التأكيدات</translation>
    </message>
    <message>
        <source>Confirmed</source>
        <translation>تأكيد</translation>
    </message>
    <message>
        <source>Copy address</source>
        <translation>نسخ العنوان</translation>
    </message>
    <message>
        <source>Copy label</source>
        <translation> انسخ التسمية</translation>
    </message>
    <message>
        <source>Copy amount</source>
        <translation>نسخ الكمية</translation>
    </message>
    <message>
        <source>Copy transaction ID</source>
        <translation>نسخ رقم العملية</translation>
    </message>
    <message>
        <source>Lock unspent</source>
        <translation>قفل غير المنفق</translation>
    </message>
    <message>
        <source>Unlock unspent</source>
        <translation>فتح غير المنفق</translation>
    </message>
    <message>
        <source>Copy quantity</source>
        <translation>نسخ الكمية </translation>
    </message>
    <message>
        <source>Copy fee</source>
        <translation>نسخ الرسوم</translation>
    </message>
    <message>
        <source>Copy after fee</source>
        <translation>نسخ بعد الرسوم</translation>
    </message>
    <message>
        <source>Copy bytes</source>
        <translation>نسخ البايتات </translation>
    </message>
    <message>
        <source>Copy dust</source>
        <translation>نسخ الغبار</translation>
    </message>
    <message>
        <source>Copy change</source>
        <translation>نسخ التعديل</translation>
    </message>
    <message>
        <source>(%1 locked)</source>
        <translation>(%1 تم قفله)</translation>
    </message>
    <message>
        <source>yes</source>
        <translation>نعم</translation>
    </message>
    <message>
        <source>no</source>
        <translation>لا</translation>
    </message>
    <message>
        <source>This label turns red if any recipient receives an amount smaller than the current dust threshold.</source>
        <translation>يتحول هذا الملصق إلى اللون الأحمر إذا تلقى أي مستلم كمية أصغر من عتبة الغبار الحالية.</translation>
    </message>
    <message>
        <source>Can vary +/- %1 satoshi(s) per input.</source>
        <translation>يمكن أن يختلف +/- %1 من ساتوشي(s) لكل إدخال.</translation>
    </message>
    <message>
        <source>(no label)</source>
        <translation>(بدون وسم)</translation>
    </message>
    <message>
        <source>change from %1 (%2)</source>
        <translation>تغير من %1 (%2)</translation>
    </message>
    <message>
        <source>(change)</source>
        <translation>(تغير)</translation>
    </message>
</context>
<context>
    <name>CreateWalletActivity</name>
    </context>
<context>
    <name>CreateWalletDialog</name>
    <message>
        <source>Create</source>
        <translation>إنشاء</translation>
    </message>
</context>
<context>
    <name>EditAddressDialog</name>
    <message>
        <source>Edit Address</source>
        <translation>تعديل العنوان</translation>
    </message>
    <message>
        <source>&amp;Label</source>
        <translation>&amp;وصف</translation>
    </message>
    <message>
        <source>The label associated with this address list entry</source>
        <translation>الملصق المرتبط بقائمة العناوين المدخلة</translation>
    </message>
    <message>
        <source>The address associated with this address list entry. This can only be modified for sending addresses.</source>
        <translation>العنوان المرتبط بقائمة العناوين المدخلة. و التي يمكن تعديلها فقط بواسطة ارسال العناوين</translation>
    </message>
    <message>
        <source>&amp;Address</source>
        <translation>&amp;العنوان</translation>
    </message>
    <message>
        <source>New sending address</source>
        <translation>عنوان إرسال جديد</translation>
    </message>
    <message>
        <source>Edit receiving address</source>
        <translation>تعديل عنوان الأستلام</translation>
    </message>
    <message>
        <source>Edit sending address</source>
        <translation>تعديل عنوان الارسال</translation>
    </message>
    <message>
        <source>The entered address "%1" is not a valid Qtum address.</source>
        <translation>العنوان المدخل "%1" ليس عنوان بيت كوين صحيح.</translation>
    </message>
    <message>
        <source>Could not unlock wallet.</source>
        <translation> يمكن فتح المحفظة.</translation>
    </message>
    <message>
        <source>New key generation failed.</source>
        <translation>فشل توليد مفتاح جديد.</translation>
    </message>
</context>
<context>
    <name>FreespaceChecker</name>
    <message>
        <source>A new data directory will be created.</source>
        <translation>سيتم انشاء دليل بيانات جديد.</translation>
    </message>
    <message>
        <source>name</source>
        <translation>الإسم</translation>
    </message>
    <message>
        <source>Directory already exists. Add %1 if you intend to create a new directory here.</source>
        <translation>الدليل موجوج بالفعل. أضف %1 اذا نويت إنشاء دليل جديد هنا.</translation>
    </message>
    <message>
        <source>Path already exists, and is not a directory.</source>
        <translation>المسار موجود بالفعل، وهو ليس دليلاً.</translation>
    </message>
    <message>
        <source>Cannot create data directory here.</source>
        <translation>لا يمكن انشاء دليل بيانات هنا .</translation>
    </message>
</context>
<context>
    <name>HelpMessageDialog</name>
    <message>
        <source>version</source>
        <translation>النسخة</translation>
    </message>
    <message>
        <source>About %1</source>
        <translation>حوالي %1</translation>
    </message>
    <message>
        <source>Command-line options</source>
        <translation>خيارات سطر الأوامر</translation>
    </message>
</context>
<context>
    <name>Intro</name>
    <message>
        <source>Welcome</source>
        <translation>أهلا</translation>
    </message>
    <message>
        <source>Welcome to %1.</source>
        <translation> اهلا بكم في %1</translation>
    </message>
    <message>
        <source>As this is the first time the program is launched, you can choose where %1 will store its data.</source>
        <translation>بما انه هذه اول مرة لانطلاق هذا البرنامج, فيمكنك ان تختار اين سيخزن %1 بياناته</translation>
    </message>
    <message>
        <source>When you click OK, %1 will begin to download and process the full %4 block chain (%2GB) starting with the earliest transactions in %3 when %4 initially launched.</source>
        <translation>عند النقر على "موافق" ، سيبدأ %1 في تنزيل ومعالجة سلسلة الكتل %4 الكاملة (%2 جيجابايت) بدءًا من المعاملات الأقدم في %3 عند تشغيل %4 في البداية.</translation>
    </message>
    <message>
        <source>This initial synchronisation is very demanding, and may expose hardware problems with your computer that had previously gone unnoticed. Each time you run %1, it will continue downloading where it left off.</source>
        <translation>تُعد هذه المزامنة الأولية أمرًا شاقًا للغاية، وقد تعرض جهاز الكمبيوتر الخاص بك للمشاكل الذي لم يلاحظها أحد سابقًا. في كل مرة تقوم فيها بتشغيل %1، سيتابع التحميل من حيث تم التوقف.</translation>
    </message>
    <message>
        <source>If you have chosen to limit block chain storage (pruning), the historical data must still be downloaded and processed, but will be deleted afterward to keep your disk usage low.</source>
        <translation>إذا كنت قد اخترت تقييد تخزين سلسلة الكتل (التجريد)، فيجب تحميل البيانات القديمة ومعالجتها، ولكن سيتم حذفها بعد ذلك للحفاظ على انخفاض استخدام القرص.</translation>
    </message>
    <message>
        <source>Use the default data directory</source>
        <translation>استخدام دليل البانات الافتراضي</translation>
    </message>
    <message>
        <source>Use a custom data directory:</source>
        <translation>استخدام دليل بيانات مخصص:</translation>
    </message>
    <message>
        <source>Qtum</source>
        <translation>بتكوين</translation>
    </message>
    <message>
        <source>At least %1 GB of data will be stored in this directory, and it will grow over time.</source>
        <translation>سيتم تخزين %1 جيجابايت على الأقل من البيانات في هذا الدليل، وستنمو مع الوقت.</translation>
    </message>
    <message>
        <source>Approximately %1 GB of data will be stored in this directory.</source>
        <translation>سيتم تخزين %1 جيجابايت تقريباً من البيانات في هذا الدليل.</translation>
    </message>
    <message>
        <source>%1 will download and store a copy of the Qtum block chain.</source>
        <translation>سيقوم %1 بتنزيل نسخة من سلسلة كتل بتكوين وتخزينها.</translation>
    </message>
    <message>
        <source>The wallet will also be stored in this directory.</source>
        <translation>سوف يتم تخزين المحفظة في هذا الدليل.</translation>
    </message>
    <message>
        <source>Error: Specified data directory "%1" cannot be created.</source>
        <translation>خطأ: لا يمكن تكوين دليل بيانات مخصص ل %1</translation>
    </message>
    <message>
        <source>Error</source>
        <translation>خطأ</translation>
    </message>
    </context>
<context>
    <name>ModalOverlay</name>
    <message>
        <source>Form</source>
        <translation>نمودج</translation>
    </message>
    <message>
        <source>Recent transactions may not yet be visible, and therefore your wallet's balance might be incorrect. This information will be correct once your wallet has finished synchronizing with the qtum network, as detailed below.</source>
        <translation>قد لا تكون المعاملات الأخيرة مرئية بعد، وبالتالي قد يكون رصيد محفظتك غير صحيح. ستكون هذه المعلومات صحيحة بمجرد الانتهاء من محفظتك مع شبكة البيتكوين، كما هو مفصل أدناه.</translation>
    </message>
    <message>
        <source>Attempting to spend qtums that are affected by not-yet-displayed transactions will not be accepted by the network.</source>
        <translation>لن تقبل الشبكة محاولة إنفاق البتكوين المتأثرة بالمعاملات التي لم يتم عرضها بعد.</translation>
    </message>
    <message>
        <source>Number of blocks left</source>
        <translation>عدد الكتل الفاضلة</translation>
    </message>
    <message>
        <source>Unknown...</source>
        <translation>غير معرف</translation>
    </message>
    <message>
        <source>Last block time</source>
        <translation>اخر وقت الكتلة</translation>
    </message>
    <message>
        <source>Progress</source>
        <translation>تقدم</translation>
    </message>
    <message>
        <source>Progress increase per hour</source>
        <translation>تقدم يزيد بلساعة</translation>
    </message>
    <message>
        <source>calculating...</source>
        <translation>تحسب الان...</translation>
    </message>
    <message>
        <source>Estimated time left until synced</source>
        <translation>الوقت المتبقي للمزامنة</translation>
    </message>
    <message>
        <source>Hide</source>
        <translation>إخفاء</translation>
    </message>
    </context>
<context>
    <name>OpenURIDialog</name>
    <message>
        <source>URI:</source>
        <translation>العنوان:</translation>
    </message>
</context>
<context>
    <name>OpenWalletActivity</name>
    <message>
        <source>default wallet</source>
        <translation>محفظة إفتراضية</translation>
    </message>
    <message>
        <source>Opening Wallet &lt;b&gt;%1&lt;/b&gt;...</source>
        <translation>يتم فتح المحفظة&lt;b&gt;%1&lt;/b&gt;</translation>
    </message>
</context>
<context>
    <name>OptionsDialog</name>
    <message>
        <source>Options</source>
        <translation>خيارات ...</translation>
    </message>
    <message>
        <source>&amp;Main</source>
        <translation>&amp;الرئيسي</translation>
    </message>
    <message>
        <source>Automatically start %1 after logging in to the system.</source>
        <translation>ابدأ تلقائيًا %1 بعد تسجيل الدخول إلى النظام.</translation>
    </message>
    <message>
        <source>&amp;Start %1 on system login</source>
        <translation>تشغيل %1 عند الدخول إلى النظام</translation>
    </message>
    <message>
        <source>Size of &amp;database cache</source>
        <translation>حجم ذاكرة التخزين المؤقت لقاعدة البيانات</translation>
    </message>
    <message>
        <source>Number of script &amp;verification threads</source>
        <translation>عدد مؤشرات التحقق من البرنامج النصي</translation>
    </message>
    <message>
        <source>Shows if the supplied default SOCKS5 proxy is used to reach peers via this network type.</source>
        <translation>إظهار ما إذا كان وكيل SOCKS5 الافتراضي الموفر تم استخدامه للوصول إلى النظراء عبر نوع الشبكة هذا.</translation>
    </message>
    <message>
        <source>Use separate SOCKS&amp;5 proxy to reach peers via Tor hidden services:</source>
        <translation>استخدام وكيل SOCKS5 منفصل للوصول إلى الأقران عبر خدمات Tor المخفية:</translation>
    </message>
    <message>
        <source>Hide the icon from the system tray.</source>
        <translation>إخفاء الآيقونة من صينية النظام.</translation>
    </message>
    <message>
        <source>&amp;Hide tray icon</source>
        <translation>اخفاء آيقونة الصينية</translation>
    </message>
    <message>
        <source>Minimize instead of exit the application when the window is closed. When this option is enabled, the application will be closed only after selecting Exit in the menu.</source>
        <translation>التصغير بدلاً من الخروج من التطبيق عند إغلاق النافذة. عند تفعيل هذا الخيار، سيتم إغلاق التطبيق فقط بعد اختيار الخروج من القائمة.</translation>
    </message>
    <message>
        <source>Open the %1 configuration file from the working directory.</source>
        <translation>فتح ملف الإعدادات %1 من الدليل العامل.</translation>
    </message>
    <message>
        <source>Open Configuration File</source>
        <translation>فتح ملف الإعدادات</translation>
    </message>
    <message>
        <source>Reset all client options to default.</source>
        <translation>إعادة تعيين كل إعدادات العميل للحالة الإفتراضية.</translation>
    </message>
    <message>
        <source>&amp;Reset Options</source>
        <translation>&amp;استعادة الخيارات</translation>
    </message>
    <message>
        <source>&amp;Network</source>
        <translation>&amp;الشبكة</translation>
    </message>
    <message>
        <source>GB</source>
        <translation>جب</translation>
    </message>
    <message>
        <source>MiB</source>
        <translation>ميجا بايت</translation>
    </message>
    <message>
        <source>W&amp;allet</source>
        <translation>&amp;محفظة</translation>
    </message>
    <message>
        <source>Expert</source>
        <translation>تصدير</translation>
    </message>
    <message>
        <source>Enable coin &amp;control features</source>
        <translation>تفعيل ميزات التحكم في العملة</translation>
    </message>
    <message>
        <source>&amp;Spend unconfirmed change</source>
        <translation>دفع الفكة غير المؤكدة</translation>
    </message>
    <message>
        <source>Map port using &amp;UPnP</source>
        <translation>ربط المنفذ باستخدام UPnP</translation>
    </message>
    <message>
        <source>Accept connections from outside.</source>
        <translation>قبول الاتصالات من الخارج.</translation>
    </message>
    <message>
        <source>Allow incomin&amp;g connections</source>
        <translation>السماح بالاتصالات الواردة.</translation>
    </message>
    <message>
        <source>Connect to the Qtum network through a SOCKS5 proxy.</source>
        <translation>الاتصال بشبكة البتكوين عبر وكيل SOCKS5.</translation>
    </message>
    <message>
        <source>&amp;Connect through SOCKS5 proxy (default proxy):</source>
        <translation>الاتصال من خلال وكيل SOCKS5 (الوكيل الافتراضي):</translation>
    </message>
    <message>
        <source>Proxy &amp;IP:</source>
        <translation>بروكسي &amp;اي بي:</translation>
    </message>
    <message>
        <source>&amp;Port:</source>
        <translation>&amp;المنفذ:</translation>
    </message>
    <message>
        <source>Port of the proxy (e.g. 9050)</source>
        <translation>منفذ البروكسي (مثلا 9050)</translation>
    </message>
    <message>
        <source>Used for reaching peers via:</source>
        <translation>مستخدم للاتصال بالاصدقاء من خلال:</translation>
    </message>
    <message>
        <source>IPv4</source>
        <translation>IPv4</translation>
    </message>
    <message>
        <source>IPv6</source>
        <translation>IPv6</translation>
    </message>
    <message>
        <source>Tor</source>
        <translation>تور</translation>
    </message>
    <message>
        <source>Connect to the Qtum network through a separate SOCKS5 proxy for Tor hidden services.</source>
        <translation>قم بالاتصال بشبكة بتكوين عبر وكيل SOCKS5 منفصل لخدمات تور المخفية.</translation>
    </message>
    <message>
        <source>&amp;Window</source>
        <translation>نافذه</translation>
    </message>
    <message>
        <source>Show only a tray icon after minimizing the window.</source>
        <translation>إظهار آيقونة الصينية فقط بعد تصغير النافذة.</translation>
    </message>
    <message>
        <source>&amp;Minimize to the tray instead of the taskbar</source>
        <translation>التصغير إلى صينية النظام بدلاً من شريط المهام</translation>
    </message>
    <message>
        <source>M&amp;inimize on close</source>
        <translation>تصغير عند الإغلاق</translation>
    </message>
    <message>
        <source>&amp;Display</source>
        <translation>&amp;عرض</translation>
    </message>
    <message>
        <source>User Interface &amp;language:</source>
        <translation>واجهة المستخدم &amp;اللغة:</translation>
    </message>
    <message>
        <source>&amp;Unit to show amounts in:</source>
        <translation>الوحدة لإظهار المبالغ فيها:</translation>
    </message>
    <message>
        <source>Choose the default subdivision unit to show in the interface and when sending coins.</source>
        <translation>اختر وحدة التقسيم الفرعية الافتراضية للعرض في الواجهة وعند إرسال العملات.</translation>
    </message>
    <message>
        <source>Whether to show coin control features or not.</source>
        <translation>ما اذا أردت إظهار ميزات التحكم في العملة أم لا.</translation>
    </message>
    <message>
        <source>&amp;Third party transaction URLs</source>
        <translation>العناوين (URL) لجهات خارجية</translation>
    </message>
    <message>
        <source>&amp;OK</source>
        <translation>تم</translation>
    </message>
    <message>
        <source>&amp;Cancel</source>
        <translation>الغاء</translation>
    </message>
    <message>
        <source>default</source>
        <translation>الافتراضي</translation>
    </message>
    <message>
        <source>none</source>
        <translation>لا شيء</translation>
    </message>
    <message>
        <source>Confirm options reset</source>
        <translation>تأكيد استعادة الخيارات</translation>
    </message>
    <message>
        <source>Client restart required to activate changes.</source>
        <translation>يتطلب إعادة تشغيل العميل لتفعيل التغييرات.</translation>
    </message>
    <message>
        <source>Client will be shut down. Do you want to proceed?</source>
        <translation>سوف يتم إيقاف العميل تماماً. هل تريد الإستمرار؟</translation>
    </message>
    <message>
        <source>Configuration options</source>
        <translation>إعداد الخيارات</translation>
    </message>
    <message>
        <source>Error</source>
        <translation>خطأ</translation>
    </message>
    <message>
        <source>The configuration file could not be opened.</source>
        <translation>لم تتمكن من فتح ملف الإعدادات.</translation>
    </message>
    <message>
        <source>This change would require a client restart.</source>
        <translation>هذا التغيير يتطلب إعادة تشغيل العميل بشكل كامل.</translation>
    </message>
    <message>
        <source>The supplied proxy address is invalid.</source>
        <translation>عنوان الوكيل توفيره غير صالح.</translation>
    </message>
</context>
<context>
    <name>OverviewPage</name>
    <message>
        <source>Form</source>
        <translation>نمودج</translation>
    </message>
    <message>
        <source>The displayed information may be out of date. Your wallet automatically synchronizes with the Qtum network after a connection is established, but this process has not completed yet.</source>
        <translation>قد تكون المعلومات المعروضة قديمة. تتزامن محفظتك تلقائيًا مع شبكة البتكوين بعد إنشاء الاتصال، ولكن هذه العملية لم تكتمل بعد.</translation>
    </message>
    <message>
        <source>Watch-only:</source>
        <translation>مشاهدة فقط:</translation>
    </message>
    <message>
        <source>Available:</source>
        <translation>متوفر</translation>
    </message>
    <message>
        <source>Your current spendable balance</source>
        <translation>رصيدك القابل للصرف</translation>
    </message>
    <message>
        <source>Pending:</source>
        <translation>معلق:</translation>
    </message>
    <message>
        <source>Total of transactions that have yet to be confirmed, and do not yet count toward the spendable balance</source>
        <translation>إجمالي المعاملات التي لم يتم تأكيدها بعد ولا تحتسب ضمن الرصيد القابل للانفاق</translation>
    </message>
    <message>
        <source>Immature:</source>
        <translation>غير ناضجة</translation>
    </message>
    <message>
        <source>Mined balance that has not yet matured</source>
        <translation>الرصيد المعدّن الذي لم ينضج بعد</translation>
    </message>
    <message>
        <source>Balances</source>
        <translation>الأرصدة</translation>
    </message>
    <message>
        <source>Total:</source>
        <translation>المجموع:</translation>
    </message>
    <message>
        <source>Your current total balance</source>
        <translation>رصيدك الكلي الحالي</translation>
    </message>
    <message>
        <source>Your current balance in watch-only addresses</source>
        <translation>رصيدك الحالي في العناوين المشاهدة فقط</translation>
    </message>
    <message>
        <source>Spendable:</source>
        <translation>قابل للصرف:</translation>
    </message>
    <message>
        <source>Recent transactions</source>
        <translation>أحدث المعاملات</translation>
    </message>
    <message>
        <source>Unconfirmed transactions to watch-only addresses</source>
        <translation>معاملات غير مؤكدة للعناوين المشاهدة فقط</translation>
    </message>
    <message>
        <source>Mined balance in watch-only addresses that has not yet matured</source>
        <translation>الرصيد المعدّن في العناوين المشاهدة فقط التي لم تنضج بعد</translation>
    </message>
    <message>
        <source>Current total balance in watch-only addresses</source>
        <translation>الرصيد الإجمالي الحالي في العناوين المشاهدة فقط</translation>
    </message>
</context>
<context>
    <name>PaymentServer</name>
    <message>
        <source>Payment request error</source>
        <translation>خطأ في طلب الدفع</translation>
    </message>
    <message>
        <source>Cannot start qtum: click-to-pay handler</source>
        <translation>لا يمكن تشغيل بتكوين: معالج النقر للدفع</translation>
    </message>
    <message>
        <source>URI handling</source>
        <translation>التعامل مع العنوان</translation>
    </message>
    <message>
        <source>Invalid payment address %1</source>
        <translation>عنوان الدفع غير صالح %1</translation>
    </message>
    <message>
        <source>URI cannot be parsed! This can be caused by an invalid Qtum address or malformed URI parameters.</source>
        <translation>لا يمكن تحليل العنوان (URI)! يمكن أن يحدث هذا بسبب عنوان بتكوين غير صالح أو معلمات عنوان (URI) غير صحيحة.</translation>
    </message>
    <message>
        <source>Payment request file handling</source>
        <translation>التعامل مع ملف طلب الدفع</translation>
    </message>
</context>
<context>
    <name>PeerTableModel</name>
    <message>
        <source>User Agent</source>
        <translation>وكيل المستخدم</translation>
    </message>
    <message>
        <source>Node/Service</source>
        <translation>عقدة/خدمة</translation>
    </message>
    <message>
        <source>NodeId</source>
        <translation>رقم العقدة</translation>
    </message>
    <message>
        <source>Ping</source>
        <translation>رنين</translation>
    </message>
    <message>
        <source>Sent</source>
        <translation>تم الإرسال</translation>
    </message>
    <message>
        <source>Received</source>
        <translation>إستقبل</translation>
    </message>
</context>
<context>
    <name>QObject</name>
    <message>
        <source>Amount</source>
        <translation>مبلغ</translation>
    </message>
    <message>
        <source>Enter a Qtum address (e.g. %1)</source>
        <translation>ادخل عنوان محفطة البتكوين (مثال %1)</translation>
    </message>
    <message>
        <source>%1 d</source>
        <translation>%1 يوم</translation>
    </message>
    <message>
        <source>%1 h</source>
        <translation>%1 ساعة</translation>
    </message>
    <message>
        <source>%1 m</source>
        <translation>%1 دقيقة</translation>
    </message>
    <message>
        <source>%1 s</source>
        <translation>%1 ثانية</translation>
    </message>
    <message>
        <source>None</source>
        <translation>لا شيء</translation>
    </message>
    <message>
        <source>N/A</source>
        <translation>غير معروف</translation>
    </message>
    <message>
        <source>%1 ms</source>
        <translation>%1 جزء من الثانية</translation>
    </message>
    <message>
        <source>%1 and %2</source>
        <translation>%1 و %2</translation>
    </message>
    <message>
        <source>%1 B</source>
        <translation>%1 بايت</translation>
    </message>
    <message>
        <source>%1 KB</source>
        <translation>%1 كيلو بايت</translation>
    </message>
    <message>
        <source>%1 MB</source>
        <translation>%1 ميقا بايت</translation>
    </message>
    <message>
        <source>%1 GB</source>
        <translation>%1 قيقا بايت</translation>
    </message>
    <message>
        <source>Error: Specified data directory "%1" does not exist.</source>
        <translation>خطأ: دليل البيانات المحدد "%1" غير موجود.</translation>
    </message>
    <message>
        <source>Error: %1</source>
        <translation>خطأ: %1</translation>
    </message>
    <message>
        <source>%1 didn't yet exit safely...</source>
        <translation>%1 لم يخرج بعد بأمان...</translation>
    </message>
    <message>
        <source>unknown</source>
        <translation>غير معروف</translation>
    </message>
</context>
<context>
    <name>QRImageWidget</name>
    <message>
        <source>&amp;Save Image...</source>
        <translation>&amp;حفظ الصورة</translation>
    </message>
    <message>
        <source>&amp;Copy Image</source>
        <translation>&amp;نسخ الصورة</translation>
    </message>
    <message>
        <source>Resulting URI too long, try to reduce the text for label / message.</source>
        <translation>العنوان المستخدم طويل جدًا، حاول أن تقوم بتقليل نص التسمية / الرسالة.</translation>
    </message>
    <message>
        <source>Error encoding URI into QR Code.</source>
        <translation>خطأ في ترميز العنوان إلى الرمز المربع.</translation>
    </message>
    <message>
        <source>Save QR Code</source>
        <translation>حفظ رمز الاستجابة السريعة QR</translation>
    </message>
    <message>
        <source>PNG Image (*.png)</source>
        <translation>صورة PNG (*.png)</translation>
    </message>
</context>
<context>
    <name>RPCConsole</name>
    <message>
        <source>N/A</source>
        <translation>غير معروف</translation>
    </message>
    <message>
        <source>Client version</source>
        <translation>نسخه العميل</translation>
    </message>
    <message>
        <source>&amp;Information</source>
        <translation>المعلومات</translation>
    </message>
    <message>
        <source>General</source>
        <translation>عام</translation>
    </message>
    <message>
        <source>Using BerkeleyDB version</source>
        <translation>باستخدام BerkeleyDB إصدار</translation>
    </message>
    <message>
        <source>Datadir</source>
        <translation>دليل البيانات</translation>
    </message>
    <message>
        <source>Startup time</source>
        <translation>وقت البدء</translation>
    </message>
    <message>
        <source>Network</source>
        <translation>الشبكه</translation>
    </message>
    <message>
        <source>Name</source>
        <translation>الاسم</translation>
    </message>
    <message>
        <source>Number of connections</source>
        <translation>عدد الاتصالات</translation>
    </message>
    <message>
        <source>Block chain</source>
        <translation>سلسلة الكتل</translation>
    </message>
    <message>
        <source>Current number of blocks</source>
        <translation>عدد الكتل الحالي</translation>
    </message>
    <message>
        <source>Memory Pool</source>
        <translation>تجمع الذاكرة</translation>
    </message>
    <message>
        <source>Current number of transactions</source>
        <translation>عدد المعاملات الحالي</translation>
    </message>
    <message>
        <source>Memory usage</source>
        <translation>استخدام الذاكرة</translation>
    </message>
    <message>
        <source>&amp;Reset</source>
        <translation>إعادة تعيين</translation>
    </message>
    <message>
        <source>Received</source>
        <translation>إستقبل</translation>
    </message>
    <message>
        <source>Sent</source>
        <translation>تم الإرسال</translation>
    </message>
    <message>
        <source>&amp;Peers</source>
        <translation>&amp;اصدقاء</translation>
    </message>
    <message>
        <source>Banned peers</source>
        <translation>الأقران الممنوعين</translation>
    </message>
    <message>
        <source>Select a peer to view detailed information.</source>
        <translation>حدد نظير لعرض معلومات مفصلة.</translation>
    </message>
    <message>
        <source>Whitelisted</source>
        <translation>اللائحة البيضاء</translation>
    </message>
    <message>
        <source>Direction</source>
        <translation>جهة</translation>
    </message>
    <message>
        <source>Version</source>
        <translation>الإصدار</translation>
    </message>
    <message>
        <source>Starting Block</source>
        <translation>كتلة البداية</translation>
    </message>
    <message>
        <source>Synced Headers</source>
        <translation>رؤوس متزامنة</translation>
    </message>
    <message>
        <source>Synced Blocks</source>
        <translation>كتل متزامنة</translation>
    </message>
    <message>
        <source>User Agent</source>
        <translation>وكيل المستخدم</translation>
    </message>
    <message>
        <source>Decrease font size</source>
        <translation>تصغير حجم الخط</translation>
    </message>
    <message>
        <source>Increase font size</source>
        <translation>تكبير حجم الخط</translation>
    </message>
    <message>
        <source>Services</source>
        <translation>خدمات</translation>
    </message>
    <message>
        <source>Ban Score</source>
        <translation>نقاط الحظر</translation>
    </message>
    <message>
        <source>Connection Time</source>
        <translation>مدة الاتصال</translation>
    </message>
    <message>
        <source>Last Send</source>
        <translation>آخر استقبال</translation>
    </message>
    <message>
        <source>Last Receive</source>
        <translation>آخر إرسال</translation>
    </message>
    <message>
        <source>Ping Time</source>
        <translation>وقت الرنين</translation>
    </message>
    <message>
        <source>The duration of a currently outstanding ping.</source>
        <translation>مدة الرنين المعلقة حالياً.</translation>
    </message>
    <message>
        <source>Ping Wait</source>
        <translation>انتظار الرنين</translation>
    </message>
    <message>
        <source>Min Ping</source>
        <translation>أقل رنين</translation>
    </message>
    <message>
        <source>Time Offset</source>
        <translation>إزاحة الوقت</translation>
    </message>
    <message>
        <source>Last block time</source>
        <translation>اخر وقت الكتلة</translation>
    </message>
    <message>
        <source>&amp;Open</source>
        <translation>الفتح</translation>
    </message>
    <message>
        <source>&amp;Console</source>
        <translation>وحدة التحكم</translation>
    </message>
    <message>
        <source>&amp;Network Traffic</source>
        <translation>&amp;حركة مرور الشبكة</translation>
    </message>
    <message>
        <source>Totals</source>
        <translation>المجاميع</translation>
    </message>
    <message>
        <source>In:</source>
        <translation>داخل:</translation>
    </message>
    <message>
        <source>Out:</source>
        <translation>خارج:</translation>
    </message>
    <message>
        <source>Debug log file</source>
        <translation>تصحيح ملف السجل</translation>
    </message>
    <message>
        <source>Clear console</source>
        <translation>مسح وحدة التحكم</translation>
    </message>
    <message>
        <source>1 &amp;hour</source>
        <translation>1 &amp;ساعة</translation>
    </message>
    <message>
        <source>1 &amp;day</source>
        <translation>1 &amp; يوم</translation>
    </message>
    <message>
        <source>1 &amp;week</source>
        <translation>1 &amp; اسبوع</translation>
    </message>
    <message>
        <source>1 &amp;year</source>
        <translation>1 &amp; سنة</translation>
    </message>
    <message>
        <source>&amp;Disconnect</source>
        <translation>قطع الاتصال</translation>
    </message>
    <message>
        <source>Ban for</source>
        <translation>حظر ل</translation>
    </message>
    <message>
        <source>&amp;Unban</source>
        <translation>رفع الحظر</translation>
    </message>
    <message>
        <source>Welcome to the %1 RPC console.</source>
        <translation>مرحبًا بك في وحدة التحكم %1 RPC.</translation>
    </message>
    <message>
        <source>Use up and down arrows to navigate history, and %1 to clear screen.</source>
        <translation>استخدم السهمين لأعلى ولأسفل لتصفح السجل، و%1 لمسح الشاشة.</translation>
    </message>
    <message>
        <source>Type %1 for an overview of available commands.</source>
        <translation>اكتب %1 للحصول على نظرة عامة على الأوامر المتوفرة.</translation>
    </message>
    <message>
        <source>For more information on using this console type %1.</source>
        <translation>لمزيد من المعلومات حول استخدام نوع وحدة التحكم هذه اكتب %1.</translation>
    </message>
    <message>
        <source>WARNING: Scammers have been active, telling users to type commands here, stealing their wallet contents. Do not use this console without fully understanding the ramifications of a command.</source>
        <translation>تحذير: المخادعون نشطون، ويطلبون من المستخدمين كتابة الأوامر هنا، من أجل سرقة محتويات محفظتهم. لا تستخدم وحدة التحكم هذه بدون فهم تبعات الأمر بشكل كامل.</translation>
    </message>
    <message>
        <source>Network activity disabled</source>
        <translation>تم تعطيل نشاط الشبكة</translation>
    </message>
    <message>
        <source>(node id: %1)</source>
        <translation>(معرف العقدة: %1)</translation>
    </message>
    <message>
        <source>via %1</source>
        <translation>خلال %1</translation>
    </message>
    <message>
        <source>never</source>
        <translation>ابدا</translation>
    </message>
    <message>
        <source>Inbound</source>
        <translation>داخل</translation>
    </message>
    <message>
        <source>Outbound</source>
        <translation>خارجي</translation>
    </message>
    <message>
        <source>Yes</source>
        <translation>نعم</translation>
    </message>
    <message>
        <source>No</source>
        <translation>لا</translation>
    </message>
    <message>
        <source>Unknown</source>
        <translation>غير معرف</translation>
    </message>
</context>
<context>
    <name>ReceiveCoinsDialog</name>
    <message>
        <source>&amp;Amount:</source>
        <translation>&amp;القيمة</translation>
    </message>
    <message>
        <source>&amp;Label:</source>
        <translation>&amp;وصف :</translation>
    </message>
    <message>
        <source>&amp;Message:</source>
        <translation>&amp;رسالة:</translation>
    </message>
    <message>
        <source>An optional message to attach to the payment request, which will be displayed when the request is opened. Note: The message will not be sent with the payment over the Qtum network.</source>
        <translation>رسالة اختيارية لإرفاقها بطلب الدفع، والتي سيتم عرضها عند فتح الطلب. ملاحظة: لن يتم إرسال الرسالة مع الدفعة عبر شبكة البتكوين.</translation>
    </message>
    <message>
        <source>An optional label to associate with the new receiving address.</source>
        <translation>تسمية اختيارية لربطها بعنوان المستلم الجديد.</translation>
    </message>
    <message>
        <source>Use this form to request payments. All fields are &lt;b&gt;optional&lt;/b&gt;.</source>
        <translation>استخدم هذا النموذج لطلب الدفعات. جميع الحقول &lt;b&gt;اختيارية&lt;/b&gt;.</translation>
    </message>
    <message>
        <source>An optional amount to request. Leave this empty or zero to not request a specific amount.</source>
        <translation>مبلغ اختياري للطلب. اترك هذا فارغًا أو صفراً لعدم طلب مبلغ محدد.</translation>
    </message>
    <message>
        <source>Clear all fields of the form.</source>
        <translation>مسح كل حقول النموذج المطلوبة</translation>
    </message>
    <message>
        <source>Clear</source>
        <translation>مسح</translation>
    </message>
    <message>
        <source>Requested payments history</source>
        <translation>سجل طلبات الدفع</translation>
    </message>
    <message>
        <source>Show the selected request (does the same as double clicking an entry)</source>
        <translation>إظهار الطلب المحدد (يقوم بنفس نتيجة النقر المزدوج على أي إدخال)</translation>
    </message>
    <message>
        <source>Show</source>
        <translation>عرض</translation>
    </message>
    <message>
        <source>Remove the selected entries from the list</source>
        <translation>قم بإزالة الإدخالات المحددة من القائمة</translation>
    </message>
    <message>
        <source>Remove</source>
        <translation>ازل</translation>
    </message>
    <message>
        <source>Copy URI</source>
        <translation>نسخ العنوان</translation>
    </message>
    <message>
        <source>Copy label</source>
        <translation> انسخ التسمية</translation>
    </message>
    <message>
        <source>Copy message</source>
        <translation>انسخ الرسالة</translation>
    </message>
    <message>
        <source>Copy amount</source>
        <translation>نسخ الكمية</translation>
    </message>
</context>
<context>
    <name>ReceiveRequestDialog</name>
    <message>
        <source>QR Code</source>
        <translation>رمز كيو ار</translation>
    </message>
    <message>
        <source>Copy &amp;URI</source>
        <translation>نسخ  &amp;URI</translation>
    </message>
    <message>
        <source>Copy &amp;Address</source>
        <translation>نسخ &amp;العنوان</translation>
    </message>
    <message>
        <source>&amp;Save Image...</source>
        <translation>&amp;حفظ الصورة</translation>
    </message>
    <message>
        <source>Request payment to %1</source>
        <translation>طلب الدفعة إلى %1</translation>
    </message>
    <message>
        <source>Payment information</source>
        <translation>معلومات الدفع</translation>
    </message>
    <message>
        <source>URI</source>
        <translation> URI</translation>
    </message>
    <message>
        <source>Address</source>
        <translation>عنوان</translation>
    </message>
    <message>
        <source>Amount</source>
        <translation>مبلغ</translation>
    </message>
    <message>
        <source>Label</source>
        <translation>وسم</translation>
    </message>
    <message>
        <source>Message</source>
        <translation>رسالة </translation>
    </message>
    <message>
        <source>Wallet</source>
        <translation>محفظة</translation>
    </message>
</context>
<context>
    <name>RecentRequestsTableModel</name>
    <message>
        <source>Date</source>
        <translation>التاريخ</translation>
    </message>
    <message>
        <source>Label</source>
        <translation>وسم</translation>
    </message>
    <message>
        <source>Message</source>
        <translation>رسالة </translation>
    </message>
    <message>
        <source>(no label)</source>
        <translation>(بدون وسم)</translation>
    </message>
    <message>
        <source>(no message)</source>
        <translation>( لا رسائل )</translation>
    </message>
    <message>
        <source>(no amount requested)</source>
        <translation>(لا يوجد مبلغ مطلوب)</translation>
    </message>
    <message>
        <source>Requested</source>
        <translation>تم الطلب</translation>
    </message>
</context>
<context>
    <name>SendCoinsDialog</name>
    <message>
        <source>Send Coins</source>
        <translation>إرسال العملات</translation>
    </message>
    <message>
        <source>Coin Control Features</source>
        <translation>ميزات التحكم بالعملة</translation>
    </message>
    <message>
        <source>Inputs...</source>
        <translation>المدخلات...</translation>
    </message>
    <message>
        <source>automatically selected</source>
        <translation>اختيار تلقائيا</translation>
    </message>
    <message>
        <source>Insufficient funds!</source>
        <translation>الرصيد غير كافي!</translation>
    </message>
    <message>
        <source>Quantity:</source>
        <translation>الكمية:</translation>
    </message>
    <message>
        <source>Bytes:</source>
        <translation>بايت</translation>
    </message>
    <message>
        <source>Amount:</source>
        <translation>القيمة :</translation>
    </message>
    <message>
        <source>Fee:</source>
        <translation>الرسوم:</translation>
    </message>
    <message>
        <source>After Fee:</source>
        <translation>بعد الرسوم :</translation>
    </message>
    <message>
        <source>Change:</source>
        <translation>تعديل :</translation>
    </message>
    <message>
        <source>If this is activated, but the change address is empty or invalid, change will be sent to a newly generated address.</source>
        <translation>إذا تم تنشيط هذا، ولكن عنوان الفكة فارغ أو غير صالح، فسيتم إرسال الفكة إلى عنوان تم إنشاؤه حديثًا.</translation>
    </message>
    <message>
        <source>Custom change address</source>
        <translation>تغيير عنوان الفكة</translation>
    </message>
    <message>
        <source>Transaction Fee:</source>
        <translation>رسوم المعاملة:</translation>
    </message>
    <message>
        <source>Choose...</source>
        <translation>إختر …</translation>
    </message>
    <message>
        <source>Warning: Fee estimation is currently not possible.</source>
        <translation>تحذير: تقدير الرسوم غير ممكن في الوقت الحالي.</translation>
    </message>
    <message>
        <source>per kilobyte</source>
        <translation>لكل كيلوبايت</translation>
    </message>
    <message>
        <source>Hide</source>
        <translation>إخفاء</translation>
    </message>
    <message>
        <source>Recommended:</source>
        <translation>موصى به:</translation>
    </message>
    <message>
        <source>Custom:</source>
        <translation>تخصيص:</translation>
    </message>
    <message>
        <source>(Smart fee not initialized yet. This usually takes a few blocks...)</source>
        <translation>(الرسوم الذكية لم يتم تهيئتها بعد. عادة ما يستغرق ذلك بضع كتل ...)</translation>
    </message>
    <message>
        <source>Send to multiple recipients at once</source>
        <translation>إرسال إلى عدة مستلمين في وقت واحد</translation>
    </message>
    <message>
        <source>Add &amp;Recipient</source>
        <translation>أضافة &amp;مستلم</translation>
    </message>
    <message>
        <source>Clear all fields of the form.</source>
        <translation>مسح كل حقول النموذج المطلوبة</translation>
    </message>
    <message>
        <source>Dust:</source>
        <translation>غبار:</translation>
    </message>
    <message>
        <source>Confirmation time target:</source>
        <translation>هدف وقت التأكيد:</translation>
    </message>
    <message>
        <source>Enable Replace-By-Fee</source>
        <translation>تفعيل الإستبدال بواسطة الرسوم</translation>
    </message>
    <message>
        <source>With Replace-By-Fee (BIP-125) you can increase a transaction's fee after it is sent. Without this, a higher fee may be recommended to compensate for increased transaction delay risk.</source>
        <translation>مع الإستبدال بواسطة الرسوم (BIP-125) يمكنك زيادة رسوم المعاملة بعد إرسالها. وبدون ذلك، قد نوصي برسوم أعلى للتعويض عن مخاطر تأخير المعاملة المتزايدة.</translation>
    </message>
    <message>
        <source>Clear &amp;All</source>
        <translation>مسح الكل</translation>
    </message>
    <message>
        <source>Balance:</source>
        <translation>الرصيد:</translation>
    </message>
    <message>
        <source>Confirm the send action</source>
        <translation>تأكيد الإرسال</translation>
    </message>
    <message>
        <source>S&amp;end</source>
        <translation>&amp;ارسال</translation>
    </message>
    <message>
        <source>Copy quantity</source>
        <translation>نسخ الكمية </translation>
    </message>
    <message>
        <source>Copy amount</source>
        <translation>نسخ الكمية</translation>
    </message>
    <message>
        <source>Copy fee</source>
        <translation>نسخ الرسوم</translation>
    </message>
    <message>
        <source>Copy after fee</source>
        <translation>نسخ بعد الرسوم</translation>
    </message>
    <message>
        <source>Copy bytes</source>
        <translation>نسخ البايتات </translation>
    </message>
    <message>
        <source>Copy dust</source>
        <translation>نسخ الغبار</translation>
    </message>
    <message>
        <source>Copy change</source>
        <translation>نسخ التعديل</translation>
    </message>
    <message>
        <source>%1 (%2 blocks)</source>
        <translation>%1 (%2 كثلة)</translation>
    </message>
    <message>
        <source>%1 to %2</source>
        <translation>%1 الى %2</translation>
    </message>
    <message>
        <source>Are you sure you want to send?</source>
        <translation>هل أنت متأكد من أنك تريد أن ترسل؟</translation>
    </message>
    <message>
        <source>or</source>
        <translation>أو</translation>
    </message>
    <message>
        <source>You can increase the fee later (signals Replace-By-Fee, BIP-125).</source>
        <translation>يمكنك زيادة الرسوم لاحقًا (بإشارة الإستبدال بواسطة الرسوم، BIP-125).</translation>
    </message>
    <message>
        <source>Transaction fee</source>
        <translation>رسوم المعاملة</translation>
    </message>
    <message>
        <source>Not signalling Replace-By-Fee, BIP-125.</source>
        <translation>لا يشير إلى الإستبدال بواسطة الرسوم، BIP-125.</translation>
    </message>
    <message>
        <source>Confirm send coins</source>
        <translation>تأكيد الإرسال Coins</translation>
    </message>
    <message>
        <source>The recipient address is not valid. Please recheck.</source>
        <translation>عنوان المستلم غير صالح. يرجى إعادة الفحص.</translation>
    </message>
    <message>
        <source>The amount to pay must be larger than 0.</source>
        <translation>المبلغ المدفوع يجب ان يكون اكبر من 0</translation>
    </message>
    <message>
        <source>The amount exceeds your balance.</source>
        <translation>القيمة تتجاوز رصيدك</translation>
    </message>
    <message>
        <source>The total exceeds your balance when the %1 transaction fee is included.</source>
        <translation>المجموع يتجاوز رصيدك عندما يتم اضافة %1 رسوم العملية</translation>
    </message>
    <message>
        <source>Duplicate address found: addresses should only be used once each.</source>
        <translation>تم العثور على عنوان مكرر: يجب استخدام العناوين مرة واحدة فقط.</translation>
    </message>
    <message>
        <source>Transaction creation failed!</source>
        <translation>فشل في إنشاء المعاملة!</translation>
    </message>
    <message>
        <source>A fee higher than %1 is considered an absurdly high fee.</source>
        <translation>تعتبر الرسوم الأعلى من %1 رسوماً باهظة.</translation>
    </message>
    <message>
        <source>Payment request expired.</source>
        <translation>انتهاء صلاحية طلب الدفع.</translation>
    </message>
    <message>
        <source>Warning: Invalid Qtum address</source>
        <translation>تحذير: عنوان بتكوين غير صالح</translation>
    </message>
    <message>
        <source>Warning: Unknown change address</source>
        <translation>تحذير: عنوان الفكة غير معروف</translation>
    </message>
    <message>
        <source>Confirm custom change address</source>
        <translation>تأكيد تغيير العنوان الفكة</translation>
    </message>
    <message>
        <source>(no label)</source>
        <translation>(بدون وسم)</translation>
    </message>
</context>
<context>
    <name>SendCoinsEntry</name>
    <message>
        <source>A&amp;mount:</source>
        <translation>&amp;القيمة</translation>
    </message>
    <message>
        <source>Pay &amp;To:</source>
        <translation>ادفع &amp;الى :</translation>
    </message>
    <message>
        <source>&amp;Label:</source>
        <translation>&amp;وصف :</translation>
    </message>
    <message>
        <source>Choose previously used address</source>
        <translation>اختر عنوانا مستخدم سابقا</translation>
    </message>
    <message>
        <source>The Qtum address to send the payment to</source>
        <translation>عنوان البت كوين المرسل اليه الدفع</translation>
    </message>
    <message>
        <source>Alt+A</source>
        <translation>Alt+A</translation>
    </message>
    <message>
        <source>Paste address from clipboard</source>
        <translation>انسخ العنوان من لوحة المفاتيح</translation>
    </message>
    <message>
        <source>Alt+P</source>
        <translation>Alt+P</translation>
    </message>
    <message>
        <source>Remove this entry</source>
        <translation>ازل هذه المداخله</translation>
    </message>
    <message>
        <source>The fee will be deducted from the amount being sent. The recipient will receive less qtums than you enter in the amount field. If multiple recipients are selected, the fee is split equally.</source>
        <translation>سيتم خصم الرسوم من المبلغ الذي يتم إرساله. لذا سوف يتلقى المستلم مبلغ أقل من البتكوين المدخل في حقل المبلغ. في حالة تحديد عدة مستلمين، يتم تقسيم الرسوم بالتساوي.</translation>
    </message>
    <message>
        <source>S&amp;ubtract fee from amount</source>
        <translation>طرح الرسوم من المبلغ</translation>
    </message>
    <message>
        <source>Use available balance</source>
        <translation>استخدام الرصيد المتاح</translation>
    </message>
    <message>
        <source>Message:</source>
        <translation>الرسائل</translation>
    </message>
    <message>
        <source>This is an unauthenticated payment request.</source>
        <translation>هذا طلب دفع لم يتم مصادقته.</translation>
    </message>
    <message>
        <source>This is an authenticated payment request.</source>
        <translation>هذا طلب دفع تمت مصادقته.</translation>
    </message>
    <message>
        <source>Enter a label for this address to add it to the list of used addresses</source>
        <translation>أدخل تسمية لهذا العنوان لإضافته إلى قائمة العناوين المستخدمة</translation>
    </message>
    <message>
        <source>A message that was attached to the qtum: URI which will be stored with the transaction for your reference. Note: This message will not be sent over the Qtum network.</source>
        <translation>الرسالة التي تم إرفاقها مع البتكوين: العنوان الذي سيتم تخزينه مع المعاملة للرجوع إليه. ملاحظة: لن يتم إرسال هذه الرسالة عبر شبكة البتكوين.</translation>
    </message>
    <message>
        <source>Pay To:</source>
        <translation>ادفع &amp;الى :</translation>
    </message>
    <message>
        <source>Memo:</source>
        <translation>مذكرة:</translation>
    </message>
</context>
<context>
    <name>ShutdownWindow</name>
    <message>
        <source>%1 is shutting down...</source>
        <translation>اتمام إيقاف %1...</translation>
    </message>
    <message>
        <source>Do not shut down the computer until this window disappears.</source>
        <translation>لا توقف عمل الكمبيوتر حتى تختفي هذه النافذة</translation>
    </message>
</context>
<context>
    <name>SignVerifyMessageDialog</name>
    <message>
        <source>Signatures - Sign / Verify a Message</source>
        <translation>التواقيع - التوقيع / التحقق من الرسالة</translation>
    </message>
    <message>
        <source>&amp;Sign Message</source>
        <translation>&amp;توقيع الرسالة</translation>
    </message>
    <message>
        <source>The Qtum address to sign the message with</source>
        <translation>عنوان البتكوين لتوقيع الرسالة به</translation>
    </message>
    <message>
        <source>Choose previously used address</source>
        <translation>اختر عنوانا مستخدم سابقا</translation>
    </message>
    <message>
        <source>Alt+A</source>
        <translation>Alt+A</translation>
    </message>
    <message>
        <source>Paste address from clipboard</source>
        <translation>انسخ العنوان من لوحة المفاتيح</translation>
    </message>
    <message>
        <source>Alt+P</source>
        <translation>Alt+P</translation>
    </message>
    <message>
        <source>Enter the message you want to sign here</source>
        <translation>ادخل الرسالة التي تريد توقيعها هنا</translation>
    </message>
    <message>
        <source>Signature</source>
        <translation>التوقيع</translation>
    </message>
    <message>
        <source>Copy the current signature to the system clipboard</source>
        <translation>نسخ التوقيع الحالي إلى حافظة النظام</translation>
    </message>
    <message>
        <source>Sign the message to prove you own this Qtum address</source>
        <translation>وقع الرسالة لتثبت انك تمتلك عنوان البت كوين هذا</translation>
    </message>
    <message>
        <source>Sign &amp;Message</source>
        <translation>توقيع $الرسالة</translation>
    </message>
    <message>
        <source>Reset all sign message fields</source>
        <translation>إعادة تعيين كافة حقول رسالة التوقيع</translation>
    </message>
    <message>
        <source>Clear &amp;All</source>
        <translation>مسح الكل</translation>
    </message>
    <message>
        <source>&amp;Verify Message</source>
        <translation>&amp;تحقق رسالة</translation>
    </message>
    <message>
        <source>The Qtum address the message was signed with</source>
        <translation>عنوان البتكوين الذي تم توقيع الرسالة به</translation>
    </message>
    <message>
        <source>Verify the message to ensure it was signed with the specified Qtum address</source>
        <translation>تحقق من الرسالة للتأكد من توقيعها مع عنوان البتكوين المحدد</translation>
    </message>
    <message>
        <source>Verify &amp;Message</source>
        <translation>تحقق &amp;الرسالة</translation>
    </message>
    <message>
        <source>Reset all verify message fields</source>
        <translation>إعادة تعيين جميع حقول التحقق من الرسالة</translation>
    </message>
    <message>
        <source>Click "Sign Message" to generate signature</source>
        <translation>اضغط  "توقيع الرسالة" لتوليد التوقيع</translation>
    </message>
    <message>
        <source>The entered address is invalid.</source>
        <translation>العنوان المدخل غير صالح</translation>
    </message>
    <message>
        <source>Please check the address and try again.</source>
        <translation>الرجاء التأكد من العنوان والمحاولة مرة اخرى</translation>
    </message>
    <message>
        <source>The entered address does not refer to a key.</source>
        <translation>العنوان المدخل لا يشير الى مفتاح</translation>
    </message>
    <message>
        <source>Wallet unlock was cancelled.</source>
        <translation>تم الغاء عملية فتح المحفظة</translation>
    </message>
    <message>
        <source>Private key for the entered address is not available.</source>
        <translation>المفتاح الخاص للعنوان المدخل غير موجود.</translation>
    </message>
    <message>
        <source>Message signing failed.</source>
        <translation>فشل توقيع الرسالة.</translation>
    </message>
    <message>
        <source>Message signed.</source>
        <translation>الرسالة موقعة.</translation>
    </message>
    <message>
        <source>The signature could not be decoded.</source>
        <translation>لا يمكن فك تشفير التوقيع.</translation>
    </message>
    <message>
        <source>Please check the signature and try again.</source>
        <translation>فضلا تاكد من التوقيع وحاول مرة اخرى</translation>
    </message>
    <message>
        <source>The signature did not match the message digest.</source>
        <translation>لم يتطابق التوقيع مع ملخص الرسالة.</translation>
    </message>
    <message>
        <source>Message verification failed.</source>
        <translation>فشلت عملية التأكد من الرسالة.</translation>
    </message>
    <message>
        <source>Message verified.</source>
        <translation>تم تأكيد الرسالة.</translation>
    </message>
</context>
<context>
    <name>TrafficGraphWidget</name>
    <message>
        <source>KB/s</source>
        <translation>كيلوبايت/ث</translation>
    </message>
</context>
<context>
    <name>TransactionDesc</name>
    <message>
        <source>Open until %1</source>
        <translation>مفتوح حتى %1</translation>
    </message>
    <message>
        <source>conflicted with a transaction with %1 confirmations</source>
        <translation>تعارضت مع معاملة لديها %1 تأكيدات</translation>
    </message>
    <message>
        <source>in memory pool</source>
        <translation>في تجمع الذاكرة</translation>
    </message>
    <message>
        <source>not in memory pool</source>
        <translation>ليس في تجمع الذاكرة</translation>
    </message>
    <message>
        <source>abandoned</source>
        <translation>مهجور</translation>
    </message>
    <message>
        <source>%1/unconfirmed</source>
        <translation>غير مؤكدة/%1</translation>
    </message>
    <message>
        <source>%1 confirmations</source>
        <translation>تأكيد %1</translation>
    </message>
    <message>
        <source>Status</source>
        <translation>الحالة.</translation>
    </message>
    <message>
        <source>Date</source>
        <translation>التاريخ</translation>
    </message>
    <message>
        <source>Source</source>
        <translation>المصدر</translation>
    </message>
    <message>
        <source>Generated</source>
        <translation>تم اصداره.</translation>
    </message>
    <message>
        <source>From</source>
        <translation>من</translation>
    </message>
    <message>
        <source>unknown</source>
        <translation>غير معروف</translation>
    </message>
    <message>
        <source>To</source>
        <translation>الى</translation>
    </message>
    <message>
        <source>own address</source>
        <translation>عنوانه</translation>
    </message>
    <message>
        <source>watch-only</source>
        <translation>مشاهدة فقط</translation>
    </message>
    <message>
        <source>label</source>
        <translation>علامة</translation>
    </message>
    <message>
        <source>Credit</source>
        <translation>رصيد</translation>
    </message>
    <message>
        <source>not accepted</source>
        <translation>غير مقبولة</translation>
    </message>
    <message>
        <source>Debit</source>
        <translation>دين</translation>
    </message>
    <message>
        <source>Total debit</source>
        <translation>إجمالي الخصم</translation>
    </message>
    <message>
        <source>Total credit</source>
        <translation>إجمالي الرصيد</translation>
    </message>
    <message>
        <source>Transaction fee</source>
        <translation>رسوم المعاملة</translation>
    </message>
    <message>
        <source>Net amount</source>
        <translation>صافي المبلغ</translation>
    </message>
    <message>
        <source>Message</source>
        <translation>رسالة </translation>
    </message>
    <message>
        <source>Comment</source>
        <translation>تعليق</translation>
    </message>
    <message>
        <source>Transaction ID</source>
        <translation>رقم المعاملة</translation>
    </message>
    <message>
        <source>Transaction total size</source>
        <translation>الحجم الكلي للمعاملات</translation>
    </message>
    <message>
        <source>Output index</source>
        <translation>مؤشر المخرجات</translation>
    </message>
    <message>
        <source>Merchant</source>
        <translation>تاجر</translation>
    </message>
    <message>
        <source>Debug information</source>
        <translation>معلومات التصحيح</translation>
    </message>
    <message>
        <source>Transaction</source>
        <translation>معاملة</translation>
    </message>
    <message>
        <source>Inputs</source>
        <translation>المدخلات</translation>
    </message>
    <message>
        <source>Amount</source>
        <translation>مبلغ</translation>
    </message>
    <message>
        <source>true</source>
        <translation>صحيح</translation>
    </message>
    <message>
        <source>false</source>
        <translation>خاطئ</translation>
    </message>
</context>
<context>
    <name>TransactionDescDialog</name>
    <message>
        <source>This pane shows a detailed description of the transaction</source>
        <translation>يبين هذا الجزء وصفا مفصلا لهده المعاملة</translation>
    </message>
    <message>
        <source>Details for %1</source>
        <translation>تفاصيل عن %1</translation>
    </message>
</context>
<context>
    <name>TransactionTableModel</name>
    <message>
        <source>Date</source>
        <translation>التاريخ</translation>
    </message>
    <message>
        <source>Type</source>
        <translation>النوع</translation>
    </message>
    <message>
        <source>Label</source>
        <translation>وسم</translation>
    </message>
    <message>
        <source>Open until %1</source>
        <translation>مفتوح حتى %1</translation>
    </message>
    <message>
        <source>Unconfirmed</source>
        <translation>غير مؤكد</translation>
    </message>
    <message>
        <source>Abandoned</source>
        <translation>مهجور</translation>
    </message>
    <message>
        <source>Confirming (%1 of %2 recommended confirmations)</source>
        <translation>قيد التأكيد (%1 من %2 تأكيد موصى به)</translation>
    </message>
    <message>
        <source>Confirmed (%1 confirmations)</source>
        <translation>مؤكد (%1 تأكيدات)</translation>
    </message>
    <message>
        <source>Conflicted</source>
        <translation>يتعارض</translation>
    </message>
    <message>
        <source>Immature (%1 confirmations, will be available after %2)</source>
        <translation>غير ناضجة (تأكيدات %1 ، ستكون متوفرة بعد %2)</translation>
    </message>
    <message>
        <source>Generated but not accepted</source>
        <translation>ولدت ولكن لم تقبل</translation>
    </message>
    <message>
        <source>Received with</source>
        <translation>استقبل مع</translation>
    </message>
    <message>
        <source>Received from</source>
        <translation>استقبل من</translation>
    </message>
    <message>
        <source>Sent to</source>
        <translation>أرسل إلى</translation>
    </message>
    <message>
        <source>Payment to yourself</source>
        <translation>دفع لنفسك</translation>
    </message>
    <message>
        <source>Mined</source>
        <translation>Mined</translation>
    </message>
    <message>
        <source>watch-only</source>
        <translation>مشاهدة فقط</translation>
    </message>
    <message>
        <source>(n/a)</source>
        <translation>غير متوفر</translation>
    </message>
    <message>
        <source>(no label)</source>
        <translation>(بدون وسم)</translation>
    </message>
    <message>
        <source>Transaction status. Hover over this field to show number of confirmations.</source>
        <translation>حالة التحويل. مرر فوق هذا الحقل لعرض عدد  التأكيدات.</translation>
    </message>
    <message>
        <source>Date and time that the transaction was received.</source>
        <translation>التاريخ والوقت الذي تم فيه تلقي المعاملة.</translation>
    </message>
    <message>
        <source>Type of transaction.</source>
        <translation>نوع المعاملات</translation>
    </message>
    <message>
        <source>Whether or not a watch-only address is involved in this transaction.</source>
        <translation>ما إذا كان العنوان المشاهدة فقط متضمنًا في هذه المعاملة أم لا.</translation>
    </message>
    <message>
        <source>Amount removed from or added to balance.</source>
        <translation>المبلغ الذي أزيل أو أضيف الى الرصيد</translation>
    </message>
</context>
<context>
    <name>TransactionView</name>
    <message>
        <source>All</source>
        <translation>الكل</translation>
    </message>
    <message>
        <source>Today</source>
        <translation>اليوم</translation>
    </message>
    <message>
        <source>This week</source>
        <translation>هدا الاسبوع</translation>
    </message>
    <message>
        <source>This month</source>
        <translation>هدا الشهر</translation>
    </message>
    <message>
        <source>Last month</source>
        <translation>الشهر الماضي</translation>
    </message>
    <message>
        <source>This year</source>
        <translation>هدا العام</translation>
    </message>
    <message>
        <source>Range...</source>
        <translation>المدى...</translation>
    </message>
    <message>
        <source>Received with</source>
        <translation>استقبل مع</translation>
    </message>
    <message>
        <source>Sent to</source>
        <translation>أرسل إلى</translation>
    </message>
    <message>
        <source>To yourself</source>
        <translation>إليك</translation>
    </message>
    <message>
        <source>Mined</source>
        <translation>Mined</translation>
    </message>
    <message>
        <source>Other</source>
        <translation>أخرى</translation>
    </message>
    <message>
        <source>Enter address, transaction id, or label to search</source>
        <translation>أدخل العنوان أو معرف المعاملة أو التصنيف للبحث</translation>
    </message>
    <message>
        <source>Min amount</source>
        <translation>الحد الأدنى</translation>
    </message>
    <message>
        <source>Abandon transaction</source>
        <translation>التخلي عن المعاملة</translation>
    </message>
    <message>
        <source>Increase transaction fee</source>
        <translation>زيادة رسوم المعاملة</translation>
    </message>
    <message>
        <source>Copy address</source>
        <translation>نسخ العنوان</translation>
    </message>
    <message>
        <source>Copy label</source>
        <translation> انسخ التسمية</translation>
    </message>
    <message>
        <source>Copy amount</source>
        <translation>نسخ الكمية</translation>
    </message>
    <message>
        <source>Copy transaction ID</source>
        <translation>نسخ رقم العملية</translation>
    </message>
    <message>
        <source>Copy raw transaction</source>
        <translation>نسخ المعاملة الخام</translation>
    </message>
    <message>
        <source>Copy full transaction details</source>
        <translation>نسخ كامل تفاصيل المعاملة</translation>
    </message>
    <message>
        <source>Edit label</source>
        <translation>عدل الوصف</translation>
    </message>
    <message>
        <source>Show transaction details</source>
        <translation>عرض تفاصيل المعاملة</translation>
    </message>
    <message>
        <source>Export Transaction History</source>
        <translation>تصدير تفاصيل المعاملات</translation>
    </message>
    <message>
        <source>Comma separated file (*.csv)</source>
        <translation>ملف مفصول بفاصلة (*.csv)</translation>
    </message>
    <message>
        <source>Confirmed</source>
        <translation>تأكيد</translation>
    </message>
    <message>
        <source>Watch-only</source>
        <translation>مشاهدة فقط</translation>
    </message>
    <message>
        <source>Date</source>
        <translation>التاريخ</translation>
    </message>
    <message>
        <source>Type</source>
        <translation>النوع</translation>
    </message>
    <message>
        <source>Label</source>
        <translation>وسم</translation>
    </message>
    <message>
        <source>Address</source>
        <translation>عنوان</translation>
    </message>
    <message>
        <source>ID</source>
        <translation>العنوان</translation>
    </message>
    <message>
        <source>Exporting Failed</source>
        <translation>لقد فشل التصدير</translation>
    </message>
    <message>
        <source>There was an error trying to save the transaction history to %1.</source>
        <translation>حدث خطأ أثناء محاولة حفظ محفوظات المعاملة إلى %1.</translation>
    </message>
    <message>
        <source>Exporting Successful</source>
        <translation>نجح التصدير</translation>
    </message>
    <message>
        <source>The transaction history was successfully saved to %1.</source>
        <translation>تم حفظ محفوظات المعاملة بنجاح إلى %1.</translation>
    </message>
    <message>
        <source>Range:</source>
        <translation>المدى:</translation>
    </message>
    <message>
        <source>to</source>
        <translation>إلى</translation>
    </message>
</context>
<context>
    <name>UnitDisplayStatusBarControl</name>
    <message>
        <source>Unit to show amounts in. Click to select another unit.</source>
        <translation>الوحدة لإظهار المبالغ فيها. انقر لتحديد وحدة أخرى.</translation>
    </message>
</context>
<context>
    <name>WalletController</name>
    <message>
        <source>Close wallet</source>
        <translation>اغلق المحفظة</translation>
    </message>
    </context>
<context>
    <name>WalletFrame</name>
    <message>
        <source>No wallet has been loaded.</source>
        <translation>لا يوجد محفظة تم تحميلها.</translation>
    </message>
</context>
<context>
    <name>WalletModel</name>
    <message>
        <source>Send Coins</source>
        <translation>إرسال العملات</translation>
    </message>
    <message>
        <source>Fee bump error</source>
        <translation>خطأ في زيادة الرسوم</translation>
    </message>
    <message>
        <source>Increasing transaction fee failed</source>
        <translation>فشل في زيادة رسوم المعاملة</translation>
    </message>
    <message>
        <source>Do you want to increase the fee?</source>
        <translation>هل تريد زيادة الرسوم؟</translation>
    </message>
    <message>
        <source>Current fee:</source>
        <translation>الأجر الحالي:</translation>
    </message>
    <message>
        <source>Increase:</source>
        <translation>زيادة:</translation>
    </message>
    <message>
        <source>New fee:</source>
        <translation>أجر جديد:</translation>
    </message>
    <message>
        <source>Confirm fee bump</source>
        <translation>تأكيد زيادة الرسوم</translation>
    </message>
    <message>
        <source>Can't sign transaction.</source>
        <translation>لا يمكن توقيع المعاملة.</translation>
    </message>
    <message>
        <source>Could not commit transaction</source>
        <translation>لا يمكن تنفيذ المعاملة</translation>
    </message>
    <message>
        <source>default wallet</source>
        <translation>المحفظة إفتراضية</translation>
    </message>
</context>
<context>
    <name>WalletView</name>
    <message>
        <source>&amp;Export</source>
        <translation>استخراج</translation>
    </message>
    <message>
        <source>Export the data in the current tab to a file</source>
        <translation>استخراج البيانات في علامة التبويب الحالية إلى ملف</translation>
    </message>
    <message>
        <source>Backup Wallet</source>
        <translation>نسخ احتياط للمحفظة</translation>
    </message>
    <message>
        <source>Wallet Data (*.dat)</source>
        <translation>بيانات المحفظة (*.dat)</translation>
    </message>
    <message>
        <source>Backup Failed</source>
        <translation>فشل النسخ الاحتياطي</translation>
    </message>
    <message>
        <source>Backup Successful</source>
        <translation>نجاح  النسخ الاحتياطي</translation>
    </message>
    <message>
        <source>The wallet data was successfully saved to %1.</source>
        <translation>تم حفظ بيانات المحفظة بنجاح إلى %1.</translation>
    </message>
    <message>
        <source>Cancel</source>
        <translation>إلغاء</translation>
    </message>
</context>
<context>
    <name>qtum-core</name>
    <message>
        <source>Error: A fatal internal error occurred, see debug.log for details</source>
        <translation>خطأ: حدث خطأ داخلي فادح، راجع debug.log للحصول على التفاصيل</translation>
    </message>
    <message>
        <source>Pruning blockstore...</source>
        <translation>تجريد مخزن الكتل...</translation>
    </message>
    <message>
        <source>Unable to start HTTP server. See debug log for details.</source>
        <translation>غير قادر على بدء خادم ال HTTP. راجع سجل تصحيح الأخطاء للحصول على التفاصيل.</translation>
    </message>
    <message>
        <source>The %s developers</source>
        <translation>%s المبرمجون</translation>
    </message>
    <message>
        <source>Cannot obtain a lock on data directory %s. %s is probably already running.</source>
        <translation>لا يمكن الحصول على قفل على دليل البيانات %s. من المحتمل أن %s يعمل بالفعل.</translation>
    </message>
    <message>
        <source>Cannot provide specific connections and have addrman find outgoing connections at the same.</source>
        <translation>لا يمكن توفير اتصالات محددة ولابد أن يكون لدى addrman اتصالات صادرة في نفس الوقت.</translation>
    </message>
    <message>
        <source>Please contribute if you find %s useful. Visit %s for further information about the software.</source>
        <translation>يرجى المساهمة إذا وجدت %s مفيداً. تفضل بزيارة %s لمزيد من المعلومات حول البرنامج.</translation>
    </message>
    <message>
        <source>%s corrupt, salvage failed</source>
        <translation>
%s تالف, فشل الانقاذ.</translation>
    </message>
    <message>
        <source>-maxmempool must be at least %d MB</source>
        <translation>-الحد الأقصى للذاكرة على الأقل %d ميغابايت</translation>
    </message>
    <message>
        <source>Change index out of range</source>
        <translation>فهرس الفكة خارج النطاق</translation>
    </message>
    <message>
        <source>Copyright (C) %i-%i</source>
        <translation>حقوق الطبع والنشر (C) %i-%i</translation>
    </message>
    <message>
        <source>Corrupted block database detected</source>
        <translation>تم الكشف عن قاعدة بيانات كتل تالفة</translation>
    </message>
    <message>
        <source>Do you want to rebuild the block database now?</source>
        <translation>هل تريد إعادة بناء قاعدة بيانات الكتل الآن؟</translation>
    </message>
    <message>
        <source>Error loading %s</source>
        <translation>خطأ في تحميل %s</translation>
    </message>
    <message>
        <source>Error loading %s: Private keys can only be disabled during creation</source>
        <translation>خطأ في تحميل %s:  لا يمكن تعطيل المفاتيح الخاصة إلا أثناء الإنشاء.</translation>
    </message>
    <message>
        <source>Error loading %s: Wallet corrupted</source>
        <translation>خطأ في التحميل %s: المحفظة تالفة.</translation>
    </message>
    <message>
        <source>Error loading %s: Wallet requires newer version of %s</source>
        <translation>خطا تحميل %s: المحفظة تتطلب النسخة الجديدة من %s.</translation>
    </message>
    <message>
        <source>Error loading block database</source>
        <translation>خطأ في تحميل قاعدة بيانات الكتل</translation>
    </message>
    <message>
        <source>Error opening block database</source>
        <translation>خطأ في فتح قاعدة بيانات الكتل</translation>
    </message>
    <message>
        <source>Failed to listen on any port. Use -listen=0 if you want this.</source>
        <translation>فشل في الاستماع على أي منفذ. استخدام الاستماع = 0 إذا كنت تريد هذا.</translation>
    </message>
    <message>
        <source>Failed to rescan the wallet during initialization</source>
        <translation>فشل في اعادة مسح المحفظة خلال عملية التهيئة.</translation>
    </message>
    <message>
        <source>Importing...</source>
        <translation>إستيراد...</translation>
    </message>
    <message>
        <source>Incorrect or no genesis block found. Wrong datadir for network?</source>
        <translation>لم يتم العثور على كتلة تكوين أو لم تكون صحيحة. datadir خاطئة للشبكة؟</translation>
    </message>
    <message>
        <source>Initialization sanity check failed. %s is shutting down.</source>
        <translation>فشل بالتحقق في اختبار التعقل. تم إيقاف %s.</translation>
    </message>
    <message>
        <source>Loading P2P addresses...</source>
        <translation>تحميل عناوين P2P...</translation>
    </message>
    <message>
        <source>Loading banlist...</source>
        <translation>جاري تحميل قائمة الحظر...</translation>
    </message>
    <message>
        <source>Not enough file descriptors available.</source>
        <translation>لا تتوفر واصفات ملفات كافية.</translation>
    </message>
    <message>
        <source>Prune cannot be configured with a negative value.</source>
        <translation>لا يمكن تهيئة التجريد بقيمة سالبة.</translation>
    </message>
    <message>
        <source>Prune mode is incompatible with -txindex.</source>
        <translation>وضع التجريد غير متوافق مع -txindex.</translation>
    </message>
    <message>
        <source>Replaying blocks...</source>
        <translation>إعادة لعب الكتل...</translation>
    </message>
    <message>
        <source>Rewinding blocks...</source>
        <translation>العودة بالكتل...</translation>
    </message>
    <message>
        <source>The source code is available from %s.</source>
        <translation>شفرة المصدر متاحة من %s.</translation>
    </message>
    <message>
        <source>Unable to generate keys</source>
        <translation> غير قادر على توليد مفاتيح.</translation>
    </message>
    <message>
        <source>Upgrading UTXO database</source>
        <translation>ترقية قاعدة بيانات UTXO</translation>
    </message>
    <message>
        <source>Verifying blocks...</source>
        <translation>التحقق من الكتل...</translation>
    </message>
    <message>
        <source>Wallet needed to be rewritten: restart %s to complete</source>
        <translation>يلزم إعادة كتابة المحفظة: إعادة تشغيل %s لإكمال العملية</translation>
    </message>
    <message>
        <source>The transaction amount is too small to send after the fee has been deducted</source>
        <translation>قيمة المعاملة صغيرة جدًا ولا يمكن إرسالها بعد خصم الرسوم</translation>
    </message>
    <message>
        <source>You need to rebuild the database using -reindex to go back to unpruned mode.  This will redownload the entire blockchain</source>
        <translation>تحتاج إلى إعادة إنشاء قاعدة البيانات باستخدام -reindex للعودة إلى الوضعية الغير مجردة. هذا سوف يعيد تحميل سلسلة الكتل بأكملها</translation>
    </message>
    <message>
        <source>Error reading from database, shutting down.</source>
        <translation>خطأ في القراءة من قاعدة البيانات ، والتوقف.</translation>
    </message>
    <message>
        <source>Error upgrading chainstate database</source>
        <translation>خطأ في ترقية قاعدة بيانات chainstate</translation>
    </message>
    <message>
        <source>Signing transaction failed</source>
        <translation>فشل توقيع المعاملة</translation>
    </message>
    <message>
        <source>The transaction amount is too small to pay the fee</source>
        <translation>قيمة المعاملة صغيرة جدا لدفع الأجر</translation>
    </message>
    <message>
        <source>This is experimental software.</source>
        <translation>هذا برنامج تجريبي.</translation>
    </message>
    <message>
        <source>Transaction amount too small</source>
        <translation>قيمة العملية صغيره جدا</translation>
    </message>
    <message>
        <source>Transaction too large</source>
        <translation>المعاملة كبيرة جدا</translation>
    </message>
    <message>
        <source>Unable to bind to %s on this computer (bind returned error %s)</source>
        <translation>يتعذر الربط مع %s على هذا الكمبيوتر (الربط انتج خطأ %s)</translation>
    </message>
    <message>
        <source>Unable to generate initial keys</source>
        <translation>غير قادر على توليد مفاتيح أولية</translation>
    </message>
    <message>
        <source>Verifying wallet(s)...</source>
        <translation>التحقق من المحفظة (المحافظ)...</translation>
    </message>
    <message>
        <source>Zapping all transactions from wallet...</source>
        <translation>إزالة جميع المعاملات من المحفظة...</translation>
    </message>
    <message>
        <source>Warning: Wallet file corrupt, data salvaged! Original %s saved as %s in %s; if your balance or transactions are incorrect you should restore from a backup.</source>
        <translation>تحذير: ملف المحفظة فاسد ، تم انقاذ البيانات! تم حفظ %s الأصلي ك %s في %s؛ إذا كان رصيدك أو كانت معاملاتك غير صحيحة، فيجب عليك الإستعادة من نسخة احتياطية.</translation>
    </message>
    <message>
        <source>%s is set very high!</source>
        <translation>%s عالٍ جداً</translation>
    </message>
    <message>
        <source>Starting network threads...</source>
        <translation>بدء مؤشرات شبكة الاتصال...</translation>
    </message>
    <message>
        <source>The wallet will avoid paying less than the minimum relay fee.</source>
        <translation>سوف تتجنب المحفظة دفع أقل من الحد الأدنى لرسوم التتابع.</translation>
    </message>
    <message>
        <source>This is the minimum transaction fee you pay on every transaction.</source>
        <translation>هذه هي اقل قيمة من العمولة التي تدفعها عند كل عملية تحويل للأموال.</translation>
    </message>
    <message>
        <source>Transaction amounts must not be negative</source>
        <translation>يجب ألا تكون قيمة المعاملة سلبية</translation>
    </message>
    <message>
        <source>Transaction has too long of a mempool chain</source>
        <translation>المعاملات طويلة جداً على حجم سلسلة الذاكرة </translation>
    </message>
    <message>
        <source>Transaction must have at least one recipient</source>
        <translation>يجب أن تحتوي المعاملة على مستلم واحد على الأقل</translation>
    </message>
    <message>
        <source>Insufficient funds</source>
        <translation>الرصيد غير كافي</translation>
    </message>
    <message>
        <source>Cannot write to data directory '%s'; check permissions.</source>
        <translation>لايمكن الكتابة على دليل البيانات '%s'؛ تحقق من السماحيات.</translation>
    </message>
    <message>
        <source>Loading block index...</source>
        <translation>تحميل مؤشر الكتلة</translation>
    </message>
    <message>
        <source>Loading wallet...</source>
        <translation>تحميل المحفظة...</translation>
    </message>
    <message>
        <source>Cannot downgrade wallet</source>
        <translation>لايمكن تنزيل نسخة محفظة أقل</translation>
    </message>
    <message>
        <source>Rescanning...</source>
        <translation>إعادة المسح...</translation>
    </message>
    <message>
        <source>Done loading</source>
        <translation>إنتهاء التحميل</translation>
    </message>
</context>
>>>>>>> ee8ca219
</TS><|MERGE_RESOLUTION|>--- conflicted
+++ resolved
@@ -115,7 +115,6 @@
 </context>
 <context>
     <name>AskPassphraseDialog</name>
-<<<<<<< HEAD
     <message>
         <source>Passphrase Dialog</source>
         <translation>مربع كلمة المرور</translation>
@@ -184,123 +183,6 @@
         <source>Enter the old passphrase and new passphrase for the wallet.</source>
         <translation>ادخل كملة المرور القديمة وكلمة المرور الجديدة للمحفظة.</translation>
     </message>
-    </context>
-<context>
-    <name>BanTableModel</name>
-    </context>
-<context>
-    <name>QtumGUI</name>
-    <message>
-        <source>Proxy is &lt;b&gt;enabled&lt;/b&gt;: %1</source>
-        <translation>%1 اتصال نشط بشبكة البيتكوين</translation>
-    </message>
-=======
->>>>>>> ee8ca219
-    <message>
-        <source>Passphrase Dialog</source>
-        <translation>مربع كلمة المرور</translation>
-    </message>
-    <message>
-        <source>Enter passphrase</source>
-        <translation>ادخل كلمة المرور</translation>
-    </message>
-<<<<<<< HEAD
-    </context>
-<context>
-    <name>CoinControlDialog</name>
-    <message>
-        <source>(no label)</source>
-        <translation>(بدون وسم)</translation>
-    </message>
-    </context>
-<context>
-    <name>CreateWalletActivity</name>
-    </context>
-<context>
-    <name>CreateWalletDialog</name>
-    </context>
-<context>
-    <name>EditAddressDialog</name>
-    </context>
-<context>
-    <name>FreespaceChecker</name>
-    </context>
-<context>
-    <name>HelpMessageDialog</name>
-    </context>
-<context>
-    <name>Intro</name>
-    </context>
-<context>
-    <name>ModalOverlay</name>
-    </context>
-<context>
-    <name>OpenURIDialog</name>
-    </context>
-<context>
-    <name>OpenWalletActivity</name>
-=======
->>>>>>> ee8ca219
-    <message>
-        <source>New passphrase</source>
-        <translation>كلمة مرور جديد</translation>
-    </message>
-    <message>
-        <source>Repeat new passphrase</source>
-        <translation>إعادة إدخال كلمة المرور</translation>
-    </message>
-    <message>
-        <source>Show passphrase</source>
-        <translation>إظهار كلمة المرور</translation>
-    </message>
-    <message>
-        <source>Encrypt wallet</source>
-        <translation>تشفير المحفظة</translation>
-    </message>
-    <message>
-        <source>This operation needs your wallet passphrase to unlock the wallet.</source>
-        <translation>العملية تحتاج كملة المرور المحفظة لتستطيع فتحها.</translation>
-    </message>
-    <message>
-        <source>Unlock wallet</source>
-        <translation>فتح المحفظة</translation>
-    </message>
-    <message>
-        <source>This operation needs your wallet passphrase to decrypt the wallet.</source>
-        <translation>العملية تحتاج كملة المرور المحفظة لتستطيع فتحها.</translation>
-    </message>
-    <message>
-        <source>Decrypt wallet</source>
-        <translation>فك تشفير المحفظة</translation>
-    </message>
-    <message>
-        <source>Change passphrase</source>
-        <translation>تغيير كلمة المرور</translation>
-    </message>
-    <message>
-        <source>Confirm wallet encryption</source>
-        <translation>تأكيد تشفير المحفظة</translation>
-    </message>
-    <message>
-        <source>Warning: If you encrypt your wallet and lose your passphrase, you will &lt;b&gt;LOSE ALL OF YOUR QTUMS&lt;/b&gt;!</source>
-        <translation>إذا شفرت محفظتك وفقدت كلمة المرور، ستفقد كل ما تملك من البيتكوين.</translation>
-    </message>
-    <message>
-        <source>Are you sure you wish to encrypt your wallet?</source>
-        <translation>هل انت متأكد بأنك تريد تشفير محفظتك؟</translation>
-    </message>
-    <message>
-        <source>Wallet encrypted</source>
-        <translation>تم تشفير المحفظة</translation>
-    </message>
-    <message>
-        <source>Enter the new passphrase for the wallet.&lt;br/&gt;Please use a passphrase of &lt;b&gt;ten or more random characters&lt;/b&gt;, or &lt;b&gt;eight or more words&lt;/b&gt;.</source>
-        <translation>أدخل كلمة المرور الجديدة للمحفظة. &lt;br/&gt; الرجاء استخدام  كلمة مرور تتكون من &lt;b&gt; عشرة أحرف عشوائية أو أكثر &lt;/b&gt; ، أو &lt;b&gt; ثماني كلمات أو أكثر&lt;/b&gt; .</translation>
-    </message>
-    <message>
-        <source>Enter the old passphrase and new passphrase for the wallet.</source>
-        <translation>ادخل كملة المرور القديمة وكلمة المرور الجديدة للمحفظة.</translation>
-    </message>
     <message>
         <source>Wallet to be encrypted</source>
         <translation>سوف يتم تشفير محفظتك</translation>
@@ -379,79 +261,6 @@
         <source>Show general overview of wallet</source>
         <translation>إظهار نظرة عامة على المحفظة</translation>
     </message>
-<<<<<<< HEAD
-    </context>
-<context>
-    <name>RPCConsole</name>
-    </context>
-<context>
-    <name>ReceiveCoinsDialog</name>
-    </context>
-<context>
-    <name>ReceiveRequestDialog</name>
-    <message>
-        <source>Address</source>
-        <translation>عنوان</translation>
-    </message>
-    <message>
-        <source>Label</source>
-        <translation>وسم</translation>
-    </message>
-    </context>
-<context>
-    <name>RecentRequestsTableModel</name>
-    <message>
-        <source>Label</source>
-        <translation>وسم</translation>
-    </message>
-    <message>
-        <source>(no label)</source>
-        <translation>(بدون وسم)</translation>
-    </message>
-    </context>
-<context>
-    <name>SendCoinsDialog</name>
-    <message>
-        <source>(no label)</source>
-        <translation>(بدون وسم)</translation>
-    </message>
-</context>
-<context>
-    <name>SendCoinsEntry</name>
-    </context>
-<context>
-    <name>SendConfirmationDialog</name>
-    </context>
-<context>
-    <name>ShutdownWindow</name>
-    </context>
-<context>
-    <name>SignVerifyMessageDialog</name>
-    </context>
-<context>
-    <name>TrafficGraphWidget</name>
-    </context>
-<context>
-    <name>TransactionDesc</name>
-    </context>
-<context>
-    <name>TransactionDescDialog</name>
-    </context>
-<context>
-    <name>TransactionTableModel</name>
-    <message>
-        <source>Label</source>
-        <translation>وسم</translation>
-    </message>
-    <message>
-        <source>(no label)</source>
-        <translation>(بدون وسم)</translation>
-    </message>
-    </context>
-<context>
-    <name>TransactionView</name>
-=======
->>>>>>> ee8ca219
     <message>
         <source>&amp;Transactions</source>
         <translation>&amp;المعاملات</translation>
@@ -461,21 +270,8 @@
         <translation>تصفح تاريخ العمليات</translation>
     </message>
     <message>
-<<<<<<< HEAD
-        <source>Label</source>
-        <translation>وسم</translation>
-    </message>
-    <message>
-        <source>Address</source>
-        <translation>عنوان</translation>
-    </message>
-    <message>
-        <source>Exporting Failed</source>
-        <translation>لقد فشل التصدير</translation>
-=======
         <source>E&amp;xit</source>
         <translation>خروج</translation>
->>>>>>> ee8ca219
     </message>
     <message>
         <source>Quit application</source>
@@ -485,12 +281,6 @@
         <source>&amp;About %1</source>
         <translation>حوالي %1</translation>
     </message>
-<<<<<<< HEAD
-    </context>
-<context>
-    <name>qtum-core</name>
-    </context>
-=======
     <message>
         <source>Show information about %1</source>
         <translation>أظهر المعلومات حولة %1</translation>
@@ -3335,5 +3125,4 @@
         <translation>إنتهاء التحميل</translation>
     </message>
 </context>
->>>>>>> ee8ca219
 </TS>