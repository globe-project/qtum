<TS version="2.1" language="ar">
<context>
    <name>AddressBookPage</name>
    <message>
        <source>Right-click to edit address or label</source>
        <translation type="unfinished">انقر بالزر الايمن لتعديل العنوان</translation>
    </message>
    <message>
        <source>Create a new address</source>
        <translation type="unfinished">أنشئ عنوان جديد</translation>
    </message>
    <message>
        <source>&amp;New</source>
        <translation type="unfinished">&amp;جديد</translation>
    </message>
    <message>
        <source>Copy the currently selected address to the system clipboard</source>
        <translation type="unfinished">‫انسخ العنوان المحدد للحافظة‬</translation>
    </message>
    <message>
        <source>&amp;Copy</source>
        <translation type="unfinished">&amp;نسخ</translation>
    </message>
    <message>
        <source>C&amp;lose</source>
        <translation type="unfinished">ا&amp;غلاق</translation>
    </message>
    <message>
        <source>Delete the currently selected address from the list</source>
        <translation type="unfinished">احذف العنوان المحدد من القائمة</translation>
    </message>
    <message>
        <source>Enter address or label to search</source>
        <translation type="unfinished">أدخل عنوانا أو مذكرة للبحث</translation>
    </message>
    <message>
        <source>Export the data in the current tab to a file</source>
        <translation type="unfinished">صدّر البيانات في التبويب الحالي الى ملف</translation>
    </message>
    <message>
        <source>&amp;Export</source>
        <translation type="unfinished">&amp;تصدير</translation>
    </message>
    <message>
        <source>&amp;Delete</source>
        <translation type="unfinished">&amp;حذف</translation>
    </message>
    <message>
        <source>Choose the address to send coins to</source>
        <translation type="unfinished">اختر العنوان الذي ترغب بارسال بتكوين اليه</translation>
    </message>
    <message>
        <source>Choose the address to receive coins with</source>
        <translation type="unfinished">اختر العنوان الذي ترغب باستلام البتكوين فيه</translation>
    </message>
    <message>
        <source>C&amp;hoose</source>
        <translation type="unfinished">ا&amp;ختر</translation>
    </message>
    <message>
<<<<<<< HEAD
        <source>Sending addresses</source>
        <translation type="unfinished">‫العناوين المرسِلة‬</translation>
    </message>
    <message>
        <source>Receiving addresses</source>
        <translation type="unfinished">العناوين المستلمة</translation>
    </message>
    <message>
=======
>>>>>>> 86d0551a
        <source>These are your Qtum addresses for sending payments. Always check the amount and the receiving address before sending coins.</source>
        <translation type="unfinished">‫هذه عناوين البتكوين الخاصة بك لإرسال المدفوعات. تأكد دائما من القيم المدخلة ومن العنوان المستلم قبل الارسال.‬</translation>
    </message>
    <message>
        <source>These are your Qtum addresses for receiving payments. Use the 'Create new receiving address' button in the receive tab to create new addresses.
Signing is only possible with addresses of the type 'legacy'.</source>
        <translation type="unfinished">هذه عناوين البتكوين الخاصة بك لاستلام المدفوعات. قم بالنقر على زر انشاء عنوان استلام جديد لإنشاء عناوين جديدة.
التوقيع ممكن باستخدام العناوين القديمة "Legacy" فقط.</translation>
    </message>
    <message>
        <source>&amp;Copy Address</source>
        <translation type="unfinished">&amp;نسخ العنوان</translation>
    </message>
    <message>
        <source>Copy &amp;Label</source>
        <translation type="unfinished">نسخ &amp;المذكرة</translation>
    </message>
    <message>
        <source>&amp;Edit</source>
        <translation type="unfinished">&amp;تحرير</translation>
    </message>
    <message>
        <source>Export Address List</source>
        <translation type="unfinished">تصدير قائمة العناوين</translation>
    </message>
    <message>
        <source>Comma separated file</source>
        <extracomment>Expanded name of the CSV file format. See: https://en.wikipedia.org/wiki/Comma-separated_values.</extracomment>
        <translation type="unfinished">ملف القيم المفصولة بفاصلة</translation>
    </message>
    <message>
        <source>There was an error trying to save the address list to %1. Please try again.</source>
        <extracomment>An error message. %1 is a stand-in argument for the name of the file we attempted to save to.</extracomment>
        <translation type="unfinished">حدث خطأ أثناء محاولة حفظ قائمة العناوين في %1. يرجى معاودة المحاولة. </translation>
    </message>
    <message>
        <source>Exporting Failed</source>
        <translation type="unfinished">فشل التصدير</translation>
    </message>
</context>
<context>
    <name>AddressTableModel</name>
    <message>
        <source>Label</source>
        <translation type="unfinished">المذكرة</translation>
    </message>
    <message>
        <source>Address</source>
        <translation type="unfinished">العنوان</translation>
    </message>
    <message>
        <source>(no label)</source>
        <translation type="unfinished">( لا وجود لمذكرة)</translation>
    </message>
</context>
<context>
    <name>AskPassphraseDialog</name>
    <message>
        <source>Passphrase Dialog</source>
        <translation type="unfinished">‫حوار عبارة المرور‬</translation>
    </message>
    <message>
        <source>Enter passphrase</source>
        <translation type="unfinished">‫ادخل عبارة المرور‬</translation>
    </message>
    <message>
        <source>New passphrase</source>
        <translation type="unfinished">‫أنشئ عبارة مرور‬</translation>
    </message>
    <message>
        <source>Repeat new passphrase</source>
        <translation type="unfinished">‫أعد عبارة المرور‬</translation>
    </message>
    <message>
        <source>Show passphrase</source>
        <translation type="unfinished">‫عرض عبارة المرور‬</translation>
    </message>
    <message>
        <source>Encrypt wallet</source>
        <translation type="unfinished">تشفير المحفظة</translation>
    </message>
    <message>
        <source>This operation needs your wallet passphrase to unlock the wallet.</source>
        <translation type="unfinished">‫هذه العملية تتطلب عبارة المرور لفك تشفير المحفظة.‬</translation>
    </message>
    <message>
        <source>Unlock wallet</source>
        <translation type="unfinished">فتح قفل المحفظة</translation>
    </message>
    <message>
        <source>Change passphrase</source>
        <translation type="unfinished">‫تغيير عبارة المرور‬</translation>
    </message>
    <message>
        <source>Confirm wallet encryption</source>
        <translation type="unfinished">تأكيد تشفير المحفظة</translation>
    </message>
    <message>
        <source>Warning: If you encrypt your wallet and lose your passphrase, you will &lt;b&gt;LOSE ALL OF YOUR QTUMS&lt;/b&gt;!</source>
        <translation type="unfinished">تحذير: إذا قمت بتشفير المحفظة وأضعت الكلمة السرية؛ &lt;b&gt;ستفقد كل البتكوين&lt;/b&gt;!</translation>
    </message>
    <message>
        <source>Are you sure you wish to encrypt your wallet?</source>
        <translation type="unfinished">هل أنت متأكد من رغبتك في تشفير المحفظة؟</translation>
    </message>
    <message>
        <source>Wallet encrypted</source>
        <translation type="unfinished">المحفظة مشفرة</translation>
    </message>
    <message>
        <source>Enter the new passphrase for the wallet.&lt;br/&gt;Please use a passphrase of &lt;b&gt;ten or more random characters&lt;/b&gt;, or &lt;b&gt;eight or more words&lt;/b&gt;.</source>
        <translation type="unfinished">أدخل عبارة المرور للمحفظة. &lt;br/&gt;الرجاء استخدام عبارة مرور تتكون من &lt;b&gt;عشر خانات عشوائية أو أكثر&lt;/b&gt;، أو &lt;b&gt;ثمان كلمات أو أكثر&lt;/b&gt;.</translation>
    </message>
    <message>
        <source>Enter the old passphrase and new passphrase for the wallet.</source>
        <translation type="unfinished">أدخل ‫عبارة المرور‬ السابقة و‫عبارة المرور‬ الجديدة للمحفظة</translation>
    </message>
    <message>
        <source>Remember that encrypting your wallet cannot fully protect your qtums from being stolen by malware infecting your computer.</source>
        <translation type="unfinished">تذكر أن تشفير محفظتك قد لا يحميك بشكل كامل من البرمجيات الخبيثة التي تصيب جهازك.</translation>
    </message>
    <message>
        <source>Wallet to be encrypted</source>
        <translation type="unfinished">‫المحفظة سيتم تشفيرها‬</translation>
    </message>
    <message>
        <source>Your wallet is about to be encrypted. </source>
        <translation type="unfinished">سوف تشفر محفظتك.</translation>
    </message>
    <message>
        <source>Your wallet is now encrypted. </source>
        <translation type="unfinished">محفظتك الان مشفرة.</translation>
    </message>
    <message>
        <source>IMPORTANT: Any previous backups you have made of your wallet file should be replaced with the newly generated, encrypted wallet file. For security reasons, previous backups of the unencrypted wallet file will become useless as soon as you start using the new, encrypted wallet.</source>
        <translation type="unfinished">مهم!!!: يجب استبدال أي نسخة احتياطية سابقة بملف المحفظة المشفر الجديد. لأسباب أمنية، لن تستطيع استخدام النسخ الاحتياطية السابقة الغير مشفرة عندما تبدأ في استخدام المحفظة المشفرة الجديدة.</translation>
    </message>
    <message>
        <source>Wallet encryption failed</source>
        <translation type="unfinished">فشل تشفير المحفظة</translation>
    </message>
    <message>
        <source>Wallet encryption failed due to an internal error. Your wallet was not encrypted.</source>
        <translation type="unfinished">فشل تشفير المحفظة بسبب خطأ داخلي. لم يتم تشفير محفظتك.</translation>
    </message>
    <message>
        <source>The supplied passphrases do not match.</source>
        <translation type="unfinished">عبارتي مرور غير متطابقتين.</translation>
    </message>
    <message>
        <source>Wallet unlock failed</source>
        <translation type="unfinished">فشل فتح المحفظة</translation>
    </message>
    <message>
        <source>The passphrase entered for the wallet decryption was incorrect.</source>
        <translation type="unfinished">‫عبارة المرور التي تم إدخالها لفك تشفير المحفظة غير صحيحة.‬</translation>
    </message>
    <message>
        <source>The passphrase entered for the wallet decryption is incorrect. It contains a null character (ie - a zero byte). If the passphrase was set with a version of this software prior to 25.0, please try again with only the characters up to — but not including — the first null character. If this is successful, please set a new passphrase to avoid this issue in the future.</source>
        <translation type="unfinished">العبارة المدخلة لفك تشفير المحفظة غير صحيحة: تحتوي على خانة فارغة. إذا تم تعيين هذه العبارة في نسخة سابقة لـ 25.0، يرجى المحاولة مجددا بإدخال جميع الخانات السابقة للخانة الفارغة والتوقف عند الخانة الفارغة دون إدخال الفراغ. إذا نجحت المحاولة، يرجى تغيير العبارة لتفادي هذه المشكلة مستقبلا.</translation>
    </message>
    <message>
        <source>Wallet passphrase was successfully changed.</source>
        <translation type="unfinished">لقد تم تغير عبارة مرور المحفظة بنجاح</translation>
    </message>
    <message>
        <source>Passphrase change failed</source>
        <translation type="unfinished">فشل تغيير العبارة </translation>
    </message>
    <message>
        <source>The old passphrase entered for the wallet decryption is incorrect. It contains a null character (ie - a zero byte). If the passphrase was set with a version of this software prior to 25.0, please try again with only the characters up to — but not including — the first null character.</source>
        <translation type="unfinished">العبارة السابقة المدخلة لفك تشفير المحفظة غير صحيحة: تحتوي على خانة فارغة. إذا تم تعيين هذه العبارة في نسخة سابقة لـ 25.0، يرجى المحاولة مجددا بإدخال جميع الخانات السابقة للخانة الفارغة والتوقف عند الخانة الفارغة دون إدخال الفراغ.</translation>
    </message>
    <message>
        <source>Warning: The Caps Lock key is on!</source>
        <translation type="unfinished">‫تحذير: مفتاح الحروف الكبيرة مفعل!‬</translation>
    </message>
</context>
<context>
    <name>BanTableModel</name>
    <message>
        <source>IP/Netmask</source>
        <translation type="unfinished">‫بروتوكول الانترنت/قناع الشبكة‬</translation>
    </message>
    <message>
        <source>Banned Until</source>
        <translation type="unfinished">محظور حتى</translation>
    </message>
</context>
<context>
    <name>BitcoinApplication</name>
    <message>
        <source>Settings file %1 might be corrupt or invalid.</source>
        <translation type="unfinished">ملف الاعدادات %1 قد يكون تالف او غير صالح</translation>
    </message>
    <message>
        <source>Runaway exception</source>
        <translation type="unfinished">‫‫Runaway exception‬</translation>
    </message>
    <message>
        <source>A fatal error occurred. %1 can no longer continue safely and will quit.</source>
        <translation type="unfinished">حدث خطأ فادح. لم يعد بإمكان %1 المتابعة بأمان وسيتم الإنهاء.</translation>
    </message>
    <message>
        <source>Internal error</source>
        <translation type="unfinished">خطأ داخلي</translation>
    </message>
    <message>
        <source>An internal error occurred. %1 will attempt to continue safely. This is an unexpected bug which can be reported as described below.</source>
        <translation type="unfinished">حدث خطأ داخلي. سيحاول %1 المتابعة بأمان. هذا خطأ غير متوقع يمكن الإبلاغ عنه كما هو موضح أدناه.</translation>
    </message>
</context>
<context>
    <name>QObject</name>
    <message>
        <source>Do you want to reset settings to default values, or to abort without making changes?</source>
        <extracomment>Explanatory text shown on startup when the settings file cannot be read. Prompts user to make a choice between resetting or aborting.</extracomment>
        <translation type="unfinished">‫هل تريد اعادة ضبط الاعدادات للقيم الافتراضية؟ أو الالغاء دون اجراء تغييرات؟‬</translation>
    </message>
    <message>
        <source>A fatal error occurred. Check that settings file is writable, or try running with -nosettings.</source>
        <extracomment>Explanatory text shown on startup when the settings file could not be written. Prompts user to check that we have the ability to write to the file. Explains that the user has the option of running without a settings file.</extracomment>
        <translation type="unfinished">‫حدث خطأ فادح. تأكد أن أذونات ملف الاعدادات تسمح بالكتابة، جرب الاستمرار بتفعيل خيار -دون اعدادات.‬</translation>
    </message>
    <message>
        <source>Error: %1</source>
        <translation type="unfinished">خطأ: %1</translation>
    </message>
    <message>
        <source>%1 didn't yet exit safely…</source>
        <translation type="unfinished">‫%1 لم يغلق بامان بعد…‬</translation>
    </message>
    <message>
        <source>unknown</source>
        <translation type="unfinished">غير معروف</translation>
    </message>
    <message>
        <source>Amount</source>
        <translation type="unfinished">‫القيمة‬</translation>
    </message>
    <message>
        <source>Enter a Qtum address (e.g. %1)</source>
        <translation type="unfinished">ادخل عنوان محفطة البتكوين (مثال %1)</translation>
    </message>
    <message>
        <source>Unroutable</source>
        <translation type="unfinished">‫غير قابل للتوجيه‬</translation>
    </message>
    <message>
        <source>Inbound</source>
        <extracomment>An inbound connection from a peer. An inbound connection is a connection initiated by a peer.</extracomment>
        <translation type="unfinished">‫وارد‬</translation>
    </message>
    <message>
        <source>Outbound</source>
        <extracomment>An outbound connection to a peer. An outbound connection is a connection initiated by us.</extracomment>
        <translation type="unfinished">‫صادر‬</translation>
    </message>
    <message>
        <source>Full Relay</source>
        <extracomment>Peer connection type that relays all network information.</extracomment>
        <translation type="unfinished">‫موصل كامل‬</translation>
    </message>
    <message>
        <source>Block Relay</source>
        <extracomment>Peer connection type that relays network information about blocks and not transactions or addresses.</extracomment>
        <translation type="unfinished">‫موصل طابق‬</translation>
    </message>
    <message>
        <source>Manual</source>
        <extracomment>Peer connection type established manually through one of several methods.</extracomment>
        <translation type="unfinished">يدوي</translation>
    </message>
    <message>
        <source>Feeler</source>
        <extracomment>Short-lived peer connection type that tests the aliveness of known addresses.</extracomment>
        <translation type="unfinished">‫تفقدي‬</translation>
    </message>
    <message>
        <source>Address Fetch</source>
        <extracomment>Short-lived peer connection type that solicits known addresses from a peer.</extracomment>
        <translation type="unfinished">‫جلب العنوان‬</translation>
    </message>
    <message>
        <source>%1 d</source>
        <translation type="unfinished">%1 يوم</translation>
    </message>
    <message>
        <source>%1 h</source>
        <translation type="unfinished">%1 ساعة</translation>
    </message>
    <message>
        <source>%1 m</source>
        <translation type="unfinished">%1 دقيقة</translation>
    </message>
    <message>
        <source>%1 s</source>
        <translation type="unfinished">%1 ثانية</translation>
    </message>
    <message>
        <source>None</source>
        <translation type="unfinished">لا شيء</translation>
    </message>
    <message>
        <source>N/A</source>
        <translation type="unfinished">غير معروف</translation>
    </message>
    <message>
        <source>%1 ms</source>
        <translation type="unfinished">%1 جزء من الثانية</translation>
    </message>
    <message numerus="yes">
        <source>%n second(s)</source>
        <translation type="unfinished">
            <numerusform>%n second(s)</numerusform>
            <numerusform>%n second(s)</numerusform>
            <numerusform>%n second(s)</numerusform>
            <numerusform>%n second(s)</numerusform>
            <numerusform>%n second(s)</numerusform>
            <numerusform>%n‫‫ ثواني‬</numerusform>
        </translation>
    </message>
    <message numerus="yes">
        <source>%n minute(s)</source>
        <translation type="unfinished">
            <numerusform>%n minute(s)</numerusform>
            <numerusform>%n minute(s)</numerusform>
            <numerusform>%n minute(s)</numerusform>
            <numerusform>%n minute(s)</numerusform>
            <numerusform>%n minute(s)</numerusform>
            <numerusform>%n ‫دقائق‬</numerusform>
        </translation>
    </message>
    <message numerus="yes">
        <source>%n hour(s)</source>
        <translation type="unfinished">
            <numerusform>%n hour(s)</numerusform>
            <numerusform>%n hour(s)</numerusform>
            <numerusform>%n hour(s)</numerusform>
            <numerusform>%n hour(s)</numerusform>
            <numerusform>%n hour(s)</numerusform>
            <numerusform>%n‫ساعات‬</numerusform>
        </translation>
    </message>
    <message numerus="yes">
        <source>%n day(s)</source>
        <translation type="unfinished">
            <numerusform>%n day(s)</numerusform>
            <numerusform>%n day(s)</numerusform>
            <numerusform>%n day(s)</numerusform>
            <numerusform>%n day(s)</numerusform>
            <numerusform>%n day(s)</numerusform>
            <numerusform>%n ‫أيام‬</numerusform>
        </translation>
    </message>
    <message numerus="yes">
        <source>%n week(s)</source>
        <translation type="unfinished">
            <numerusform>%n week(s)</numerusform>
            <numerusform>%n week(s)</numerusform>
            <numerusform>%n week(s)</numerusform>
            <numerusform>%n week(s)</numerusform>
            <numerusform>%n week(s)</numerusform>
            <numerusform>%n ‫أسابيع‬</numerusform>
        </translation>
    </message>
    <message>
        <source>%1 and %2</source>
        <translation type="unfinished">%1 و %2</translation>
    </message>
    <message numerus="yes">
        <source>%n year(s)</source>
        <translation type="unfinished">
            <numerusform>%n year(s)</numerusform>
            <numerusform>%n year(s)</numerusform>
            <numerusform>%n year(s)</numerusform>
            <numerusform>%n year(s)</numerusform>
            <numerusform>%n year(s)</numerusform>
            <numerusform>%n ‫سنوات‬</numerusform>
        </translation>
    </message>
    <message>
        <source>%1 B</source>
        <translation type="unfinished">%1 بايت</translation>
    </message>
    <message>
        <source>%1 kB</source>
        <translation type="unfinished">%1 كيلو بايت</translation>
    </message>
    <message>
        <source>%1 MB</source>
        <translation type="unfinished">%1 ‫ميجابايت‬</translation>
    </message>
    <message>
        <source>%1 GB</source>
        <translation type="unfinished">%1 ‫جيجابايت‬</translation>
    </message>
</context>
<context>
    <name>BitcoinGUI</name>
    <message>
        <source>&amp;Overview</source>
        <translation type="unfinished">&amp;نظرة عامة</translation>
    </message>
    <message>
        <source>Show general overview of wallet</source>
        <translation type="unfinished">إظهار نظرة عامة على المحفظة</translation>
    </message>
    <message>
        <source>&amp;Transactions</source>
        <translation type="unfinished">&amp;المعاملات</translation>
    </message>
    <message>
        <source>Browse transaction history</source>
        <translation type="unfinished">تصفح تاريخ العمليات</translation>
    </message>
    <message>
        <source>E&amp;xit</source>
        <translation type="unfinished">خروج</translation>
    </message>
    <message>
        <source>Quit application</source>
        <translation type="unfinished">إغلاق التطبيق</translation>
    </message>
    <message>
        <source>&amp;About %1</source>
        <translation type="unfinished">حوالي %1</translation>
    </message>
    <message>
        <source>Show information about %1</source>
        <translation type="unfinished">أظهر المعلومات حولة %1</translation>
    </message>
    <message>
        <source>About &amp;Qt</source>
        <translation type="unfinished">عن &amp;Qt</translation>
    </message>
    <message>
        <source>Show information about Qt</source>
        <translation type="unfinished">اظهر المعلومات</translation>
    </message>
    <message>
        <source>Modify configuration options for %1</source>
        <translation type="unfinished">تغيير خيارات الإعداد لأساس ل%1</translation>
    </message>
    <message>
        <source>Create a new wallet</source>
        <translation type="unfinished">إنشاء محفظة جديدة</translation>
    </message>
    <message>
        <source>Wallet:</source>
        <translation type="unfinished">المحفظة:</translation>
    </message>
    <message>
        <source>Network activity disabled.</source>
        <extracomment>A substring of the tooltip.</extracomment>
        <translation type="unfinished">تم إلغاء تفعيل الشبكه</translation>
    </message>
    <message>
        <source>Proxy is &lt;b&gt;enabled&lt;/b&gt;: %1</source>
        <translation type="unfinished">%1 اتصال نشط بشبكة البيتكوين</translation>
    </message>
    <message>
        <source>Send coins to a Qtum address</source>
        <translation type="unfinished">ارسل عملات الى عنوان بيتكوين</translation>
    </message>
    <message>
        <source>Backup wallet to another location</source>
        <translation type="unfinished">احفظ نسخة احتياطية للمحفظة في مكان آخر</translation>
    </message>
    <message>
        <source>Change the passphrase used for wallet encryption</source>
        <translation type="unfinished">تغيير كلمة المرور المستخدمة لتشفير المحفظة</translation>
    </message>
    <message>
        <source>&amp;Send</source>
        <translation type="unfinished">&amp;ارسل</translation>
    </message>
    <message>
        <source>&amp;Receive</source>
        <translation type="unfinished">&amp;استقبل</translation>
    </message>
    <message>
        <source>&amp;Options…</source>
        <translation type="unfinished">&amp; خيارات</translation>
    </message>
    <message>
        <source>&amp;Encrypt Wallet…</source>
        <translation type="unfinished">&amp; تشفير المحفظة</translation>
    </message>
    <message>
        <source>Encrypt the private keys that belong to your wallet</source>
        <translation type="unfinished">تشفير المفتاح الخاص بمحفظتك</translation>
    </message>
    <message>
        <source>&amp;Backup Wallet…</source>
        <translation type="unfinished">&amp; محفظة احتياطية</translation>
    </message>
    <message>
        <source>&amp;Change Passphrase…</source>
        <translation type="unfinished">وتغيير العبارات...</translation>
    </message>
    <message>
        <source>Sign &amp;message…</source>
        <translation type="unfinished">علامة ورسالة...</translation>
    </message>
    <message>
        <source>Sign messages with your Qtum addresses to prove you own them</source>
        <translation type="unfinished">وقَع الرسائل بواسطة ال: Qtum الخاص بك لإثبات امتلاكك لهم</translation>
    </message>
    <message>
        <source>&amp;Verify message…</source>
        <translation type="unfinished">&amp; تحقق من الرسالة</translation>
    </message>
    <message>
        <source>Verify messages to ensure they were signed with specified Qtum addresses</source>
        <translation type="unfinished">تحقق من الرسائل للتأكد من أنَها وُقعت برسائل Qtum محدَدة</translation>
    </message>
    <message>
        <source>&amp;Load PSBT from file…</source>
        <translation type="unfinished">وتحميل PSBT من ملف...</translation>
    </message>
    <message>
        <source>Open &amp;URI…</source>
        <translation type="unfinished">فتح ورابط...</translation>
    </message>
    <message>
        <source>Close Wallet…</source>
        <translation type="unfinished">اغلاق المحفظة</translation>
    </message>
    <message>
        <source>Create Wallet…</source>
        <translation type="unfinished">انشاء المحفظة</translation>
    </message>
    <message>
        <source>Close All Wallets…</source>
        <translation type="unfinished">اغلاق جميع المحافظ</translation>
    </message>
    <message>
        <source>&amp;File</source>
        <translation type="unfinished">&amp;ملف</translation>
    </message>
    <message>
        <source>&amp;Settings</source>
        <translation type="unfinished">&amp;الاعدادات</translation>
    </message>
    <message>
        <source>&amp;Help</source>
        <translation type="unfinished">&amp;مساعدة</translation>
    </message>
    <message>
        <source>Tabs toolbar</source>
        <translation type="unfinished">شريط أدوات علامات التبويب</translation>
    </message>
    <message>
        <source>Synchronizing with network…</source>
        <translation type="unfinished">مزامنة مع الشبكة ...</translation>
    </message>
    <message>
        <source>Indexing blocks on disk…</source>
        <translation type="unfinished">كتل الفهرسة على القرص ...</translation>
    </message>
    <message>
        <source>Processing blocks on disk…</source>
        <translation type="unfinished">كتل المعالجة على القرص ...</translation>
    </message>
    <message>
        <source>Connecting to peers…</source>
        <translation type="unfinished">الاتصال بالأقران ...</translation>
    </message>
    <message>
        <source>Request payments (generates QR codes and qtum: URIs)</source>
        <translation type="unfinished">أطلب دفعات (يولد كودات الرمز المربع وبيت كوين: العناوين المعطاة)</translation>
    </message>
    <message>
        <source>Show the list of used sending addresses and labels</source>
        <translation type="unfinished">عرض قائمة عناوين الإرسال المستخدمة والملصقات</translation>
    </message>
    <message>
        <source>Show the list of used receiving addresses and labels</source>
        <translation type="unfinished">عرض قائمة عناوين الإستقبال المستخدمة والملصقات</translation>
    </message>
    <message>
        <source>&amp;Command-line options</source>
        <translation type="unfinished">&amp;خيارات سطر الأوامر</translation>
<<<<<<< HEAD
    </message>
    <message numerus="yes">
        <source>Processed %n block(s) of transaction history.</source>
        <translation type="unfinished">
            <numerusform>Processed %n block(s) of transaction history.</numerusform>
            <numerusform>Processed %n block(s) of transaction history.</numerusform>
            <numerusform>Processed %n block(s) of transaction history.</numerusform>
            <numerusform>Processed %n block(s) of transaction history.</numerusform>
            <numerusform>Processed %n block(s) of transaction history.</numerusform>
            <numerusform>‫تمت معالجة %n طوابق من العمليات التاريخية.‬</numerusform>
        </translation>
    </message>
    <message>
        <source>%1 behind</source>
        <translation type="unfinished">خلف %1</translation>
    </message>
    <message>
        <source>Catching up…</source>
        <translation type="unfinished">يمسك…</translation>
    </message>
    <message>
        <source>Last received block was generated %1 ago.</source>
        <translation type="unfinished">تم توليد الكتلة المستقبلة الأخيرة منذ %1.</translation>
    </message>
    <message>
        <source>Transactions after this will not yet be visible.</source>
        <translation type="unfinished">المعاملات بعد ذلك لن تكون مريئة بعد.</translation>
    </message>
    <message>
        <source>Error</source>
        <translation type="unfinished">خطأ</translation>
    </message>
    <message>
        <source>Warning</source>
        <translation type="unfinished">تحذير</translation>
    </message>
    <message>
        <source>Information</source>
        <translation type="unfinished">المعلومات</translation>
    </message>
    <message>
        <source>Up to date</source>
        <translation type="unfinished">محدث</translation>
    </message>
    <message>
        <source>Load Partially Signed Qtum Transaction</source>
        <translation type="unfinished">تحميل معاملة بتكوين الموقعة جزئيًا</translation>
    </message>
    <message>
        <source>Load Partially Signed Qtum Transaction from clipboard</source>
        <translation type="unfinished">تحميل معاملة بتكوين الموقعة جزئيًا من الحافظة</translation>
    </message>
    <message>
        <source>Node window</source>
        <translation type="unfinished">نافذة Node </translation>
    </message>
    <message>
        <source>Open node debugging and diagnostic console</source>
        <translation type="unfinished">افتح وحدة التحكم في تصحيح أخطاء node والتشخيص</translation>
    </message>
    <message>
        <source>&amp;Sending addresses</source>
        <translation type="unfinished">&amp;عناوين الإرسال</translation>
    </message>
    <message>
        <source>&amp;Receiving addresses</source>
        <translation type="unfinished">&amp;عناوين الإستقبال</translation>
    </message>
    <message>
        <source>Open a qtum: URI</source>
        <translation type="unfinished">افتح عملة بيتكوين: URI</translation>
    </message>
    <message>
        <source>Open Wallet</source>
        <translation type="unfinished">افتح المحفظة</translation>
    </message>
    <message>
        <source>Open a wallet</source>
        <translation type="unfinished">افتح المحفظة</translation>
    </message>
    <message>
        <source>Close wallet</source>
        <translation type="unfinished">اغلق المحفظة</translation>
    </message>
    <message>
        <source>Restore Wallet…</source>
        <extracomment>Name of the menu item that restores wallet from a backup file.</extracomment>
        <translation type="unfinished">‫استعادة محفظة…‬</translation>
    </message>
    <message>
        <source>Restore a wallet from a backup file</source>
        <extracomment>Status tip for Restore Wallet menu item</extracomment>
        <translation type="unfinished">‫استعادة محفظة من ملف النسخ الاحتياطي‬</translation>
    </message>
    <message>
        <source>Close all wallets</source>
        <translation type="unfinished">إغلاق جميع المحافظ ...</translation>
    </message>
    <message>
        <source>Show the %1 help message to get a list with possible Qtum command-line options</source>
        <translation type="unfinished">بين اشارة المساعدة %1 للحصول على قائمة من خيارات اوامر البت كوين المحتملة </translation>
    </message>
    <message>
        <source>&amp;Mask values</source>
        <translation type="unfinished">&amp; إخفاء القيم</translation>
    </message>
    <message>
        <source>Mask the values in the Overview tab</source>
        <translation type="unfinished">إخفاء القيم في علامة التبويب نظرة عامة</translation>
    </message>
    <message>
        <source>default wallet</source>
        <translation type="unfinished">المحفظة الإفتراضية</translation>
    </message>
    <message>
        <source>No wallets available</source>
        <translation type="unfinished">المحفظة الرقمية غير متوفرة</translation>
    </message>
    <message>
        <source>Wallet Data</source>
        <extracomment>Name of the wallet data file format.</extracomment>
        <translation type="unfinished">بيانات المحفظة</translation>
    </message>
    <message>
        <source>Load Wallet Backup</source>
        <extracomment>The title for Restore Wallet File Windows</extracomment>
        <translation type="unfinished">‫تحميل النسخة الاحتياطية لمحفظة‬</translation>
    </message>
    <message>
        <source>Restore Wallet</source>
        <extracomment>Title of pop-up window shown when the user is attempting to restore a wallet.</extracomment>
        <translation type="unfinished">استعادة المحفظة</translation>
    </message>
    <message>
        <source>Wallet Name</source>
        <extracomment>Label of the input field where the name of the wallet is entered.</extracomment>
        <translation type="unfinished">إسم المحفظة</translation>
    </message>
    <message>
        <source>&amp;Window</source>
        <translation type="unfinished">&amp;نافذة</translation>
    </message>
    <message>
        <source>Zoom</source>
        <translation type="unfinished">تكبير</translation>
    </message>
    <message>
        <source>Main Window</source>
        <translation type="unfinished">النافذة الرئيسية</translation>
    </message>
    <message>
        <source>%1 client</source>
        <translation type="unfinished">‫العميل %1</translation>
    </message>
    <message>
        <source>&amp;Hide</source>
        <translation type="unfinished">‫&amp;اخفاء‬</translation>
    </message>
    <message>
        <source>S&amp;how</source>
        <translation type="unfinished">‫ع&amp;رض‬</translation>
    </message>
    <message numerus="yes">
        <source>%n active connection(s) to Qtum network.</source>
        <extracomment>A substring of the tooltip.</extracomment>
        <translation type="unfinished">
            <numerusform>%n active connection(s) to Qtum network.</numerusform>
            <numerusform>%n active connection(s) to Qtum network.</numerusform>
            <numerusform>%n active connection(s) to Qtum network.</numerusform>
            <numerusform>%n active connection(s) to Qtum network.</numerusform>
            <numerusform>%n active connection(s) to Qtum network.</numerusform>
            <numerusform>%n اتصال نشط بشبكة البتكوين.</numerusform>
        </translation>
    </message>
    <message>
        <source>Click for more actions.</source>
        <extracomment>A substring of the tooltip. "More actions" are available via the context menu.</extracomment>
        <translation type="unfinished">انقر لمزيد من الإجراءات.</translation>
    </message>
    <message>
        <source>Show Peers tab</source>
        <extracomment>A context menu item. The "Peers tab" is an element of the "Node window".</extracomment>
        <translation type="unfinished">‫إظهار تبويب الأقران‬</translation>
    </message>
    <message>
        <source>Disable network activity</source>
        <extracomment>A context menu item.</extracomment>
        <translation type="unfinished">تعطيل نشاط الشبكة</translation>
    </message>
    <message>
        <source>Enable network activity</source>
        <extracomment>A context menu item. The network activity was disabled previously.</extracomment>
        <translation type="unfinished">تمكين نشاط الشبكة</translation>
    </message>
    <message>
        <source>Pre-syncing Headers (%1%)…</source>
        <translation type="unfinished">ما قبل مزامنة الرؤوس (%1%)…</translation>
    </message>
    <message>
        <source>Error: %1</source>
        <translation type="unfinished">خطأ: %1</translation>
    </message>
    <message>
        <source>Warning: %1</source>
        <translation type="unfinished">تحذير:  %1</translation>
    </message>
    <message>
        <source>Date: %1
</source>
        <translation type="unfinished">التاريخ %1
</translation>
    </message>
    <message>
        <source>Amount: %1
</source>
        <translation type="unfinished">القيمة %1
</translation>
    </message>
    <message>
        <source>Wallet: %1
</source>
        <translation type="unfinished">المحفظة:  %1
</translation>
    </message>
    <message>
        <source>Type: %1
</source>
        <translation type="unfinished">النوع %1
</translation>
    </message>
    <message>
        <source>Label: %1
</source>
        <translation type="unfinished">‫المذكرة‬: %1
</translation>
    </message>
    <message>
        <source>Address: %1
</source>
        <translation type="unfinished">العنوان %1
</translation>
    </message>
    <message>
        <source>Sent transaction</source>
        <translation type="unfinished">‫العمليات المرسلة‬</translation>
    </message>
    <message>
        <source>Incoming transaction</source>
        <translation type="unfinished">‫العمليات الواردة‬</translation>
    </message>
    <message>
        <source>HD key generation is &lt;b&gt;enabled&lt;/b&gt;</source>
        <translation type="unfinished">توليد المفاتيح الهرمية الحتمية HD &lt;b&gt;مفعل&lt;/b&gt;</translation>
    </message>
    <message>
        <source>HD key generation is &lt;b&gt;disabled&lt;/b&gt;</source>
        <translation type="unfinished">توليد المفاتيح الهرمية الحتمية HD &lt;b&gt;معطل&lt;/b&gt;</translation>
    </message>
    <message>
        <source>Private key &lt;b&gt;disabled&lt;/b&gt;</source>
        <translation type="unfinished">المفتاح الخاص &lt;b&gt;معطل&lt;/b&gt;</translation>
    </message>
    <message>
        <source>Wallet is &lt;b&gt;encrypted&lt;/b&gt; and currently &lt;b&gt;unlocked&lt;/b&gt;</source>
        <translation type="unfinished">المحفظة &lt;b&gt;مشفرة&lt;/b&gt; و &lt;b&gt;مفتوحة&lt;/b&gt; حاليا</translation>
    </message>
    <message>
        <source>Wallet is &lt;b&gt;encrypted&lt;/b&gt; and currently &lt;b&gt;locked&lt;/b&gt;</source>
        <translation type="unfinished">المحفظة &lt;b&gt;مشفرة&lt;/b&gt; و &lt;b&gt;مقفلة&lt;/b&gt; حاليا</translation>
=======
    </message>
    <message numerus="yes">
        <source>Processed %n block(s) of transaction history.</source>
        <translation type="unfinished">
            <numerusform>Processed %n block(s) of transaction history.</numerusform>
            <numerusform>Processed %n block(s) of transaction history.</numerusform>
            <numerusform>Processed %n block(s) of transaction history.</numerusform>
            <numerusform>Processed %n block(s) of transaction history.</numerusform>
            <numerusform>Processed %n block(s) of transaction history.</numerusform>
            <numerusform>‫تمت معالجة %n طوابق من العمليات التاريخية.‬</numerusform>
        </translation>
    </message>
    <message>
        <source>%1 behind</source>
        <translation type="unfinished">خلف %1</translation>
    </message>
    <message>
        <source>Catching up…</source>
        <translation type="unfinished">يمسك…</translation>
    </message>
    <message>
        <source>Last received block was generated %1 ago.</source>
        <translation type="unfinished">تم توليد الكتلة المستقبلة الأخيرة منذ %1.</translation>
    </message>
    <message>
        <source>Transactions after this will not yet be visible.</source>
        <translation type="unfinished">المعاملات بعد ذلك لن تكون مريئة بعد.</translation>
    </message>
    <message>
        <source>Error</source>
        <translation type="unfinished">خطأ</translation>
    </message>
    <message>
        <source>Warning</source>
        <translation type="unfinished">تحذير</translation>
    </message>
    <message>
        <source>Information</source>
        <translation type="unfinished">المعلومات</translation>
    </message>
    <message>
        <source>Up to date</source>
        <translation type="unfinished">محدث</translation>
    </message>
    <message>
        <source>Load Partially Signed Qtum Transaction</source>
        <translation type="unfinished">تحميل معاملة بتكوين الموقعة جزئيًا</translation>
    </message>
    <message>
        <source>Load Partially Signed Qtum Transaction from clipboard</source>
        <translation type="unfinished">تحميل معاملة بتكوين الموقعة جزئيًا من الحافظة</translation>
    </message>
    <message>
        <source>Node window</source>
        <translation type="unfinished">نافذة Node </translation>
    </message>
    <message>
        <source>Open node debugging and diagnostic console</source>
        <translation type="unfinished">افتح وحدة التحكم في تصحيح أخطاء node والتشخيص</translation>
    </message>
    <message>
        <source>&amp;Sending addresses</source>
        <translation type="unfinished">&amp;عناوين الإرسال</translation>
    </message>
    <message>
        <source>&amp;Receiving addresses</source>
        <translation type="unfinished">&amp;عناوين الإستقبال</translation>
    </message>
    <message>
        <source>Open a qtum: URI</source>
        <translation type="unfinished">افتح عملة بيتكوين: URI</translation>
    </message>
    <message>
        <source>Open Wallet</source>
        <translation type="unfinished">افتح المحفظة</translation>
    </message>
    <message>
        <source>Open a wallet</source>
        <translation type="unfinished">افتح المحفظة</translation>
    </message>
    <message>
        <source>Close wallet</source>
        <translation type="unfinished">اغلق المحفظة</translation>
    </message>
    <message>
        <source>Restore Wallet…</source>
        <extracomment>Name of the menu item that restores wallet from a backup file.</extracomment>
        <translation type="unfinished">‫استعادة محفظة…‬</translation>
    </message>
    <message>
        <source>Restore a wallet from a backup file</source>
        <extracomment>Status tip for Restore Wallet menu item</extracomment>
        <translation type="unfinished">‫استعادة محفظة من ملف النسخ الاحتياطي‬</translation>
    </message>
    <message>
        <source>Close all wallets</source>
        <translation type="unfinished">إغلاق جميع المحافظ ...</translation>
    </message>
    <message>
        <source>Show the %1 help message to get a list with possible Qtum command-line options</source>
        <translation type="unfinished">‫اعرض %1 رسالة المساعدة للحصول على قائمة من خيارات سطر أوامر البتكوين المحتملة‬</translation>
    </message>
    <message>
        <source>&amp;Mask values</source>
        <translation type="unfinished">&amp;إخفاء القيم</translation>
    </message>
    <message>
        <source>Mask the values in the Overview tab</source>
        <translation type="unfinished">‫إخفاء القيم في علامة التبويب: نظرة عامة‬</translation>
    </message>
    <message>
        <source>default wallet</source>
        <translation type="unfinished">‫محفظة افتراضية‬</translation>
    </message>
    <message>
        <source>No wallets available</source>
        <translation type="unfinished">‫لا يوجد محفظة متاحة‬</translation>
    </message>
    <message>
        <source>Wallet Data</source>
        <extracomment>Name of the wallet data file format.</extracomment>
        <translation type="unfinished">بيانات المحفظة</translation>
    </message>
    <message>
        <source>Load Wallet Backup</source>
        <extracomment>The title for Restore Wallet File Windows</extracomment>
        <translation type="unfinished">‫تحميل النسخة الاحتياطية لمحفظة‬</translation>
    </message>
    <message>
        <source>Restore Wallet</source>
        <extracomment>Title of pop-up window shown when the user is attempting to restore a wallet.</extracomment>
        <translation type="unfinished">استعادة المحفظة</translation>
    </message>
    <message>
        <source>Wallet Name</source>
        <extracomment>Label of the input field where the name of the wallet is entered.</extracomment>
        <translation type="unfinished">إسم المحفظة</translation>
    </message>
    <message>
        <source>&amp;Window</source>
        <translation type="unfinished">‫&amp;نافذة‬</translation>
    </message>
    <message>
        <source>Zoom</source>
        <translation type="unfinished">تكبير</translation>
    </message>
    <message>
        <source>Main Window</source>
        <translation type="unfinished">النافذة الرئيسية</translation>
    </message>
    <message>
        <source>%1 client</source>
        <translation type="unfinished">‫العميل %1</translation>
    </message>
    <message>
        <source>&amp;Hide</source>
        <translation type="unfinished">‫&amp;اخفاء‬</translation>
    </message>
    <message>
        <source>S&amp;how</source>
        <translation type="unfinished">‫ع&amp;رض‬</translation>
    </message>
    <message numerus="yes">
        <source>%n active connection(s) to Qtum network.</source>
        <extracomment>A substring of the tooltip.</extracomment>
        <translation type="unfinished">
            <numerusform>%n active connection(s) to Qtum network.</numerusform>
            <numerusform>%n active connection(s) to Qtum network.</numerusform>
            <numerusform>%n active connection(s) to Qtum network.</numerusform>
            <numerusform>%n active connection(s) to Qtum network.</numerusform>
            <numerusform>%n active connection(s) to Qtum network.</numerusform>
            <numerusform>%n اتصال نشط بشبكة البتكوين.</numerusform>
        </translation>
    </message>
    <message>
        <source>Click for more actions.</source>
        <extracomment>A substring of the tooltip. "More actions" are available via the context menu.</extracomment>
        <translation type="unfinished">انقر لمزيد من الإجراءات.</translation>
    </message>
    <message>
        <source>Show Peers tab</source>
        <extracomment>A context menu item. The "Peers tab" is an element of the "Node window".</extracomment>
        <translation type="unfinished">‫إظهار تبويب الأقران‬</translation>
    </message>
    <message>
        <source>Disable network activity</source>
        <extracomment>A context menu item.</extracomment>
        <translation type="unfinished">تعطيل نشاط الشبكة</translation>
    </message>
    <message>
        <source>Enable network activity</source>
        <extracomment>A context menu item. The network activity was disabled previously.</extracomment>
        <translation type="unfinished">تمكين نشاط الشبكة</translation>
    </message>
    <message>
        <source>Pre-syncing Headers (%1%)…</source>
        <translation type="unfinished">ما قبل مزامنة الرؤوس (%1%)…</translation>
    </message>
    <message>
        <source>Error: %1</source>
        <translation type="unfinished">خطأ: %1</translation>
    </message>
    <message>
        <source>Warning: %1</source>
        <translation type="unfinished">تحذير:  %1</translation>
    </message>
    <message>
        <source>Date: %1
</source>
        <translation type="unfinished">التاريخ %1
</translation>
    </message>
    <message>
        <source>Amount: %1
</source>
        <translation type="unfinished">القيمة %1
</translation>
    </message>
    <message>
        <source>Wallet: %1
</source>
        <translation type="unfinished">المحفظة:  %1
</translation>
    </message>
    <message>
        <source>Type: %1
</source>
        <translation type="unfinished">النوع %1
</translation>
    </message>
    <message>
        <source>Label: %1
</source>
        <translation type="unfinished">‫المذكرة‬: %1
</translation>
    </message>
    <message>
        <source>Address: %1
</source>
        <translation type="unfinished">العنوان %1
</translation>
    </message>
    <message>
        <source>Sent transaction</source>
        <translation type="unfinished">‫العمليات المرسلة‬</translation>
    </message>
    <message>
        <source>Incoming transaction</source>
        <translation type="unfinished">‫العمليات الواردة‬</translation>
    </message>
    <message>
        <source>HD key generation is &lt;b&gt;enabled&lt;/b&gt;</source>
        <translation type="unfinished">توليد المفاتيح الهرمية الحتمية HD &lt;b&gt;مفعل&lt;/b&gt;</translation>
    </message>
    <message>
        <source>HD key generation is &lt;b&gt;disabled&lt;/b&gt;</source>
        <translation type="unfinished">توليد المفاتيح الهرمية الحتمية HD &lt;b&gt;معطل&lt;/b&gt;</translation>
    </message>
    <message>
        <source>Private key &lt;b&gt;disabled&lt;/b&gt;</source>
        <translation type="unfinished">المفتاح الخاص &lt;b&gt;معطل&lt;/b&gt;</translation>
    </message>
    <message>
        <source>Wallet is &lt;b&gt;encrypted&lt;/b&gt; and currently &lt;b&gt;unlocked&lt;/b&gt;</source>
        <translation type="unfinished">المحفظة &lt;b&gt;مشفرة&lt;/b&gt; و &lt;b&gt;مفتوحة&lt;/b&gt; حاليا</translation>
    </message>
    <message>
        <source>Wallet is &lt;b&gt;encrypted&lt;/b&gt; and currently &lt;b&gt;locked&lt;/b&gt;</source>
        <translation type="unfinished">المحفظة &lt;b&gt;مشفرة&lt;/b&gt; و &lt;b&gt;مقفلة&lt;/b&gt; حاليا</translation>
    </message>
    <message>
        <source>Original message:</source>
        <translation type="unfinished">الرسالة الأصلية:</translation>
>>>>>>> 86d0551a
    </message>
</context>
<context>
    <name>UnitDisplayStatusBarControl</name>
    <message>
<<<<<<< HEAD
        <source>Original message:</source>
        <translation type="unfinished">الرسالة الأصلية:</translation>
    </message>
</context>
<context>
    <name>UnitDisplayStatusBarControl</name>
    <message>
        <source>Unit to show amounts in. Click to select another unit.</source>
        <translation type="unfinished">‫وحدة عرض القيمة. انقر لتغيير وحدة العرض.‬</translation>
=======
        <source>Unit to show amounts in. Click to select another unit.</source>
        <translation type="unfinished">‫وحدة عرض القيمة. انقر لتغيير وحدة العرض.‬</translation>
    </message>
</context>
<context>
    <name>CoinControlDialog</name>
    <message>
        <source>Coin Selection</source>
        <translation type="unfinished">اختيار وحدات البتكوين</translation>
>>>>>>> 86d0551a
    </message>
</context>
<context>
    <name>CoinControlDialog</name>
    <message>
<<<<<<< HEAD
        <source>Coin Selection</source>
        <translation type="unfinished">اختيار وحدات البتكوين</translation>
    </message>
    <message>
        <source>Quantity:</source>
        <translation type="unfinished">الكمية:</translation>
    </message>
    <message>
        <source>Bytes:</source>
        <translation type="unfinished">بايت:</translation>
    </message>
    <message>
        <source>Amount:</source>
        <translation type="unfinished">القيمة:</translation>
    </message>
    <message>
        <source>Fee:</source>
        <translation type="unfinished">الرسوم:</translation>
    </message>
    <message>
        <source>Dust:</source>
        <translation type="unfinished">غبار:</translation>
    </message>
    <message>
        <source>After Fee:</source>
        <translation type="unfinished">بعد الرسوم:</translation>
    </message>
    <message>
        <source>Change:</source>
        <translation type="unfinished">تعديل:</translation>
    </message>
    <message>
        <source>(un)select all</source>
        <translation type="unfinished">‫الغاء تحديد الكل‬</translation>
    </message>
    <message>
        <source>Tree mode</source>
        <translation type="unfinished">صيغة الشجرة</translation>
    </message>
    <message>
        <source>List mode</source>
        <translation type="unfinished">صيغة القائمة</translation>
    </message>
    <message>
        <source>Amount</source>
        <translation type="unfinished">‫القيمة‬</translation>
    </message>
    <message>
        <source>Received with label</source>
        <translation type="unfinished">‫استُلم وله مذكرة‬</translation>
    </message>
    <message>
        <source>Received with address</source>
        <translation type="unfinished">‫مستلم مع عنوان‬</translation>
    </message>
    <message>
        <source>Date</source>
        <translation type="unfinished">التاريخ</translation>
    </message>
    <message>
        <source>Confirmations</source>
        <translation type="unfinished">التأكيدات</translation>
    </message>
    <message>
        <source>Confirmed</source>
        <translation type="unfinished">‫نافذ‬</translation>
    </message>
    <message>
        <source>Copy amount</source>
        <translation type="unfinished">‫نسخ القيمة‬</translation>
    </message>
    <message>
        <source>&amp;Copy address</source>
        <translation type="unfinished">‫&amp;انسخ العنوان‬</translation>
    </message>
    <message>
        <source>Copy &amp;label</source>
        <translation type="unfinished">‫نسخ &amp;مذكرة‬</translation>
    </message>
    <message>
        <source>Copy &amp;amount</source>
        <translation type="unfinished">‫نسخ &amp;القيمة‬</translation>
    </message>
    <message>
        <source>Copy transaction &amp;ID and output index</source>
        <translation type="unfinished">‫نسخ &amp;معرف العملية وفهرس المخرجات‬</translation>
    </message>
    <message>
        <source>L&amp;ock unspent</source>
        <translation type="unfinished">قفل غير منفق</translation>
    </message>
    <message>
        <source>&amp;Unlock unspent</source>
        <translation type="unfinished">&amp; إفتح غير المنفق</translation>
    </message>
    <message>
        <source>Copy quantity</source>
        <translation type="unfinished">نسخ الكمية </translation>
    </message>
    <message>
        <source>Copy fee</source>
        <translation type="unfinished">نسخ الرسوم</translation>
    </message>
    <message>
        <source>Copy after fee</source>
        <translation type="unfinished">نسخ بعد الرسوم</translation>
    </message>
    <message>
        <source>Copy bytes</source>
        <translation type="unfinished">نسخ البايتات </translation>
    </message>
    <message>
        <source>Copy dust</source>
        <translation type="unfinished">نسخ الغبار</translation>
    </message>
    <message>
        <source>Copy change</source>
        <translation type="unfinished">‫نسخ الفكة‬</translation>
    </message>
    <message>
        <source>(%1 locked)</source>
        <translation type="unfinished">(%1 تم قفله)</translation>
    </message>
    <message>
        <source>yes</source>
        <translation type="unfinished">نعم</translation>
=======
        <source>Quantity:</source>
        <translation type="unfinished">الكمية:</translation>
    </message>
    <message>
        <source>Bytes:</source>
        <translation type="unfinished">بايت:</translation>
    </message>
    <message>
        <source>Amount:</source>
        <translation type="unfinished">القيمة:</translation>
    </message>
    <message>
        <source>Fee:</source>
        <translation type="unfinished">الرسوم:</translation>
    </message>
    <message>
        <source>After Fee:</source>
        <translation type="unfinished">بعد الرسوم:</translation>
    </message>
    <message>
        <source>Change:</source>
        <translation type="unfinished">تعديل:</translation>
    </message>
    <message>
        <source>(un)select all</source>
        <translation type="unfinished">‫الغاء تحديد الكل‬</translation>
    </message>
    <message>
        <source>Tree mode</source>
        <translation type="unfinished">صيغة الشجرة</translation>
    </message>
    <message>
        <source>List mode</source>
        <translation type="unfinished">صيغة القائمة</translation>
    </message>
    <message>
        <source>Amount</source>
        <translation type="unfinished">‫القيمة‬</translation>
    </message>
    <message>
        <source>Received with label</source>
        <translation type="unfinished">‫استُلم وله مذكرة‬</translation>
    </message>
    <message>
        <source>Received with address</source>
        <translation type="unfinished">‫مستلم مع عنوان‬</translation>
    </message>
    <message>
        <source>Date</source>
        <translation type="unfinished">التاريخ</translation>
    </message>
    <message>
        <source>Confirmations</source>
        <translation type="unfinished">التأكيدات</translation>
    </message>
    <message>
        <source>Confirmed</source>
        <translation type="unfinished">‫نافذ‬</translation>
    </message>
    <message>
        <source>Copy amount</source>
        <translation type="unfinished">‫نسخ القيمة‬</translation>
    </message>
    <message>
        <source>&amp;Copy address</source>
        <translation type="unfinished">‫&amp;انسخ العنوان‬</translation>
    </message>
    <message>
        <source>Copy &amp;label</source>
        <translation type="unfinished">‫نسخ &amp;مذكرة‬</translation>
    </message>
    <message>
        <source>Copy &amp;amount</source>
        <translation type="unfinished">‫نسخ &amp;القيمة‬</translation>
    </message>
    <message>
        <source>Copy transaction &amp;ID and output index</source>
        <translation type="unfinished">‫نسخ &amp;معرف العملية وفهرس المخرجات‬</translation>
    </message>
    <message>
        <source>L&amp;ock unspent</source>
        <translation type="unfinished">قفل غير منفق</translation>
    </message>
    <message>
        <source>&amp;Unlock unspent</source>
        <translation type="unfinished">&amp; إفتح غير المنفق</translation>
    </message>
    <message>
        <source>Copy quantity</source>
        <translation type="unfinished">نسخ الكمية </translation>
    </message>
    <message>
        <source>Copy fee</source>
        <translation type="unfinished">نسخ الرسوم</translation>
    </message>
    <message>
        <source>Copy after fee</source>
        <translation type="unfinished">نسخ بعد الرسوم</translation>
    </message>
    <message>
        <source>Copy bytes</source>
        <translation type="unfinished">نسخ البايتات </translation>
    </message>
    <message>
        <source>Copy change</source>
        <translation type="unfinished">‫نسخ الفكة‬</translation>
    </message>
    <message>
        <source>(%1 locked)</source>
        <translation type="unfinished">(%1 تم قفله)</translation>
    </message>
    <message>
        <source>Can vary +/- %1 satoshi(s) per input.</source>
        <translation type="unfinished">‫يمكن يزيد أو ينقص %1 ساتوشي لكل مدخل.‬</translation>
    </message>
    <message>
        <source>(no label)</source>
        <translation type="unfinished">( لا وجود لمذكرة)</translation>
    </message>
    <message>
        <source>change from %1 (%2)</source>
        <translation type="unfinished">تغيير من %1 (%2)</translation>
    </message>
    <message>
        <source>(change)</source>
        <translation type="unfinished">‫(غيّر)‬</translation>
>>>>>>> 86d0551a
    </message>
</context>
<context>
    <name>CreateWalletActivity</name>
    <message>
<<<<<<< HEAD
        <source>no</source>
        <translation type="unfinished">لا</translation>
    </message>
    <message>
        <source>This label turns red if any recipient receives an amount smaller than the current dust threshold.</source>
        <translation type="unfinished">‫تتحول هذه المذكرة إلى اللون الأحمر إذا تلقى مستلم كمية أقل من الحد الأعلى الحالي للغبار .‬</translation>
    </message>
    <message>
        <source>Can vary +/- %1 satoshi(s) per input.</source>
        <translation type="unfinished">‫يمكن يزيد أو ينقص %1 ساتوشي لكل مدخل.‬</translation>
    </message>
    <message>
        <source>(no label)</source>
        <translation type="unfinished">( لا وجود لمذكرة)</translation>
    </message>
    <message>
        <source>change from %1 (%2)</source>
        <translation type="unfinished">تغيير من %1 (%2)</translation>
    </message>
    <message>
        <source>(change)</source>
        <translation type="unfinished">‫(غيّر)‬</translation>
    </message>
</context>
<context>
    <name>CreateWalletActivity</name>
    <message>
        <source>Create Wallet</source>
        <extracomment>Title of window indicating the progress of creation of a new wallet.</extracomment>
        <translation type="unfinished">إنشاء محفظة</translation>
    </message>
    <message>
        <source>Creating Wallet &lt;b&gt;%1&lt;/b&gt;…</source>
        <extracomment>Descriptive text of the create wallet progress window which indicates to the user which wallet is currently being created.</extracomment>
        <translation type="unfinished">جار انشاء المحفظة &lt;b&gt;%1&lt;/b&gt;...</translation>
    </message>
    <message>
        <source>Create wallet failed</source>
        <translation type="unfinished">‫تعذر إنشاء المحفظة‬</translation>
    </message>
    <message>
        <source>Create wallet warning</source>
        <translation type="unfinished">تحذير إنشاء محفظة</translation>
    </message>
    <message>
        <source>Can't list signers</source>
        <translation type="unfinished">لا يمكن سرد الموقعين</translation>
=======
        <source>Create Wallet</source>
        <extracomment>Title of window indicating the progress of creation of a new wallet.</extracomment>
        <translation type="unfinished">إنشاء محفظة</translation>
    </message>
    <message>
        <source>Creating Wallet &lt;b&gt;%1&lt;/b&gt;…</source>
        <extracomment>Descriptive text of the create wallet progress window which indicates to the user which wallet is currently being created.</extracomment>
        <translation type="unfinished">جار انشاء المحفظة &lt;b&gt;%1&lt;/b&gt;...</translation>
    </message>
    <message>
        <source>Create wallet failed</source>
        <translation type="unfinished">‫تعذر إنشاء المحفظة‬</translation>
    </message>
    <message>
        <source>Create wallet warning</source>
        <translation type="unfinished">تحذير إنشاء محفظة</translation>
    </message>
    <message>
        <source>Can't list signers</source>
        <translation type="unfinished">لا يمكن سرد الموقعين</translation>
    </message>
    <message>
        <source>Too many external signers found</source>
        <translation type="unfinished">‫تم العثور على موقّعين خارجيين كُثر (Too Many)‬</translation>
    </message>
</context>
<context>
    <name>OpenWalletActivity</name>
    <message>
        <source>Open wallet failed</source>
        <translation type="unfinished">فشل فتح محفظة</translation>
    </message>
    <message>
        <source>Open wallet warning</source>
        <translation type="unfinished">تحذير محفظة مفتوحة</translation>
    </message>
    <message>
        <source>default wallet</source>
        <translation type="unfinished">المحفظة الإفتراضية</translation>
    </message>
    <message>
        <source>Open Wallet</source>
        <extracomment>Title of window indicating the progress of opening of a wallet.</extracomment>
        <translation type="unfinished">افتح المحفظة</translation>
    </message>
    <message>
        <source>Opening Wallet &lt;b&gt;%1&lt;/b&gt;…</source>
        <extracomment>Descriptive text of the open wallet progress window which indicates to the user which wallet is currently being opened.</extracomment>
        <translation type="unfinished">جاري فتح المحفظة&lt;b&gt;%1&lt;/b&gt;...</translation>
>>>>>>> 86d0551a
    </message>
</context>
<context>
    <name>RestoreWalletActivity</name>
    <message>
<<<<<<< HEAD
        <source>Too many external signers found</source>
        <translation type="unfinished">‫تم العثور على موقّعين خارجيين كُثر (Too Many)‬</translation>
=======
        <source>Restore Wallet</source>
        <extracomment>Title of progress window which is displayed when wallets are being restored.</extracomment>
        <translation type="unfinished">استعادة المحفظة</translation>
>>>>>>> 86d0551a
    </message>
</context>
<context>
    <name>OpenWalletActivity</name>
    <message>
<<<<<<< HEAD
        <source>Open wallet failed</source>
        <translation type="unfinished">فشل فتح محفظة</translation>
    </message>
    <message>
        <source>Open wallet warning</source>
        <translation type="unfinished">تحذير محفظة مفتوحة</translation>
    </message>
    <message>
        <source>default wallet</source>
        <translation type="unfinished">المحفظة الإفتراضية</translation>
    </message>
    <message>
        <source>Open Wallet</source>
        <extracomment>Title of window indicating the progress of opening of a wallet.</extracomment>
        <translation type="unfinished">افتح المحفظة</translation>
=======
        <source>Restoring Wallet &lt;b&gt;%1&lt;/b&gt;…</source>
        <extracomment>Descriptive text of the restore wallets progress window which indicates to the user that wallets are currently being restored.</extracomment>
        <translation type="unfinished">استعادة المحفظة &lt;b&gt;%1&lt;/b&gt;...</translation>
    </message>
    <message>
        <source>Restore wallet failed</source>
        <extracomment>Title of message box which is displayed when the wallet could not be restored.</extracomment>
        <translation type="unfinished">‫تعذر استعادة المحفظة‬</translation>
    </message>
    <message>
        <source>Restore wallet warning</source>
        <extracomment>Title of message box which is displayed when the wallet is restored with some warning.</extracomment>
        <translation type="unfinished">‫تحذير استعادة المحفظة‬</translation>
    </message>
    <message>
        <source>Restore wallet message</source>
        <extracomment>Title of message box which is displayed when the wallet is successfully restored.</extracomment>
        <translation type="unfinished">‫رسالة استعادة محفظة‬</translation>
>>>>>>> 86d0551a
    </message>
</context>
<context>
    <name>WalletController</name>
    <message>
<<<<<<< HEAD
        <source>Opening Wallet &lt;b&gt;%1&lt;/b&gt;…</source>
        <extracomment>Descriptive text of the open wallet progress window which indicates to the user which wallet is currently being opened.</extracomment>
        <translation type="unfinished">جاري فتح المحفظة&lt;b&gt;%1&lt;/b&gt;...</translation>
=======
        <source>Close wallet</source>
        <translation type="unfinished">اغلق المحفظة</translation>
>>>>>>> 86d0551a
    </message>
</context>
<context>
    <name>RestoreWalletActivity</name>
    <message>
<<<<<<< HEAD
        <source>Restore Wallet</source>
        <extracomment>Title of progress window which is displayed when wallets are being restored.</extracomment>
        <translation type="unfinished">استعادة المحفظة</translation>
    </message>
    <message>
        <source>Restoring Wallet &lt;b&gt;%1&lt;/b&gt;…</source>
        <extracomment>Descriptive text of the restore wallets progress window which indicates to the user that wallets are currently being restored.</extracomment>
        <translation type="unfinished">استعادة المحفظة &lt;b&gt;%1&lt;/b&gt;...</translation>
    </message>
    <message>
        <source>Restore wallet failed</source>
        <extracomment>Title of message box which is displayed when the wallet could not be restored.</extracomment>
        <translation type="unfinished">‫تعذر استعادة المحفظة‬</translation>
=======
        <source>Closing the wallet for too long can result in having to resync the entire chain if pruning is enabled.</source>
        <translation type="unfinished">اغلاق المحفظة لفترة طويلة قد يؤدي الى الاضطرار الى اعادة مزامنة السلسلة بأكملها اذا تم تمكين التلقيم.</translation>
    </message>
    <message>
        <source>Close all wallets</source>
        <translation type="unfinished">إغلاق جميع المحافظ ...</translation>
    </message>
    <message>
        <source>Are you sure you wish to close all wallets?</source>
        <translation type="unfinished">هل أنت متأكد من رغبتك في اغلاق جميع المحافظ؟</translation>
>>>>>>> 86d0551a
    </message>
</context>
<context>
    <name>CreateWalletDialog</name>
    <message>
<<<<<<< HEAD
        <source>Restore wallet warning</source>
        <extracomment>Title of message box which is displayed when the wallet is restored with some warning.</extracomment>
        <translation type="unfinished">‫تحذير استعادة المحفظة‬</translation>
    </message>
    <message>
        <source>Restore wallet message</source>
        <extracomment>Title of message box which is displayed when the wallet is successfully restored.</extracomment>
        <translation type="unfinished">‫رسالة استعادة محفظة‬</translation>
=======
        <source>Create Wallet</source>
        <translation type="unfinished">إنشاء محفظة</translation>
    </message>
    <message>
        <source>Wallet Name</source>
        <translation type="unfinished">إسم المحفظة</translation>
>>>>>>> 86d0551a
    </message>
</context>
<context>
    <name>WalletController</name>
    <message>
<<<<<<< HEAD
        <source>Close wallet</source>
        <translation type="unfinished">اغلق المحفظة</translation>
    </message>
    <message>
        <source>Closing the wallet for too long can result in having to resync the entire chain if pruning is enabled.</source>
        <translation type="unfinished">اغلاق المحفظة لفترة طويلة قد يؤدي الى الاضطرار الى اعادة مزامنة السلسلة بأكملها اذا تم تمكين التلقيم.</translation>
    </message>
    <message>
        <source>Close all wallets</source>
        <translation type="unfinished">إغلاق جميع المحافظ ...</translation>
    </message>
    <message>
        <source>Are you sure you wish to close all wallets?</source>
        <translation type="unfinished">هل أنت متأكد من رغبتك في اغلاق جميع المحافظ؟</translation>
=======
        <source>Wallet</source>
        <translation type="unfinished">محفظة</translation>
    </message>
    <message>
        <source>Encrypt the wallet. The wallet will be encrypted with a passphrase of your choice.</source>
        <translation type="unfinished">شفر المحفظة. المحفظة سيتم تشفيرها بإستخدام كلمة مرور من إختيارك.</translation>
    </message>
    <message>
        <source>Encrypt Wallet</source>
        <translation type="unfinished">تشفير محفظة</translation>
    </message>
    <message>
        <source>Advanced Options</source>
        <translation type="unfinished">خيارات متقدمة</translation>
>>>>>>> 86d0551a
    </message>
</context>
<context>
    <name>CreateWalletDialog</name>
    <message>
<<<<<<< HEAD
        <source>Create Wallet</source>
        <translation type="unfinished">إنشاء محفظة</translation>
    </message>
    <message>
        <source>Wallet Name</source>
        <translation type="unfinished">إسم المحفظة</translation>
    </message>
    <message>
        <source>Wallet</source>
        <translation type="unfinished">محفظة</translation>
    </message>
    <message>
        <source>Encrypt the wallet. The wallet will be encrypted with a passphrase of your choice.</source>
        <translation type="unfinished">شفر المحفظة. المحفظة سيتم تشفيرها بإستخدام كلمة مرور من إختيارك.</translation>
    </message>
    <message>
        <source>Encrypt Wallet</source>
        <translation type="unfinished">تشفير محفظة</translation>
    </message>
    <message>
        <source>Advanced Options</source>
        <translation type="unfinished">خيارات متقدمة</translation>
    </message>
    <message>
        <source>Disable private keys for this wallet. Wallets with private keys disabled will have no private keys and cannot have an HD seed or imported private keys. This is ideal for watch-only wallets.</source>
        <translation type="unfinished">تعطيل المفاتيح الخاصة لهذه المحفظة. لن تحتوي المحافظ ذات المفاتيح الخاصة المعطلة على مفاتيح خاصة ولا يمكن أن تحتوي على مفتاح HD أو مفاتيح خاصة مستوردة. هذا مثالي لمحافظ مشاهدة فقط فقط.</translation>
    </message>
    <message>
        <source>Disable Private Keys</source>
        <translation type="unfinished">إيقاف المفاتيح الخاصة</translation>
=======
        <source>Disable private keys for this wallet. Wallets with private keys disabled will have no private keys and cannot have an HD seed or imported private keys. This is ideal for watch-only wallets.</source>
        <translation type="unfinished">تعطيل المفاتيح الخاصة لهذه المحفظة. لن تحتوي المحافظ ذات المفاتيح الخاصة المعطلة على مفاتيح خاصة ولا يمكن أن تحتوي على مفتاح HD أو مفاتيح خاصة مستوردة. هذا مثالي لمحافظ مشاهدة فقط فقط.</translation>
    </message>
    <message>
        <source>Disable Private Keys</source>
        <translation type="unfinished">إيقاف المفاتيح الخاصة</translation>
    </message>
    <message>
        <source>Make a blank wallet. Blank wallets do not initially have private keys or scripts. Private keys and addresses can be imported, or an HD seed can be set, at a later time.</source>
        <translation type="unfinished">اصنع محفظة فارغة. لا تحتوي المحافظ الفارغة في البداية على مفاتيح خاصة أو نصوص. يمكن استيراد المفاتيح والعناوين الخاصة، أو يمكن تعيين مصدر HD في وقت لاحق.</translation>
    </message>
    <message>
        <source>Make Blank Wallet</source>
        <translation type="unfinished">أنشئ محفظة فارغة</translation>
    </message>
    <message>
        <source>Use an external signing device such as a hardware wallet. Configure the external signer script in wallet preferences first.</source>
        <translation type="unfinished">استخدم جهاز توقيع خارجي مثل محفظة الأجهزة.  قم بتكوين البرنامج النصي للموقِّع الخارجي في تفضيلات المحفظة أولاً.</translation>
    </message>
    <message>
        <source>External signer</source>
        <translation type="unfinished">الموقّع الخارجي</translation>
    </message>
    <message>
        <source>Create</source>
        <translation type="unfinished">إنشاء</translation>
    </message>
    <message>
        <source>Compiled without external signing support (required for external signing)</source>
        <extracomment>"External signing" means using devices such as hardware wallets.</extracomment>
        <translation type="unfinished">مجمعة بدون دعم توقيع خارجي (مطلوب للتوقيع الخارجي)</translation>
>>>>>>> 86d0551a
    </message>
</context>
<context>
    <name>EditAddressDialog</name>
    <message>
<<<<<<< HEAD
        <source>Make a blank wallet. Blank wallets do not initially have private keys or scripts. Private keys and addresses can be imported, or an HD seed can be set, at a later time.</source>
        <translation type="unfinished">اصنع محفظة فارغة. لا تحتوي المحافظ الفارغة في البداية على مفاتيح خاصة أو نصوص. يمكن استيراد المفاتيح والعناوين الخاصة، أو يمكن تعيين مصدر HD في وقت لاحق.</translation>
    </message>
    <message>
        <source>Make Blank Wallet</source>
        <translation type="unfinished">أنشئ محفظة فارغة</translation>
    </message>
    <message>
        <source>Use descriptors for scriptPubKey management</source>
        <translation type="unfinished">استخدم الواصفات لإدارة scriptPubKey</translation>
    </message>
    <message>
        <source>Descriptor Wallet</source>
        <translation type="unfinished">المحفظة الوصفية</translation>
    </message>
    <message>
        <source>Use an external signing device such as a hardware wallet. Configure the external signer script in wallet preferences first.</source>
        <translation type="unfinished">استخدم جهاز توقيع خارجي مثل محفظة الأجهزة.  قم بتكوين البرنامج النصي للموقِّع الخارجي في تفضيلات المحفظة أولاً.</translation>
    </message>
    <message>
        <source>External signer</source>
        <translation type="unfinished">الموقّع الخارجي</translation>
    </message>
    <message>
        <source>Create</source>
        <translation type="unfinished">إنشاء</translation>
    </message>
    <message>
        <source>Compiled without sqlite support (required for descriptor wallets)</source>
        <translation type="unfinished">تم تجميعه بدون دعم sqlite (مطلوب لمحافظ الواصف)</translation>
    </message>
    <message>
        <source>Compiled without external signing support (required for external signing)</source>
        <extracomment>"External signing" means using devices such as hardware wallets.</extracomment>
        <translation type="unfinished">مجمعة بدون دعم توقيع خارجي (مطلوب للتوقيع الخارجي)</translation>
=======
        <source>Edit Address</source>
        <translation type="unfinished">تعديل العنوان</translation>
    </message>
    <message>
        <source>&amp;Label</source>
        <translation type="unfinished">&amp;وصف</translation>
    </message>
    <message>
        <source>The label associated with this address list entry</source>
        <translation type="unfinished">الملصق المرتبط بقائمة العناوين المدخلة</translation>
    </message>
    <message>
        <source>The address associated with this address list entry. This can only be modified for sending addresses.</source>
        <translation type="unfinished">العنوان المرتبط بقائمة العناوين المدخلة. و التي يمكن تعديلها فقط بواسطة ارسال العناوين</translation>
    </message>
    <message>
        <source>&amp;Address</source>
        <translation type="unfinished">&amp;العنوان</translation>
    </message>
    <message>
        <source>New sending address</source>
        <translation type="unfinished">عنوان إرسال جديد</translation>
    </message>
    <message>
        <source>Edit receiving address</source>
        <translation type="unfinished">تعديل عنوان الأستلام</translation>
    </message>
    <message>
        <source>Edit sending address</source>
        <translation type="unfinished">تعديل عنوان الارسال</translation>
    </message>
    <message>
        <source>The entered address "%1" is not a valid Qtum address.</source>
        <translation type="unfinished">العنوان المدخل "%1" ليس عنوان بيت كوين صحيح.</translation>
>>>>>>> 86d0551a
    </message>
</context>
<context>
    <name>EditAddressDialog</name>
    <message>
<<<<<<< HEAD
        <source>Edit Address</source>
        <translation type="unfinished">تعديل العنوان</translation>
    </message>
    <message>
        <source>&amp;Label</source>
        <translation type="unfinished">&amp;وصف</translation>
    </message>
    <message>
        <source>The label associated with this address list entry</source>
        <translation type="unfinished">الملصق المرتبط بقائمة العناوين المدخلة</translation>
    </message>
    <message>
        <source>The address associated with this address list entry. This can only be modified for sending addresses.</source>
        <translation type="unfinished">العنوان المرتبط بقائمة العناوين المدخلة. و التي يمكن تعديلها فقط بواسطة ارسال العناوين</translation>
=======
        <source>Address "%1" already exists as a receiving address with label "%2" and so cannot be added as a sending address.</source>
        <translation type="unfinished">العنوان "%1" موجود بالفعل كعنوان إستقبال تحت مسمى "%2" ولذلك لا يمكن إضافته كعنوان إرسال.</translation>
    </message>
    <message>
        <source>The entered address "%1" is already in the address book with label "%2".</source>
        <translation type="unfinished">العنوان المدخل  "%1" موجود بالفعل في سجل العناوين تحت مسمى " "%2".</translation>
    </message>
    <message>
        <source>Could not unlock wallet.</source>
        <translation type="unfinished"> يمكن فتح المحفظة.</translation>
    </message>
    <message>
        <source>New key generation failed.</source>
        <translation type="unfinished">فشل توليد مفتاح جديد.</translation>
>>>>>>> 86d0551a
    </message>
</context>
<context>
    <name>FreespaceChecker</name>
    <message>
<<<<<<< HEAD
        <source>&amp;Address</source>
        <translation type="unfinished">&amp;العنوان</translation>
    </message>
    <message>
        <source>New sending address</source>
        <translation type="unfinished">عنوان إرسال جديد</translation>
    </message>
    <message>
        <source>Edit receiving address</source>
        <translation type="unfinished">تعديل عنوان الأستلام</translation>
    </message>
    <message>
        <source>Edit sending address</source>
        <translation type="unfinished">تعديل عنوان الارسال</translation>
    </message>
    <message>
        <source>The entered address "%1" is not a valid Qtum address.</source>
        <translation type="unfinished">العنوان المدخل "%1" ليس عنوان بيت كوين صحيح.</translation>
=======
        <source>A new data directory will be created.</source>
        <translation type="unfinished">سيتم انشاء دليل بيانات جديد.</translation>
    </message>
    <message>
        <source>name</source>
        <translation type="unfinished">الإسم</translation>
    </message>
    <message>
        <source>Directory already exists. Add %1 if you intend to create a new directory here.</source>
        <translation type="unfinished">الدليل موجوج بالفعل. أضف %1 اذا نويت إنشاء دليل جديد هنا.</translation>
    </message>
    <message>
        <source>Path already exists, and is not a directory.</source>
        <translation type="unfinished">المسار موجود بالفعل، وهو ليس دليلاً.</translation>
    </message>
    <message>
        <source>Cannot create data directory here.</source>
        <translation type="unfinished">لا يمكن انشاء دليل بيانات هنا .</translation>
>>>>>>> 86d0551a
    </message>
</context>
<context>
    <name>Intro</name>
    <message>
<<<<<<< HEAD
        <source>Address "%1" already exists as a receiving address with label "%2" and so cannot be added as a sending address.</source>
        <translation type="unfinished">العنوان "%1" موجود بالفعل كعنوان إستقبال تحت مسمى "%2" ولذلك لا يمكن إضافته كعنوان إرسال.</translation>
    </message>
    <message>
        <source>The entered address "%1" is already in the address book with label "%2".</source>
        <translation type="unfinished">العنوان المدخل  "%1" موجود بالفعل في سجل العناوين تحت مسمى " "%2".</translation>
    </message>
    <message>
        <source>Could not unlock wallet.</source>
        <translation type="unfinished"> يمكن فتح المحفظة.</translation>
    </message>
    <message>
        <source>New key generation failed.</source>
        <translation type="unfinished">فشل توليد مفتاح جديد.</translation>
=======
        <source>Qtum</source>
        <translation type="unfinished">بتكوين</translation>
    </message>
    <message numerus="yes">
        <source>%n GB of space available</source>
        <translation type="unfinished">
            <numerusform>%n GB of space available</numerusform>
            <numerusform>%n GB of space available</numerusform>
            <numerusform>%n GB of space available</numerusform>
            <numerusform>%n GB of space available</numerusform>
            <numerusform>%n GB of space available</numerusform>
            <numerusform>‫‫%n جيجابايت من المساحة متوفرة</numerusform>
        </translation>
    </message>
    <message numerus="yes">
        <source>(of %n GB needed)</source>
        <translation type="unfinished">
            <numerusform>(of %n GB needed)</numerusform>
            <numerusform>(of %n GB needed)</numerusform>
            <numerusform>(of %n GB needed)</numerusform>
            <numerusform>(of %n GB needed)</numerusform>
            <numerusform>(of %n GB needed)</numerusform>
            <numerusform>‫(مطلوب %n جيجابايت)‬</numerusform>
        </translation>
    </message>
    <message numerus="yes">
        <source>(%n GB needed for full chain)</source>
        <translation type="unfinished">
            <numerusform>(%n GB needed for full chain)</numerusform>
            <numerusform>(%n GB needed for full chain)</numerusform>
            <numerusform>(%n GB needed for full chain)</numerusform>
            <numerusform>(%n GB needed for full chain)</numerusform>
            <numerusform>(%n GB needed for full chain)</numerusform>
            <numerusform>‫( مطلوب %n جيجابايت لكامل المتتالية)‬</numerusform>
        </translation>
>>>>>>> 86d0551a
    </message>
</context>
<context>
    <name>FreespaceChecker</name>
    <message>
<<<<<<< HEAD
        <source>A new data directory will be created.</source>
        <translation type="unfinished">سيتم انشاء دليل بيانات جديد.</translation>
    </message>
    <message>
        <source>name</source>
        <translation type="unfinished">الإسم</translation>
    </message>
    <message>
        <source>Directory already exists. Add %1 if you intend to create a new directory here.</source>
        <translation type="unfinished">الدليل موجوج بالفعل. أضف %1 اذا نويت إنشاء دليل جديد هنا.</translation>
    </message>
    <message>
        <source>Path already exists, and is not a directory.</source>
        <translation type="unfinished">المسار موجود بالفعل، وهو ليس دليلاً.</translation>
    </message>
    <message>
        <source>Cannot create data directory here.</source>
        <translation type="unfinished">لا يمكن انشاء دليل بيانات هنا .</translation>
=======
        <source>At least %1 GB of data will be stored in this directory, and it will grow over time.</source>
        <translation type="unfinished">سيتم تخزين %1 جيجابايت على الأقل من البيانات في هذا الدليل، وستنمو مع الوقت.</translation>
    </message>
    <message>
        <source>Approximately %1 GB of data will be stored in this directory.</source>
        <translation type="unfinished">سيتم تخزين %1 جيجابايت تقريباً من البيانات في هذا الدليل.</translation>
    </message>
    <message numerus="yes">
        <source>(sufficient to restore backups %n day(s) old)</source>
        <extracomment>Explanatory text on the capability of the current prune target.</extracomment>
        <translation type="unfinished">
            <numerusform>(sufficient to restore backups %n day(s) old)</numerusform>
            <numerusform>(sufficient to restore backups %n day(s) old)</numerusform>
            <numerusform>(sufficient to restore backups %n day(s) old)</numerusform>
            <numerusform>(sufficient to restore backups %n day(s) old)</numerusform>
            <numerusform>(sufficient to restore backups %n day(s) old)</numerusform>
            <numerusform>(sufficient to restore backups %n day(s) old)</numerusform>
        </translation>
    </message>
    <message>
        <source>%1 will download and store a copy of the Qtum block chain.</source>
        <translation type="unfinished">سيقوم %1 بتنزيل نسخة من سلسلة كتل بتكوين وتخزينها.</translation>
    </message>
    <message>
        <source>The wallet will also be stored in this directory.</source>
        <translation type="unfinished">سوف يتم تخزين المحفظة في هذا الدليل.</translation>
    </message>
    <message>
        <source>Error: Specified data directory "%1" cannot be created.</source>
        <translation type="unfinished">خطأ: لا يمكن تكوين دليل بيانات مخصص ل %1</translation>
>>>>>>> 86d0551a
    </message>
</context>
<context>
    <name>Intro</name>
    <message>
<<<<<<< HEAD
        <source>Qtum</source>
        <translation type="unfinished">بتكوين</translation>
    </message>
    <message numerus="yes">
        <source>%n GB of space available</source>
        <translation type="unfinished">
            <numerusform>%n GB of space available</numerusform>
            <numerusform>%n GB of space available</numerusform>
            <numerusform>%n GB of space available</numerusform>
            <numerusform>%n GB of space available</numerusform>
            <numerusform>%n GB of space available</numerusform>
            <numerusform>‫‫%n جيجابايت من المساحة متوفرة</numerusform>
        </translation>
    </message>
    <message numerus="yes">
        <source>(of %n GB needed)</source>
        <translation type="unfinished">
            <numerusform>(of %n GB needed)</numerusform>
            <numerusform>(of %n GB needed)</numerusform>
            <numerusform>(of %n GB needed)</numerusform>
            <numerusform>(of %n GB needed)</numerusform>
            <numerusform>(of %n GB needed)</numerusform>
            <numerusform>‫(مطلوب %n جيجابايت)‬</numerusform>
        </translation>
    </message>
    <message numerus="yes">
        <source>(%n GB needed for full chain)</source>
        <translation type="unfinished">
            <numerusform>(%n GB needed for full chain)</numerusform>
            <numerusform>(%n GB needed for full chain)</numerusform>
            <numerusform>(%n GB needed for full chain)</numerusform>
            <numerusform>(%n GB needed for full chain)</numerusform>
            <numerusform>(%n GB needed for full chain)</numerusform>
            <numerusform>‫( مطلوب %n جيجابايت لكامل المتتالية)‬</numerusform>
        </translation>
=======
        <source>Error</source>
        <translation type="unfinished">خطأ</translation>
    </message>
    <message>
        <source>Welcome</source>
        <translation type="unfinished">أهلا</translation>
    </message>
    <message>
        <source>Welcome to %1.</source>
        <translation type="unfinished"> اهلا بكم في %1</translation>
    </message>
    <message>
        <source>As this is the first time the program is launched, you can choose where %1 will store its data.</source>
        <translation type="unfinished">بما انه هذه اول مرة لانطلاق هذا البرنامج, فيمكنك ان تختار اين سيخزن %1 بياناته</translation>
    </message>
    <message>
        <source>Limit block chain storage to</source>
        <translation type="unfinished">تقييد تخزين سلسلة الكتل إلى</translation>
    </message>
    <message>
        <source>Reverting this setting requires re-downloading the entire blockchain. It is faster to download the full chain first and prune it later. Disables some advanced features.</source>
        <translation type="unfinished">تتطلب العودة إلى هذا الإعداد إعادة تنزيل سلسلة الكتل بالكامل. من الأسرع تنزيل السلسلة الكاملة أولاً وتقليمها لاحقًا. تعطيل بعض الميزات المتقدمة.</translation>
    </message>
    <message>
        <source> GB</source>
        <translation type="unfinished">غيغابايت</translation>
    </message>
    <message>
        <source>This initial synchronisation is very demanding, and may expose hardware problems with your computer that had previously gone unnoticed. Each time you run %1, it will continue downloading where it left off.</source>
        <translation type="unfinished">تُعد هذه المزامنة الأولية أمرًا شاقًا للغاية، وقد تعرض جهاز الكمبيوتر الخاص بك للمشاكل الذي لم يلاحظها أحد سابقًا. في كل مرة تقوم فيها بتشغيل %1، سيتابع التحميل من حيث تم التوقف.</translation>
    </message>
    <message>
        <source>When you click OK, %1 will begin to download and process the full %4 block chain (%2 GB) starting with the earliest transactions in %3 when %4 initially launched.</source>
        <translation type="unfinished">‫عندما تنقر موافق. %1 سنبدأ التحميل ومعالجة كامل %4 الطوابق المتتالية (%2 GB) بدأً من أوائل العمليات في %3 عندما %4 تم الاطلاق لأول مرة.‬</translation>
    </message>
    <message>
        <source>If you have chosen to limit block chain storage (pruning), the historical data must still be downloaded and processed, but will be deleted afterward to keep your disk usage low.</source>
        <translation type="unfinished">إذا كنت قد اخترت تقييد تخزين سلسلة الكتل (التجريد)، فيجب تحميل البيانات القديمة ومعالجتها، ولكن سيتم حذفها بعد ذلك للحفاظ على انخفاض استخدام القرص.</translation>
    </message>
    <message>
        <source>Use the default data directory</source>
        <translation type="unfinished">استخدام دليل البانات الافتراضي</translation>
    </message>
    <message>
        <source>Use a custom data directory:</source>
        <translation type="unfinished">استخدام دليل بيانات مخصص:</translation>
>>>>>>> 86d0551a
    </message>
</context>
<context>
    <name>HelpMessageDialog</name>
    <message>
<<<<<<< HEAD
        <source>At least %1 GB of data will be stored in this directory, and it will grow over time.</source>
        <translation type="unfinished">سيتم تخزين %1 جيجابايت على الأقل من البيانات في هذا الدليل، وستنمو مع الوقت.</translation>
    </message>
    <message>
        <source>Approximately %1 GB of data will be stored in this directory.</source>
        <translation type="unfinished">سيتم تخزين %1 جيجابايت تقريباً من البيانات في هذا الدليل.</translation>
    </message>
    <message numerus="yes">
        <source>(sufficient to restore backups %n day(s) old)</source>
        <extracomment>Explanatory text on the capability of the current prune target.</extracomment>
        <translation type="unfinished">
            <numerusform>(sufficient to restore backups %n day(s) old)</numerusform>
            <numerusform>(sufficient to restore backups %n day(s) old)</numerusform>
            <numerusform>(sufficient to restore backups %n day(s) old)</numerusform>
            <numerusform>(sufficient to restore backups %n day(s) old)</numerusform>
            <numerusform>(sufficient to restore backups %n day(s) old)</numerusform>
            <numerusform>(sufficient to restore backups %n day(s) old)</numerusform>
        </translation>
=======
        <source>version</source>
        <translation type="unfinished">النسخة</translation>
    </message>
    <message>
        <source>About %1</source>
        <translation type="unfinished">حوالي %1</translation>
    </message>
    <message>
        <source>Command-line options</source>
        <translation type="unfinished">خيارات سطر الأوامر</translation>
>>>>>>> 86d0551a
    </message>
</context>
<context>
    <name>ShutdownWindow</name>
    <message>
<<<<<<< HEAD
        <source>%1 will download and store a copy of the Qtum block chain.</source>
        <translation type="unfinished">سيقوم %1 بتنزيل نسخة من سلسلة كتل بتكوين وتخزينها.</translation>
    </message>
    <message>
        <source>The wallet will also be stored in this directory.</source>
        <translation type="unfinished">سوف يتم تخزين المحفظة في هذا الدليل.</translation>
=======
        <source>%1 is shutting down…</source>
        <translation type="unfinished">%1 يتم الإغلاق ...</translation>
    </message>
    <message>
        <source>Do not shut down the computer until this window disappears.</source>
        <translation type="unfinished">لا توقف عمل الكمبيوتر حتى تختفي هذه النافذة</translation>
>>>>>>> 86d0551a
    </message>
</context>
<context>
    <name>ModalOverlay</name>
    <message>
<<<<<<< HEAD
        <source>Error: Specified data directory "%1" cannot be created.</source>
        <translation type="unfinished">خطأ: لا يمكن تكوين دليل بيانات مخصص ل %1</translation>
    </message>
    <message>
        <source>Error</source>
        <translation type="unfinished">خطأ</translation>
    </message>
    <message>
        <source>Welcome</source>
        <translation type="unfinished">أهلا</translation>
    </message>
    <message>
        <source>Welcome to %1.</source>
        <translation type="unfinished"> اهلا بكم في %1</translation>
    </message>
    <message>
        <source>As this is the first time the program is launched, you can choose where %1 will store its data.</source>
        <translation type="unfinished">بما انه هذه اول مرة لانطلاق هذا البرنامج, فيمكنك ان تختار اين سيخزن %1 بياناته</translation>
    </message>
    <message>
        <source>Limit block chain storage to</source>
        <translation type="unfinished">تقييد تخزين سلسلة الكتل إلى</translation>
    </message>
    <message>
        <source>Reverting this setting requires re-downloading the entire blockchain. It is faster to download the full chain first and prune it later. Disables some advanced features.</source>
        <translation type="unfinished">تتطلب العودة إلى هذا الإعداد إعادة تنزيل سلسلة الكتل بالكامل. من الأسرع تنزيل السلسلة الكاملة أولاً وتقليمها لاحقًا. تعطيل بعض الميزات المتقدمة.</translation>
    </message>
    <message>
        <source> GB</source>
        <translation type="unfinished">غيغابايت</translation>
    </message>
    <message>
        <source>This initial synchronisation is very demanding, and may expose hardware problems with your computer that had previously gone unnoticed. Each time you run %1, it will continue downloading where it left off.</source>
        <translation type="unfinished">تُعد هذه المزامنة الأولية أمرًا شاقًا للغاية، وقد تعرض جهاز الكمبيوتر الخاص بك للمشاكل الذي لم يلاحظها أحد سابقًا. في كل مرة تقوم فيها بتشغيل %1، سيتابع التحميل من حيث تم التوقف.</translation>
    </message>
    <message>
        <source>When you click OK, %1 will begin to download and process the full %4 block chain (%2 GB) starting with the earliest transactions in %3 when %4 initially launched.</source>
        <translation type="unfinished">‫عندما تنقر موافق. %1 سنبدأ التحميل ومعالجة كامل %4 الطوابق المتتالية (%2 GB) بدأً من أوائل العمليات في %3 عندما %4 تم الاطلاق لأول مرة.‬</translation>
    </message>
    <message>
        <source>If you have chosen to limit block chain storage (pruning), the historical data must still be downloaded and processed, but will be deleted afterward to keep your disk usage low.</source>
        <translation type="unfinished">إذا كنت قد اخترت تقييد تخزين سلسلة الكتل (التجريد)، فيجب تحميل البيانات القديمة ومعالجتها، ولكن سيتم حذفها بعد ذلك للحفاظ على انخفاض استخدام القرص.</translation>
    </message>
    <message>
        <source>Use the default data directory</source>
        <translation type="unfinished">استخدام دليل البانات الافتراضي</translation>
    </message>
    <message>
        <source>Use a custom data directory:</source>
        <translation type="unfinished">استخدام دليل بيانات مخصص:</translation>
    </message>
</context>
<context>
    <name>HelpMessageDialog</name>
    <message>
        <source>version</source>
        <translation type="unfinished">النسخة</translation>
    </message>
    <message>
        <source>About %1</source>
        <translation type="unfinished">حوالي %1</translation>
    </message>
    <message>
        <source>Command-line options</source>
        <translation type="unfinished">خيارات سطر الأوامر</translation>
=======
        <source>Form</source>
        <translation type="unfinished">نمودج</translation>
    </message>
    <message>
        <source>Recent transactions may not yet be visible, and therefore your wallet's balance might be incorrect. This information will be correct once your wallet has finished synchronizing with the qtum network, as detailed below.</source>
        <translation type="unfinished">قد لا تكون المعاملات الأخيرة مرئية بعد، وبالتالي قد يكون رصيد محفظتك غير صحيح. ستكون هذه المعلومات صحيحة بمجرد الانتهاء من محفظتك مع شبكة البيتكوين، كما هو مفصل أدناه.</translation>
    </message>
    <message>
        <source>Attempting to spend qtums that are affected by not-yet-displayed transactions will not be accepted by the network.</source>
        <translation type="unfinished">لن تقبل الشبكة محاولة إنفاق البتكوين المتأثرة بالمعاملات التي لم يتم عرضها بعد.</translation>
    </message>
    <message>
        <source>Number of blocks left</source>
        <translation type="unfinished">عدد الكتل الفاضلة</translation>
    </message>
    <message>
        <source>Unknown…</source>
        <translation type="unfinished">غير معروف</translation>
    </message>
    <message>
        <source>calculating…</source>
        <translation type="unfinished">جاري الحساب</translation>
    </message>
    <message>
        <source>Last block time</source>
        <translation type="unfinished">اخر وقت الكتلة</translation>
    </message>
    <message>
        <source>Progress</source>
        <translation type="unfinished">تقدم</translation>
    </message>
    <message>
        <source>Progress increase per hour</source>
        <translation type="unfinished">تقدم يزيد بلساعة</translation>
    </message>
    <message>
        <source>Estimated time left until synced</source>
        <translation type="unfinished">الوقت المتبقي للمزامنة</translation>
    </message>
    <message>
        <source>Hide</source>
        <translation type="unfinished">إخفاء</translation>
    </message>
    <message>
        <source>Esc</source>
        <translation type="unfinished">خروج</translation>
    </message>
    <message>
        <source>Unknown. Syncing Headers (%1, %2%)…</source>
        <translation type="unfinished">مجهول.  مزامنة الرؤوس (%1،%2٪) ...</translation>
    </message>
    <message>
        <source>Unknown. Pre-syncing Headers (%1, %2%)…</source>
        <translation type="unfinished">‫غير معروف. ما قبل مزامنة الرؤوس (%1, %2%)…‬</translation>
    </message>
</context>
<context>
    <name>OpenURIDialog</name>
    <message>
        <source>Open qtum URI</source>
        <translation type="unfinished">‫افتح رابط بتكوين (URI)‬</translation>
    </message>
    <message>
        <source>URI:</source>
        <translation type="unfinished">العنوان:</translation>
    </message>
    <message>
        <source>Paste address from clipboard</source>
        <extracomment>Tooltip text for button that allows you to paste an address that is in your clipboard.</extracomment>
        <translation type="unfinished">‫ألصق العنوان من الحافظة‬</translation>
    </message>
</context>
<context>
    <name>OptionsDialog</name>
    <message>
        <source>Options</source>
        <translation type="unfinished">خيارات</translation>
    </message>
    <message>
        <source>&amp;Main</source>
        <translation type="unfinished">‫&amp;الرئيسية‬</translation>
    </message>
    <message>
        <source>Automatically start %1 after logging in to the system.</source>
        <translation type="unfinished">‫تشغيل البرنامج تلقائيا %1 بعد تسجيل الدخول إلى النظام.‬</translation>
    </message>
    <message>
        <source>&amp;Start %1 on system login</source>
        <translation type="unfinished">تشغيل %1 عند الدخول إلى النظام</translation>
    </message>
    <message>
        <source>Enabling pruning significantly reduces the disk space required to store transactions. All blocks are still fully validated. Reverting this setting requires re-downloading the entire blockchain.</source>
        <translation type="unfinished">‫يؤدي تمكين خيار اختصار النود إلى تقليل مساحة التخزين المطلوبة بشكل كبير. يتم المصادقة على جميع الطوابق رغم تفعيل هذا الخيار،. إلغاء هذا الاعداد يتطلب اعادة تحميل الطوابق المتتالية من جديد بشكل كامل.‬</translation>
    </message>
    <message>
        <source>Size of &amp;database cache</source>
        <translation type="unfinished">‫حجم ذاكرة التخزين المؤقت ل&amp;قاعدة البيانات‬</translation>
    </message>
    <message>
        <source>Number of script &amp;verification threads</source>
        <translation type="unfinished">عدد مؤشرات التحقق من البرنامج النصي</translation>
    </message>
    <message>
        <source>IP address of the proxy (e.g. IPv4: 127.0.0.1 / IPv6: ::1)</source>
        <translation type="unfinished">‫عنوان IP للوكيل (مثل IPv4: 127.0.0.1 / IPv6: ::1)‬</translation>
    </message>
    <message>
        <source>Shows if the supplied default SOCKS5 proxy is used to reach peers via this network type.</source>
        <translation type="unfinished">إظهار ما إذا كان وكيل SOCKS5 الافتراضي الموفر تم استخدامه للوصول إلى الأقران عبر نوع الشبكة هذا.</translation>
    </message>
    <message>
        <source>Minimize instead of exit the application when the window is closed. When this option is enabled, the application will be closed only after selecting Exit in the menu.</source>
        <translation type="unfinished">‫التصغير بدلاً من الخروج من التطبيق عند إغلاق النافذة. عند تفعيل هذا الخيار، سيتم إغلاق التطبيق فقط بعد النقر على خروج من القائمة المنسدلة.‬</translation>
>>>>>>> 86d0551a
    </message>
</context>
<context>
    <name>ShutdownWindow</name>
    <message>
<<<<<<< HEAD
        <source>%1 is shutting down…</source>
        <translation type="unfinished">%1 يتم الإغلاق ...</translation>
    </message>
    <message>
        <source>Do not shut down the computer until this window disappears.</source>
        <translation type="unfinished">لا توقف عمل الكمبيوتر حتى تختفي هذه النافذة</translation>
=======
        <source>Options set in this dialog are overridden by the command line:</source>
        <translation type="unfinished">‫التفضيلات المعينة عن طريق سطر الأوامر لها أولوية أكبر وتتجاوز التفضيلات المختارة هنا:‬</translation>
    </message>
    <message>
        <source>Open the %1 configuration file from the working directory.</source>
        <translation type="unfinished">‫فتح ملف %1 الإعداد من مجلد العمل.‬</translation>
>>>>>>> 86d0551a
    </message>
</context>
<context>
    <name>ModalOverlay</name>
    <message>
<<<<<<< HEAD
        <source>Form</source>
        <translation type="unfinished">نمودج</translation>
    </message>
    <message>
        <source>Recent transactions may not yet be visible, and therefore your wallet's balance might be incorrect. This information will be correct once your wallet has finished synchronizing with the qtum network, as detailed below.</source>
        <translation type="unfinished">قد لا تكون المعاملات الأخيرة مرئية بعد، وبالتالي قد يكون رصيد محفظتك غير صحيح. ستكون هذه المعلومات صحيحة بمجرد الانتهاء من محفظتك مع شبكة البيتكوين، كما هو مفصل أدناه.</translation>
    </message>
    <message>
        <source>Attempting to spend qtums that are affected by not-yet-displayed transactions will not be accepted by the network.</source>
        <translation type="unfinished">لن تقبل الشبكة محاولة إنفاق البتكوين المتأثرة بالمعاملات التي لم يتم عرضها بعد.</translation>
    </message>
    <message>
        <source>Number of blocks left</source>
        <translation type="unfinished">عدد الكتل الفاضلة</translation>
    </message>
    <message>
        <source>Unknown…</source>
        <translation type="unfinished">غير معروف</translation>
    </message>
    <message>
        <source>calculating…</source>
        <translation type="unfinished">جاري الحساب</translation>
    </message>
    <message>
        <source>Last block time</source>
        <translation type="unfinished">اخر وقت الكتلة</translation>
    </message>
    <message>
        <source>Progress</source>
        <translation type="unfinished">تقدم</translation>
    </message>
    <message>
        <source>Progress increase per hour</source>
        <translation type="unfinished">تقدم يزيد بلساعة</translation>
    </message>
    <message>
        <source>Estimated time left until synced</source>
        <translation type="unfinished">الوقت المتبقي للمزامنة</translation>
    </message>
    <message>
        <source>Hide</source>
        <translation type="unfinished">إخفاء</translation>
    </message>
    <message>
        <source>Esc</source>
        <translation type="unfinished">خروج</translation>
    </message>
    <message>
        <source>Unknown. Syncing Headers (%1, %2%)…</source>
        <translation type="unfinished">مجهول.  مزامنة الرؤوس (%1،%2٪) ...</translation>
    </message>
    <message>
        <source>Unknown. Pre-syncing Headers (%1, %2%)…</source>
        <translation type="unfinished">‫غير معروف. ما قبل مزامنة الرؤوس (%1, %2%)…‬</translation>
=======
        <source>Open Configuration File</source>
        <translation type="unfinished">‫فتح ملف الإعداد‬</translation>
    </message>
    <message>
        <source>Reset all client options to default.</source>
        <translation type="unfinished">إعادة تعيين كل إعدادات العميل للحالة الإفتراضية.</translation>
    </message>
    <message>
        <source>&amp;Reset Options</source>
        <translation type="unfinished">‫&amp;اعادة تهيئة الخيارات‬</translation>
    </message>
    <message>
        <source>&amp;Network</source>
        <translation type="unfinished">&amp;الشبكة</translation>
    </message>
    <message>
        <source>Prune &amp;block storage to</source>
        <translation type="unfinished">‫اختصار &amp;تخزين الطابق</translation>
    </message>
    <message>
        <source>GB</source>
        <translation type="unfinished">‫جيجابايت‬</translation>
    </message>
    <message>
        <source>Reverting this setting requires re-downloading the entire blockchain.</source>
        <translation type="unfinished">‫العودة الى هذا الاعداد تتطلب إعادة تنزيل الطوابق المتتالية بالكامل.‬</translation>
    </message>
    <message>
        <source>Maximum database cache size. A larger cache can contribute to faster sync, after which the benefit is less pronounced for most use cases. Lowering the cache size will reduce memory usage. Unused mempool memory is shared for this cache.</source>
        <extracomment>Tooltip text for Options window setting that sets the size of the database cache. Explains the corresponding effects of increasing/decreasing this value.</extracomment>
        <translation type="unfinished">‫الحد الأعلى لحجم قاعدة البيانات المؤقتة (الكاش). رفع حد الكاش يزيد من سرعة المزامنة. هذا الخيار مفيد أثناء المزامنة وقد لا يفيد بعد اكتمال المزامنة في معظم الحالات. تخفيض حجم الكاش يقلل من استهلاك الذاكرة. ذاكرة تجمع الذاكرة (mempool) الغير مستخدمة مضمنة في هذا الكاش.‬</translation>
    </message>
    <message>
        <source>MiB</source>
        <translation type="unfinished">‫ميجابايت‬</translation>
    </message>
    <message>
        <source>(0 = auto, &lt;0 = leave that many cores free)</source>
        <translation type="unfinished">‫(0 = تلقائي, &lt;0 = لترك أنوية حرة بقدر الرقم السالب)‬</translation>
    </message>
    <message>
        <source>Enable R&amp;PC server</source>
        <extracomment>An Options window setting to enable the RPC server.</extracomment>
        <translation type="unfinished">‫تفعيل خادم نداء &amp;الاجراء البعيد (RPC)‬</translation>
    </message>
    <message>
        <source>W&amp;allet</source>
        <translation type="unfinished">‫م&amp;حفظة‬</translation>
    </message>
    <message>
        <source>Whether to set subtract fee from amount as default or not.</source>
        <extracomment>Tooltip text for Options window setting that sets subtracting the fee from a sending amount as default.</extracomment>
        <translation type="unfinished">‫تعيين خيار خصم الرسوم من القيمة كخيار افتراضي أم لا.‬</translation>
    </message>
    <message>
        <source>Subtract &amp;fee from amount by default</source>
        <extracomment>An Options window setting to set subtracting the fee from a sending amount as default.</extracomment>
        <translation type="unfinished">‫اخصم &amp;الرسوم من القيمة بشكل افتراضي‬</translation>
>>>>>>> 86d0551a
    </message>
</context>
<context>
    <name>OpenURIDialog</name>
    <message>
<<<<<<< HEAD
        <source>Open qtum URI</source>
        <translation type="unfinished">‫افتح رابط بتكوين (URI)‬</translation>
    </message>
    <message>
        <source>URI:</source>
        <translation type="unfinished">العنوان:</translation>
    </message>
    <message>
        <source>Paste address from clipboard</source>
        <extracomment>Tooltip text for button that allows you to paste an address that is in your clipboard.</extracomment>
        <translation type="unfinished">‫ألصق العنوان من الحافظة‬</translation>
=======
        <source>Expert</source>
        <translation type="unfinished">‫خبير‬</translation>
    </message>
    <message>
        <source>Enable coin &amp;control features</source>
        <translation type="unfinished">‫تفعيل ميزة &amp;التحكم بوحدات البتكوين‬</translation>
    </message>
    <message>
        <source>If you disable the spending of unconfirmed change, the change from a transaction cannot be used until that transaction has at least one confirmation. This also affects how your balance is computed.</source>
        <translation type="unfinished">‫اذا قمت بتعطيل خيار الانفاق من الفكة الغير مؤكدة، لن يكون بمقدورك التحكم بتلك الفكة حتى تنْفُذ العملية وتحصل على تأكيد واحد على الأقل. هذا أيضا يؤثر على كيفية حساب رصيدك.‬</translation>
>>>>>>> 86d0551a
    </message>
</context>
<context>
    <name>OptionsDialog</name>
    <message>
<<<<<<< HEAD
        <source>Options</source>
        <translation type="unfinished">خيارات</translation>
    </message>
    <message>
        <source>&amp;Main</source>
        <translation type="unfinished">‫&amp;الرئيسية‬</translation>
    </message>
    <message>
        <source>Automatically start %1 after logging in to the system.</source>
        <translation type="unfinished">‫تشغيل البرنامج تلقائيا %1 بعد تسجيل الدخول إلى النظام.‬</translation>
    </message>
    <message>
        <source>&amp;Start %1 on system login</source>
        <translation type="unfinished">تشغيل %1 عند الدخول إلى النظام</translation>
    </message>
    <message>
        <source>Enabling pruning significantly reduces the disk space required to store transactions. All blocks are still fully validated. Reverting this setting requires re-downloading the entire blockchain.</source>
        <translation type="unfinished">‫يؤدي تمكين خيار اختصار النود إلى تقليل مساحة التخزين المطلوبة بشكل كبير. يتم المصادقة على جميع الطوابق رغم تفعيل هذا الخيار،. إلغاء هذا الاعداد يتطلب اعادة تحميل الطوابق المتتالية من جديد بشكل كامل.‬</translation>
    </message>
    <message>
        <source>Size of &amp;database cache</source>
        <translation type="unfinished">‫حجم ذاكرة التخزين المؤقت ل&amp;قاعدة البيانات‬</translation>
    </message>
    <message>
        <source>Number of script &amp;verification threads</source>
        <translation type="unfinished">عدد مؤشرات التحقق من البرنامج النصي</translation>
    </message>
    <message>
        <source>IP address of the proxy (e.g. IPv4: 127.0.0.1 / IPv6: ::1)</source>
        <translation type="unfinished">‫عنوان IP للوكيل (مثل IPv4: 127.0.0.1 / IPv6: ::1)‬</translation>
    </message>
    <message>
        <source>Shows if the supplied default SOCKS5 proxy is used to reach peers via this network type.</source>
        <translation type="unfinished">إظهار ما إذا كان وكيل SOCKS5 الافتراضي الموفر تم استخدامه للوصول إلى الأقران عبر نوع الشبكة هذا.</translation>
    </message>
    <message>
        <source>Minimize instead of exit the application when the window is closed. When this option is enabled, the application will be closed only after selecting Exit in the menu.</source>
        <translation type="unfinished">‫التصغير بدلاً من الخروج من التطبيق عند إغلاق النافذة. عند تفعيل هذا الخيار، سيتم إغلاق التطبيق فقط بعد النقر على خروج من القائمة المنسدلة.‬</translation>
    </message>
    <message>
        <source>Options set in this dialog are overridden by the command line:</source>
        <translation type="unfinished">‫التفضيلات المعينة عن طريق سطر الأوامر لها أولوية أكبر وتتجاوز التفضيلات المختارة هنا:‬</translation>
    </message>
    <message>
        <source>Open the %1 configuration file from the working directory.</source>
        <translation type="unfinished">‫فتح ملف %1 الإعداد من مجلد العمل.‬</translation>
    </message>
    <message>
        <source>Open Configuration File</source>
        <translation type="unfinished">‫فتح ملف الإعداد‬</translation>
    </message>
    <message>
        <source>Reset all client options to default.</source>
        <translation type="unfinished">إعادة تعيين كل إعدادات العميل للحالة الإفتراضية.</translation>
    </message>
    <message>
        <source>&amp;Reset Options</source>
        <translation type="unfinished">‫&amp;اعادة تهيئة الخيارات‬</translation>
    </message>
    <message>
        <source>&amp;Network</source>
        <translation type="unfinished">&amp;الشبكة</translation>
    </message>
    <message>
        <source>Prune &amp;block storage to</source>
        <translation type="unfinished">‫اختصار &amp;تخزين الطابق</translation>
    </message>
    <message>
        <source>GB</source>
        <translation type="unfinished">‫جيجابايت‬</translation>
    </message>
    <message>
        <source>Reverting this setting requires re-downloading the entire blockchain.</source>
        <translation type="unfinished">‫العودة الى هذا الاعداد تتطلب إعادة تنزيل الطوابق المتتالية بالكامل.‬</translation>
    </message>
    <message>
        <source>Maximum database cache size. A larger cache can contribute to faster sync, after which the benefit is less pronounced for most use cases. Lowering the cache size will reduce memory usage. Unused mempool memory is shared for this cache.</source>
        <extracomment>Tooltip text for Options window setting that sets the size of the database cache. Explains the corresponding effects of increasing/decreasing this value.</extracomment>
        <translation type="unfinished">‫الحد الأعلى لحجم قاعدة البيانات المؤقتة (الكاش). رفع حد الكاش يزيد من سرعة المزامنة. هذا الخيار مفيد أثناء المزامنة وقد لا يفيد بعد اكتمال المزامنة في معظم الحالات. تخفيض حجم الكاش يقلل من استهلاك الذاكرة. ذاكرة تجمع الذاكرة (mempool) الغير مستخدمة مضمنة في هذا الكاش.‬</translation>
    </message>
    <message>
        <source>MiB</source>
        <translation type="unfinished">‫ميجابايت‬</translation>
    </message>
    <message>
        <source>(0 = auto, &lt;0 = leave that many cores free)</source>
        <translation type="unfinished">‫(0 = تلقائي, &lt;0 = لترك أنوية حرة بقدر الرقم السالب)‬</translation>
    </message>
    <message>
        <source>Enable R&amp;PC server</source>
        <extracomment>An Options window setting to enable the RPC server.</extracomment>
        <translation type="unfinished">‫تفعيل خادم نداء &amp;الاجراء البعيد (RPC)‬</translation>
    </message>
    <message>
        <source>W&amp;allet</source>
        <translation type="unfinished">‫م&amp;حفظة‬</translation>
    </message>
    <message>
        <source>Whether to set subtract fee from amount as default or not.</source>
        <extracomment>Tooltip text for Options window setting that sets subtracting the fee from a sending amount as default.</extracomment>
        <translation type="unfinished">‫تعيين خيار خصم الرسوم من القيمة كخيار افتراضي أم لا.‬</translation>
    </message>
    <message>
        <source>Subtract &amp;fee from amount by default</source>
        <extracomment>An Options window setting to set subtracting the fee from a sending amount as default.</extracomment>
        <translation type="unfinished">‫اخصم &amp;الرسوم من القيمة بشكل افتراضي‬</translation>
    </message>
    <message>
        <source>Expert</source>
        <translation type="unfinished">‫خبير‬</translation>
    </message>
    <message>
        <source>Enable coin &amp;control features</source>
        <translation type="unfinished">‫تفعيل ميزة &amp;التحكم بوحدات البتكوين‬</translation>
    </message>
    <message>
        <source>If you disable the spending of unconfirmed change, the change from a transaction cannot be used until that transaction has at least one confirmation. This also affects how your balance is computed.</source>
        <translation type="unfinished">‫اذا قمت بتعطيل خيار الانفاق من الفكة الغير مؤكدة، لن يكون بمقدورك التحكم بتلك الفكة حتى تنْفُذ العملية وتحصل على تأكيد واحد على الأقل. هذا أيضا يؤثر على كيفية حساب رصيدك.‬</translation>
    </message>
    <message>
        <source>&amp;Spend unconfirmed change</source>
        <translation type="unfinished">‫&amp;دفع الفكة غير المؤكدة‬</translation>
    </message>
    <message>
        <source>Enable &amp;PSBT controls</source>
        <extracomment>An options window setting to enable PSBT controls.</extracomment>
        <translation type="unfinished">‫تفعيل التحكم ب &amp;المعاملات الموقعة جزئيا‬</translation>
    </message>
    <message>
        <source>Whether to show PSBT controls.</source>
        <extracomment>Tooltip text for options window setting that enables PSBT controls.</extracomment>
        <translation type="unfinished">‫خيار عرض التحكم بالمعاملات الموقعة جزئيا.‬</translation>
    </message>
    <message>
        <source>External Signer (e.g. hardware wallet)</source>
        <translation type="unfinished">‫جهاز التوقيع الخارجي (مثل المحفظة الخارجية)‬</translation>
    </message>
    <message>
        <source>&amp;External signer script path</source>
        <translation type="unfinished">&amp; مسار البرنامج النصي للموقّع الخارجي</translation>
    </message>
    <message>
        <source>Automatically open the Qtum client port on the router. This only works when your router supports UPnP and it is enabled.</source>
        <translation type="unfinished">‫فتح منفذ عميل البتكوين تلقائيا على الموجه. يعمل فقط عندما يكون الموجه الخاص بك يدعم UPnP ومفعل ايضا.‬</translation>
    </message>
    <message>
        <source>Map port using &amp;UPnP</source>
        <translation type="unfinished">‫ربط المنفذ باستخدام &amp;UPnP‬</translation>
    </message>
    <message>
        <source>Automatically open the Qtum client port on the router. This only works when your router supports NAT-PMP and it is enabled. The external port could be random.</source>
        <translation type="unfinished">‫افتح منفذ عميل بتكوين تلقائيًا على جهاز التوجيه. يعمل هذا فقط عندما يدعم جهاز التوجيه الخاص بك NAT-PMP ويتم تمكينه. يمكن أن يكون المنفذ الخارجي عشوائيًا.‬</translation>
    </message>
    <message>
        <source>Map port using NA&amp;T-PMP</source>
        <translation type="unfinished">منفذ الخريطة باستخدام NAT-PMP</translation>
    </message>
    <message>
        <source>Accept connections from outside.</source>
        <translation type="unfinished">قبول الاتصالات من الخارج.</translation>
    </message>
    <message>
        <source>Allow incomin&amp;g connections</source>
        <translation type="unfinished">‫السماح بالاتصالات الوارد&amp;ة‬</translation>
    </message>
    <message>
        <source>Connect to the Qtum network through a SOCKS5 proxy.</source>
        <translation type="unfinished">الاتصال بشبكة البتكوين عبر وكيل SOCKS5.</translation>
    </message>
    <message>
        <source>&amp;Connect through SOCKS5 proxy (default proxy):</source>
        <translation type="unfinished">الاتصال من خلال وكيل SOCKS5 (الوكيل الافتراضي):</translation>
    </message>
    <message>
        <source>Proxy &amp;IP:</source>
        <translation type="unfinished">بروكسي &amp;اي بي:</translation>
    </message>
    <message>
        <source>&amp;Port:</source>
        <translation type="unfinished">&amp;المنفذ:</translation>
    </message>
    <message>
        <source>Port of the proxy (e.g. 9050)</source>
        <translation type="unfinished">منفذ البروكسي (مثلا 9050)</translation>
    </message>
    <message>
        <source>Used for reaching peers via:</source>
        <translation type="unfinished">مستخدم للاتصال بالاقران من خلال:</translation>
    </message>
    <message>
        <source>Tor</source>
        <translation type="unfinished">تور</translation>
    </message>
    <message>
        <source>&amp;Window</source>
        <translation type="unfinished">&amp;نافذة</translation>
    </message>
    <message>
        <source>Show the icon in the system tray.</source>
        <translation type="unfinished">عرض الأيقونة في زاوية الأيقونات.</translation>
    </message>
    <message>
        <source>&amp;Show tray icon</source>
        <translation type="unfinished">‫&amp;اعرض الأيقونة في الزاوية‬</translation>
    </message>
    <message>
        <source>Show only a tray icon after minimizing the window.</source>
        <translation type="unfinished">‫عرض الأيقونة في زاوية الأيقونات فقط بعد تصغير النافذة.‬</translation>
    </message>
    <message>
        <source>&amp;Minimize to the tray instead of the taskbar</source>
        <translation type="unfinished">‫التصغير إلى زاوية الأيقونات بدلاً من شريط المهام‬</translation>
    </message>
    <message>
        <source>M&amp;inimize on close</source>
        <translation type="unfinished">‫ت&amp;صغير عند الإغلاق‬</translation>
    </message>
    <message>
        <source>&amp;Display</source>
        <translation type="unfinished">&amp;عرض</translation>
=======
        <source>&amp;Spend unconfirmed change</source>
        <translation type="unfinished">‫&amp;دفع الفكة غير المؤكدة‬</translation>
    </message>
    <message>
        <source>Enable &amp;PSBT controls</source>
        <extracomment>An options window setting to enable PSBT controls.</extracomment>
        <translation type="unfinished">‫تفعيل التحكم ب &amp;المعاملات الموقعة جزئيا‬</translation>
    </message>
    <message>
        <source>Whether to show PSBT controls.</source>
        <extracomment>Tooltip text for options window setting that enables PSBT controls.</extracomment>
        <translation type="unfinished">‫خيار عرض التحكم بالمعاملات الموقعة جزئيا.‬</translation>
    </message>
    <message>
        <source>External Signer (e.g. hardware wallet)</source>
        <translation type="unfinished">‫جهاز التوقيع الخارجي (مثل المحفظة الخارجية)‬</translation>
    </message>
    <message>
        <source>&amp;External signer script path</source>
        <translation type="unfinished">&amp; مسار البرنامج النصي للموقّع الخارجي</translation>
    </message>
    <message>
        <source>Automatically open the Qtum client port on the router. This only works when your router supports UPnP and it is enabled.</source>
        <translation type="unfinished">‫فتح منفذ عميل البتكوين تلقائيا على الموجه. يعمل فقط عندما يكون الموجه الخاص بك يدعم UPnP ومفعل ايضا.‬</translation>
    </message>
    <message>
        <source>Map port using &amp;UPnP</source>
        <translation type="unfinished">‫ربط المنفذ باستخدام &amp;UPnP‬</translation>
    </message>
    <message>
        <source>Automatically open the Qtum client port on the router. This only works when your router supports NAT-PMP and it is enabled. The external port could be random.</source>
        <translation type="unfinished">‫افتح منفذ عميل بتكوين تلقائيًا على جهاز التوجيه. يعمل هذا فقط عندما يدعم جهاز التوجيه الخاص بك NAT-PMP ويتم تمكينه. يمكن أن يكون المنفذ الخارجي عشوائيًا.‬</translation>
    </message>
    <message>
        <source>Map port using NA&amp;T-PMP</source>
        <translation type="unfinished">منفذ الخريطة باستخدام NAT-PMP</translation>
    </message>
    <message>
        <source>Accept connections from outside.</source>
        <translation type="unfinished">قبول الاتصالات من الخارج.</translation>
    </message>
    <message>
        <source>Allow incomin&amp;g connections</source>
        <translation type="unfinished">‫السماح بالاتصالات الوارد&amp;ة‬</translation>
    </message>
    <message>
        <source>Connect to the Qtum network through a SOCKS5 proxy.</source>
        <translation type="unfinished">الاتصال بشبكة البتكوين عبر وكيل SOCKS5.</translation>
    </message>
    <message>
        <source>&amp;Connect through SOCKS5 proxy (default proxy):</source>
        <translation type="unfinished">الاتصال من خلال وكيل SOCKS5 (الوكيل الافتراضي):</translation>
    </message>
    <message>
        <source>Proxy &amp;IP:</source>
        <translation type="unfinished">بروكسي &amp;اي بي:</translation>
    </message>
    <message>
        <source>&amp;Port:</source>
        <translation type="unfinished">&amp;المنفذ:</translation>
    </message>
    <message>
        <source>Port of the proxy (e.g. 9050)</source>
        <translation type="unfinished">منفذ البروكسي (مثلا 9050)</translation>
    </message>
    <message>
        <source>Used for reaching peers via:</source>
        <translation type="unfinished">مستخدم للاتصال بالاقران من خلال:</translation>
    </message>
    <message>
        <source>Tor</source>
        <translation type="unfinished">تور</translation>
    </message>
    <message>
        <source>&amp;Window</source>
        <translation type="unfinished">‫&amp;نافذة‬</translation>
    </message>
    <message>
        <source>Show the icon in the system tray.</source>
        <translation type="unfinished">عرض الأيقونة في زاوية الأيقونات.</translation>
    </message>
    <message>
        <source>&amp;Show tray icon</source>
        <translation type="unfinished">‫&amp;اعرض الأيقونة في الزاوية‬</translation>
    </message>
    <message>
        <source>Show only a tray icon after minimizing the window.</source>
        <translation type="unfinished">‫عرض الأيقونة في زاوية الأيقونات فقط بعد تصغير النافذة.‬</translation>
    </message>
    <message>
        <source>&amp;Minimize to the tray instead of the taskbar</source>
        <translation type="unfinished">‫التصغير إلى زاوية الأيقونات بدلاً من شريط المهام‬</translation>
    </message>
    <message>
        <source>M&amp;inimize on close</source>
        <translation type="unfinished">‫ت&amp;صغير عند الإغلاق‬</translation>
    </message>
    <message>
        <source>&amp;Display</source>
        <translation type="unfinished">&amp;عرض</translation>
    </message>
    <message>
        <source>User Interface &amp;language:</source>
        <translation type="unfinished">واجهة المستخدم &amp;اللغة:</translation>
    </message>
    <message>
        <source>The user interface language can be set here. This setting will take effect after restarting %1.</source>
        <translation type="unfinished">‫يمكن ضبط الواجهة اللغوية للمستخدم من هنا. هذا الإعداد يتطلب إعادة تشغيل %1.‬</translation>
    </message>
    <message>
        <source>&amp;Unit to show amounts in:</source>
        <translation type="unfinished">‫وحدة لعرض القيم:‬</translation>
    </message>
    <message>
        <source>Choose the default subdivision unit to show in the interface and when sending coins.</source>
        <translation type="unfinished">‫اختر وحدة التقسيم الفرعية الافتراضية للعرض في الواجهة وعند إرسال البتكوين.‬</translation>
    </message>
    <message>
        <source>Third-party URLs (e.g. a block explorer) that appear in the transactions tab as context menu items. %s in the URL is replaced by transaction hash. Multiple URLs are separated by vertical bar |.</source>
        <translation type="unfinished">‫عناوين أطراف أخرى (مثل: مستكشف الطوابق) تظهر في النافذة المبوبة للعمليات كخيار في القائمة المنبثقة. %s في الرابط تُستبدل بمعرف التجزئة. سيتم فصل العناوين بخط أفقي |.‬</translation>
    </message>
    <message>
        <source>&amp;Third-party transaction URLs</source>
        <translation type="unfinished">‫&amp;عناوين عمليات أطراف أخرى‬</translation>
    </message>
    <message>
        <source>Whether to show coin control features or not.</source>
        <translation type="unfinished">‫ما اذا أردت إظهار ميزات التحكم في وحدات البتكوين أم لا.‬</translation>
    </message>
    <message>
        <source>Connect to the Qtum network through a separate SOCKS5 proxy for Tor onion services.</source>
        <translation type="unfinished">اتصل بشبكة بتكوين من خلال وكيل SOCKS5 منفصل لخدمات Tor onion.</translation>
    </message>
    <message>
        <source>Use separate SOCKS&amp;5 proxy to reach peers via Tor onion services:</source>
        <translation type="unfinished">استخدم بروكسي SOCKS5 منفصل للوصول إلى الأقران عبر خدمات Tor onion:</translation>
    </message>
    <message>
        <source>Monospaced font in the Overview tab:</source>
        <translation type="unfinished">الخط أحادي المسافة في علامة التبويب "نظرة عامة":</translation>
    </message>
    <message>
        <source>embedded "%1"</source>
        <translation type="unfinished">‫مضمنة "%1"‬</translation>
    </message>
    <message>
        <source>closest matching "%1"</source>
        <translation type="unfinished">‫أقرب تطابق "%1"</translation>
    </message>
    <message>
        <source>&amp;OK</source>
        <translation type="unfinished">&amp;تم</translation>
    </message>
    <message>
        <source>&amp;Cancel</source>
        <translation type="unfinished">الغاء</translation>
    </message>
    <message>
        <source>Compiled without external signing support (required for external signing)</source>
        <extracomment>"External signing" means using devices such as hardware wallets.</extracomment>
        <translation type="unfinished">مجمعة بدون دعم توقيع خارجي (مطلوب للتوقيع الخارجي)</translation>
    </message>
    <message>
        <source>default</source>
        <translation type="unfinished">الافتراضي</translation>
    </message>
    <message>
        <source>none</source>
        <translation type="unfinished">لا شيء</translation>
    </message>
    <message>
        <source>Confirm options reset</source>
        <extracomment>Window title text of pop-up window shown when the user has chosen to reset options.</extracomment>
        <translation type="unfinished">تأكيد استعادة الخيارات</translation>
    </message>
    <message>
        <source>Client restart required to activate changes.</source>
        <extracomment>Text explaining that the settings changed will not come into effect until the client is restarted.</extracomment>
        <translation type="unfinished">‫يجب إعادة تشغيل العميل لتفعيل التغييرات.‬</translation>
    </message>
    <message>
        <source>Current settings will be backed up at "%1".</source>
        <extracomment>Text explaining to the user that the client's current settings will be backed up at a specific location. %1 is a stand-in argument for the backup location's path.</extracomment>
        <translation type="unfinished">‫سيتم النسخ الاحتياطي للاعدادات على “%1”.‬".</translation>
    </message>
    <message>
        <source>Client will be shut down. Do you want to proceed?</source>
        <extracomment>Text asking the user to confirm if they would like to proceed with a client shutdown.</extracomment>
        <translation type="unfinished">‫سوف يتم إيقاف العميل تماماً. هل تريد الإستمرار؟‬</translation>
    </message>
    <message>
        <source>Configuration options</source>
        <extracomment>Window title text of pop-up box that allows opening up of configuration file.</extracomment>
        <translation type="unfinished">‫خيارات الإعداد‬</translation>
    </message>
    <message>
        <source>The configuration file is used to specify advanced user options which override GUI settings. Additionally, any command-line options will override this configuration file.</source>
        <extracomment>Explanatory text about the priority order of instructions considered by client. The order from high to low being: command-line, configuration file, GUI settings.</extracomment>
        <translation type="unfinished">‫يتم استخدام ملف الإعداد لتحديد خيارات المستخدم المتقدمة التي تتجاوز إعدادات واجهة المستخدم الرسومية. بالإضافة إلى ذلك ، ستتجاوز خيارات سطر الأوامر ملف الإعداد هذا.‬</translation>
    </message>
    <message>
        <source>Continue</source>
        <translation type="unfinished">‫استمرار‬</translation>
    </message>
    <message>
        <source>Cancel</source>
        <translation type="unfinished">إلغاء</translation>
    </message>
    <message>
        <source>Error</source>
        <translation type="unfinished">خطأ</translation>
    </message>
    <message>
        <source>The configuration file could not be opened.</source>
        <translation type="unfinished">‫لم تتمكن من فتح ملف الإعداد.‬</translation>
    </message>
    <message>
        <source>This change would require a client restart.</source>
        <translation type="unfinished">هذا التغيير يتطلب إعادة تشغيل العميل بشكل كامل.</translation>
    </message>
    <message>
        <source>The supplied proxy address is invalid.</source>
        <translation type="unfinished">‫عنوان الوكيل الذي تم ادخاله غير صالح.‬</translation>
>>>>>>> 86d0551a
    </message>
</context>
<context>
    <name>OptionsModel</name>
    <message>
<<<<<<< HEAD
        <source>User Interface &amp;language:</source>
        <translation type="unfinished">واجهة المستخدم &amp;اللغة:</translation>
=======
        <source>Could not read setting "%1", %2.</source>
        <translation type="unfinished">‫لا يمكن قراءة الاعدادات “%1”, %2.‬</translation>
>>>>>>> 86d0551a
    </message>
</context>
<context>
    <name>OverviewPage</name>
    <message>
<<<<<<< HEAD
        <source>The user interface language can be set here. This setting will take effect after restarting %1.</source>
        <translation type="unfinished">‫يمكن ضبط الواجهة اللغوية للمستخدم من هنا. هذا الإعداد يتطلب إعادة تشغيل %1.‬</translation>
    </message>
    <message>
        <source>&amp;Unit to show amounts in:</source>
        <translation type="unfinished">‫وحدة لعرض القيم:‬</translation>
    </message>
    <message>
        <source>Choose the default subdivision unit to show in the interface and when sending coins.</source>
        <translation type="unfinished">‫اختر وحدة التقسيم الفرعية الافتراضية للعرض في الواجهة وعند إرسال البتكوين.‬</translation>
    </message>
    <message>
        <source>Third-party URLs (e.g. a block explorer) that appear in the transactions tab as context menu items. %s in the URL is replaced by transaction hash. Multiple URLs are separated by vertical bar |.</source>
        <translation type="unfinished">‫عناوين أطراف أخرى (مثل: مستكشف الطوابق) تظهر في النافذة المبوبة للعمليات كخيار في القائمة المنبثقة. %s في الرابط تُستبدل بمعرف التجزئة. سيتم فصل العناوين بخط أفقي |.‬</translation>
    </message>
    <message>
        <source>&amp;Third-party transaction URLs</source>
        <translation type="unfinished">‫&amp;عناوين عمليات أطراف أخرى‬</translation>
    </message>
    <message>
        <source>Whether to show coin control features or not.</source>
        <translation type="unfinished">‫ما اذا أردت إظهار ميزات التحكم في وحدات البتكوين أم لا.‬</translation>
    </message>
    <message>
        <source>Connect to the Qtum network through a separate SOCKS5 proxy for Tor onion services.</source>
        <translation type="unfinished">اتصل بشبكة بتكوين من خلال وكيل SOCKS5 منفصل لخدمات Tor onion.</translation>
    </message>
    <message>
        <source>Use separate SOCKS&amp;5 proxy to reach peers via Tor onion services:</source>
        <translation type="unfinished">استخدم بروكسي SOCKS5 منفصل للوصول إلى الأقران عبر خدمات Tor onion:</translation>
    </message>
    <message>
        <source>Monospaced font in the Overview tab:</source>
        <translation type="unfinished">الخط أحادي المسافة في علامة التبويب "نظرة عامة":</translation>
    </message>
    <message>
        <source>embedded "%1"</source>
        <translation type="unfinished">‫مضمنة "%1"‬</translation>
    </message>
    <message>
        <source>closest matching "%1"</source>
        <translation type="unfinished">‫أقرب تطابق "%1"</translation>
    </message>
    <message>
        <source>&amp;OK</source>
        <translation type="unfinished">&amp;تم</translation>
    </message>
    <message>
        <source>&amp;Cancel</source>
        <translation type="unfinished">الغاء</translation>
    </message>
    <message>
        <source>Compiled without external signing support (required for external signing)</source>
        <extracomment>"External signing" means using devices such as hardware wallets.</extracomment>
        <translation type="unfinished">مجمعة بدون دعم توقيع خارجي (مطلوب للتوقيع الخارجي)</translation>
    </message>
    <message>
        <source>default</source>
        <translation type="unfinished">الافتراضي</translation>
    </message>
    <message>
        <source>none</source>
        <translation type="unfinished">لا شيء</translation>
    </message>
    <message>
        <source>Confirm options reset</source>
        <extracomment>Window title text of pop-up window shown when the user has chosen to reset options.</extracomment>
        <translation type="unfinished">تأكيد استعادة الخيارات</translation>
    </message>
    <message>
        <source>Client restart required to activate changes.</source>
        <extracomment>Text explaining that the settings changed will not come into effect until the client is restarted.</extracomment>
        <translation type="unfinished">‫يجب إعادة تشغيل العميل لتفعيل التغييرات.‬</translation>
=======
        <source>Form</source>
        <translation type="unfinished">نمودج</translation>
    </message>
    <message>
        <source>The displayed information may be out of date. Your wallet automatically synchronizes with the Qtum network after a connection is established, but this process has not completed yet.</source>
        <translation type="unfinished">قد تكون المعلومات المعروضة قديمة. تتزامن محفظتك تلقائيًا مع شبكة البتكوين بعد إنشاء الاتصال، ولكن هذه العملية لم تكتمل بعد.</translation>
    </message>
    <message>
        <source>Watch-only:</source>
        <translation type="unfinished">‫مراقبة فقط:‬</translation>
    </message>
    <message>
        <source>Available:</source>
        <translation type="unfinished">‫متاح:‬</translation>
    </message>
    <message>
        <source>Your current spendable balance</source>
        <translation type="unfinished">‫الرصيد المتاح للصرف‬</translation>
    </message>
    <message>
        <source>Pending:</source>
        <translation type="unfinished">معلق:</translation>
    </message>
    <message>
        <source>Total of transactions that have yet to be confirmed, and do not yet count toward the spendable balance</source>
        <translation type="unfinished">إجمالي المعاملات التي لم يتم تأكيدها بعد ولا تحتسب ضمن الرصيد القابل للانفاق</translation>
    </message>
    <message>
        <source>Immature:</source>
        <translation type="unfinished">‫غير ناضج:‬</translation>
    </message>
    <message>
        <source>Mined balance that has not yet matured</source>
        <translation type="unfinished">الرصيد المعدّن الذي لم ينضج بعد</translation>
    </message>
    <message>
        <source>Balances</source>
        <translation type="unfinished">الأرصدة</translation>
    </message>
    <message>
        <source>Total:</source>
        <translation type="unfinished">المجموع:</translation>
    </message>
    <message>
        <source>Your current total balance</source>
        <translation type="unfinished">رصيدك الكلي الحالي</translation>
    </message>
    <message>
        <source>Your current balance in watch-only addresses</source>
        <translation type="unfinished">‫رصيد عناوين المراقبة‬</translation>
    </message>
    <message>
        <source>Spendable:</source>
        <translation type="unfinished">قابل للصرف:</translation>
    </message>
    <message>
        <source>Recent transactions</source>
        <translation type="unfinished">العمليات الأخيرة</translation>
    </message>
    <message>
        <source>Unconfirmed transactions to watch-only addresses</source>
        <translation type="unfinished">‫عمليات غير مؤكدة لعناوين المراقبة‬</translation>
    </message>
    <message>
        <source>Mined balance in watch-only addresses that has not yet matured</source>
        <translation type="unfinished">‫الرصيد المعدّن في عناوين المراقبة الذي لم ينضج بعد‬</translation>
    </message>
    <message>
        <source>Current total balance in watch-only addresses</source>
        <translation type="unfinished">‫الرصيد الإجمالي الحالي في عناوين المراقبة‬</translation>
    </message>
    <message>
        <source>Privacy mode activated for the Overview tab. To unmask the values, uncheck Settings-&gt;Mask values.</source>
        <translation type="unfinished">تم تنشيط وضع الخصوصية لعلامة التبويب "نظرة عامة". للكشف عن القيم ، قم بإلغاء تحديد الإعدادات-&gt; إخفاء القيم.</translation>
>>>>>>> 86d0551a
    </message>
</context>
<context>
    <name>PSBTOperationsDialog</name>
    <message>
<<<<<<< HEAD
        <source>Current settings will be backed up at "%1".</source>
        <extracomment>Text explaining to the user that the client's current settings will be backed up at a specific location. %1 is a stand-in argument for the backup location's path.</extracomment>
        <translation type="unfinished">‫سيتم النسخ الاحتياطي للاعدادات على “%1”.‬".</translation>
    </message>
    <message>
        <source>Client will be shut down. Do you want to proceed?</source>
        <extracomment>Text asking the user to confirm if they would like to proceed with a client shutdown.</extracomment>
        <translation type="unfinished">‫سوف يتم إيقاف العميل تماماً. هل تريد الإستمرار؟‬</translation>
    </message>
    <message>
        <source>Configuration options</source>
        <extracomment>Window title text of pop-up box that allows opening up of configuration file.</extracomment>
        <translation type="unfinished">‫خيارات الإعداد‬</translation>
    </message>
    <message>
        <source>The configuration file is used to specify advanced user options which override GUI settings. Additionally, any command-line options will override this configuration file.</source>
        <extracomment>Explanatory text about the priority order of instructions considered by client. The order from high to low being: command-line, configuration file, GUI settings.</extracomment>
        <translation type="unfinished">‫يتم استخدام ملف الإعداد لتحديد خيارات المستخدم المتقدمة التي تتجاوز إعدادات واجهة المستخدم الرسومية. بالإضافة إلى ذلك ، ستتجاوز خيارات سطر الأوامر ملف الإعداد هذا.‬</translation>
    </message>
    <message>
        <source>Continue</source>
        <translation type="unfinished">‫استمرار‬</translation>
    </message>
    <message>
        <source>Cancel</source>
        <translation type="unfinished">إلغاء</translation>
    </message>
    <message>
        <source>Error</source>
        <translation type="unfinished">خطأ</translation>
    </message>
    <message>
        <source>The configuration file could not be opened.</source>
        <translation type="unfinished">‫لم تتمكن من فتح ملف الإعداد.‬</translation>
    </message>
    <message>
        <source>This change would require a client restart.</source>
        <translation type="unfinished">هذا التغيير يتطلب إعادة تشغيل العميل بشكل كامل.</translation>
    </message>
    <message>
        <source>The supplied proxy address is invalid.</source>
        <translation type="unfinished">‫عنوان الوكيل الذي تم ادخاله غير صالح.‬</translation>
    </message>
</context>
<context>
    <name>OptionsModel</name>
    <message>
        <source>Could not read setting "%1", %2.</source>
        <translation type="unfinished">‫لا يمكن قراءة الاعدادات “%1”, %2.‬</translation>
    </message>
</context>
<context>
    <name>OverviewPage</name>
    <message>
        <source>Form</source>
        <translation type="unfinished">نمودج</translation>
    </message>
    <message>
        <source>The displayed information may be out of date. Your wallet automatically synchronizes with the Qtum network after a connection is established, but this process has not completed yet.</source>
        <translation type="unfinished">قد تكون المعلومات المعروضة قديمة. تتزامن محفظتك تلقائيًا مع شبكة البتكوين بعد إنشاء الاتصال، ولكن هذه العملية لم تكتمل بعد.</translation>
    </message>
    <message>
        <source>Watch-only:</source>
        <translation type="unfinished">‫مراقبة فقط:‬</translation>
    </message>
    <message>
        <source>Available:</source>
        <translation type="unfinished">‫متاح:‬</translation>
    </message>
    <message>
        <source>Your current spendable balance</source>
        <translation type="unfinished">‫الرصيد المتاح للصرف‬</translation>
    </message>
    <message>
        <source>Pending:</source>
        <translation type="unfinished">معلق:</translation>
    </message>
    <message>
        <source>Total of transactions that have yet to be confirmed, and do not yet count toward the spendable balance</source>
        <translation type="unfinished">إجمالي المعاملات التي لم يتم تأكيدها بعد ولا تحتسب ضمن الرصيد القابل للانفاق</translation>
    </message>
    <message>
        <source>Immature:</source>
        <translation type="unfinished">‫غير ناضج:‬</translation>
    </message>
    <message>
        <source>Mined balance that has not yet matured</source>
        <translation type="unfinished">الرصيد المعدّن الذي لم ينضج بعد</translation>
    </message>
    <message>
        <source>Balances</source>
        <translation type="unfinished">الأرصدة</translation>
    </message>
    <message>
        <source>Total:</source>
        <translation type="unfinished">المجموع:</translation>
    </message>
    <message>
        <source>Your current total balance</source>
        <translation type="unfinished">رصيدك الكلي الحالي</translation>
    </message>
    <message>
        <source>Your current balance in watch-only addresses</source>
        <translation type="unfinished">‫رصيد عناوين المراقبة‬</translation>
    </message>
    <message>
        <source>Spendable:</source>
        <translation type="unfinished">قابل للصرف:</translation>
    </message>
    <message>
        <source>Recent transactions</source>
        <translation type="unfinished">العمليات الأخيرة</translation>
    </message>
    <message>
        <source>Unconfirmed transactions to watch-only addresses</source>
        <translation type="unfinished">‫عمليات غير مؤكدة لعناوين المراقبة‬</translation>
    </message>
    <message>
        <source>Mined balance in watch-only addresses that has not yet matured</source>
        <translation type="unfinished">‫الرصيد المعدّن في عناوين المراقبة الذي لم ينضج بعد‬</translation>
    </message>
    <message>
        <source>Current total balance in watch-only addresses</source>
        <translation type="unfinished">‫الرصيد الإجمالي الحالي في عناوين المراقبة‬</translation>
    </message>
    <message>
        <source>Privacy mode activated for the Overview tab. To unmask the values, uncheck Settings-&gt;Mask values.</source>
        <translation type="unfinished">تم تنشيط وضع الخصوصية لعلامة التبويب "نظرة عامة". للكشف عن القيم ، قم بإلغاء تحديد الإعدادات-&gt; إخفاء القيم.</translation>
    </message>
</context>
<context>
    <name>PSBTOperationsDialog</name>
    <message>
        <source>Sign Tx</source>
        <translation type="unfinished">‫توقيع العملية‬</translation>
    </message>
    <message>
        <source>Broadcast Tx</source>
        <translation type="unfinished">‫بث العملية‬</translation>
    </message>
    <message>
        <source>Copy to Clipboard</source>
        <translation type="unfinished">نسخ إلى الحافظة</translation>
    </message>
    <message>
        <source>Save…</source>
        <translation type="unfinished">‫حفظ…‬</translation>
    </message>
    <message>
        <source>Close</source>
        <translation type="unfinished">إغلاق</translation>
    </message>
    <message>
        <source>Failed to load transaction: %1</source>
        <translation type="unfinished">‫فشل تحميل العملية: %1‬</translation>
    </message>
    <message>
        <source>Failed to sign transaction: %1</source>
        <translation type="unfinished">فشل توقيع المعاملة: %1</translation>
    </message>
    <message>
        <source>Cannot sign inputs while wallet is locked.</source>
        <translation type="unfinished">‫لا يمكن توقيع المدخلات والمحفظة مقفلة.‬</translation>
    </message>
    <message>
        <source>Could not sign any more inputs.</source>
        <translation type="unfinished">تعذر توقيع المزيد من المدخلات.</translation>
=======
        <source>Sign Tx</source>
        <translation type="unfinished">‫توقيع العملية‬</translation>
    </message>
    <message>
        <source>Broadcast Tx</source>
        <translation type="unfinished">‫بث العملية‬</translation>
    </message>
    <message>
        <source>Copy to Clipboard</source>
        <translation type="unfinished">نسخ إلى الحافظة</translation>
    </message>
    <message>
        <source>Save…</source>
        <translation type="unfinished">‫حفظ…‬</translation>
    </message>
    <message>
        <source>Close</source>
        <translation type="unfinished">إغلاق</translation>
    </message>
    <message>
        <source>Failed to load transaction: %1</source>
        <translation type="unfinished">‫فشل تحميل العملية: %1‬</translation>
    </message>
    <message>
        <source>Failed to sign transaction: %1</source>
        <translation type="unfinished">فشل توقيع المعاملة: %1</translation>
    </message>
    <message>
        <source>Cannot sign inputs while wallet is locked.</source>
        <translation type="unfinished">‫لا يمكن توقيع المدخلات والمحفظة مقفلة.‬</translation>
    </message>
    <message>
        <source>Could not sign any more inputs.</source>
        <translation type="unfinished">تعذر توقيع المزيد من المدخلات.</translation>
    </message>
    <message>
        <source>Signed %1 inputs, but more signatures are still required.</source>
        <translation type="unfinished">‫تم توقيع %1 مدخلات، مطلوب توقيعات اضافية.‬</translation>
    </message>
    <message>
        <source>Signed transaction successfully. Transaction is ready to broadcast.</source>
        <translation type="unfinished">‫تم توقيع المعاملة بنجاح. العملية جاهزة للبث.‬</translation>
    </message>
    <message>
        <source>Unknown error processing transaction.</source>
        <translation type="unfinished">‫خطأ غير معروف في معالجة العملية.‬</translation>
    </message>
    <message>
        <source>Transaction broadcast successfully! Transaction ID: %1</source>
        <translation type="unfinished">‫تم بث العملية بنجاح! معرّف العملية: %1‬</translation>
    </message>
    <message>
        <source>Transaction broadcast failed: %1</source>
        <translation type="unfinished">‫فشل بث العملية: %1‬</translation>
    </message>
    <message>
        <source>PSBT copied to clipboard.</source>
        <translation type="unfinished">‫نسخ المعاملة الموقعة جزئيا إلى الحافظة.‬</translation>
    </message>
    <message>
        <source>Save Transaction Data</source>
        <translation type="unfinished">حفظ بيانات العملية</translation>
    </message>
    <message>
        <source>Partially Signed Transaction (Binary)</source>
        <extracomment>Expanded name of the binary PSBT file format. See: BIP 174.</extracomment>
        <translation type="unfinished">معاملة موقعة جزئيًا (ثنائي)</translation>
    </message>
    <message>
        <source>PSBT saved to disk.</source>
        <translation type="unfinished">‫تم حفظ المعاملة الموقعة جزئيا على وحدة التخزين.‬</translation>
    </message>
    <message>
        <source> * Sends %1 to %2</source>
        <translation type="unfinished">* يرسل %1 إلى %2</translation>
    </message>
    <message>
        <source>own address</source>
        <translation type="unfinished">عنوانه</translation>
    </message>
    <message>
        <source>Unable to calculate transaction fee or total transaction amount.</source>
        <translation type="unfinished">‫غير قادر على حساب رسوم العملية أو إجمالي قيمة العملية.‬</translation>
    </message>
    <message>
        <source>Pays transaction fee: </source>
        <translation type="unfinished">‫دفع رسوم العملية: ‬</translation>
    </message>
    <message>
        <source>Total Amount</source>
        <translation type="unfinished">القيمة الإجمالية</translation>
    </message>
    <message>
        <source>or</source>
        <translation type="unfinished">أو</translation>
    </message>
    <message>
        <source>Transaction has %1 unsigned inputs.</source>
        <translation type="unfinished">‫المعاملة تحتوي على %1 من المدخلات غير موقعة.‬</translation>
    </message>
    <message>
        <source>Transaction is missing some information about inputs.</source>
        <translation type="unfinished">تفتقد المعاملة إلى بعض المعلومات حول المدخلات </translation>
    </message>
    <message>
        <source>Transaction still needs signature(s).</source>
        <translation type="unfinished">المعاملة ما زالت تحتاج التوقيع.</translation>
    </message>
    <message>
        <source>(But no wallet is loaded.)</source>
        <translation type="unfinished">‫(لكن لم يتم تحميل محفظة.)‬</translation>
    </message>
    <message>
        <source>(But this wallet cannot sign transactions.)</source>
        <translation type="unfinished">‫(لكن لا يمكن توقيع العمليات بهذه المحفظة.)‬</translation>
    </message>
    <message>
        <source>(But this wallet does not have the right keys.)</source>
        <translation type="unfinished">‫(لكن هذه المحفظة لا تحتوي على المفاتيح الصحيحة.)‬</translation>
    </message>
    <message>
        <source>Transaction is fully signed and ready for broadcast.</source>
        <translation type="unfinished">‫المعاملة موقعة بالكامل وجاهزة للبث.‬</translation>
    </message>
    <message>
        <source>Transaction status is unknown.</source>
        <translation type="unfinished">‫حالة العملية غير معروفة.‬</translation>
    </message>
</context>
<context>
    <name>PaymentServer</name>
    <message>
        <source>Payment request error</source>
        <translation type="unfinished">خطأ في طلب الدفع</translation>
    </message>
    <message>
        <source>Cannot start qtum: click-to-pay handler</source>
        <translation type="unfinished">لا يمكن تشغيل بتكوين: معالج النقر للدفع</translation>
    </message>
    <message>
        <source>URI handling</source>
        <translation type="unfinished">التعامل مع العنوان</translation>
    </message>
    <message>
        <source>'qtum://' is not a valid URI. Use 'qtum:' instead.</source>
        <translation type="unfinished">'qtum://' هو ليس عنوان URL صالح. استعمل 'qtum:' بدلا من ذلك.</translation>
    </message>
    <message>
        <source>Cannot process payment request because BIP70 is not supported.
Due to widespread security flaws in BIP70 it's strongly recommended that any merchant instructions to switch wallets be ignored.
If you are receiving this error you should request the merchant provide a BIP21 compatible URI.</source>
        <translation type="unfinished">‫لا يمكن معالجة طلب الدفع لأن BIP70 غير مدعوم.
‬‫‫‫نظرًا لوجود عيوب أمنية كبيرة في ‫BIP70 يوصى بشدة بتجاهل أي تعليمات من المستلمين لتبديل المحافظ.
‬‫‫‫إذا كنت تتلقى هذا الخطأ ، يجب أن تطلب من المستلم تقديم عنوان URI متوافق مع BIP21.‬</translation>
    </message>
    <message>
        <source>URI cannot be parsed! This can be caused by an invalid Qtum address or malformed URI parameters.</source>
        <translation type="unfinished">‫لا يمكن تحليل العنوان (URI)! يمكن أن يحدث هذا بسبب عنوان بتكوين غير صالح أو محددات عنوان غير صحيحة.‬</translation>
    </message>
    <message>
        <source>Payment request file handling</source>
        <translation type="unfinished">التعامل مع ملف طلب الدفع</translation>
>>>>>>> 86d0551a
    </message>
</context>
<context>
    <name>PeerTableModel</name>
    <message>
<<<<<<< HEAD
        <source>Signed %1 inputs, but more signatures are still required.</source>
        <translation type="unfinished">‫تم توقيع %1 مدخلات، مطلوب توقيعات اضافية.‬</translation>
    </message>
    <message>
        <source>Signed transaction successfully. Transaction is ready to broadcast.</source>
        <translation type="unfinished">‫تم توقيع المعاملة بنجاح. العملية جاهزة للبث.‬</translation>
    </message>
    <message>
        <source>Unknown error processing transaction.</source>
        <translation type="unfinished">‫خطأ غير معروف في معالجة العملية.‬</translation>
    </message>
    <message>
        <source>Transaction broadcast successfully! Transaction ID: %1</source>
        <translation type="unfinished">‫تم بث العملية بنجاح! معرّف العملية: %1‬</translation>
    </message>
    <message>
        <source>Transaction broadcast failed: %1</source>
        <translation type="unfinished">‫فشل بث العملية: %1‬</translation>
    </message>
    <message>
        <source>PSBT copied to clipboard.</source>
        <translation type="unfinished">‫نسخ المعاملة الموقعة جزئيا إلى الحافظة.‬</translation>
    </message>
    <message>
        <source>Save Transaction Data</source>
        <translation type="unfinished">حفظ بيانات العملية</translation>
    </message>
    <message>
        <source>Partially Signed Transaction (Binary)</source>
        <extracomment>Expanded name of the binary PSBT file format. See: BIP 174.</extracomment>
        <translation type="unfinished">معاملة موقعة جزئيًا (ثنائي)</translation>
    </message>
    <message>
        <source>PSBT saved to disk.</source>
        <translation type="unfinished">‫تم حفظ المعاملة الموقعة جزئيا على وحدة التخزين.‬</translation>
    </message>
    <message>
        <source> * Sends %1 to %2</source>
        <translation type="unfinished">* يرسل %1 إلى %2</translation>
    </message>
    <message>
        <source>Unable to calculate transaction fee or total transaction amount.</source>
        <translation type="unfinished">‫غير قادر على حساب رسوم العملية أو إجمالي قيمة العملية.‬</translation>
    </message>
    <message>
        <source>Pays transaction fee: </source>
        <translation type="unfinished">‫دفع رسوم العملية: ‬</translation>
=======
        <source>User Agent</source>
        <extracomment>Title of Peers Table column which contains the peer's User Agent string.</extracomment>
        <translation type="unfinished">وكيل المستخدم</translation>
    </message>
    <message>
        <source>Ping</source>
        <extracomment>Title of Peers Table column which indicates the current latency of the connection with the peer.</extracomment>
        <translation type="unfinished">رنين</translation>
    </message>
    <message>
        <source>Peer</source>
        <extracomment>Title of Peers Table column which contains a unique number used to identify a connection.</extracomment>
        <translation type="unfinished">الأقران</translation>
    </message>
    <message>
        <source>Age</source>
        <extracomment>Title of Peers Table column which indicates the duration (length of time) since the peer connection started.</extracomment>
        <translation type="unfinished">العمر</translation>
    </message>
    <message>
        <source>Direction</source>
        <extracomment>Title of Peers Table column which indicates the direction the peer connection was initiated from.</extracomment>
        <translation type="unfinished">جهة</translation>
    </message>
    <message>
        <source>Sent</source>
        <extracomment>Title of Peers Table column which indicates the total amount of network information we have sent to the peer.</extracomment>
        <translation type="unfinished">تم الإرسال</translation>
    </message>
    <message>
        <source>Received</source>
        <extracomment>Title of Peers Table column which indicates the total amount of network information we have received from the peer.</extracomment>
        <translation type="unfinished">‫مستلم‬</translation>
    </message>
    <message>
        <source>Address</source>
        <extracomment>Title of Peers Table column which contains the IP/Onion/I2P address of the connected peer.</extracomment>
        <translation type="unfinished">العنوان</translation>
    </message>
    <message>
        <source>Type</source>
        <extracomment>Title of Peers Table column which describes the type of peer connection. The "type" describes why the connection exists.</extracomment>
        <translation type="unfinished">النوع</translation>
    </message>
    <message>
        <source>Network</source>
        <extracomment>Title of Peers Table column which states the network the peer connected through.</extracomment>
        <translation type="unfinished">الشبكة</translation>
    </message>
    <message>
        <source>Inbound</source>
        <extracomment>An Inbound Connection from a Peer.</extracomment>
        <translation type="unfinished">‫وارد‬</translation>
    </message>
    <message>
        <source>Outbound</source>
        <extracomment>An Outbound Connection to a Peer.</extracomment>
        <translation type="unfinished">‫صادر‬</translation>
>>>>>>> 86d0551a
    </message>
</context>
<context>
    <name>QRImageWidget</name>
    <message>
<<<<<<< HEAD
        <source>Total Amount</source>
        <translation type="unfinished">القيمة الإجمالية</translation>
    </message>
    <message>
        <source>or</source>
        <translation type="unfinished">أو</translation>
    </message>
    <message>
        <source>Transaction has %1 unsigned inputs.</source>
        <translation type="unfinished">‫المعاملة تحتوي على %1 من المدخلات غير موقعة.‬</translation>
    </message>
    <message>
        <source>Transaction is missing some information about inputs.</source>
        <translation type="unfinished">تفتقد المعاملة إلى بعض المعلومات حول المدخلات </translation>
    </message>
    <message>
        <source>Transaction still needs signature(s).</source>
        <translation type="unfinished">المعاملة ما زالت تحتاج التوقيع.</translation>
    </message>
    <message>
        <source>(But no wallet is loaded.)</source>
        <translation type="unfinished">‫(لكن لم يتم تحميل محفظة.)‬</translation>
    </message>
    <message>
        <source>(But this wallet cannot sign transactions.)</source>
        <translation type="unfinished">‫(لكن لا يمكن توقيع العمليات بهذه المحفظة.)‬</translation>
=======
        <source>&amp;Save Image…</source>
        <translation type="unfinished">&amp;احفظ الصورة...</translation>
    </message>
    <message>
        <source>&amp;Copy Image</source>
        <translation type="unfinished">&amp;نسخ الصورة</translation>
    </message>
    <message>
        <source>Resulting URI too long, try to reduce the text for label / message.</source>
        <translation type="unfinished">‫العنوان الناتج طويل جدًا، حاول أن تقلص النص للمذكرة / الرسالة.‬</translation>
    </message>
    <message>
        <source>Error encoding URI into QR Code.</source>
        <translation type="unfinished">‫خطأ في ترميز العنوان إلى رمز الاستجابة السريع QR.‬</translation>
    </message>
    <message>
        <source>QR code support not available.</source>
        <translation type="unfinished">‫دعم رمز الاستجابة السريع QR غير متوفر.‬</translation>
    </message>
    <message>
        <source>Save QR Code</source>
        <translation type="unfinished">حفظ رمز الاستجابة السريع QR</translation>
    </message>
    <message>
        <source>PNG Image</source>
        <extracomment>Expanded name of the PNG file format. See: https://en.wikipedia.org/wiki/Portable_Network_Graphics.</extracomment>
        <translation type="unfinished">صورة PNG</translation>
>>>>>>> 86d0551a
    </message>
</context>
<context>
    <name>RPCConsole</name>
    <message>
<<<<<<< HEAD
        <source>(But this wallet does not have the right keys.)</source>
        <translation type="unfinished">‫(لكن هذه المحفظة لا تحتوي على المفاتيح الصحيحة.)‬</translation>
    </message>
    <message>
        <source>Transaction is fully signed and ready for broadcast.</source>
        <translation type="unfinished">‫المعاملة موقعة بالكامل وجاهزة للبث.‬</translation>
    </message>
    <message>
        <source>Transaction status is unknown.</source>
        <translation type="unfinished">‫حالة العملية غير معروفة.‬</translation>
=======
        <source>N/A</source>
        <translation type="unfinished">غير معروف</translation>
    </message>
    <message>
        <source>Client version</source>
        <translation type="unfinished">‫اصدار العميل‬</translation>
    </message>
    <message>
        <source>&amp;Information</source>
        <translation type="unfinished">‫&amp;المعلومات‬</translation>
>>>>>>> 86d0551a
    </message>
</context>
<context>
    <name>PaymentServer</name>
    <message>
<<<<<<< HEAD
        <source>Payment request error</source>
        <translation type="unfinished">خطأ في طلب الدفع</translation>
    </message>
    <message>
        <source>Cannot start qtum: click-to-pay handler</source>
        <translation type="unfinished">لا يمكن تشغيل بتكوين: معالج النقر للدفع</translation>
    </message>
    <message>
        <source>URI handling</source>
        <translation type="unfinished">التعامل مع العنوان</translation>
    </message>
    <message>
        <source>'qtum://' is not a valid URI. Use 'qtum:' instead.</source>
        <translation type="unfinished">'qtum://' هو ليس عنوان URL صالح. استعمل 'qtum:' بدلا من ذلك.</translation>
    </message>
    <message>
        <source>Cannot process payment request because BIP70 is not supported.
Due to widespread security flaws in BIP70 it's strongly recommended that any merchant instructions to switch wallets be ignored.
If you are receiving this error you should request the merchant provide a BIP21 compatible URI.</source>
        <translation type="unfinished">‫لا يمكن معالجة طلب الدفع لأن BIP70 غير مدعوم.
‬‫‫‫نظرًا لوجود عيوب أمنية كبيرة في ‫BIP70 يوصى بشدة بتجاهل أي تعليمات من المستلمين لتبديل المحافظ.
‬‫‫‫إذا كنت تتلقى هذا الخطأ ، يجب أن تطلب من المستلم تقديم عنوان URI متوافق مع BIP21.‬</translation>
    </message>
    <message>
        <source>URI cannot be parsed! This can be caused by an invalid Qtum address or malformed URI parameters.</source>
        <translation type="unfinished">‫لا يمكن تحليل العنوان (URI)! يمكن أن يحدث هذا بسبب عنوان بتكوين غير صالح أو محددات عنوان غير صحيحة.‬</translation>
    </message>
    <message>
        <source>Payment request file handling</source>
        <translation type="unfinished">التعامل مع ملف طلب الدفع</translation>
=======
        <source>General</source>
        <translation type="unfinished">عام</translation>
    </message>
    <message>
        <source>Datadir</source>
        <translation type="unfinished">‫مجلد البيانات‬</translation>
    </message>
    <message>
        <source>To specify a non-default location of the data directory use the '%1' option.</source>
        <translation type="unfinished">‫لتحديد مكان غير-إفتراضي لمجلد البيانات استخدم خيار الـ'%1'.‬</translation>
    </message>
    <message>
        <source>Blocksdir</source>
        <translation type="unfinished">‫مجلد الطوابق‬</translation>
    </message>
    <message>
        <source>To specify a non-default location of the blocks directory use the '%1' option.</source>
        <translation type="unfinished">‫لتحديد مكان غير-إفتراضي لمجلد البيانات استخدم خيار الـ'"%1'.‬</translation>
    </message>
    <message>
        <source>Startup time</source>
        <translation type="unfinished">وقت البدء</translation>
    </message>
    <message>
        <source>Network</source>
        <translation type="unfinished">الشبكة</translation>
>>>>>>> 86d0551a
    </message>
</context>
<context>
    <name>PeerTableModel</name>
    <message>
<<<<<<< HEAD
        <source>User Agent</source>
        <extracomment>Title of Peers Table column which contains the peer's User Agent string.</extracomment>
        <translation type="unfinished">وكيل المستخدم</translation>
    </message>
    <message>
        <source>Ping</source>
        <extracomment>Title of Peers Table column which indicates the current latency of the connection with the peer.</extracomment>
        <translation type="unfinished">رنين</translation>
    </message>
    <message>
        <source>Peer</source>
        <extracomment>Title of Peers Table column which contains a unique number used to identify a connection.</extracomment>
        <translation type="unfinished">الأقران</translation>
    </message>
    <message>
        <source>Age</source>
        <extracomment>Title of Peers Table column which indicates the duration (length of time) since the peer connection started.</extracomment>
        <translation type="unfinished">العمر</translation>
    </message>
    <message>
        <source>Direction</source>
        <extracomment>Title of Peers Table column which indicates the direction the peer connection was initiated from.</extracomment>
        <translation type="unfinished">جهة</translation>
    </message>
    <message>
        <source>Sent</source>
        <extracomment>Title of Peers Table column which indicates the total amount of network information we have sent to the peer.</extracomment>
        <translation type="unfinished">تم الإرسال</translation>
    </message>
    <message>
        <source>Received</source>
        <extracomment>Title of Peers Table column which indicates the total amount of network information we have received from the peer.</extracomment>
        <translation type="unfinished">‫مستلم‬</translation>
    </message>
    <message>
        <source>Address</source>
        <extracomment>Title of Peers Table column which contains the IP/Onion/I2P address of the connected peer.</extracomment>
        <translation type="unfinished">العنوان</translation>
    </message>
    <message>
        <source>Type</source>
        <extracomment>Title of Peers Table column which describes the type of peer connection. The "type" describes why the connection exists.</extracomment>
        <translation type="unfinished">النوع</translation>
    </message>
    <message>
        <source>Network</source>
        <extracomment>Title of Peers Table column which states the network the peer connected through.</extracomment>
        <translation type="unfinished">الشبكة</translation>
    </message>
    <message>
        <source>Inbound</source>
        <extracomment>An Inbound Connection from a Peer.</extracomment>
        <translation type="unfinished">‫وارد‬</translation>
    </message>
    <message>
        <source>Outbound</source>
        <extracomment>An Outbound Connection to a Peer.</extracomment>
        <translation type="unfinished">‫صادر‬</translation>
=======
        <source>Name</source>
        <translation type="unfinished">الاسم</translation>
    </message>
    <message>
        <source>Number of connections</source>
        <translation type="unfinished">عدد الاتصالات</translation>
    </message>
    <message>
        <source>Block chain</source>
        <translation type="unfinished">سلسلة الكتل</translation>
    </message>
    <message>
        <source>Memory Pool</source>
        <translation type="unfinished">تجمع الذاكرة</translation>
    </message>
    <message>
        <source>Current number of transactions</source>
        <translation type="unfinished">عدد العمليات الحالي</translation>
    </message>
    <message>
        <source>Memory usage</source>
        <translation type="unfinished">استخدام الذاكرة</translation>
    </message>
    <message>
        <source>Wallet: </source>
        <translation type="unfinished">محفظة:</translation>
    </message>
    <message>
        <source>(none)</source>
        <translation type="unfinished">‫(لا شيء)‬</translation>
    </message>
    <message>
        <source>&amp;Reset</source>
        <translation type="unfinished">‫&amp;إعادة تعيين‬</translation>
    </message>
    <message>
        <source>Received</source>
        <translation type="unfinished">‫مستلم‬</translation>
    </message>
    <message>
        <source>Sent</source>
        <translation type="unfinished">تم الإرسال</translation>
    </message>
    <message>
        <source>&amp;Peers</source>
        <translation type="unfinished">‫&amp;أقران‬</translation>
>>>>>>> 86d0551a
    </message>
</context>
<context>
    <name>QRImageWidget</name>
    <message>
<<<<<<< HEAD
        <source>&amp;Save Image…</source>
        <translation type="unfinished">&amp;احفظ الصورة...</translation>
    </message>
    <message>
        <source>&amp;Copy Image</source>
        <translation type="unfinished">&amp;نسخ الصورة</translation>
    </message>
    <message>
        <source>Resulting URI too long, try to reduce the text for label / message.</source>
        <translation type="unfinished">‫العنوان الناتج طويل جدًا، حاول أن تقلص النص للمذكرة / الرسالة.‬</translation>
    </message>
    <message>
        <source>Error encoding URI into QR Code.</source>
        <translation type="unfinished">‫خطأ في ترميز العنوان إلى رمز الاستجابة السريع QR.‬</translation>
    </message>
    <message>
        <source>QR code support not available.</source>
        <translation type="unfinished">‫دعم رمز الاستجابة السريع QR غير متوفر.‬</translation>
    </message>
    <message>
        <source>Save QR Code</source>
        <translation type="unfinished">حفظ رمز الاستجابة السريع QR</translation>
    </message>
    <message>
        <source>PNG Image</source>
        <extracomment>Expanded name of the PNG file format. See: https://en.wikipedia.org/wiki/Portable_Network_Graphics.</extracomment>
        <translation type="unfinished">صورة PNG</translation>
=======
        <source>Banned peers</source>
        <translation type="unfinished">‫الأقران المحظورون‬</translation>
    </message>
    <message>
        <source>Select a peer to view detailed information.</source>
        <translation type="unfinished">‫اختر قرينا لعرض معلومات مفصلة.‬</translation>
    </message>
    <message>
        <source>Version</source>
        <translation type="unfinished">الإصدار</translation>
    </message>
    <message>
        <source>Starting Block</source>
        <translation type="unfinished">‫طابق البداية‬</translation>
    </message>
    <message>
        <source>Synced Headers</source>
        <translation type="unfinished">‫رؤوس مزامنة‬</translation>
    </message>
    <message>
        <source>Synced Blocks</source>
        <translation type="unfinished">‫طوابق مزامنة‬</translation>
    </message>
    <message>
        <source>Last Transaction</source>
        <translation type="unfinished">‫آخر عملية‬</translation>
>>>>>>> 86d0551a
    </message>
</context>
<context>
    <name>RPCConsole</name>
    <message>
<<<<<<< HEAD
        <source>N/A</source>
        <translation type="unfinished">غير معروف</translation>
    </message>
    <message>
        <source>Client version</source>
        <translation type="unfinished">‫اصدار العميل‬</translation>
    </message>
    <message>
        <source>&amp;Information</source>
        <translation type="unfinished">‫&amp;المعلومات‬</translation>
    </message>
    <message>
        <source>General</source>
        <translation type="unfinished">عام</translation>
    </message>
    <message>
        <source>Datadir</source>
        <translation type="unfinished">‫مجلد البيانات‬</translation>
    </message>
    <message>
        <source>To specify a non-default location of the data directory use the '%1' option.</source>
        <translation type="unfinished">‫لتحديد مكان غير-إفتراضي لمجلد البيانات استخدم خيار الـ'%1'.‬</translation>
    </message>
    <message>
        <source>Blocksdir</source>
        <translation type="unfinished">‫مجلد الطوابق‬</translation>
    </message>
    <message>
        <source>To specify a non-default location of the blocks directory use the '%1' option.</source>
        <translation type="unfinished">‫لتحديد مكان غير-إفتراضي لمجلد البيانات استخدم خيار الـ'"%1'.‬</translation>
    </message>
    <message>
        <source>Startup time</source>
        <translation type="unfinished">وقت البدء</translation>
    </message>
    <message>
        <source>Network</source>
        <translation type="unfinished">الشبكة</translation>
    </message>
    <message>
        <source>Name</source>
        <translation type="unfinished">الاسم</translation>
    </message>
    <message>
        <source>Number of connections</source>
        <translation type="unfinished">عدد الاتصالات</translation>
    </message>
    <message>
        <source>Block chain</source>
        <translation type="unfinished">سلسلة الكتل</translation>
    </message>
    <message>
        <source>Memory Pool</source>
        <translation type="unfinished">تجمع الذاكرة</translation>
    </message>
    <message>
        <source>Current number of transactions</source>
        <translation type="unfinished">عدد العمليات الحالي</translation>
    </message>
    <message>
        <source>Memory usage</source>
        <translation type="unfinished">استخدام الذاكرة</translation>
    </message>
    <message>
        <source>Wallet: </source>
        <translation type="unfinished">محفظة:</translation>
    </message>
    <message>
        <source>(none)</source>
        <translation type="unfinished">‫(لا شيء)‬</translation>
    </message>
    <message>
        <source>&amp;Reset</source>
        <translation type="unfinished">‫&amp;إعادة تعيين‬</translation>
    </message>
    <message>
        <source>Received</source>
        <translation type="unfinished">‫مستلم‬</translation>
    </message>
    <message>
        <source>Sent</source>
        <translation type="unfinished">تم الإرسال</translation>
    </message>
    <message>
        <source>&amp;Peers</source>
        <translation type="unfinished">‫&amp;أقران‬</translation>
    </message>
    <message>
        <source>Banned peers</source>
        <translation type="unfinished">‫الأقران المحظورون‬</translation>
    </message>
    <message>
        <source>Select a peer to view detailed information.</source>
        <translation type="unfinished">‫اختر قرينا لعرض معلومات مفصلة.‬</translation>
    </message>
    <message>
        <source>Version</source>
        <translation type="unfinished">الإصدار</translation>
    </message>
    <message>
        <source>Starting Block</source>
        <translation type="unfinished">‫طابق البداية‬</translation>
    </message>
    <message>
        <source>Synced Headers</source>
        <translation type="unfinished">‫رؤوس مزامنة‬</translation>
    </message>
    <message>
        <source>Synced Blocks</source>
        <translation type="unfinished">‫طوابق مزامنة‬</translation>
    </message>
    <message>
        <source>Last Transaction</source>
        <translation type="unfinished">‫آخر عملية‬</translation>
    </message>
    <message>
        <source>The mapped Autonomous System used for diversifying peer selection.</source>
        <translation type="unfinished">‫النظام التفصيلي المستقل المستخدم لتنويع اختيار الأقران.‬</translation>
    </message>
    <message>
        <source>Mapped AS</source>
        <translation type="unfinished">‫‫Mapped AS‬</translation>
    </message>
    <message>
        <source>Whether we relay addresses to this peer.</source>
        <extracomment>Tooltip text for the Address Relay field in the peer details area, which displays whether we relay addresses to this peer (Yes/No).</extracomment>
        <translation type="unfinished">‫توصيل العناوين لهذا القرين أم لا.‬</translation>
    </message>
    <message>
        <source>Address Relay</source>
        <extracomment>Text title for the Address Relay field in the peer details area, which displays whether we relay addresses to this peer (Yes/No).</extracomment>
        <translation type="unfinished">‫توصيل العنوان‬</translation>
    </message>
    <message>
        <source>The total number of addresses received from this peer that were processed (excludes addresses that were dropped due to rate-limiting).</source>
        <extracomment>Tooltip text for the Addresses Processed field in the peer details area, which displays the total number of addresses received from this peer that were processed (excludes addresses that were dropped due to rate-limiting).</extracomment>
        <translation type="unfinished">‫مجموع العناوين المستلمة والمعالجة من هذا القرين (تستثنى العناوين المسقطة بسبب التقييد الحدي)‬</translation>
    </message>
    <message>
        <source>The total number of addresses received from this peer that were dropped (not processed) due to rate-limiting.</source>
        <extracomment>Tooltip text for the Addresses Rate-Limited field in the peer details area, which displays the total number of addresses received from this peer that were dropped (not processed) due to rate-limiting.</extracomment>
        <translation type="unfinished">‫مجموع العناوين المستلمة والمسقطة من هذا القرين (غير معالجة) بسبب التقييد الحدي.‬</translation>
    </message>
    <message>
        <source>Addresses Processed</source>
        <extracomment>Text title for the Addresses Processed field in the peer details area, which displays the total number of addresses received from this peer that were processed (excludes addresses that were dropped due to rate-limiting).</extracomment>
        <translation type="unfinished">‫العناوين المعالجة‬</translation>
    </message>
    <message>
        <source>Addresses Rate-Limited</source>
        <extracomment>Text title for the Addresses Rate-Limited field in the peer details area, which displays the total number of addresses received from this peer that were dropped (not processed) due to rate-limiting.</extracomment>
        <translation type="unfinished">‫عناوين مقيدة حديا‬</translation>
    </message>
    <message>
        <source>User Agent</source>
        <translation type="unfinished">وكيل المستخدم</translation>
    </message>
    <message>
        <source>Node window</source>
        <translation type="unfinished">نافذة Node </translation>
    </message>
    <message>
        <source>Current block height</source>
        <translation type="unfinished">‫ارتفاع الطابق الحالي‬</translation>
    </message>
    <message>
        <source>Open the %1 debug log file from the current data directory. This can take a few seconds for large log files.</source>
        <translation type="unfinished">‫افتح %1 ملف سجل المعالجة والتصحيح من مجلد البيانات الحالي. قد يستغرق عدة ثواني للسجلات الكبيرة.‬</translation>
    </message>
    <message>
        <source>Decrease font size</source>
        <translation type="unfinished">تصغير حجم الخط</translation>
    </message>
    <message>
        <source>Increase font size</source>
        <translation type="unfinished">تكبير حجم الخط</translation>
    </message>
    <message>
        <source>Permissions</source>
        <translation type="unfinished">اذونات</translation>
    </message>
    <message>
        <source>The direction and type of peer connection: %1</source>
        <translation type="unfinished">اتجاه ونوع اتصال الأقران : %1</translation>
    </message>
    <message>
        <source>Direction/Type</source>
        <translation type="unfinished">الاتجاه / النوع</translation>
    </message>
    <message>
        <source>The network protocol this peer is connected through: IPv4, IPv6, Onion, I2P, or CJDNS.</source>
        <translation type="unfinished">‫بروتوكول الشبكة الذي يتصل به هذا القرين من خلال: IPv4 أو IPv6 أو Onion أو I2P أو CJDNS.‬</translation>
    </message>
    <message>
        <source>Services</source>
        <translation type="unfinished">خدمات</translation>
    </message>
    <message>
        <source>High Bandwidth</source>
        <translation type="unfinished">‫نطاق بيانات عالي‬</translation>
    </message>
    <message>
        <source>Connection Time</source>
        <translation type="unfinished">مدة الاتصال</translation>
    </message>
    <message>
        <source>Elapsed time since a novel block passing initial validity checks was received from this peer.</source>
        <translation type="unfinished">‫الوقت المنقضي منذ استلام طابق جديد مجتاز لاختبارات الصلاحية الأولية من هذا القرين.‬</translation>
    </message>
    <message>
        <source>Last Block</source>
        <translation type="unfinished">‫الطابق الأخير‬</translation>
    </message>
    <message>
        <source>Elapsed time since a novel transaction accepted into our mempool was received from this peer.</source>
        <extracomment>Tooltip text for the Last Transaction field in the peer details area.</extracomment>
        <translation type="unfinished">‫الوقت المنقضي منذ استلام عملية مقبولة في تجمع الذاكرة من هذا النظير.‬</translation>
    </message>
    <message>
        <source>Last Send</source>
        <translation type="unfinished">‫آخر ارسال‬</translation>
    </message>
    <message>
        <source>Last Receive</source>
        <translation type="unfinished">‫آخر إستلام‬</translation>
    </message>
    <message>
        <source>Ping Time</source>
        <translation type="unfinished">وقت الرنين</translation>
    </message>
    <message>
        <source>The duration of a currently outstanding ping.</source>
        <translation type="unfinished">مدة الرنين المعلقة حالياً.</translation>
    </message>
    <message>
        <source>Ping Wait</source>
        <translation type="unfinished">انتظار الرنين</translation>
    </message>
    <message>
        <source>Min Ping</source>
        <translation type="unfinished">أقل رنين</translation>
    </message>
    <message>
        <source>Time Offset</source>
        <translation type="unfinished">إزاحة الوقت</translation>
    </message>
    <message>
        <source>Last block time</source>
        <translation type="unfinished">‫وقت اخر طابق‬</translation>
    </message>
    <message>
        <source>&amp;Open</source>
        <translation type="unfinished">‫&amp;فتح‬</translation>
    </message>
    <message>
        <source>&amp;Console</source>
        <translation type="unfinished">‫&amp;سطر الأوامر‬</translation>
    </message>
    <message>
        <source>&amp;Network Traffic</source>
        <translation type="unfinished">&amp;حركة الشبكة</translation>
    </message>
    <message>
        <source>Totals</source>
        <translation type="unfinished">المجاميع</translation>
    </message>
    <message>
        <source>Debug log file</source>
        <translation type="unfinished">‫ملف سجل تصحيح الأخطاء‬</translation>
    </message>
    <message>
        <source>Clear console</source>
        <translation type="unfinished">‫مسح الأوامر‬</translation>
    </message>
    <message>
        <source>In:</source>
        <translation type="unfinished">داخل:</translation>
    </message>
    <message>
        <source>Out:</source>
        <translation type="unfinished">خارج:</translation>
    </message>
    <message>
        <source>Inbound: initiated by peer</source>
        <extracomment>Explanatory text for an inbound peer connection.</extracomment>
        <translation type="unfinished">‫الواردة: بدأها القرين‬</translation>
    </message>
    <message>
        <source>Outbound Full Relay: default</source>
        <extracomment>Explanatory text for an outbound peer connection that relays all network information. This is the default behavior for outbound connections.</extracomment>
        <translation type="unfinished">‫الموصل الكامل الصادر: افتراضي‬</translation>
    </message>
    <message>
        <source>Outbound Block Relay: does not relay transactions or addresses</source>
        <extracomment>Explanatory text for an outbound peer connection that relays network information about blocks and not transactions or addresses.</extracomment>
        <translation type="unfinished">‫موصل الطابق الصادر: لا يقوم بتوصيل العمليات أو العناوين‬</translation>
    </message>
    <message>
        <source>Outbound Manual: added using RPC %1 or %2/%3 configuration options</source>
        <extracomment>Explanatory text for an outbound peer connection that was established manually through one of several methods. The numbered arguments are stand-ins for the methods available to establish manual connections.</extracomment>
        <translation type="unfinished">‫دليل الصادر: مضاف باستخدام نداء الاجراء البعيد RPC %1 أو %2/%3 خيارات الاعداد‬</translation>
    </message>
    <message>
        <source>Outbound Feeler: short-lived, for testing addresses</source>
        <extracomment>Explanatory text for a short-lived outbound peer connection that is used to test the aliveness of known addresses.</extracomment>
        <translation type="unfinished">‫أداة التفقد الصادر: قصير الأجل ، لاختبار العناوين‬</translation>
    </message>
    <message>
        <source>Outbound Address Fetch: short-lived, for soliciting addresses</source>
        <extracomment>Explanatory text for a short-lived outbound peer connection that is used to request addresses from a peer.</extracomment>
        <translation type="unfinished">إحضار العنوان الصادر: قصير الأجل ، لطلب العناوين</translation>
    </message>
    <message>
        <source>we selected the peer for high bandwidth relay</source>
        <translation type="unfinished">‫اخترنا القرين لتوصيل نطاق البيانات العالي‬</translation>
    </message>
    <message>
        <source>the peer selected us for high bandwidth relay</source>
        <translation type="unfinished">‫القرين اختارنا لتوصيل بيانات ذات نطاق عالي‬</translation>
    </message>
    <message>
        <source>no high bandwidth relay selected</source>
        <translation type="unfinished">‫لم يتم تحديد موصل للبيانات عالية النطاق‬</translation>
    </message>
    <message>
        <source>Ctrl++</source>
        <extracomment>Main shortcut to increase the RPC console font size.</extracomment>
        <translation type="unfinished">Ctrl ++</translation>
    </message>
    <message>
        <source>Ctrl+-</source>
        <extracomment>Main shortcut to decrease the RPC console font size.</extracomment>
        <translation type="unfinished">Ctrl + -</translation>
    </message>
    <message>
        <source>&amp;Copy address</source>
        <extracomment>Context menu action to copy the address of a peer.</extracomment>
        <translation type="unfinished">‫&amp;انسخ العنوان‬</translation>
    </message>
    <message>
        <source>&amp;Disconnect</source>
        <translation type="unfinished">&amp;قطع الاتصال</translation>
    </message>
    <message>
        <source>1 &amp;hour</source>
        <translation type="unfinished">1 &amp;ساعة</translation>
    </message>
    <message>
        <source>1 d&amp;ay</source>
        <translation type="unfinished">ي&amp;وم 1</translation>
    </message>
    <message>
        <source>1 &amp;week</source>
        <translation type="unfinished">1 &amp; اسبوع</translation>
    </message>
    <message>
        <source>1 &amp;year</source>
        <translation type="unfinished">1 &amp; سنة</translation>
    </message>
    <message>
        <source>&amp;Unban</source>
        <translation type="unfinished">&amp;رفع الحظر</translation>
    </message>
    <message>
        <source>Network activity disabled</source>
        <translation type="unfinished">تم تعطيل نشاط الشبكة</translation>
    </message>
    <message>
        <source>Executing command without any wallet</source>
        <translation type="unfinished">‫تنفيذ الأوامر بدون أي محفظة‬</translation>
    </message>
    <message>
        <source>Executing command using "%1" wallet</source>
        <translation type="unfinished">‫تنفيذ الأوامر باستخدام "%1" من المحفظة‬</translation>
    </message>
    <message>
        <source>Executing…</source>
        <extracomment>A console message indicating an entered command is currently being executed.</extracomment>
        <translation type="unfinished">جار التنفيذ...</translation>
    </message>
    <message>
        <source>(peer: %1)</source>
        <translation type="unfinished">(قرين: %1)</translation>
    </message>
    <message>
        <source>via %1</source>
        <translation type="unfinished">خلال %1</translation>
    </message>
    <message>
        <source>Yes</source>
        <translation type="unfinished">نعم</translation>
    </message>
    <message>
        <source>No</source>
        <translation type="unfinished">لا</translation>
    </message>
    <message>
        <source>To</source>
        <translation type="unfinished">الى</translation>
    </message>
    <message>
        <source>From</source>
        <translation type="unfinished">من</translation>
    </message>
    <message>
        <source>Ban for</source>
        <translation type="unfinished">حظر ل</translation>
    </message>
    <message>
        <source>Never</source>
        <translation type="unfinished">مطلقا</translation>
    </message>
    <message>
        <source>Unknown</source>
        <translation type="unfinished">غير معروف</translation>
    </message>
</context>
<context>
    <name>ReceiveCoinsDialog</name>
    <message>
        <source>&amp;Amount:</source>
        <translation type="unfinished">&amp;القيمة</translation>
    </message>
    <message>
        <source>&amp;Label:</source>
        <translation type="unfinished">&amp;مذكرة :</translation>
    </message>
    <message>
        <source>&amp;Message:</source>
        <translation type="unfinished">&amp;رسالة:</translation>
    </message>
    <message>
        <source>An optional message to attach to the payment request, which will be displayed when the request is opened. Note: The message will not be sent with the payment over the Qtum network.</source>
        <translation type="unfinished">‫رسالة اختيارية لإرفاقها بطلب الدفع، والتي سيتم عرضها عند فتح الطلب. ملاحظة: لن يتم إرسال الرسالة مع العملية عبر شبكة البتكوين.‬</translation>
    </message>
    <message>
        <source>An optional label to associate with the new receiving address.</source>
        <translation type="unfinished">تسمية اختيارية لربطها بعنوان المستلم الجديد.</translation>
    </message>
    <message>
        <source>Use this form to request payments. All fields are &lt;b&gt;optional&lt;/b&gt;.</source>
        <translation type="unfinished">استخدم هذا النموذج لطلب الدفعات. جميع الحقول &lt;b&gt;اختيارية&lt;/b&gt;.</translation>
    </message>
    <message>
        <source>An optional amount to request. Leave this empty or zero to not request a specific amount.</source>
        <translation type="unfinished">مبلغ اختياري للطلب. اترك هذا فارغًا أو صفراً لعدم طلب مبلغ محدد.</translation>
    </message>
    <message>
        <source>An optional label to associate with the new receiving address (used by you to identify an invoice).  It is also attached to the payment request.</source>
        <translation type="unfinished">‫مذكرة اختيارية للربط مع عنوان الاستلام (يستعمل من قبلك لتعريف فاتورة). هو أيضا مرفق بطلب الدفع.‬</translation>
    </message>
    <message>
        <source>An optional message that is attached to the payment request and may be displayed to the sender.</source>
        <translation type="unfinished">رسالة اختيارية مرفقة بطلب الدفع ومن الممكن أن تعرض للمرسل.</translation>
    </message>
    <message>
        <source>&amp;Create new receiving address</source>
        <translation type="unfinished">&amp;إنشاء عناوين استلام جديدة</translation>
    </message>
    <message>
        <source>Clear all fields of the form.</source>
        <translation type="unfinished">‫مسح كل الحقول من النموذج.‬</translation>
    </message>
    <message>
        <source>Clear</source>
        <translation type="unfinished">مسح</translation>
    </message>
    <message>
        <source>Requested payments history</source>
        <translation type="unfinished">سجل طلبات الدفع</translation>
    </message>
    <message>
        <source>Show the selected request (does the same as double clicking an entry)</source>
        <translation type="unfinished">إظهار الطلب المحدد (يقوم بنفس نتيجة النقر المزدوج على أي إدخال)</translation>
    </message>
    <message>
        <source>Show</source>
        <translation type="unfinished">عرض</translation>
    </message>
    <message>
        <source>Remove the selected entries from the list</source>
        <translation type="unfinished">قم بإزالة الإدخالات المحددة من القائمة</translation>
    </message>
    <message>
        <source>Remove</source>
        <translation type="unfinished">ازل</translation>
    </message>
    <message>
        <source>Copy &amp;URI</source>
        <translation type="unfinished">‫نسخ &amp;الرابط (URI)‬</translation>
    </message>
    <message>
        <source>&amp;Copy address</source>
        <translation type="unfinished">‫&amp;انسخ العنوان‬</translation>
    </message>
    <message>
        <source>Copy &amp;label</source>
        <translation type="unfinished">‫نسخ &amp;مذكرة‬</translation>
    </message>
    <message>
        <source>Copy &amp;message</source>
        <translation type="unfinished">‫نسخ &amp;رسالة‬</translation>
    </message>
    <message>
        <source>Copy &amp;amount</source>
        <translation type="unfinished">‫نسخ &amp;القيمة‬</translation>
    </message>
    <message>
        <source>Could not unlock wallet.</source>
        <translation type="unfinished">‫تعذر فتح المحفظة.‬</translation>
    </message>
    <message>
        <source>Could not generate new %1 address</source>
        <translation type="unfinished">تعذر توليد عنوان %1 جديد.</translation>
=======
        <source>The mapped Autonomous System used for diversifying peer selection.</source>
        <translation type="unfinished">‫النظام التفصيلي المستقل المستخدم لتنويع اختيار الأقران.‬</translation>
    </message>
    <message>
        <source>Mapped AS</source>
        <translation type="unfinished">‫‫Mapped AS‬</translation>
    </message>
    <message>
        <source>Whether we relay addresses to this peer.</source>
        <extracomment>Tooltip text for the Address Relay field in the peer details area, which displays whether we relay addresses to this peer (Yes/No).</extracomment>
        <translation type="unfinished">‫توصيل العناوين لهذا القرين أم لا.‬</translation>
    </message>
    <message>
        <source>Address Relay</source>
        <extracomment>Text title for the Address Relay field in the peer details area, which displays whether we relay addresses to this peer (Yes/No).</extracomment>
        <translation type="unfinished">‫توصيل العنوان‬</translation>
    </message>
    <message>
        <source>The total number of addresses received from this peer that were processed (excludes addresses that were dropped due to rate-limiting).</source>
        <extracomment>Tooltip text for the Addresses Processed field in the peer details area, which displays the total number of addresses received from this peer that were processed (excludes addresses that were dropped due to rate-limiting).</extracomment>
        <translation type="unfinished">‫مجموع العناوين المستلمة والمعالجة من هذا القرين (تستثنى العناوين المسقطة بسبب التقييد الحدي)‬</translation>
    </message>
    <message>
        <source>The total number of addresses received from this peer that were dropped (not processed) due to rate-limiting.</source>
        <extracomment>Tooltip text for the Addresses Rate-Limited field in the peer details area, which displays the total number of addresses received from this peer that were dropped (not processed) due to rate-limiting.</extracomment>
        <translation type="unfinished">‫مجموع العناوين المستلمة والمسقطة من هذا القرين (غير معالجة) بسبب التقييد الحدي.‬</translation>
    </message>
    <message>
        <source>Addresses Processed</source>
        <extracomment>Text title for the Addresses Processed field in the peer details area, which displays the total number of addresses received from this peer that were processed (excludes addresses that were dropped due to rate-limiting).</extracomment>
        <translation type="unfinished">‫العناوين المعالجة‬</translation>
    </message>
    <message>
        <source>Addresses Rate-Limited</source>
        <extracomment>Text title for the Addresses Rate-Limited field in the peer details area, which displays the total number of addresses received from this peer that were dropped (not processed) due to rate-limiting.</extracomment>
        <translation type="unfinished">‫عناوين مقيدة حديا‬</translation>
    </message>
    <message>
        <source>User Agent</source>
        <translation type="unfinished">وكيل المستخدم</translation>
    </message>
    <message>
        <source>Node window</source>
        <translation type="unfinished">نافذة Node </translation>
    </message>
    <message>
        <source>Current block height</source>
        <translation type="unfinished">‫ارتفاع الطابق الحالي‬</translation>
    </message>
    <message>
        <source>Open the %1 debug log file from the current data directory. This can take a few seconds for large log files.</source>
        <translation type="unfinished">‫افتح %1 ملف سجل المعالجة والتصحيح من مجلد البيانات الحالي. قد يستغرق عدة ثواني للسجلات الكبيرة.‬</translation>
    </message>
    <message>
        <source>Decrease font size</source>
        <translation type="unfinished">تصغير حجم الخط</translation>
    </message>
    <message>
        <source>Increase font size</source>
        <translation type="unfinished">تكبير حجم الخط</translation>
    </message>
    <message>
        <source>Permissions</source>
        <translation type="unfinished">اذونات</translation>
    </message>
    <message>
        <source>The direction and type of peer connection: %1</source>
        <translation type="unfinished">اتجاه ونوع اتصال الأقران : %1</translation>
    </message>
    <message>
        <source>Direction/Type</source>
        <translation type="unfinished">الاتجاه / النوع</translation>
    </message>
    <message>
        <source>The network protocol this peer is connected through: IPv4, IPv6, Onion, I2P, or CJDNS.</source>
        <translation type="unfinished">‫بروتوكول الشبكة الذي يتصل به هذا القرين من خلال: IPv4 أو IPv6 أو Onion أو I2P أو CJDNS.‬</translation>
    </message>
    <message>
        <source>Services</source>
        <translation type="unfinished">خدمات</translation>
    </message>
    <message>
        <source>High Bandwidth</source>
        <translation type="unfinished">‫نطاق بيانات عالي‬</translation>
    </message>
    <message>
        <source>Connection Time</source>
        <translation type="unfinished">مدة الاتصال</translation>
    </message>
    <message>
        <source>Elapsed time since a novel block passing initial validity checks was received from this peer.</source>
        <translation type="unfinished">‫الوقت المنقضي منذ استلام طابق جديد مجتاز لاختبارات الصلاحية الأولية من هذا القرين.‬</translation>
    </message>
    <message>
        <source>Last Block</source>
        <translation type="unfinished">‫الطابق الأخير‬</translation>
    </message>
    <message>
        <source>Elapsed time since a novel transaction accepted into our mempool was received from this peer.</source>
        <extracomment>Tooltip text for the Last Transaction field in the peer details area.</extracomment>
        <translation type="unfinished">‫الوقت المنقضي منذ استلام عملية مقبولة في تجمع الذاكرة من هذا النظير.‬</translation>
    </message>
    <message>
        <source>Last Send</source>
        <translation type="unfinished">‫آخر ارسال‬</translation>
    </message>
    <message>
        <source>Last Receive</source>
        <translation type="unfinished">‫آخر إستلام‬</translation>
    </message>
    <message>
        <source>Ping Time</source>
        <translation type="unfinished">وقت الرنين</translation>
    </message>
    <message>
        <source>The duration of a currently outstanding ping.</source>
        <translation type="unfinished">مدة الرنين المعلقة حالياً.</translation>
    </message>
    <message>
        <source>Ping Wait</source>
        <translation type="unfinished">انتظار الرنين</translation>
    </message>
    <message>
        <source>Min Ping</source>
        <translation type="unfinished">أقل رنين</translation>
    </message>
    <message>
        <source>Time Offset</source>
        <translation type="unfinished">إزاحة الوقت</translation>
    </message>
    <message>
        <source>Last block time</source>
        <translation type="unfinished">اخر وقت الكتلة</translation>
    </message>
    <message>
        <source>&amp;Open</source>
        <translation type="unfinished">‫&amp;فتح‬</translation>
    </message>
    <message>
        <source>&amp;Console</source>
        <translation type="unfinished">‫&amp;سطر الأوامر‬</translation>
    </message>
    <message>
        <source>&amp;Network Traffic</source>
        <translation type="unfinished">&amp;حركة الشبكة</translation>
    </message>
    <message>
        <source>Totals</source>
        <translation type="unfinished">المجاميع</translation>
    </message>
    <message>
        <source>Debug log file</source>
        <translation type="unfinished">‫ملف سجل تصحيح الأخطاء‬</translation>
    </message>
    <message>
        <source>Clear console</source>
        <translation type="unfinished">‫مسح الأوامر‬</translation>
    </message>
    <message>
        <source>In:</source>
        <translation type="unfinished">داخل:</translation>
    </message>
    <message>
        <source>Out:</source>
        <translation type="unfinished">خارج:</translation>
    </message>
    <message>
        <source>Inbound: initiated by peer</source>
        <extracomment>Explanatory text for an inbound peer connection.</extracomment>
        <translation type="unfinished">‫الواردة: بدأها القرين‬</translation>
    </message>
    <message>
        <source>Outbound Full Relay: default</source>
        <extracomment>Explanatory text for an outbound peer connection that relays all network information. This is the default behavior for outbound connections.</extracomment>
        <translation type="unfinished">‫الموصل الكامل الصادر: افتراضي‬</translation>
    </message>
    <message>
        <source>Outbound Block Relay: does not relay transactions or addresses</source>
        <extracomment>Explanatory text for an outbound peer connection that relays network information about blocks and not transactions or addresses.</extracomment>
        <translation type="unfinished">‫موصل الطابق الصادر: لا يقوم بتوصيل العمليات أو العناوين‬</translation>
    </message>
    <message>
        <source>Outbound Manual: added using RPC %1 or %2/%3 configuration options</source>
        <extracomment>Explanatory text for an outbound peer connection that was established manually through one of several methods. The numbered arguments are stand-ins for the methods available to establish manual connections.</extracomment>
        <translation type="unfinished">‫دليل الصادر: مضاف باستخدام نداء الاجراء البعيد RPC %1 أو %2/%3 خيارات الاعداد‬</translation>
    </message>
    <message>
        <source>Outbound Feeler: short-lived, for testing addresses</source>
        <extracomment>Explanatory text for a short-lived outbound peer connection that is used to test the aliveness of known addresses.</extracomment>
        <translation type="unfinished">‫أداة التفقد الصادر: قصير الأجل ، لاختبار العناوين‬</translation>
    </message>
    <message>
        <source>Outbound Address Fetch: short-lived, for soliciting addresses</source>
        <extracomment>Explanatory text for a short-lived outbound peer connection that is used to request addresses from a peer.</extracomment>
        <translation type="unfinished">إحضار العنوان الصادر: قصير الأجل ، لطلب العناوين</translation>
    </message>
    <message>
        <source>we selected the peer for high bandwidth relay</source>
        <translation type="unfinished">‫اخترنا القرين لتوصيل نطاق البيانات العالي‬</translation>
    </message>
    <message>
        <source>the peer selected us for high bandwidth relay</source>
        <translation type="unfinished">‫القرين اختارنا لتوصيل بيانات ذات نطاق عالي‬</translation>
    </message>
    <message>
        <source>no high bandwidth relay selected</source>
        <translation type="unfinished">‫لم يتم تحديد موصل للبيانات عالية النطاق‬</translation>
    </message>
    <message>
        <source>Ctrl++</source>
        <extracomment>Main shortcut to increase the RPC console font size.</extracomment>
        <translation type="unfinished">Ctrl ++</translation>
    </message>
    <message>
        <source>Ctrl+-</source>
        <extracomment>Main shortcut to decrease the RPC console font size.</extracomment>
        <translation type="unfinished">Ctrl + -</translation>
    </message>
    <message>
        <source>&amp;Copy address</source>
        <extracomment>Context menu action to copy the address of a peer.</extracomment>
        <translation type="unfinished">‫&amp;انسخ العنوان‬</translation>
    </message>
    <message>
        <source>&amp;Disconnect</source>
        <translation type="unfinished">&amp;قطع الاتصال</translation>
    </message>
    <message>
        <source>1 &amp;hour</source>
        <translation type="unfinished">1 &amp;ساعة</translation>
    </message>
    <message>
        <source>1 d&amp;ay</source>
        <translation type="unfinished">ي&amp;وم 1</translation>
    </message>
    <message>
        <source>1 &amp;week</source>
        <translation type="unfinished">1 &amp; اسبوع</translation>
    </message>
    <message>
        <source>1 &amp;year</source>
        <translation type="unfinished">1 &amp; سنة</translation>
    </message>
    <message>
        <source>&amp;Unban</source>
        <translation type="unfinished">&amp;رفع الحظر</translation>
    </message>
    <message>
        <source>Network activity disabled</source>
        <translation type="unfinished">تم تعطيل نشاط الشبكة</translation>
    </message>
    <message>
        <source>Executing command without any wallet</source>
        <translation type="unfinished">‫تنفيذ الأوامر بدون أي محفظة‬</translation>
    </message>
    <message>
        <source>Executing command using "%1" wallet</source>
        <translation type="unfinished">‫تنفيذ الأوامر باستخدام "%1" من المحفظة‬</translation>
    </message>
    <message>
        <source>Executing…</source>
        <extracomment>A console message indicating an entered command is currently being executed.</extracomment>
        <translation type="unfinished">جار التنفيذ...</translation>
    </message>
    <message>
        <source>(peer: %1)</source>
        <translation type="unfinished">(قرين: %1)</translation>
    </message>
    <message>
        <source>via %1</source>
        <translation type="unfinished">خلال %1</translation>
    </message>
    <message>
        <source>Yes</source>
        <translation type="unfinished">نعم</translation>
    </message>
    <message>
        <source>No</source>
        <translation type="unfinished">لا</translation>
    </message>
    <message>
        <source>To</source>
        <translation type="unfinished">الى</translation>
    </message>
    <message>
        <source>From</source>
        <translation type="unfinished">من</translation>
    </message>
    <message>
        <source>Ban for</source>
        <translation type="unfinished">حظر ل</translation>
    </message>
    <message>
        <source>Never</source>
        <translation type="unfinished">مطلقا</translation>
    </message>
    <message>
        <source>Unknown</source>
        <translation type="unfinished">غير معروف</translation>
    </message>
</context>
<context>
    <name>ReceiveCoinsDialog</name>
    <message>
        <source>&amp;Amount:</source>
        <translation type="unfinished">&amp;القيمة</translation>
    </message>
    <message>
        <source>&amp;Label:</source>
        <translation type="unfinished">&amp;مذكرة :</translation>
    </message>
    <message>
        <source>&amp;Message:</source>
        <translation type="unfinished">&amp;رسالة:</translation>
    </message>
    <message>
        <source>An optional message to attach to the payment request, which will be displayed when the request is opened. Note: The message will not be sent with the payment over the Qtum network.</source>
        <translation type="unfinished">‫رسالة اختيارية لإرفاقها بطلب الدفع، والتي سيتم عرضها عند فتح الطلب. ملاحظة: لن يتم إرسال الرسالة مع العملية عبر شبكة البتكوين.‬</translation>
    </message>
    <message>
        <source>An optional label to associate with the new receiving address.</source>
        <translation type="unfinished">تسمية اختيارية لربطها بعنوان المستلم الجديد.</translation>
    </message>
    <message>
        <source>Use this form to request payments. All fields are &lt;b&gt;optional&lt;/b&gt;.</source>
        <translation type="unfinished">استخدم هذا النموذج لطلب الدفعات. جميع الحقول &lt;b&gt;اختيارية&lt;/b&gt;.</translation>
    </message>
    <message>
        <source>An optional amount to request. Leave this empty or zero to not request a specific amount.</source>
        <translation type="unfinished">مبلغ اختياري للطلب. اترك هذا فارغًا أو صفراً لعدم طلب مبلغ محدد.</translation>
    </message>
    <message>
        <source>An optional label to associate with the new receiving address (used by you to identify an invoice).  It is also attached to the payment request.</source>
        <translation type="unfinished">‫مذكرة اختيارية للربط مع عنوان الاستلام (يستعمل من قبلك لتعريف فاتورة). هو أيضا مرفق بطلب الدفع.‬</translation>
    </message>
    <message>
        <source>An optional message that is attached to the payment request and may be displayed to the sender.</source>
        <translation type="unfinished">رسالة اختيارية مرفقة بطلب الدفع ومن الممكن أن تعرض للمرسل.</translation>
    </message>
    <message>
        <source>&amp;Create new receiving address</source>
        <translation type="unfinished">&amp;إنشاء عناوين استلام جديدة</translation>
    </message>
    <message>
        <source>Clear all fields of the form.</source>
        <translation type="unfinished">‫مسح كل الحقول من النموذج.‬</translation>
    </message>
    <message>
        <source>Clear</source>
        <translation type="unfinished">مسح</translation>
    </message>
    <message>
        <source>Requested payments history</source>
        <translation type="unfinished">سجل طلبات الدفع</translation>
    </message>
    <message>
        <source>Show the selected request (does the same as double clicking an entry)</source>
        <translation type="unfinished">إظهار الطلب المحدد (يقوم بنفس نتيجة النقر المزدوج على أي إدخال)</translation>
    </message>
    <message>
        <source>Show</source>
        <translation type="unfinished">عرض</translation>
    </message>
    <message>
        <source>Remove the selected entries from the list</source>
        <translation type="unfinished">قم بإزالة الإدخالات المحددة من القائمة</translation>
    </message>
    <message>
        <source>Remove</source>
        <translation type="unfinished">ازل</translation>
    </message>
    <message>
        <source>Copy &amp;URI</source>
        <translation type="unfinished">‫نسخ &amp;الرابط (URI)‬</translation>
    </message>
    <message>
        <source>&amp;Copy address</source>
        <translation type="unfinished">‫&amp;انسخ العنوان‬</translation>
    </message>
    <message>
        <source>Copy &amp;label</source>
        <translation type="unfinished">‫نسخ &amp;مذكرة‬</translation>
    </message>
    <message>
        <source>Copy &amp;message</source>
        <translation type="unfinished">‫نسخ &amp;رسالة‬</translation>
    </message>
    <message>
        <source>Copy &amp;amount</source>
        <translation type="unfinished">‫نسخ &amp;القيمة‬</translation>
    </message>
    <message>
        <source>Could not unlock wallet.</source>
        <translation type="unfinished"> يمكن فتح المحفظة.</translation>
    </message>
    <message>
        <source>Could not generate new %1 address</source>
        <translation type="unfinished">تعذر توليد عنوان %1 جديد.</translation>
    </message>
</context>
<context>
    <name>ReceiveRequestDialog</name>
    <message>
        <source>Request payment to …</source>
        <translation type="unfinished"> طلب الدفع لـ ...</translation>
>>>>>>> 86d0551a
    </message>
</context>
<context>
    <name>ReceiveRequestDialog</name>
    <message>
<<<<<<< HEAD
        <source>Request payment to …</source>
        <translation type="unfinished"> طلب الدفع لـ ...</translation>
    </message>
    <message>
        <source>Address:</source>
        <translation type="unfinished">العنوان:</translation>
    </message>
    <message>
        <source>Amount:</source>
        <translation type="unfinished">القيمة:</translation>
    </message>
    <message>
        <source>Label:</source>
        <translation type="unfinished">مذكرة:</translation>
    </message>
    <message>
        <source>Message:</source>
        <translation type="unfinished">‫رسالة:‬</translation>
    </message>
    <message>
        <source>Wallet:</source>
        <translation type="unfinished">المحفظة:</translation>
    </message>
    <message>
        <source>Copy &amp;URI</source>
        <translation type="unfinished">‫نسخ &amp;الرابط (URI)‬</translation>
    </message>
    <message>
        <source>Copy &amp;Address</source>
        <translation type="unfinished">نسخ &amp;العنوان</translation>
    </message>
    <message>
        <source>&amp;Verify</source>
        <translation type="unfinished">&amp;تحقق</translation>
    </message>
    <message>
        <source>Verify this address on e.g. a hardware wallet screen</source>
        <translation type="unfinished">تحقق من العنوان على شاشة المحفظة الخارجية</translation>
    </message>
    <message>
        <source>&amp;Save Image…</source>
        <translation type="unfinished">&amp;احفظ الصورة...</translation>
    </message>
    <message>
        <source>Payment information</source>
        <translation type="unfinished">معلومات الدفع</translation>
=======
        <source>Address:</source>
        <translation type="unfinished">العنوان:</translation>
    </message>
    <message>
        <source>Amount:</source>
        <translation type="unfinished">القيمة:</translation>
    </message>
    <message>
        <source>Label:</source>
        <translation type="unfinished">مذكرة:</translation>
    </message>
    <message>
        <source>Message:</source>
        <translation type="unfinished">‫رسالة:‬</translation>
    </message>
    <message>
        <source>Wallet:</source>
        <translation type="unfinished">المحفظة:</translation>
    </message>
    <message>
        <source>Copy &amp;URI</source>
        <translation type="unfinished">‫نسخ &amp;الرابط (URI)‬</translation>
    </message>
    <message>
        <source>Copy &amp;Address</source>
        <translation type="unfinished">نسخ &amp;العنوان</translation>
    </message>
    <message>
        <source>&amp;Verify</source>
        <translation type="unfinished">&amp;تحقق</translation>
    </message>
    <message>
        <source>Verify this address on e.g. a hardware wallet screen</source>
        <translation type="unfinished">تحقق من العنوان على شاشة المحفظة الخارجية</translation>
    </message>
    <message>
        <source>&amp;Save Image…</source>
        <translation type="unfinished">&amp;احفظ الصورة...</translation>
    </message>
    <message>
        <source>Payment information</source>
        <translation type="unfinished">معلومات الدفع</translation>
    </message>
    <message>
        <source>Request payment to %1</source>
        <translation type="unfinished">طلب الدفعة إلى %1</translation>
>>>>>>> 86d0551a
    </message>
</context>
<context>
    <name>RecentRequestsTableModel</name>
    <message>
<<<<<<< HEAD
        <source>Request payment to %1</source>
        <translation type="unfinished">طلب الدفعة إلى %1</translation>
=======
        <source>Date</source>
        <translation type="unfinished">التاريخ</translation>
>>>>>>> 86d0551a
    </message>
</context>
<context>
    <name>RecentRequestsTableModel</name>
    <message>
<<<<<<< HEAD
        <source>Date</source>
        <translation type="unfinished">التاريخ</translation>
    </message>
    <message>
        <source>Label</source>
        <translation type="unfinished">المذكرة</translation>
    </message>
    <message>
        <source>Message</source>
        <translation type="unfinished">رسالة </translation>
    </message>
    <message>
        <source>(no label)</source>
        <translation type="unfinished">( لا وجود لمذكرة)</translation>
    </message>
    <message>
        <source>(no message)</source>
        <translation type="unfinished">( لا رسائل )</translation>
    </message>
    <message>
        <source>(no amount requested)</source>
        <translation type="unfinished">(لا يوجد قيمة مطلوبة)</translation>
=======
        <source>Label</source>
        <translation type="unfinished">المذكرة</translation>
    </message>
    <message>
        <source>Message</source>
        <translation type="unfinished">رسالة </translation>
    </message>
    <message>
        <source>(no label)</source>
        <translation type="unfinished">( لا وجود لمذكرة)</translation>
    </message>
    <message>
        <source>(no message)</source>
        <translation type="unfinished">( لا رسائل )</translation>
    </message>
    <message>
        <source>(no amount requested)</source>
        <translation type="unfinished">(لا يوجد قيمة مطلوبة)</translation>
    </message>
    <message>
        <source>Requested</source>
        <translation type="unfinished">تم الطلب</translation>
>>>>>>> 86d0551a
    </message>
</context>
<context>
    <name>SendCoinsDialog</name>
    <message>
<<<<<<< HEAD
        <source>Requested</source>
        <translation type="unfinished">تم الطلب</translation>
=======
        <source>Send Coins</source>
        <translation type="unfinished">‫إرسال وحدات البتكوين‬</translation>
>>>>>>> 86d0551a
    </message>
</context>
<context>
    <name>SendCoinsDialog</name>
    <message>
<<<<<<< HEAD
        <source>Send Coins</source>
        <translation type="unfinished">‫إرسال وحدات البتكوين‬</translation>
    </message>
    <message>
        <source>Coin Control Features</source>
        <translation type="unfinished">‫ميزات التحكم بوحدات البتكوين‬</translation>
    </message>
    <message>
        <source>automatically selected</source>
        <translation type="unfinished">اختيار تلقائيا</translation>
    </message>
    <message>
        <source>Insufficient funds!</source>
        <translation type="unfinished">الرصيد غير كافي!</translation>
    </message>
    <message>
        <source>Quantity:</source>
        <translation type="unfinished">الكمية:</translation>
    </message>
    <message>
        <source>Bytes:</source>
        <translation type="unfinished">بايت:</translation>
    </message>
    <message>
        <source>Amount:</source>
        <translation type="unfinished">القيمة:</translation>
    </message>
    <message>
        <source>Fee:</source>
        <translation type="unfinished">الرسوم:</translation>
    </message>
    <message>
        <source>After Fee:</source>
        <translation type="unfinished">بعد الرسوم:</translation>
    </message>
    <message>
        <source>Change:</source>
        <translation type="unfinished">تعديل:</translation>
    </message>
    <message>
        <source>If this is activated, but the change address is empty or invalid, change will be sent to a newly generated address.</source>
        <translation type="unfinished">‫إذا تم تنشيط هذا، ولكن عنوان الفكة فارغ أو غير صالح، فسيتم إرسال الفكة إلى عنوان مولّد حديثًا.‬</translation>
    </message>
    <message>
        <source>Custom change address</source>
        <translation type="unfinished">تغيير عنوان الفكة</translation>
    </message>
    <message>
        <source>Transaction Fee:</source>
        <translation type="unfinished">رسوم المعاملة:</translation>
    </message>
    <message>
        <source>Using the fallbackfee can result in sending a transaction that will take several hours or days (or never) to confirm. Consider choosing your fee manually or wait until you have validated the complete chain.</source>
        <translation type="unfinished">‫يمكن أن يؤدي استخدام الرسوم الاحتياطية إلى إرسال معاملة تستغرق عدة ساعات أو أيام (أو أبدًا) للتأكيد. ضع في اعتبارك اختيار الرسوم يدويًا أو انتظر حتى تتحقق من صحة المتتالية الكاملة.‬</translation>
    </message>
    <message>
        <source>Warning: Fee estimation is currently not possible.</source>
        <translation type="unfinished">تحذير: تقدير الرسوم غير ممكن في الوقت الحالي.</translation>
    </message>
    <message>
        <source>per kilobyte</source>
        <translation type="unfinished">لكل كيلوبايت</translation>
    </message>
    <message>
        <source>Hide</source>
        <translation type="unfinished">إخفاء</translation>
    </message>
    <message>
        <source>Recommended:</source>
        <translation type="unfinished">موصى به:</translation>
    </message>
    <message>
        <source>Custom:</source>
        <translation type="unfinished">تخصيص:</translation>
    </message>
    <message>
        <source>Send to multiple recipients at once</source>
        <translation type="unfinished">إرسال إلى عدة مستلمين في وقت واحد</translation>
    </message>
    <message>
        <source>Add &amp;Recipient</source>
        <translation type="unfinished">أضافة &amp;مستلم</translation>
    </message>
    <message>
        <source>Clear all fields of the form.</source>
        <translation type="unfinished">‫مسح كل الحقول من النموذج.‬</translation>
    </message>
    <message>
        <source>Inputs…</source>
        <translation type="unfinished">المدخلات...</translation>
    </message>
    <message>
        <source>Dust:</source>
        <translation type="unfinished">غبار:</translation>
    </message>
    <message>
        <source>Choose…</source>
        <translation type="unfinished">اختيار...</translation>
    </message>
    <message>
        <source>Hide transaction fee settings</source>
        <translation type="unfinished">اخفاء اعدادات رسوم المعاملة</translation>
    </message>
    <message>
        <source>Specify a custom fee per kB (1,000 bytes) of the transaction's virtual size.

Note:  Since the fee is calculated on a per-byte basis, a fee rate of "100 satoshis per kvB" for a transaction size of 500 virtual bytes (half of 1 kvB) would ultimately yield a fee of only 50 satoshis.</source>
        <translation type="unfinished">‫حدد الرسوم المخصصة لكل كيلوبايت (١٠٠٠ بايت) من حجم العملية الافتراضي.

ملاحظة: بما أن الرسوم تحتسب لكل بايت، معدل الرسوم ل “ ١٠٠ ساتوشي لكل كيلوبايت افتراضي” لعملية بحجم ٥٠٠ بايت افتراضي (نصف كيلوبايت افتراضي) ستكون ٥٠ ساتوشي فقط.‬</translation>
    </message>
    <message>
        <source>When there is less transaction volume than space in the blocks, miners as well as relaying nodes may enforce a minimum fee. Paying only this minimum fee is just fine, but be aware that this can result in a never confirming transaction once there is more demand for qtum transactions than the network can process.</source>
        <translation type="unfinished">‫قد يفرض المعدنون والأنواد الموصلة حدا أدنى للرسوم عندما يكون عدد العمليات قليل نسبة لسعة الطوابق. يمكنك دفع الحد الأدنى ولكن كن على دراية بأن العملية قد لا تنفذ في حالة أن الطلب على عمليات البتكوين فاق قدرة الشبكة على المعالجة.‬</translation>
    </message>
    <message>
        <source>A too low fee might result in a never confirming transaction (read the tooltip)</source>
        <translation type="unfinished">‫الرسوم القليلة جدا قد تؤدي الى عملية لا تتأكد أبدا (اقرأ التلميح).‬</translation>
    </message>
    <message>
        <source>(Smart fee not initialized yet. This usually takes a few blocks…)</source>
        <translation type="unfinished">‫(الرسوم الذكية غير مهيأة بعد. عادة يتطلب عدة طوابق…)‬</translation>
    </message>
    <message>
        <source>Confirmation time target:</source>
        <translation type="unfinished">هدف وقت التأكيد:</translation>
    </message>
    <message>
        <source>Enable Replace-By-Fee</source>
        <translation type="unfinished">تفعيل الإستبدال بواسطة الرسوم</translation>
    </message>
    <message>
        <source>With Replace-By-Fee (BIP-125) you can increase a transaction's fee after it is sent. Without this, a higher fee may be recommended to compensate for increased transaction delay risk.</source>
        <translation type="unfinished">‫يمكنك زيادة رسوم المعاملة بعد إرسالها عند تفعيل الاستبدال بواسطة الرسوم (BIP-125). نوصي بوضع رسوم أعلى اذا لم يتم التفعيل لتفادي مخاطر تأخير العملية.‬</translation>
    </message>
    <message>
        <source>Clear &amp;All</source>
        <translation type="unfinished">مسح الكل</translation>
    </message>
    <message>
        <source>Balance:</source>
        <translation type="unfinished">الرصيد:</translation>
    </message>
    <message>
        <source>Confirm the send action</source>
        <translation type="unfinished">تأكيد الإرسال</translation>
    </message>
    <message>
        <source>S&amp;end</source>
        <translation type="unfinished">‫ا&amp;رسال‬</translation>
    </message>
    <message>
        <source>Copy quantity</source>
        <translation type="unfinished">نسخ الكمية </translation>
    </message>
    <message>
        <source>Copy amount</source>
        <translation type="unfinished">‫نسخ القيمة‬</translation>
    </message>
    <message>
        <source>Copy fee</source>
        <translation type="unfinished">نسخ الرسوم</translation>
    </message>
    <message>
        <source>Copy after fee</source>
        <translation type="unfinished">نسخ بعد الرسوم</translation>
    </message>
    <message>
        <source>Copy bytes</source>
        <translation type="unfinished">نسخ البايتات </translation>
    </message>
    <message>
        <source>Copy dust</source>
        <translation type="unfinished">نسخ الغبار</translation>
    </message>
    <message>
        <source>Copy change</source>
        <translation type="unfinished">‫نسخ الفكة‬</translation>
    </message>
    <message>
        <source>%1 (%2 blocks)</source>
        <translation type="unfinished">%1 (%2 طوابق)</translation>
    </message>
    <message>
        <source>Sign on device</source>
        <extracomment>"device" usually means a hardware wallet.</extracomment>
        <translation type="unfinished">‫جهاز التوقيع‬</translation>
    </message>
    <message>
        <source>Connect your hardware wallet first.</source>
        <translation type="unfinished">‫قم بتوصيل المحفظة الخارجية أولا.‬</translation>
    </message>
    <message>
        <source>Set external signer script path in Options -&gt; Wallet</source>
        <extracomment>"External signer" means using devices such as hardware wallets.</extracomment>
        <translation type="unfinished">‫أعد المسار البرمجي للموقع الخارجي من خيارات -&gt; محفظة‬</translation>
    </message>
    <message>
        <source>Cr&amp;eate Unsigned</source>
        <translation type="unfinished">‫إن&amp;شاء من غير توقيع‬</translation>
    </message>
    <message>
        <source> from wallet '%1'</source>
        <translation type="unfinished">من المحفظة '%1'</translation>
    </message>
    <message>
        <source>%1 to '%2'</source>
        <translation type="unfinished">%1 الى "%2"</translation>
    </message>
    <message>
        <source>%1 to %2</source>
        <translation type="unfinished">%1 الى %2</translation>
    </message>
    <message>
        <source>To review recipient list click "Show Details…"</source>
        <translation type="unfinished">‫لمراجعة قائمة المستلمين انقر على “عرض التفاصيل…”‬</translation>
    </message>
    <message>
        <source>Sign failed</source>
        <translation type="unfinished">‫فشل التوقيع‬</translation>
    </message>
    <message>
        <source>External signer not found</source>
        <extracomment>"External signer" means using devices such as hardware wallets.</extracomment>
        <translation type="unfinished">‫لم يتم العثور على موقّع خارجي‬</translation>
    </message>
    <message>
        <source>External signer failure</source>
        <extracomment>"External signer" means using devices such as hardware wallets.</extracomment>
        <translation type="unfinished">‫فشل الموقّع الخارجي‬</translation>
    </message>
    <message>
        <source>Save Transaction Data</source>
        <translation type="unfinished">حفظ بيانات العملية</translation>
    </message>
    <message>
        <source>Partially Signed Transaction (Binary)</source>
        <extracomment>Expanded name of the binary PSBT file format. See: BIP 174.</extracomment>
        <translation type="unfinished">معاملة موقعة جزئيًا (ثنائي)</translation>
    </message>
    <message>
        <source>PSBT saved</source>
        <extracomment>Popup message when a PSBT has been saved to a file</extracomment>
        <translation type="unfinished">تم حفظ PSBT</translation>
    </message>
    <message>
        <source>External balance:</source>
        <translation type="unfinished">رصيد خارجي </translation>
    </message>
    <message>
        <source>or</source>
        <translation type="unfinished">أو</translation>
    </message>
    <message>
        <source>You can increase the fee later (signals Replace-By-Fee, BIP-125).</source>
        <translation type="unfinished">‫يمكنك زيادة الرسوم لاحقًا (الاستبدال بواسطة الرسوم، BIP-125 مفعل).‬</translation>
    </message>
    <message>
        <source>Please, review your transaction proposal. This will produce a Partially Signed Qtum Transaction (PSBT) which you can save or copy and then sign with e.g. an offline %1 wallet, or a PSBT-compatible hardware wallet.</source>
        <extracomment>Text to inform a user attempting to create a transaction of their current options. At this stage, a user can only create a PSBT. This string is displayed when private keys are disabled and an external signer is not available.</extracomment>
        <translation type="unfinished">‫رجاء، راجع معاملتك. هذا ينشئ معاملة بتكوين موقعة جزئيا (PSBT) ويمكنك حفظها أو نسخها و التوقيع مع محفظة %1 غير متصلة بالشبكة، أو محفظة خارجية متوافقة مع الـPSBT.‬</translation>
    </message>
    <message>
        <source>Do you want to create this transaction?</source>
        <extracomment>Message displayed when attempting to create a transaction. Cautionary text to prompt the user to verify that the displayed transaction details represent the transaction the user intends to create.</extracomment>
        <translation type="unfinished">‫هل تريد انشاء هذه المعاملة؟‬</translation>
    </message>
    <message>
        <source>Please, review your transaction. You can create and send this transaction or create a Partially Signed Qtum Transaction (PSBT), which you can save or copy and then sign with, e.g., an offline %1 wallet, or a PSBT-compatible hardware wallet.</source>
        <extracomment>Text to inform a user attempting to create a transaction of their current options. At this stage, a user can send their transaction or create a PSBT. This string is displayed when both private keys and PSBT controls are enabled.</extracomment>
        <translation type="unfinished">‫رجاء، راجع معاملتك.تستطيع انشاء وارسال هذه العملية أو انشاء معاملة بتكوين موقعة جزئيا (PSBT) ويمكنك حفظها أو نسخها و التوقيع مع محفظة %1 غير متصلة بالشبكة، أو محفظة خارجية متوافقة مع الـPSBT.‬</translation>
    </message>
    <message>
        <source>Please, review your transaction.</source>
        <extracomment>Text to prompt a user to review the details of the transaction they are attempting to send.</extracomment>
        <translation type="unfinished">رجاء، راجع معاملتك.</translation>
    </message>
    <message>
        <source>Transaction fee</source>
        <translation type="unfinished">رسوم العملية</translation>
    </message>
    <message>
        <source>Not signalling Replace-By-Fee, BIP-125.</source>
        <translation type="unfinished">‫الاستبدال بواسطة الرسوم، BIP-125 غير مفعلة.‬</translation>
    </message>
    <message>
        <source>Total Amount</source>
        <translation type="unfinished">القيمة الإجمالية</translation>
    </message>
    <message>
        <source>Confirm send coins</source>
        <translation type="unfinished">‫تأكيد ارسال وحدات البتكوين‬</translation>
    </message>
    <message>
        <source>Watch-only balance:</source>
        <translation type="unfinished">‫رصيد المراقبة:‬</translation>
    </message>
    <message>
        <source>The recipient address is not valid. Please recheck.</source>
        <translation type="unfinished">‫عنوان المستلم غير صالح. يرجى مراجعة العنوان.‬</translation>
    </message>
    <message>
        <source>The amount to pay must be larger than 0.</source>
        <translation type="unfinished">‫القيمة المدفوعة يجب ان تكون اكبر من 0.‬</translation>
    </message>
    <message>
        <source>The amount exceeds your balance.</source>
        <translation type="unfinished">القيمة تتجاوز رصيدك.</translation>
    </message>
    <message>
        <source>The total exceeds your balance when the %1 transaction fee is included.</source>
        <translation type="unfinished">المجموع يتجاوز رصيدك عندما يتم اضافة %1 رسوم العملية</translation>
    </message>
    <message>
        <source>Duplicate address found: addresses should only be used once each.</source>
        <translation type="unfinished">‫تم العثور على عنوان مكرر: من الأفضل استخدام العناوين مرة واحدة فقط.‬</translation>
    </message>
    <message>
        <source>Transaction creation failed!</source>
        <translation type="unfinished">‫تعذر إنشاء المعاملة!‬</translation>
    </message>
    <message>
        <source>A fee higher than %1 is considered an absurdly high fee.</source>
        <translation type="unfinished">تعتبر الرسوم الأعلى من %1 رسوماً باهظة.</translation>
    </message>
    <message numerus="yes">
        <source>Estimated to begin confirmation within %n block(s).</source>
        <translation type="unfinished">
            <numerusform>Estimated to begin confirmation within %n block(s).</numerusform>
            <numerusform>Estimated to begin confirmation within %n block(s).</numerusform>
            <numerusform>Estimated to begin confirmation within %n block(s).</numerusform>
            <numerusform>Estimated to begin confirmation within %n block(s).</numerusform>
            <numerusform>Estimated to begin confirmation within %n block(s).</numerusform>
            <numerusform>‫الوقت التقديري للنفاذ خلال %n طوابق.‬</numerusform>
        </translation>
    </message>
    <message>
        <source>Warning: Invalid Qtum address</source>
        <translation type="unfinished">تحذير: عنوان بتكوين غير صالح</translation>
    </message>
    <message>
        <source>Warning: Unknown change address</source>
        <translation type="unfinished">تحذير: عنوان الفكة غير معروف</translation>
    </message>
    <message>
        <source>Confirm custom change address</source>
        <translation type="unfinished">تأكيد تغيير العنوان الفكة</translation>
=======
        <source>Coin Control Features</source>
        <translation type="unfinished">‫ميزات التحكم بوحدات البتكوين‬</translation>
    </message>
    <message>
        <source>automatically selected</source>
        <translation type="unfinished">اختيار تلقائيا</translation>
    </message>
    <message>
        <source>Insufficient funds!</source>
        <translation type="unfinished">الرصيد غير كافي!</translation>
    </message>
    <message>
        <source>Quantity:</source>
        <translation type="unfinished">الكمية:</translation>
    </message>
    <message>
        <source>Bytes:</source>
        <translation type="unfinished">بايت:</translation>
    </message>
    <message>
        <source>Amount:</source>
        <translation type="unfinished">القيمة:</translation>
    </message>
    <message>
        <source>Fee:</source>
        <translation type="unfinished">الرسوم:</translation>
    </message>
    <message>
        <source>After Fee:</source>
        <translation type="unfinished">بعد الرسوم:</translation>
    </message>
    <message>
        <source>Change:</source>
        <translation type="unfinished">تعديل:</translation>
    </message>
    <message>
        <source>If this is activated, but the change address is empty or invalid, change will be sent to a newly generated address.</source>
        <translation type="unfinished">‫إذا تم تنشيط هذا، ولكن عنوان الفكة فارغ أو غير صالح، فسيتم إرسال الفكة إلى عنوان مولّد حديثًا.‬</translation>
    </message>
    <message>
        <source>Custom change address</source>
        <translation type="unfinished">تغيير عنوان الفكة</translation>
    </message>
    <message>
        <source>Transaction Fee:</source>
        <translation type="unfinished">رسوم المعاملة:</translation>
    </message>
    <message>
        <source>Using the fallbackfee can result in sending a transaction that will take several hours or days (or never) to confirm. Consider choosing your fee manually or wait until you have validated the complete chain.</source>
        <translation type="unfinished">‫يمكن أن يؤدي استخدام الرسوم الاحتياطية إلى إرسال معاملة تستغرق عدة ساعات أو أيام (أو أبدًا) للتأكيد. ضع في اعتبارك اختيار الرسوم يدويًا أو انتظر حتى تتحقق من صحة المتتالية الكاملة.‬</translation>
    </message>
    <message>
        <source>Warning: Fee estimation is currently not possible.</source>
        <translation type="unfinished">تحذير: تقدير الرسوم غير ممكن في الوقت الحالي.</translation>
    </message>
    <message>
        <source>per kilobyte</source>
        <translation type="unfinished">لكل كيلوبايت</translation>
    </message>
    <message>
        <source>Hide</source>
        <translation type="unfinished">إخفاء</translation>
    </message>
    <message>
        <source>Recommended:</source>
        <translation type="unfinished">موصى به:</translation>
    </message>
    <message>
        <source>Custom:</source>
        <translation type="unfinished">تخصيص:</translation>
    </message>
    <message>
        <source>Send to multiple recipients at once</source>
        <translation type="unfinished">إرسال إلى عدة مستلمين في وقت واحد</translation>
    </message>
    <message>
        <source>Add &amp;Recipient</source>
        <translation type="unfinished">أضافة &amp;مستلم</translation>
    </message>
    <message>
        <source>Clear all fields of the form.</source>
        <translation type="unfinished">‫مسح كل الحقول من النموذج.‬</translation>
    </message>
    <message>
        <source>Inputs…</source>
        <translation type="unfinished">المدخلات...</translation>
    </message>
    <message>
        <source>Choose…</source>
        <translation type="unfinished">اختيار...</translation>
    </message>
    <message>
        <source>Hide transaction fee settings</source>
        <translation type="unfinished">اخفاء اعدادات رسوم المعاملة</translation>
    </message>
    <message>
        <source>Specify a custom fee per kB (1,000 bytes) of the transaction's virtual size.

Note:  Since the fee is calculated on a per-byte basis, a fee rate of "100 satoshis per kvB" for a transaction size of 500 virtual bytes (half of 1 kvB) would ultimately yield a fee of only 50 satoshis.</source>
        <translation type="unfinished">‫حدد الرسوم المخصصة لكل كيلوبايت (١٠٠٠ بايت) من حجم العملية الافتراضي.

ملاحظة: بما أن الرسوم تحتسب لكل بايت، معدل الرسوم ل “ ١٠٠ ساتوشي لكل كيلوبايت افتراضي” لعملية بحجم ٥٠٠ بايت افتراضي (نصف كيلوبايت افتراضي) ستكون ٥٠ ساتوشي فقط.‬</translation>
    </message>
    <message>
        <source>When there is less transaction volume than space in the blocks, miners as well as relaying nodes may enforce a minimum fee. Paying only this minimum fee is just fine, but be aware that this can result in a never confirming transaction once there is more demand for qtum transactions than the network can process.</source>
        <translation type="unfinished">‫قد يفرض المعدنون والأنواد الموصلة حدا أدنى للرسوم عندما يكون عدد العمليات قليل نسبة لسعة الطوابق. يمكنك دفع الحد الأدنى ولكن كن على دراية بأن العملية قد لا تنفذ في حالة أن الطلب على عمليات البتكوين فاق قدرة الشبكة على المعالجة.‬</translation>
    </message>
    <message>
        <source>A too low fee might result in a never confirming transaction (read the tooltip)</source>
        <translation type="unfinished">‫الرسوم القليلة جدا قد تؤدي الى عملية لا تتأكد أبدا (اقرأ التلميح).‬</translation>
    </message>
    <message>
        <source>(Smart fee not initialized yet. This usually takes a few blocks…)</source>
        <translation type="unfinished">‫(الرسوم الذكية غير مهيأة بعد. عادة يتطلب عدة طوابق…)‬</translation>
    </message>
    <message>
        <source>Confirmation time target:</source>
        <translation type="unfinished">هدف وقت التأكيد:</translation>
    </message>
    <message>
        <source>Enable Replace-By-Fee</source>
        <translation type="unfinished">تفعيل الإستبدال بواسطة الرسوم</translation>
    </message>
    <message>
        <source>With Replace-By-Fee (BIP-125) you can increase a transaction's fee after it is sent. Without this, a higher fee may be recommended to compensate for increased transaction delay risk.</source>
        <translation type="unfinished">‫يمكنك زيادة رسوم المعاملة بعد إرسالها عند تفعيل الاستبدال بواسطة الرسوم (BIP-125). نوصي بوضع رسوم أعلى اذا لم يتم التفعيل لتفادي مخاطر تأخير العملية.‬</translation>
    </message>
    <message>
        <source>Clear &amp;All</source>
        <translation type="unfinished">مسح الكل</translation>
    </message>
    <message>
        <source>Balance:</source>
        <translation type="unfinished">الرصيد:</translation>
    </message>
    <message>
        <source>Confirm the send action</source>
        <translation type="unfinished">تأكيد الإرسال</translation>
    </message>
    <message>
        <source>S&amp;end</source>
        <translation type="unfinished">‫ا&amp;رسال‬</translation>
    </message>
    <message>
        <source>Copy quantity</source>
        <translation type="unfinished">نسخ الكمية </translation>
    </message>
    <message>
        <source>Copy amount</source>
        <translation type="unfinished">‫نسخ القيمة‬</translation>
    </message>
    <message>
        <source>Copy fee</source>
        <translation type="unfinished">نسخ الرسوم</translation>
    </message>
    <message>
        <source>Copy after fee</source>
        <translation type="unfinished">نسخ بعد الرسوم</translation>
    </message>
    <message>
        <source>Copy bytes</source>
        <translation type="unfinished">نسخ البايتات </translation>
    </message>
    <message>
        <source>Copy change</source>
        <translation type="unfinished">‫نسخ الفكة‬</translation>
    </message>
    <message>
        <source>%1 (%2 blocks)</source>
        <translation type="unfinished">%1 (%2 طوابق)</translation>
    </message>
    <message>
        <source>Sign on device</source>
        <extracomment>"device" usually means a hardware wallet.</extracomment>
        <translation type="unfinished">‫جهاز التوقيع‬</translation>
    </message>
    <message>
        <source>Connect your hardware wallet first.</source>
        <translation type="unfinished">‫قم بتوصيل المحفظة الخارجية أولا.‬</translation>
    </message>
    <message>
        <source>Set external signer script path in Options -&gt; Wallet</source>
        <extracomment>"External signer" means using devices such as hardware wallets.</extracomment>
        <translation type="unfinished">‫أعد المسار البرمجي للموقع الخارجي من خيارات -&gt; محفظة‬</translation>
    </message>
    <message>
        <source>Cr&amp;eate Unsigned</source>
        <translation type="unfinished">‫إن&amp;شاء من غير توقيع‬</translation>
    </message>
    <message>
        <source> from wallet '%1'</source>
        <translation type="unfinished">من المحفظة '%1'</translation>
    </message>
    <message>
        <source>%1 to '%2'</source>
        <translation type="unfinished">%1 الى "%2"</translation>
    </message>
    <message>
        <source>%1 to %2</source>
        <translation type="unfinished">%1 الى %2</translation>
    </message>
    <message>
        <source>To review recipient list click "Show Details…"</source>
        <translation type="unfinished">‫لمراجعة قائمة المستلمين انقر على “عرض التفاصيل…”‬</translation>
    </message>
    <message>
        <source>Sign failed</source>
        <translation type="unfinished">‫فشل التوقيع‬</translation>
    </message>
    <message>
        <source>External signer not found</source>
        <extracomment>"External signer" means using devices such as hardware wallets.</extracomment>
        <translation type="unfinished">‫لم يتم العثور على موقّع خارجي‬</translation>
    </message>
    <message>
        <source>External signer failure</source>
        <extracomment>"External signer" means using devices such as hardware wallets.</extracomment>
        <translation type="unfinished">‫فشل الموقّع الخارجي‬</translation>
    </message>
    <message>
        <source>Save Transaction Data</source>
        <translation type="unfinished">حفظ بيانات العملية</translation>
    </message>
    <message>
        <source>Partially Signed Transaction (Binary)</source>
        <extracomment>Expanded name of the binary PSBT file format. See: BIP 174.</extracomment>
        <translation type="unfinished">معاملة موقعة جزئيًا (ثنائي)</translation>
    </message>
    <message>
        <source>PSBT saved</source>
        <extracomment>Popup message when a PSBT has been saved to a file</extracomment>
        <translation type="unfinished">تم حفظ PSBT</translation>
    </message>
    <message>
        <source>External balance:</source>
        <translation type="unfinished">رصيد خارجي </translation>
    </message>
    <message>
        <source>or</source>
        <translation type="unfinished">أو</translation>
    </message>
    <message>
        <source>You can increase the fee later (signals Replace-By-Fee, BIP-125).</source>
        <translation type="unfinished">‫يمكنك زيادة الرسوم لاحقًا (الاستبدال بواسطة الرسوم، BIP-125 مفعل).‬</translation>
    </message>
    <message>
        <source>Please, review your transaction proposal. This will produce a Partially Signed Qtum Transaction (PSBT) which you can save or copy and then sign with e.g. an offline %1 wallet, or a PSBT-compatible hardware wallet.</source>
        <extracomment>Text to inform a user attempting to create a transaction of their current options. At this stage, a user can only create a PSBT. This string is displayed when private keys are disabled and an external signer is not available.</extracomment>
        <translation type="unfinished">‫رجاء، راجع معاملتك. هذا ينشئ معاملة بتكوين موقعة جزئيا (PSBT) ويمكنك حفظها أو نسخها و التوقيع مع محفظة %1 غير متصلة بالشبكة، أو محفظة خارجية متوافقة مع الـPSBT.‬</translation>
    </message>
    <message>
        <source>Do you want to create this transaction?</source>
        <extracomment>Message displayed when attempting to create a transaction. Cautionary text to prompt the user to verify that the displayed transaction details represent the transaction the user intends to create.</extracomment>
        <translation type="unfinished">‫هل تريد انشاء هذه المعاملة؟‬</translation>
    </message>
    <message>
        <source>Please, review your transaction. You can create and send this transaction or create a Partially Signed Qtum Transaction (PSBT), which you can save or copy and then sign with, e.g., an offline %1 wallet, or a PSBT-compatible hardware wallet.</source>
        <extracomment>Text to inform a user attempting to create a transaction of their current options. At this stage, a user can send their transaction or create a PSBT. This string is displayed when both private keys and PSBT controls are enabled.</extracomment>
        <translation type="unfinished">‫رجاء، راجع معاملتك.تستطيع انشاء وارسال هذه العملية أو انشاء معاملة بتكوين موقعة جزئيا (PSBT) ويمكنك حفظها أو نسخها و التوقيع مع محفظة %1 غير متصلة بالشبكة، أو محفظة خارجية متوافقة مع الـPSBT.‬</translation>
    </message>
    <message>
        <source>Please, review your transaction.</source>
        <extracomment>Text to prompt a user to review the details of the transaction they are attempting to send.</extracomment>
        <translation type="unfinished">رجاء، راجع معاملتك.</translation>
    </message>
    <message>
        <source>Transaction fee</source>
        <translation type="unfinished">رسوم العملية</translation>
    </message>
    <message>
        <source>Not signalling Replace-By-Fee, BIP-125.</source>
        <translation type="unfinished">‫الاستبدال بواسطة الرسوم، BIP-125 غير مفعلة.‬</translation>
    </message>
    <message>
        <source>Total Amount</source>
        <translation type="unfinished">القيمة الإجمالية</translation>
    </message>
    <message>
        <source>Confirm send coins</source>
        <translation type="unfinished">‫تأكيد ارسال وحدات البتكوين‬</translation>
    </message>
    <message>
        <source>Watch-only balance:</source>
        <translation type="unfinished">‫رصيد المراقبة:‬</translation>
    </message>
    <message>
        <source>The recipient address is not valid. Please recheck.</source>
        <translation type="unfinished">‫عنوان المستلم غير صالح. يرجى مراجعة العنوان.‬</translation>
    </message>
    <message>
        <source>The amount to pay must be larger than 0.</source>
        <translation type="unfinished">‫القيمة المدفوعة يجب ان تكون اكبر من 0.‬</translation>
    </message>
    <message>
        <source>The amount exceeds your balance.</source>
        <translation type="unfinished">القيمة تتجاوز رصيدك.</translation>
    </message>
    <message>
        <source>The total exceeds your balance when the %1 transaction fee is included.</source>
        <translation type="unfinished">المجموع يتجاوز رصيدك عندما يتم اضافة %1 رسوم العملية</translation>
    </message>
    <message>
        <source>Duplicate address found: addresses should only be used once each.</source>
        <translation type="unfinished">‫تم العثور على عنوان مكرر: من الأفضل استخدام العناوين مرة واحدة فقط.‬</translation>
    </message>
    <message>
        <source>Transaction creation failed!</source>
        <translation type="unfinished">‫تعذر إنشاء المعاملة!‬</translation>
    </message>
    <message>
        <source>A fee higher than %1 is considered an absurdly high fee.</source>
        <translation type="unfinished">تعتبر الرسوم الأعلى من %1 رسوماً باهظة.</translation>
    </message>
    <message numerus="yes">
        <source>Estimated to begin confirmation within %n block(s).</source>
        <translation type="unfinished">
            <numerusform>Estimated to begin confirmation within %n block(s).</numerusform>
            <numerusform>Estimated to begin confirmation within %n block(s).</numerusform>
            <numerusform>Estimated to begin confirmation within %n block(s).</numerusform>
            <numerusform>Estimated to begin confirmation within %n block(s).</numerusform>
            <numerusform>Estimated to begin confirmation within %n block(s).</numerusform>
            <numerusform>‫الوقت التقديري للنفاذ خلال %n طوابق.‬</numerusform>
        </translation>
    </message>
    <message>
        <source>Warning: Invalid Qtum address</source>
        <translation type="unfinished">تحذير: عنوان بتكوين غير صالح</translation>
    </message>
    <message>
        <source>Warning: Unknown change address</source>
        <translation type="unfinished">تحذير: عنوان الفكة غير معروف</translation>
    </message>
    <message>
        <source>Confirm custom change address</source>
        <translation type="unfinished">تأكيد تغيير العنوان الفكة</translation>
    </message>
    <message>
        <source>The address you selected for change is not part of this wallet. Any or all funds in your wallet may be sent to this address. Are you sure?</source>
        <translation type="unfinished">‫العنوان الذي قمت بتحديده للفكة ليس جزءا من هذه المحفظة. بعض أو جميع الأموال في محفظتك قد يتم إرسالها لهذا العنوان. هل أنت متأكد؟‬</translation>
    </message>
    <message>
        <source>(no label)</source>
        <translation type="unfinished">( لا وجود لمذكرة)</translation>
>>>>>>> 86d0551a
    </message>
</context>
<context>
    <name>SendCoinsEntry</name>
    <message>
<<<<<<< HEAD
        <source>The address you selected for change is not part of this wallet. Any or all funds in your wallet may be sent to this address. Are you sure?</source>
        <translation type="unfinished">‫العنوان الذي قمت بتحديده للفكة ليس جزءا من هذه المحفظة. بعض أو جميع الأموال في محفظتك قد يتم إرسالها لهذا العنوان. هل أنت متأكد؟‬</translation>
    </message>
    <message>
        <source>(no label)</source>
        <translation type="unfinished">( لا وجود لمذكرة)</translation>
=======
        <source>A&amp;mount:</source>
        <translation type="unfinished">&amp;القيمة</translation>
    </message>
    <message>
        <source>Pay &amp;To:</source>
        <translation type="unfinished">ادفع &amp;الى :</translation>
>>>>>>> 86d0551a
    </message>
</context>
<context>
    <name>SendCoinsEntry</name>
    <message>
<<<<<<< HEAD
        <source>A&amp;mount:</source>
        <translation type="unfinished">&amp;القيمة</translation>
    </message>
    <message>
        <source>Pay &amp;To:</source>
        <translation type="unfinished">ادفع &amp;الى :</translation>
    </message>
    <message>
        <source>&amp;Label:</source>
        <translation type="unfinished">&amp;مذكرة :</translation>
    </message>
    <message>
        <source>Choose previously used address</source>
        <translation type="unfinished">‫اختر عنوانا تم استخدامه سابقا‬</translation>
    </message>
    <message>
        <source>The Qtum address to send the payment to</source>
        <translation type="unfinished">‫عنوان البتكوين لارسال الدفعة له‬</translation>
    </message>
    <message>
        <source>Paste address from clipboard</source>
        <translation type="unfinished">‫ألصق العنوان من الحافظة‬</translation>
    </message>
    <message>
        <source>Remove this entry</source>
        <translation type="unfinished">‫ازل هذا المدخل‬</translation>
    </message>
    <message>
        <source>The amount to send in the selected unit</source>
        <translation type="unfinished">‫القيمة للإرسال في الوحدة المحددة‬</translation>
    </message>
    <message>
        <source>The fee will be deducted from the amount being sent. The recipient will receive less qtums than you enter in the amount field. If multiple recipients are selected, the fee is split equally.</source>
        <translation type="unfinished">‫سيتم خصم الرسوم من المبلغ الذي يتم إرساله. لذا سوف يتلقى المستلم قيمة أقل من البتكوين المدخل في حقل القيمة. في حالة تحديد عدة مستلمين، يتم تقسيم الرسوم بالتساوي.‬</translation>
    </message>
    <message>
        <source>S&amp;ubtract fee from amount</source>
        <translation type="unfinished">‫ط&amp;رح الرسوم من القيمة‬</translation>
    </message>
    <message>
        <source>Use available balance</source>
        <translation type="unfinished">استخدام الرصيد المتاح</translation>
    </message>
    <message>
        <source>Message:</source>
        <translation type="unfinished">‫رسالة:‬</translation>
=======
        <source>&amp;Label:</source>
        <translation type="unfinished">&amp;مذكرة :</translation>
    </message>
    <message>
        <source>Choose previously used address</source>
        <translation type="unfinished">‫اختر عنوانا تم استخدامه سابقا‬</translation>
    </message>
    <message>
        <source>The Qtum address to send the payment to</source>
        <translation type="unfinished">‫عنوان البتكوين لارسال الدفعة له‬</translation>
    </message>
    <message>
        <source>Paste address from clipboard</source>
        <translation type="unfinished">‫ألصق العنوان من الحافظة‬</translation>
    </message>
    <message>
        <source>Remove this entry</source>
        <translation type="unfinished">‫ازل هذا المدخل‬</translation>
    </message>
    <message>
        <source>The amount to send in the selected unit</source>
        <translation type="unfinished">‫القيمة للإرسال في الوحدة المحددة‬</translation>
    </message>
    <message>
        <source>The fee will be deducted from the amount being sent. The recipient will receive less qtums than you enter in the amount field. If multiple recipients are selected, the fee is split equally.</source>
        <translation type="unfinished">‫سيتم خصم الرسوم من المبلغ الذي يتم إرساله. لذا سوف يتلقى المستلم قيمة أقل من البتكوين المدخل في حقل القيمة. في حالة تحديد عدة مستلمين، يتم تقسيم الرسوم بالتساوي.‬</translation>
    </message>
    <message>
        <source>S&amp;ubtract fee from amount</source>
        <translation type="unfinished">‫ط&amp;رح الرسوم من القيمة‬</translation>
    </message>
    <message>
        <source>Use available balance</source>
        <translation type="unfinished">استخدام الرصيد المتاح</translation>
    </message>
    <message>
        <source>Message:</source>
        <translation type="unfinished">‫رسالة:‬</translation>
    </message>
    <message>
        <source>Enter a label for this address to add it to the list of used addresses</source>
        <translation type="unfinished">‫أدخل مذكرة لهذا العنوان لإضافته إلى قائمة العناوين المستخدمة‬</translation>
    </message>
    <message>
        <source>A message that was attached to the qtum: URI which will be stored with the transaction for your reference. Note: This message will not be sent over the Qtum network.</source>
        <translation type="unfinished">‫الرسالة يتم إرفاقها مع البتكوين: الرابط سيتم تخزينه مع العملية لك للرجوع إليه. ملاحظة: لن يتم إرسال هذه الرسالة عبر شبكة البتكوين.‬</translation>
>>>>>>> 86d0551a
    </message>
</context>
<context>
    <name>SendConfirmationDialog</name>
    <message>
<<<<<<< HEAD
        <source>Enter a label for this address to add it to the list of used addresses</source>
        <translation type="unfinished">‫أدخل مذكرة لهذا العنوان لإضافته إلى قائمة العناوين المستخدمة‬</translation>
    </message>
    <message>
        <source>A message that was attached to the qtum: URI which will be stored with the transaction for your reference. Note: This message will not be sent over the Qtum network.</source>
        <translation type="unfinished">‫الرسالة يتم إرفاقها مع البتكوين: الرابط سيتم تخزينه مع العملية لك للرجوع إليه. ملاحظة: لن يتم إرسال هذه الرسالة عبر شبكة البتكوين.‬</translation>
    </message>
</context>
<context>
    <name>SendConfirmationDialog</name>
    <message>
        <source>Send</source>
        <translation type="unfinished">إرسال</translation>
    </message>
    <message>
        <source>Create Unsigned</source>
        <translation type="unfinished">إنشاء غير موقع</translation>
=======
        <source>Send</source>
        <translation type="unfinished">إرسال</translation>
    </message>
    <message>
        <source>Create Unsigned</source>
        <translation type="unfinished">إنشاء غير موقع</translation>
    </message>
</context>
<context>
    <name>SignVerifyMessageDialog</name>
    <message>
        <source>Signatures - Sign / Verify a Message</source>
        <translation type="unfinished">التواقيع - التوقيع / تحقق من الرسالة</translation>
    </message>
    <message>
        <source>&amp;Sign Message</source>
        <translation type="unfinished">&amp;توقيع الرسالة</translation>
>>>>>>> 86d0551a
    </message>
</context>
<context>
    <name>SignVerifyMessageDialog</name>
    <message>
<<<<<<< HEAD
        <source>Signatures - Sign / Verify a Message</source>
        <translation type="unfinished">التواقيع - التوقيع / تحقق من الرسالة</translation>
    </message>
    <message>
        <source>&amp;Sign Message</source>
        <translation type="unfinished">&amp;توقيع الرسالة</translation>
    </message>
    <message>
        <source>You can sign messages/agreements with your addresses to prove you can receive qtums sent to them. Be careful not to sign anything vague or random, as phishing attacks may try to trick you into signing your identity over to them. Only sign fully-detailed statements you agree to.</source>
        <translation type="unfinished">‫تستطيع توقيع رسائل/اتفاقيات من عناوينك لإثبات أنه بإمكانك استلام بتكوين مرسل لهذه العناوين. كن حذرا من توقيع أي شيء غامض أو عشوائي، هجمات التصيد قد تحاول خداعك وانتحال هويتك. وقع البيانات الواضحة بالكامل والتي توافق عليها فقط.‬</translation>
    </message>
    <message>
        <source>The Qtum address to sign the message with</source>
        <translation type="unfinished">عنوان البتكوين لتوقيع الرسالة منه</translation>
    </message>
    <message>
        <source>Choose previously used address</source>
        <translation type="unfinished">‫اختر عنوانا تم استخدامه سابقا‬</translation>
    </message>
    <message>
        <source>Paste address from clipboard</source>
        <translation type="unfinished">‫ألصق العنوان من الحافظة‬</translation>
    </message>
    <message>
        <source>Enter the message you want to sign here</source>
        <translation type="unfinished">ادخل الرسالة التي تريد توقيعها هنا</translation>
    </message>
    <message>
        <source>Signature</source>
        <translation type="unfinished">التوقيع</translation>
    </message>
    <message>
        <source>Copy the current signature to the system clipboard</source>
        <translation type="unfinished">نسخ التوقيع الحالي إلى حافظة النظام</translation>
    </message>
    <message>
        <source>Sign the message to prove you own this Qtum address</source>
        <translation type="unfinished">‫وقع الرسالة لتثبت انك تملك عنوان البتكوين هذا‬</translation>
    </message>
    <message>
        <source>Sign &amp;Message</source>
        <translation type="unfinished">توقيع &amp;الرسالة</translation>
    </message>
    <message>
        <source>Reset all sign message fields</source>
        <translation type="unfinished">‫إعادة تعيين كافة حقول توقيع الرسالة‬</translation>
    </message>
    <message>
        <source>Clear &amp;All</source>
        <translation type="unfinished">مسح الكل</translation>
    </message>
    <message>
        <source>&amp;Verify Message</source>
        <translation type="unfinished">‫&amp;تحقق من الرسالة‬</translation>
    </message>
    <message>
        <source>Enter the receiver's address, message (ensure you copy line breaks, spaces, tabs, etc. exactly) and signature below to verify the message. Be careful not to read more into the signature than what is in the signed message itself, to avoid being tricked by a man-in-the-middle attack. Note that this only proves the signing party receives with the address, it cannot prove sendership of any transaction!</source>
        <translation type="unfinished">أدخل عنوان المتلقي، راسل (تأكد من نسخ فواصل الأسطر، الفراغات، الخ.. تماما) والتوقيع أسفله لتأكيد الرسالة. كن حذرا من عدم قراءة داخل التوقيع أكثر مما هو موقع بالرسالة نفسها، لتجنب خداعك بهجوم man-in-the-middle. لاحظ أنه هذا لاثبات أن الجهة الموقعة تستقبل مع العنوان فقط، لا تستطيع اثبات الارسال لأي معاملة.</translation>
    </message>
    <message>
        <source>The Qtum address the message was signed with</source>
        <translation type="unfinished">عنوان البتكوين الذي تم توقيع الرسالة منه</translation>
    </message>
    <message>
        <source>The signed message to verify</source>
        <translation type="unfinished">الرسالة الموقعة للتحقق.</translation>
    </message>
    <message>
        <source>The signature given when the message was signed</source>
        <translation type="unfinished">‫التوقيع المعطى عند توقيع الرسالة‬</translation>
    </message>
    <message>
        <source>Verify the message to ensure it was signed with the specified Qtum address</source>
        <translation type="unfinished">‫تحقق من الرسالة للتأكد أنه تم توقيعها من عنوان البتكوين المحدد‬</translation>
    </message>
    <message>
        <source>Verify &amp;Message</source>
        <translation type="unfinished">تحقق من &amp;الرسالة</translation>
    </message>
    <message>
        <source>Reset all verify message fields</source>
        <translation type="unfinished">إعادة تعيين جميع حقول التحقق من الرسالة</translation>
    </message>
    <message>
        <source>Click "Sign Message" to generate signature</source>
        <translation type="unfinished">‫انقر "توقيع الرسالة" لانشاء التوقيع‬</translation>
    </message>
    <message>
        <source>The entered address is invalid.</source>
        <translation type="unfinished">العنوان المدخل غير صالح</translation>
    </message>
    <message>
        <source>Please check the address and try again.</source>
        <translation type="unfinished">الرجاء التأكد من العنوان والمحاولة مرة اخرى.</translation>
    </message>
    <message>
        <source>The entered address does not refer to a key.</source>
        <translation type="unfinished">العنوان المدخل لا يشير الى مفتاح.</translation>
    </message>
    <message>
        <source>Wallet unlock was cancelled.</source>
        <translation type="unfinished">تم الغاء عملية فتح المحفظة.</translation>
    </message>
    <message>
        <source>No error</source>
        <translation type="unfinished">لا  يوجد خطأ</translation>
    </message>
    <message>
        <source>Private key for the entered address is not available.</source>
        <translation type="unfinished">‫المفتاح الخاص للعنوان المدخل غير متاح.‬</translation>
    </message>
    <message>
        <source>Message signing failed.</source>
        <translation type="unfinished">فشل توقيع الرسالة.</translation>
    </message>
    <message>
        <source>Message signed.</source>
        <translation type="unfinished">الرسالة موقعة.</translation>
    </message>
    <message>
        <source>The signature could not be decoded.</source>
        <translation type="unfinished">لا يمكن فك تشفير التوقيع.</translation>
    </message>
    <message>
        <source>Please check the signature and try again.</source>
        <translation type="unfinished">فضلا تاكد من التوقيع وحاول مرة اخرى</translation>
    </message>
    <message>
        <source>The signature did not match the message digest.</source>
        <translation type="unfinished">لم يتطابق التوقيع مع ملخص الرسالة.</translation>
=======
        <source>You can sign messages/agreements with your addresses to prove you can receive qtums sent to them. Be careful not to sign anything vague or random, as phishing attacks may try to trick you into signing your identity over to them. Only sign fully-detailed statements you agree to.</source>
        <translation type="unfinished">‫تستطيع توقيع رسائل/اتفاقيات من عناوينك لإثبات أنه بإمكانك استلام بتكوين مرسل لهذه العناوين. كن حذرا من توقيع أي شيء غامض أو عشوائي، هجمات التصيد قد تحاول خداعك وانتحال هويتك. وقع البيانات الواضحة بالكامل والتي توافق عليها فقط.‬</translation>
    </message>
    <message>
        <source>The Qtum address to sign the message with</source>
        <translation type="unfinished">عنوان البتكوين لتوقيع الرسالة منه</translation>
    </message>
    <message>
        <source>Choose previously used address</source>
        <translation type="unfinished">‫اختر عنوانا تم استخدامه سابقا‬</translation>
    </message>
    <message>
        <source>Paste address from clipboard</source>
        <translation type="unfinished">‫ألصق العنوان من الحافظة‬</translation>
    </message>
    <message>
        <source>Enter the message you want to sign here</source>
        <translation type="unfinished">ادخل الرسالة التي تريد توقيعها هنا</translation>
    </message>
    <message>
        <source>Signature</source>
        <translation type="unfinished">التوقيع</translation>
    </message>
    <message>
        <source>Copy the current signature to the system clipboard</source>
        <translation type="unfinished">نسخ التوقيع الحالي إلى حافظة النظام</translation>
    </message>
    <message>
        <source>Sign the message to prove you own this Qtum address</source>
        <translation type="unfinished">‫وقع الرسالة لتثبت انك تملك عنوان البتكوين هذا‬</translation>
    </message>
    <message>
        <source>Sign &amp;Message</source>
        <translation type="unfinished">توقيع &amp;الرسالة</translation>
    </message>
    <message>
        <source>Reset all sign message fields</source>
        <translation type="unfinished">‫إعادة تعيين كافة حقول توقيع الرسالة‬</translation>
    </message>
    <message>
        <source>Clear &amp;All</source>
        <translation type="unfinished">مسح الكل</translation>
    </message>
    <message>
        <source>&amp;Verify Message</source>
        <translation type="unfinished">‫&amp;تحقق من الرسالة‬</translation>
    </message>
    <message>
        <source>Enter the receiver's address, message (ensure you copy line breaks, spaces, tabs, etc. exactly) and signature below to verify the message. Be careful not to read more into the signature than what is in the signed message itself, to avoid being tricked by a man-in-the-middle attack. Note that this only proves the signing party receives with the address, it cannot prove sendership of any transaction!</source>
        <translation type="unfinished">أدخل عنوان المتلقي، راسل (تأكد من نسخ فواصل الأسطر، الفراغات، الخ.. تماما) والتوقيع أسفله لتأكيد الرسالة. كن حذرا من عدم قراءة داخل التوقيع أكثر مما هو موقع بالرسالة نفسها، لتجنب خداعك بهجوم man-in-the-middle. لاحظ أنه هذا لاثبات أن الجهة الموقعة تستقبل مع العنوان فقط، لا تستطيع اثبات الارسال لأي معاملة.</translation>
    </message>
    <message>
        <source>The Qtum address the message was signed with</source>
        <translation type="unfinished">عنوان البتكوين الذي تم توقيع الرسالة منه</translation>
    </message>
    <message>
        <source>The signed message to verify</source>
        <translation type="unfinished">الرسالة الموقعة للتحقق.</translation>
    </message>
    <message>
        <source>The signature given when the message was signed</source>
        <translation type="unfinished">‫التوقيع المعطى عند توقيع الرسالة‬</translation>
    </message>
    <message>
        <source>Verify the message to ensure it was signed with the specified Qtum address</source>
        <translation type="unfinished">‫تحقق من الرسالة للتأكد أنه تم توقيعها من عنوان البتكوين المحدد‬</translation>
    </message>
    <message>
        <source>Verify &amp;Message</source>
        <translation type="unfinished">تحقق من &amp;الرسالة</translation>
    </message>
    <message>
        <source>Reset all verify message fields</source>
        <translation type="unfinished">إعادة تعيين جميع حقول التحقق من الرسالة</translation>
    </message>
    <message>
        <source>Click "Sign Message" to generate signature</source>
        <translation type="unfinished">‫انقر "توقيع الرسالة" لانشاء التوقيع‬</translation>
    </message>
    <message>
        <source>The entered address is invalid.</source>
        <translation type="unfinished">العنوان المدخل غير صالح</translation>
    </message>
    <message>
        <source>Please check the address and try again.</source>
        <translation type="unfinished">الرجاء التأكد من العنوان والمحاولة مرة اخرى.</translation>
    </message>
    <message>
        <source>The entered address does not refer to a key.</source>
        <translation type="unfinished">العنوان المدخل لا يشير الى مفتاح.</translation>
    </message>
    <message>
        <source>Wallet unlock was cancelled.</source>
        <translation type="unfinished">تم الغاء عملية فتح المحفظة.</translation>
    </message>
    <message>
        <source>No error</source>
        <translation type="unfinished">لا  يوجد خطأ</translation>
    </message>
    <message>
        <source>Private key for the entered address is not available.</source>
        <translation type="unfinished">‫المفتاح الخاص للعنوان المدخل غير متاح.‬</translation>
    </message>
    <message>
        <source>Message signing failed.</source>
        <translation type="unfinished">فشل توقيع الرسالة.</translation>
    </message>
    <message>
        <source>Message signed.</source>
        <translation type="unfinished">الرسالة موقعة.</translation>
    </message>
    <message>
        <source>The signature could not be decoded.</source>
        <translation type="unfinished">لا يمكن فك تشفير التوقيع.</translation>
    </message>
    <message>
        <source>Please check the signature and try again.</source>
        <translation type="unfinished">فضلا تاكد من التوقيع وحاول مرة اخرى</translation>
    </message>
    <message>
        <source>The signature did not match the message digest.</source>
        <translation type="unfinished">لم يتطابق التوقيع مع ملخص الرسالة.</translation>
    </message>
    <message>
        <source>Message verification failed.</source>
        <translation type="unfinished">فشلت عملية التأكد من الرسالة.</translation>
    </message>
    <message>
        <source>Message verified.</source>
        <translation type="unfinished">تم تأكيد الرسالة.</translation>
>>>>>>> 86d0551a
    </message>
</context>
<context>
    <name>SplashScreen</name>
    <message>
<<<<<<< HEAD
        <source>Message verification failed.</source>
        <translation type="unfinished">فشلت عملية التأكد من الرسالة.</translation>
    </message>
    <message>
        <source>Message verified.</source>
        <translation type="unfinished">تم تأكيد الرسالة.</translation>
    </message>
</context>
<context>
    <name>SplashScreen</name>
    <message>
        <source>(press q to shutdown and continue later)</source>
        <translation type="unfinished">‫(انقر q للاغلاق والمواصلة لاحقا)‬</translation>
=======
        <source>(press q to shutdown and continue later)</source>
        <translation type="unfinished">‫(انقر q للاغلاق والمواصلة لاحقا)‬</translation>
    </message>
    <message>
        <source>press q to shutdown</source>
        <translation type="unfinished">‫انقر q للاغلاق‬</translation>
    </message>
</context>
<context>
    <name>TrafficGraphWidget</name>
    <message>
        <source>kB/s</source>
        <translation type="unfinished">كيلوبايت/ثانية</translation>
>>>>>>> 86d0551a
    </message>
</context>
<context>
    <name>TransactionDesc</name>
    <message>
<<<<<<< HEAD
        <source>press q to shutdown</source>
        <translation type="unfinished">‫انقر q للاغلاق‬</translation>
=======
        <source>conflicted with a transaction with %1 confirmations</source>
        <extracomment>Text explaining the current status of a transaction, shown in the status field of the details window for this transaction. This status represents an unconfirmed transaction that conflicts with a confirmed transaction.</extracomment>
        <translation type="unfinished">‫تعارضت مع عملية أخرى تم تأكيدها %1</translation>
>>>>>>> 86d0551a
    </message>
</context>
<context>
    <name>TrafficGraphWidget</name>
    <message>
<<<<<<< HEAD
        <source>kB/s</source>
        <translation type="unfinished">كيلوبايت/ثانية</translation>
=======
        <source>0/unconfirmed, in memory pool</source>
        <extracomment>Text explaining the current status of a transaction, shown in the status field of the details window for this transaction. This status represents an unconfirmed transaction that is in the memory pool.</extracomment>
        <translation type="unfinished">‫0/غير مؤكدة، في تجمع الذاكرة‬</translation>
>>>>>>> 86d0551a
    </message>
</context>
<context>
    <name>TransactionDesc</name>
    <message>
<<<<<<< HEAD
        <source>conflicted with a transaction with %1 confirmations</source>
        <extracomment>Text explaining the current status of a transaction, shown in the status field of the details window for this transaction. This status represents an unconfirmed transaction that conflicts with a confirmed transaction.</extracomment>
        <translation type="unfinished">‫تعارضت مع عملية أخرى تم تأكيدها %1</translation>
    </message>
    <message>
        <source>0/unconfirmed, in memory pool</source>
        <extracomment>Text explaining the current status of a transaction, shown in the status field of the details window for this transaction. This status represents an unconfirmed transaction that is in the memory pool.</extracomment>
        <translation type="unfinished">‫0/غير مؤكدة، في تجمع الذاكرة‬</translation>
    </message>
    <message>
        <source>0/unconfirmed, not in memory pool</source>
        <extracomment>Text explaining the current status of a transaction, shown in the status field of the details window for this transaction. This status represents an unconfirmed transaction that is not in the memory pool.</extracomment>
        <translation type="unfinished">‫0/غير مؤكدة، ليست في تجمع الذاكرة‬</translation>
    </message>
    <message>
        <source>abandoned</source>
        <extracomment>Text explaining the current status of a transaction, shown in the status field of the details window for this transaction. This status represents an abandoned transaction.</extracomment>
        <translation type="unfinished">مهجور</translation>
    </message>
    <message>
        <source>%1/unconfirmed</source>
        <extracomment>Text explaining the current status of a transaction, shown in the status field of the details window for this transaction. This status represents a transaction confirmed in at least one block, but less than 6 blocks.</extracomment>
        <translation type="unfinished">غير مؤكدة/%1</translation>
    </message>
    <message>
        <source>%1 confirmations</source>
        <extracomment>Text explaining the current status of a transaction, shown in the status field of the details window for this transaction. This status represents a transaction confirmed in 6 or more blocks.</extracomment>
        <translation type="unfinished">تأكيد %1</translation>
    </message>
    <message>
        <source>Status</source>
        <translation type="unfinished">الحالة.</translation>
    </message>
    <message>
        <source>Date</source>
        <translation type="unfinished">التاريخ</translation>
    </message>
    <message>
        <source>Source</source>
        <translation type="unfinished">المصدر</translation>
    </message>
    <message>
        <source>Generated</source>
        <translation type="unfinished">‫مُصدر‬</translation>
    </message>
    <message>
        <source>From</source>
        <translation type="unfinished">من</translation>
    </message>
    <message>
        <source>unknown</source>
        <translation type="unfinished">غير معروف</translation>
    </message>
    <message>
=======
        <source>0/unconfirmed, not in memory pool</source>
        <extracomment>Text explaining the current status of a transaction, shown in the status field of the details window for this transaction. This status represents an unconfirmed transaction that is not in the memory pool.</extracomment>
        <translation type="unfinished">‫0/غير مؤكدة، ليست في تجمع الذاكرة‬</translation>
    </message>
    <message>
        <source>abandoned</source>
        <extracomment>Text explaining the current status of a transaction, shown in the status field of the details window for this transaction. This status represents an abandoned transaction.</extracomment>
        <translation type="unfinished">مهجور</translation>
    </message>
    <message>
        <source>%1/unconfirmed</source>
        <extracomment>Text explaining the current status of a transaction, shown in the status field of the details window for this transaction. This status represents a transaction confirmed in at least one block, but less than 6 blocks.</extracomment>
        <translation type="unfinished">غير مؤكدة/%1</translation>
    </message>
    <message>
        <source>%1 confirmations</source>
        <extracomment>Text explaining the current status of a transaction, shown in the status field of the details window for this transaction. This status represents a transaction confirmed in 6 or more blocks.</extracomment>
        <translation type="unfinished">تأكيد %1</translation>
    </message>
    <message>
        <source>Status</source>
        <translation type="unfinished">الحالة.</translation>
    </message>
    <message>
        <source>Date</source>
        <translation type="unfinished">التاريخ</translation>
    </message>
    <message>
        <source>Source</source>
        <translation type="unfinished">المصدر</translation>
    </message>
    <message>
        <source>Generated</source>
        <translation type="unfinished">‫مُصدر‬</translation>
    </message>
    <message>
        <source>From</source>
        <translation type="unfinished">من</translation>
    </message>
    <message>
        <source>unknown</source>
        <translation type="unfinished">غير معروف</translation>
    </message>
    <message>
>>>>>>> 86d0551a
        <source>To</source>
        <translation type="unfinished">الى</translation>
    </message>
    <message>
        <source>own address</source>
        <translation type="unfinished">عنوانه</translation>
    </message>
    <message>
        <source>watch-only</source>
        <translation type="unfinished">‫مراقبة فقط‬</translation>
    </message>
    <message>
        <source>label</source>
        <translation type="unfinished">‫مذكرة‬</translation>
<<<<<<< HEAD
    </message>
    <message numerus="yes">
        <source>matures in %n more block(s)</source>
        <translation type="unfinished">
            <numerusform>matures in %n more block(s)</numerusform>
            <numerusform>matures in %n more block(s)</numerusform>
            <numerusform>matures in %n more block(s)</numerusform>
            <numerusform>matures in %n more block(s)</numerusform>
            <numerusform>matures in %n more block(s)</numerusform>
            <numerusform>matures in %n more block(s)</numerusform>
        </translation>
    </message>
    <message>
        <source>not accepted</source>
        <translation type="unfinished">غير مقبولة</translation>
    </message>
    <message>
        <source>Transaction fee</source>
        <translation type="unfinished">رسوم العملية</translation>
    </message>
    <message>
        <source>Net amount</source>
        <translation type="unfinished">‫صافي القيمة‬</translation>
    </message>
    <message>
        <source>Message</source>
        <translation type="unfinished">رسالة </translation>
    </message>
    <message>
        <source>Comment</source>
        <translation type="unfinished">تعليق</translation>
    </message>
    <message>
        <source>Transaction ID</source>
        <translation type="unfinished">‫رقم العملية‬</translation>
    </message>
    <message>
        <source>Transaction total size</source>
        <translation type="unfinished">الحجم الكلي ‫للعملية‬</translation>
    </message>
    <message>
        <source>Transaction virtual size</source>
        <translation type="unfinished">حجم المعاملة الافتراضي</translation>
    </message>
    <message>
        <source>Output index</source>
        <translation type="unfinished">مؤشر المخرجات</translation>
    </message>
    <message>
        <source> (Certificate was not verified)</source>
        <translation type="unfinished">(لم يتم التحقق من الشهادة)</translation>
    </message>
    <message>
        <source>Merchant</source>
        <translation type="unfinished">تاجر</translation>
    </message>
    <message>
        <source>Debug information</source>
        <translation type="unfinished">معلومات التصحيح</translation>
    </message>
    <message>
        <source>Transaction</source>
        <translation type="unfinished">‫عملية‬</translation>
    </message>
    <message>
        <source>Inputs</source>
        <translation type="unfinished">المدخلات</translation>
    </message>
    <message>
        <source>Amount</source>
        <translation type="unfinished">‫القيمة‬</translation>
    </message>
    <message>
        <source>true</source>
        <translation type="unfinished">صحيح</translation>
    </message>
    <message>
        <source>false</source>
        <translation type="unfinished">خاطئ</translation>
=======
    </message>
    <message numerus="yes">
        <source>matures in %n more block(s)</source>
        <translation type="unfinished">
            <numerusform>matures in %n more block(s)</numerusform>
            <numerusform>matures in %n more block(s)</numerusform>
            <numerusform>matures in %n more block(s)</numerusform>
            <numerusform>matures in %n more block(s)</numerusform>
            <numerusform>matures in %n more block(s)</numerusform>
            <numerusform>matures in %n more block(s)</numerusform>
        </translation>
    </message>
    <message>
        <source>not accepted</source>
        <translation type="unfinished">غير مقبولة</translation>
    </message>
    <message>
        <source>Transaction fee</source>
        <translation type="unfinished">رسوم العملية</translation>
    </message>
    <message>
        <source>Net amount</source>
        <translation type="unfinished">‫صافي القيمة‬</translation>
    </message>
    <message>
        <source>Message</source>
        <translation type="unfinished">رسالة </translation>
    </message>
    <message>
        <source>Comment</source>
        <translation type="unfinished">تعليق</translation>
    </message>
    <message>
        <source>Transaction ID</source>
        <translation type="unfinished">‫رقم العملية‬</translation>
    </message>
    <message>
        <source>Transaction total size</source>
        <translation type="unfinished">الحجم الكلي ‫للعملية‬</translation>
    </message>
    <message>
        <source>Transaction virtual size</source>
        <translation type="unfinished">حجم المعاملة الافتراضي</translation>
    </message>
    <message>
        <source>Output index</source>
        <translation type="unfinished">مؤشر المخرجات</translation>
    </message>
    <message>
        <source> (Certificate was not verified)</source>
        <translation type="unfinished">(لم يتم التحقق من الشهادة)</translation>
    </message>
    <message>
        <source>Merchant</source>
        <translation type="unfinished">تاجر</translation>
    </message>
    <message>
        <source>Debug information</source>
        <translation type="unfinished">معلومات التصحيح</translation>
    </message>
    <message>
        <source>Transaction</source>
        <translation type="unfinished">‫عملية‬</translation>
    </message>
    <message>
        <source>Inputs</source>
        <translation type="unfinished">المدخلات</translation>
    </message>
    <message>
        <source>Amount</source>
        <translation type="unfinished">‫القيمة‬</translation>
    </message>
    <message>
        <source>true</source>
        <translation type="unfinished">صحيح</translation>
>>>>>>> 86d0551a
    </message>
</context>
<context>
    <name>TransactionDescDialog</name>
    <message>
<<<<<<< HEAD
        <source>This pane shows a detailed description of the transaction</source>
        <translation type="unfinished">يبين هذا الجزء وصفا مفصلا لهده المعاملة</translation>
=======
        <source>false</source>
        <translation type="unfinished">خاطئ</translation>
>>>>>>> 86d0551a
    </message>
</context>
<context>
    <name>TransactionDescDialog</name>
    <message>
<<<<<<< HEAD
        <source>Details for %1</source>
        <translation type="unfinished">تفاصيل عن %1</translation>
=======
        <source>This pane shows a detailed description of the transaction</source>
        <translation type="unfinished">يبين هذا الجزء وصفا مفصلا لهده المعاملة</translation>
>>>>>>> 86d0551a
    </message>
</context>
<context>
    <name>TransactionTableModel</name>
    <message>
<<<<<<< HEAD
        <source>Date</source>
        <translation type="unfinished">التاريخ</translation>
=======
        <source>Details for %1</source>
        <translation type="unfinished">تفاصيل عن %1</translation>
>>>>>>> 86d0551a
    </message>
</context>
<context>
    <name>TransactionTableModel</name>
    <message>
<<<<<<< HEAD
        <source>Type</source>
        <translation type="unfinished">النوع</translation>
    </message>
    <message>
        <source>Label</source>
        <translation type="unfinished">المذكرة</translation>
    </message>
    <message>
        <source>Unconfirmed</source>
        <translation type="unfinished">غير مؤكد</translation>
    </message>
    <message>
        <source>Abandoned</source>
        <translation type="unfinished">مهجور</translation>
    </message>
    <message>
        <source>Confirming (%1 of %2 recommended confirmations)</source>
        <translation type="unfinished">قيد التأكيد (%1 من %2 تأكيد موصى به)</translation>
    </message>
    <message>
        <source>Confirmed (%1 confirmations)</source>
        <translation type="unfinished">‫نافذ (%1 تأكيدات)‬</translation>
    </message>
    <message>
        <source>Conflicted</source>
        <translation type="unfinished">يتعارض</translation>
    </message>
    <message>
        <source>Immature (%1 confirmations, will be available after %2)</source>
        <translation type="unfinished">غير ناضجة (تأكيدات %1 ، ستكون متوفرة بعد %2)</translation>
    </message>
    <message>
        <source>Generated but not accepted</source>
        <translation type="unfinished">ولّدت ولكن لم تقبل</translation>
    </message>
    <message>
        <source>Received with</source>
        <translation type="unfinished">‫استلم في‬</translation>
    </message>
    <message>
        <source>Received from</source>
        <translation type="unfinished">‫استلم من</translation>
    </message>
    <message>
        <source>Sent to</source>
        <translation type="unfinished">أرسل إلى</translation>
    </message>
    <message>
        <source>Payment to yourself</source>
        <translation type="unfinished">دفع لنفسك</translation>
=======
        <source>Date</source>
        <translation type="unfinished">التاريخ</translation>
    </message>
    <message>
        <source>Type</source>
        <translation type="unfinished">النوع</translation>
    </message>
    <message>
        <source>Label</source>
        <translation type="unfinished">المذكرة</translation>
    </message>
    <message>
        <source>Unconfirmed</source>
        <translation type="unfinished">غير مؤكد</translation>
    </message>
    <message>
        <source>Abandoned</source>
        <translation type="unfinished">مهجور</translation>
    </message>
    <message>
        <source>Confirming (%1 of %2 recommended confirmations)</source>
        <translation type="unfinished">قيد التأكيد (%1 من %2 تأكيد موصى به)</translation>
    </message>
    <message>
        <source>Confirmed (%1 confirmations)</source>
        <translation type="unfinished">‫نافذ (%1 تأكيدات)‬</translation>
    </message>
    <message>
        <source>Conflicted</source>
        <translation type="unfinished">يتعارض</translation>
    </message>
    <message>
        <source>Immature (%1 confirmations, will be available after %2)</source>
        <translation type="unfinished">غير ناضجة (تأكيدات %1 ، ستكون متوفرة بعد %2)</translation>
    </message>
    <message>
        <source>Generated but not accepted</source>
        <translation type="unfinished">ولّدت ولكن لم تقبل</translation>
    </message>
    <message>
        <source>Received with</source>
        <translation type="unfinished">‫استلم في‬</translation>
    </message>
    <message>
        <source>Received from</source>
        <translation type="unfinished">‫استلم من</translation>
    </message>
    <message>
        <source>Sent to</source>
        <translation type="unfinished">أرسل إلى</translation>
>>>>>>> 86d0551a
    </message>
    <message>
        <source>Mined</source>
        <translation type="unfinished">‫معدّن‬</translation>
    </message>
    <message>
        <source>watch-only</source>
        <translation type="unfinished">‫مراقبة فقط‬</translation>
    </message>
    <message>
        <source>(n/a)</source>
        <translation type="unfinished">غير متوفر</translation>
    </message>
    <message>
        <source>(no label)</source>
        <translation type="unfinished">( لا وجود لمذكرة)</translation>
    </message>
    <message>
        <source>Transaction status. Hover over this field to show number of confirmations.</source>
        <translation type="unfinished">حالة التحويل. مرر فوق هذا الحقل لعرض عدد  التأكيدات.</translation>
    </message>
    <message>
        <source>Date and time that the transaction was received.</source>
        <translation type="unfinished">‫التاريخ والوقت الذي تم فيه استلام العملية.‬</translation>
    </message>
    <message>
        <source>Type of transaction.</source>
        <translation type="unfinished">‫نوع العملية.‬</translation>
    </message>
    <message>
        <source>Whether or not a watch-only address is involved in this transaction.</source>
        <translation type="unfinished">‫إذا كان عنوان المراقبة له علاقة بهذه العملية أم لا.‬</translation>
    </message>
    <message>
        <source>User-defined intent/purpose of the transaction.</source>
        <translation type="unfinished">‫سبب تنفيذ العملية للمستخدم.‬</translation>
    </message>
    <message>
        <source>Amount removed from or added to balance.</source>
        <translation type="unfinished">‫القيمة المضافة أو المزالة من الرصيد.‬</translation>
    </message>
</context>
<context>
    <name>TransactionView</name>
    <message>
        <source>All</source>
        <translation type="unfinished">الكل</translation>
    </message>
    <message>
        <source>Today</source>
        <translation type="unfinished">اليوم</translation>
    </message>
    <message>
        <source>This week</source>
        <translation type="unfinished">هذا الاسبوع</translation>
    </message>
    <message>
        <source>This month</source>
        <translation type="unfinished">هذا الشهر</translation>
    </message>
    <message>
        <source>Last month</source>
        <translation type="unfinished">الشهر الماضي</translation>
    </message>
    <message>
        <source>This year</source>
        <translation type="unfinished">هذا العام</translation>
    </message>
    <message>
        <source>Received with</source>
        <translation type="unfinished">‫استلم في‬</translation>
    </message>
    <message>
        <source>Sent to</source>
        <translation type="unfinished">أرسل إلى</translation>
<<<<<<< HEAD
    </message>
    <message>
        <source>To yourself</source>
        <translation type="unfinished">إليك</translation>
    </message>
    <message>
        <source>Mined</source>
        <translation type="unfinished">‫معدّن‬</translation>
    </message>
    <message>
        <source>Other</source>
        <translation type="unfinished">أخرى</translation>
    </message>
    <message>
        <source>Enter address, transaction id, or label to search</source>
        <translation type="unfinished">‫أدخل العنوان أو معرف المعاملة أو المذكرة للبحث‬</translation>
    </message>
    <message>
        <source>Min amount</source>
        <translation type="unfinished">الحد الأدنى</translation>
    </message>
    <message>
        <source>Range…</source>
        <translation type="unfinished">نطاق...</translation>
    </message>
    <message>
        <source>&amp;Copy address</source>
        <translation type="unfinished">‫&amp;انسخ العنوان‬</translation>
    </message>
    <message>
        <source>Copy &amp;label</source>
        <translation type="unfinished">‫نسخ &amp;مذكرة‬</translation>
    </message>
    <message>
        <source>Copy &amp;amount</source>
        <translation type="unfinished">‫نسخ &amp;القيمة‬</translation>
    </message>
    <message>
        <source>Copy transaction &amp;ID</source>
        <translation type="unfinished">‫نسخ &amp;معرف العملية‬</translation>
    </message>
    <message>
        <source>Copy &amp;raw transaction</source>
        <translation type="unfinished">‫نسخ &amp;النص الأصلي للعملية‬</translation>
    </message>
    <message>
        <source>Copy full transaction &amp;details</source>
        <translation type="unfinished">‫نسخ كامل &amp;تفاصيل العملية‬</translation>
    </message>
    <message>
        <source>&amp;Show transaction details</source>
        <translation type="unfinished">‫&amp; اظهر تفاصيل العملية‬</translation>
    </message>
    <message>
        <source>Increase transaction &amp;fee</source>
        <translation type="unfinished">‫زيادة العملية و الرسوم‬</translation>
    </message>
    <message>
        <source>A&amp;bandon transaction</source>
        <translation type="unfinished">‫ال&amp;تخلي عن العملية</translation>
    </message>
    <message>
        <source>&amp;Edit address label</source>
        <translation type="unfinished">و تحرير تسمية العنوان </translation>
    </message>
    <message>
        <source>Show in %1</source>
        <extracomment>Transactions table context menu action to show the selected transaction in a third-party block explorer. %1 is a stand-in argument for the URL of the explorer.</extracomment>
        <translation type="unfinished">‫عرض في %1</translation>
    </message>
    <message>
        <source>Export Transaction History</source>
        <translation type="unfinished">‫تصدير سجل العمليات التاريخي‬</translation>
    </message>
    <message>
        <source>Comma separated file</source>
        <extracomment>Expanded name of the CSV file format. See: https://en.wikipedia.org/wiki/Comma-separated_values.</extracomment>
        <translation type="unfinished">ملف القيم المفصولة بفاصلة</translation>
    </message>
    <message>
        <source>Confirmed</source>
        <translation type="unfinished">‫نافذ‬</translation>
    </message>
    <message>
        <source>Watch-only</source>
        <translation type="unfinished">‫مراقبة فقط‬</translation>
    </message>
    <message>
        <source>Date</source>
        <translation type="unfinished">التاريخ</translation>
    </message>
    <message>
        <source>Type</source>
        <translation type="unfinished">النوع</translation>
    </message>
    <message>
        <source>Label</source>
        <translation type="unfinished">المذكرة</translation>
    </message>
    <message>
        <source>Address</source>
        <translation type="unfinished">العنوان</translation>
    </message>
    <message>
        <source>ID</source>
        <translation type="unfinished">‫المعرف‬</translation>
    </message>
    <message>
        <source>Exporting Failed</source>
        <translation type="unfinished">فشل التصدير</translation>
    </message>
    <message>
        <source>There was an error trying to save the transaction history to %1.</source>
        <translation type="unfinished">‫حدث خطأ أثناء محاولة حفظ سجل العملية التاريخي في %1.‬</translation>
    </message>
    <message>
        <source>Exporting Successful</source>
        <translation type="unfinished">نجح التصدير</translation>
    </message>
    <message>
        <source>The transaction history was successfully saved to %1.</source>
        <translation type="unfinished">‫تم حفظ سجل العملية التاريخي بنجاح في %1.‬</translation>
    </message>
    <message>
        <source>Range:</source>
        <translation type="unfinished">المدى:</translation>
=======
    </message>
    <message>
        <source>Mined</source>
        <translation type="unfinished">‫معدّن‬</translation>
    </message>
    <message>
        <source>Other</source>
        <translation type="unfinished">أخرى</translation>
    </message>
    <message>
        <source>Enter address, transaction id, or label to search</source>
        <translation type="unfinished">‫أدخل العنوان أو معرف المعاملة أو المذكرة للبحث‬</translation>
    </message>
    <message>
        <source>Min amount</source>
        <translation type="unfinished">الحد الأدنى</translation>
    </message>
    <message>
        <source>Range…</source>
        <translation type="unfinished">نطاق...</translation>
    </message>
    <message>
        <source>&amp;Copy address</source>
        <translation type="unfinished">‫&amp;انسخ العنوان‬</translation>
    </message>
    <message>
        <source>Copy &amp;label</source>
        <translation type="unfinished">‫نسخ &amp;مذكرة‬</translation>
    </message>
    <message>
        <source>Copy &amp;amount</source>
        <translation type="unfinished">‫نسخ &amp;القيمة‬</translation>
    </message>
    <message>
        <source>Copy transaction &amp;ID</source>
        <translation type="unfinished">‫نسخ &amp;معرف العملية‬</translation>
    </message>
    <message>
        <source>Copy &amp;raw transaction</source>
        <translation type="unfinished">‫نسخ &amp;النص الأصلي للعملية‬</translation>
    </message>
    <message>
        <source>Copy full transaction &amp;details</source>
        <translation type="unfinished">‫نسخ كامل &amp;تفاصيل العملية‬</translation>
    </message>
    <message>
        <source>&amp;Show transaction details</source>
        <translation type="unfinished">‫&amp; اظهر تفاصيل العملية‬</translation>
    </message>
    <message>
        <source>Increase transaction &amp;fee</source>
        <translation type="unfinished">‫زيادة العملية و الرسوم‬</translation>
    </message>
    <message>
        <source>A&amp;bandon transaction</source>
        <translation type="unfinished">‫ال&amp;تخلي عن العملية</translation>
    </message>
    <message>
        <source>&amp;Edit address label</source>
        <translation type="unfinished">و تحرير تسمية العنوان </translation>
    </message>
    <message>
        <source>Show in %1</source>
        <extracomment>Transactions table context menu action to show the selected transaction in a third-party block explorer. %1 is a stand-in argument for the URL of the explorer.</extracomment>
        <translation type="unfinished">‫عرض في %1</translation>
    </message>
    <message>
        <source>Export Transaction History</source>
        <translation type="unfinished">‫تصدير سجل العمليات التاريخي‬</translation>
    </message>
    <message>
        <source>Comma separated file</source>
        <extracomment>Expanded name of the CSV file format. See: https://en.wikipedia.org/wiki/Comma-separated_values.</extracomment>
        <translation type="unfinished">ملف القيم المفصولة بفاصلة</translation>
    </message>
    <message>
        <source>Confirmed</source>
        <translation type="unfinished">‫نافذ‬</translation>
    </message>
    <message>
        <source>Watch-only</source>
        <translation type="unfinished">‫مراقبة فقط‬</translation>
    </message>
    <message>
        <source>Date</source>
        <translation type="unfinished">التاريخ</translation>
    </message>
    <message>
        <source>Type</source>
        <translation type="unfinished">النوع</translation>
    </message>
    <message>
        <source>Label</source>
        <translation type="unfinished">المذكرة</translation>
    </message>
    <message>
        <source>Address</source>
        <translation type="unfinished">العنوان</translation>
    </message>
    <message>
        <source>ID</source>
        <translation type="unfinished">‫المعرف‬</translation>
    </message>
    <message>
        <source>Exporting Failed</source>
        <translation type="unfinished">فشل التصدير</translation>
    </message>
    <message>
        <source>There was an error trying to save the transaction history to %1.</source>
        <translation type="unfinished">‫حدث خطأ أثناء محاولة حفظ سجل العملية التاريخي في %1.‬</translation>
    </message>
    <message>
        <source>Exporting Successful</source>
        <translation type="unfinished">نجح التصدير</translation>
    </message>
    <message>
        <source>The transaction history was successfully saved to %1.</source>
        <translation type="unfinished">‫تم حفظ سجل العملية التاريخي بنجاح في %1.‬</translation>
    </message>
    <message>
        <source>Range:</source>
        <translation type="unfinished">المدى:</translation>
    </message>
    <message>
        <source>to</source>
        <translation type="unfinished">إلى</translation>
>>>>>>> 86d0551a
    </message>
</context>
<context>
    <name>WalletFrame</name>
    <message>
<<<<<<< HEAD
        <source>to</source>
        <translation type="unfinished">إلى</translation>
=======
        <source>No wallet has been loaded.
Go to File &gt; Open Wallet to load a wallet.
- OR -</source>
        <translation type="unfinished">لم يتم تحميل أي محافظ.
اذهب الى ملف &gt; فتح محفظة لتحميل محفظة.
- أو -</translation>
>>>>>>> 86d0551a
    </message>
</context>
<context>
    <name>WalletFrame</name>
    <message>
<<<<<<< HEAD
        <source>No wallet has been loaded.
Go to File &gt; Open Wallet to load a wallet.
- OR -</source>
        <translation type="unfinished">لم يتم تحميل أي محافظ.
اذهب الى ملف &gt; فتح محفظة لتحميل محفظة.
- أو -</translation>
    </message>
    <message>
        <source>Create a new wallet</source>
        <translation type="unfinished">إنشاء محفظة جديدة</translation>
    </message>
    <message>
        <source>Error</source>
        <translation type="unfinished">خطأ</translation>
    </message>
    <message>
        <source>Unable to decode PSBT from clipboard (invalid base64)</source>
        <translation type="unfinished">‫تعذر قراءة وتحليل ترميز PSBT من الحافظة (base64 غير صالح)‬</translation>
    </message>
    <message>
        <source>Load Transaction Data</source>
        <translation type="unfinished">‫تحميل بيانات العملية‬</translation>
    </message>
    <message>
        <source>Partially Signed Transaction (*.psbt)</source>
        <translation type="unfinished">معاملة موقعة جزئيا (psbt.*)</translation>
    </message>
    <message>
        <source>PSBT file must be smaller than 100 MiB</source>
        <translation type="unfinished">ملف PSBT يجب أن يكون أصغر من 100 ميجابايت</translation>
=======
        <source>Create a new wallet</source>
        <translation type="unfinished">إنشاء محفظة جديدة</translation>
    </message>
    <message>
        <source>Error</source>
        <translation type="unfinished">خطأ</translation>
    </message>
    <message>
        <source>Unable to decode PSBT from clipboard (invalid base64)</source>
        <translation type="unfinished">‫تعذر قراءة وتحليل ترميز PSBT من الحافظة (base64 غير صالح)‬</translation>
    </message>
    <message>
        <source>Load Transaction Data</source>
        <translation type="unfinished">‫تحميل بيانات العملية‬</translation>
    </message>
    <message>
        <source>Partially Signed Transaction (*.psbt)</source>
        <translation type="unfinished">معاملة موقعة جزئيا (psbt.*)</translation>
    </message>
    <message>
        <source>PSBT file must be smaller than 100 MiB</source>
        <translation type="unfinished">ملف PSBT يجب أن يكون أصغر من 100 ميجابايت</translation>
    </message>
    <message>
        <source>Unable to decode PSBT</source>
        <translation type="unfinished">‫غير قادر على قراءة وتحليل ترميز PSBT‬</translation>
>>>>>>> 86d0551a
    </message>
</context>
<context>
    <name>WalletModel</name>
    <message>
<<<<<<< HEAD
        <source>Unable to decode PSBT</source>
        <translation type="unfinished">‫غير قادر على قراءة وتحليل ترميز PSBT‬</translation>
=======
        <source>Send Coins</source>
        <translation type="unfinished">‫إرسال وحدات البتكوين‬</translation>
>>>>>>> 86d0551a
    </message>
</context>
<context>
    <name>WalletModel</name>
    <message>
<<<<<<< HEAD
        <source>Send Coins</source>
        <translation type="unfinished">‫إرسال وحدات البتكوين‬</translation>
    </message>
    <message>
        <source>Fee bump error</source>
        <translation type="unfinished">خطأ في زيادة الرسوم</translation>
    </message>
    <message>
        <source>Increasing transaction fee failed</source>
        <translation type="unfinished">فشل في زيادة رسوم العملية</translation>
    </message>
    <message>
        <source>Do you want to increase the fee?</source>
        <extracomment>Asks a user if they would like to manually increase the fee of a transaction that has already been created.</extracomment>
        <translation type="unfinished">هل تريد زيادة الرسوم؟</translation>
    </message>
    <message>
        <source>Current fee:</source>
        <translation type="unfinished">‫الرسوم الان:‬</translation>
    </message>
    <message>
        <source>Increase:</source>
        <translation type="unfinished">زيادة:</translation>
    </message>
    <message>
        <source>New fee:</source>
        <translation type="unfinished">‫رسم جديد:‬</translation>
    </message>
    <message>
        <source>Confirm fee bump</source>
        <translation type="unfinished">تأكيد زيادة الرسوم</translation>
    </message>
    <message>
        <source>Can't draft transaction.</source>
        <translation type="unfinished">لا يمكن صياغة المعاملة</translation>
    </message>
    <message>
        <source>PSBT copied</source>
        <translation type="unfinished">تم نسخ PSBT</translation>
    </message>
    <message>
        <source>Can't sign transaction.</source>
        <translation type="unfinished">لا يمكن توقيع المعاملة.</translation>
    </message>
    <message>
        <source>Could not commit transaction</source>
        <translation type="unfinished">لا يمكن تنفيذ المعاملة</translation>
    </message>
    <message>
        <source>Can't display address</source>
        <translation type="unfinished">لا يمكن عرض العنوان </translation>
=======
        <source>Fee bump error</source>
        <translation type="unfinished">خطأ في زيادة الرسوم</translation>
    </message>
    <message>
        <source>Increasing transaction fee failed</source>
        <translation type="unfinished">فشل في زيادة رسوم العملية</translation>
    </message>
    <message>
        <source>Do you want to increase the fee?</source>
        <extracomment>Asks a user if they would like to manually increase the fee of a transaction that has already been created.</extracomment>
        <translation type="unfinished">هل تريد زيادة الرسوم؟</translation>
    </message>
    <message>
        <source>Current fee:</source>
        <translation type="unfinished">‫الرسوم الان:‬</translation>
    </message>
    <message>
        <source>Increase:</source>
        <translation type="unfinished">زيادة:</translation>
    </message>
    <message>
        <source>New fee:</source>
        <translation type="unfinished">‫رسم جديد:‬</translation>
    </message>
    <message>
        <source>Confirm fee bump</source>
        <translation type="unfinished">تأكيد زيادة الرسوم</translation>
    </message>
    <message>
        <source>Can't draft transaction.</source>
        <translation type="unfinished">لا يمكن صياغة المعاملة</translation>
    </message>
    <message>
        <source>PSBT copied</source>
        <translation type="unfinished">تم نسخ PSBT</translation>
    </message>
    <message>
        <source>Can't sign transaction.</source>
        <translation type="unfinished">لا يمكن توقيع المعاملة.</translation>
    </message>
    <message>
        <source>Could not commit transaction</source>
        <translation type="unfinished">لا يمكن تنفيذ المعاملة</translation>
    </message>
    <message>
        <source>Can't display address</source>
        <translation type="unfinished">لا يمكن عرض العنوان </translation>
    </message>
    <message>
        <source>default wallet</source>
        <translation type="unfinished">المحفظة الإفتراضية</translation>
>>>>>>> 86d0551a
    </message>
</context>
<context>
    <name>WalletView</name>
    <message>
<<<<<<< HEAD
        <source>default wallet</source>
        <translation type="unfinished">المحفظة الإفتراضية</translation>
=======
        <source>&amp;Export</source>
        <translation type="unfinished">&amp;تصدير</translation>
>>>>>>> 86d0551a
    </message>
</context>
<context>
    <name>WalletView</name>
    <message>
<<<<<<< HEAD
        <source>&amp;Export</source>
        <translation type="unfinished">&amp;تصدير</translation>
    </message>
    <message>
        <source>Export the data in the current tab to a file</source>
        <translation type="unfinished">صدّر البيانات في التبويب الحالي الى ملف</translation>
    </message>
    <message>
        <source>Backup Wallet</source>
        <translation type="unfinished">‫انسخ المحفظة احتياطيا‬</translation>
    </message>
    <message>
        <source>Wallet Data</source>
        <extracomment>Name of the wallet data file format.</extracomment>
        <translation type="unfinished">بيانات المحفظة</translation>
    </message>
    <message>
        <source>Backup Failed</source>
        <translation type="unfinished">‫تعذر النسخ الاحتياطي‬</translation>
    </message>
    <message>
        <source>There was an error trying to save the wallet data to %1.</source>
        <translation type="unfinished">لقد حدث خطأ أثناء محاولة حفظ بيانات المحفظة الى %1.</translation>
    </message>
    <message>
        <source>Backup Successful</source>
        <translation type="unfinished">‫نجح النسخ الاحتياطي‬</translation>
    </message>
    <message>
        <source>The wallet data was successfully saved to %1.</source>
        <translation type="unfinished">تم حفظ بيانات المحفظة بنجاح إلى %1.</translation>
=======
        <source>Export the data in the current tab to a file</source>
        <translation type="unfinished">صدّر البيانات في التبويب الحالي الى ملف</translation>
    </message>
    <message>
        <source>Backup Wallet</source>
        <translation type="unfinished">‫انسخ المحفظة احتياطيا‬</translation>
    </message>
    <message>
        <source>Wallet Data</source>
        <extracomment>Name of the wallet data file format.</extracomment>
        <translation type="unfinished">بيانات المحفظة</translation>
    </message>
    <message>
        <source>Backup Failed</source>
        <translation type="unfinished">‫تعذر النسخ الاحتياطي‬</translation>
    </message>
    <message>
        <source>There was an error trying to save the wallet data to %1.</source>
        <translation type="unfinished">لقد حدث خطأ أثناء محاولة حفظ بيانات المحفظة الى %1.</translation>
    </message>
    <message>
        <source>Backup Successful</source>
        <translation type="unfinished">‫نجح النسخ الاحتياطي‬</translation>
    </message>
    <message>
        <source>The wallet data was successfully saved to %1.</source>
        <translation type="unfinished">تم حفظ بيانات المحفظة بنجاح إلى %1.</translation>
    </message>
    <message>
        <source>Cancel</source>
        <translation type="unfinished">إلغاء</translation>
>>>>>>> 86d0551a
    </message>
</context>
<context>
    <name>bitcoin-core</name>
    <message>
<<<<<<< HEAD
        <source>Cancel</source>
        <translation type="unfinished">إلغاء</translation>
    </message>
</context>
<context>
    <name>bitcoin-core</name>
    <message>
=======
>>>>>>> 86d0551a
        <source>The %s developers</source>
        <translation type="unfinished">%s المبرمجون</translation>
    </message>
    <message>
        <source>%s corrupt. Try using the wallet tool qtum-wallet to salvage or restoring a backup.</source>
        <translation type="unfinished">‫‫%s مشكل. حاول استخدام أداة محفظة البتكوين للاصلاح أو استعادة نسخة احتياطية.‬</translation>
    </message>
    <message>
<<<<<<< HEAD
        <source>Cannot downgrade wallet from version %i to version %i. Wallet version unchanged.</source>
        <translation type="unfinished">‫لا يمكن استرجاع إصدار المحفظة من %i الى %i. لم يتغير إصدار المحفظة.‬</translation>
    </message>
    <message>
        <source>Cannot obtain a lock on data directory %s. %s is probably already running.</source>
        <translation type="unfinished">‫لا يمكن اقفال المجلد %s. من المحتمل أن %s يعمل بالفعل.‬</translation>
    </message>
    <message>
        <source>Distributed under the MIT software license, see the accompanying file %s or %s</source>
        <translation type="unfinished">موزع بموجب ترخيص برامج MIT ، راجع الملف المصاحب %s أو %s</translation>
    </message>
    <message>
        <source>Error reading %s! All keys read correctly, but transaction data or address book entries might be missing or incorrect.</source>
        <translation type="unfinished">خطأ في قراءة %s! جميع المفاتيح قرأت بشكل صحيح، لكن بيانات المعاملة أو إدخالات سجل العناوين قد تكون مفقودة أو غير صحيحة.</translation>
=======
        <source>%s failed to validate the -assumeutxo snapshot state. This indicates a hardware problem, or a bug in the software, or a bad software modification that allowed an invalid snapshot to be loaded. As a result of this, the node will shut down and stop using any state that was built on the snapshot, resetting the chain height from %d to %d. On the next restart, the node will resume syncing from %d without using any snapshot data. Please report this incident to %s, including how you obtained the snapshot. The invalid snapshot chainstate will be left on disk in case it is helpful in diagnosing the issue that caused this error.</source>
        <translation type="unfinished">%sفشل في التحقق من صحة حالة اللقطة -assumeutxo. يشير هذا إلى وجود مشكلة في الأجهزة، أو خطأ في البرنامج، أو تعديل سيء في البرنامج يسمح بتحميل لقطة غير صالحة. ونتيجة لذلك، سيتم إيقاف تشغيل العقدة والتوقف عن استخدام أي حالة تم إنشاؤها في اللقطة، مما يؤدي إلى إعادة ضبط ارتفاع السلسلة من%dإلى %d.  في عملية إعادة التشغيل التالية، ستستأنف العقدة المزامنة من %dدون استخدام أي بيانات لقطة. الرجاء الإبلاغ عن هذه الحادثة إلى %s، بما في ذلك كيفية حصولك على اللقطة. سيتم ترك حالة سلسلة اللقطة غير الصالحة على القرص في حال كان ذلك مفيدًا في تشخيص المشكلة التي تسببت في هذا الخطأ.</translation>
    </message>
    <message>
        <source>Cannot downgrade wallet from version %i to version %i. Wallet version unchanged.</source>
        <translation type="unfinished">‫لا يمكن استرجاع إصدار المحفظة من %i الى %i. لم يتغير إصدار المحفظة.‬</translation>
    </message>
    <message>
        <source>Cannot obtain a lock on data directory %s. %s is probably already running.</source>
        <translation type="unfinished">‫لا يمكن اقفال المجلد %s. من المحتمل أن %s يعمل بالفعل.‬</translation>
    </message>
    <message>
        <source>Distributed under the MIT software license, see the accompanying file %s or %s</source>
        <translation type="unfinished">موزع بموجب ترخيص برامج MIT ، راجع الملف المصاحب %s أو %s</translation>
>>>>>>> 86d0551a
    </message>
    <message>
        <source>Error reading %s! Transaction data may be missing or incorrect. Rescanning wallet.</source>
        <translation type="unfinished">‫خطأ في قراءة %s بيانات العملية قد تكون مفقودة أو غير صحيحة. اعادة فحص المحفظة.‬</translation>
    </message>
    <message>
        <source>File %s already exists. If you are sure this is what you want, move it out of the way first.</source>
        <translation type="unfinished">الملف %s موجود مسبقا , اذا كنت متأكدا من المتابعة يرجى ابعاده للاستمرار.</translation>
    </message>
    <message>
        <source>Please check that your computer's date and time are correct! If your clock is wrong, %s will not work properly.</source>
        <translation type="unfinished">رجاء تأكد من أن التاريخ والوقت في حاسوبك صحيحان! اذا كانت ساعتك خاطئة، %s لن يعمل بصورة صحيحة.</translation>
    </message>
    <message>
        <source>Please contribute if you find %s useful. Visit %s for further information about the software.</source>
        <translation type="unfinished">يرجى المساهمة إذا وجدت %s مفيداً. تفضل بزيارة %s لمزيد من المعلومات حول البرنامج.</translation>
    </message>
    <message>
        <source>Prune configured below the minimum of %d MiB.  Please use a higher number.</source>
        <translation type="unfinished">‫الاختصار أقل من الحد الأدنى %d ميجابايت. من فضلك ارفع الحد.‬</translation>
    </message>
    <message>
        <source>Prune: last wallet synchronisation goes beyond pruned data. You need to -reindex (download the whole blockchain again in case of pruned node)</source>
        <translation type="unfinished">‫الاختصار: اخر مزامنة للمحفظة كانت قبل البيانات المختصرة. تحتاج الى - اعادة فهرسة (قم بتنزيل الطوابق المتتالية بأكملها مرة أخرى في حال تم اختصار النود)‬</translation>
    </message>
    <message>
        <source>SQLiteDatabase: Unknown sqlite wallet schema version %d. Only version %d is supported</source>
        <translation type="unfinished">SQLiteDatabase: اصدار مخطط لمحفظة sqlite غير معروف %d. فقط اصدار %d مدعوم.</translation>
    </message>
    <message>
        <source>The block database contains a block which appears to be from the future. This may be due to your computer's date and time being set incorrectly. Only rebuild the block database if you are sure that your computer's date and time are correct</source>
        <translation type="unfinished">‫قاعدة بيانات الطوابق تحتوي على طابق مستقبلي كما يبدو. قد يكون هذا بسبب أن التاريخ والوقت في جهازك لم يضبطا بشكل صحيح. قم بإعادة بناء قاعدة بيانات الطوابق في حال كنت متأكدا من أن التاريخ والوقت قد تم ضبطهما بشكل صحيح‬</translation>
    </message>
    <message>
        <source>The transaction amount is too small to send after the fee has been deducted</source>
        <translation type="unfinished">قيمة المعاملة صغيرة جدًا ولا يمكن إرسالها بعد خصم الرسوم</translation>
    </message>
    <message>
        <source>This is a pre-release test build - use at your own risk - do not use for mining or merchant applications</source>
        <translation type="unfinished">‫هذه بناء برمجي تجريبي - استخدمه على مسؤوليتك الخاصة - لا تستخدمه للتعدين أو التجارة‬</translation>
    </message>
    <message>
        <source>This is the maximum transaction fee you pay (in addition to the normal fee) to prioritize partial spend avoidance over regular coin selection.</source>
        <translation type="unfinished">‫هذا هو الحد الاعلى للرسوم التي تدفعها (بالاضافة للرسوم العادية) لتفادي الدفع الجزئي واعطاء أولوية لاختيار الوحدات.‬</translation>
    </message>
    <message>
        <source>This is the transaction fee you may discard if change is smaller than dust at this level</source>
        <translation type="unfinished">هذه رسوم المعاملة يمكنك التخلص منها إذا كان المبلغ أصغر من الغبار عند هذا المستوى</translation>
    </message>
    <message>
        <source>This is the transaction fee you may pay when fee estimates are not available.</source>
        <translation type="unfinished">هذه هي رسوم المعاملة التي قد تدفعها عندما تكون عملية حساب الرسوم غير متوفرة.</translation>
    </message>
    <message>
        <source>Unknown wallet file format "%s" provided. Please provide one of "bdb" or "sqlite".</source>
        <translation type="unfinished">‫صيغة ملف المحفظة غير معروفة “%s”. الرجاء تقديم اما “bdb” أو “sqlite”.‬</translation>
    </message>
    <message>
        <source>Wallet created successfully. The legacy wallet type is being deprecated and support for creating and opening legacy wallets will be removed in the future.</source>
        <translation type="unfinished">‫تم انشاء المحفظة بنجاح. سيتم الغاء العمل بنوعية المحافظ القديمة ولن يتم دعم انشاءها أو فتحها مستقبلا.‬</translation>
    </message>
    <message>
        <source>Warning: Private keys detected in wallet {%s} with disabled private keys</source>
        <translation type="unfinished">‫تحذير: تم اكتشاف مفاتيح خاصة في المحفظة {%s} رغم أن خيار التعامل مع المفاتيح الخاصة معطل‬} مع مفاتيح خاصة موقفة. </translation>
    </message>
    <message>
        <source>Warning: We do not appear to fully agree with our peers! You may need to upgrade, or other nodes may need to upgrade.</source>
        <translation type="unfinished">‫تحذير: لا يبدو أننا نتفق تمامًا مع أقراننا! قد تحتاج إلى الترقية ، أو قد تحتاج الأنواد الأخرى إلى الترقية.‬</translation>
    </message>
    <message>
        <source>You need to rebuild the database using -reindex to go back to unpruned mode.  This will redownload the entire blockchain</source>
        <translation type="unfinished">‫تحتاج إلى إعادة إنشاء قاعدة البيانات باستخدام -reindex للعودة إلى الوضعية النود الكامل. هذا سوف يعيد تحميل الطوابق المتتالية بأكملها‬</translation>
    </message>
    <message>
        <source>%s is set very high!</source>
        <translation type="unfinished">ضبط %s مرتفع جدا!‬</translation>
    </message>
    <message>
        <source>-maxmempool must be at least %d MB</source>
        <translation type="unfinished">‫-الحد الأقصى لتجمع الذاكرة  %d ميجابايت‬ على الأقل</translation>
    </message>
    <message>
        <source>A fatal internal error occurred, see debug.log for details</source>
        <translation type="unfinished">‫حدث خطأ داخلي شديد، راجع ملف تصحيح الأخطاء للتفاصيل‬</translation>
    </message>
    <message>
        <source>Cannot resolve -%s address: '%s'</source>
        <translation type="unfinished">لا يمكن الحل - %s العنوان:  '%s'</translation>
    </message>
    <message>
        <source>Cannot write to data directory '%s'; check permissions.</source>
        <translation type="unfinished">‫لايمكن الكتابة في المجلد '%s'؛ تحقق من الصلاحيات.‬</translation>
    </message>
    <message>
        <source>Failed to rename invalid peers.dat file. Please move or delete it and try again.</source>
        <translation type="unfinished">‫فشل في إعادة تسمية ملف invalid peers.dat. يرجى نقله أو حذفه وحاول مرة أخرى.‬</translation>
    </message>
    <message>
        <source>Config setting for %s only applied on %s network when in [%s] section.</source>
        <translation type="unfinished">يتم تطبيق إعداد التكوين لـ%s فقط على شبكة %s في قسم [%s].</translation>
    </message>
    <message>
        <source>Copyright (C) %i-%i</source>
        <translation type="unfinished">حقوق الطبع والنشر (C) %i-%i</translation>
    </message>
    <message>
        <source>Corrupted block database detected</source>
        <translation type="unfinished">‫تم الكشف عن قاعدة بيانات طوابق تالفة‬</translation>
    </message>
    <message>
        <source>Could not find asmap file %s</source>
        <translation type="unfinished">تعذر العثور على ملف asmap %s</translation>
    </message>
    <message>
        <source>Could not parse asmap file %s</source>
        <translation type="unfinished">تعذر تحليل ملف asmap %s</translation>
    </message>
    <message>
        <source>Disk space is too low!</source>
        <translation type="unfinished">‫تحذير: مساحة التخزين منخفضة!‬</translation>
    </message>
    <message>
        <source>Do you want to rebuild the block database now?</source>
        <translation type="unfinished">‫هل تريد إعادة بناء قاعدة بيانات الطوابق الآن؟‬</translation>
    </message>
    <message>
        <source>Done loading</source>
        <translation type="unfinished">إنتهاء التحميل</translation>
    </message>
    <message>
        <source>Dump file %s does not exist.</source>
        <translation type="unfinished">‫ملف الاسقاط %s غير موجود.‬</translation>
    </message>
    <message>
        <source>Error creating %s</source>
        <translation type="unfinished">خطأ في إنشاء %s</translation>
    </message>
    <message>
        <source>Error loading %s</source>
        <translation type="unfinished">خطأ في تحميل %s</translation>
    </message>
    <message>
        <source>Error loading %s: Private keys can only be disabled during creation</source>
        <translation type="unfinished">‫خطأ في تحميل %s: يمكن تعطيل المفاتيح الخاصة أثناء الانشاء فقط‬</translation>
    </message>
    <message>
        <source>Error loading %s: Wallet corrupted</source>
        <translation type="unfinished">خطأ في التحميل %s: المحفظة تالفة.</translation>
    </message>
    <message>
        <source>Error loading %s: Wallet requires newer version of %s</source>
        <translation type="unfinished">‫خطأ في تحميل %s: المحفظة تتطلب الاصدار الجديد من %s‬</translation>
    </message>
    <message>
        <source>Error loading block database</source>
        <translation type="unfinished">‫خطأ في تحميل قاعدة بيانات الطوابق‬</translation>
    </message>
    <message>
        <source>Error opening block database</source>
        <translation type="unfinished">‫خطأ في فتح قاعدة بيانات الطوابق‬</translation>
    </message>
    <message>
        <source>Error reading from database, shutting down.</source>
        <translation type="unfinished">‫خطأ في القراءة من قاعدة البيانات ، يجري التوقف.‬</translation>
    </message>
    <message>
        <source>Error reading next record from wallet database</source>
        <translation type="unfinished">خطأ قراءة السجل التالي من قاعدة بيانات المحفظة</translation>
    </message>
    <message>
        <source>Error: Could not add watchonly tx to watchonly wallet</source>
        <translation type="unfinished">‫خطأ: لا يمكن اضافة عملية المراقبة فقط لمحفظة المراقبة‬</translation>
    </message>
    <message>
        <source>Error: Could not delete watchonly transactions</source>
        <translation type="unfinished">‫خطأ: لا يمكن حذف عمليات المراقبة فقط‬</translation>
    </message>
    <message>
        <source>Error: Couldn't create cursor into database</source>
        <translation type="unfinished">‫خطأ : لم نتمكن من انشاء علامة فارقة (cursor) في قاعدة البيانات‬</translation>
    </message>
    <message>
        <source>Error: Disk space is low for %s</source>
        <translation type="unfinished">‫خطأ : مساحة التخزين منخفضة ل %s</translation>
    </message>
    <message>
        <source>Error: Failed to create new watchonly wallet</source>
        <translation type="unfinished">‫خطأ: فشل انشاء محفظة المراقبة فقط الجديدة‬</translation>
    </message>
    <message>
        <source>Error: Got key that was not hex: %s</source>
        <translation type="unfinished">‫خطأ: المفتاح ليس في صيغة ست عشرية: %s</translation>
    </message>
    <message>
        <source>Error: Got value that was not hex: %s</source>
        <translation type="unfinished">‫خطأ: القيمة ليست في صيغة ست عشرية: %s</translation>
    </message>
    <message>
        <source>Error: Missing checksum</source>
        <translation type="unfinished">خطأ : مجموع اختباري مفقود </translation>
    </message>
    <message>
        <source>Error: No %s addresses available.</source>
        <translation type="unfinished">‫خطأ : لا يتوفر %s عناوين.‬</translation>
    </message>
    <message>
        <source>Error: Unable to begin reading all records in the database</source>
        <translation type="unfinished">‫خطأ: غير قادر على قراءة السجلات في قاعدة البيانات‬</translation>
    </message>
    <message>
        <source>Error: Unable to make a backup of your wallet</source>
        <translation type="unfinished">‫خطأ: غير قادر النسخ الاحتياطي للمحفظة‬</translation>
    </message>
    <message>
        <source>Error: Unable to read all records in the database</source>
        <translation type="unfinished">‫خطأ: غير قادر على قراءة السجلات في قاعدة البيانات‬</translation>
    </message>
    <message>
        <source>Error: Unable to remove watchonly address book data</source>
        <translation type="unfinished">‫خطأ: غير قادر على ازالة عناوين المراقبة فقط من السجل‬</translation>
    </message>
    <message>
        <source>Error: Unable to write record to new wallet</source>
        <translation type="unfinished">خطأ : لا يمكن كتابة السجل للمحفظة الجديدة</translation>
    </message>
    <message>
        <source>Failed to listen on any port. Use -listen=0 if you want this.</source>
        <translation type="unfinished">فشل في الاستماع على أي منفذ. استخدام الاستماع = 0 إذا كنت تريد هذا.</translation>
    </message>
    <message>
        <source>Failed to rescan the wallet during initialization</source>
        <translation type="unfinished">‫فشلت عملية اعادة تفحص وتدقيق المحفظة أثناء التهيئة‬</translation>
    </message>
    <message>
        <source>Failed to verify database</source>
        <translation type="unfinished">فشل في التحقق من قاعدة البيانات</translation>
    </message>
    <message>
        <source>Fee rate (%s) is lower than the minimum fee rate setting (%s)</source>
        <translation type="unfinished">‫معدل الرسوم (%s) أقل من الحد الادنى لاعدادات معدل الرسوم (%s)‬</translation>
    </message>
    <message>
        <source>Ignoring duplicate -wallet %s.</source>
        <translation type="unfinished">‫تجاهل المحفظة المكررة %s.‬</translation>
    </message>
    <message>
        <source>Importing…</source>
        <translation type="unfinished">‫الاستيراد…‬</translation>
    </message>
    <message>
        <source>Incorrect or no genesis block found. Wrong datadir for network?</source>
        <translation type="unfinished">‫لم يتم العثور على طابق الأساس أو المعلومات غير صحيحة. مجلد بيانات خاطئ للشبكة؟‬</translation>
    </message>
    <message>
        <source>Initialization sanity check failed. %s is shutting down.</source>
        <translation type="unfinished">‫فشل التحقق من اختبار التعقل. تم إيقاف %s.</translation>
    </message>
    <message>
        <source>Input not found or already spent</source>
        <translation type="unfinished">‫المدخلات غير موجودة أو تم صرفها‬</translation>
    </message>
    <message>
        <source>Insufficient funds</source>
        <translation type="unfinished">الرصيد غير كافي</translation>
    </message>
    <message>
        <source>Invalid -onion address or hostname: '%s'</source>
        <translation type="unfinished">عنوان اونيون غير صحيح : '%s'</translation>
    </message>
    <message>
        <source>Invalid P2P permission: '%s'</source>
        <translation type="unfinished">‫إذن القرين للقرين غير صالح: ‘%s’‬</translation>
    </message>
    <message>
        <source>Invalid amount for -%s=&lt;amount&gt;: '%s'</source>
        <translation type="unfinished">‫قيمة غير صحيحة‬ ل - %s=&lt;amount&gt;:"%s"</translation>
    </message>
    <message>
        <source>Loading P2P addresses…</source>
        <translation type="unfinished">تحميل عناوين P2P....</translation>
    </message>
    <message>
        <source>Loading banlist…</source>
        <translation type="unfinished">تحميل قائمة الحظر</translation>
    </message>
    <message>
        <source>Loading block index…</source>
        <translation type="unfinished">‫تحميل فهرس الطابق…‬</translation>
    </message>
    <message>
        <source>Loading wallet…</source>
        <translation type="unfinished">‫تحميل المحفظة…‬</translation>
    </message>
    <message>
        <source>Missing amount</source>
        <translation type="unfinished">‫يفتقد القيمة‬</translation>
    </message>
    <message>
        <source>Not enough file descriptors available.</source>
        <translation type="unfinished">لا تتوفر واصفات ملفات كافية.</translation>
    </message>
    <message>
        <source>Prune cannot be configured with a negative value.</source>
        <translation type="unfinished">‫لا يمكن ضبط الاختصار بقيمة سالبة.‬</translation>
    </message>
    <message>
        <source>Prune mode is incompatible with -txindex.</source>
        <translation type="unfinished">‫وضع الاختصار غير متوافق مع -txindex.‬</translation>
    </message>
    <message>
        <source>Replaying blocks…</source>
        <translation type="unfinished">‫إستعادة الطوابق…‬</translation>
    </message>
    <message>
        <source>Rescanning…</source>
        <translation type="unfinished">‫إعادة التفحص والتدقيق…‬</translation>
    </message>
    <message>
        <source>SQLiteDatabase: Failed to execute statement to verify database: %s</source>
        <translation type="unfinished">‫‫SQLiteDatabase: فشل في تنفيذ الامر لتوثيق قاعدة البيانات: %s</translation>
    </message>
    <message>
        <source>Section [%s] is not recognized.</source>
        <translation type="unfinished">لم يتم التعرف على القسم [%s]</translation>
    </message>
    <message>
        <source>Signing transaction failed</source>
        <translation type="unfinished">فشل توقيع المعاملة</translation>
    </message>
    <message>
        <source>Specified -walletdir "%s" does not exist</source>
        <translation type="unfinished">‫مجلد المحفظة المحددة "%s" غير موجود</translation>
    </message>
    <message>
        <source>Specified -walletdir "%s" is a relative path</source>
        <translation type="unfinished">‫مسار مجلد المحفظة المحدد "%s" مختصر ومتغير‬</translation>
    </message>
    <message>
        <source>The source code is available from %s.</source>
        <translation type="unfinished">شفرة المصدر متاحة من %s.</translation>
    </message>
    <message>
        <source>The transaction amount is too small to pay the fee</source>
        <translation type="unfinished">‫قيمة المعاملة صغيرة جدا ولا تكفي لدفع الرسوم‬</translation>
    </message>
    <message>
        <source>The wallet will avoid paying less than the minimum relay fee.</source>
        <translation type="unfinished">‫سوف تتجنب المحفظة دفع رسوم أقل من الحد الأدنى للتوصيل.‬</translation>
    </message>
    <message>
        <source>This is experimental software.</source>
        <translation type="unfinished">هذا برنامج تجريبي.</translation>
    </message>
    <message>
        <source>This is the minimum transaction fee you pay on every transaction.</source>
        <translation type="unfinished">هذه هي اقل قيمة من العمولة التي تدفعها عند كل عملية تحويل للأموال.</translation>
    </message>
    <message>
        <source>This is the transaction fee you will pay if you send a transaction.</source>
        <translation type="unfinished">‫هذه هي رسوم ارسال العملية التي ستدفعها إذا قمت بارسال العمليات.‬</translation>
    </message>
    <message>
        <source>Transaction amount too small</source>
        <translation type="unfinished">قيمة العملية صغيره جدا</translation>
    </message>
    <message>
        <source>Transaction amounts must not be negative</source>
        <translation type="unfinished">‫يجب ألا تكون قيمة العملية بالسالب‬</translation>
    </message>
    <message>
        <source>Transaction must have at least one recipient</source>
        <translation type="unfinished">يجب أن تحتوي المعاملة على مستلم واحد على الأقل</translation>
    </message>
    <message>
        <source>Transaction needs a change address, but we can't generate it.</source>
        <translation type="unfinished">‫العملية تتطلب عنوان فكة ولكن لم نتمكن من توليد العنوان.‬</translation>
    </message>
    <message>
        <source>Transaction too large</source>
        <translation type="unfinished">المعاملة كبيرة جدا</translation>
    </message>
    <message>
        <source>Unable to bind to %s on this computer (bind returned error %s)</source>
        <translation type="unfinished">يتعذر الربط مع %s على هذا الكمبيوتر (الربط انتج خطأ %s)</translation>
    </message>
    <message>
        <source>Unable to bind to %s on this computer. %s is probably already running.</source>
        <translation type="unfinished">تعذر الربط مع %s على هذا الكمبيوتر. %s على الأغلب يعمل مسبقا.</translation>
    </message>
    <message>
        <source>Unable to generate initial keys</source>
        <translation type="unfinished">غير قادر على توليد مفاتيح أولية</translation>
    </message>
    <message>
        <source>Unable to generate keys</source>
        <translation type="unfinished"> غير قادر على توليد مفاتيح</translation>
    </message>
    <message>
        <source>Unable to open %s for writing</source>
        <translation type="unfinished">غير قادر على فتح %s للكتابة </translation>
    </message>
    <message>
        <source>Unable to start HTTP server. See debug log for details.</source>
        <translation type="unfinished">غير قادر على بدء خادم ال HTTP. راجع سجل تصحيح الأخطاء للحصول على التفاصيل.</translation>
    </message>
    <message>
        <source>Unknown -blockfilterindex value %s.</source>
        <translation type="unfinished">‫قيمة -blockfilterindex  مجهولة %s.‬</translation>
    </message>
    <message>
        <source>Unknown address type '%s'</source>
        <translation type="unfinished">عنوان  غير صحيح : '%s'</translation>
    </message>
    <message>
        <source>Unknown network specified in -onlynet: '%s'</source>
        <translation type="unfinished">شبكة مجهولة عرفت حددت في -onlynet: '%s'</translation>
    </message>
    <message>
        <source>Verifying blocks…</source>
        <translation type="unfinished">جار التحقق من الطوابق...</translation>
    </message>
    <message>
        <source>Verifying wallet(s)…</source>
        <translation type="unfinished"> التحقق من المحافظ ....</translation>
    </message>
    <message>
        <source>Wallet needed to be rewritten: restart %s to complete</source>
<<<<<<< HEAD
        <translation type="unfinished">يجب إعادة كتابة المحفظة: يلزم إعادة تشغيل %s لإكمال العملية</translation>
=======
        <translation type="unfinished">يجب إعادة كتابة المحفظة: يلزم إعادة التشغيل %s لإكمال العملية</translation>
>>>>>>> 86d0551a
    </message>
    <message>
        <source>Settings file could not be read</source>
        <translation type="unfinished">‫ملف الاعدادات لا يمكن قراءته‬</translation>
    </message>
    <message>
        <source>Settings file could not be written</source>
        <translation type="unfinished">‫لم نتمكن من كتابة ملف الاعدادات‬</translation>
    </message>
</context>
</TS><|MERGE_RESOLUTION|>--- conflicted
+++ resolved
@@ -58,17 +58,6 @@
         <translation type="unfinished">ا&amp;ختر</translation>
     </message>
     <message>
-<<<<<<< HEAD
-        <source>Sending addresses</source>
-        <translation type="unfinished">‫العناوين المرسِلة‬</translation>
-    </message>
-    <message>
-        <source>Receiving addresses</source>
-        <translation type="unfinished">العناوين المستلمة</translation>
-    </message>
-    <message>
-=======
->>>>>>> 86d0551a
         <source>These are your Qtum addresses for sending payments. Always check the amount and the receiving address before sending coins.</source>
         <translation type="unfinished">‫هذه عناوين البتكوين الخاصة بك لإرسال المدفوعات. تأكد دائما من القيم المدخلة ومن العنوان المستلم قبل الارسال.‬</translation>
     </message>
@@ -653,7 +642,6 @@
     <message>
         <source>&amp;Command-line options</source>
         <translation type="unfinished">&amp;خيارات سطر الأوامر</translation>
-<<<<<<< HEAD
     </message>
     <message numerus="yes">
         <source>Processed %n block(s) of transaction history.</source>
@@ -754,23 +742,23 @@
     </message>
     <message>
         <source>Show the %1 help message to get a list with possible Qtum command-line options</source>
-        <translation type="unfinished">بين اشارة المساعدة %1 للحصول على قائمة من خيارات اوامر البت كوين المحتملة </translation>
+        <translation type="unfinished">‫اعرض %1 رسالة المساعدة للحصول على قائمة من خيارات سطر أوامر البتكوين المحتملة‬</translation>
     </message>
     <message>
         <source>&amp;Mask values</source>
-        <translation type="unfinished">&amp; إخفاء القيم</translation>
+        <translation type="unfinished">&amp;إخفاء القيم</translation>
     </message>
     <message>
         <source>Mask the values in the Overview tab</source>
-        <translation type="unfinished">إخفاء القيم في علامة التبويب نظرة عامة</translation>
+        <translation type="unfinished">‫إخفاء القيم في علامة التبويب: نظرة عامة‬</translation>
     </message>
     <message>
         <source>default wallet</source>
-        <translation type="unfinished">المحفظة الإفتراضية</translation>
+        <translation type="unfinished">‫محفظة افتراضية‬</translation>
     </message>
     <message>
         <source>No wallets available</source>
-        <translation type="unfinished">المحفظة الرقمية غير متوفرة</translation>
+        <translation type="unfinished">‫لا يوجد محفظة متاحة‬</translation>
     </message>
     <message>
         <source>Wallet Data</source>
@@ -794,7 +782,7 @@
     </message>
     <message>
         <source>&amp;Window</source>
-        <translation type="unfinished">&amp;نافذة</translation>
+        <translation type="unfinished">‫&amp;نافذة‬</translation>
     </message>
     <message>
         <source>Zoom</source>
@@ -923,289 +911,10 @@
     <message>
         <source>Wallet is &lt;b&gt;encrypted&lt;/b&gt; and currently &lt;b&gt;locked&lt;/b&gt;</source>
         <translation type="unfinished">المحفظة &lt;b&gt;مشفرة&lt;/b&gt; و &lt;b&gt;مقفلة&lt;/b&gt; حاليا</translation>
-=======
-    </message>
-    <message numerus="yes">
-        <source>Processed %n block(s) of transaction history.</source>
-        <translation type="unfinished">
-            <numerusform>Processed %n block(s) of transaction history.</numerusform>
-            <numerusform>Processed %n block(s) of transaction history.</numerusform>
-            <numerusform>Processed %n block(s) of transaction history.</numerusform>
-            <numerusform>Processed %n block(s) of transaction history.</numerusform>
-            <numerusform>Processed %n block(s) of transaction history.</numerusform>
-            <numerusform>‫تمت معالجة %n طوابق من العمليات التاريخية.‬</numerusform>
-        </translation>
-    </message>
-    <message>
-        <source>%1 behind</source>
-        <translation type="unfinished">خلف %1</translation>
-    </message>
-    <message>
-        <source>Catching up…</source>
-        <translation type="unfinished">يمسك…</translation>
-    </message>
-    <message>
-        <source>Last received block was generated %1 ago.</source>
-        <translation type="unfinished">تم توليد الكتلة المستقبلة الأخيرة منذ %1.</translation>
-    </message>
-    <message>
-        <source>Transactions after this will not yet be visible.</source>
-        <translation type="unfinished">المعاملات بعد ذلك لن تكون مريئة بعد.</translation>
-    </message>
-    <message>
-        <source>Error</source>
-        <translation type="unfinished">خطأ</translation>
-    </message>
-    <message>
-        <source>Warning</source>
-        <translation type="unfinished">تحذير</translation>
-    </message>
-    <message>
-        <source>Information</source>
-        <translation type="unfinished">المعلومات</translation>
-    </message>
-    <message>
-        <source>Up to date</source>
-        <translation type="unfinished">محدث</translation>
-    </message>
-    <message>
-        <source>Load Partially Signed Qtum Transaction</source>
-        <translation type="unfinished">تحميل معاملة بتكوين الموقعة جزئيًا</translation>
-    </message>
-    <message>
-        <source>Load Partially Signed Qtum Transaction from clipboard</source>
-        <translation type="unfinished">تحميل معاملة بتكوين الموقعة جزئيًا من الحافظة</translation>
-    </message>
-    <message>
-        <source>Node window</source>
-        <translation type="unfinished">نافذة Node </translation>
-    </message>
-    <message>
-        <source>Open node debugging and diagnostic console</source>
-        <translation type="unfinished">افتح وحدة التحكم في تصحيح أخطاء node والتشخيص</translation>
-    </message>
-    <message>
-        <source>&amp;Sending addresses</source>
-        <translation type="unfinished">&amp;عناوين الإرسال</translation>
-    </message>
-    <message>
-        <source>&amp;Receiving addresses</source>
-        <translation type="unfinished">&amp;عناوين الإستقبال</translation>
-    </message>
-    <message>
-        <source>Open a qtum: URI</source>
-        <translation type="unfinished">افتح عملة بيتكوين: URI</translation>
-    </message>
-    <message>
-        <source>Open Wallet</source>
-        <translation type="unfinished">افتح المحفظة</translation>
-    </message>
-    <message>
-        <source>Open a wallet</source>
-        <translation type="unfinished">افتح المحفظة</translation>
-    </message>
-    <message>
-        <source>Close wallet</source>
-        <translation type="unfinished">اغلق المحفظة</translation>
-    </message>
-    <message>
-        <source>Restore Wallet…</source>
-        <extracomment>Name of the menu item that restores wallet from a backup file.</extracomment>
-        <translation type="unfinished">‫استعادة محفظة…‬</translation>
-    </message>
-    <message>
-        <source>Restore a wallet from a backup file</source>
-        <extracomment>Status tip for Restore Wallet menu item</extracomment>
-        <translation type="unfinished">‫استعادة محفظة من ملف النسخ الاحتياطي‬</translation>
-    </message>
-    <message>
-        <source>Close all wallets</source>
-        <translation type="unfinished">إغلاق جميع المحافظ ...</translation>
-    </message>
-    <message>
-        <source>Show the %1 help message to get a list with possible Qtum command-line options</source>
-        <translation type="unfinished">‫اعرض %1 رسالة المساعدة للحصول على قائمة من خيارات سطر أوامر البتكوين المحتملة‬</translation>
-    </message>
-    <message>
-        <source>&amp;Mask values</source>
-        <translation type="unfinished">&amp;إخفاء القيم</translation>
-    </message>
-    <message>
-        <source>Mask the values in the Overview tab</source>
-        <translation type="unfinished">‫إخفاء القيم في علامة التبويب: نظرة عامة‬</translation>
-    </message>
-    <message>
-        <source>default wallet</source>
-        <translation type="unfinished">‫محفظة افتراضية‬</translation>
-    </message>
-    <message>
-        <source>No wallets available</source>
-        <translation type="unfinished">‫لا يوجد محفظة متاحة‬</translation>
-    </message>
-    <message>
-        <source>Wallet Data</source>
-        <extracomment>Name of the wallet data file format.</extracomment>
-        <translation type="unfinished">بيانات المحفظة</translation>
-    </message>
-    <message>
-        <source>Load Wallet Backup</source>
-        <extracomment>The title for Restore Wallet File Windows</extracomment>
-        <translation type="unfinished">‫تحميل النسخة الاحتياطية لمحفظة‬</translation>
-    </message>
-    <message>
-        <source>Restore Wallet</source>
-        <extracomment>Title of pop-up window shown when the user is attempting to restore a wallet.</extracomment>
-        <translation type="unfinished">استعادة المحفظة</translation>
-    </message>
-    <message>
-        <source>Wallet Name</source>
-        <extracomment>Label of the input field where the name of the wallet is entered.</extracomment>
-        <translation type="unfinished">إسم المحفظة</translation>
-    </message>
-    <message>
-        <source>&amp;Window</source>
-        <translation type="unfinished">‫&amp;نافذة‬</translation>
-    </message>
-    <message>
-        <source>Zoom</source>
-        <translation type="unfinished">تكبير</translation>
-    </message>
-    <message>
-        <source>Main Window</source>
-        <translation type="unfinished">النافذة الرئيسية</translation>
-    </message>
-    <message>
-        <source>%1 client</source>
-        <translation type="unfinished">‫العميل %1</translation>
-    </message>
-    <message>
-        <source>&amp;Hide</source>
-        <translation type="unfinished">‫&amp;اخفاء‬</translation>
-    </message>
-    <message>
-        <source>S&amp;how</source>
-        <translation type="unfinished">‫ع&amp;رض‬</translation>
-    </message>
-    <message numerus="yes">
-        <source>%n active connection(s) to Qtum network.</source>
-        <extracomment>A substring of the tooltip.</extracomment>
-        <translation type="unfinished">
-            <numerusform>%n active connection(s) to Qtum network.</numerusform>
-            <numerusform>%n active connection(s) to Qtum network.</numerusform>
-            <numerusform>%n active connection(s) to Qtum network.</numerusform>
-            <numerusform>%n active connection(s) to Qtum network.</numerusform>
-            <numerusform>%n active connection(s) to Qtum network.</numerusform>
-            <numerusform>%n اتصال نشط بشبكة البتكوين.</numerusform>
-        </translation>
-    </message>
-    <message>
-        <source>Click for more actions.</source>
-        <extracomment>A substring of the tooltip. "More actions" are available via the context menu.</extracomment>
-        <translation type="unfinished">انقر لمزيد من الإجراءات.</translation>
-    </message>
-    <message>
-        <source>Show Peers tab</source>
-        <extracomment>A context menu item. The "Peers tab" is an element of the "Node window".</extracomment>
-        <translation type="unfinished">‫إظهار تبويب الأقران‬</translation>
-    </message>
-    <message>
-        <source>Disable network activity</source>
-        <extracomment>A context menu item.</extracomment>
-        <translation type="unfinished">تعطيل نشاط الشبكة</translation>
-    </message>
-    <message>
-        <source>Enable network activity</source>
-        <extracomment>A context menu item. The network activity was disabled previously.</extracomment>
-        <translation type="unfinished">تمكين نشاط الشبكة</translation>
-    </message>
-    <message>
-        <source>Pre-syncing Headers (%1%)…</source>
-        <translation type="unfinished">ما قبل مزامنة الرؤوس (%1%)…</translation>
-    </message>
-    <message>
-        <source>Error: %1</source>
-        <translation type="unfinished">خطأ: %1</translation>
-    </message>
-    <message>
-        <source>Warning: %1</source>
-        <translation type="unfinished">تحذير:  %1</translation>
-    </message>
-    <message>
-        <source>Date: %1
-</source>
-        <translation type="unfinished">التاريخ %1
-</translation>
-    </message>
-    <message>
-        <source>Amount: %1
-</source>
-        <translation type="unfinished">القيمة %1
-</translation>
-    </message>
-    <message>
-        <source>Wallet: %1
-</source>
-        <translation type="unfinished">المحفظة:  %1
-</translation>
-    </message>
-    <message>
-        <source>Type: %1
-</source>
-        <translation type="unfinished">النوع %1
-</translation>
-    </message>
-    <message>
-        <source>Label: %1
-</source>
-        <translation type="unfinished">‫المذكرة‬: %1
-</translation>
-    </message>
-    <message>
-        <source>Address: %1
-</source>
-        <translation type="unfinished">العنوان %1
-</translation>
-    </message>
-    <message>
-        <source>Sent transaction</source>
-        <translation type="unfinished">‫العمليات المرسلة‬</translation>
-    </message>
-    <message>
-        <source>Incoming transaction</source>
-        <translation type="unfinished">‫العمليات الواردة‬</translation>
-    </message>
-    <message>
-        <source>HD key generation is &lt;b&gt;enabled&lt;/b&gt;</source>
-        <translation type="unfinished">توليد المفاتيح الهرمية الحتمية HD &lt;b&gt;مفعل&lt;/b&gt;</translation>
-    </message>
-    <message>
-        <source>HD key generation is &lt;b&gt;disabled&lt;/b&gt;</source>
-        <translation type="unfinished">توليد المفاتيح الهرمية الحتمية HD &lt;b&gt;معطل&lt;/b&gt;</translation>
-    </message>
-    <message>
-        <source>Private key &lt;b&gt;disabled&lt;/b&gt;</source>
-        <translation type="unfinished">المفتاح الخاص &lt;b&gt;معطل&lt;/b&gt;</translation>
-    </message>
-    <message>
-        <source>Wallet is &lt;b&gt;encrypted&lt;/b&gt; and currently &lt;b&gt;unlocked&lt;/b&gt;</source>
-        <translation type="unfinished">المحفظة &lt;b&gt;مشفرة&lt;/b&gt; و &lt;b&gt;مفتوحة&lt;/b&gt; حاليا</translation>
-    </message>
-    <message>
-        <source>Wallet is &lt;b&gt;encrypted&lt;/b&gt; and currently &lt;b&gt;locked&lt;/b&gt;</source>
-        <translation type="unfinished">المحفظة &lt;b&gt;مشفرة&lt;/b&gt; و &lt;b&gt;مقفلة&lt;/b&gt; حاليا</translation>
     </message>
     <message>
         <source>Original message:</source>
         <translation type="unfinished">الرسالة الأصلية:</translation>
->>>>>>> 86d0551a
-    </message>
-</context>
-<context>
-    <name>UnitDisplayStatusBarControl</name>
-    <message>
-<<<<<<< HEAD
-        <source>Original message:</source>
-        <translation type="unfinished">الرسالة الأصلية:</translation>
     </message>
 </context>
 <context>
@@ -1213,9 +922,6 @@
     <message>
         <source>Unit to show amounts in. Click to select another unit.</source>
         <translation type="unfinished">‫وحدة عرض القيمة. انقر لتغيير وحدة العرض.‬</translation>
-=======
-        <source>Unit to show amounts in. Click to select another unit.</source>
-        <translation type="unfinished">‫وحدة عرض القيمة. انقر لتغيير وحدة العرض.‬</translation>
     </message>
 </context>
 <context>
@@ -1223,15 +929,6 @@
     <message>
         <source>Coin Selection</source>
         <translation type="unfinished">اختيار وحدات البتكوين</translation>
->>>>>>> 86d0551a
-    </message>
-</context>
-<context>
-    <name>CoinControlDialog</name>
-    <message>
-<<<<<<< HEAD
-        <source>Coin Selection</source>
-        <translation type="unfinished">اختيار وحدات البتكوين</translation>
     </message>
     <message>
         <source>Quantity:</source>
@@ -1250,10 +947,6 @@
         <translation type="unfinished">الرسوم:</translation>
     </message>
     <message>
-        <source>Dust:</source>
-        <translation type="unfinished">غبار:</translation>
-    </message>
-    <message>
         <source>After Fee:</source>
         <translation type="unfinished">بعد الرسوم:</translation>
     </message>
@@ -1342,160 +1035,12 @@
         <translation type="unfinished">نسخ البايتات </translation>
     </message>
     <message>
-        <source>Copy dust</source>
-        <translation type="unfinished">نسخ الغبار</translation>
-    </message>
-    <message>
         <source>Copy change</source>
         <translation type="unfinished">‫نسخ الفكة‬</translation>
     </message>
     <message>
         <source>(%1 locked)</source>
         <translation type="unfinished">(%1 تم قفله)</translation>
-    </message>
-    <message>
-        <source>yes</source>
-        <translation type="unfinished">نعم</translation>
-=======
-        <source>Quantity:</source>
-        <translation type="unfinished">الكمية:</translation>
-    </message>
-    <message>
-        <source>Bytes:</source>
-        <translation type="unfinished">بايت:</translation>
-    </message>
-    <message>
-        <source>Amount:</source>
-        <translation type="unfinished">القيمة:</translation>
-    </message>
-    <message>
-        <source>Fee:</source>
-        <translation type="unfinished">الرسوم:</translation>
-    </message>
-    <message>
-        <source>After Fee:</source>
-        <translation type="unfinished">بعد الرسوم:</translation>
-    </message>
-    <message>
-        <source>Change:</source>
-        <translation type="unfinished">تعديل:</translation>
-    </message>
-    <message>
-        <source>(un)select all</source>
-        <translation type="unfinished">‫الغاء تحديد الكل‬</translation>
-    </message>
-    <message>
-        <source>Tree mode</source>
-        <translation type="unfinished">صيغة الشجرة</translation>
-    </message>
-    <message>
-        <source>List mode</source>
-        <translation type="unfinished">صيغة القائمة</translation>
-    </message>
-    <message>
-        <source>Amount</source>
-        <translation type="unfinished">‫القيمة‬</translation>
-    </message>
-    <message>
-        <source>Received with label</source>
-        <translation type="unfinished">‫استُلم وله مذكرة‬</translation>
-    </message>
-    <message>
-        <source>Received with address</source>
-        <translation type="unfinished">‫مستلم مع عنوان‬</translation>
-    </message>
-    <message>
-        <source>Date</source>
-        <translation type="unfinished">التاريخ</translation>
-    </message>
-    <message>
-        <source>Confirmations</source>
-        <translation type="unfinished">التأكيدات</translation>
-    </message>
-    <message>
-        <source>Confirmed</source>
-        <translation type="unfinished">‫نافذ‬</translation>
-    </message>
-    <message>
-        <source>Copy amount</source>
-        <translation type="unfinished">‫نسخ القيمة‬</translation>
-    </message>
-    <message>
-        <source>&amp;Copy address</source>
-        <translation type="unfinished">‫&amp;انسخ العنوان‬</translation>
-    </message>
-    <message>
-        <source>Copy &amp;label</source>
-        <translation type="unfinished">‫نسخ &amp;مذكرة‬</translation>
-    </message>
-    <message>
-        <source>Copy &amp;amount</source>
-        <translation type="unfinished">‫نسخ &amp;القيمة‬</translation>
-    </message>
-    <message>
-        <source>Copy transaction &amp;ID and output index</source>
-        <translation type="unfinished">‫نسخ &amp;معرف العملية وفهرس المخرجات‬</translation>
-    </message>
-    <message>
-        <source>L&amp;ock unspent</source>
-        <translation type="unfinished">قفل غير منفق</translation>
-    </message>
-    <message>
-        <source>&amp;Unlock unspent</source>
-        <translation type="unfinished">&amp; إفتح غير المنفق</translation>
-    </message>
-    <message>
-        <source>Copy quantity</source>
-        <translation type="unfinished">نسخ الكمية </translation>
-    </message>
-    <message>
-        <source>Copy fee</source>
-        <translation type="unfinished">نسخ الرسوم</translation>
-    </message>
-    <message>
-        <source>Copy after fee</source>
-        <translation type="unfinished">نسخ بعد الرسوم</translation>
-    </message>
-    <message>
-        <source>Copy bytes</source>
-        <translation type="unfinished">نسخ البايتات </translation>
-    </message>
-    <message>
-        <source>Copy change</source>
-        <translation type="unfinished">‫نسخ الفكة‬</translation>
-    </message>
-    <message>
-        <source>(%1 locked)</source>
-        <translation type="unfinished">(%1 تم قفله)</translation>
-    </message>
-    <message>
-        <source>Can vary +/- %1 satoshi(s) per input.</source>
-        <translation type="unfinished">‫يمكن يزيد أو ينقص %1 ساتوشي لكل مدخل.‬</translation>
-    </message>
-    <message>
-        <source>(no label)</source>
-        <translation type="unfinished">( لا وجود لمذكرة)</translation>
-    </message>
-    <message>
-        <source>change from %1 (%2)</source>
-        <translation type="unfinished">تغيير من %1 (%2)</translation>
-    </message>
-    <message>
-        <source>(change)</source>
-        <translation type="unfinished">‫(غيّر)‬</translation>
->>>>>>> 86d0551a
-    </message>
-</context>
-<context>
-    <name>CreateWalletActivity</name>
-    <message>
-<<<<<<< HEAD
-        <source>no</source>
-        <translation type="unfinished">لا</translation>
-    </message>
-    <message>
-        <source>This label turns red if any recipient receives an amount smaller than the current dust threshold.</source>
-        <translation type="unfinished">‫تتحول هذه المذكرة إلى اللون الأحمر إذا تلقى مستلم كمية أقل من الحد الأعلى الحالي للغبار .‬</translation>
     </message>
     <message>
         <source>Can vary +/- %1 satoshi(s) per input.</source>
@@ -1537,27 +1082,6 @@
     <message>
         <source>Can't list signers</source>
         <translation type="unfinished">لا يمكن سرد الموقعين</translation>
-=======
-        <source>Create Wallet</source>
-        <extracomment>Title of window indicating the progress of creation of a new wallet.</extracomment>
-        <translation type="unfinished">إنشاء محفظة</translation>
-    </message>
-    <message>
-        <source>Creating Wallet &lt;b&gt;%1&lt;/b&gt;…</source>
-        <extracomment>Descriptive text of the create wallet progress window which indicates to the user which wallet is currently being created.</extracomment>
-        <translation type="unfinished">جار انشاء المحفظة &lt;b&gt;%1&lt;/b&gt;...</translation>
-    </message>
-    <message>
-        <source>Create wallet failed</source>
-        <translation type="unfinished">‫تعذر إنشاء المحفظة‬</translation>
-    </message>
-    <message>
-        <source>Create wallet warning</source>
-        <translation type="unfinished">تحذير إنشاء محفظة</translation>
-    </message>
-    <message>
-        <source>Can't list signers</source>
-        <translation type="unfinished">لا يمكن سرد الموقعين</translation>
     </message>
     <message>
         <source>Too many external signers found</source>
@@ -1587,42 +1111,16 @@
         <source>Opening Wallet &lt;b&gt;%1&lt;/b&gt;…</source>
         <extracomment>Descriptive text of the open wallet progress window which indicates to the user which wallet is currently being opened.</extracomment>
         <translation type="unfinished">جاري فتح المحفظة&lt;b&gt;%1&lt;/b&gt;...</translation>
->>>>>>> 86d0551a
     </message>
 </context>
 <context>
     <name>RestoreWalletActivity</name>
     <message>
-<<<<<<< HEAD
-        <source>Too many external signers found</source>
-        <translation type="unfinished">‫تم العثور على موقّعين خارجيين كُثر (Too Many)‬</translation>
-=======
         <source>Restore Wallet</source>
         <extracomment>Title of progress window which is displayed when wallets are being restored.</extracomment>
         <translation type="unfinished">استعادة المحفظة</translation>
->>>>>>> 86d0551a
-    </message>
-</context>
-<context>
-    <name>OpenWalletActivity</name>
-    <message>
-<<<<<<< HEAD
-        <source>Open wallet failed</source>
-        <translation type="unfinished">فشل فتح محفظة</translation>
-    </message>
-    <message>
-        <source>Open wallet warning</source>
-        <translation type="unfinished">تحذير محفظة مفتوحة</translation>
-    </message>
-    <message>
-        <source>default wallet</source>
-        <translation type="unfinished">المحفظة الإفتراضية</translation>
-    </message>
-    <message>
-        <source>Open Wallet</source>
-        <extracomment>Title of window indicating the progress of opening of a wallet.</extracomment>
-        <translation type="unfinished">افتح المحفظة</translation>
-=======
+    </message>
+    <message>
         <source>Restoring Wallet &lt;b&gt;%1&lt;/b&gt;…</source>
         <extracomment>Descriptive text of the restore wallets progress window which indicates to the user that wallets are currently being restored.</extracomment>
         <translation type="unfinished">استعادة المحفظة &lt;b&gt;%1&lt;/b&gt;...</translation>
@@ -1641,40 +1139,15 @@
         <source>Restore wallet message</source>
         <extracomment>Title of message box which is displayed when the wallet is successfully restored.</extracomment>
         <translation type="unfinished">‫رسالة استعادة محفظة‬</translation>
->>>>>>> 86d0551a
     </message>
 </context>
 <context>
     <name>WalletController</name>
     <message>
-<<<<<<< HEAD
-        <source>Opening Wallet &lt;b&gt;%1&lt;/b&gt;…</source>
-        <extracomment>Descriptive text of the open wallet progress window which indicates to the user which wallet is currently being opened.</extracomment>
-        <translation type="unfinished">جاري فتح المحفظة&lt;b&gt;%1&lt;/b&gt;...</translation>
-=======
         <source>Close wallet</source>
         <translation type="unfinished">اغلق المحفظة</translation>
->>>>>>> 86d0551a
-    </message>
-</context>
-<context>
-    <name>RestoreWalletActivity</name>
-    <message>
-<<<<<<< HEAD
-        <source>Restore Wallet</source>
-        <extracomment>Title of progress window which is displayed when wallets are being restored.</extracomment>
-        <translation type="unfinished">استعادة المحفظة</translation>
-    </message>
-    <message>
-        <source>Restoring Wallet &lt;b&gt;%1&lt;/b&gt;…</source>
-        <extracomment>Descriptive text of the restore wallets progress window which indicates to the user that wallets are currently being restored.</extracomment>
-        <translation type="unfinished">استعادة المحفظة &lt;b&gt;%1&lt;/b&gt;...</translation>
-    </message>
-    <message>
-        <source>Restore wallet failed</source>
-        <extracomment>Title of message box which is displayed when the wallet could not be restored.</extracomment>
-        <translation type="unfinished">‫تعذر استعادة المحفظة‬</translation>
-=======
+    </message>
+    <message>
         <source>Closing the wallet for too long can result in having to resync the entire chain if pruning is enabled.</source>
         <translation type="unfinished">اغلاق المحفظة لفترة طويلة قد يؤدي الى الاضطرار الى اعادة مزامنة السلسلة بأكملها اذا تم تمكين التلقيم.</translation>
     </message>
@@ -1685,50 +1158,19 @@
     <message>
         <source>Are you sure you wish to close all wallets?</source>
         <translation type="unfinished">هل أنت متأكد من رغبتك في اغلاق جميع المحافظ؟</translation>
->>>>>>> 86d0551a
     </message>
 </context>
 <context>
     <name>CreateWalletDialog</name>
     <message>
-<<<<<<< HEAD
-        <source>Restore wallet warning</source>
-        <extracomment>Title of message box which is displayed when the wallet is restored with some warning.</extracomment>
-        <translation type="unfinished">‫تحذير استعادة المحفظة‬</translation>
-    </message>
-    <message>
-        <source>Restore wallet message</source>
-        <extracomment>Title of message box which is displayed when the wallet is successfully restored.</extracomment>
-        <translation type="unfinished">‫رسالة استعادة محفظة‬</translation>
-=======
         <source>Create Wallet</source>
         <translation type="unfinished">إنشاء محفظة</translation>
     </message>
     <message>
         <source>Wallet Name</source>
         <translation type="unfinished">إسم المحفظة</translation>
->>>>>>> 86d0551a
-    </message>
-</context>
-<context>
-    <name>WalletController</name>
-    <message>
-<<<<<<< HEAD
-        <source>Close wallet</source>
-        <translation type="unfinished">اغلق المحفظة</translation>
-    </message>
-    <message>
-        <source>Closing the wallet for too long can result in having to resync the entire chain if pruning is enabled.</source>
-        <translation type="unfinished">اغلاق المحفظة لفترة طويلة قد يؤدي الى الاضطرار الى اعادة مزامنة السلسلة بأكملها اذا تم تمكين التلقيم.</translation>
-    </message>
-    <message>
-        <source>Close all wallets</source>
-        <translation type="unfinished">إغلاق جميع المحافظ ...</translation>
-    </message>
-    <message>
-        <source>Are you sure you wish to close all wallets?</source>
-        <translation type="unfinished">هل أنت متأكد من رغبتك في اغلاق جميع المحافظ؟</translation>
-=======
+    </message>
+    <message>
         <source>Wallet</source>
         <translation type="unfinished">محفظة</translation>
     </message>
@@ -1743,44 +1185,8 @@
     <message>
         <source>Advanced Options</source>
         <translation type="unfinished">خيارات متقدمة</translation>
->>>>>>> 86d0551a
-    </message>
-</context>
-<context>
-    <name>CreateWalletDialog</name>
-    <message>
-<<<<<<< HEAD
-        <source>Create Wallet</source>
-        <translation type="unfinished">إنشاء محفظة</translation>
-    </message>
-    <message>
-        <source>Wallet Name</source>
-        <translation type="unfinished">إسم المحفظة</translation>
-    </message>
-    <message>
-        <source>Wallet</source>
-        <translation type="unfinished">محفظة</translation>
-    </message>
-    <message>
-        <source>Encrypt the wallet. The wallet will be encrypted with a passphrase of your choice.</source>
-        <translation type="unfinished">شفر المحفظة. المحفظة سيتم تشفيرها بإستخدام كلمة مرور من إختيارك.</translation>
-    </message>
-    <message>
-        <source>Encrypt Wallet</source>
-        <translation type="unfinished">تشفير محفظة</translation>
-    </message>
-    <message>
-        <source>Advanced Options</source>
-        <translation type="unfinished">خيارات متقدمة</translation>
-    </message>
-    <message>
-        <source>Disable private keys for this wallet. Wallets with private keys disabled will have no private keys and cannot have an HD seed or imported private keys. This is ideal for watch-only wallets.</source>
-        <translation type="unfinished">تعطيل المفاتيح الخاصة لهذه المحفظة. لن تحتوي المحافظ ذات المفاتيح الخاصة المعطلة على مفاتيح خاصة ولا يمكن أن تحتوي على مفتاح HD أو مفاتيح خاصة مستوردة. هذا مثالي لمحافظ مشاهدة فقط فقط.</translation>
-    </message>
-    <message>
-        <source>Disable Private Keys</source>
-        <translation type="unfinished">إيقاف المفاتيح الخاصة</translation>
-=======
+    </message>
+    <message>
         <source>Disable private keys for this wallet. Wallets with private keys disabled will have no private keys and cannot have an HD seed or imported private keys. This is ideal for watch-only wallets.</source>
         <translation type="unfinished">تعطيل المفاتيح الخاصة لهذه المحفظة. لن تحتوي المحافظ ذات المفاتيح الخاصة المعطلة على مفاتيح خاصة ولا يمكن أن تحتوي على مفتاح HD أو مفاتيح خاصة مستوردة. هذا مثالي لمحافظ مشاهدة فقط فقط.</translation>
     </message>
@@ -1812,49 +1218,11 @@
         <source>Compiled without external signing support (required for external signing)</source>
         <extracomment>"External signing" means using devices such as hardware wallets.</extracomment>
         <translation type="unfinished">مجمعة بدون دعم توقيع خارجي (مطلوب للتوقيع الخارجي)</translation>
->>>>>>> 86d0551a
     </message>
 </context>
 <context>
     <name>EditAddressDialog</name>
     <message>
-<<<<<<< HEAD
-        <source>Make a blank wallet. Blank wallets do not initially have private keys or scripts. Private keys and addresses can be imported, or an HD seed can be set, at a later time.</source>
-        <translation type="unfinished">اصنع محفظة فارغة. لا تحتوي المحافظ الفارغة في البداية على مفاتيح خاصة أو نصوص. يمكن استيراد المفاتيح والعناوين الخاصة، أو يمكن تعيين مصدر HD في وقت لاحق.</translation>
-    </message>
-    <message>
-        <source>Make Blank Wallet</source>
-        <translation type="unfinished">أنشئ محفظة فارغة</translation>
-    </message>
-    <message>
-        <source>Use descriptors for scriptPubKey management</source>
-        <translation type="unfinished">استخدم الواصفات لإدارة scriptPubKey</translation>
-    </message>
-    <message>
-        <source>Descriptor Wallet</source>
-        <translation type="unfinished">المحفظة الوصفية</translation>
-    </message>
-    <message>
-        <source>Use an external signing device such as a hardware wallet. Configure the external signer script in wallet preferences first.</source>
-        <translation type="unfinished">استخدم جهاز توقيع خارجي مثل محفظة الأجهزة.  قم بتكوين البرنامج النصي للموقِّع الخارجي في تفضيلات المحفظة أولاً.</translation>
-    </message>
-    <message>
-        <source>External signer</source>
-        <translation type="unfinished">الموقّع الخارجي</translation>
-    </message>
-    <message>
-        <source>Create</source>
-        <translation type="unfinished">إنشاء</translation>
-    </message>
-    <message>
-        <source>Compiled without sqlite support (required for descriptor wallets)</source>
-        <translation type="unfinished">تم تجميعه بدون دعم sqlite (مطلوب لمحافظ الواصف)</translation>
-    </message>
-    <message>
-        <source>Compiled without external signing support (required for external signing)</source>
-        <extracomment>"External signing" means using devices such as hardware wallets.</extracomment>
-        <translation type="unfinished">مجمعة بدون دعم توقيع خارجي (مطلوب للتوقيع الخارجي)</translation>
-=======
         <source>Edit Address</source>
         <translation type="unfinished">تعديل العنوان</translation>
     </message>
@@ -1889,28 +1257,8 @@
     <message>
         <source>The entered address "%1" is not a valid Qtum address.</source>
         <translation type="unfinished">العنوان المدخل "%1" ليس عنوان بيت كوين صحيح.</translation>
->>>>>>> 86d0551a
-    </message>
-</context>
-<context>
-    <name>EditAddressDialog</name>
-    <message>
-<<<<<<< HEAD
-        <source>Edit Address</source>
-        <translation type="unfinished">تعديل العنوان</translation>
-    </message>
-    <message>
-        <source>&amp;Label</source>
-        <translation type="unfinished">&amp;وصف</translation>
-    </message>
-    <message>
-        <source>The label associated with this address list entry</source>
-        <translation type="unfinished">الملصق المرتبط بقائمة العناوين المدخلة</translation>
-    </message>
-    <message>
-        <source>The address associated with this address list entry. This can only be modified for sending addresses.</source>
-        <translation type="unfinished">العنوان المرتبط بقائمة العناوين المدخلة. و التي يمكن تعديلها فقط بواسطة ارسال العناوين</translation>
-=======
+    </message>
+    <message>
         <source>Address "%1" already exists as a receiving address with label "%2" and so cannot be added as a sending address.</source>
         <translation type="unfinished">العنوان "%1" موجود بالفعل كعنوان إستقبال تحت مسمى "%2" ولذلك لا يمكن إضافته كعنوان إرسال.</translation>
     </message>
@@ -1925,32 +1273,11 @@
     <message>
         <source>New key generation failed.</source>
         <translation type="unfinished">فشل توليد مفتاح جديد.</translation>
->>>>>>> 86d0551a
     </message>
 </context>
 <context>
     <name>FreespaceChecker</name>
     <message>
-<<<<<<< HEAD
-        <source>&amp;Address</source>
-        <translation type="unfinished">&amp;العنوان</translation>
-    </message>
-    <message>
-        <source>New sending address</source>
-        <translation type="unfinished">عنوان إرسال جديد</translation>
-    </message>
-    <message>
-        <source>Edit receiving address</source>
-        <translation type="unfinished">تعديل عنوان الأستلام</translation>
-    </message>
-    <message>
-        <source>Edit sending address</source>
-        <translation type="unfinished">تعديل عنوان الارسال</translation>
-    </message>
-    <message>
-        <source>The entered address "%1" is not a valid Qtum address.</source>
-        <translation type="unfinished">العنوان المدخل "%1" ليس عنوان بيت كوين صحيح.</translation>
-=======
         <source>A new data directory will be created.</source>
         <translation type="unfinished">سيتم انشاء دليل بيانات جديد.</translation>
     </message>
@@ -1969,28 +1296,11 @@
     <message>
         <source>Cannot create data directory here.</source>
         <translation type="unfinished">لا يمكن انشاء دليل بيانات هنا .</translation>
->>>>>>> 86d0551a
     </message>
 </context>
 <context>
     <name>Intro</name>
     <message>
-<<<<<<< HEAD
-        <source>Address "%1" already exists as a receiving address with label "%2" and so cannot be added as a sending address.</source>
-        <translation type="unfinished">العنوان "%1" موجود بالفعل كعنوان إستقبال تحت مسمى "%2" ولذلك لا يمكن إضافته كعنوان إرسال.</translation>
-    </message>
-    <message>
-        <source>The entered address "%1" is already in the address book with label "%2".</source>
-        <translation type="unfinished">العنوان المدخل  "%1" موجود بالفعل في سجل العناوين تحت مسمى " "%2".</translation>
-    </message>
-    <message>
-        <source>Could not unlock wallet.</source>
-        <translation type="unfinished"> يمكن فتح المحفظة.</translation>
-    </message>
-    <message>
-        <source>New key generation failed.</source>
-        <translation type="unfinished">فشل توليد مفتاح جديد.</translation>
-=======
         <source>Qtum</source>
         <translation type="unfinished">بتكوين</translation>
     </message>
@@ -2026,32 +1336,8 @@
             <numerusform>(%n GB needed for full chain)</numerusform>
             <numerusform>‫( مطلوب %n جيجابايت لكامل المتتالية)‬</numerusform>
         </translation>
->>>>>>> 86d0551a
-    </message>
-</context>
-<context>
-    <name>FreespaceChecker</name>
-    <message>
-<<<<<<< HEAD
-        <source>A new data directory will be created.</source>
-        <translation type="unfinished">سيتم انشاء دليل بيانات جديد.</translation>
-    </message>
-    <message>
-        <source>name</source>
-        <translation type="unfinished">الإسم</translation>
-    </message>
-    <message>
-        <source>Directory already exists. Add %1 if you intend to create a new directory here.</source>
-        <translation type="unfinished">الدليل موجوج بالفعل. أضف %1 اذا نويت إنشاء دليل جديد هنا.</translation>
-    </message>
-    <message>
-        <source>Path already exists, and is not a directory.</source>
-        <translation type="unfinished">المسار موجود بالفعل، وهو ليس دليلاً.</translation>
-    </message>
-    <message>
-        <source>Cannot create data directory here.</source>
-        <translation type="unfinished">لا يمكن انشاء دليل بيانات هنا .</translation>
-=======
+    </message>
+    <message>
         <source>At least %1 GB of data will be stored in this directory, and it will grow over time.</source>
         <translation type="unfinished">سيتم تخزين %1 جيجابايت على الأقل من البيانات في هذا الدليل، وستنمو مع الوقت.</translation>
     </message>
@@ -2082,49 +1368,8 @@
     <message>
         <source>Error: Specified data directory "%1" cannot be created.</source>
         <translation type="unfinished">خطأ: لا يمكن تكوين دليل بيانات مخصص ل %1</translation>
->>>>>>> 86d0551a
-    </message>
-</context>
-<context>
-    <name>Intro</name>
-    <message>
-<<<<<<< HEAD
-        <source>Qtum</source>
-        <translation type="unfinished">بتكوين</translation>
-    </message>
-    <message numerus="yes">
-        <source>%n GB of space available</source>
-        <translation type="unfinished">
-            <numerusform>%n GB of space available</numerusform>
-            <numerusform>%n GB of space available</numerusform>
-            <numerusform>%n GB of space available</numerusform>
-            <numerusform>%n GB of space available</numerusform>
-            <numerusform>%n GB of space available</numerusform>
-            <numerusform>‫‫%n جيجابايت من المساحة متوفرة</numerusform>
-        </translation>
-    </message>
-    <message numerus="yes">
-        <source>(of %n GB needed)</source>
-        <translation type="unfinished">
-            <numerusform>(of %n GB needed)</numerusform>
-            <numerusform>(of %n GB needed)</numerusform>
-            <numerusform>(of %n GB needed)</numerusform>
-            <numerusform>(of %n GB needed)</numerusform>
-            <numerusform>(of %n GB needed)</numerusform>
-            <numerusform>‫(مطلوب %n جيجابايت)‬</numerusform>
-        </translation>
-    </message>
-    <message numerus="yes">
-        <source>(%n GB needed for full chain)</source>
-        <translation type="unfinished">
-            <numerusform>(%n GB needed for full chain)</numerusform>
-            <numerusform>(%n GB needed for full chain)</numerusform>
-            <numerusform>(%n GB needed for full chain)</numerusform>
-            <numerusform>(%n GB needed for full chain)</numerusform>
-            <numerusform>(%n GB needed for full chain)</numerusform>
-            <numerusform>‫( مطلوب %n جيجابايت لكامل المتتالية)‬</numerusform>
-        </translation>
-=======
+    </message>
+    <message>
         <source>Error</source>
         <translation type="unfinished">خطأ</translation>
     </message>
@@ -2171,32 +1416,11 @@
     <message>
         <source>Use a custom data directory:</source>
         <translation type="unfinished">استخدام دليل بيانات مخصص:</translation>
->>>>>>> 86d0551a
     </message>
 </context>
 <context>
     <name>HelpMessageDialog</name>
     <message>
-<<<<<<< HEAD
-        <source>At least %1 GB of data will be stored in this directory, and it will grow over time.</source>
-        <translation type="unfinished">سيتم تخزين %1 جيجابايت على الأقل من البيانات في هذا الدليل، وستنمو مع الوقت.</translation>
-    </message>
-    <message>
-        <source>Approximately %1 GB of data will be stored in this directory.</source>
-        <translation type="unfinished">سيتم تخزين %1 جيجابايت تقريباً من البيانات في هذا الدليل.</translation>
-    </message>
-    <message numerus="yes">
-        <source>(sufficient to restore backups %n day(s) old)</source>
-        <extracomment>Explanatory text on the capability of the current prune target.</extracomment>
-        <translation type="unfinished">
-            <numerusform>(sufficient to restore backups %n day(s) old)</numerusform>
-            <numerusform>(sufficient to restore backups %n day(s) old)</numerusform>
-            <numerusform>(sufficient to restore backups %n day(s) old)</numerusform>
-            <numerusform>(sufficient to restore backups %n day(s) old)</numerusform>
-            <numerusform>(sufficient to restore backups %n day(s) old)</numerusform>
-            <numerusform>(sufficient to restore backups %n day(s) old)</numerusform>
-        </translation>
-=======
         <source>version</source>
         <translation type="unfinished">النسخة</translation>
     </message>
@@ -2207,99 +1431,22 @@
     <message>
         <source>Command-line options</source>
         <translation type="unfinished">خيارات سطر الأوامر</translation>
->>>>>>> 86d0551a
     </message>
 </context>
 <context>
     <name>ShutdownWindow</name>
     <message>
-<<<<<<< HEAD
-        <source>%1 will download and store a copy of the Qtum block chain.</source>
-        <translation type="unfinished">سيقوم %1 بتنزيل نسخة من سلسلة كتل بتكوين وتخزينها.</translation>
-    </message>
-    <message>
-        <source>The wallet will also be stored in this directory.</source>
-        <translation type="unfinished">سوف يتم تخزين المحفظة في هذا الدليل.</translation>
-=======
         <source>%1 is shutting down…</source>
         <translation type="unfinished">%1 يتم الإغلاق ...</translation>
     </message>
     <message>
         <source>Do not shut down the computer until this window disappears.</source>
         <translation type="unfinished">لا توقف عمل الكمبيوتر حتى تختفي هذه النافذة</translation>
->>>>>>> 86d0551a
     </message>
 </context>
 <context>
     <name>ModalOverlay</name>
     <message>
-<<<<<<< HEAD
-        <source>Error: Specified data directory "%1" cannot be created.</source>
-        <translation type="unfinished">خطأ: لا يمكن تكوين دليل بيانات مخصص ل %1</translation>
-    </message>
-    <message>
-        <source>Error</source>
-        <translation type="unfinished">خطأ</translation>
-    </message>
-    <message>
-        <source>Welcome</source>
-        <translation type="unfinished">أهلا</translation>
-    </message>
-    <message>
-        <source>Welcome to %1.</source>
-        <translation type="unfinished"> اهلا بكم في %1</translation>
-    </message>
-    <message>
-        <source>As this is the first time the program is launched, you can choose where %1 will store its data.</source>
-        <translation type="unfinished">بما انه هذه اول مرة لانطلاق هذا البرنامج, فيمكنك ان تختار اين سيخزن %1 بياناته</translation>
-    </message>
-    <message>
-        <source>Limit block chain storage to</source>
-        <translation type="unfinished">تقييد تخزين سلسلة الكتل إلى</translation>
-    </message>
-    <message>
-        <source>Reverting this setting requires re-downloading the entire blockchain. It is faster to download the full chain first and prune it later. Disables some advanced features.</source>
-        <translation type="unfinished">تتطلب العودة إلى هذا الإعداد إعادة تنزيل سلسلة الكتل بالكامل. من الأسرع تنزيل السلسلة الكاملة أولاً وتقليمها لاحقًا. تعطيل بعض الميزات المتقدمة.</translation>
-    </message>
-    <message>
-        <source> GB</source>
-        <translation type="unfinished">غيغابايت</translation>
-    </message>
-    <message>
-        <source>This initial synchronisation is very demanding, and may expose hardware problems with your computer that had previously gone unnoticed. Each time you run %1, it will continue downloading where it left off.</source>
-        <translation type="unfinished">تُعد هذه المزامنة الأولية أمرًا شاقًا للغاية، وقد تعرض جهاز الكمبيوتر الخاص بك للمشاكل الذي لم يلاحظها أحد سابقًا. في كل مرة تقوم فيها بتشغيل %1، سيتابع التحميل من حيث تم التوقف.</translation>
-    </message>
-    <message>
-        <source>When you click OK, %1 will begin to download and process the full %4 block chain (%2 GB) starting with the earliest transactions in %3 when %4 initially launched.</source>
-        <translation type="unfinished">‫عندما تنقر موافق. %1 سنبدأ التحميل ومعالجة كامل %4 الطوابق المتتالية (%2 GB) بدأً من أوائل العمليات في %3 عندما %4 تم الاطلاق لأول مرة.‬</translation>
-    </message>
-    <message>
-        <source>If you have chosen to limit block chain storage (pruning), the historical data must still be downloaded and processed, but will be deleted afterward to keep your disk usage low.</source>
-        <translation type="unfinished">إذا كنت قد اخترت تقييد تخزين سلسلة الكتل (التجريد)، فيجب تحميل البيانات القديمة ومعالجتها، ولكن سيتم حذفها بعد ذلك للحفاظ على انخفاض استخدام القرص.</translation>
-    </message>
-    <message>
-        <source>Use the default data directory</source>
-        <translation type="unfinished">استخدام دليل البانات الافتراضي</translation>
-    </message>
-    <message>
-        <source>Use a custom data directory:</source>
-        <translation type="unfinished">استخدام دليل بيانات مخصص:</translation>
-    </message>
-</context>
-<context>
-    <name>HelpMessageDialog</name>
-    <message>
-        <source>version</source>
-        <translation type="unfinished">النسخة</translation>
-    </message>
-    <message>
-        <source>About %1</source>
-        <translation type="unfinished">حوالي %1</translation>
-    </message>
-    <message>
-        <source>Command-line options</source>
-        <translation type="unfinished">خيارات سطر الأوامر</translation>
-=======
         <source>Form</source>
         <translation type="unfinished">نمودج</translation>
     </message>
@@ -2413,88 +1560,16 @@
     <message>
         <source>Minimize instead of exit the application when the window is closed. When this option is enabled, the application will be closed only after selecting Exit in the menu.</source>
         <translation type="unfinished">‫التصغير بدلاً من الخروج من التطبيق عند إغلاق النافذة. عند تفعيل هذا الخيار، سيتم إغلاق التطبيق فقط بعد النقر على خروج من القائمة المنسدلة.‬</translation>
->>>>>>> 86d0551a
-    </message>
-</context>
-<context>
-    <name>ShutdownWindow</name>
-    <message>
-<<<<<<< HEAD
-        <source>%1 is shutting down…</source>
-        <translation type="unfinished">%1 يتم الإغلاق ...</translation>
-    </message>
-    <message>
-        <source>Do not shut down the computer until this window disappears.</source>
-        <translation type="unfinished">لا توقف عمل الكمبيوتر حتى تختفي هذه النافذة</translation>
-=======
+    </message>
+    <message>
         <source>Options set in this dialog are overridden by the command line:</source>
         <translation type="unfinished">‫التفضيلات المعينة عن طريق سطر الأوامر لها أولوية أكبر وتتجاوز التفضيلات المختارة هنا:‬</translation>
     </message>
     <message>
         <source>Open the %1 configuration file from the working directory.</source>
         <translation type="unfinished">‫فتح ملف %1 الإعداد من مجلد العمل.‬</translation>
->>>>>>> 86d0551a
-    </message>
-</context>
-<context>
-    <name>ModalOverlay</name>
-    <message>
-<<<<<<< HEAD
-        <source>Form</source>
-        <translation type="unfinished">نمودج</translation>
-    </message>
-    <message>
-        <source>Recent transactions may not yet be visible, and therefore your wallet's balance might be incorrect. This information will be correct once your wallet has finished synchronizing with the qtum network, as detailed below.</source>
-        <translation type="unfinished">قد لا تكون المعاملات الأخيرة مرئية بعد، وبالتالي قد يكون رصيد محفظتك غير صحيح. ستكون هذه المعلومات صحيحة بمجرد الانتهاء من محفظتك مع شبكة البيتكوين، كما هو مفصل أدناه.</translation>
-    </message>
-    <message>
-        <source>Attempting to spend qtums that are affected by not-yet-displayed transactions will not be accepted by the network.</source>
-        <translation type="unfinished">لن تقبل الشبكة محاولة إنفاق البتكوين المتأثرة بالمعاملات التي لم يتم عرضها بعد.</translation>
-    </message>
-    <message>
-        <source>Number of blocks left</source>
-        <translation type="unfinished">عدد الكتل الفاضلة</translation>
-    </message>
-    <message>
-        <source>Unknown…</source>
-        <translation type="unfinished">غير معروف</translation>
-    </message>
-    <message>
-        <source>calculating…</source>
-        <translation type="unfinished">جاري الحساب</translation>
-    </message>
-    <message>
-        <source>Last block time</source>
-        <translation type="unfinished">اخر وقت الكتلة</translation>
-    </message>
-    <message>
-        <source>Progress</source>
-        <translation type="unfinished">تقدم</translation>
-    </message>
-    <message>
-        <source>Progress increase per hour</source>
-        <translation type="unfinished">تقدم يزيد بلساعة</translation>
-    </message>
-    <message>
-        <source>Estimated time left until synced</source>
-        <translation type="unfinished">الوقت المتبقي للمزامنة</translation>
-    </message>
-    <message>
-        <source>Hide</source>
-        <translation type="unfinished">إخفاء</translation>
-    </message>
-    <message>
-        <source>Esc</source>
-        <translation type="unfinished">خروج</translation>
-    </message>
-    <message>
-        <source>Unknown. Syncing Headers (%1, %2%)…</source>
-        <translation type="unfinished">مجهول.  مزامنة الرؤوس (%1،%2٪) ...</translation>
-    </message>
-    <message>
-        <source>Unknown. Pre-syncing Headers (%1, %2%)…</source>
-        <translation type="unfinished">‫غير معروف. ما قبل مزامنة الرؤوس (%1, %2%)…‬</translation>
-=======
+    </message>
+    <message>
         <source>Open Configuration File</source>
         <translation type="unfinished">‫فتح ملف الإعداد‬</translation>
     </message>
@@ -2553,148 +1628,6 @@
         <source>Subtract &amp;fee from amount by default</source>
         <extracomment>An Options window setting to set subtracting the fee from a sending amount as default.</extracomment>
         <translation type="unfinished">‫اخصم &amp;الرسوم من القيمة بشكل افتراضي‬</translation>
->>>>>>> 86d0551a
-    </message>
-</context>
-<context>
-    <name>OpenURIDialog</name>
-    <message>
-<<<<<<< HEAD
-        <source>Open qtum URI</source>
-        <translation type="unfinished">‫افتح رابط بتكوين (URI)‬</translation>
-    </message>
-    <message>
-        <source>URI:</source>
-        <translation type="unfinished">العنوان:</translation>
-    </message>
-    <message>
-        <source>Paste address from clipboard</source>
-        <extracomment>Tooltip text for button that allows you to paste an address that is in your clipboard.</extracomment>
-        <translation type="unfinished">‫ألصق العنوان من الحافظة‬</translation>
-=======
-        <source>Expert</source>
-        <translation type="unfinished">‫خبير‬</translation>
-    </message>
-    <message>
-        <source>Enable coin &amp;control features</source>
-        <translation type="unfinished">‫تفعيل ميزة &amp;التحكم بوحدات البتكوين‬</translation>
-    </message>
-    <message>
-        <source>If you disable the spending of unconfirmed change, the change from a transaction cannot be used until that transaction has at least one confirmation. This also affects how your balance is computed.</source>
-        <translation type="unfinished">‫اذا قمت بتعطيل خيار الانفاق من الفكة الغير مؤكدة، لن يكون بمقدورك التحكم بتلك الفكة حتى تنْفُذ العملية وتحصل على تأكيد واحد على الأقل. هذا أيضا يؤثر على كيفية حساب رصيدك.‬</translation>
->>>>>>> 86d0551a
-    </message>
-</context>
-<context>
-    <name>OptionsDialog</name>
-    <message>
-<<<<<<< HEAD
-        <source>Options</source>
-        <translation type="unfinished">خيارات</translation>
-    </message>
-    <message>
-        <source>&amp;Main</source>
-        <translation type="unfinished">‫&amp;الرئيسية‬</translation>
-    </message>
-    <message>
-        <source>Automatically start %1 after logging in to the system.</source>
-        <translation type="unfinished">‫تشغيل البرنامج تلقائيا %1 بعد تسجيل الدخول إلى النظام.‬</translation>
-    </message>
-    <message>
-        <source>&amp;Start %1 on system login</source>
-        <translation type="unfinished">تشغيل %1 عند الدخول إلى النظام</translation>
-    </message>
-    <message>
-        <source>Enabling pruning significantly reduces the disk space required to store transactions. All blocks are still fully validated. Reverting this setting requires re-downloading the entire blockchain.</source>
-        <translation type="unfinished">‫يؤدي تمكين خيار اختصار النود إلى تقليل مساحة التخزين المطلوبة بشكل كبير. يتم المصادقة على جميع الطوابق رغم تفعيل هذا الخيار،. إلغاء هذا الاعداد يتطلب اعادة تحميل الطوابق المتتالية من جديد بشكل كامل.‬</translation>
-    </message>
-    <message>
-        <source>Size of &amp;database cache</source>
-        <translation type="unfinished">‫حجم ذاكرة التخزين المؤقت ل&amp;قاعدة البيانات‬</translation>
-    </message>
-    <message>
-        <source>Number of script &amp;verification threads</source>
-        <translation type="unfinished">عدد مؤشرات التحقق من البرنامج النصي</translation>
-    </message>
-    <message>
-        <source>IP address of the proxy (e.g. IPv4: 127.0.0.1 / IPv6: ::1)</source>
-        <translation type="unfinished">‫عنوان IP للوكيل (مثل IPv4: 127.0.0.1 / IPv6: ::1)‬</translation>
-    </message>
-    <message>
-        <source>Shows if the supplied default SOCKS5 proxy is used to reach peers via this network type.</source>
-        <translation type="unfinished">إظهار ما إذا كان وكيل SOCKS5 الافتراضي الموفر تم استخدامه للوصول إلى الأقران عبر نوع الشبكة هذا.</translation>
-    </message>
-    <message>
-        <source>Minimize instead of exit the application when the window is closed. When this option is enabled, the application will be closed only after selecting Exit in the menu.</source>
-        <translation type="unfinished">‫التصغير بدلاً من الخروج من التطبيق عند إغلاق النافذة. عند تفعيل هذا الخيار، سيتم إغلاق التطبيق فقط بعد النقر على خروج من القائمة المنسدلة.‬</translation>
-    </message>
-    <message>
-        <source>Options set in this dialog are overridden by the command line:</source>
-        <translation type="unfinished">‫التفضيلات المعينة عن طريق سطر الأوامر لها أولوية أكبر وتتجاوز التفضيلات المختارة هنا:‬</translation>
-    </message>
-    <message>
-        <source>Open the %1 configuration file from the working directory.</source>
-        <translation type="unfinished">‫فتح ملف %1 الإعداد من مجلد العمل.‬</translation>
-    </message>
-    <message>
-        <source>Open Configuration File</source>
-        <translation type="unfinished">‫فتح ملف الإعداد‬</translation>
-    </message>
-    <message>
-        <source>Reset all client options to default.</source>
-        <translation type="unfinished">إعادة تعيين كل إعدادات العميل للحالة الإفتراضية.</translation>
-    </message>
-    <message>
-        <source>&amp;Reset Options</source>
-        <translation type="unfinished">‫&amp;اعادة تهيئة الخيارات‬</translation>
-    </message>
-    <message>
-        <source>&amp;Network</source>
-        <translation type="unfinished">&amp;الشبكة</translation>
-    </message>
-    <message>
-        <source>Prune &amp;block storage to</source>
-        <translation type="unfinished">‫اختصار &amp;تخزين الطابق</translation>
-    </message>
-    <message>
-        <source>GB</source>
-        <translation type="unfinished">‫جيجابايت‬</translation>
-    </message>
-    <message>
-        <source>Reverting this setting requires re-downloading the entire blockchain.</source>
-        <translation type="unfinished">‫العودة الى هذا الاعداد تتطلب إعادة تنزيل الطوابق المتتالية بالكامل.‬</translation>
-    </message>
-    <message>
-        <source>Maximum database cache size. A larger cache can contribute to faster sync, after which the benefit is less pronounced for most use cases. Lowering the cache size will reduce memory usage. Unused mempool memory is shared for this cache.</source>
-        <extracomment>Tooltip text for Options window setting that sets the size of the database cache. Explains the corresponding effects of increasing/decreasing this value.</extracomment>
-        <translation type="unfinished">‫الحد الأعلى لحجم قاعدة البيانات المؤقتة (الكاش). رفع حد الكاش يزيد من سرعة المزامنة. هذا الخيار مفيد أثناء المزامنة وقد لا يفيد بعد اكتمال المزامنة في معظم الحالات. تخفيض حجم الكاش يقلل من استهلاك الذاكرة. ذاكرة تجمع الذاكرة (mempool) الغير مستخدمة مضمنة في هذا الكاش.‬</translation>
-    </message>
-    <message>
-        <source>MiB</source>
-        <translation type="unfinished">‫ميجابايت‬</translation>
-    </message>
-    <message>
-        <source>(0 = auto, &lt;0 = leave that many cores free)</source>
-        <translation type="unfinished">‫(0 = تلقائي, &lt;0 = لترك أنوية حرة بقدر الرقم السالب)‬</translation>
-    </message>
-    <message>
-        <source>Enable R&amp;PC server</source>
-        <extracomment>An Options window setting to enable the RPC server.</extracomment>
-        <translation type="unfinished">‫تفعيل خادم نداء &amp;الاجراء البعيد (RPC)‬</translation>
-    </message>
-    <message>
-        <source>W&amp;allet</source>
-        <translation type="unfinished">‫م&amp;حفظة‬</translation>
-    </message>
-    <message>
-        <source>Whether to set subtract fee from amount as default or not.</source>
-        <extracomment>Tooltip text for Options window setting that sets subtracting the fee from a sending amount as default.</extracomment>
-        <translation type="unfinished">‫تعيين خيار خصم الرسوم من القيمة كخيار افتراضي أم لا.‬</translation>
-    </message>
-    <message>
-        <source>Subtract &amp;fee from amount by default</source>
-        <extracomment>An Options window setting to set subtracting the fee from a sending amount as default.</extracomment>
-        <translation type="unfinished">‫اخصم &amp;الرسوم من القيمة بشكل افتراضي‬</translation>
     </message>
     <message>
         <source>Expert</source>
@@ -2784,107 +1717,6 @@
     </message>
     <message>
         <source>&amp;Window</source>
-        <translation type="unfinished">&amp;نافذة</translation>
-    </message>
-    <message>
-        <source>Show the icon in the system tray.</source>
-        <translation type="unfinished">عرض الأيقونة في زاوية الأيقونات.</translation>
-    </message>
-    <message>
-        <source>&amp;Show tray icon</source>
-        <translation type="unfinished">‫&amp;اعرض الأيقونة في الزاوية‬</translation>
-    </message>
-    <message>
-        <source>Show only a tray icon after minimizing the window.</source>
-        <translation type="unfinished">‫عرض الأيقونة في زاوية الأيقونات فقط بعد تصغير النافذة.‬</translation>
-    </message>
-    <message>
-        <source>&amp;Minimize to the tray instead of the taskbar</source>
-        <translation type="unfinished">‫التصغير إلى زاوية الأيقونات بدلاً من شريط المهام‬</translation>
-    </message>
-    <message>
-        <source>M&amp;inimize on close</source>
-        <translation type="unfinished">‫ت&amp;صغير عند الإغلاق‬</translation>
-    </message>
-    <message>
-        <source>&amp;Display</source>
-        <translation type="unfinished">&amp;عرض</translation>
-=======
-        <source>&amp;Spend unconfirmed change</source>
-        <translation type="unfinished">‫&amp;دفع الفكة غير المؤكدة‬</translation>
-    </message>
-    <message>
-        <source>Enable &amp;PSBT controls</source>
-        <extracomment>An options window setting to enable PSBT controls.</extracomment>
-        <translation type="unfinished">‫تفعيل التحكم ب &amp;المعاملات الموقعة جزئيا‬</translation>
-    </message>
-    <message>
-        <source>Whether to show PSBT controls.</source>
-        <extracomment>Tooltip text for options window setting that enables PSBT controls.</extracomment>
-        <translation type="unfinished">‫خيار عرض التحكم بالمعاملات الموقعة جزئيا.‬</translation>
-    </message>
-    <message>
-        <source>External Signer (e.g. hardware wallet)</source>
-        <translation type="unfinished">‫جهاز التوقيع الخارجي (مثل المحفظة الخارجية)‬</translation>
-    </message>
-    <message>
-        <source>&amp;External signer script path</source>
-        <translation type="unfinished">&amp; مسار البرنامج النصي للموقّع الخارجي</translation>
-    </message>
-    <message>
-        <source>Automatically open the Qtum client port on the router. This only works when your router supports UPnP and it is enabled.</source>
-        <translation type="unfinished">‫فتح منفذ عميل البتكوين تلقائيا على الموجه. يعمل فقط عندما يكون الموجه الخاص بك يدعم UPnP ومفعل ايضا.‬</translation>
-    </message>
-    <message>
-        <source>Map port using &amp;UPnP</source>
-        <translation type="unfinished">‫ربط المنفذ باستخدام &amp;UPnP‬</translation>
-    </message>
-    <message>
-        <source>Automatically open the Qtum client port on the router. This only works when your router supports NAT-PMP and it is enabled. The external port could be random.</source>
-        <translation type="unfinished">‫افتح منفذ عميل بتكوين تلقائيًا على جهاز التوجيه. يعمل هذا فقط عندما يدعم جهاز التوجيه الخاص بك NAT-PMP ويتم تمكينه. يمكن أن يكون المنفذ الخارجي عشوائيًا.‬</translation>
-    </message>
-    <message>
-        <source>Map port using NA&amp;T-PMP</source>
-        <translation type="unfinished">منفذ الخريطة باستخدام NAT-PMP</translation>
-    </message>
-    <message>
-        <source>Accept connections from outside.</source>
-        <translation type="unfinished">قبول الاتصالات من الخارج.</translation>
-    </message>
-    <message>
-        <source>Allow incomin&amp;g connections</source>
-        <translation type="unfinished">‫السماح بالاتصالات الوارد&amp;ة‬</translation>
-    </message>
-    <message>
-        <source>Connect to the Qtum network through a SOCKS5 proxy.</source>
-        <translation type="unfinished">الاتصال بشبكة البتكوين عبر وكيل SOCKS5.</translation>
-    </message>
-    <message>
-        <source>&amp;Connect through SOCKS5 proxy (default proxy):</source>
-        <translation type="unfinished">الاتصال من خلال وكيل SOCKS5 (الوكيل الافتراضي):</translation>
-    </message>
-    <message>
-        <source>Proxy &amp;IP:</source>
-        <translation type="unfinished">بروكسي &amp;اي بي:</translation>
-    </message>
-    <message>
-        <source>&amp;Port:</source>
-        <translation type="unfinished">&amp;المنفذ:</translation>
-    </message>
-    <message>
-        <source>Port of the proxy (e.g. 9050)</source>
-        <translation type="unfinished">منفذ البروكسي (مثلا 9050)</translation>
-    </message>
-    <message>
-        <source>Used for reaching peers via:</source>
-        <translation type="unfinished">مستخدم للاتصال بالاقران من خلال:</translation>
-    </message>
-    <message>
-        <source>Tor</source>
-        <translation type="unfinished">تور</translation>
-    </message>
-    <message>
-        <source>&amp;Window</source>
         <translation type="unfinished">‫&amp;نافذة‬</translation>
     </message>
     <message>
@@ -3033,99 +1865,18 @@
     <message>
         <source>The supplied proxy address is invalid.</source>
         <translation type="unfinished">‫عنوان الوكيل الذي تم ادخاله غير صالح.‬</translation>
->>>>>>> 86d0551a
     </message>
 </context>
 <context>
     <name>OptionsModel</name>
     <message>
-<<<<<<< HEAD
-        <source>User Interface &amp;language:</source>
-        <translation type="unfinished">واجهة المستخدم &amp;اللغة:</translation>
-=======
         <source>Could not read setting "%1", %2.</source>
         <translation type="unfinished">‫لا يمكن قراءة الاعدادات “%1”, %2.‬</translation>
->>>>>>> 86d0551a
     </message>
 </context>
 <context>
     <name>OverviewPage</name>
     <message>
-<<<<<<< HEAD
-        <source>The user interface language can be set here. This setting will take effect after restarting %1.</source>
-        <translation type="unfinished">‫يمكن ضبط الواجهة اللغوية للمستخدم من هنا. هذا الإعداد يتطلب إعادة تشغيل %1.‬</translation>
-    </message>
-    <message>
-        <source>&amp;Unit to show amounts in:</source>
-        <translation type="unfinished">‫وحدة لعرض القيم:‬</translation>
-    </message>
-    <message>
-        <source>Choose the default subdivision unit to show in the interface and when sending coins.</source>
-        <translation type="unfinished">‫اختر وحدة التقسيم الفرعية الافتراضية للعرض في الواجهة وعند إرسال البتكوين.‬</translation>
-    </message>
-    <message>
-        <source>Third-party URLs (e.g. a block explorer) that appear in the transactions tab as context menu items. %s in the URL is replaced by transaction hash. Multiple URLs are separated by vertical bar |.</source>
-        <translation type="unfinished">‫عناوين أطراف أخرى (مثل: مستكشف الطوابق) تظهر في النافذة المبوبة للعمليات كخيار في القائمة المنبثقة. %s في الرابط تُستبدل بمعرف التجزئة. سيتم فصل العناوين بخط أفقي |.‬</translation>
-    </message>
-    <message>
-        <source>&amp;Third-party transaction URLs</source>
-        <translation type="unfinished">‫&amp;عناوين عمليات أطراف أخرى‬</translation>
-    </message>
-    <message>
-        <source>Whether to show coin control features or not.</source>
-        <translation type="unfinished">‫ما اذا أردت إظهار ميزات التحكم في وحدات البتكوين أم لا.‬</translation>
-    </message>
-    <message>
-        <source>Connect to the Qtum network through a separate SOCKS5 proxy for Tor onion services.</source>
-        <translation type="unfinished">اتصل بشبكة بتكوين من خلال وكيل SOCKS5 منفصل لخدمات Tor onion.</translation>
-    </message>
-    <message>
-        <source>Use separate SOCKS&amp;5 proxy to reach peers via Tor onion services:</source>
-        <translation type="unfinished">استخدم بروكسي SOCKS5 منفصل للوصول إلى الأقران عبر خدمات Tor onion:</translation>
-    </message>
-    <message>
-        <source>Monospaced font in the Overview tab:</source>
-        <translation type="unfinished">الخط أحادي المسافة في علامة التبويب "نظرة عامة":</translation>
-    </message>
-    <message>
-        <source>embedded "%1"</source>
-        <translation type="unfinished">‫مضمنة "%1"‬</translation>
-    </message>
-    <message>
-        <source>closest matching "%1"</source>
-        <translation type="unfinished">‫أقرب تطابق "%1"</translation>
-    </message>
-    <message>
-        <source>&amp;OK</source>
-        <translation type="unfinished">&amp;تم</translation>
-    </message>
-    <message>
-        <source>&amp;Cancel</source>
-        <translation type="unfinished">الغاء</translation>
-    </message>
-    <message>
-        <source>Compiled without external signing support (required for external signing)</source>
-        <extracomment>"External signing" means using devices such as hardware wallets.</extracomment>
-        <translation type="unfinished">مجمعة بدون دعم توقيع خارجي (مطلوب للتوقيع الخارجي)</translation>
-    </message>
-    <message>
-        <source>default</source>
-        <translation type="unfinished">الافتراضي</translation>
-    </message>
-    <message>
-        <source>none</source>
-        <translation type="unfinished">لا شيء</translation>
-    </message>
-    <message>
-        <source>Confirm options reset</source>
-        <extracomment>Window title text of pop-up window shown when the user has chosen to reset options.</extracomment>
-        <translation type="unfinished">تأكيد استعادة الخيارات</translation>
-    </message>
-    <message>
-        <source>Client restart required to activate changes.</source>
-        <extracomment>Text explaining that the settings changed will not come into effect until the client is restarted.</extracomment>
-        <translation type="unfinished">‫يجب إعادة تشغيل العميل لتفعيل التغييرات.‬</translation>
-=======
         <source>Form</source>
         <translation type="unfinished">نمودج</translation>
     </message>
@@ -3200,181 +1951,11 @@
     <message>
         <source>Privacy mode activated for the Overview tab. To unmask the values, uncheck Settings-&gt;Mask values.</source>
         <translation type="unfinished">تم تنشيط وضع الخصوصية لعلامة التبويب "نظرة عامة". للكشف عن القيم ، قم بإلغاء تحديد الإعدادات-&gt; إخفاء القيم.</translation>
->>>>>>> 86d0551a
     </message>
 </context>
 <context>
     <name>PSBTOperationsDialog</name>
     <message>
-<<<<<<< HEAD
-        <source>Current settings will be backed up at "%1".</source>
-        <extracomment>Text explaining to the user that the client's current settings will be backed up at a specific location. %1 is a stand-in argument for the backup location's path.</extracomment>
-        <translation type="unfinished">‫سيتم النسخ الاحتياطي للاعدادات على “%1”.‬".</translation>
-    </message>
-    <message>
-        <source>Client will be shut down. Do you want to proceed?</source>
-        <extracomment>Text asking the user to confirm if they would like to proceed with a client shutdown.</extracomment>
-        <translation type="unfinished">‫سوف يتم إيقاف العميل تماماً. هل تريد الإستمرار؟‬</translation>
-    </message>
-    <message>
-        <source>Configuration options</source>
-        <extracomment>Window title text of pop-up box that allows opening up of configuration file.</extracomment>
-        <translation type="unfinished">‫خيارات الإعداد‬</translation>
-    </message>
-    <message>
-        <source>The configuration file is used to specify advanced user options which override GUI settings. Additionally, any command-line options will override this configuration file.</source>
-        <extracomment>Explanatory text about the priority order of instructions considered by client. The order from high to low being: command-line, configuration file, GUI settings.</extracomment>
-        <translation type="unfinished">‫يتم استخدام ملف الإعداد لتحديد خيارات المستخدم المتقدمة التي تتجاوز إعدادات واجهة المستخدم الرسومية. بالإضافة إلى ذلك ، ستتجاوز خيارات سطر الأوامر ملف الإعداد هذا.‬</translation>
-    </message>
-    <message>
-        <source>Continue</source>
-        <translation type="unfinished">‫استمرار‬</translation>
-    </message>
-    <message>
-        <source>Cancel</source>
-        <translation type="unfinished">إلغاء</translation>
-    </message>
-    <message>
-        <source>Error</source>
-        <translation type="unfinished">خطأ</translation>
-    </message>
-    <message>
-        <source>The configuration file could not be opened.</source>
-        <translation type="unfinished">‫لم تتمكن من فتح ملف الإعداد.‬</translation>
-    </message>
-    <message>
-        <source>This change would require a client restart.</source>
-        <translation type="unfinished">هذا التغيير يتطلب إعادة تشغيل العميل بشكل كامل.</translation>
-    </message>
-    <message>
-        <source>The supplied proxy address is invalid.</source>
-        <translation type="unfinished">‫عنوان الوكيل الذي تم ادخاله غير صالح.‬</translation>
-    </message>
-</context>
-<context>
-    <name>OptionsModel</name>
-    <message>
-        <source>Could not read setting "%1", %2.</source>
-        <translation type="unfinished">‫لا يمكن قراءة الاعدادات “%1”, %2.‬</translation>
-    </message>
-</context>
-<context>
-    <name>OverviewPage</name>
-    <message>
-        <source>Form</source>
-        <translation type="unfinished">نمودج</translation>
-    </message>
-    <message>
-        <source>The displayed information may be out of date. Your wallet automatically synchronizes with the Qtum network after a connection is established, but this process has not completed yet.</source>
-        <translation type="unfinished">قد تكون المعلومات المعروضة قديمة. تتزامن محفظتك تلقائيًا مع شبكة البتكوين بعد إنشاء الاتصال، ولكن هذه العملية لم تكتمل بعد.</translation>
-    </message>
-    <message>
-        <source>Watch-only:</source>
-        <translation type="unfinished">‫مراقبة فقط:‬</translation>
-    </message>
-    <message>
-        <source>Available:</source>
-        <translation type="unfinished">‫متاح:‬</translation>
-    </message>
-    <message>
-        <source>Your current spendable balance</source>
-        <translation type="unfinished">‫الرصيد المتاح للصرف‬</translation>
-    </message>
-    <message>
-        <source>Pending:</source>
-        <translation type="unfinished">معلق:</translation>
-    </message>
-    <message>
-        <source>Total of transactions that have yet to be confirmed, and do not yet count toward the spendable balance</source>
-        <translation type="unfinished">إجمالي المعاملات التي لم يتم تأكيدها بعد ولا تحتسب ضمن الرصيد القابل للانفاق</translation>
-    </message>
-    <message>
-        <source>Immature:</source>
-        <translation type="unfinished">‫غير ناضج:‬</translation>
-    </message>
-    <message>
-        <source>Mined balance that has not yet matured</source>
-        <translation type="unfinished">الرصيد المعدّن الذي لم ينضج بعد</translation>
-    </message>
-    <message>
-        <source>Balances</source>
-        <translation type="unfinished">الأرصدة</translation>
-    </message>
-    <message>
-        <source>Total:</source>
-        <translation type="unfinished">المجموع:</translation>
-    </message>
-    <message>
-        <source>Your current total balance</source>
-        <translation type="unfinished">رصيدك الكلي الحالي</translation>
-    </message>
-    <message>
-        <source>Your current balance in watch-only addresses</source>
-        <translation type="unfinished">‫رصيد عناوين المراقبة‬</translation>
-    </message>
-    <message>
-        <source>Spendable:</source>
-        <translation type="unfinished">قابل للصرف:</translation>
-    </message>
-    <message>
-        <source>Recent transactions</source>
-        <translation type="unfinished">العمليات الأخيرة</translation>
-    </message>
-    <message>
-        <source>Unconfirmed transactions to watch-only addresses</source>
-        <translation type="unfinished">‫عمليات غير مؤكدة لعناوين المراقبة‬</translation>
-    </message>
-    <message>
-        <source>Mined balance in watch-only addresses that has not yet matured</source>
-        <translation type="unfinished">‫الرصيد المعدّن في عناوين المراقبة الذي لم ينضج بعد‬</translation>
-    </message>
-    <message>
-        <source>Current total balance in watch-only addresses</source>
-        <translation type="unfinished">‫الرصيد الإجمالي الحالي في عناوين المراقبة‬</translation>
-    </message>
-    <message>
-        <source>Privacy mode activated for the Overview tab. To unmask the values, uncheck Settings-&gt;Mask values.</source>
-        <translation type="unfinished">تم تنشيط وضع الخصوصية لعلامة التبويب "نظرة عامة". للكشف عن القيم ، قم بإلغاء تحديد الإعدادات-&gt; إخفاء القيم.</translation>
-    </message>
-</context>
-<context>
-    <name>PSBTOperationsDialog</name>
-    <message>
-        <source>Sign Tx</source>
-        <translation type="unfinished">‫توقيع العملية‬</translation>
-    </message>
-    <message>
-        <source>Broadcast Tx</source>
-        <translation type="unfinished">‫بث العملية‬</translation>
-    </message>
-    <message>
-        <source>Copy to Clipboard</source>
-        <translation type="unfinished">نسخ إلى الحافظة</translation>
-    </message>
-    <message>
-        <source>Save…</source>
-        <translation type="unfinished">‫حفظ…‬</translation>
-    </message>
-    <message>
-        <source>Close</source>
-        <translation type="unfinished">إغلاق</translation>
-    </message>
-    <message>
-        <source>Failed to load transaction: %1</source>
-        <translation type="unfinished">‫فشل تحميل العملية: %1‬</translation>
-    </message>
-    <message>
-        <source>Failed to sign transaction: %1</source>
-        <translation type="unfinished">فشل توقيع المعاملة: %1</translation>
-    </message>
-    <message>
-        <source>Cannot sign inputs while wallet is locked.</source>
-        <translation type="unfinished">‫لا يمكن توقيع المدخلات والمحفظة مقفلة.‬</translation>
-    </message>
-    <message>
-        <source>Could not sign any more inputs.</source>
-        <translation type="unfinished">تعذر توقيع المزيد من المدخلات.</translation>
-=======
         <source>Sign Tx</source>
         <translation type="unfinished">‫توقيع العملية‬</translation>
     </message>
@@ -3537,61 +2118,11 @@
     <message>
         <source>Payment request file handling</source>
         <translation type="unfinished">التعامل مع ملف طلب الدفع</translation>
->>>>>>> 86d0551a
     </message>
 </context>
 <context>
     <name>PeerTableModel</name>
     <message>
-<<<<<<< HEAD
-        <source>Signed %1 inputs, but more signatures are still required.</source>
-        <translation type="unfinished">‫تم توقيع %1 مدخلات، مطلوب توقيعات اضافية.‬</translation>
-    </message>
-    <message>
-        <source>Signed transaction successfully. Transaction is ready to broadcast.</source>
-        <translation type="unfinished">‫تم توقيع المعاملة بنجاح. العملية جاهزة للبث.‬</translation>
-    </message>
-    <message>
-        <source>Unknown error processing transaction.</source>
-        <translation type="unfinished">‫خطأ غير معروف في معالجة العملية.‬</translation>
-    </message>
-    <message>
-        <source>Transaction broadcast successfully! Transaction ID: %1</source>
-        <translation type="unfinished">‫تم بث العملية بنجاح! معرّف العملية: %1‬</translation>
-    </message>
-    <message>
-        <source>Transaction broadcast failed: %1</source>
-        <translation type="unfinished">‫فشل بث العملية: %1‬</translation>
-    </message>
-    <message>
-        <source>PSBT copied to clipboard.</source>
-        <translation type="unfinished">‫نسخ المعاملة الموقعة جزئيا إلى الحافظة.‬</translation>
-    </message>
-    <message>
-        <source>Save Transaction Data</source>
-        <translation type="unfinished">حفظ بيانات العملية</translation>
-    </message>
-    <message>
-        <source>Partially Signed Transaction (Binary)</source>
-        <extracomment>Expanded name of the binary PSBT file format. See: BIP 174.</extracomment>
-        <translation type="unfinished">معاملة موقعة جزئيًا (ثنائي)</translation>
-    </message>
-    <message>
-        <source>PSBT saved to disk.</source>
-        <translation type="unfinished">‫تم حفظ المعاملة الموقعة جزئيا على وحدة التخزين.‬</translation>
-    </message>
-    <message>
-        <source> * Sends %1 to %2</source>
-        <translation type="unfinished">* يرسل %1 إلى %2</translation>
-    </message>
-    <message>
-        <source>Unable to calculate transaction fee or total transaction amount.</source>
-        <translation type="unfinished">‫غير قادر على حساب رسوم العملية أو إجمالي قيمة العملية.‬</translation>
-    </message>
-    <message>
-        <source>Pays transaction fee: </source>
-        <translation type="unfinished">‫دفع رسوم العملية: ‬</translation>
-=======
         <source>User Agent</source>
         <extracomment>Title of Peers Table column which contains the peer's User Agent string.</extracomment>
         <translation type="unfinished">وكيل المستخدم</translation>
@@ -3650,40 +2181,11 @@
         <source>Outbound</source>
         <extracomment>An Outbound Connection to a Peer.</extracomment>
         <translation type="unfinished">‫صادر‬</translation>
->>>>>>> 86d0551a
     </message>
 </context>
 <context>
     <name>QRImageWidget</name>
     <message>
-<<<<<<< HEAD
-        <source>Total Amount</source>
-        <translation type="unfinished">القيمة الإجمالية</translation>
-    </message>
-    <message>
-        <source>or</source>
-        <translation type="unfinished">أو</translation>
-    </message>
-    <message>
-        <source>Transaction has %1 unsigned inputs.</source>
-        <translation type="unfinished">‫المعاملة تحتوي على %1 من المدخلات غير موقعة.‬</translation>
-    </message>
-    <message>
-        <source>Transaction is missing some information about inputs.</source>
-        <translation type="unfinished">تفتقد المعاملة إلى بعض المعلومات حول المدخلات </translation>
-    </message>
-    <message>
-        <source>Transaction still needs signature(s).</source>
-        <translation type="unfinished">المعاملة ما زالت تحتاج التوقيع.</translation>
-    </message>
-    <message>
-        <source>(But no wallet is loaded.)</source>
-        <translation type="unfinished">‫(لكن لم يتم تحميل محفظة.)‬</translation>
-    </message>
-    <message>
-        <source>(But this wallet cannot sign transactions.)</source>
-        <translation type="unfinished">‫(لكن لا يمكن توقيع العمليات بهذه المحفظة.)‬</translation>
-=======
         <source>&amp;Save Image…</source>
         <translation type="unfinished">&amp;احفظ الصورة...</translation>
     </message>
@@ -3711,278 +2213,11 @@
         <source>PNG Image</source>
         <extracomment>Expanded name of the PNG file format. See: https://en.wikipedia.org/wiki/Portable_Network_Graphics.</extracomment>
         <translation type="unfinished">صورة PNG</translation>
->>>>>>> 86d0551a
     </message>
 </context>
 <context>
     <name>RPCConsole</name>
     <message>
-<<<<<<< HEAD
-        <source>(But this wallet does not have the right keys.)</source>
-        <translation type="unfinished">‫(لكن هذه المحفظة لا تحتوي على المفاتيح الصحيحة.)‬</translation>
-    </message>
-    <message>
-        <source>Transaction is fully signed and ready for broadcast.</source>
-        <translation type="unfinished">‫المعاملة موقعة بالكامل وجاهزة للبث.‬</translation>
-    </message>
-    <message>
-        <source>Transaction status is unknown.</source>
-        <translation type="unfinished">‫حالة العملية غير معروفة.‬</translation>
-=======
-        <source>N/A</source>
-        <translation type="unfinished">غير معروف</translation>
-    </message>
-    <message>
-        <source>Client version</source>
-        <translation type="unfinished">‫اصدار العميل‬</translation>
-    </message>
-    <message>
-        <source>&amp;Information</source>
-        <translation type="unfinished">‫&amp;المعلومات‬</translation>
->>>>>>> 86d0551a
-    </message>
-</context>
-<context>
-    <name>PaymentServer</name>
-    <message>
-<<<<<<< HEAD
-        <source>Payment request error</source>
-        <translation type="unfinished">خطأ في طلب الدفع</translation>
-    </message>
-    <message>
-        <source>Cannot start qtum: click-to-pay handler</source>
-        <translation type="unfinished">لا يمكن تشغيل بتكوين: معالج النقر للدفع</translation>
-    </message>
-    <message>
-        <source>URI handling</source>
-        <translation type="unfinished">التعامل مع العنوان</translation>
-    </message>
-    <message>
-        <source>'qtum://' is not a valid URI. Use 'qtum:' instead.</source>
-        <translation type="unfinished">'qtum://' هو ليس عنوان URL صالح. استعمل 'qtum:' بدلا من ذلك.</translation>
-    </message>
-    <message>
-        <source>Cannot process payment request because BIP70 is not supported.
-Due to widespread security flaws in BIP70 it's strongly recommended that any merchant instructions to switch wallets be ignored.
-If you are receiving this error you should request the merchant provide a BIP21 compatible URI.</source>
-        <translation type="unfinished">‫لا يمكن معالجة طلب الدفع لأن BIP70 غير مدعوم.
-‬‫‫‫نظرًا لوجود عيوب أمنية كبيرة في ‫BIP70 يوصى بشدة بتجاهل أي تعليمات من المستلمين لتبديل المحافظ.
-‬‫‫‫إذا كنت تتلقى هذا الخطأ ، يجب أن تطلب من المستلم تقديم عنوان URI متوافق مع BIP21.‬</translation>
-    </message>
-    <message>
-        <source>URI cannot be parsed! This can be caused by an invalid Qtum address or malformed URI parameters.</source>
-        <translation type="unfinished">‫لا يمكن تحليل العنوان (URI)! يمكن أن يحدث هذا بسبب عنوان بتكوين غير صالح أو محددات عنوان غير صحيحة.‬</translation>
-    </message>
-    <message>
-        <source>Payment request file handling</source>
-        <translation type="unfinished">التعامل مع ملف طلب الدفع</translation>
-=======
-        <source>General</source>
-        <translation type="unfinished">عام</translation>
-    </message>
-    <message>
-        <source>Datadir</source>
-        <translation type="unfinished">‫مجلد البيانات‬</translation>
-    </message>
-    <message>
-        <source>To specify a non-default location of the data directory use the '%1' option.</source>
-        <translation type="unfinished">‫لتحديد مكان غير-إفتراضي لمجلد البيانات استخدم خيار الـ'%1'.‬</translation>
-    </message>
-    <message>
-        <source>Blocksdir</source>
-        <translation type="unfinished">‫مجلد الطوابق‬</translation>
-    </message>
-    <message>
-        <source>To specify a non-default location of the blocks directory use the '%1' option.</source>
-        <translation type="unfinished">‫لتحديد مكان غير-إفتراضي لمجلد البيانات استخدم خيار الـ'"%1'.‬</translation>
-    </message>
-    <message>
-        <source>Startup time</source>
-        <translation type="unfinished">وقت البدء</translation>
-    </message>
-    <message>
-        <source>Network</source>
-        <translation type="unfinished">الشبكة</translation>
->>>>>>> 86d0551a
-    </message>
-</context>
-<context>
-    <name>PeerTableModel</name>
-    <message>
-<<<<<<< HEAD
-        <source>User Agent</source>
-        <extracomment>Title of Peers Table column which contains the peer's User Agent string.</extracomment>
-        <translation type="unfinished">وكيل المستخدم</translation>
-    </message>
-    <message>
-        <source>Ping</source>
-        <extracomment>Title of Peers Table column which indicates the current latency of the connection with the peer.</extracomment>
-        <translation type="unfinished">رنين</translation>
-    </message>
-    <message>
-        <source>Peer</source>
-        <extracomment>Title of Peers Table column which contains a unique number used to identify a connection.</extracomment>
-        <translation type="unfinished">الأقران</translation>
-    </message>
-    <message>
-        <source>Age</source>
-        <extracomment>Title of Peers Table column which indicates the duration (length of time) since the peer connection started.</extracomment>
-        <translation type="unfinished">العمر</translation>
-    </message>
-    <message>
-        <source>Direction</source>
-        <extracomment>Title of Peers Table column which indicates the direction the peer connection was initiated from.</extracomment>
-        <translation type="unfinished">جهة</translation>
-    </message>
-    <message>
-        <source>Sent</source>
-        <extracomment>Title of Peers Table column which indicates the total amount of network information we have sent to the peer.</extracomment>
-        <translation type="unfinished">تم الإرسال</translation>
-    </message>
-    <message>
-        <source>Received</source>
-        <extracomment>Title of Peers Table column which indicates the total amount of network information we have received from the peer.</extracomment>
-        <translation type="unfinished">‫مستلم‬</translation>
-    </message>
-    <message>
-        <source>Address</source>
-        <extracomment>Title of Peers Table column which contains the IP/Onion/I2P address of the connected peer.</extracomment>
-        <translation type="unfinished">العنوان</translation>
-    </message>
-    <message>
-        <source>Type</source>
-        <extracomment>Title of Peers Table column which describes the type of peer connection. The "type" describes why the connection exists.</extracomment>
-        <translation type="unfinished">النوع</translation>
-    </message>
-    <message>
-        <source>Network</source>
-        <extracomment>Title of Peers Table column which states the network the peer connected through.</extracomment>
-        <translation type="unfinished">الشبكة</translation>
-    </message>
-    <message>
-        <source>Inbound</source>
-        <extracomment>An Inbound Connection from a Peer.</extracomment>
-        <translation type="unfinished">‫وارد‬</translation>
-    </message>
-    <message>
-        <source>Outbound</source>
-        <extracomment>An Outbound Connection to a Peer.</extracomment>
-        <translation type="unfinished">‫صادر‬</translation>
-=======
-        <source>Name</source>
-        <translation type="unfinished">الاسم</translation>
-    </message>
-    <message>
-        <source>Number of connections</source>
-        <translation type="unfinished">عدد الاتصالات</translation>
-    </message>
-    <message>
-        <source>Block chain</source>
-        <translation type="unfinished">سلسلة الكتل</translation>
-    </message>
-    <message>
-        <source>Memory Pool</source>
-        <translation type="unfinished">تجمع الذاكرة</translation>
-    </message>
-    <message>
-        <source>Current number of transactions</source>
-        <translation type="unfinished">عدد العمليات الحالي</translation>
-    </message>
-    <message>
-        <source>Memory usage</source>
-        <translation type="unfinished">استخدام الذاكرة</translation>
-    </message>
-    <message>
-        <source>Wallet: </source>
-        <translation type="unfinished">محفظة:</translation>
-    </message>
-    <message>
-        <source>(none)</source>
-        <translation type="unfinished">‫(لا شيء)‬</translation>
-    </message>
-    <message>
-        <source>&amp;Reset</source>
-        <translation type="unfinished">‫&amp;إعادة تعيين‬</translation>
-    </message>
-    <message>
-        <source>Received</source>
-        <translation type="unfinished">‫مستلم‬</translation>
-    </message>
-    <message>
-        <source>Sent</source>
-        <translation type="unfinished">تم الإرسال</translation>
-    </message>
-    <message>
-        <source>&amp;Peers</source>
-        <translation type="unfinished">‫&amp;أقران‬</translation>
->>>>>>> 86d0551a
-    </message>
-</context>
-<context>
-    <name>QRImageWidget</name>
-    <message>
-<<<<<<< HEAD
-        <source>&amp;Save Image…</source>
-        <translation type="unfinished">&amp;احفظ الصورة...</translation>
-    </message>
-    <message>
-        <source>&amp;Copy Image</source>
-        <translation type="unfinished">&amp;نسخ الصورة</translation>
-    </message>
-    <message>
-        <source>Resulting URI too long, try to reduce the text for label / message.</source>
-        <translation type="unfinished">‫العنوان الناتج طويل جدًا، حاول أن تقلص النص للمذكرة / الرسالة.‬</translation>
-    </message>
-    <message>
-        <source>Error encoding URI into QR Code.</source>
-        <translation type="unfinished">‫خطأ في ترميز العنوان إلى رمز الاستجابة السريع QR.‬</translation>
-    </message>
-    <message>
-        <source>QR code support not available.</source>
-        <translation type="unfinished">‫دعم رمز الاستجابة السريع QR غير متوفر.‬</translation>
-    </message>
-    <message>
-        <source>Save QR Code</source>
-        <translation type="unfinished">حفظ رمز الاستجابة السريع QR</translation>
-    </message>
-    <message>
-        <source>PNG Image</source>
-        <extracomment>Expanded name of the PNG file format. See: https://en.wikipedia.org/wiki/Portable_Network_Graphics.</extracomment>
-        <translation type="unfinished">صورة PNG</translation>
-=======
-        <source>Banned peers</source>
-        <translation type="unfinished">‫الأقران المحظورون‬</translation>
-    </message>
-    <message>
-        <source>Select a peer to view detailed information.</source>
-        <translation type="unfinished">‫اختر قرينا لعرض معلومات مفصلة.‬</translation>
-    </message>
-    <message>
-        <source>Version</source>
-        <translation type="unfinished">الإصدار</translation>
-    </message>
-    <message>
-        <source>Starting Block</source>
-        <translation type="unfinished">‫طابق البداية‬</translation>
-    </message>
-    <message>
-        <source>Synced Headers</source>
-        <translation type="unfinished">‫رؤوس مزامنة‬</translation>
-    </message>
-    <message>
-        <source>Synced Blocks</source>
-        <translation type="unfinished">‫طوابق مزامنة‬</translation>
-    </message>
-    <message>
-        <source>Last Transaction</source>
-        <translation type="unfinished">‫آخر عملية‬</translation>
->>>>>>> 86d0551a
-    </message>
-</context>
-<context>
-    <name>RPCConsole</name>
-    <message>
-<<<<<<< HEAD
         <source>N/A</source>
         <translation type="unfinished">غير معروف</translation>
     </message>
@@ -4231,7 +2466,7 @@
     </message>
     <message>
         <source>Last block time</source>
-        <translation type="unfinished">‫وقت اخر طابق‬</translation>
+        <translation type="unfinished">اخر وقت الكتلة</translation>
     </message>
     <message>
         <source>&amp;Open</source>
@@ -4492,694 +2727,192 @@
     </message>
     <message>
         <source>Could not unlock wallet.</source>
-        <translation type="unfinished">‫تعذر فتح المحفظة.‬</translation>
+        <translation type="unfinished"> يمكن فتح المحفظة.</translation>
     </message>
     <message>
         <source>Could not generate new %1 address</source>
         <translation type="unfinished">تعذر توليد عنوان %1 جديد.</translation>
-=======
-        <source>The mapped Autonomous System used for diversifying peer selection.</source>
-        <translation type="unfinished">‫النظام التفصيلي المستقل المستخدم لتنويع اختيار الأقران.‬</translation>
-    </message>
-    <message>
-        <source>Mapped AS</source>
-        <translation type="unfinished">‫‫Mapped AS‬</translation>
-    </message>
-    <message>
-        <source>Whether we relay addresses to this peer.</source>
-        <extracomment>Tooltip text for the Address Relay field in the peer details area, which displays whether we relay addresses to this peer (Yes/No).</extracomment>
-        <translation type="unfinished">‫توصيل العناوين لهذا القرين أم لا.‬</translation>
-    </message>
-    <message>
-        <source>Address Relay</source>
-        <extracomment>Text title for the Address Relay field in the peer details area, which displays whether we relay addresses to this peer (Yes/No).</extracomment>
-        <translation type="unfinished">‫توصيل العنوان‬</translation>
-    </message>
-    <message>
-        <source>The total number of addresses received from this peer that were processed (excludes addresses that were dropped due to rate-limiting).</source>
-        <extracomment>Tooltip text for the Addresses Processed field in the peer details area, which displays the total number of addresses received from this peer that were processed (excludes addresses that were dropped due to rate-limiting).</extracomment>
-        <translation type="unfinished">‫مجموع العناوين المستلمة والمعالجة من هذا القرين (تستثنى العناوين المسقطة بسبب التقييد الحدي)‬</translation>
-    </message>
-    <message>
-        <source>The total number of addresses received from this peer that were dropped (not processed) due to rate-limiting.</source>
-        <extracomment>Tooltip text for the Addresses Rate-Limited field in the peer details area, which displays the total number of addresses received from this peer that were dropped (not processed) due to rate-limiting.</extracomment>
-        <translation type="unfinished">‫مجموع العناوين المستلمة والمسقطة من هذا القرين (غير معالجة) بسبب التقييد الحدي.‬</translation>
-    </message>
-    <message>
-        <source>Addresses Processed</source>
-        <extracomment>Text title for the Addresses Processed field in the peer details area, which displays the total number of addresses received from this peer that were processed (excludes addresses that were dropped due to rate-limiting).</extracomment>
-        <translation type="unfinished">‫العناوين المعالجة‬</translation>
-    </message>
-    <message>
-        <source>Addresses Rate-Limited</source>
-        <extracomment>Text title for the Addresses Rate-Limited field in the peer details area, which displays the total number of addresses received from this peer that were dropped (not processed) due to rate-limiting.</extracomment>
-        <translation type="unfinished">‫عناوين مقيدة حديا‬</translation>
-    </message>
-    <message>
-        <source>User Agent</source>
-        <translation type="unfinished">وكيل المستخدم</translation>
-    </message>
-    <message>
-        <source>Node window</source>
-        <translation type="unfinished">نافذة Node </translation>
-    </message>
-    <message>
-        <source>Current block height</source>
-        <translation type="unfinished">‫ارتفاع الطابق الحالي‬</translation>
-    </message>
-    <message>
-        <source>Open the %1 debug log file from the current data directory. This can take a few seconds for large log files.</source>
-        <translation type="unfinished">‫افتح %1 ملف سجل المعالجة والتصحيح من مجلد البيانات الحالي. قد يستغرق عدة ثواني للسجلات الكبيرة.‬</translation>
-    </message>
-    <message>
-        <source>Decrease font size</source>
-        <translation type="unfinished">تصغير حجم الخط</translation>
-    </message>
-    <message>
-        <source>Increase font size</source>
-        <translation type="unfinished">تكبير حجم الخط</translation>
-    </message>
-    <message>
-        <source>Permissions</source>
-        <translation type="unfinished">اذونات</translation>
-    </message>
-    <message>
-        <source>The direction and type of peer connection: %1</source>
-        <translation type="unfinished">اتجاه ونوع اتصال الأقران : %1</translation>
-    </message>
-    <message>
-        <source>Direction/Type</source>
-        <translation type="unfinished">الاتجاه / النوع</translation>
-    </message>
-    <message>
-        <source>The network protocol this peer is connected through: IPv4, IPv6, Onion, I2P, or CJDNS.</source>
-        <translation type="unfinished">‫بروتوكول الشبكة الذي يتصل به هذا القرين من خلال: IPv4 أو IPv6 أو Onion أو I2P أو CJDNS.‬</translation>
-    </message>
-    <message>
-        <source>Services</source>
-        <translation type="unfinished">خدمات</translation>
-    </message>
-    <message>
-        <source>High Bandwidth</source>
-        <translation type="unfinished">‫نطاق بيانات عالي‬</translation>
-    </message>
-    <message>
-        <source>Connection Time</source>
-        <translation type="unfinished">مدة الاتصال</translation>
-    </message>
-    <message>
-        <source>Elapsed time since a novel block passing initial validity checks was received from this peer.</source>
-        <translation type="unfinished">‫الوقت المنقضي منذ استلام طابق جديد مجتاز لاختبارات الصلاحية الأولية من هذا القرين.‬</translation>
-    </message>
-    <message>
-        <source>Last Block</source>
-        <translation type="unfinished">‫الطابق الأخير‬</translation>
-    </message>
-    <message>
-        <source>Elapsed time since a novel transaction accepted into our mempool was received from this peer.</source>
-        <extracomment>Tooltip text for the Last Transaction field in the peer details area.</extracomment>
-        <translation type="unfinished">‫الوقت المنقضي منذ استلام عملية مقبولة في تجمع الذاكرة من هذا النظير.‬</translation>
-    </message>
-    <message>
-        <source>Last Send</source>
-        <translation type="unfinished">‫آخر ارسال‬</translation>
-    </message>
-    <message>
-        <source>Last Receive</source>
-        <translation type="unfinished">‫آخر إستلام‬</translation>
-    </message>
-    <message>
-        <source>Ping Time</source>
-        <translation type="unfinished">وقت الرنين</translation>
-    </message>
-    <message>
-        <source>The duration of a currently outstanding ping.</source>
-        <translation type="unfinished">مدة الرنين المعلقة حالياً.</translation>
-    </message>
-    <message>
-        <source>Ping Wait</source>
-        <translation type="unfinished">انتظار الرنين</translation>
-    </message>
-    <message>
-        <source>Min Ping</source>
-        <translation type="unfinished">أقل رنين</translation>
-    </message>
-    <message>
-        <source>Time Offset</source>
-        <translation type="unfinished">إزاحة الوقت</translation>
-    </message>
-    <message>
-        <source>Last block time</source>
-        <translation type="unfinished">اخر وقت الكتلة</translation>
-    </message>
-    <message>
-        <source>&amp;Open</source>
-        <translation type="unfinished">‫&amp;فتح‬</translation>
-    </message>
-    <message>
-        <source>&amp;Console</source>
-        <translation type="unfinished">‫&amp;سطر الأوامر‬</translation>
-    </message>
-    <message>
-        <source>&amp;Network Traffic</source>
-        <translation type="unfinished">&amp;حركة الشبكة</translation>
-    </message>
-    <message>
-        <source>Totals</source>
-        <translation type="unfinished">المجاميع</translation>
-    </message>
-    <message>
-        <source>Debug log file</source>
-        <translation type="unfinished">‫ملف سجل تصحيح الأخطاء‬</translation>
-    </message>
-    <message>
-        <source>Clear console</source>
-        <translation type="unfinished">‫مسح الأوامر‬</translation>
-    </message>
-    <message>
-        <source>In:</source>
-        <translation type="unfinished">داخل:</translation>
-    </message>
-    <message>
-        <source>Out:</source>
-        <translation type="unfinished">خارج:</translation>
-    </message>
-    <message>
-        <source>Inbound: initiated by peer</source>
-        <extracomment>Explanatory text for an inbound peer connection.</extracomment>
-        <translation type="unfinished">‫الواردة: بدأها القرين‬</translation>
-    </message>
-    <message>
-        <source>Outbound Full Relay: default</source>
-        <extracomment>Explanatory text for an outbound peer connection that relays all network information. This is the default behavior for outbound connections.</extracomment>
-        <translation type="unfinished">‫الموصل الكامل الصادر: افتراضي‬</translation>
-    </message>
-    <message>
-        <source>Outbound Block Relay: does not relay transactions or addresses</source>
-        <extracomment>Explanatory text for an outbound peer connection that relays network information about blocks and not transactions or addresses.</extracomment>
-        <translation type="unfinished">‫موصل الطابق الصادر: لا يقوم بتوصيل العمليات أو العناوين‬</translation>
-    </message>
-    <message>
-        <source>Outbound Manual: added using RPC %1 or %2/%3 configuration options</source>
-        <extracomment>Explanatory text for an outbound peer connection that was established manually through one of several methods. The numbered arguments are stand-ins for the methods available to establish manual connections.</extracomment>
-        <translation type="unfinished">‫دليل الصادر: مضاف باستخدام نداء الاجراء البعيد RPC %1 أو %2/%3 خيارات الاعداد‬</translation>
-    </message>
-    <message>
-        <source>Outbound Feeler: short-lived, for testing addresses</source>
-        <extracomment>Explanatory text for a short-lived outbound peer connection that is used to test the aliveness of known addresses.</extracomment>
-        <translation type="unfinished">‫أداة التفقد الصادر: قصير الأجل ، لاختبار العناوين‬</translation>
-    </message>
-    <message>
-        <source>Outbound Address Fetch: short-lived, for soliciting addresses</source>
-        <extracomment>Explanatory text for a short-lived outbound peer connection that is used to request addresses from a peer.</extracomment>
-        <translation type="unfinished">إحضار العنوان الصادر: قصير الأجل ، لطلب العناوين</translation>
-    </message>
-    <message>
-        <source>we selected the peer for high bandwidth relay</source>
-        <translation type="unfinished">‫اخترنا القرين لتوصيل نطاق البيانات العالي‬</translation>
-    </message>
-    <message>
-        <source>the peer selected us for high bandwidth relay</source>
-        <translation type="unfinished">‫القرين اختارنا لتوصيل بيانات ذات نطاق عالي‬</translation>
-    </message>
-    <message>
-        <source>no high bandwidth relay selected</source>
-        <translation type="unfinished">‫لم يتم تحديد موصل للبيانات عالية النطاق‬</translation>
-    </message>
-    <message>
-        <source>Ctrl++</source>
-        <extracomment>Main shortcut to increase the RPC console font size.</extracomment>
-        <translation type="unfinished">Ctrl ++</translation>
-    </message>
-    <message>
-        <source>Ctrl+-</source>
-        <extracomment>Main shortcut to decrease the RPC console font size.</extracomment>
-        <translation type="unfinished">Ctrl + -</translation>
-    </message>
-    <message>
-        <source>&amp;Copy address</source>
-        <extracomment>Context menu action to copy the address of a peer.</extracomment>
-        <translation type="unfinished">‫&amp;انسخ العنوان‬</translation>
-    </message>
-    <message>
-        <source>&amp;Disconnect</source>
-        <translation type="unfinished">&amp;قطع الاتصال</translation>
-    </message>
-    <message>
-        <source>1 &amp;hour</source>
-        <translation type="unfinished">1 &amp;ساعة</translation>
-    </message>
-    <message>
-        <source>1 d&amp;ay</source>
-        <translation type="unfinished">ي&amp;وم 1</translation>
-    </message>
-    <message>
-        <source>1 &amp;week</source>
-        <translation type="unfinished">1 &amp; اسبوع</translation>
-    </message>
-    <message>
-        <source>1 &amp;year</source>
-        <translation type="unfinished">1 &amp; سنة</translation>
-    </message>
-    <message>
-        <source>&amp;Unban</source>
-        <translation type="unfinished">&amp;رفع الحظر</translation>
-    </message>
-    <message>
-        <source>Network activity disabled</source>
-        <translation type="unfinished">تم تعطيل نشاط الشبكة</translation>
-    </message>
-    <message>
-        <source>Executing command without any wallet</source>
-        <translation type="unfinished">‫تنفيذ الأوامر بدون أي محفظة‬</translation>
-    </message>
-    <message>
-        <source>Executing command using "%1" wallet</source>
-        <translation type="unfinished">‫تنفيذ الأوامر باستخدام "%1" من المحفظة‬</translation>
-    </message>
-    <message>
-        <source>Executing…</source>
-        <extracomment>A console message indicating an entered command is currently being executed.</extracomment>
-        <translation type="unfinished">جار التنفيذ...</translation>
-    </message>
-    <message>
-        <source>(peer: %1)</source>
-        <translation type="unfinished">(قرين: %1)</translation>
-    </message>
-    <message>
-        <source>via %1</source>
-        <translation type="unfinished">خلال %1</translation>
-    </message>
-    <message>
-        <source>Yes</source>
-        <translation type="unfinished">نعم</translation>
-    </message>
-    <message>
-        <source>No</source>
-        <translation type="unfinished">لا</translation>
-    </message>
-    <message>
-        <source>To</source>
-        <translation type="unfinished">الى</translation>
-    </message>
-    <message>
-        <source>From</source>
-        <translation type="unfinished">من</translation>
-    </message>
-    <message>
-        <source>Ban for</source>
-        <translation type="unfinished">حظر ل</translation>
-    </message>
-    <message>
-        <source>Never</source>
-        <translation type="unfinished">مطلقا</translation>
-    </message>
-    <message>
-        <source>Unknown</source>
-        <translation type="unfinished">غير معروف</translation>
-    </message>
-</context>
-<context>
-    <name>ReceiveCoinsDialog</name>
-    <message>
-        <source>&amp;Amount:</source>
-        <translation type="unfinished">&amp;القيمة</translation>
-    </message>
-    <message>
-        <source>&amp;Label:</source>
-        <translation type="unfinished">&amp;مذكرة :</translation>
-    </message>
-    <message>
-        <source>&amp;Message:</source>
-        <translation type="unfinished">&amp;رسالة:</translation>
-    </message>
-    <message>
-        <source>An optional message to attach to the payment request, which will be displayed when the request is opened. Note: The message will not be sent with the payment over the Qtum network.</source>
-        <translation type="unfinished">‫رسالة اختيارية لإرفاقها بطلب الدفع، والتي سيتم عرضها عند فتح الطلب. ملاحظة: لن يتم إرسال الرسالة مع العملية عبر شبكة البتكوين.‬</translation>
-    </message>
-    <message>
-        <source>An optional label to associate with the new receiving address.</source>
-        <translation type="unfinished">تسمية اختيارية لربطها بعنوان المستلم الجديد.</translation>
-    </message>
-    <message>
-        <source>Use this form to request payments. All fields are &lt;b&gt;optional&lt;/b&gt;.</source>
-        <translation type="unfinished">استخدم هذا النموذج لطلب الدفعات. جميع الحقول &lt;b&gt;اختيارية&lt;/b&gt;.</translation>
-    </message>
-    <message>
-        <source>An optional amount to request. Leave this empty or zero to not request a specific amount.</source>
-        <translation type="unfinished">مبلغ اختياري للطلب. اترك هذا فارغًا أو صفراً لعدم طلب مبلغ محدد.</translation>
-    </message>
-    <message>
-        <source>An optional label to associate with the new receiving address (used by you to identify an invoice).  It is also attached to the payment request.</source>
-        <translation type="unfinished">‫مذكرة اختيارية للربط مع عنوان الاستلام (يستعمل من قبلك لتعريف فاتورة). هو أيضا مرفق بطلب الدفع.‬</translation>
-    </message>
-    <message>
-        <source>An optional message that is attached to the payment request and may be displayed to the sender.</source>
-        <translation type="unfinished">رسالة اختيارية مرفقة بطلب الدفع ومن الممكن أن تعرض للمرسل.</translation>
-    </message>
-    <message>
-        <source>&amp;Create new receiving address</source>
-        <translation type="unfinished">&amp;إنشاء عناوين استلام جديدة</translation>
+    </message>
+</context>
+<context>
+    <name>ReceiveRequestDialog</name>
+    <message>
+        <source>Request payment to …</source>
+        <translation type="unfinished"> طلب الدفع لـ ...</translation>
+    </message>
+    <message>
+        <source>Address:</source>
+        <translation type="unfinished">العنوان:</translation>
+    </message>
+    <message>
+        <source>Amount:</source>
+        <translation type="unfinished">القيمة:</translation>
+    </message>
+    <message>
+        <source>Label:</source>
+        <translation type="unfinished">مذكرة:</translation>
+    </message>
+    <message>
+        <source>Message:</source>
+        <translation type="unfinished">‫رسالة:‬</translation>
+    </message>
+    <message>
+        <source>Wallet:</source>
+        <translation type="unfinished">المحفظة:</translation>
+    </message>
+    <message>
+        <source>Copy &amp;URI</source>
+        <translation type="unfinished">‫نسخ &amp;الرابط (URI)‬</translation>
+    </message>
+    <message>
+        <source>Copy &amp;Address</source>
+        <translation type="unfinished">نسخ &amp;العنوان</translation>
+    </message>
+    <message>
+        <source>&amp;Verify</source>
+        <translation type="unfinished">&amp;تحقق</translation>
+    </message>
+    <message>
+        <source>Verify this address on e.g. a hardware wallet screen</source>
+        <translation type="unfinished">تحقق من العنوان على شاشة المحفظة الخارجية</translation>
+    </message>
+    <message>
+        <source>&amp;Save Image…</source>
+        <translation type="unfinished">&amp;احفظ الصورة...</translation>
+    </message>
+    <message>
+        <source>Payment information</source>
+        <translation type="unfinished">معلومات الدفع</translation>
+    </message>
+    <message>
+        <source>Request payment to %1</source>
+        <translation type="unfinished">طلب الدفعة إلى %1</translation>
+    </message>
+</context>
+<context>
+    <name>RecentRequestsTableModel</name>
+    <message>
+        <source>Date</source>
+        <translation type="unfinished">التاريخ</translation>
+    </message>
+    <message>
+        <source>Label</source>
+        <translation type="unfinished">المذكرة</translation>
+    </message>
+    <message>
+        <source>Message</source>
+        <translation type="unfinished">رسالة </translation>
+    </message>
+    <message>
+        <source>(no label)</source>
+        <translation type="unfinished">( لا وجود لمذكرة)</translation>
+    </message>
+    <message>
+        <source>(no message)</source>
+        <translation type="unfinished">( لا رسائل )</translation>
+    </message>
+    <message>
+        <source>(no amount requested)</source>
+        <translation type="unfinished">(لا يوجد قيمة مطلوبة)</translation>
+    </message>
+    <message>
+        <source>Requested</source>
+        <translation type="unfinished">تم الطلب</translation>
+    </message>
+</context>
+<context>
+    <name>SendCoinsDialog</name>
+    <message>
+        <source>Send Coins</source>
+        <translation type="unfinished">‫إرسال وحدات البتكوين‬</translation>
+    </message>
+    <message>
+        <source>Coin Control Features</source>
+        <translation type="unfinished">‫ميزات التحكم بوحدات البتكوين‬</translation>
+    </message>
+    <message>
+        <source>automatically selected</source>
+        <translation type="unfinished">اختيار تلقائيا</translation>
+    </message>
+    <message>
+        <source>Insufficient funds!</source>
+        <translation type="unfinished">الرصيد غير كافي!</translation>
+    </message>
+    <message>
+        <source>Quantity:</source>
+        <translation type="unfinished">الكمية:</translation>
+    </message>
+    <message>
+        <source>Bytes:</source>
+        <translation type="unfinished">بايت:</translation>
+    </message>
+    <message>
+        <source>Amount:</source>
+        <translation type="unfinished">القيمة:</translation>
+    </message>
+    <message>
+        <source>Fee:</source>
+        <translation type="unfinished">الرسوم:</translation>
+    </message>
+    <message>
+        <source>After Fee:</source>
+        <translation type="unfinished">بعد الرسوم:</translation>
+    </message>
+    <message>
+        <source>Change:</source>
+        <translation type="unfinished">تعديل:</translation>
+    </message>
+    <message>
+        <source>If this is activated, but the change address is empty or invalid, change will be sent to a newly generated address.</source>
+        <translation type="unfinished">‫إذا تم تنشيط هذا، ولكن عنوان الفكة فارغ أو غير صالح، فسيتم إرسال الفكة إلى عنوان مولّد حديثًا.‬</translation>
+    </message>
+    <message>
+        <source>Custom change address</source>
+        <translation type="unfinished">تغيير عنوان الفكة</translation>
+    </message>
+    <message>
+        <source>Transaction Fee:</source>
+        <translation type="unfinished">رسوم المعاملة:</translation>
+    </message>
+    <message>
+        <source>Using the fallbackfee can result in sending a transaction that will take several hours or days (or never) to confirm. Consider choosing your fee manually or wait until you have validated the complete chain.</source>
+        <translation type="unfinished">‫يمكن أن يؤدي استخدام الرسوم الاحتياطية إلى إرسال معاملة تستغرق عدة ساعات أو أيام (أو أبدًا) للتأكيد. ضع في اعتبارك اختيار الرسوم يدويًا أو انتظر حتى تتحقق من صحة المتتالية الكاملة.‬</translation>
+    </message>
+    <message>
+        <source>Warning: Fee estimation is currently not possible.</source>
+        <translation type="unfinished">تحذير: تقدير الرسوم غير ممكن في الوقت الحالي.</translation>
+    </message>
+    <message>
+        <source>per kilobyte</source>
+        <translation type="unfinished">لكل كيلوبايت</translation>
+    </message>
+    <message>
+        <source>Hide</source>
+        <translation type="unfinished">إخفاء</translation>
+    </message>
+    <message>
+        <source>Recommended:</source>
+        <translation type="unfinished">موصى به:</translation>
+    </message>
+    <message>
+        <source>Custom:</source>
+        <translation type="unfinished">تخصيص:</translation>
+    </message>
+    <message>
+        <source>Send to multiple recipients at once</source>
+        <translation type="unfinished">إرسال إلى عدة مستلمين في وقت واحد</translation>
+    </message>
+    <message>
+        <source>Add &amp;Recipient</source>
+        <translation type="unfinished">أضافة &amp;مستلم</translation>
     </message>
     <message>
         <source>Clear all fields of the form.</source>
         <translation type="unfinished">‫مسح كل الحقول من النموذج.‬</translation>
     </message>
     <message>
-        <source>Clear</source>
-        <translation type="unfinished">مسح</translation>
-    </message>
-    <message>
-        <source>Requested payments history</source>
-        <translation type="unfinished">سجل طلبات الدفع</translation>
-    </message>
-    <message>
-        <source>Show the selected request (does the same as double clicking an entry)</source>
-        <translation type="unfinished">إظهار الطلب المحدد (يقوم بنفس نتيجة النقر المزدوج على أي إدخال)</translation>
-    </message>
-    <message>
-        <source>Show</source>
-        <translation type="unfinished">عرض</translation>
-    </message>
-    <message>
-        <source>Remove the selected entries from the list</source>
-        <translation type="unfinished">قم بإزالة الإدخالات المحددة من القائمة</translation>
-    </message>
-    <message>
-        <source>Remove</source>
-        <translation type="unfinished">ازل</translation>
-    </message>
-    <message>
-        <source>Copy &amp;URI</source>
-        <translation type="unfinished">‫نسخ &amp;الرابط (URI)‬</translation>
-    </message>
-    <message>
-        <source>&amp;Copy address</source>
-        <translation type="unfinished">‫&amp;انسخ العنوان‬</translation>
-    </message>
-    <message>
-        <source>Copy &amp;label</source>
-        <translation type="unfinished">‫نسخ &amp;مذكرة‬</translation>
-    </message>
-    <message>
-        <source>Copy &amp;message</source>
-        <translation type="unfinished">‫نسخ &amp;رسالة‬</translation>
-    </message>
-    <message>
-        <source>Copy &amp;amount</source>
-        <translation type="unfinished">‫نسخ &amp;القيمة‬</translation>
-    </message>
-    <message>
-        <source>Could not unlock wallet.</source>
-        <translation type="unfinished"> يمكن فتح المحفظة.</translation>
-    </message>
-    <message>
-        <source>Could not generate new %1 address</source>
-        <translation type="unfinished">تعذر توليد عنوان %1 جديد.</translation>
-    </message>
-</context>
-<context>
-    <name>ReceiveRequestDialog</name>
-    <message>
-        <source>Request payment to …</source>
-        <translation type="unfinished"> طلب الدفع لـ ...</translation>
->>>>>>> 86d0551a
-    </message>
-</context>
-<context>
-    <name>ReceiveRequestDialog</name>
-    <message>
-<<<<<<< HEAD
-        <source>Request payment to …</source>
-        <translation type="unfinished"> طلب الدفع لـ ...</translation>
-    </message>
-    <message>
-        <source>Address:</source>
-        <translation type="unfinished">العنوان:</translation>
-    </message>
-    <message>
-        <source>Amount:</source>
-        <translation type="unfinished">القيمة:</translation>
-    </message>
-    <message>
-        <source>Label:</source>
-        <translation type="unfinished">مذكرة:</translation>
-    </message>
-    <message>
-        <source>Message:</source>
-        <translation type="unfinished">‫رسالة:‬</translation>
-    </message>
-    <message>
-        <source>Wallet:</source>
-        <translation type="unfinished">المحفظة:</translation>
-    </message>
-    <message>
-        <source>Copy &amp;URI</source>
-        <translation type="unfinished">‫نسخ &amp;الرابط (URI)‬</translation>
-    </message>
-    <message>
-        <source>Copy &amp;Address</source>
-        <translation type="unfinished">نسخ &amp;العنوان</translation>
-    </message>
-    <message>
-        <source>&amp;Verify</source>
-        <translation type="unfinished">&amp;تحقق</translation>
-    </message>
-    <message>
-        <source>Verify this address on e.g. a hardware wallet screen</source>
-        <translation type="unfinished">تحقق من العنوان على شاشة المحفظة الخارجية</translation>
-    </message>
-    <message>
-        <source>&amp;Save Image…</source>
-        <translation type="unfinished">&amp;احفظ الصورة...</translation>
-    </message>
-    <message>
-        <source>Payment information</source>
-        <translation type="unfinished">معلومات الدفع</translation>
-=======
-        <source>Address:</source>
-        <translation type="unfinished">العنوان:</translation>
-    </message>
-    <message>
-        <source>Amount:</source>
-        <translation type="unfinished">القيمة:</translation>
-    </message>
-    <message>
-        <source>Label:</source>
-        <translation type="unfinished">مذكرة:</translation>
-    </message>
-    <message>
-        <source>Message:</source>
-        <translation type="unfinished">‫رسالة:‬</translation>
-    </message>
-    <message>
-        <source>Wallet:</source>
-        <translation type="unfinished">المحفظة:</translation>
-    </message>
-    <message>
-        <source>Copy &amp;URI</source>
-        <translation type="unfinished">‫نسخ &amp;الرابط (URI)‬</translation>
-    </message>
-    <message>
-        <source>Copy &amp;Address</source>
-        <translation type="unfinished">نسخ &amp;العنوان</translation>
-    </message>
-    <message>
-        <source>&amp;Verify</source>
-        <translation type="unfinished">&amp;تحقق</translation>
-    </message>
-    <message>
-        <source>Verify this address on e.g. a hardware wallet screen</source>
-        <translation type="unfinished">تحقق من العنوان على شاشة المحفظة الخارجية</translation>
-    </message>
-    <message>
-        <source>&amp;Save Image…</source>
-        <translation type="unfinished">&amp;احفظ الصورة...</translation>
-    </message>
-    <message>
-        <source>Payment information</source>
-        <translation type="unfinished">معلومات الدفع</translation>
-    </message>
-    <message>
-        <source>Request payment to %1</source>
-        <translation type="unfinished">طلب الدفعة إلى %1</translation>
->>>>>>> 86d0551a
-    </message>
-</context>
-<context>
-    <name>RecentRequestsTableModel</name>
-    <message>
-<<<<<<< HEAD
-        <source>Request payment to %1</source>
-        <translation type="unfinished">طلب الدفعة إلى %1</translation>
-=======
-        <source>Date</source>
-        <translation type="unfinished">التاريخ</translation>
->>>>>>> 86d0551a
-    </message>
-</context>
-<context>
-    <name>RecentRequestsTableModel</name>
-    <message>
-<<<<<<< HEAD
-        <source>Date</source>
-        <translation type="unfinished">التاريخ</translation>
-    </message>
-    <message>
-        <source>Label</source>
-        <translation type="unfinished">المذكرة</translation>
-    </message>
-    <message>
-        <source>Message</source>
-        <translation type="unfinished">رسالة </translation>
-    </message>
-    <message>
-        <source>(no label)</source>
-        <translation type="unfinished">( لا وجود لمذكرة)</translation>
-    </message>
-    <message>
-        <source>(no message)</source>
-        <translation type="unfinished">( لا رسائل )</translation>
-    </message>
-    <message>
-        <source>(no amount requested)</source>
-        <translation type="unfinished">(لا يوجد قيمة مطلوبة)</translation>
-=======
-        <source>Label</source>
-        <translation type="unfinished">المذكرة</translation>
-    </message>
-    <message>
-        <source>Message</source>
-        <translation type="unfinished">رسالة </translation>
-    </message>
-    <message>
-        <source>(no label)</source>
-        <translation type="unfinished">( لا وجود لمذكرة)</translation>
-    </message>
-    <message>
-        <source>(no message)</source>
-        <translation type="unfinished">( لا رسائل )</translation>
-    </message>
-    <message>
-        <source>(no amount requested)</source>
-        <translation type="unfinished">(لا يوجد قيمة مطلوبة)</translation>
-    </message>
-    <message>
-        <source>Requested</source>
-        <translation type="unfinished">تم الطلب</translation>
->>>>>>> 86d0551a
-    </message>
-</context>
-<context>
-    <name>SendCoinsDialog</name>
-    <message>
-<<<<<<< HEAD
-        <source>Requested</source>
-        <translation type="unfinished">تم الطلب</translation>
-=======
-        <source>Send Coins</source>
-        <translation type="unfinished">‫إرسال وحدات البتكوين‬</translation>
->>>>>>> 86d0551a
-    </message>
-</context>
-<context>
-    <name>SendCoinsDialog</name>
-    <message>
-<<<<<<< HEAD
-        <source>Send Coins</source>
-        <translation type="unfinished">‫إرسال وحدات البتكوين‬</translation>
-    </message>
-    <message>
-        <source>Coin Control Features</source>
-        <translation type="unfinished">‫ميزات التحكم بوحدات البتكوين‬</translation>
-    </message>
-    <message>
-        <source>automatically selected</source>
-        <translation type="unfinished">اختيار تلقائيا</translation>
-    </message>
-    <message>
-        <source>Insufficient funds!</source>
-        <translation type="unfinished">الرصيد غير كافي!</translation>
-    </message>
-    <message>
-        <source>Quantity:</source>
-        <translation type="unfinished">الكمية:</translation>
-    </message>
-    <message>
-        <source>Bytes:</source>
-        <translation type="unfinished">بايت:</translation>
-    </message>
-    <message>
-        <source>Amount:</source>
-        <translation type="unfinished">القيمة:</translation>
-    </message>
-    <message>
-        <source>Fee:</source>
-        <translation type="unfinished">الرسوم:</translation>
-    </message>
-    <message>
-        <source>After Fee:</source>
-        <translation type="unfinished">بعد الرسوم:</translation>
-    </message>
-    <message>
-        <source>Change:</source>
-        <translation type="unfinished">تعديل:</translation>
-    </message>
-    <message>
-        <source>If this is activated, but the change address is empty or invalid, change will be sent to a newly generated address.</source>
-        <translation type="unfinished">‫إذا تم تنشيط هذا، ولكن عنوان الفكة فارغ أو غير صالح، فسيتم إرسال الفكة إلى عنوان مولّد حديثًا.‬</translation>
-    </message>
-    <message>
-        <source>Custom change address</source>
-        <translation type="unfinished">تغيير عنوان الفكة</translation>
-    </message>
-    <message>
-        <source>Transaction Fee:</source>
-        <translation type="unfinished">رسوم المعاملة:</translation>
-    </message>
-    <message>
-        <source>Using the fallbackfee can result in sending a transaction that will take several hours or days (or never) to confirm. Consider choosing your fee manually or wait until you have validated the complete chain.</source>
-        <translation type="unfinished">‫يمكن أن يؤدي استخدام الرسوم الاحتياطية إلى إرسال معاملة تستغرق عدة ساعات أو أيام (أو أبدًا) للتأكيد. ضع في اعتبارك اختيار الرسوم يدويًا أو انتظر حتى تتحقق من صحة المتتالية الكاملة.‬</translation>
-    </message>
-    <message>
-        <source>Warning: Fee estimation is currently not possible.</source>
-        <translation type="unfinished">تحذير: تقدير الرسوم غير ممكن في الوقت الحالي.</translation>
-    </message>
-    <message>
-        <source>per kilobyte</source>
-        <translation type="unfinished">لكل كيلوبايت</translation>
-    </message>
-    <message>
-        <source>Hide</source>
-        <translation type="unfinished">إخفاء</translation>
-    </message>
-    <message>
-        <source>Recommended:</source>
-        <translation type="unfinished">موصى به:</translation>
-    </message>
-    <message>
-        <source>Custom:</source>
-        <translation type="unfinished">تخصيص:</translation>
-    </message>
-    <message>
-        <source>Send to multiple recipients at once</source>
-        <translation type="unfinished">إرسال إلى عدة مستلمين في وقت واحد</translation>
-    </message>
-    <message>
-        <source>Add &amp;Recipient</source>
-        <translation type="unfinished">أضافة &amp;مستلم</translation>
-    </message>
-    <message>
-        <source>Clear all fields of the form.</source>
-        <translation type="unfinished">‫مسح كل الحقول من النموذج.‬</translation>
-    </message>
-    <message>
         <source>Inputs…</source>
         <translation type="unfinished">المدخلات...</translation>
-    </message>
-    <message>
-        <source>Dust:</source>
-        <translation type="unfinished">غبار:</translation>
     </message>
     <message>
         <source>Choose…</source>
@@ -5256,10 +2989,6 @@
     <message>
         <source>Copy bytes</source>
         <translation type="unfinished">نسخ البايتات </translation>
-    </message>
-    <message>
-        <source>Copy dust</source>
-        <translation type="unfinished">نسخ الغبار</translation>
     </message>
     <message>
         <source>Copy change</source>
@@ -5433,571 +3162,141 @@
     <message>
         <source>Confirm custom change address</source>
         <translation type="unfinished">تأكيد تغيير العنوان الفكة</translation>
-=======
-        <source>Coin Control Features</source>
-        <translation type="unfinished">‫ميزات التحكم بوحدات البتكوين‬</translation>
-    </message>
-    <message>
-        <source>automatically selected</source>
-        <translation type="unfinished">اختيار تلقائيا</translation>
-    </message>
-    <message>
-        <source>Insufficient funds!</source>
-        <translation type="unfinished">الرصيد غير كافي!</translation>
-    </message>
-    <message>
-        <source>Quantity:</source>
-        <translation type="unfinished">الكمية:</translation>
-    </message>
-    <message>
-        <source>Bytes:</source>
-        <translation type="unfinished">بايت:</translation>
-    </message>
-    <message>
-        <source>Amount:</source>
-        <translation type="unfinished">القيمة:</translation>
-    </message>
-    <message>
-        <source>Fee:</source>
-        <translation type="unfinished">الرسوم:</translation>
-    </message>
-    <message>
-        <source>After Fee:</source>
-        <translation type="unfinished">بعد الرسوم:</translation>
-    </message>
-    <message>
-        <source>Change:</source>
-        <translation type="unfinished">تعديل:</translation>
-    </message>
-    <message>
-        <source>If this is activated, but the change address is empty or invalid, change will be sent to a newly generated address.</source>
-        <translation type="unfinished">‫إذا تم تنشيط هذا، ولكن عنوان الفكة فارغ أو غير صالح، فسيتم إرسال الفكة إلى عنوان مولّد حديثًا.‬</translation>
-    </message>
-    <message>
-        <source>Custom change address</source>
-        <translation type="unfinished">تغيير عنوان الفكة</translation>
-    </message>
-    <message>
-        <source>Transaction Fee:</source>
-        <translation type="unfinished">رسوم المعاملة:</translation>
-    </message>
-    <message>
-        <source>Using the fallbackfee can result in sending a transaction that will take several hours or days (or never) to confirm. Consider choosing your fee manually or wait until you have validated the complete chain.</source>
-        <translation type="unfinished">‫يمكن أن يؤدي استخدام الرسوم الاحتياطية إلى إرسال معاملة تستغرق عدة ساعات أو أيام (أو أبدًا) للتأكيد. ضع في اعتبارك اختيار الرسوم يدويًا أو انتظر حتى تتحقق من صحة المتتالية الكاملة.‬</translation>
-    </message>
-    <message>
-        <source>Warning: Fee estimation is currently not possible.</source>
-        <translation type="unfinished">تحذير: تقدير الرسوم غير ممكن في الوقت الحالي.</translation>
-    </message>
-    <message>
-        <source>per kilobyte</source>
-        <translation type="unfinished">لكل كيلوبايت</translation>
-    </message>
-    <message>
-        <source>Hide</source>
-        <translation type="unfinished">إخفاء</translation>
-    </message>
-    <message>
-        <source>Recommended:</source>
-        <translation type="unfinished">موصى به:</translation>
-    </message>
-    <message>
-        <source>Custom:</source>
-        <translation type="unfinished">تخصيص:</translation>
-    </message>
-    <message>
-        <source>Send to multiple recipients at once</source>
-        <translation type="unfinished">إرسال إلى عدة مستلمين في وقت واحد</translation>
-    </message>
-    <message>
-        <source>Add &amp;Recipient</source>
-        <translation type="unfinished">أضافة &amp;مستلم</translation>
-    </message>
-    <message>
-        <source>Clear all fields of the form.</source>
-        <translation type="unfinished">‫مسح كل الحقول من النموذج.‬</translation>
-    </message>
-    <message>
-        <source>Inputs…</source>
-        <translation type="unfinished">المدخلات...</translation>
-    </message>
-    <message>
-        <source>Choose…</source>
-        <translation type="unfinished">اختيار...</translation>
-    </message>
-    <message>
-        <source>Hide transaction fee settings</source>
-        <translation type="unfinished">اخفاء اعدادات رسوم المعاملة</translation>
-    </message>
-    <message>
-        <source>Specify a custom fee per kB (1,000 bytes) of the transaction's virtual size.
-
-Note:  Since the fee is calculated on a per-byte basis, a fee rate of "100 satoshis per kvB" for a transaction size of 500 virtual bytes (half of 1 kvB) would ultimately yield a fee of only 50 satoshis.</source>
-        <translation type="unfinished">‫حدد الرسوم المخصصة لكل كيلوبايت (١٠٠٠ بايت) من حجم العملية الافتراضي.
-
-ملاحظة: بما أن الرسوم تحتسب لكل بايت، معدل الرسوم ل “ ١٠٠ ساتوشي لكل كيلوبايت افتراضي” لعملية بحجم ٥٠٠ بايت افتراضي (نصف كيلوبايت افتراضي) ستكون ٥٠ ساتوشي فقط.‬</translation>
-    </message>
-    <message>
-        <source>When there is less transaction volume than space in the blocks, miners as well as relaying nodes may enforce a minimum fee. Paying only this minimum fee is just fine, but be aware that this can result in a never confirming transaction once there is more demand for qtum transactions than the network can process.</source>
-        <translation type="unfinished">‫قد يفرض المعدنون والأنواد الموصلة حدا أدنى للرسوم عندما يكون عدد العمليات قليل نسبة لسعة الطوابق. يمكنك دفع الحد الأدنى ولكن كن على دراية بأن العملية قد لا تنفذ في حالة أن الطلب على عمليات البتكوين فاق قدرة الشبكة على المعالجة.‬</translation>
-    </message>
-    <message>
-        <source>A too low fee might result in a never confirming transaction (read the tooltip)</source>
-        <translation type="unfinished">‫الرسوم القليلة جدا قد تؤدي الى عملية لا تتأكد أبدا (اقرأ التلميح).‬</translation>
-    </message>
-    <message>
-        <source>(Smart fee not initialized yet. This usually takes a few blocks…)</source>
-        <translation type="unfinished">‫(الرسوم الذكية غير مهيأة بعد. عادة يتطلب عدة طوابق…)‬</translation>
-    </message>
-    <message>
-        <source>Confirmation time target:</source>
-        <translation type="unfinished">هدف وقت التأكيد:</translation>
-    </message>
-    <message>
-        <source>Enable Replace-By-Fee</source>
-        <translation type="unfinished">تفعيل الإستبدال بواسطة الرسوم</translation>
-    </message>
-    <message>
-        <source>With Replace-By-Fee (BIP-125) you can increase a transaction's fee after it is sent. Without this, a higher fee may be recommended to compensate for increased transaction delay risk.</source>
-        <translation type="unfinished">‫يمكنك زيادة رسوم المعاملة بعد إرسالها عند تفعيل الاستبدال بواسطة الرسوم (BIP-125). نوصي بوضع رسوم أعلى اذا لم يتم التفعيل لتفادي مخاطر تأخير العملية.‬</translation>
+    </message>
+    <message>
+        <source>The address you selected for change is not part of this wallet. Any or all funds in your wallet may be sent to this address. Are you sure?</source>
+        <translation type="unfinished">‫العنوان الذي قمت بتحديده للفكة ليس جزءا من هذه المحفظة. بعض أو جميع الأموال في محفظتك قد يتم إرسالها لهذا العنوان. هل أنت متأكد؟‬</translation>
+    </message>
+    <message>
+        <source>(no label)</source>
+        <translation type="unfinished">( لا وجود لمذكرة)</translation>
+    </message>
+</context>
+<context>
+    <name>SendCoinsEntry</name>
+    <message>
+        <source>A&amp;mount:</source>
+        <translation type="unfinished">&amp;القيمة</translation>
+    </message>
+    <message>
+        <source>Pay &amp;To:</source>
+        <translation type="unfinished">ادفع &amp;الى :</translation>
+    </message>
+    <message>
+        <source>&amp;Label:</source>
+        <translation type="unfinished">&amp;مذكرة :</translation>
+    </message>
+    <message>
+        <source>Choose previously used address</source>
+        <translation type="unfinished">‫اختر عنوانا تم استخدامه سابقا‬</translation>
+    </message>
+    <message>
+        <source>The Qtum address to send the payment to</source>
+        <translation type="unfinished">‫عنوان البتكوين لارسال الدفعة له‬</translation>
+    </message>
+    <message>
+        <source>Paste address from clipboard</source>
+        <translation type="unfinished">‫ألصق العنوان من الحافظة‬</translation>
+    </message>
+    <message>
+        <source>Remove this entry</source>
+        <translation type="unfinished">‫ازل هذا المدخل‬</translation>
+    </message>
+    <message>
+        <source>The amount to send in the selected unit</source>
+        <translation type="unfinished">‫القيمة للإرسال في الوحدة المحددة‬</translation>
+    </message>
+    <message>
+        <source>The fee will be deducted from the amount being sent. The recipient will receive less qtums than you enter in the amount field. If multiple recipients are selected, the fee is split equally.</source>
+        <translation type="unfinished">‫سيتم خصم الرسوم من المبلغ الذي يتم إرساله. لذا سوف يتلقى المستلم قيمة أقل من البتكوين المدخل في حقل القيمة. في حالة تحديد عدة مستلمين، يتم تقسيم الرسوم بالتساوي.‬</translation>
+    </message>
+    <message>
+        <source>S&amp;ubtract fee from amount</source>
+        <translation type="unfinished">‫ط&amp;رح الرسوم من القيمة‬</translation>
+    </message>
+    <message>
+        <source>Use available balance</source>
+        <translation type="unfinished">استخدام الرصيد المتاح</translation>
+    </message>
+    <message>
+        <source>Message:</source>
+        <translation type="unfinished">‫رسالة:‬</translation>
+    </message>
+    <message>
+        <source>Enter a label for this address to add it to the list of used addresses</source>
+        <translation type="unfinished">‫أدخل مذكرة لهذا العنوان لإضافته إلى قائمة العناوين المستخدمة‬</translation>
+    </message>
+    <message>
+        <source>A message that was attached to the qtum: URI which will be stored with the transaction for your reference. Note: This message will not be sent over the Qtum network.</source>
+        <translation type="unfinished">‫الرسالة يتم إرفاقها مع البتكوين: الرابط سيتم تخزينه مع العملية لك للرجوع إليه. ملاحظة: لن يتم إرسال هذه الرسالة عبر شبكة البتكوين.‬</translation>
+    </message>
+</context>
+<context>
+    <name>SendConfirmationDialog</name>
+    <message>
+        <source>Send</source>
+        <translation type="unfinished">إرسال</translation>
+    </message>
+    <message>
+        <source>Create Unsigned</source>
+        <translation type="unfinished">إنشاء غير موقع</translation>
+    </message>
+</context>
+<context>
+    <name>SignVerifyMessageDialog</name>
+    <message>
+        <source>Signatures - Sign / Verify a Message</source>
+        <translation type="unfinished">التواقيع - التوقيع / تحقق من الرسالة</translation>
+    </message>
+    <message>
+        <source>&amp;Sign Message</source>
+        <translation type="unfinished">&amp;توقيع الرسالة</translation>
+    </message>
+    <message>
+        <source>You can sign messages/agreements with your addresses to prove you can receive qtums sent to them. Be careful not to sign anything vague or random, as phishing attacks may try to trick you into signing your identity over to them. Only sign fully-detailed statements you agree to.</source>
+        <translation type="unfinished">‫تستطيع توقيع رسائل/اتفاقيات من عناوينك لإثبات أنه بإمكانك استلام بتكوين مرسل لهذه العناوين. كن حذرا من توقيع أي شيء غامض أو عشوائي، هجمات التصيد قد تحاول خداعك وانتحال هويتك. وقع البيانات الواضحة بالكامل والتي توافق عليها فقط.‬</translation>
+    </message>
+    <message>
+        <source>The Qtum address to sign the message with</source>
+        <translation type="unfinished">عنوان البتكوين لتوقيع الرسالة منه</translation>
+    </message>
+    <message>
+        <source>Choose previously used address</source>
+        <translation type="unfinished">‫اختر عنوانا تم استخدامه سابقا‬</translation>
+    </message>
+    <message>
+        <source>Paste address from clipboard</source>
+        <translation type="unfinished">‫ألصق العنوان من الحافظة‬</translation>
+    </message>
+    <message>
+        <source>Enter the message you want to sign here</source>
+        <translation type="unfinished">ادخل الرسالة التي تريد توقيعها هنا</translation>
+    </message>
+    <message>
+        <source>Signature</source>
+        <translation type="unfinished">التوقيع</translation>
+    </message>
+    <message>
+        <source>Copy the current signature to the system clipboard</source>
+        <translation type="unfinished">نسخ التوقيع الحالي إلى حافظة النظام</translation>
+    </message>
+    <message>
+        <source>Sign the message to prove you own this Qtum address</source>
+        <translation type="unfinished">‫وقع الرسالة لتثبت انك تملك عنوان البتكوين هذا‬</translation>
+    </message>
+    <message>
+        <source>Sign &amp;Message</source>
+        <translation type="unfinished">توقيع &amp;الرسالة</translation>
+    </message>
+    <message>
+        <source>Reset all sign message fields</source>
+        <translation type="unfinished">‫إعادة تعيين كافة حقول توقيع الرسالة‬</translation>
     </message>
     <message>
         <source>Clear &amp;All</source>
         <translation type="unfinished">مسح الكل</translation>
     </message>
     <message>
-        <source>Balance:</source>
-        <translation type="unfinished">الرصيد:</translation>
-    </message>
-    <message>
-        <source>Confirm the send action</source>
-        <translation type="unfinished">تأكيد الإرسال</translation>
-    </message>
-    <message>
-        <source>S&amp;end</source>
-        <translation type="unfinished">‫ا&amp;رسال‬</translation>
-    </message>
-    <message>
-        <source>Copy quantity</source>
-        <translation type="unfinished">نسخ الكمية </translation>
-    </message>
-    <message>
-        <source>Copy amount</source>
-        <translation type="unfinished">‫نسخ القيمة‬</translation>
-    </message>
-    <message>
-        <source>Copy fee</source>
-        <translation type="unfinished">نسخ الرسوم</translation>
-    </message>
-    <message>
-        <source>Copy after fee</source>
-        <translation type="unfinished">نسخ بعد الرسوم</translation>
-    </message>
-    <message>
-        <source>Copy bytes</source>
-        <translation type="unfinished">نسخ البايتات </translation>
-    </message>
-    <message>
-        <source>Copy change</source>
-        <translation type="unfinished">‫نسخ الفكة‬</translation>
-    </message>
-    <message>
-        <source>%1 (%2 blocks)</source>
-        <translation type="unfinished">%1 (%2 طوابق)</translation>
-    </message>
-    <message>
-        <source>Sign on device</source>
-        <extracomment>"device" usually means a hardware wallet.</extracomment>
-        <translation type="unfinished">‫جهاز التوقيع‬</translation>
-    </message>
-    <message>
-        <source>Connect your hardware wallet first.</source>
-        <translation type="unfinished">‫قم بتوصيل المحفظة الخارجية أولا.‬</translation>
-    </message>
-    <message>
-        <source>Set external signer script path in Options -&gt; Wallet</source>
-        <extracomment>"External signer" means using devices such as hardware wallets.</extracomment>
-        <translation type="unfinished">‫أعد المسار البرمجي للموقع الخارجي من خيارات -&gt; محفظة‬</translation>
-    </message>
-    <message>
-        <source>Cr&amp;eate Unsigned</source>
-        <translation type="unfinished">‫إن&amp;شاء من غير توقيع‬</translation>
-    </message>
-    <message>
-        <source> from wallet '%1'</source>
-        <translation type="unfinished">من المحفظة '%1'</translation>
-    </message>
-    <message>
-        <source>%1 to '%2'</source>
-        <translation type="unfinished">%1 الى "%2"</translation>
-    </message>
-    <message>
-        <source>%1 to %2</source>
-        <translation type="unfinished">%1 الى %2</translation>
-    </message>
-    <message>
-        <source>To review recipient list click "Show Details…"</source>
-        <translation type="unfinished">‫لمراجعة قائمة المستلمين انقر على “عرض التفاصيل…”‬</translation>
-    </message>
-    <message>
-        <source>Sign failed</source>
-        <translation type="unfinished">‫فشل التوقيع‬</translation>
-    </message>
-    <message>
-        <source>External signer not found</source>
-        <extracomment>"External signer" means using devices such as hardware wallets.</extracomment>
-        <translation type="unfinished">‫لم يتم العثور على موقّع خارجي‬</translation>
-    </message>
-    <message>
-        <source>External signer failure</source>
-        <extracomment>"External signer" means using devices such as hardware wallets.</extracomment>
-        <translation type="unfinished">‫فشل الموقّع الخارجي‬</translation>
-    </message>
-    <message>
-        <source>Save Transaction Data</source>
-        <translation type="unfinished">حفظ بيانات العملية</translation>
-    </message>
-    <message>
-        <source>Partially Signed Transaction (Binary)</source>
-        <extracomment>Expanded name of the binary PSBT file format. See: BIP 174.</extracomment>
-        <translation type="unfinished">معاملة موقعة جزئيًا (ثنائي)</translation>
-    </message>
-    <message>
-        <source>PSBT saved</source>
-        <extracomment>Popup message when a PSBT has been saved to a file</extracomment>
-        <translation type="unfinished">تم حفظ PSBT</translation>
-    </message>
-    <message>
-        <source>External balance:</source>
-        <translation type="unfinished">رصيد خارجي </translation>
-    </message>
-    <message>
-        <source>or</source>
-        <translation type="unfinished">أو</translation>
-    </message>
-    <message>
-        <source>You can increase the fee later (signals Replace-By-Fee, BIP-125).</source>
-        <translation type="unfinished">‫يمكنك زيادة الرسوم لاحقًا (الاستبدال بواسطة الرسوم، BIP-125 مفعل).‬</translation>
-    </message>
-    <message>
-        <source>Please, review your transaction proposal. This will produce a Partially Signed Qtum Transaction (PSBT) which you can save or copy and then sign with e.g. an offline %1 wallet, or a PSBT-compatible hardware wallet.</source>
-        <extracomment>Text to inform a user attempting to create a transaction of their current options. At this stage, a user can only create a PSBT. This string is displayed when private keys are disabled and an external signer is not available.</extracomment>
-        <translation type="unfinished">‫رجاء، راجع معاملتك. هذا ينشئ معاملة بتكوين موقعة جزئيا (PSBT) ويمكنك حفظها أو نسخها و التوقيع مع محفظة %1 غير متصلة بالشبكة، أو محفظة خارجية متوافقة مع الـPSBT.‬</translation>
-    </message>
-    <message>
-        <source>Do you want to create this transaction?</source>
-        <extracomment>Message displayed when attempting to create a transaction. Cautionary text to prompt the user to verify that the displayed transaction details represent the transaction the user intends to create.</extracomment>
-        <translation type="unfinished">‫هل تريد انشاء هذه المعاملة؟‬</translation>
-    </message>
-    <message>
-        <source>Please, review your transaction. You can create and send this transaction or create a Partially Signed Qtum Transaction (PSBT), which you can save or copy and then sign with, e.g., an offline %1 wallet, or a PSBT-compatible hardware wallet.</source>
-        <extracomment>Text to inform a user attempting to create a transaction of their current options. At this stage, a user can send their transaction or create a PSBT. This string is displayed when both private keys and PSBT controls are enabled.</extracomment>
-        <translation type="unfinished">‫رجاء، راجع معاملتك.تستطيع انشاء وارسال هذه العملية أو انشاء معاملة بتكوين موقعة جزئيا (PSBT) ويمكنك حفظها أو نسخها و التوقيع مع محفظة %1 غير متصلة بالشبكة، أو محفظة خارجية متوافقة مع الـPSBT.‬</translation>
-    </message>
-    <message>
-        <source>Please, review your transaction.</source>
-        <extracomment>Text to prompt a user to review the details of the transaction they are attempting to send.</extracomment>
-        <translation type="unfinished">رجاء، راجع معاملتك.</translation>
-    </message>
-    <message>
-        <source>Transaction fee</source>
-        <translation type="unfinished">رسوم العملية</translation>
-    </message>
-    <message>
-        <source>Not signalling Replace-By-Fee, BIP-125.</source>
-        <translation type="unfinished">‫الاستبدال بواسطة الرسوم، BIP-125 غير مفعلة.‬</translation>
-    </message>
-    <message>
-        <source>Total Amount</source>
-        <translation type="unfinished">القيمة الإجمالية</translation>
-    </message>
-    <message>
-        <source>Confirm send coins</source>
-        <translation type="unfinished">‫تأكيد ارسال وحدات البتكوين‬</translation>
-    </message>
-    <message>
-        <source>Watch-only balance:</source>
-        <translation type="unfinished">‫رصيد المراقبة:‬</translation>
-    </message>
-    <message>
-        <source>The recipient address is not valid. Please recheck.</source>
-        <translation type="unfinished">‫عنوان المستلم غير صالح. يرجى مراجعة العنوان.‬</translation>
-    </message>
-    <message>
-        <source>The amount to pay must be larger than 0.</source>
-        <translation type="unfinished">‫القيمة المدفوعة يجب ان تكون اكبر من 0.‬</translation>
-    </message>
-    <message>
-        <source>The amount exceeds your balance.</source>
-        <translation type="unfinished">القيمة تتجاوز رصيدك.</translation>
-    </message>
-    <message>
-        <source>The total exceeds your balance when the %1 transaction fee is included.</source>
-        <translation type="unfinished">المجموع يتجاوز رصيدك عندما يتم اضافة %1 رسوم العملية</translation>
-    </message>
-    <message>
-        <source>Duplicate address found: addresses should only be used once each.</source>
-        <translation type="unfinished">‫تم العثور على عنوان مكرر: من الأفضل استخدام العناوين مرة واحدة فقط.‬</translation>
-    </message>
-    <message>
-        <source>Transaction creation failed!</source>
-        <translation type="unfinished">‫تعذر إنشاء المعاملة!‬</translation>
-    </message>
-    <message>
-        <source>A fee higher than %1 is considered an absurdly high fee.</source>
-        <translation type="unfinished">تعتبر الرسوم الأعلى من %1 رسوماً باهظة.</translation>
-    </message>
-    <message numerus="yes">
-        <source>Estimated to begin confirmation within %n block(s).</source>
-        <translation type="unfinished">
-            <numerusform>Estimated to begin confirmation within %n block(s).</numerusform>
-            <numerusform>Estimated to begin confirmation within %n block(s).</numerusform>
-            <numerusform>Estimated to begin confirmation within %n block(s).</numerusform>
-            <numerusform>Estimated to begin confirmation within %n block(s).</numerusform>
-            <numerusform>Estimated to begin confirmation within %n block(s).</numerusform>
-            <numerusform>‫الوقت التقديري للنفاذ خلال %n طوابق.‬</numerusform>
-        </translation>
-    </message>
-    <message>
-        <source>Warning: Invalid Qtum address</source>
-        <translation type="unfinished">تحذير: عنوان بتكوين غير صالح</translation>
-    </message>
-    <message>
-        <source>Warning: Unknown change address</source>
-        <translation type="unfinished">تحذير: عنوان الفكة غير معروف</translation>
-    </message>
-    <message>
-        <source>Confirm custom change address</source>
-        <translation type="unfinished">تأكيد تغيير العنوان الفكة</translation>
-    </message>
-    <message>
-        <source>The address you selected for change is not part of this wallet. Any or all funds in your wallet may be sent to this address. Are you sure?</source>
-        <translation type="unfinished">‫العنوان الذي قمت بتحديده للفكة ليس جزءا من هذه المحفظة. بعض أو جميع الأموال في محفظتك قد يتم إرسالها لهذا العنوان. هل أنت متأكد؟‬</translation>
-    </message>
-    <message>
-        <source>(no label)</source>
-        <translation type="unfinished">( لا وجود لمذكرة)</translation>
->>>>>>> 86d0551a
-    </message>
-</context>
-<context>
-    <name>SendCoinsEntry</name>
-    <message>
-<<<<<<< HEAD
-        <source>The address you selected for change is not part of this wallet. Any or all funds in your wallet may be sent to this address. Are you sure?</source>
-        <translation type="unfinished">‫العنوان الذي قمت بتحديده للفكة ليس جزءا من هذه المحفظة. بعض أو جميع الأموال في محفظتك قد يتم إرسالها لهذا العنوان. هل أنت متأكد؟‬</translation>
-    </message>
-    <message>
-        <source>(no label)</source>
-        <translation type="unfinished">( لا وجود لمذكرة)</translation>
-=======
-        <source>A&amp;mount:</source>
-        <translation type="unfinished">&amp;القيمة</translation>
-    </message>
-    <message>
-        <source>Pay &amp;To:</source>
-        <translation type="unfinished">ادفع &amp;الى :</translation>
->>>>>>> 86d0551a
-    </message>
-</context>
-<context>
-    <name>SendCoinsEntry</name>
-    <message>
-<<<<<<< HEAD
-        <source>A&amp;mount:</source>
-        <translation type="unfinished">&amp;القيمة</translation>
-    </message>
-    <message>
-        <source>Pay &amp;To:</source>
-        <translation type="unfinished">ادفع &amp;الى :</translation>
-    </message>
-    <message>
-        <source>&amp;Label:</source>
-        <translation type="unfinished">&amp;مذكرة :</translation>
-    </message>
-    <message>
-        <source>Choose previously used address</source>
-        <translation type="unfinished">‫اختر عنوانا تم استخدامه سابقا‬</translation>
-    </message>
-    <message>
-        <source>The Qtum address to send the payment to</source>
-        <translation type="unfinished">‫عنوان البتكوين لارسال الدفعة له‬</translation>
-    </message>
-    <message>
-        <source>Paste address from clipboard</source>
-        <translation type="unfinished">‫ألصق العنوان من الحافظة‬</translation>
-    </message>
-    <message>
-        <source>Remove this entry</source>
-        <translation type="unfinished">‫ازل هذا المدخل‬</translation>
-    </message>
-    <message>
-        <source>The amount to send in the selected unit</source>
-        <translation type="unfinished">‫القيمة للإرسال في الوحدة المحددة‬</translation>
-    </message>
-    <message>
-        <source>The fee will be deducted from the amount being sent. The recipient will receive less qtums than you enter in the amount field. If multiple recipients are selected, the fee is split equally.</source>
-        <translation type="unfinished">‫سيتم خصم الرسوم من المبلغ الذي يتم إرساله. لذا سوف يتلقى المستلم قيمة أقل من البتكوين المدخل في حقل القيمة. في حالة تحديد عدة مستلمين، يتم تقسيم الرسوم بالتساوي.‬</translation>
-    </message>
-    <message>
-        <source>S&amp;ubtract fee from amount</source>
-        <translation type="unfinished">‫ط&amp;رح الرسوم من القيمة‬</translation>
-    </message>
-    <message>
-        <source>Use available balance</source>
-        <translation type="unfinished">استخدام الرصيد المتاح</translation>
-    </message>
-    <message>
-        <source>Message:</source>
-        <translation type="unfinished">‫رسالة:‬</translation>
-=======
-        <source>&amp;Label:</source>
-        <translation type="unfinished">&amp;مذكرة :</translation>
-    </message>
-    <message>
-        <source>Choose previously used address</source>
-        <translation type="unfinished">‫اختر عنوانا تم استخدامه سابقا‬</translation>
-    </message>
-    <message>
-        <source>The Qtum address to send the payment to</source>
-        <translation type="unfinished">‫عنوان البتكوين لارسال الدفعة له‬</translation>
-    </message>
-    <message>
-        <source>Paste address from clipboard</source>
-        <translation type="unfinished">‫ألصق العنوان من الحافظة‬</translation>
-    </message>
-    <message>
-        <source>Remove this entry</source>
-        <translation type="unfinished">‫ازل هذا المدخل‬</translation>
-    </message>
-    <message>
-        <source>The amount to send in the selected unit</source>
-        <translation type="unfinished">‫القيمة للإرسال في الوحدة المحددة‬</translation>
-    </message>
-    <message>
-        <source>The fee will be deducted from the amount being sent. The recipient will receive less qtums than you enter in the amount field. If multiple recipients are selected, the fee is split equally.</source>
-        <translation type="unfinished">‫سيتم خصم الرسوم من المبلغ الذي يتم إرساله. لذا سوف يتلقى المستلم قيمة أقل من البتكوين المدخل في حقل القيمة. في حالة تحديد عدة مستلمين، يتم تقسيم الرسوم بالتساوي.‬</translation>
-    </message>
-    <message>
-        <source>S&amp;ubtract fee from amount</source>
-        <translation type="unfinished">‫ط&amp;رح الرسوم من القيمة‬</translation>
-    </message>
-    <message>
-        <source>Use available balance</source>
-        <translation type="unfinished">استخدام الرصيد المتاح</translation>
-    </message>
-    <message>
-        <source>Message:</source>
-        <translation type="unfinished">‫رسالة:‬</translation>
-    </message>
-    <message>
-        <source>Enter a label for this address to add it to the list of used addresses</source>
-        <translation type="unfinished">‫أدخل مذكرة لهذا العنوان لإضافته إلى قائمة العناوين المستخدمة‬</translation>
-    </message>
-    <message>
-        <source>A message that was attached to the qtum: URI which will be stored with the transaction for your reference. Note: This message will not be sent over the Qtum network.</source>
-        <translation type="unfinished">‫الرسالة يتم إرفاقها مع البتكوين: الرابط سيتم تخزينه مع العملية لك للرجوع إليه. ملاحظة: لن يتم إرسال هذه الرسالة عبر شبكة البتكوين.‬</translation>
->>>>>>> 86d0551a
-    </message>
-</context>
-<context>
-    <name>SendConfirmationDialog</name>
-    <message>
-<<<<<<< HEAD
-        <source>Enter a label for this address to add it to the list of used addresses</source>
-        <translation type="unfinished">‫أدخل مذكرة لهذا العنوان لإضافته إلى قائمة العناوين المستخدمة‬</translation>
-    </message>
-    <message>
-        <source>A message that was attached to the qtum: URI which will be stored with the transaction for your reference. Note: This message will not be sent over the Qtum network.</source>
-        <translation type="unfinished">‫الرسالة يتم إرفاقها مع البتكوين: الرابط سيتم تخزينه مع العملية لك للرجوع إليه. ملاحظة: لن يتم إرسال هذه الرسالة عبر شبكة البتكوين.‬</translation>
-    </message>
-</context>
-<context>
-    <name>SendConfirmationDialog</name>
-    <message>
-        <source>Send</source>
-        <translation type="unfinished">إرسال</translation>
-    </message>
-    <message>
-        <source>Create Unsigned</source>
-        <translation type="unfinished">إنشاء غير موقع</translation>
-=======
-        <source>Send</source>
-        <translation type="unfinished">إرسال</translation>
-    </message>
-    <message>
-        <source>Create Unsigned</source>
-        <translation type="unfinished">إنشاء غير موقع</translation>
-    </message>
-</context>
-<context>
-    <name>SignVerifyMessageDialog</name>
-    <message>
-        <source>Signatures - Sign / Verify a Message</source>
-        <translation type="unfinished">التواقيع - التوقيع / تحقق من الرسالة</translation>
-    </message>
-    <message>
-        <source>&amp;Sign Message</source>
-        <translation type="unfinished">&amp;توقيع الرسالة</translation>
->>>>>>> 86d0551a
-    </message>
-</context>
-<context>
-    <name>SignVerifyMessageDialog</name>
-    <message>
-<<<<<<< HEAD
-        <source>Signatures - Sign / Verify a Message</source>
-        <translation type="unfinished">التواقيع - التوقيع / تحقق من الرسالة</translation>
-    </message>
-    <message>
-        <source>&amp;Sign Message</source>
-        <translation type="unfinished">&amp;توقيع الرسالة</translation>
-    </message>
-    <message>
-        <source>You can sign messages/agreements with your addresses to prove you can receive qtums sent to them. Be careful not to sign anything vague or random, as phishing attacks may try to trick you into signing your identity over to them. Only sign fully-detailed statements you agree to.</source>
-        <translation type="unfinished">‫تستطيع توقيع رسائل/اتفاقيات من عناوينك لإثبات أنه بإمكانك استلام بتكوين مرسل لهذه العناوين. كن حذرا من توقيع أي شيء غامض أو عشوائي، هجمات التصيد قد تحاول خداعك وانتحال هويتك. وقع البيانات الواضحة بالكامل والتي توافق عليها فقط.‬</translation>
-    </message>
-    <message>
-        <source>The Qtum address to sign the message with</source>
-        <translation type="unfinished">عنوان البتكوين لتوقيع الرسالة منه</translation>
-    </message>
-    <message>
-        <source>Choose previously used address</source>
-        <translation type="unfinished">‫اختر عنوانا تم استخدامه سابقا‬</translation>
-    </message>
-    <message>
-        <source>Paste address from clipboard</source>
-        <translation type="unfinished">‫ألصق العنوان من الحافظة‬</translation>
-    </message>
-    <message>
-        <source>Enter the message you want to sign here</source>
-        <translation type="unfinished">ادخل الرسالة التي تريد توقيعها هنا</translation>
-    </message>
-    <message>
-        <source>Signature</source>
-        <translation type="unfinished">التوقيع</translation>
-    </message>
-    <message>
-        <source>Copy the current signature to the system clipboard</source>
-        <translation type="unfinished">نسخ التوقيع الحالي إلى حافظة النظام</translation>
-    </message>
-    <message>
-        <source>Sign the message to prove you own this Qtum address</source>
-        <translation type="unfinished">‫وقع الرسالة لتثبت انك تملك عنوان البتكوين هذا‬</translation>
-    </message>
-    <message>
-        <source>Sign &amp;Message</source>
-        <translation type="unfinished">توقيع &amp;الرسالة</translation>
-    </message>
-    <message>
-        <source>Reset all sign message fields</source>
-        <translation type="unfinished">‫إعادة تعيين كافة حقول توقيع الرسالة‬</translation>
-    </message>
-    <message>
-        <source>Clear &amp;All</source>
-        <translation type="unfinished">مسح الكل</translation>
-    </message>
-    <message>
         <source>&amp;Verify Message</source>
         <translation type="unfinished">‫&amp;تحقق من الرسالة‬</translation>
     </message>
@@ -6076,129 +3375,6 @@
     <message>
         <source>The signature did not match the message digest.</source>
         <translation type="unfinished">لم يتطابق التوقيع مع ملخص الرسالة.</translation>
-=======
-        <source>You can sign messages/agreements with your addresses to prove you can receive qtums sent to them. Be careful not to sign anything vague or random, as phishing attacks may try to trick you into signing your identity over to them. Only sign fully-detailed statements you agree to.</source>
-        <translation type="unfinished">‫تستطيع توقيع رسائل/اتفاقيات من عناوينك لإثبات أنه بإمكانك استلام بتكوين مرسل لهذه العناوين. كن حذرا من توقيع أي شيء غامض أو عشوائي، هجمات التصيد قد تحاول خداعك وانتحال هويتك. وقع البيانات الواضحة بالكامل والتي توافق عليها فقط.‬</translation>
-    </message>
-    <message>
-        <source>The Qtum address to sign the message with</source>
-        <translation type="unfinished">عنوان البتكوين لتوقيع الرسالة منه</translation>
-    </message>
-    <message>
-        <source>Choose previously used address</source>
-        <translation type="unfinished">‫اختر عنوانا تم استخدامه سابقا‬</translation>
-    </message>
-    <message>
-        <source>Paste address from clipboard</source>
-        <translation type="unfinished">‫ألصق العنوان من الحافظة‬</translation>
-    </message>
-    <message>
-        <source>Enter the message you want to sign here</source>
-        <translation type="unfinished">ادخل الرسالة التي تريد توقيعها هنا</translation>
-    </message>
-    <message>
-        <source>Signature</source>
-        <translation type="unfinished">التوقيع</translation>
-    </message>
-    <message>
-        <source>Copy the current signature to the system clipboard</source>
-        <translation type="unfinished">نسخ التوقيع الحالي إلى حافظة النظام</translation>
-    </message>
-    <message>
-        <source>Sign the message to prove you own this Qtum address</source>
-        <translation type="unfinished">‫وقع الرسالة لتثبت انك تملك عنوان البتكوين هذا‬</translation>
-    </message>
-    <message>
-        <source>Sign &amp;Message</source>
-        <translation type="unfinished">توقيع &amp;الرسالة</translation>
-    </message>
-    <message>
-        <source>Reset all sign message fields</source>
-        <translation type="unfinished">‫إعادة تعيين كافة حقول توقيع الرسالة‬</translation>
-    </message>
-    <message>
-        <source>Clear &amp;All</source>
-        <translation type="unfinished">مسح الكل</translation>
-    </message>
-    <message>
-        <source>&amp;Verify Message</source>
-        <translation type="unfinished">‫&amp;تحقق من الرسالة‬</translation>
-    </message>
-    <message>
-        <source>Enter the receiver's address, message (ensure you copy line breaks, spaces, tabs, etc. exactly) and signature below to verify the message. Be careful not to read more into the signature than what is in the signed message itself, to avoid being tricked by a man-in-the-middle attack. Note that this only proves the signing party receives with the address, it cannot prove sendership of any transaction!</source>
-        <translation type="unfinished">أدخل عنوان المتلقي، راسل (تأكد من نسخ فواصل الأسطر، الفراغات، الخ.. تماما) والتوقيع أسفله لتأكيد الرسالة. كن حذرا من عدم قراءة داخل التوقيع أكثر مما هو موقع بالرسالة نفسها، لتجنب خداعك بهجوم man-in-the-middle. لاحظ أنه هذا لاثبات أن الجهة الموقعة تستقبل مع العنوان فقط، لا تستطيع اثبات الارسال لأي معاملة.</translation>
-    </message>
-    <message>
-        <source>The Qtum address the message was signed with</source>
-        <translation type="unfinished">عنوان البتكوين الذي تم توقيع الرسالة منه</translation>
-    </message>
-    <message>
-        <source>The signed message to verify</source>
-        <translation type="unfinished">الرسالة الموقعة للتحقق.</translation>
-    </message>
-    <message>
-        <source>The signature given when the message was signed</source>
-        <translation type="unfinished">‫التوقيع المعطى عند توقيع الرسالة‬</translation>
-    </message>
-    <message>
-        <source>Verify the message to ensure it was signed with the specified Qtum address</source>
-        <translation type="unfinished">‫تحقق من الرسالة للتأكد أنه تم توقيعها من عنوان البتكوين المحدد‬</translation>
-    </message>
-    <message>
-        <source>Verify &amp;Message</source>
-        <translation type="unfinished">تحقق من &amp;الرسالة</translation>
-    </message>
-    <message>
-        <source>Reset all verify message fields</source>
-        <translation type="unfinished">إعادة تعيين جميع حقول التحقق من الرسالة</translation>
-    </message>
-    <message>
-        <source>Click "Sign Message" to generate signature</source>
-        <translation type="unfinished">‫انقر "توقيع الرسالة" لانشاء التوقيع‬</translation>
-    </message>
-    <message>
-        <source>The entered address is invalid.</source>
-        <translation type="unfinished">العنوان المدخل غير صالح</translation>
-    </message>
-    <message>
-        <source>Please check the address and try again.</source>
-        <translation type="unfinished">الرجاء التأكد من العنوان والمحاولة مرة اخرى.</translation>
-    </message>
-    <message>
-        <source>The entered address does not refer to a key.</source>
-        <translation type="unfinished">العنوان المدخل لا يشير الى مفتاح.</translation>
-    </message>
-    <message>
-        <source>Wallet unlock was cancelled.</source>
-        <translation type="unfinished">تم الغاء عملية فتح المحفظة.</translation>
-    </message>
-    <message>
-        <source>No error</source>
-        <translation type="unfinished">لا  يوجد خطأ</translation>
-    </message>
-    <message>
-        <source>Private key for the entered address is not available.</source>
-        <translation type="unfinished">‫المفتاح الخاص للعنوان المدخل غير متاح.‬</translation>
-    </message>
-    <message>
-        <source>Message signing failed.</source>
-        <translation type="unfinished">فشل توقيع الرسالة.</translation>
-    </message>
-    <message>
-        <source>Message signed.</source>
-        <translation type="unfinished">الرسالة موقعة.</translation>
-    </message>
-    <message>
-        <source>The signature could not be decoded.</source>
-        <translation type="unfinished">لا يمكن فك تشفير التوقيع.</translation>
-    </message>
-    <message>
-        <source>Please check the signature and try again.</source>
-        <translation type="unfinished">فضلا تاكد من التوقيع وحاول مرة اخرى</translation>
-    </message>
-    <message>
-        <source>The signature did not match the message digest.</source>
-        <translation type="unfinished">لم يتطابق التوقيع مع ملخص الرسالة.</translation>
     </message>
     <message>
         <source>Message verification failed.</source>
@@ -6207,19 +3383,6 @@
     <message>
         <source>Message verified.</source>
         <translation type="unfinished">تم تأكيد الرسالة.</translation>
->>>>>>> 86d0551a
-    </message>
-</context>
-<context>
-    <name>SplashScreen</name>
-    <message>
-<<<<<<< HEAD
-        <source>Message verification failed.</source>
-        <translation type="unfinished">فشلت عملية التأكد من الرسالة.</translation>
-    </message>
-    <message>
-        <source>Message verified.</source>
-        <translation type="unfinished">تم تأكيد الرسالة.</translation>
     </message>
 </context>
 <context>
@@ -6227,9 +3390,6 @@
     <message>
         <source>(press q to shutdown and continue later)</source>
         <translation type="unfinished">‫(انقر q للاغلاق والمواصلة لاحقا)‬</translation>
-=======
-        <source>(press q to shutdown and continue later)</source>
-        <translation type="unfinished">‫(انقر q للاغلاق والمواصلة لاحقا)‬</translation>
     </message>
     <message>
         <source>press q to shutdown</source>
@@ -6241,47 +3401,19 @@
     <message>
         <source>kB/s</source>
         <translation type="unfinished">كيلوبايت/ثانية</translation>
->>>>>>> 86d0551a
     </message>
 </context>
 <context>
     <name>TransactionDesc</name>
     <message>
-<<<<<<< HEAD
-        <source>press q to shutdown</source>
-        <translation type="unfinished">‫انقر q للاغلاق‬</translation>
-=======
         <source>conflicted with a transaction with %1 confirmations</source>
         <extracomment>Text explaining the current status of a transaction, shown in the status field of the details window for this transaction. This status represents an unconfirmed transaction that conflicts with a confirmed transaction.</extracomment>
         <translation type="unfinished">‫تعارضت مع عملية أخرى تم تأكيدها %1</translation>
->>>>>>> 86d0551a
-    </message>
-</context>
-<context>
-    <name>TrafficGraphWidget</name>
-    <message>
-<<<<<<< HEAD
-        <source>kB/s</source>
-        <translation type="unfinished">كيلوبايت/ثانية</translation>
-=======
+    </message>
+    <message>
         <source>0/unconfirmed, in memory pool</source>
         <extracomment>Text explaining the current status of a transaction, shown in the status field of the details window for this transaction. This status represents an unconfirmed transaction that is in the memory pool.</extracomment>
         <translation type="unfinished">‫0/غير مؤكدة، في تجمع الذاكرة‬</translation>
->>>>>>> 86d0551a
-    </message>
-</context>
-<context>
-    <name>TransactionDesc</name>
-    <message>
-<<<<<<< HEAD
-        <source>conflicted with a transaction with %1 confirmations</source>
-        <extracomment>Text explaining the current status of a transaction, shown in the status field of the details window for this transaction. This status represents an unconfirmed transaction that conflicts with a confirmed transaction.</extracomment>
-        <translation type="unfinished">‫تعارضت مع عملية أخرى تم تأكيدها %1</translation>
-    </message>
-    <message>
-        <source>0/unconfirmed, in memory pool</source>
-        <extracomment>Text explaining the current status of a transaction, shown in the status field of the details window for this transaction. This status represents an unconfirmed transaction that is in the memory pool.</extracomment>
-        <translation type="unfinished">‫0/غير مؤكدة، في تجمع الذاكرة‬</translation>
     </message>
     <message>
         <source>0/unconfirmed, not in memory pool</source>
@@ -6328,52 +3460,6 @@
         <translation type="unfinished">غير معروف</translation>
     </message>
     <message>
-=======
-        <source>0/unconfirmed, not in memory pool</source>
-        <extracomment>Text explaining the current status of a transaction, shown in the status field of the details window for this transaction. This status represents an unconfirmed transaction that is not in the memory pool.</extracomment>
-        <translation type="unfinished">‫0/غير مؤكدة، ليست في تجمع الذاكرة‬</translation>
-    </message>
-    <message>
-        <source>abandoned</source>
-        <extracomment>Text explaining the current status of a transaction, shown in the status field of the details window for this transaction. This status represents an abandoned transaction.</extracomment>
-        <translation type="unfinished">مهجور</translation>
-    </message>
-    <message>
-        <source>%1/unconfirmed</source>
-        <extracomment>Text explaining the current status of a transaction, shown in the status field of the details window for this transaction. This status represents a transaction confirmed in at least one block, but less than 6 blocks.</extracomment>
-        <translation type="unfinished">غير مؤكدة/%1</translation>
-    </message>
-    <message>
-        <source>%1 confirmations</source>
-        <extracomment>Text explaining the current status of a transaction, shown in the status field of the details window for this transaction. This status represents a transaction confirmed in 6 or more blocks.</extracomment>
-        <translation type="unfinished">تأكيد %1</translation>
-    </message>
-    <message>
-        <source>Status</source>
-        <translation type="unfinished">الحالة.</translation>
-    </message>
-    <message>
-        <source>Date</source>
-        <translation type="unfinished">التاريخ</translation>
-    </message>
-    <message>
-        <source>Source</source>
-        <translation type="unfinished">المصدر</translation>
-    </message>
-    <message>
-        <source>Generated</source>
-        <translation type="unfinished">‫مُصدر‬</translation>
-    </message>
-    <message>
-        <source>From</source>
-        <translation type="unfinished">من</translation>
-    </message>
-    <message>
-        <source>unknown</source>
-        <translation type="unfinished">غير معروف</translation>
-    </message>
-    <message>
->>>>>>> 86d0551a
         <source>To</source>
         <translation type="unfinished">الى</translation>
     </message>
@@ -6388,7 +3474,6 @@
     <message>
         <source>label</source>
         <translation type="unfinished">‫مذكرة‬</translation>
-<<<<<<< HEAD
     </message>
     <message numerus="yes">
         <source>matures in %n more block(s)</source>
@@ -6468,125 +3553,26 @@
     <message>
         <source>false</source>
         <translation type="unfinished">خاطئ</translation>
-=======
-    </message>
-    <message numerus="yes">
-        <source>matures in %n more block(s)</source>
-        <translation type="unfinished">
-            <numerusform>matures in %n more block(s)</numerusform>
-            <numerusform>matures in %n more block(s)</numerusform>
-            <numerusform>matures in %n more block(s)</numerusform>
-            <numerusform>matures in %n more block(s)</numerusform>
-            <numerusform>matures in %n more block(s)</numerusform>
-            <numerusform>matures in %n more block(s)</numerusform>
-        </translation>
-    </message>
-    <message>
-        <source>not accepted</source>
-        <translation type="unfinished">غير مقبولة</translation>
-    </message>
-    <message>
-        <source>Transaction fee</source>
-        <translation type="unfinished">رسوم العملية</translation>
-    </message>
-    <message>
-        <source>Net amount</source>
-        <translation type="unfinished">‫صافي القيمة‬</translation>
-    </message>
-    <message>
-        <source>Message</source>
-        <translation type="unfinished">رسالة </translation>
-    </message>
-    <message>
-        <source>Comment</source>
-        <translation type="unfinished">تعليق</translation>
-    </message>
-    <message>
-        <source>Transaction ID</source>
-        <translation type="unfinished">‫رقم العملية‬</translation>
-    </message>
-    <message>
-        <source>Transaction total size</source>
-        <translation type="unfinished">الحجم الكلي ‫للعملية‬</translation>
-    </message>
-    <message>
-        <source>Transaction virtual size</source>
-        <translation type="unfinished">حجم المعاملة الافتراضي</translation>
-    </message>
-    <message>
-        <source>Output index</source>
-        <translation type="unfinished">مؤشر المخرجات</translation>
-    </message>
-    <message>
-        <source> (Certificate was not verified)</source>
-        <translation type="unfinished">(لم يتم التحقق من الشهادة)</translation>
-    </message>
-    <message>
-        <source>Merchant</source>
-        <translation type="unfinished">تاجر</translation>
-    </message>
-    <message>
-        <source>Debug information</source>
-        <translation type="unfinished">معلومات التصحيح</translation>
-    </message>
-    <message>
-        <source>Transaction</source>
-        <translation type="unfinished">‫عملية‬</translation>
-    </message>
-    <message>
-        <source>Inputs</source>
-        <translation type="unfinished">المدخلات</translation>
-    </message>
-    <message>
-        <source>Amount</source>
-        <translation type="unfinished">‫القيمة‬</translation>
-    </message>
-    <message>
-        <source>true</source>
-        <translation type="unfinished">صحيح</translation>
->>>>>>> 86d0551a
     </message>
 </context>
 <context>
     <name>TransactionDescDialog</name>
     <message>
-<<<<<<< HEAD
         <source>This pane shows a detailed description of the transaction</source>
         <translation type="unfinished">يبين هذا الجزء وصفا مفصلا لهده المعاملة</translation>
-=======
-        <source>false</source>
-        <translation type="unfinished">خاطئ</translation>
->>>>>>> 86d0551a
-    </message>
-</context>
-<context>
-    <name>TransactionDescDialog</name>
-    <message>
-<<<<<<< HEAD
+    </message>
+    <message>
         <source>Details for %1</source>
         <translation type="unfinished">تفاصيل عن %1</translation>
-=======
-        <source>This pane shows a detailed description of the transaction</source>
-        <translation type="unfinished">يبين هذا الجزء وصفا مفصلا لهده المعاملة</translation>
->>>>>>> 86d0551a
     </message>
 </context>
 <context>
     <name>TransactionTableModel</name>
     <message>
-<<<<<<< HEAD
         <source>Date</source>
         <translation type="unfinished">التاريخ</translation>
-=======
-        <source>Details for %1</source>
-        <translation type="unfinished">تفاصيل عن %1</translation>
->>>>>>> 86d0551a
-    </message>
-</context>
-<context>
-    <name>TransactionTableModel</name>
-    <message>
-<<<<<<< HEAD
+    </message>
+    <message>
         <source>Type</source>
         <translation type="unfinished">النوع</translation>
     </message>
@@ -6635,140 +3621,79 @@
         <translation type="unfinished">أرسل إلى</translation>
     </message>
     <message>
-        <source>Payment to yourself</source>
-        <translation type="unfinished">دفع لنفسك</translation>
-=======
-        <source>Date</source>
-        <translation type="unfinished">التاريخ</translation>
-    </message>
-    <message>
-        <source>Type</source>
-        <translation type="unfinished">النوع</translation>
-    </message>
-    <message>
-        <source>Label</source>
-        <translation type="unfinished">المذكرة</translation>
-    </message>
-    <message>
-        <source>Unconfirmed</source>
-        <translation type="unfinished">غير مؤكد</translation>
-    </message>
-    <message>
-        <source>Abandoned</source>
-        <translation type="unfinished">مهجور</translation>
-    </message>
-    <message>
-        <source>Confirming (%1 of %2 recommended confirmations)</source>
-        <translation type="unfinished">قيد التأكيد (%1 من %2 تأكيد موصى به)</translation>
-    </message>
-    <message>
-        <source>Confirmed (%1 confirmations)</source>
-        <translation type="unfinished">‫نافذ (%1 تأكيدات)‬</translation>
-    </message>
-    <message>
-        <source>Conflicted</source>
-        <translation type="unfinished">يتعارض</translation>
-    </message>
-    <message>
-        <source>Immature (%1 confirmations, will be available after %2)</source>
-        <translation type="unfinished">غير ناضجة (تأكيدات %1 ، ستكون متوفرة بعد %2)</translation>
-    </message>
-    <message>
-        <source>Generated but not accepted</source>
-        <translation type="unfinished">ولّدت ولكن لم تقبل</translation>
+        <source>Mined</source>
+        <translation type="unfinished">‫معدّن‬</translation>
+    </message>
+    <message>
+        <source>watch-only</source>
+        <translation type="unfinished">‫مراقبة فقط‬</translation>
+    </message>
+    <message>
+        <source>(n/a)</source>
+        <translation type="unfinished">غير متوفر</translation>
+    </message>
+    <message>
+        <source>(no label)</source>
+        <translation type="unfinished">( لا وجود لمذكرة)</translation>
+    </message>
+    <message>
+        <source>Transaction status. Hover over this field to show number of confirmations.</source>
+        <translation type="unfinished">حالة التحويل. مرر فوق هذا الحقل لعرض عدد  التأكيدات.</translation>
+    </message>
+    <message>
+        <source>Date and time that the transaction was received.</source>
+        <translation type="unfinished">‫التاريخ والوقت الذي تم فيه استلام العملية.‬</translation>
+    </message>
+    <message>
+        <source>Type of transaction.</source>
+        <translation type="unfinished">‫نوع العملية.‬</translation>
+    </message>
+    <message>
+        <source>Whether or not a watch-only address is involved in this transaction.</source>
+        <translation type="unfinished">‫إذا كان عنوان المراقبة له علاقة بهذه العملية أم لا.‬</translation>
+    </message>
+    <message>
+        <source>User-defined intent/purpose of the transaction.</source>
+        <translation type="unfinished">‫سبب تنفيذ العملية للمستخدم.‬</translation>
+    </message>
+    <message>
+        <source>Amount removed from or added to balance.</source>
+        <translation type="unfinished">‫القيمة المضافة أو المزالة من الرصيد.‬</translation>
+    </message>
+</context>
+<context>
+    <name>TransactionView</name>
+    <message>
+        <source>All</source>
+        <translation type="unfinished">الكل</translation>
+    </message>
+    <message>
+        <source>Today</source>
+        <translation type="unfinished">اليوم</translation>
+    </message>
+    <message>
+        <source>This week</source>
+        <translation type="unfinished">هذا الاسبوع</translation>
+    </message>
+    <message>
+        <source>This month</source>
+        <translation type="unfinished">هذا الشهر</translation>
+    </message>
+    <message>
+        <source>Last month</source>
+        <translation type="unfinished">الشهر الماضي</translation>
+    </message>
+    <message>
+        <source>This year</source>
+        <translation type="unfinished">هذا العام</translation>
     </message>
     <message>
         <source>Received with</source>
         <translation type="unfinished">‫استلم في‬</translation>
     </message>
     <message>
-        <source>Received from</source>
-        <translation type="unfinished">‫استلم من</translation>
-    </message>
-    <message>
         <source>Sent to</source>
         <translation type="unfinished">أرسل إلى</translation>
->>>>>>> 86d0551a
-    </message>
-    <message>
-        <source>Mined</source>
-        <translation type="unfinished">‫معدّن‬</translation>
-    </message>
-    <message>
-        <source>watch-only</source>
-        <translation type="unfinished">‫مراقبة فقط‬</translation>
-    </message>
-    <message>
-        <source>(n/a)</source>
-        <translation type="unfinished">غير متوفر</translation>
-    </message>
-    <message>
-        <source>(no label)</source>
-        <translation type="unfinished">( لا وجود لمذكرة)</translation>
-    </message>
-    <message>
-        <source>Transaction status. Hover over this field to show number of confirmations.</source>
-        <translation type="unfinished">حالة التحويل. مرر فوق هذا الحقل لعرض عدد  التأكيدات.</translation>
-    </message>
-    <message>
-        <source>Date and time that the transaction was received.</source>
-        <translation type="unfinished">‫التاريخ والوقت الذي تم فيه استلام العملية.‬</translation>
-    </message>
-    <message>
-        <source>Type of transaction.</source>
-        <translation type="unfinished">‫نوع العملية.‬</translation>
-    </message>
-    <message>
-        <source>Whether or not a watch-only address is involved in this transaction.</source>
-        <translation type="unfinished">‫إذا كان عنوان المراقبة له علاقة بهذه العملية أم لا.‬</translation>
-    </message>
-    <message>
-        <source>User-defined intent/purpose of the transaction.</source>
-        <translation type="unfinished">‫سبب تنفيذ العملية للمستخدم.‬</translation>
-    </message>
-    <message>
-        <source>Amount removed from or added to balance.</source>
-        <translation type="unfinished">‫القيمة المضافة أو المزالة من الرصيد.‬</translation>
-    </message>
-</context>
-<context>
-    <name>TransactionView</name>
-    <message>
-        <source>All</source>
-        <translation type="unfinished">الكل</translation>
-    </message>
-    <message>
-        <source>Today</source>
-        <translation type="unfinished">اليوم</translation>
-    </message>
-    <message>
-        <source>This week</source>
-        <translation type="unfinished">هذا الاسبوع</translation>
-    </message>
-    <message>
-        <source>This month</source>
-        <translation type="unfinished">هذا الشهر</translation>
-    </message>
-    <message>
-        <source>Last month</source>
-        <translation type="unfinished">الشهر الماضي</translation>
-    </message>
-    <message>
-        <source>This year</source>
-        <translation type="unfinished">هذا العام</translation>
-    </message>
-    <message>
-        <source>Received with</source>
-        <translation type="unfinished">‫استلم في‬</translation>
-    </message>
-    <message>
-        <source>Sent to</source>
-        <translation type="unfinished">أرسل إلى</translation>
-<<<<<<< HEAD
-    </message>
-    <message>
-        <source>To yourself</source>
-        <translation type="unfinished">إليك</translation>
     </message>
     <message>
         <source>Mined</source>
@@ -6891,162 +3816,21 @@
     <message>
         <source>Range:</source>
         <translation type="unfinished">المدى:</translation>
-=======
-    </message>
-    <message>
-        <source>Mined</source>
-        <translation type="unfinished">‫معدّن‬</translation>
-    </message>
-    <message>
-        <source>Other</source>
-        <translation type="unfinished">أخرى</translation>
-    </message>
-    <message>
-        <source>Enter address, transaction id, or label to search</source>
-        <translation type="unfinished">‫أدخل العنوان أو معرف المعاملة أو المذكرة للبحث‬</translation>
-    </message>
-    <message>
-        <source>Min amount</source>
-        <translation type="unfinished">الحد الأدنى</translation>
-    </message>
-    <message>
-        <source>Range…</source>
-        <translation type="unfinished">نطاق...</translation>
-    </message>
-    <message>
-        <source>&amp;Copy address</source>
-        <translation type="unfinished">‫&amp;انسخ العنوان‬</translation>
-    </message>
-    <message>
-        <source>Copy &amp;label</source>
-        <translation type="unfinished">‫نسخ &amp;مذكرة‬</translation>
-    </message>
-    <message>
-        <source>Copy &amp;amount</source>
-        <translation type="unfinished">‫نسخ &amp;القيمة‬</translation>
-    </message>
-    <message>
-        <source>Copy transaction &amp;ID</source>
-        <translation type="unfinished">‫نسخ &amp;معرف العملية‬</translation>
-    </message>
-    <message>
-        <source>Copy &amp;raw transaction</source>
-        <translation type="unfinished">‫نسخ &amp;النص الأصلي للعملية‬</translation>
-    </message>
-    <message>
-        <source>Copy full transaction &amp;details</source>
-        <translation type="unfinished">‫نسخ كامل &amp;تفاصيل العملية‬</translation>
-    </message>
-    <message>
-        <source>&amp;Show transaction details</source>
-        <translation type="unfinished">‫&amp; اظهر تفاصيل العملية‬</translation>
-    </message>
-    <message>
-        <source>Increase transaction &amp;fee</source>
-        <translation type="unfinished">‫زيادة العملية و الرسوم‬</translation>
-    </message>
-    <message>
-        <source>A&amp;bandon transaction</source>
-        <translation type="unfinished">‫ال&amp;تخلي عن العملية</translation>
-    </message>
-    <message>
-        <source>&amp;Edit address label</source>
-        <translation type="unfinished">و تحرير تسمية العنوان </translation>
-    </message>
-    <message>
-        <source>Show in %1</source>
-        <extracomment>Transactions table context menu action to show the selected transaction in a third-party block explorer. %1 is a stand-in argument for the URL of the explorer.</extracomment>
-        <translation type="unfinished">‫عرض في %1</translation>
-    </message>
-    <message>
-        <source>Export Transaction History</source>
-        <translation type="unfinished">‫تصدير سجل العمليات التاريخي‬</translation>
-    </message>
-    <message>
-        <source>Comma separated file</source>
-        <extracomment>Expanded name of the CSV file format. See: https://en.wikipedia.org/wiki/Comma-separated_values.</extracomment>
-        <translation type="unfinished">ملف القيم المفصولة بفاصلة</translation>
-    </message>
-    <message>
-        <source>Confirmed</source>
-        <translation type="unfinished">‫نافذ‬</translation>
-    </message>
-    <message>
-        <source>Watch-only</source>
-        <translation type="unfinished">‫مراقبة فقط‬</translation>
-    </message>
-    <message>
-        <source>Date</source>
-        <translation type="unfinished">التاريخ</translation>
-    </message>
-    <message>
-        <source>Type</source>
-        <translation type="unfinished">النوع</translation>
-    </message>
-    <message>
-        <source>Label</source>
-        <translation type="unfinished">المذكرة</translation>
-    </message>
-    <message>
-        <source>Address</source>
-        <translation type="unfinished">العنوان</translation>
-    </message>
-    <message>
-        <source>ID</source>
-        <translation type="unfinished">‫المعرف‬</translation>
-    </message>
-    <message>
-        <source>Exporting Failed</source>
-        <translation type="unfinished">فشل التصدير</translation>
-    </message>
-    <message>
-        <source>There was an error trying to save the transaction history to %1.</source>
-        <translation type="unfinished">‫حدث خطأ أثناء محاولة حفظ سجل العملية التاريخي في %1.‬</translation>
-    </message>
-    <message>
-        <source>Exporting Successful</source>
-        <translation type="unfinished">نجح التصدير</translation>
-    </message>
-    <message>
-        <source>The transaction history was successfully saved to %1.</source>
-        <translation type="unfinished">‫تم حفظ سجل العملية التاريخي بنجاح في %1.‬</translation>
-    </message>
-    <message>
-        <source>Range:</source>
-        <translation type="unfinished">المدى:</translation>
     </message>
     <message>
         <source>to</source>
         <translation type="unfinished">إلى</translation>
->>>>>>> 86d0551a
     </message>
 </context>
 <context>
     <name>WalletFrame</name>
     <message>
-<<<<<<< HEAD
-        <source>to</source>
-        <translation type="unfinished">إلى</translation>
-=======
         <source>No wallet has been loaded.
 Go to File &gt; Open Wallet to load a wallet.
 - OR -</source>
         <translation type="unfinished">لم يتم تحميل أي محافظ.
 اذهب الى ملف &gt; فتح محفظة لتحميل محفظة.
 - أو -</translation>
->>>>>>> 86d0551a
-    </message>
-</context>
-<context>
-    <name>WalletFrame</name>
-    <message>
-<<<<<<< HEAD
-        <source>No wallet has been loaded.
-Go to File &gt; Open Wallet to load a wallet.
-- OR -</source>
-        <translation type="unfinished">لم يتم تحميل أي محافظ.
-اذهب الى ملف &gt; فتح محفظة لتحميل محفظة.
-- أو -</translation>
     </message>
     <message>
         <source>Create a new wallet</source>
@@ -7071,52 +3855,15 @@
     <message>
         <source>PSBT file must be smaller than 100 MiB</source>
         <translation type="unfinished">ملف PSBT يجب أن يكون أصغر من 100 ميجابايت</translation>
-=======
-        <source>Create a new wallet</source>
-        <translation type="unfinished">إنشاء محفظة جديدة</translation>
-    </message>
-    <message>
-        <source>Error</source>
-        <translation type="unfinished">خطأ</translation>
-    </message>
-    <message>
-        <source>Unable to decode PSBT from clipboard (invalid base64)</source>
-        <translation type="unfinished">‫تعذر قراءة وتحليل ترميز PSBT من الحافظة (base64 غير صالح)‬</translation>
-    </message>
-    <message>
-        <source>Load Transaction Data</source>
-        <translation type="unfinished">‫تحميل بيانات العملية‬</translation>
-    </message>
-    <message>
-        <source>Partially Signed Transaction (*.psbt)</source>
-        <translation type="unfinished">معاملة موقعة جزئيا (psbt.*)</translation>
-    </message>
-    <message>
-        <source>PSBT file must be smaller than 100 MiB</source>
-        <translation type="unfinished">ملف PSBT يجب أن يكون أصغر من 100 ميجابايت</translation>
     </message>
     <message>
         <source>Unable to decode PSBT</source>
         <translation type="unfinished">‫غير قادر على قراءة وتحليل ترميز PSBT‬</translation>
->>>>>>> 86d0551a
     </message>
 </context>
 <context>
     <name>WalletModel</name>
     <message>
-<<<<<<< HEAD
-        <source>Unable to decode PSBT</source>
-        <translation type="unfinished">‫غير قادر على قراءة وتحليل ترميز PSBT‬</translation>
-=======
-        <source>Send Coins</source>
-        <translation type="unfinished">‫إرسال وحدات البتكوين‬</translation>
->>>>>>> 86d0551a
-    </message>
-</context>
-<context>
-    <name>WalletModel</name>
-    <message>
-<<<<<<< HEAD
         <source>Send Coins</source>
         <translation type="unfinished">‫إرسال وحدات البتكوين‬</translation>
     </message>
@@ -7168,77 +3915,15 @@
     <message>
         <source>Can't display address</source>
         <translation type="unfinished">لا يمكن عرض العنوان </translation>
-=======
-        <source>Fee bump error</source>
-        <translation type="unfinished">خطأ في زيادة الرسوم</translation>
-    </message>
-    <message>
-        <source>Increasing transaction fee failed</source>
-        <translation type="unfinished">فشل في زيادة رسوم العملية</translation>
-    </message>
-    <message>
-        <source>Do you want to increase the fee?</source>
-        <extracomment>Asks a user if they would like to manually increase the fee of a transaction that has already been created.</extracomment>
-        <translation type="unfinished">هل تريد زيادة الرسوم؟</translation>
-    </message>
-    <message>
-        <source>Current fee:</source>
-        <translation type="unfinished">‫الرسوم الان:‬</translation>
-    </message>
-    <message>
-        <source>Increase:</source>
-        <translation type="unfinished">زيادة:</translation>
-    </message>
-    <message>
-        <source>New fee:</source>
-        <translation type="unfinished">‫رسم جديد:‬</translation>
-    </message>
-    <message>
-        <source>Confirm fee bump</source>
-        <translation type="unfinished">تأكيد زيادة الرسوم</translation>
-    </message>
-    <message>
-        <source>Can't draft transaction.</source>
-        <translation type="unfinished">لا يمكن صياغة المعاملة</translation>
-    </message>
-    <message>
-        <source>PSBT copied</source>
-        <translation type="unfinished">تم نسخ PSBT</translation>
-    </message>
-    <message>
-        <source>Can't sign transaction.</source>
-        <translation type="unfinished">لا يمكن توقيع المعاملة.</translation>
-    </message>
-    <message>
-        <source>Could not commit transaction</source>
-        <translation type="unfinished">لا يمكن تنفيذ المعاملة</translation>
-    </message>
-    <message>
-        <source>Can't display address</source>
-        <translation type="unfinished">لا يمكن عرض العنوان </translation>
     </message>
     <message>
         <source>default wallet</source>
         <translation type="unfinished">المحفظة الإفتراضية</translation>
->>>>>>> 86d0551a
     </message>
 </context>
 <context>
     <name>WalletView</name>
     <message>
-<<<<<<< HEAD
-        <source>default wallet</source>
-        <translation type="unfinished">المحفظة الإفتراضية</translation>
-=======
-        <source>&amp;Export</source>
-        <translation type="unfinished">&amp;تصدير</translation>
->>>>>>> 86d0551a
-    </message>
-</context>
-<context>
-    <name>WalletView</name>
-    <message>
-<<<<<<< HEAD
         <source>&amp;Export</source>
         <translation type="unfinished">&amp;تصدير</translation>
     </message>
@@ -7270,54 +3955,15 @@
     <message>
         <source>The wallet data was successfully saved to %1.</source>
         <translation type="unfinished">تم حفظ بيانات المحفظة بنجاح إلى %1.</translation>
-=======
-        <source>Export the data in the current tab to a file</source>
-        <translation type="unfinished">صدّر البيانات في التبويب الحالي الى ملف</translation>
-    </message>
-    <message>
-        <source>Backup Wallet</source>
-        <translation type="unfinished">‫انسخ المحفظة احتياطيا‬</translation>
-    </message>
-    <message>
-        <source>Wallet Data</source>
-        <extracomment>Name of the wallet data file format.</extracomment>
-        <translation type="unfinished">بيانات المحفظة</translation>
-    </message>
-    <message>
-        <source>Backup Failed</source>
-        <translation type="unfinished">‫تعذر النسخ الاحتياطي‬</translation>
-    </message>
-    <message>
-        <source>There was an error trying to save the wallet data to %1.</source>
-        <translation type="unfinished">لقد حدث خطأ أثناء محاولة حفظ بيانات المحفظة الى %1.</translation>
-    </message>
-    <message>
-        <source>Backup Successful</source>
-        <translation type="unfinished">‫نجح النسخ الاحتياطي‬</translation>
-    </message>
-    <message>
-        <source>The wallet data was successfully saved to %1.</source>
-        <translation type="unfinished">تم حفظ بيانات المحفظة بنجاح إلى %1.</translation>
     </message>
     <message>
         <source>Cancel</source>
         <translation type="unfinished">إلغاء</translation>
->>>>>>> 86d0551a
     </message>
 </context>
 <context>
     <name>bitcoin-core</name>
     <message>
-<<<<<<< HEAD
-        <source>Cancel</source>
-        <translation type="unfinished">إلغاء</translation>
-    </message>
-</context>
-<context>
-    <name>bitcoin-core</name>
-    <message>
-=======
->>>>>>> 86d0551a
         <source>The %s developers</source>
         <translation type="unfinished">%s المبرمجون</translation>
     </message>
@@ -7326,7 +3972,10 @@
         <translation type="unfinished">‫‫%s مشكل. حاول استخدام أداة محفظة البتكوين للاصلاح أو استعادة نسخة احتياطية.‬</translation>
     </message>
     <message>
-<<<<<<< HEAD
+        <source>%s failed to validate the -assumeutxo snapshot state. This indicates a hardware problem, or a bug in the software, or a bad software modification that allowed an invalid snapshot to be loaded. As a result of this, the node will shut down and stop using any state that was built on the snapshot, resetting the chain height from %d to %d. On the next restart, the node will resume syncing from %d without using any snapshot data. Please report this incident to %s, including how you obtained the snapshot. The invalid snapshot chainstate will be left on disk in case it is helpful in diagnosing the issue that caused this error.</source>
+        <translation type="unfinished">%sفشل في التحقق من صحة حالة اللقطة -assumeutxo. يشير هذا إلى وجود مشكلة في الأجهزة، أو خطأ في البرنامج، أو تعديل سيء في البرنامج يسمح بتحميل لقطة غير صالحة. ونتيجة لذلك، سيتم إيقاف تشغيل العقدة والتوقف عن استخدام أي حالة تم إنشاؤها في اللقطة، مما يؤدي إلى إعادة ضبط ارتفاع السلسلة من%dإلى %d.  في عملية إعادة التشغيل التالية، ستستأنف العقدة المزامنة من %dدون استخدام أي بيانات لقطة. الرجاء الإبلاغ عن هذه الحادثة إلى %s، بما في ذلك كيفية حصولك على اللقطة. سيتم ترك حالة سلسلة اللقطة غير الصالحة على القرص في حال كان ذلك مفيدًا في تشخيص المشكلة التي تسببت في هذا الخطأ.</translation>
+    </message>
+    <message>
         <source>Cannot downgrade wallet from version %i to version %i. Wallet version unchanged.</source>
         <translation type="unfinished">‫لا يمكن استرجاع إصدار المحفظة من %i الى %i. لم يتغير إصدار المحفظة.‬</translation>
     </message>
@@ -7339,26 +3988,6 @@
         <translation type="unfinished">موزع بموجب ترخيص برامج MIT ، راجع الملف المصاحب %s أو %s</translation>
     </message>
     <message>
-        <source>Error reading %s! All keys read correctly, but transaction data or address book entries might be missing or incorrect.</source>
-        <translation type="unfinished">خطأ في قراءة %s! جميع المفاتيح قرأت بشكل صحيح، لكن بيانات المعاملة أو إدخالات سجل العناوين قد تكون مفقودة أو غير صحيحة.</translation>
-=======
-        <source>%s failed to validate the -assumeutxo snapshot state. This indicates a hardware problem, or a bug in the software, or a bad software modification that allowed an invalid snapshot to be loaded. As a result of this, the node will shut down and stop using any state that was built on the snapshot, resetting the chain height from %d to %d. On the next restart, the node will resume syncing from %d without using any snapshot data. Please report this incident to %s, including how you obtained the snapshot. The invalid snapshot chainstate will be left on disk in case it is helpful in diagnosing the issue that caused this error.</source>
-        <translation type="unfinished">%sفشل في التحقق من صحة حالة اللقطة -assumeutxo. يشير هذا إلى وجود مشكلة في الأجهزة، أو خطأ في البرنامج، أو تعديل سيء في البرنامج يسمح بتحميل لقطة غير صالحة. ونتيجة لذلك، سيتم إيقاف تشغيل العقدة والتوقف عن استخدام أي حالة تم إنشاؤها في اللقطة، مما يؤدي إلى إعادة ضبط ارتفاع السلسلة من%dإلى %d.  في عملية إعادة التشغيل التالية، ستستأنف العقدة المزامنة من %dدون استخدام أي بيانات لقطة. الرجاء الإبلاغ عن هذه الحادثة إلى %s، بما في ذلك كيفية حصولك على اللقطة. سيتم ترك حالة سلسلة اللقطة غير الصالحة على القرص في حال كان ذلك مفيدًا في تشخيص المشكلة التي تسببت في هذا الخطأ.</translation>
-    </message>
-    <message>
-        <source>Cannot downgrade wallet from version %i to version %i. Wallet version unchanged.</source>
-        <translation type="unfinished">‫لا يمكن استرجاع إصدار المحفظة من %i الى %i. لم يتغير إصدار المحفظة.‬</translation>
-    </message>
-    <message>
-        <source>Cannot obtain a lock on data directory %s. %s is probably already running.</source>
-        <translation type="unfinished">‫لا يمكن اقفال المجلد %s. من المحتمل أن %s يعمل بالفعل.‬</translation>
-    </message>
-    <message>
-        <source>Distributed under the MIT software license, see the accompanying file %s or %s</source>
-        <translation type="unfinished">موزع بموجب ترخيص برامج MIT ، راجع الملف المصاحب %s أو %s</translation>
->>>>>>> 86d0551a
-    </message>
-    <message>
         <source>Error reading %s! Transaction data may be missing or incorrect. Rescanning wallet.</source>
         <translation type="unfinished">‫خطأ في قراءة %s بيانات العملية قد تكون مفقودة أو غير صحيحة. اعادة فحص المحفظة.‬</translation>
     </message>
@@ -7784,11 +4413,7 @@
     </message>
     <message>
         <source>Wallet needed to be rewritten: restart %s to complete</source>
-<<<<<<< HEAD
-        <translation type="unfinished">يجب إعادة كتابة المحفظة: يلزم إعادة تشغيل %s لإكمال العملية</translation>
-=======
         <translation type="unfinished">يجب إعادة كتابة المحفظة: يلزم إعادة التشغيل %s لإكمال العملية</translation>
->>>>>>> 86d0551a
     </message>
     <message>
         <source>Settings file could not be read</source>
