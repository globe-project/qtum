<TS language="ar" version="2.1">
<context>
    <name>AddressBookPage</name>
    <message>
        <source>Right-click to edit address or label</source>
        <translation>انقر بالزر الايمن لتعديل العنوان</translation>
    </message>
    <message>
        <source>Create a new address</source>
        <translation>انشأ عنوان جديد</translation>
    </message>
    <message>
        <source>&amp;New</source>
        <translation>&amp;جديد</translation>
    </message>
    <message>
        <source>Copy the currently selected address to the system clipboard</source>
        <translation>قم بنسخ العنوان المختار لحافظة النظام</translation>
    </message>
    <message>
        <source>&amp;Copy</source>
        <translation>&amp;نسخ</translation>
    </message>
    <message>
        <source>C&amp;lose</source>
        <translation>ا&amp;غلاق</translation>
    </message>
    <message>
        <source>Delete the currently selected address from the list</source>
        <translation>حذف العنوان المحدد من القائمة</translation>
    </message>
    <message>
        <source>Export the data in the current tab to a file</source>
        <translation>تحميل البيانات في علامة التبويب الحالية إلى ملف.</translation>
    </message>
    <message>
        <source>&amp;Export</source>
        <translation>&amp;تصدير</translation>
    </message>
    <message>
        <source>&amp;Delete</source>
        <translation>&amp;أمسح</translation>
    </message>
    <message>
        <source>Choose the address to send coins to</source>
        <translation>اختر العنوان الذي سترسل له العملات</translation>
    </message>
    <message>
        <source>Choose the address to receive coins with</source>
        <translation>اختر العنوان الذي تستقبل عليه العملات</translation>
    </message>
    <message>
        <source>C&amp;hoose</source>
        <translation>&amp;اختر</translation>
    </message>
    <message>
        <source>Sending addresses</source>
        <translation>عناوين الإرسال</translation>
    </message>
    <message>
        <source>Receiving addresses</source>
        <translation>عناوين الاستقبال</translation>
    </message>
    <message>
        <source>These are your Qtum addresses for sending payments. Always check the amount and the receiving address before sending coins.</source>
        <translation>هذه هي عناوين Bitcion التابعة لك من أجل إرسال الدفعات. تحقق دائما من المبلغ و عنوان المرسل المستقبل قبل إرسال العملات</translation>
    </message>
    <message>
        <source>These are your Qtum addresses for receiving payments. It is recommended to use a new receiving address for each transaction.</source>
        <translation>هذه هي عناوين Bitcion التابعة لك من أجل إستقبال الدفعات. ينصح استخدام عنوان جديد من أجل كل صفقة</translation>
    </message>
    <message>
        <source>&amp;Copy Address</source>
        <translation>انسخ العنوان</translation>
    </message>
    <message>
        <source>Copy &amp;Label</source>
        <translation>نسخ &amp;الوصف</translation>
    </message>
    <message>
        <source>&amp;Edit</source>
        <translation>تعديل</translation>
    </message>
    <message>
        <source>Export Address List</source>
        <translation>تصدير قائمة العناوين</translation>
    </message>
    <message>
        <source>Comma separated file (*.csv)</source>
        <translation>ملف مفصول بفواصل (*.csv)</translation>
    </message>
    <message>
        <source>Exporting Failed</source>
        <translation>فشل التصدير</translation>
    </message>
    <message>
        <source>There was an error trying to save the address list to %1. Please try again.</source>
        <translation>لقد حدث خطأ أثناء  حفظ قائمة العناوين إلى %1. يرجى المحاولة مرة أخرى.</translation>
    </message>
</context>
<context>
    <name>AddressTableModel</name>
    <message>
        <source>Label</source>
        <translation>وصف</translation>
    </message>
    <message>
        <source>Address</source>
        <translation>عنوان</translation>
    </message>
    <message>
        <source>(no label)</source>
        <translation>(لا وصف)</translation>
    </message>
</context>
<context>
    <name>AskPassphraseDialog</name>
    <message>
        <source>Passphrase Dialog</source>
        <translation>حوار جملة السر</translation>
    </message>
    <message>
        <source>Enter passphrase</source>
        <translation>ادخل كلمة المرور</translation>
    </message>
    <message>
        <source>New passphrase</source>
        <translation>كلمة مرور جديدة</translation>
    </message>
    <message>
        <source>Repeat new passphrase</source>
        <translation>اعد كتابة كلمة السر</translation>
    </message>
    <message>
        <source>Show password</source>
        <translation>إعرض كلمة السر</translation>
    </message>
    <message>
        <source>Enter the new passphrase to the wallet.&lt;br/&gt;Please use a passphrase of &lt;b&gt;ten or more random characters&lt;/b&gt;, or &lt;b&gt;eight or more words&lt;/b&gt;.</source>
        <translation>أدخل عبارة مرور جديدة إلى المحفظة. الرجاء استخدام عبارة مرور تتكون من10 حروف عشوائية على الاقل, أو ثمانية كلمات على الاقل.</translation>
    </message>
    <message>
        <source>Encrypt wallet</source>
        <translation>تشفير المحفظة</translation>
    </message>
    <message>
        <source>This operation needs your wallet passphrase to unlock the wallet.</source>
        <translation>هذه العملية تحتاج كلمة مرور محفظتك لفتحها</translation>
    </message>
    <message>
        <source>Unlock wallet</source>
        <translation>إفتح المحفظة</translation>
    </message>
    <message>
        <source>This operation needs your wallet passphrase to decrypt the wallet.</source>
        <translation>هذه العملية تحتاج كلمة مرور محفظتك لفك تشفيرها </translation>
    </message>
    <message>
        <source>Decrypt wallet</source>
        <translation>فك تشفير المحفظة</translation>
    </message>
    <message>
        <source>Change passphrase</source>
        <translation>تغيير كلمة المرور</translation>
    </message>
    <message>
        <source>Enter the old passphrase and new passphrase to the wallet.</source>
        <translation>أدخل كلمة المرور القديمة والجديدة للمحفظة.</translation>
    </message>
    <message>
        <source>Confirm wallet encryption</source>
        <translation>تأكيد تشفير المحفظة</translation>
    </message>
    <message>
        <source>Warning: If you encrypt your wallet and lose your passphrase, you will &lt;b&gt;LOSE ALL OF YOUR QTUMS&lt;/b&gt;!</source>
        <translation>تحذير: إذا قمت بتشفير محفظتك وفقدت كلمة المرور الخاص بك, ستفقد كل عملات QTUMS الخاصة بك.</translation>
    </message>
    <message>
        <source>Are you sure you wish to encrypt your wallet?</source>
        <translation>هل أنت متأكد من رغبتك في تشفير محفظتك ؟</translation>
    </message>
    <message>
        <source>Wallet encrypted</source>
        <translation>محفظة مشفرة</translation>
    </message>
    <message>
        <source>IMPORTANT: Any previous backups you have made of your wallet file should be replaced with the newly generated, encrypted wallet file. For security reasons, previous backups of the unencrypted wallet file will become useless as soon as you start using the new, encrypted wallet.</source>
        <translation>هام: أي نسخة إحتياطية سابقة  قمت بها لمحفظتك يجب استبدالها  بأخرى حديثة، مشفرة. لأسباب أمنية، النسخ الاحتياطية السابقة لملفات المحفظة الغير مشفرة تصبح عديمة الفائدة مع بداية استخدام المحفظة المشفرة الجديدة.</translation>
    </message>
    <message>
        <source>Wallet encryption failed</source>
        <translation>فشل تشفير المحفظة</translation>
    </message>
    <message>
        <source>Wallet encryption failed due to an internal error. Your wallet was not encrypted.</source>
        <translation>فشل تشفير المحفظة بسبب خطأ داخلي. لم يتم تشفير محفظتك.</translation>
    </message>
    <message>
        <source>The supplied passphrases do not match.</source>
        <translation>كلمتي المرور ليستا متطابقتان</translation>
    </message>
    <message>
        <source>Wallet unlock failed</source>
        <translation>فشل فتح المحفظة</translation>
    </message>
    <message>
        <source>The passphrase entered for the wallet decryption was incorrect.</source>
        <translation>كلمة المرور التي تم إدخالها لفك تشفير المحفظة غير صحيحة.</translation>
    </message>
    <message>
        <source>Wallet decryption failed</source>
        <translation>فشل   فك التشفير المحفظة</translation>
    </message>
    <message>
        <source>Wallet passphrase was successfully changed.</source>
        <translation>لقد تم تغير عبارة مرور المحفظة بنجاح</translation>
    </message>
    <message>
        <source>Warning: The Caps Lock key is on!</source>
        <translation>تحذير: مفتاح الحروف الكبيرة مفعل</translation>
    </message>
</context>
<context>
    <name>BanTableModel</name>
    <message>
        <source>IP/Netmask</source>
        <translation>عنوان البروتوكول/قناع</translation>
    </message>
    <message>
        <source>Banned Until</source>
        <translation>محظور حتى</translation>
    </message>
</context>
<context>
    <name>QtumGUI</name>
    <message>
        <source>Sign &amp;message...</source>
        <translation>التوقيع و الرسائل</translation>
    </message>
    <message>
        <source>Synchronizing with network...</source>
        <translation>مزامنة مع الشبكة ...</translation>
    </message>
    <message>
        <source>&amp;Overview</source>
        <translation>&amp;نظرة عامة</translation>
    </message>
    <message>
        <source>Node</source>
        <translation>جهاز</translation>
    </message>
    <message>
        <source>Show general overview of wallet</source>
        <translation>إظهار نظرة عامة على المحفظة</translation>
    </message>
    <message>
        <source>&amp;Transactions</source>
        <translation>&amp;المعاملات</translation>
    </message>
    <message>
        <source>Browse transaction history</source>
        <translation>تصفح سجل المعاملات</translation>
    </message>
    <message>
        <source>E&amp;xit</source>
        <translation>خروج</translation>
    </message>
    <message>
        <source>Quit application</source>
        <translation>الخروج من التطبيق</translation>
    </message>
    <message>
        <source>&amp;About %1</source>
        <translation>حوالي %1</translation>
    </message>
    <message>
        <source>Show information about %1</source>
        <translation>أظهر المعلومات حولة %1</translation>
    </message>
    <message>
        <source>About &amp;Qt</source>
        <translation>عن &amp;Qt</translation>
    </message>
    <message>
        <source>Show information about Qt</source>
        <translation>اظهر المعلومات</translation>
    </message>
    <message>
        <source>&amp;Options...</source>
        <translation>&amp;خيارات ...</translation>
    </message>
    <message>
        <source>Modify configuration options for %1</source>
        <translation>تغيير خيارات الإعداد لأساس ل%1</translation>
    </message>
    <message>
        <source>&amp;Encrypt Wallet...</source>
        <translation>&amp;تشفير المحفظة</translation>
    </message>
    <message>
        <source>&amp;Backup Wallet...</source>
        <translation>&amp;نسخ احتياط للمحفظة</translation>
    </message>
    <message>
        <source>&amp;Change Passphrase...</source>
        <translation>&amp;تغيير كلمة المرور</translation>
    </message>
    <message>
        <source>&amp;Sending addresses...</source>
        <translation>&amp;عناوين الإرسال...</translation>
    </message>
    <message>
        <source>&amp;Receiving addresses...</source>
        <translation>&amp;عناوين الاستقبال...</translation>
    </message>
    <message>
        <source>Open &amp;URI...</source>
        <translation>افتح &amp;URI...</translation>
    </message>
    <message>
        <source>Click to disable network activity.</source>
        <translation>اضغط لإلغاء تفعيل الشبكه</translation>
    </message>
    <message>
        <source>Network activity disabled.</source>
        <translation>تم إلغاء تفعيل الشبكه</translation>
    </message>
    <message>
        <source>Click to enable network activity again.</source>
        <translation>اضغط لتفعيل الشبكه مره أخرى</translation>
    </message>
    <message>
        <source>Reindexing blocks on disk...</source>
        <translation>إعادة الفهرسة الكتل على القرص ...</translation>
    </message>
    <message>
        <source>Send coins to a Qtum address</source>
        <translation>ارسل عملات الى عنوان بيتكوين</translation>
    </message>
    <message>
        <source>Backup wallet to another location</source>
        <translation>احفظ نسخة احتياطية للمحفظة في مكان آخر</translation>
    </message>
    <message>
        <source>Change the passphrase used for wallet encryption</source>
        <translation>تغيير كلمة المرور المستخدمة لتشفير المحفظة</translation>
    </message>
    <message>
        <source>&amp;Debug window</source>
        <translation>&amp;نافذة المعالجة</translation>
    </message>
    <message>
        <source>Open debugging and diagnostic console</source>
        <translation>إفتح وحدة التصحيح و التشخيص</translation>
    </message>
    <message>
        <source>&amp;Verify message...</source>
        <translation>&amp;التحقق من الرسالة...</translation>
    </message>
    <message>
        <source>Qtum</source>
<<<<<<< HEAD
        <translation>بت كوين</translation>
=======
        <translation>بتكوين</translation>
>>>>>>> a68962c4
    </message>
    <message>
        <source>Wallet</source>
        <translation>محفظة</translation>
    </message>
    <message>
        <source>&amp;Send</source>
        <translation>&amp;ارسل</translation>
    </message>
    <message>
        <source>&amp;Receive</source>
        <translation>&amp;استقبل</translation>
    </message>
    <message>
        <source>&amp;Show / Hide</source>
        <translation>&amp;عرض / اخفاء</translation>
    </message>
    <message>
        <source>Show or hide the main Window</source>
        <translation>عرض او اخفاء النافذة الرئيسية</translation>
    </message>
    <message>
        <source>Encrypt the private keys that belong to your wallet</source>
        <translation>تشفير المفتاح الخاص بمحفظتك</translation>
    </message>
    <message>
        <source>Sign messages with your Qtum addresses to prove you own them</source>
        <translation>وقَع الرسائل بواسطة ال: Qtum الخاص بك لإثبات امتلاكك لهم</translation>
    </message>
    <message>
        <source>Verify messages to ensure they were signed with specified Qtum addresses</source>
        <translation>تحقق من الرسائل للتأكد من أنَها وُقعت برسائل Qtum محدَدة</translation>
    </message>
    <message>
        <source>&amp;File</source>
        <translation>&amp;ملف</translation>
    </message>
    <message>
        <source>&amp;Settings</source>
        <translation>&amp;الاعدادات</translation>
    </message>
    <message>
        <source>&amp;Help</source>
        <translation>&amp;مساعدة</translation>
    </message>
    <message>
        <source>Tabs toolbar</source>
        <translation>شريط أدوات علامات التبويب</translation>
    </message>
    <message>
        <source>Request payments (generates QR codes and qtum: URIs)</source>
        <translation>أطلب دفعات (يولد كودات الرمز المربع وبيت كوين: العناوين المعطاة)</translation>
    </message>
    <message>
        <source>Show the list of used sending addresses and labels</source>
        <translation>عرض قائمة عناوين الإرسال المستخدمة والملصقات</translation>
    </message>
    <message>
        <source>Show the list of used receiving addresses and labels</source>
        <translation>عرض قائمة عناوين الإستقبال المستخدمة والملصقات</translation>
    </message>
    <message>
        <source>Open a qtum: URI or payment request</source>
        <translation>فتح URI : Qtum أو طلب دفع</translation>
    </message>
    <message>
        <source>&amp;Command-line options</source>
        <translation>&amp;خيارات سطر الأوامر</translation>
    </message>
    <message>
        <source>Indexing blocks on disk...</source>
        <translation>ترتيب الفهرسة الكتل على القرص...</translation>
    </message>
    <message>
        <source>Processing blocks on disk...</source>
        <translation>معالجة الكتل على القرص...</translation>
    </message>
    <message>
        <source>%1 behind</source>
        <translation>خلف %1</translation>
    </message>
    <message>
        <source>Last received block was generated %1 ago.</source>
        <translation>تم توليد الكتلة المستقبلة الأخيرة منذ %1.</translation>
    </message>
    <message>
        <source>Transactions after this will not yet be visible.</source>
        <translation>المعاملات بعد ذلك لن تكون مريئة بعد.</translation>
    </message>
    <message>
        <source>Error</source>
        <translation>خطأ</translation>
    </message>
    <message>
        <source>Warning</source>
        <translation>تحذير</translation>
    </message>
    <message>
        <source>Information</source>
        <translation>معلومات</translation>
    </message>
    <message>
        <source>Up to date</source>
        <translation>محدث</translation>
    </message>
    <message>
        <source>Show the %1 help message to get a list with possible Qtum command-line options</source>
        <translation>بين اشارة المساعدة %1 للحصول على قائمة من خيارات اوامر البت كوين المحتملة </translation>
    </message>
    <message>
        <source>%1 client</source>
        <translation>الزبون %1</translation>
    </message>
    <message>
        <source>Connecting to peers...</source>
        <translation>اتصال إلي القرناء...</translation>
    </message>
    <message>
        <source>Catching up...</source>
        <translation>اللحاق بالركب ...</translation>
    </message>
    <message>
        <source>Date: %1
</source>
        <translation>التاريخ %1


</translation>
    </message>
    <message>
        <source>Amount: %1
</source>
        <translation>الكمية %1
</translation>
    </message>
    <message>
        <source>Type: %1
</source>
        <translation>نوع %1
</translation>
    </message>
    <message>
        <source>Label: %1
</source>
        <translation>علامه: %1
</translation>
    </message>
    <message>
        <source>Address: %1
</source>
        <translation>عنوان %1
</translation>
    </message>
    <message>
        <source>Sent transaction</source>
        <translation>المعاملات  المرسلة</translation>
    </message>
    <message>
        <source>Incoming transaction</source>
        <translation>المعاملات الواردة</translation>
    </message>
    <message>
        <source>Wallet is &lt;b&gt;encrypted&lt;/b&gt; and currently &lt;b&gt;unlocked&lt;/b&gt;</source>
        <translation>المحفظة &lt;b&gt;مشفرة&lt;/b&gt; و &lt;b&gt;مفتوحة&lt;/b&gt; حاليا</translation>
    </message>
    <message>
        <source>Wallet is &lt;b&gt;encrypted&lt;/b&gt; and currently &lt;b&gt;locked&lt;/b&gt;</source>
        <translation>المحفظة &lt;b&gt;مشفرة&lt;/b&gt; و &lt;b&gt;مقفلة&lt;/b&gt; حاليا</translation>
    </message>
    <message>
        <source>A fatal error occurred. Qtum can no longer continue safely and will quit.</source>
        <translation>خطأ فادح حدث . لا يمكن اتمام بيتكوين بامان سيتم الخروج</translation>
    </message>
</context>
<context>
    <name>CoinControlDialog</name>
    <message>
        <source>Coin Selection</source>
        <translation>اختيار العمله</translation>
    </message>
    <message>
        <source>Quantity:</source>
        <translation>الكمية :</translation>
    </message>
    <message>
        <source>Bytes:</source>
        <translation>بايت</translation>
    </message>
    <message>
        <source>Amount:</source>
        <translation>القيمة :</translation>
    </message>
    <message>
        <source>Fee:</source>
        <translation>رسوم :</translation>
    </message>
    <message>
        <source>Dust:</source>
        <translation>غبار:</translation>
    </message>
    <message>
        <source>After Fee:</source>
        <translation>بعد الرسوم :</translation>
    </message>
    <message>
        <source>Change:</source>
        <translation>تعديل :</translation>
    </message>
    <message>
        <source>(un)select all</source>
        <translation>عدم اختيار الجميع</translation>
    </message>
    <message>
        <source>Tree mode</source>
        <translation>صيغة الشجرة</translation>
    </message>
    <message>
        <source>List mode</source>
        <translation>صيغة القائمة</translation>
    </message>
    <message>
        <source>Amount</source>
        <translation>مبلغ</translation>
    </message>
    <message>
        <source>Received with label</source>
        <translation>مستقبل مع ملصق</translation>
    </message>
    <message>
        <source>Received with address</source>
        <translation>مستقبل مع عنوان</translation>
    </message>
    <message>
        <source>Date</source>
        <translation>تاريخ</translation>
    </message>
    <message>
        <source>Confirmations</source>
        <translation>تأكيدات</translation>
    </message>
    <message>
        <source>Confirmed</source>
        <translation>تأكيد</translation>
    </message>
    <message>
        <source>Copy address</source>
        <translation>  انسخ عنوان</translation>
    </message>
    <message>
        <source>Copy label</source>
        <translation> انسخ التسمية</translation>
    </message>
    <message>
        <source>Copy amount</source>
        <translation>نسخ الكمية</translation>
    </message>
    <message>
        <source>Copy transaction ID</source>
        <translation>نسخ رقم العملية</translation>
    </message>
    <message>
        <source>Copy quantity</source>
        <translation>نسخ الكمية </translation>
    </message>
    <message>
        <source>Copy fee</source>
        <translation>نسخ الرسوم</translation>
    </message>
    <message>
        <source>Copy after fee</source>
        <translation>نسخ بعد الرسوم</translation>
    </message>
    <message>
        <source>Copy bytes</source>
        <translation>نسخ البايتات </translation>
    </message>
    <message>
        <source>Copy change</source>
        <translation>نسخ التعديل</translation>
    </message>
    <message>
        <source>yes</source>
        <translation>نعم</translation>
    </message>
    <message>
        <source>no</source>
        <translation>لا</translation>
    </message>
    <message>
        <source>(no label)</source>
        <translation>(لا وصف)</translation>
    </message>
    <message>
        <source>(change)</source>
        <translation>(تغير)</translation>
    </message>
</context>
<context>
    <name>EditAddressDialog</name>
    <message>
        <source>Edit Address</source>
        <translation>عدل العنوان</translation>
    </message>
    <message>
        <source>&amp;Label</source>
        <translation>&amp;وصف</translation>
    </message>
    <message>
        <source>The label associated with this address list entry</source>
        <translation>الملصق المرتبط بقائمة العناوين المدخلة</translation>
    </message>
    <message>
        <source>The address associated with this address list entry. This can only be modified for sending addresses.</source>
        <translation>العنوان المرتبط بقائمة العناوين المدخلة. و التي يمكن تعديلها فقط بواسطة ارسال العناوين</translation>
    </message>
    <message>
        <source>&amp;Address</source>
        <translation>&amp;العنوان</translation>
    </message>
    <message>
        <source>New receiving address</source>
        <translation>عنوان أستلام جديد</translation>
    </message>
    <message>
        <source>New sending address</source>
        <translation>عنوان إرسال جديد</translation>
    </message>
    <message>
        <source>Edit receiving address</source>
        <translation>تعديل عنوان الأستلام</translation>
    </message>
    <message>
        <source>Edit sending address</source>
        <translation>تعديل عنوان الارسال</translation>
    </message>
    <message>
        <source>The entered address "%1" is not a valid Qtum address.</source>
        <translation>العنوان المدخل "%1" ليس عنوان بيت كوين صحيح.</translation>
    </message>
    <message>
        <source>The entered address "%1" is already in the address book.</source>
        <translation>هدا العنوان "%1" موجود مسبقا في دفتر العناوين</translation>
    </message>
    <message>
        <source>Could not unlock wallet.</source>
        <translation> يمكن فتح المحفظة.</translation>
    </message>
    <message>
        <source>New key generation failed.</source>
        <translation>فشل توليد مفتاح جديد.</translation>
    </message>
</context>
<context>
    <name>FreespaceChecker</name>
    <message>
        <source>A new data directory will be created.</source>
        <translation>سيتم انشاء دليل بيانات جديد</translation>
    </message>
    <message>
        <source>name</source>
        <translation>الاسم</translation>
    </message>
    <message>
        <source>Directory already exists. Add %1 if you intend to create a new directory here.</source>
        <translation>الدليل موجوج بالفعل. أضف %1 لو نويت إنشاء دليل جديد هنا.</translation>
    </message>
    <message>
        <source>Path already exists, and is not a directory.</source>
        <translation>المسار موجود بالفعل، وهو ليس دليلاً.</translation>
    </message>
    <message>
        <source>Cannot create data directory here.</source>
        <translation>لا يمكن انشاء دليل بيانات هنا .</translation>
    </message>
</context>
<context>
    <name>HelpMessageDialog</name>
    <message>
        <source>version</source>
        <translation>النسخة</translation>
    </message>
    <message>
        <source>About %1</source>
        <translation>حوالي %1</translation>
    </message>
    <message>
        <source>Command-line options</source>
        <translation>خيارات سطر الأوامر</translation>
    </message>
    <message>
        <source>Usage:</source>
        <translation>المستخدم</translation>
    </message>
    <message>
        <source>command-line options</source>
        <translation>خيارات سطر الأوامر</translation>
    </message>
    <message>
        <source>UI Options:</source>
        <translation>خيارات واجهة المستخدم</translation>
    </message>
    <message>
        <source>Choose data directory on startup (default: %u)</source>
        <translation>اختر دليل البيانات عند بدء التشغير (افتراضي: %u)</translation>
    </message>
    <message>
        <source>Set language, for example "de_DE" (default: system locale)</source>
        <translation>أضع لغة, على سبيل المثال " de_DE "  (افتراضي:- مكان النظام)</translation>
    </message>
    <message>
        <source>Start minimized</source>
        <translation>الدخول مصغر</translation>
    </message>
    <message>
        <source>Set SSL root certificates for payment request (default: -system-)</source>
        <translation>أضع شهادة بروتوكول الشبقة الأمنية لطلب المدفوع (افتراضي: -نظام-)</translation>
    </message>
    <message>
        <source>Show splash screen on startup (default: %u)</source>
        <translation>أظهر شاشة البداية عند بدء التشغيل (افتراضي: %u)</translation>
    </message>
    <message>
        <source>Reset all settings changed in the GUI</source>
        <translation>اعد تعديل جميع النظم المتغيرة في GUI</translation>
    </message>
</context>
<context>
    <name>Intro</name>
    <message>
        <source>Welcome</source>
        <translation>أهلا</translation>
    </message>
    <message>
        <source>Welcome to %1.</source>
        <translation> اهلا بكم في %1</translation>
    </message>
    <message>
        <source>As this is the first time the program is launched, you can choose where %1 will store its data.</source>
        <translation>بما انه هذه اول مرة لانطلاق هذا البرنامج, فيمكنك ان تختار اين سيخزن %1 بياناته</translation>
    </message>
    <message>
        <source>Use the default data directory</source>
        <translation>استخدام دليل البانات الافتراضي</translation>
    </message>
    <message>
        <source>Use a custom data directory:</source>
        <translation>استخدام دليل بيانات مخصص:</translation>
    </message>
    <message>
        <source>Qtum</source>
        <translation>بتكوين</translation>
    </message>
    <message>
        <source>Error: Specified data directory "%1" cannot be created.</source>
        <translation>خطأ: لا يمكن تكوين دليل بيانات مخصص ل %1</translation>
    </message>
    <message>
        <source>Error</source>
        <translation>خطأ</translation>
    </message>
    </context>
<context>
    <name>ModalOverlay</name>
    <message>
        <source>Form</source>
        <translation>نمودج</translation>
    </message>
    <message>
        <source>Number of blocks left</source>
        <translation>عدد الكتل الفاضلة</translation>
    </message>
    <message>
        <source>Unknown...</source>
        <translation>غير معرف</translation>
    </message>
    <message>
        <source>Last block time</source>
        <translation>اخر وقت الكتلة</translation>
    </message>
    <message>
        <source>Progress</source>
        <translation>تقدم</translation>
    </message>
    <message>
        <source>Progress increase per hour</source>
        <translation>تقدم يزيد بلساعة</translation>
    </message>
    <message>
        <source>calculating...</source>
        <translation>تحسب الان...</translation>
    </message>
    <message>
        <source>Estimated time left until synced</source>
        <translation>الوقت المتبقي للمزامنة</translation>
    </message>
    <message>
        <source>Hide</source>
        <translation>إخفاء</translation>
    </message>
    </context>
<context>
    <name>OpenURIDialog</name>
    <message>
        <source>Open URI</source>
        <translation>افتح URL</translation>
    </message>
    <message>
        <source>Open payment request from URI or file</source>
        <translation>حدد طلب الدفع من ملف او URI</translation>
    </message>
    <message>
        <source>Select payment request file</source>
        <translation>حدد ملف طلب الدفع</translation>
    </message>
    <message>
        <source>Select payment request file to open</source>
        <translation>حدد ملف طلب الدفع لفتحه</translation>
    </message>
</context>
<context>
    <name>OptionsDialog</name>
    <message>
        <source>Options</source>
        <translation>خيارات ...</translation>
    </message>
    <message>
        <source>&amp;Main</source>
        <translation>&amp;الرئيسي</translation>
    </message>
    <message>
        <source>MB</source>
        <translation>م ب</translation>
    </message>
    <message>
        <source>Open Configuration File</source>
        <translation>فتح ملف الإعدادات</translation>
    </message>
    <message>
        <source>&amp;Reset Options</source>
        <translation>&amp;استعادة الخيارات</translation>
    </message>
    <message>
        <source>&amp;Network</source>
        <translation>&amp;الشبكة</translation>
    </message>
    <message>
        <source>W&amp;allet</source>
        <translation>&amp;محفظة</translation>
    </message>
    <message>
        <source>Expert</source>
        <translation>تصدير</translation>
    </message>
    <message>
        <source>Proxy &amp;IP:</source>
        <translation>بروكسي &amp;اي بي:</translation>
    </message>
    <message>
        <source>&amp;Port:</source>
        <translation>&amp;المنفذ:</translation>
    </message>
    <message>
        <source>Port of the proxy (e.g. 9050)</source>
        <translation>منفذ البروكسي (مثلا 9050)</translation>
    </message>
    <message>
        <source>Used for reaching peers via:</source>
        <translation>مستخدم للاتصال بالاصدقاء من خلال:</translation>
    </message>
    <message>
        <source>IPv4</source>
        <translation>IPv4</translation>
    </message>
    <message>
        <source>IPv6</source>
        <translation>IPv6</translation>
    </message>
    <message>
        <source>Tor</source>
        <translation>تور</translation>
    </message>
    <message>
        <source>&amp;Window</source>
        <translation>نافذه</translation>
    </message>
    <message>
        <source>&amp;Display</source>
        <translation>&amp;عرض</translation>
    </message>
    <message>
        <source>User Interface &amp;language:</source>
        <translation>واجهة المستخدم &amp;اللغة:</translation>
    </message>
    <message>
        <source>&amp;OK</source>
        <translation>تم</translation>
    </message>
    <message>
        <source>&amp;Cancel</source>
        <translation>الغاء</translation>
    </message>
    <message>
        <source>default</source>
        <translation>الافتراضي</translation>
    </message>
    <message>
        <source>none</source>
        <translation>لا شيء</translation>
    </message>
    <message>
        <source>Confirm options reset</source>
        <translation>تأكيد استعادة الخيارات</translation>
    </message>
    <message>
        <source>Configuration options</source>
        <translation>إعداد الخيارات</translation>
    </message>
    <message>
        <source>Error</source>
        <translation>خطأ</translation>
    </message>
    <message>
        <source>The supplied proxy address is invalid.</source>
        <translation>عنوان الوكيل توفيره غير صالح.</translation>
    </message>
</context>
<context>
    <name>OverviewPage</name>
    <message>
        <source>Form</source>
        <translation>نمودج</translation>
    </message>
    <message>
        <source>Available:</source>
        <translation>متوفر</translation>
    </message>
    <message>
        <source>Pending:</source>
        <translation>معلق:</translation>
    </message>
    <message>
        <source>Immature:</source>
        <translation>غير ناضجة</translation>
    </message>
    <message>
        <source>Total:</source>
        <translation>المجموع:</translation>
    </message>
    <message>
        <source>Your current total balance</source>
        <translation>رصيدك الكلي الحالي</translation>
    </message>
    </context>
<context>
    <name>PaymentServer</name>
    <message>
        <source>Bad response from server %1</source>
        <translation>استجابة سيئة من الملقم %1</translation>
    </message>
    </context>
<context>
    <name>PeerTableModel</name>
    <message>
        <source>Sent</source>
        <translation>تم الإرسال</translation>
    </message>
    <message>
        <source>Received</source>
        <translation>إستقبل</translation>
    </message>
</context>
<context>
    <name>QObject</name>
    <message>
        <source>Amount</source>
        <translation>مبلغ</translation>
    </message>
    <message>
        <source>%1 h</source>
        <translation>%1 ساعة</translation>
    </message>
    <message>
        <source>%1 m</source>
        <translation>%1 دقيقة</translation>
    </message>
    <message>
        <source>N/A</source>
        <translation>غير معروف</translation>
    </message>
    <message>
        <source>%1 and %2</source>
        <translation>%1 و %2</translation>
    </message>
    <message>
        <source>%1 B</source>
        <translation>%1 بايت</translation>
    </message>
    <message>
        <source>%1 KB</source>
        <translation>%1 كيلو بايت</translation>
    </message>
    <message>
        <source>%1 MB</source>
        <translation>%1 ميقا بايت</translation>
    </message>
    <message>
        <source>%1 GB</source>
        <translation>%1 قيقا بايت</translation>
    </message>
    <message>
        <source>unknown</source>
        <translation>غير معروف</translation>
    </message>
</context>
<context>
    <name>QObject::QObject</name>
    </context>
<context>
    <name>QRImageWidget</name>
    <message>
        <source>&amp;Save Image...</source>
        <translation>&amp;حفظ الصورة</translation>
    </message>
    <message>
        <source>&amp;Copy Image</source>
        <translation>&amp;نسخ الصورة</translation>
    </message>
    <message>
        <source>Save QR Code</source>
        <translation>حفظ رمز الاستجابة السريعة QR</translation>
    </message>
    <message>
        <source>PNG Image (*.png)</source>
        <translation>صورة PNG (*.png)</translation>
    </message>
</context>
<context>
    <name>RPCConsole</name>
    <message>
        <source>N/A</source>
        <translation>غير معروف</translation>
    </message>
    <message>
        <source>Client version</source>
        <translation>نسخه العميل</translation>
    </message>
    <message>
        <source>&amp;Information</source>
        <translation>المعلومات</translation>
    </message>
    <message>
        <source>Debug window</source>
        <translation>نافذة المعالجة</translation>
    </message>
    <message>
        <source>General</source>
        <translation>عام</translation>
    </message>
    <message>
        <source>Startup time</source>
        <translation>وقت البدء</translation>
    </message>
    <message>
        <source>Network</source>
        <translation>الشبكه</translation>
    </message>
    <message>
        <source>Name</source>
        <translation>الاسم</translation>
    </message>
    <message>
        <source>Number of connections</source>
        <translation>عدد الاتصالات</translation>
    </message>
    <message>
        <source>Block chain</source>
        <translation>سلسلة الكتل</translation>
    </message>
    <message>
        <source>Received</source>
        <translation>إستقبل</translation>
    </message>
    <message>
        <source>Sent</source>
        <translation>تم الإرسال</translation>
    </message>
    <message>
        <source>&amp;Peers</source>
        <translation>&amp;اصدقاء</translation>
    </message>
    <message>
        <source>Direction</source>
        <translation>جهة</translation>
    </message>
    <message>
        <source>Version</source>
        <translation>الإصدار</translation>
    </message>
    <message>
        <source>Starting Block</source>
        <translation>كتلة البداية</translation>
    </message>
    <message>
        <source>Services</source>
        <translation>خدمات</translation>
    </message>
    <message>
        <source>Last Send</source>
        <translation>آخر استقبال</translation>
    </message>
    <message>
        <source>Last Receive</source>
        <translation>آخر إرسال</translation>
    </message>
    <message>
        <source>Last block time</source>
        <translation>اخر وقت الكتلة</translation>
    </message>
    <message>
        <source>&amp;Open</source>
        <translation>الفتح</translation>
    </message>
    <message>
        <source>&amp;Network Traffic</source>
        <translation>&amp;حركة مرور الشبكة</translation>
    </message>
    <message>
        <source>Totals</source>
        <translation>المجاميع</translation>
    </message>
    <message>
        <source>In:</source>
        <translation>داخل:</translation>
    </message>
    <message>
        <source>Out:</source>
        <translation>خارج:</translation>
    </message>
    <message>
        <source>1 &amp;hour</source>
        <translation>1 &amp;ساعة</translation>
    </message>
    <message>
        <source>1 &amp;day</source>
        <translation>1 &amp; يوم</translation>
    </message>
    <message>
        <source>1 &amp;week</source>
        <translation>1 &amp; اسبوع</translation>
    </message>
    <message>
        <source>1 &amp;year</source>
        <translation>1 &amp; سنة</translation>
    </message>
    <message>
        <source>never</source>
        <translation>ابدا</translation>
    </message>
    <message>
        <source>Inbound</source>
        <translation>داخل</translation>
    </message>
    <message>
        <source>Outbound</source>
        <translation>خارجي</translation>
    </message>
    <message>
        <source>Yes</source>
        <translation>نعم</translation>
    </message>
    <message>
        <source>No</source>
        <translation>لا</translation>
    </message>
    <message>
        <source>Unknown</source>
        <translation>غير معرف</translation>
    </message>
</context>
<context>
    <name>ReceiveCoinsDialog</name>
    <message>
        <source>&amp;Amount:</source>
        <translation>&amp;القيمة</translation>
    </message>
    <message>
        <source>&amp;Label:</source>
        <translation>&amp;وصف :</translation>
    </message>
    <message>
        <source>&amp;Message:</source>
        <translation>&amp;رسالة:</translation>
    </message>
    <message>
        <source>Clear all fields of the form.</source>
        <translation>مسح كل حقول النموذج المطلوبة</translation>
    </message>
    <message>
        <source>Clear</source>
        <translation>مسح</translation>
    </message>
    <message>
        <source>Requested payments history</source>
        <translation>سجل طلبات الدفع</translation>
    </message>
    <message>
        <source>Show</source>
        <translation>عرض</translation>
    </message>
    <message>
        <source>Remove</source>
        <translation>ازل</translation>
    </message>
    <message>
        <source>Copy label</source>
        <translation> انسخ التسمية</translation>
    </message>
    <message>
        <source>Copy message</source>
        <translation>انسخ الرسالة</translation>
    </message>
    <message>
        <source>Copy amount</source>
        <translation>نسخ الكمية</translation>
    </message>
</context>
<context>
    <name>ReceiveRequestDialog</name>
    <message>
        <source>QR Code</source>
        <translation>رمز كيو ار</translation>
    </message>
    <message>
        <source>Copy &amp;URI</source>
        <translation>نسخ  &amp;URI</translation>
    </message>
    <message>
        <source>Copy &amp;Address</source>
        <translation>نسخ &amp;العنوان</translation>
    </message>
    <message>
        <source>&amp;Save Image...</source>
        <translation>&amp;حفظ الصورة</translation>
    </message>
    <message>
        <source>Payment information</source>
        <translation>معلومات الدفع</translation>
    </message>
    <message>
        <source>URI</source>
        <translation> URI</translation>
    </message>
    <message>
        <source>Address</source>
        <translation>عنوان</translation>
    </message>
    <message>
        <source>Amount</source>
        <translation>مبلغ</translation>
    </message>
    <message>
        <source>Label</source>
        <translation>وصف</translation>
    </message>
    <message>
        <source>Message</source>
        <translation>رسالة </translation>
    </message>
    </context>
<context>
    <name>RecentRequestsTableModel</name>
    <message>
        <source>Date</source>
        <translation>تاريخ</translation>
    </message>
    <message>
        <source>Label</source>
        <translation>وصف</translation>
    </message>
    <message>
        <source>Message</source>
        <translation>رسالة </translation>
    </message>
    <message>
        <source>(no label)</source>
        <translation>(لا وصف)</translation>
    </message>
    <message>
        <source>(no message)</source>
        <translation>( لا رسائل )</translation>
    </message>
    </context>
<context>
    <name>SendCoinsDialog</name>
    <message>
        <source>Send Coins</source>
        <translation>إرسال Coins</translation>
    </message>
    <message>
        <source>automatically selected</source>
        <translation>اختيار تلقائيا</translation>
    </message>
    <message>
        <source>Insufficient funds!</source>
        <translation>الرصيد غير كافي!</translation>
    </message>
    <message>
        <source>Quantity:</source>
        <translation>الكمية :</translation>
    </message>
    <message>
        <source>Bytes:</source>
        <translation>بايت</translation>
    </message>
    <message>
        <source>Amount:</source>
        <translation>القيمة :</translation>
    </message>
    <message>
        <source>Fee:</source>
        <translation>رسوم :</translation>
    </message>
    <message>
        <source>After Fee:</source>
        <translation>بعد الرسوم :</translation>
    </message>
    <message>
        <source>Change:</source>
        <translation>تعديل :</translation>
    </message>
    <message>
        <source>Transaction Fee:</source>
        <translation>رسوم المعاملة:</translation>
    </message>
    <message>
        <source>Choose...</source>
        <translation>إختر …</translation>
    </message>
    <message>
        <source>Hide</source>
        <translation>إخفاء</translation>
    </message>
    <message>
        <source>Send to multiple recipients at once</source>
        <translation>إرسال إلى عدة مستلمين في وقت واحد</translation>
    </message>
    <message>
        <source>Add &amp;Recipient</source>
        <translation>أضافة &amp;مستلم</translation>
    </message>
    <message>
        <source>Clear all fields of the form.</source>
        <translation>مسح كل حقول النموذج المطلوبة</translation>
    </message>
    <message>
        <source>Dust:</source>
        <translation>غبار:</translation>
    </message>
    <message>
        <source>Clear &amp;All</source>
        <translation>مسح الكل</translation>
    </message>
    <message>
        <source>Balance:</source>
        <translation>الرصيد:</translation>
    </message>
    <message>
        <source>Confirm the send action</source>
        <translation>تأكيد الإرسال</translation>
    </message>
    <message>
        <source>S&amp;end</source>
        <translation>&amp;ارسال</translation>
    </message>
    <message>
        <source>Copy quantity</source>
        <translation>نسخ الكمية </translation>
    </message>
    <message>
        <source>Copy amount</source>
        <translation>نسخ الكمية</translation>
    </message>
    <message>
        <source>Copy fee</source>
        <translation>نسخ الرسوم</translation>
    </message>
    <message>
        <source>Copy after fee</source>
        <translation>نسخ بعد الرسوم</translation>
    </message>
    <message>
        <source>Copy bytes</source>
        <translation>نسخ البايتات </translation>
    </message>
    <message>
        <source>Copy change</source>
        <translation>نسخ التعديل</translation>
    </message>
    <message>
        <source>%1 to %2</source>
        <translation>%1 الى %2</translation>
    </message>
    <message>
        <source>or</source>
        <translation>أو</translation>
    </message>
    <message>
        <source>Confirm send coins</source>
        <translation>تأكيد الإرسال Coins</translation>
    </message>
    <message>
        <source>The amount to pay must be larger than 0.</source>
        <translation>المبلغ المدفوع يجب ان يكون اكبر من 0</translation>
    </message>
    <message>
        <source>The amount exceeds your balance.</source>
        <translation>القيمة تتجاوز رصيدك</translation>
    </message>
    <message>
        <source>The total exceeds your balance when the %1 transaction fee is included.</source>
        <translation>المجموع يتجاوز رصيدك عندما يتم اضافة %1 رسوم العملية</translation>
    </message>
    <message>
        <source>(no label)</source>
        <translation>(لا وصف)</translation>
    </message>
</context>
<context>
    <name>SendCoinsEntry</name>
    <message>
        <source>A&amp;mount:</source>
        <translation>&amp;القيمة</translation>
    </message>
    <message>
        <source>Pay &amp;To:</source>
        <translation>ادفع &amp;الى :</translation>
    </message>
    <message>
        <source>&amp;Label:</source>
        <translation>&amp;وصف :</translation>
    </message>
    <message>
        <source>Choose previously used address</source>
        <translation>اختر عنوانا مستخدم سابقا</translation>
    </message>
    <message>
        <source>This is a normal payment.</source>
        <translation>هذا دفع اعتيادي</translation>
    </message>
    <message>
        <source>The Qtum address to send the payment to</source>
        <translation>عنوان البت كوين المرسل اليه الدفع</translation>
    </message>
    <message>
        <source>Alt+A</source>
        <translation>Alt+A</translation>
    </message>
    <message>
        <source>Paste address from clipboard</source>
        <translation>انسخ العنوان من لوحة المفاتيح</translation>
    </message>
    <message>
        <source>Alt+P</source>
        <translation>Alt+P</translation>
    </message>
    <message>
        <source>Remove this entry</source>
        <translation>ازل هذه المداخله</translation>
    </message>
    <message>
        <source>Message:</source>
        <translation>الرسائل</translation>
    </message>
    <message>
        <source>Pay To:</source>
        <translation>ادفع &amp;الى :</translation>
    </message>
    <message>
        <source>Enter a label for this address to add it to your address book</source>
        <translation>إدخال تسمية لهذا العنوان لإضافته إلى دفتر العناوين الخاص بك</translation>
    </message>
</context>
<context>
    <name>SendConfirmationDialog</name>
    <message>
        <source>Yes</source>
        <translation>نعم</translation>
    </message>
</context>
<context>
    <name>ShutdownWindow</name>
    <message>
        <source>Do not shut down the computer until this window disappears.</source>
        <translation>لا توقف عمل الكمبيوتر حتى تختفي هذه النافذة</translation>
    </message>
</context>
<context>
    <name>SignVerifyMessageDialog</name>
    <message>
        <source>&amp;Sign Message</source>
        <translation>&amp;توقيع الرسالة</translation>
    </message>
    <message>
        <source>Choose previously used address</source>
        <translation>اختر عنوانا مستخدم سابقا</translation>
    </message>
    <message>
        <source>Alt+A</source>
        <translation>Alt+A</translation>
    </message>
    <message>
        <source>Paste address from clipboard</source>
        <translation>انسخ العنوان من لوحة المفاتيح</translation>
    </message>
    <message>
        <source>Alt+P</source>
        <translation>Alt+P</translation>
    </message>
    <message>
        <source>Enter the message you want to sign here</source>
        <translation>ادخل الرسالة التي تريد توقيعها هنا</translation>
    </message>
    <message>
        <source>Signature</source>
        <translation>التوقيع</translation>
    </message>
    <message>
        <source>Sign the message to prove you own this Qtum address</source>
        <translation>وقع الرسالة لتثبت انك تمتلك عنوان البت كوين هذا</translation>
    </message>
    <message>
        <source>Sign &amp;Message</source>
        <translation>توقيع $الرسالة</translation>
    </message>
    <message>
        <source>Clear &amp;All</source>
        <translation>مسح الكل</translation>
    </message>
    <message>
        <source>&amp;Verify Message</source>
        <translation>&amp;تحقق رسالة</translation>
    </message>
    <message>
        <source>Verify &amp;Message</source>
        <translation>تحقق &amp;الرسالة</translation>
    </message>
    <message>
        <source>Click "Sign Message" to generate signature</source>
        <translation>اضغط  "توقيع الرسالة" لتوليد التوقيع</translation>
    </message>
    <message>
        <source>The entered address is invalid.</source>
        <translation>العنوان المدخل غير صالح</translation>
    </message>
    <message>
        <source>Please check the address and try again.</source>
        <translation>الرجاء التأكد من العنوان والمحاولة مرة اخرى</translation>
    </message>
    <message>
        <source>The entered address does not refer to a key.</source>
        <translation>العنوان المدخل لا يشير الى مفتاح</translation>
    </message>
    <message>
        <source>Wallet unlock was cancelled.</source>
        <translation>تم الغاء عملية فتح المحفظة</translation>
    </message>
    <message>
        <source>Private key for the entered address is not available.</source>
        <translation>المفتاح الخاص للعنوان المدخل غير موجود.</translation>
    </message>
    <message>
        <source>Message signing failed.</source>
        <translation>فشل توقيع الرسالة.</translation>
    </message>
    <message>
        <source>Message signed.</source>
        <translation>الرسالة موقعة.</translation>
    </message>
    <message>
        <source>Please check the signature and try again.</source>
        <translation>فضلا تاكد من التوقيع وحاول مرة اخرى</translation>
    </message>
    <message>
        <source>Message verification failed.</source>
        <translation>فشلت عملية التأكد من الرسالة.</translation>
    </message>
    <message>
        <source>Message verified.</source>
        <translation>تم تأكيد الرسالة.</translation>
    </message>
</context>
<context>
    <name>SplashScreen</name>
    <message>
        <source>[testnet]</source>
        <translation>[testnet]</translation>
    </message>
</context>
<context>
    <name>TrafficGraphWidget</name>
    </context>
<context>
    <name>TransactionDesc</name>
    <message>
        <source>Open until %1</source>
        <translation>مفتوح حتى %1</translation>
    </message>
    <message>
        <source>%1/offline</source>
        <translation>%1 غير متواجد</translation>
    </message>
    <message>
        <source>%1/unconfirmed</source>
        <translation>غير مؤكدة/%1</translation>
    </message>
    <message>
        <source>%1 confirmations</source>
        <translation>تأكيد %1</translation>
    </message>
    <message>
        <source>Status</source>
        <translation>الحالة.</translation>
    </message>
    <message>
        <source>, has not been successfully broadcast yet</source>
        <translation>,  لم يتم حتى الآن البث بنجاح</translation>
    </message>
    <message>
        <source>Date</source>
        <translation>تاريخ</translation>
    </message>
    <message>
        <source>Source</source>
        <translation>المصدر</translation>
    </message>
    <message>
        <source>Generated</source>
        <translation>تم اصداره.</translation>
    </message>
    <message>
        <source>From</source>
        <translation>من</translation>
    </message>
    <message>
        <source>unknown</source>
        <translation>غير معروف</translation>
    </message>
    <message>
        <source>To</source>
        <translation>الى</translation>
    </message>
    <message>
        <source>own address</source>
        <translation>عنوانه</translation>
    </message>
    <message>
        <source>watch-only</source>
        <translation>مشاهدة فقط</translation>
    </message>
    <message>
        <source>label</source>
        <translation>علامة</translation>
    </message>
    <message>
        <source>not accepted</source>
        <translation>غير مقبولة</translation>
    </message>
    <message>
        <source>Debit</source>
        <translation>دين</translation>
    </message>
    <message>
        <source>Transaction fee</source>
        <translation>رسوم المعاملة</translation>
    </message>
    <message>
        <source>Message</source>
        <translation>رسالة </translation>
    </message>
    <message>
        <source>Comment</source>
        <translation>تعليق</translation>
    </message>
    <message>
        <source>Transaction ID</source>
        <translation>رقم المعاملة</translation>
    </message>
    <message>
        <source>Merchant</source>
        <translation>تاجر</translation>
    </message>
    <message>
        <source>Transaction</source>
        <translation>معاملة</translation>
    </message>
    <message>
        <source>Amount</source>
        <translation>مبلغ</translation>
    </message>
    <message>
        <source>true</source>
        <translation>صحيح</translation>
    </message>
    <message>
        <source>false</source>
        <translation>خاطئ</translation>
    </message>
</context>
<context>
    <name>TransactionDescDialog</name>
    <message>
        <source>This pane shows a detailed description of the transaction</source>
        <translation>يبين هذا الجزء وصفا مفصلا لهده المعاملة</translation>
    </message>
    </context>
<context>
    <name>TransactionTableModel</name>
    <message>
        <source>Date</source>
        <translation>تاريخ</translation>
    </message>
    <message>
        <source>Type</source>
        <translation>النوع</translation>
    </message>
    <message>
        <source>Label</source>
        <translation>وصف</translation>
    </message>
    <message>
        <source>Open until %1</source>
        <translation>مفتوح حتى %1</translation>
    </message>
    <message>
        <source>Offline</source>
        <translation>غير متصل</translation>
    </message>
    <message>
        <source>Conflicted</source>
        <translation>يتعارض</translation>
    </message>
    <message>
        <source>This block was not received by any other nodes and will probably not be accepted!</source>
        <translation>لم يتم تلقى هذه الكتلة (Block) من قبل أي العقد الأخرى وربما لن تكون مقبولة!</translation>
    </message>
    <message>
        <source>Generated but not accepted</source>
        <translation>ولدت ولكن لم تقبل</translation>
    </message>
    <message>
        <source>Received with</source>
        <translation>استقبل مع</translation>
    </message>
    <message>
        <source>Received from</source>
        <translation>استقبل من</translation>
    </message>
    <message>
        <source>Sent to</source>
        <translation>أرسل إلى</translation>
    </message>
    <message>
        <source>Payment to yourself</source>
        <translation>دفع لنفسك</translation>
    </message>
    <message>
        <source>Mined</source>
        <translation>Mined</translation>
    </message>
    <message>
        <source>watch-only</source>
        <translation>مشاهدة فقط</translation>
    </message>
    <message>
        <source>(n/a)</source>
        <translation>غير متوفر</translation>
    </message>
    <message>
        <source>(no label)</source>
        <translation>(لا وصف)</translation>
    </message>
    <message>
        <source>Transaction status. Hover over this field to show number of confirmations.</source>
        <translation>حالة التحويل. مرر فوق هذا الحقل لعرض عدد  التأكيدات.</translation>
    </message>
    <message>
        <source>Date and time that the transaction was received.</source>
        <translation>التاريخ والوقت الذي تم فيه تلقي المعاملة.</translation>
    </message>
    <message>
        <source>Type of transaction.</source>
        <translation>نوع المعاملات</translation>
    </message>
    <message>
        <source>Amount removed from or added to balance.</source>
        <translation>المبلغ الذي أزيل أو أضيف الى الرصيد</translation>
    </message>
</context>
<context>
    <name>TransactionView</name>
    <message>
        <source>All</source>
        <translation>الكل</translation>
    </message>
    <message>
        <source>Today</source>
        <translation>اليوم</translation>
    </message>
    <message>
        <source>This week</source>
        <translation>هدا الاسبوع</translation>
    </message>
    <message>
        <source>This month</source>
        <translation>هدا الشهر</translation>
    </message>
    <message>
        <source>Last month</source>
        <translation>الشهر الماضي</translation>
    </message>
    <message>
        <source>This year</source>
        <translation>هدا العام</translation>
    </message>
    <message>
        <source>Range...</source>
        <translation>المدى...</translation>
    </message>
    <message>
        <source>Received with</source>
        <translation>استقبل مع</translation>
    </message>
    <message>
        <source>Sent to</source>
        <translation>أرسل إلى</translation>
    </message>
    <message>
        <source>To yourself</source>
        <translation>إليك</translation>
    </message>
    <message>
        <source>Mined</source>
        <translation>Mined</translation>
    </message>
    <message>
        <source>Other</source>
        <translation>اخرى</translation>
    </message>
    <message>
        <source>Min amount</source>
        <translation>الحد الأدنى</translation>
    </message>
    <message>
        <source>Copy address</source>
        <translation>  انسخ عنوان</translation>
    </message>
    <message>
        <source>Copy label</source>
        <translation> انسخ التسمية</translation>
    </message>
    <message>
        <source>Copy amount</source>
        <translation>نسخ الكمية</translation>
    </message>
    <message>
        <source>Copy transaction ID</source>
        <translation>نسخ رقم العملية</translation>
    </message>
    <message>
        <source>Edit label</source>
        <translation>عدل الوصف</translation>
    </message>
    <message>
        <source>Show transaction details</source>
        <translation>عرض تفاصيل المعاملة</translation>
    </message>
    <message>
        <source>Comma separated file (*.csv)</source>
        <translation>ملف مفصول بفواصل (*.csv)</translation>
    </message>
    <message>
        <source>Confirmed</source>
        <translation>تأكيد</translation>
    </message>
    <message>
        <source>Date</source>
        <translation>تاريخ</translation>
    </message>
    <message>
        <source>Type</source>
        <translation>النوع</translation>
    </message>
    <message>
        <source>Label</source>
        <translation>وصف</translation>
    </message>
    <message>
        <source>Address</source>
        <translation>عنوان</translation>
    </message>
    <message>
        <source>ID</source>
        <translation>العنوان</translation>
    </message>
    <message>
        <source>Exporting Failed</source>
        <translation>فشل التصدير</translation>
    </message>
    <message>
        <source>Exporting Successful</source>
        <translation>نجح التصدير</translation>
    </message>
    <message>
        <source>Range:</source>
        <translation>المدى:</translation>
    </message>
    <message>
        <source>to</source>
        <translation>الى</translation>
    </message>
</context>
<context>
    <name>UnitDisplayStatusBarControl</name>
    </context>
<context>
    <name>WalletFrame</name>
    <message>
        <source>No wallet has been loaded.</source>
        <translation>لا يوجد محفظة تم تحميلها.</translation>
    </message>
</context>
<context>
    <name>WalletModel</name>
    <message>
        <source>Send Coins</source>
        <translation>إرسال Coins</translation>
    </message>
    <message>
        <source>Current fee:</source>
        <translation>الأجر الحالي:</translation>
    </message>
    <message>
        <source>New fee:</source>
        <translation>أجر جديد:</translation>
    </message>
    </context>
<context>
    <name>WalletView</name>
    <message>
        <source>&amp;Export</source>
        <translation>&amp;تصدير</translation>
    </message>
    <message>
        <source>Export the data in the current tab to a file</source>
        <translation>تحميل البيانات في علامة التبويب الحالية إلى ملف.</translation>
    </message>
    <message>
        <source>Backup Wallet</source>
        <translation>نسخ احتياط للمحفظة</translation>
    </message>
    <message>
        <source>Backup Failed</source>
        <translation>فشل النسخ الاحتياطي</translation>
    </message>
    <message>
        <source>Backup Successful</source>
        <translation>نجاح  النسخ الاحتياطي</translation>
    </message>
    </context>
<context>
    <name>qtum-core</name>
    <message>
        <source>Options:</source>
        <translation>خيارات: </translation>
    </message>
    <message>
        <source>Specify data directory</source>
        <translation>حدد مجلد المعلومات</translation>
    </message>
    <message>
        <source>Qtum Core</source>
<<<<<<< HEAD
        <translation>جوهر البيت كوين</translation>
=======
        <translation>جوهر بيتكوين</translation>
    </message>
    <message>
        <source>Accept connections from outside (default: 1 if no -proxy or -connect)</source>
        <translation>قبول الاتصالات من خارج</translation>
>>>>>>> a68962c4
    </message>
    <message>
        <source>Connection options:</source>
        <translation>خيارات الاتصال:</translation>
    </message>
    <message>
        <source>Error: Disk space is low!</source>
        <translation>تحذير: مساحة القرص منخفضة</translation>
    </message>
    <message>
        <source>Failed to listen on any port. Use -listen=0 if you want this.</source>
        <translation>فشل في الاستماع على أي منفذ. استخدام الاستماع = 0 إذا كنت تريد هذا.</translation>
    </message>
    <message>
        <source>Importing...</source>
        <translation>استيراد...</translation>
    </message>
    <message>
        <source>Loading P2P addresses...</source>
        <translation>تحميل عناوين P2P...</translation>
    </message>
    <message>
        <source>Use the test chain</source>
        <translation>إستخدم السلسلة التجريبية</translation>
    </message>
    <message>
        <source>Verifying blocks...</source>
        <translation>التحقق من الكتل...</translation>
    </message>
    <message>
        <source>Wallet options:</source>
        <translation>خيارات المحفظة :</translation>
    </message>
    <message>
        <source>Information</source>
        <translation>معلومات</translation>
    </message>
    <message>
        <source>Signing transaction failed</source>
        <translation>فشل توقيع المعاملة</translation>
    </message>
    <message>
        <source>The transaction amount is too small to pay the fee</source>
        <translation>قيمة المعاملة صغيرة جدا لدفع الأجر</translation>
    </message>
    <message>
        <source>This is experimental software.</source>
        <translation>هذا برنامج تجريبي.</translation>
    </message>
    <message>
        <source>Transaction amount too small</source>
        <translation>قيمة العملية صغيره جدا</translation>
    </message>
    <message>
        <source>Transaction too large for fee policy</source>
        <translation>قيمة المعاملة كبيرة جدا لسياسة الأجر</translation>
    </message>
    <message>
        <source>Transaction too large</source>
        <translation>المعاملة كبيرة جدا</translation>
    </message>
    <message>
        <source>Verifying wallet(s)...</source>
        <translation>التحقق من المحفظة (المحافظ)...</translation>
    </message>
    <message>
        <source>Warning</source>
        <translation>تحذير</translation>
    </message>
    <message>
        <source>%s is set very high!</source>
        <translation>%s عالٍ جداً</translation>
    </message>
    <message>
        <source>Make the wallet broadcast transactions</source>
        <translation>إنتاج معاملات بث المحفظة</translation>
    </message>
    <message>
        <source>Insufficient funds</source>
        <translation>اموال غير كافية</translation>
    </message>
    <message>
        <source>Loading block index...</source>
        <translation>تحميل مؤشر الكتلة</translation>
    </message>
    <message>
        <source>Loading wallet...</source>
        <translation>تحميل المحفظه</translation>
    </message>
    <message>
        <source>Cannot downgrade wallet</source>
        <translation>لا يمكن تخفيض قيمة المحفظة</translation>
    </message>
    <message>
        <source>Rescanning...</source>
        <translation>إعادة مسح</translation>
    </message>
    <message>
        <source>Done loading</source>
        <translation>انتهاء التحميل</translation>
    </message>
    <message>
        <source>Error</source>
        <translation>خطأ</translation>
    </message>
</context>
</TS><|MERGE_RESOLUTION|>--- conflicted
+++ resolved
@@ -359,11 +359,7 @@
     </message>
     <message>
         <source>Qtum</source>
-<<<<<<< HEAD
-        <translation>بت كوين</translation>
-=======
         <translation>بتكوين</translation>
->>>>>>> a68962c4
     </message>
     <message>
         <source>Wallet</source>
@@ -2045,15 +2041,11 @@
     </message>
     <message>
         <source>Qtum Core</source>
-<<<<<<< HEAD
-        <translation>جوهر البيت كوين</translation>
-=======
         <translation>جوهر بيتكوين</translation>
     </message>
     <message>
         <source>Accept connections from outside (default: 1 if no -proxy or -connect)</source>
         <translation>قبول الاتصالات من خارج</translation>
->>>>>>> a68962c4
     </message>
     <message>
         <source>Connection options:</source>
