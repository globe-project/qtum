<TS language="ar" version="2.1">
<context>
    <name>AddressBookPage</name>
    <message>
        <source>Right-click to edit address or label</source>
        <translation>أنقر بزر الماوس الأيمن لتحرير العنوان أو التصنيف</translation>
    </message>
    <message>
        <source>Create a new address</source>
        <translation>إنشاء عنوان جديد</translation>
    </message>
    <message>
        <source>&amp;New</source>
        <translation>جديد</translation>
    </message>
    <message>
        <source>Copy the currently selected address to the system clipboard</source>
        <translation>نسخ العنوان المحدد حاليًا إلى حافظة النظام</translation>
    </message>
    <message>
        <source>&amp;Copy</source>
        <translation>نسخ</translation>
    </message>
    <message>
        <source>C&amp;lose</source>
        <translation>غلق</translation>
    </message>
    <message>
        <source>Delete the currently selected address from the list</source>
        <translation>احذف العنوان المحدد حاليًا من القائمة</translation>
    </message>
    <message>
        <source>Enter address or label to search</source>
        <translation>أدخل العنوان أو التصنيف للبحث</translation>
    </message>
    <message>
        <source>Export the data in the current tab to a file</source>
        <translation>استخراج البيانات في علامة التبويب الحالية إلى ملف</translation>
    </message>
    <message>
        <source>&amp;Export</source>
        <translation>استخراج</translation>
    </message>
    <message>
        <source>&amp;Delete</source>
        <translation>حذف</translation>
    </message>
    <message>
        <source>Choose the address to send coins to</source>
        <translation>إختر العنوان الرقمي اللذي تريد الإرسال له</translation>
    </message>
    <message>
        <source>Choose the address to receive coins with</source>
        <translation>إختر العنوان الرقمي اللذي سيحصل على العملات</translation>
    </message>
    <message>
        <source>C&amp;hoose</source>
        <translation>اختر</translation>
    </message>
    <message>
        <source>Sending addresses</source>
        <translation>العنوان الرقمي المُرسِل</translation>
    </message>
    <message>
        <source>Receiving addresses</source>
        <translation>العنوان الرقمي المُرسَل إليه</translation>
    </message>
    <message>
        <source>These are your Qtum addresses for sending payments. Always check the amount and the receiving address before sending coins.</source>
        <translation>هذه هي عناوين البيتكوين لإرسال المدفوعات. دائما تحقق من المبلغ وعنوان المستلم قبل الإرسال.</translation>
    </message>
    <message>
<<<<<<< HEAD
        <source>These are your Qtum addresses for receiving payments. Use the 'Create new receiving address' button in the receive tab to create new addresses.</source>
        <translation>هذه هي عناوين البيتكوين الخاصة بك لإستلام المدفوعات. استخدم زر "إنشاء عنوان استلام جديد" في علامة التبويب "إستلام" لإنشاء عناوين جديدة.</translation>
=======
        <source>These are your Qtum addresses for receiving payments. Use the 'Create new receiving address' button in the receive tab to create new addresses.
Signing is only possible with addresses of the type 'legacy'.</source>
        <translation>هذه هي عناوين بتكوين الخاصة بك لتلقي المدفوعات. استخدم الزر "إنشاء عنوان استلام جديد" في علامة تبويب الاستلام لإنشاء عناوين جديدة.
التوقيع ممكن فقط مع عناوين من النوع "قديم".</translation>
>>>>>>> da23532c
    </message>
    <message>
        <source>&amp;Copy Address</source>
        <translation>نسخ العنوان</translation>
    </message>
    <message>
        <source>Copy &amp;Label</source>
        <translation>نسخ&amp;تسمية</translation>
    </message>
    <message>
        <source>&amp;Edit</source>
        <translation>تحرير</translation>
    </message>
    <message>
        <source>Export Address List</source>
        <translation>تصدير قائمة العناوين</translation>
    </message>
    <message>
        <source>Comma separated file (*.csv)</source>
        <translation>ملف مفصول بفاصلة (*.csv)</translation>
    </message>
    <message>
        <source>Exporting Failed</source>
        <translation>لقد فشل التصدير</translation>
    </message>
    </context>
<context>
    <name>AddressTableModel</name>
    <message>
        <source>Label</source>
        <translation>وسم</translation>
    </message>
    <message>
        <source>Address</source>
        <translation>عنوان</translation>
    </message>
    <message>
        <source>(no label)</source>
        <translation>(بدون وسم)</translation>
    </message>
</context>
<context>
    <name>AskPassphraseDialog</name>
    <message>
        <source>Passphrase Dialog</source>
        <translation>مربع كلمة المرور</translation>
    </message>
    <message>
        <source>Enter passphrase</source>
        <translation>ادخل كلمة المرور</translation>
    </message>
    <message>
        <source>New passphrase</source>
        <translation>كلمة مرور جديد</translation>
    </message>
    <message>
        <source>Repeat new passphrase</source>
        <translation>إعادة إدخال كلمة المرور</translation>
    </message>
    <message>
        <source>Show passphrase</source>
        <translation>إظهار كلمة المرور</translation>
    </message>
    <message>
        <source>Encrypt wallet</source>
        <translation>تشفير المحفظة</translation>
    </message>
    <message>
        <source>This operation needs your wallet passphrase to unlock the wallet.</source>
        <translation>العملية تحتاج كملة المرور المحفظة لتستطيع فتحها.</translation>
    </message>
    <message>
        <source>Unlock wallet</source>
        <translation>فتح المحفظة</translation>
    </message>
    <message>
        <source>This operation needs your wallet passphrase to decrypt the wallet.</source>
        <translation>العملية تحتاج كملة المرور المحفظة لتستطيع فتحها.</translation>
    </message>
    <message>
        <source>Decrypt wallet</source>
        <translation>فك تشفير المحفظة</translation>
    </message>
    <message>
        <source>Change passphrase</source>
        <translation>تغيير كلمة المرور</translation>
    </message>
    <message>
        <source>Confirm wallet encryption</source>
        <translation>تأكيد تشفير المحفظة</translation>
    </message>
    <message>
        <source>Warning: If you encrypt your wallet and lose your passphrase, you will &lt;b&gt;LOSE ALL OF YOUR QTUMS&lt;/b&gt;!</source>
        <translation>إذا شفرت محفظتك وفقدت كلمة المرور، ستفقد كل ما تملك من البيتكوين.</translation>
    </message>
    <message>
        <source>Are you sure you wish to encrypt your wallet?</source>
        <translation>هل انت متأكد بأنك تريد تشفير محفظتك؟</translation>
    </message>
    <message>
        <source>Wallet encrypted</source>
        <translation>تم تشفير المحفظة</translation>
    </message>
    <message>
        <source>Enter the new passphrase for the wallet.&lt;br/&gt;Please use a passphrase of &lt;b&gt;ten or more random characters&lt;/b&gt;, or &lt;b&gt;eight or more words&lt;/b&gt;.</source>
        <translation>أدخل كلمة المرور الجديدة للمحفظة. &lt;br/&gt; الرجاء استخدام  كلمة مرور تتكون من &lt;b&gt; عشرة أحرف عشوائية أو أكثر &lt;/b&gt; ، أو &lt;b&gt; ثماني كلمات أو أكثر&lt;/b&gt; .</translation>
    </message>
    <message>
        <source>Enter the old passphrase and new passphrase for the wallet.</source>
        <translation>ادخل كملة المرور القديمة وكلمة المرور الجديدة للمحفظة.</translation>
    </message>
    <message>
<<<<<<< HEAD
        <source>Remember that encrypting your wallet cannot fully protect your bitcoins from being stolen by malware infecting your computer.</source>
=======
        <source>Remember that encrypting your wallet cannot fully protect your qtums from being stolen by malware infecting your computer.</source>
>>>>>>> da23532c
        <translation>تذكر أن تشفير محفظتك لا يحمي البيتكوين الخاصة بك بشكل كامل من السرقة من قبل البرامج الخبيثةالتي تصيب حاسوبك</translation>
    </message>
    <message>
        <source>Wallet to be encrypted</source>
        <translation>سوف يتم تشفير محفظتك</translation>
    </message>
    <message>
        <source>Your wallet is about to be encrypted. </source>
        <translation>سوف يتم تشفير محفظتك.</translation>
    </message>
    <message>
        <source>Your wallet is now encrypted. </source>
        <translation>محفظتك ألان مشفرة</translation>
    </message>
    <message>
        <source>IMPORTANT: Any previous backups you have made of your wallet file should be replaced with the newly generated, encrypted wallet file. For security reasons, previous backups of the unencrypted wallet file will become useless as soon as you start using the new, encrypted wallet.</source>
        <translation>هام: أي نسخة إحتياطية سابقة  قمت بها لمحفظتك يجب استبدالها  بأخرى حديثة، مشفرة. لأسباب أمنية، النسخ الاحتياطية السابقة لملفات المحفظة الغير مشفرة تصبح عديمة الفائدة مع بداية استخدام المحفظة المشفرة الجديدة.</translation>
    </message>
    <message>
        <source>Wallet encryption failed</source>
        <translation>خطأ في تشفير المحفظة</translation>
    </message>
    <message>
        <source>Wallet encryption failed due to an internal error. Your wallet was not encrypted.</source>
        <translation>فشل تشفير المحفظة بسبب خطأ داخلي. لم يتم تشفير محفظتك.</translation>
    </message>
    <message>
        <source>The supplied passphrases do not match.</source>
        <translation>كلمتي المرور ليستا متطابقتان</translation>
    </message>
    <message>
        <source>Wallet unlock failed</source>
        <translation>فشل فتح المحفظة</translation>
    </message>
    <message>
        <source>The passphrase entered for the wallet decryption was incorrect.</source>
        <translation>كلمة المرور التي تم إدخالها لفك تشفير المحفظة غير صحيحة.</translation>
    </message>
    <message>
        <source>Wallet decryption failed</source>
        <translation>فشل   فك التشفير المحفظة</translation>
    </message>
    <message>
        <source>Wallet passphrase was successfully changed.</source>
        <translation>لقد تم تغير عبارة مرور المحفظة بنجاح</translation>
    </message>
    <message>
        <source>Warning: The Caps Lock key is on!</source>
        <translation>تحذير: مفتاح الحروف الكبيرة مفعل</translation>
    </message>
</context>
<context>
    <name>BanTableModel</name>
    <message>
        <source>IP/Netmask</source>
        <translation>عنوان البروتوكول/قناع</translation>
    </message>
    <message>
        <source>Banned Until</source>
        <translation>محظور حتى</translation>
    </message>
</context>
<context>
    <name>QtumGUI</name>
    <message>
        <source>Sign &amp;message...</source>
        <translation>التوقيع و الرسائل</translation>
    </message>
    <message>
        <source>Synchronizing with network...</source>
        <translation>مزامنة مع الشبكة ...</translation>
    </message>
    <message>
        <source>&amp;Overview</source>
        <translation>&amp;نظرة عامة</translation>
    </message>
    <message>
        <source>Show general overview of wallet</source>
        <translation>إظهار نظرة عامة على المحفظة</translation>
    </message>
    <message>
        <source>&amp;Transactions</source>
        <translation>&amp;المعاملات</translation>
    </message>
    <message>
        <source>Browse transaction history</source>
        <translation>تصفح تاريخ العمليات</translation>
    </message>
    <message>
        <source>E&amp;xit</source>
        <translation>خروج</translation>
    </message>
    <message>
        <source>Quit application</source>
        <translation>إغلاق التطبيق</translation>
    </message>
    <message>
        <source>&amp;About %1</source>
        <translation>حوالي %1</translation>
    </message>
    <message>
        <source>Show information about %1</source>
        <translation>أظهر المعلومات حولة %1</translation>
    </message>
    <message>
        <source>About &amp;Qt</source>
        <translation>عن &amp;Qt</translation>
    </message>
    <message>
        <source>Show information about Qt</source>
        <translation>اظهر المعلومات</translation>
    </message>
    <message>
        <source>&amp;Options...</source>
        <translation>&amp;خيارات ...</translation>
    </message>
    <message>
        <source>Modify configuration options for %1</source>
        <translation>تغيير خيارات الإعداد لأساس ل%1</translation>
    </message>
    <message>
        <source>&amp;Encrypt Wallet...</source>
        <translation>&amp;تشفير المحفظة</translation>
    </message>
    <message>
        <source>&amp;Backup Wallet...</source>
        <translation>&amp;نسخ احتياط للمحفظة</translation>
    </message>
    <message>
        <source>&amp;Change Passphrase...</source>
        <translation>&amp;تغيير كلمة المرور</translation>
    </message>
    <message>
        <source>Open &amp;URI...</source>
        <translation>افتح &amp;URI...</translation>
    </message>
    <message>
        <source>Create Wallet...</source>
        <translation>إنشاء محفظة...</translation>
    </message>
    <message>
        <source>Create a new wallet</source>
        <translation>إنشاء محفظة جديدة</translation>
    </message>
    <message>
        <source>Wallet:</source>
        <translation>المحفظة:</translation>
    </message>
    <message>
        <source>Click to disable network activity.</source>
        <translation>اضغط لإلغاء تفعيل الشبكه</translation>
    </message>
    <message>
        <source>Network activity disabled.</source>
        <translation>تم إلغاء تفعيل الشبكه</translation>
    </message>
    <message>
        <source>Click to enable network activity again.</source>
        <translation>اضغط لتفعيل الشبكه مره أخرى</translation>
    </message>
    <message>
        <source>Syncing Headers (%1%)...</source>
        <translation>مزامنة الرؤوس (%1%)...</translation>
    </message>
    <message>
        <source>Reindexing blocks on disk...</source>
        <translation>إعادة فهرسة الكتل على القرص ...</translation>
    </message>
    <message>
        <source>Proxy is &lt;b&gt;enabled&lt;/b&gt;: %1</source>
        <translation>%1 اتصال نشط بشبكة البيتكوين</translation>
    </message>
    <message>
        <source>Send coins to a Qtum address</source>
        <translation>ارسل عملات الى عنوان بيتكوين</translation>
    </message>
    <message>
        <source>Backup wallet to another location</source>
        <translation>احفظ نسخة احتياطية للمحفظة في مكان آخر</translation>
    </message>
    <message>
        <source>Change the passphrase used for wallet encryption</source>
        <translation>تغيير كلمة المرور المستخدمة لتشفير المحفظة</translation>
    </message>
    <message>
        <source>&amp;Verify message...</source>
        <translation>&amp;التحقق من الرسالة...</translation>
    </message>
    <message>
        <source>&amp;Send</source>
        <translation>&amp;ارسل</translation>
    </message>
    <message>
        <source>&amp;Receive</source>
        <translation>&amp;استقبل</translation>
    </message>
    <message>
        <source>&amp;Show / Hide</source>
        <translation>&amp;عرض / اخفاء</translation>
    </message>
    <message>
        <source>Show or hide the main Window</source>
        <translation>عرض او اخفاء النافذة الرئيسية</translation>
    </message>
    <message>
        <source>Encrypt the private keys that belong to your wallet</source>
        <translation>تشفير المفتاح الخاص بمحفظتك</translation>
    </message>
    <message>
        <source>Sign messages with your Qtum addresses to prove you own them</source>
        <translation>وقَع الرسائل بواسطة ال: Qtum الخاص بك لإثبات امتلاكك لهم</translation>
    </message>
    <message>
        <source>Verify messages to ensure they were signed with specified Qtum addresses</source>
        <translation>تحقق من الرسائل للتأكد من أنَها وُقعت برسائل Qtum محدَدة</translation>
    </message>
    <message>
        <source>&amp;File</source>
        <translation>&amp;ملف</translation>
    </message>
    <message>
        <source>&amp;Settings</source>
        <translation>&amp;الاعدادات</translation>
    </message>
    <message>
        <source>&amp;Help</source>
        <translation>&amp;مساعدة</translation>
    </message>
    <message>
        <source>Tabs toolbar</source>
        <translation>شريط أدوات علامات التبويب</translation>
    </message>
    <message>
        <source>Request payments (generates QR codes and qtum: URIs)</source>
        <translation>أطلب دفعات (يولد كودات الرمز المربع وبيت كوين: العناوين المعطاة)</translation>
    </message>
    <message>
        <source>Show the list of used sending addresses and labels</source>
        <translation>عرض قائمة عناوين الإرسال المستخدمة والملصقات</translation>
    </message>
    <message>
        <source>Show the list of used receiving addresses and labels</source>
        <translation>عرض قائمة عناوين الإستقبال المستخدمة والملصقات</translation>
    </message>
    <message>
        <source>&amp;Command-line options</source>
        <translation>&amp;خيارات سطر الأوامر</translation>
    </message>
    <message>
        <source>Indexing blocks on disk...</source>
        <translation>ترتيب فهرسة الكتل على القرص...</translation>
    </message>
    <message>
        <source>Processing blocks on disk...</source>
        <translation>معالجة الكتل على القرص...</translation>
    </message>
    <message numerus="yes">
        <source>Processed %n block(s) of transaction history.</source>
        <translation><numerusform>Processed %n blocks of transaction history.</numerusform><numerusform>Processed %n block of transaction history.</numerusform><numerusform>Processed %n blocks of transaction history.</numerusform><numerusform>Processed %n blocks of transaction history.</numerusform><numerusform>Processed %n blocks of transaction history.</numerusform><numerusform>تمت معالجة٪ n من كتل سجل المعاملات.</numerusform></translation>
    </message>
    <message>
        <source>%1 behind</source>
        <translation>خلف %1</translation>
    </message>
    <message>
        <source>Last received block was generated %1 ago.</source>
        <translation>تم توليد الكتلة المستقبلة الأخيرة منذ %1.</translation>
    </message>
    <message>
        <source>Transactions after this will not yet be visible.</source>
        <translation>المعاملات بعد ذلك لن تكون مريئة بعد.</translation>
    </message>
    <message>
        <source>Error</source>
        <translation>خطأ</translation>
    </message>
    <message>
        <source>Warning</source>
        <translation>تحذير</translation>
    </message>
    <message>
        <source>Information</source>
        <translation>المعلومات</translation>
    </message>
    <message>
        <source>Up to date</source>
        <translation>محدث</translation>
    </message>
    <message>
        <source>&amp;Load PSBT from file...</source>
        <translation>&amp; تحميل PSBT من ملف ...</translation>
    </message>
    <message>
        <source>Load Partially Signed Qtum Transaction</source>
        <translation>تحميل معاملة بتكوين الموقعة جزئيًا</translation>
    </message>
    <message>
        <source>Load PSBT from clipboard...</source>
        <translation>تحميل PSBT من الحافظة ...</translation>
    </message>
    <message>
        <source>Load Partially Signed Qtum Transaction from clipboard</source>
        <translation>تحميل معاملة بتكوين الموقعة جزئيًا من الحافظة</translation>
    </message>
    <message>
        <source>Node window</source>
        <translation>نافذة Node </translation>
    </message>
    <message>
        <source>Open node debugging and diagnostic console</source>
        <translation>افتح وحدة التحكم في تصحيح أخطاء node والتشخيص</translation>
    </message>
    <message>
        <source>&amp;Sending addresses</source>
        <translation>&amp;عناوين الإرسال</translation>
    </message>
    <message>
        <source>&amp;Receiving addresses</source>
        <translation>&amp;عناوين الإستقبال</translation>
    </message>
    <message>
        <source>Open a qtum: URI</source>
        <translation>افتح عملة بيتكوين: URI</translation>
    </message>
    <message>
        <source>Open Wallet</source>
        <translation>افتح المحفظة</translation>
    </message>
    <message>
        <source>Open a wallet</source>
        <translation>افتح المحفظة</translation>
    </message>
    <message>
        <source>Close Wallet...</source>
        <translation>اغلق المحفظة...</translation>
    </message>
    <message>
        <source>Close wallet</source>
        <translation>اغلق المحفظة</translation>
    </message>
    <message>
<<<<<<< HEAD
=======
        <source>Close All Wallets...</source>
        <translation>إغلاق جميع المحافظ ...</translation>
    </message>
    <message>
        <source>Close all wallets</source>
        <translation>إغلاق جميع المحافظ ...</translation>
    </message>
    <message>
>>>>>>> da23532c
        <source>Show the %1 help message to get a list with possible Qtum command-line options</source>
        <translation>بين اشارة المساعدة %1 للحصول على قائمة من خيارات اوامر البت كوين المحتملة </translation>
    </message>
    <message>
        <source>&amp;Mask values</source>
        <translation>&amp; إخفاء القيم</translation>
    </message>
    <message>
        <source>Mask the values in the Overview tab</source>
        <translation>إخفاء القيم في علامة التبويب نظرة عامة</translation>
    </message>
    <message>
        <source>default wallet</source>
        <translation>المحفظة الإفتراضية</translation>
    </message>
    <message>
        <source>No wallets available</source>
        <translation>المحفظة الرقمية غير متوفرة</translation>
    </message>
    <message>
        <source>&amp;Window</source>
        <translation>نافذه</translation>
    </message>
    <message>
        <source>Minimize</source>
        <translation>تصغير</translation>
    </message>
    <message>
        <source>Zoom</source>
        <translation>تكبير</translation>
    </message>
    <message>
        <source>Main Window</source>
        <translation>النافذة الرئيسية</translation>
    </message>
    <message>
        <source>%1 client</source>
        <translation>الزبون %1</translation>
    </message>
    <message>
        <source>Connecting to peers...</source>
        <translation>اتصال إلي القرناء...</translation>
    </message>
    <message>
        <source>Catching up...</source>
        <translation>اللحاق بالركب ...</translation>
    </message>
    <message>
        <source>Error: %1</source>
        <translation>خطأ: %1</translation>
    </message>
    <message>
        <source>Warning: %1</source>
        <translation>تحذير:  %1</translation>
    </message>
    <message>
        <source>Date: %1
</source>
        <translation>التاريخ %1


</translation>
    </message>
    <message>
        <source>Amount: %1
</source>
        <translation>الكمية %1
</translation>
    </message>
    <message>
        <source>Wallet: %1
</source>
        <translation>المحفظة:  %1</translation>
    </message>
    <message>
        <source>Type: %1
</source>
        <translation>نوع %1
</translation>
    </message>
    <message>
        <source>Label: %1
</source>
        <translation>علامه: %1
</translation>
    </message>
    <message>
        <source>Address: %1
</source>
        <translation>عنوان %1
</translation>
    </message>
    <message>
        <source>Sent transaction</source>
        <translation>إرسال المعاملة</translation>
    </message>
    <message>
        <source>Incoming transaction</source>
        <translation>المعاملات الواردة</translation>
    </message>
    <message>
        <source>HD key generation is &lt;b&gt;enabled&lt;/b&gt;</source>
        <translation>توليد المفاتيح الهرمية الحتمية HD &lt;b&gt;مفعل&lt;/b&gt;</translation>
    </message>
    <message>
        <source>HD key generation is &lt;b&gt;disabled&lt;/b&gt;</source>
        <translation>توليد المفاتيح الهرمية الحتمية HD &lt;b&gt;معطل&lt;/b&gt;</translation>
    </message>
    <message>
        <source>Private key &lt;b&gt;disabled&lt;/b&gt;</source>
        <translation>المفتاح السري &lt;b&gt;معطل&lt;/b&gt;</translation>
    </message>
    <message>
        <source>Wallet is &lt;b&gt;encrypted&lt;/b&gt; and currently &lt;b&gt;unlocked&lt;/b&gt;</source>
        <translation>المحفظة &lt;b&gt;مشفرة&lt;/b&gt; و &lt;b&gt;مفتوحة&lt;/b&gt; حاليا</translation>
    </message>
    <message>
        <source>Wallet is &lt;b&gt;encrypted&lt;/b&gt; and currently &lt;b&gt;locked&lt;/b&gt;</source>
        <translation>المحفظة &lt;b&gt;مشفرة&lt;/b&gt; و &lt;b&gt;مقفلة&lt;/b&gt; حاليا</translation>
    </message>
    <message>
<<<<<<< HEAD
        <source>A fatal error occurred. Qtum can no longer continue safely and will quit.</source>
        <translation>خطأ فادح حدث . لا يمكن اتمام بيتكوين بامان سيتم الخروج</translation>
=======
        <source>Original message:</source>
        <translation>الرسالة الأصلية:</translation>
    </message>
    <message>
        <source>A fatal error occurred. %1 can no longer continue safely and will quit.</source>
        <translation>حدث خطأ فادح. لم يعد بإمكان %1 المتابعة بأمان وسيتم الإنهاء.</translation>
>>>>>>> da23532c
    </message>
</context>
<context>
    <name>CoinControlDialog</name>
    <message>
        <source>Coin Selection</source>
        <translation>اختيار العمله</translation>
    </message>
    <message>
        <source>Quantity:</source>
        <translation>الكمية:</translation>
    </message>
    <message>
        <source>Bytes:</source>
        <translation>بايت</translation>
    </message>
    <message>
        <source>Amount:</source>
        <translation>القيمة :</translation>
    </message>
    <message>
        <source>Fee:</source>
        <translation>الرسوم:</translation>
    </message>
    <message>
        <source>Dust:</source>
        <translation>غبار:</translation>
    </message>
    <message>
        <source>After Fee:</source>
        <translation>بعد الرسوم :</translation>
    </message>
    <message>
        <source>Change:</source>
        <translation>تعديل :</translation>
    </message>
    <message>
        <source>(un)select all</source>
        <translation>عدم اختيار الجميع</translation>
    </message>
    <message>
        <source>Tree mode</source>
        <translation>صيغة الشجرة</translation>
    </message>
    <message>
        <source>List mode</source>
        <translation>صيغة القائمة</translation>
    </message>
    <message>
        <source>Amount</source>
        <translation>مبلغ</translation>
    </message>
    <message>
        <source>Received with label</source>
        <translation>مستقبل مع ملصق</translation>
    </message>
    <message>
        <source>Received with address</source>
        <translation>مستقبل مع عنوان</translation>
    </message>
    <message>
        <source>Date</source>
        <translation>التاريخ</translation>
    </message>
    <message>
        <source>Confirmations</source>
        <translation>التأكيدات</translation>
    </message>
    <message>
        <source>Confirmed</source>
        <translation>تأكيد</translation>
    </message>
    <message>
        <source>Copy address</source>
        <translation>نسخ العنوان</translation>
    </message>
    <message>
        <source>Copy label</source>
        <translation> انسخ التسمية</translation>
    </message>
    <message>
        <source>Copy amount</source>
        <translation>نسخ الكمية</translation>
    </message>
    <message>
        <source>Copy transaction ID</source>
        <translation>نسخ رقم العملية</translation>
    </message>
    <message>
        <source>Lock unspent</source>
        <translation>قفل غير المنفق</translation>
    </message>
    <message>
        <source>Unlock unspent</source>
        <translation>فتح غير المنفق</translation>
    </message>
    <message>
        <source>Copy quantity</source>
        <translation>نسخ الكمية </translation>
    </message>
    <message>
        <source>Copy fee</source>
        <translation>نسخ الرسوم</translation>
    </message>
    <message>
        <source>Copy after fee</source>
        <translation>نسخ بعد الرسوم</translation>
    </message>
    <message>
        <source>Copy bytes</source>
        <translation>نسخ البايتات </translation>
    </message>
    <message>
        <source>Copy dust</source>
        <translation>نسخ الغبار</translation>
    </message>
    <message>
        <source>Copy change</source>
        <translation>نسخ التعديل</translation>
    </message>
    <message>
        <source>(%1 locked)</source>
        <translation>(%1 تم قفله)</translation>
    </message>
    <message>
        <source>yes</source>
        <translation>نعم</translation>
    </message>
    <message>
        <source>no</source>
        <translation>لا</translation>
    </message>
    <message>
        <source>This label turns red if any recipient receives an amount smaller than the current dust threshold.</source>
        <translation>يتحول هذا الملصق إلى اللون الأحمر إذا تلقى أي مستلم كمية أصغر من عتبة الغبار الحالية.</translation>
    </message>
    <message>
        <source>Can vary +/- %1 satoshi(s) per input.</source>
        <translation>يمكن أن يختلف +/- %1 من ساتوشي(s) لكل إدخال.</translation>
    </message>
    <message>
        <source>(no label)</source>
        <translation>(بدون وسم)</translation>
    </message>
    <message>
        <source>change from %1 (%2)</source>
        <translation>تغير من %1 (%2)</translation>
    </message>
    <message>
        <source>(change)</source>
        <translation>(تغير)</translation>
    </message>
</context>
<context>
    <name>CreateWalletActivity</name>
    <message>
        <source>Creating Wallet &lt;b&gt;%1&lt;/b&gt;...</source>
        <translation>جاري إنشاء المحفظة&lt;b&gt;%1&lt;/b&gt;.......</translation>
    </message>
    <message>
        <source>Create wallet failed</source>
        <translation>فشل إنشاء المحفظة</translation>
    </message>
    <message>
        <source>Create wallet warning</source>
        <translation>تحذير إنشاء محفظة</translation>
    </message>
</context>
<context>
    <name>CreateWalletDialog</name>
    <message>
        <source>Create Wallet</source>
        <translation>إنشاء محفظة</translation>
    </message>
    <message>
        <source>Wallet Name</source>
        <translation>إسم المحفظة</translation>
    </message>
    <message>
        <source>Encrypt the wallet. The wallet will be encrypted with a passphrase of your choice.</source>
        <translation>شفر المحفظة. المحفظة سيتم تشفيرها بإستخدام كلمة مرور من إختيارك.</translation>
    </message>
    <message>
        <source>Encrypt Wallet</source>
        <translation>تشفير محفظة</translation>
    </message>
    <message>
        <source>Disable private keys for this wallet. Wallets with private keys disabled will have no private keys and cannot have an HD seed or imported private keys. This is ideal for watch-only wallets.</source>
        <translation>تعطيل المفاتيح الخاصة لهذه المحفظة. لن تحتوي المحافظ ذات المفاتيح الخاصة المعطلة على مفاتيح خاصة ولا يمكن أن تحتوي على مفتاح HD أو مفاتيح خاصة مستوردة. هذا مثالي لمحافظ مشاهدة فقط فقط.</translation>
    </message>
    <message>
        <source>Disable Private Keys</source>
        <translation>إيقاف المفاتيح الخاصة</translation>
    </message>
    <message>
        <source>Make a blank wallet. Blank wallets do not initially have private keys or scripts. Private keys and addresses can be imported, or an HD seed can be set, at a later time.</source>
        <translation>اصنع محفظة فارغة. لا تحتوي المحافظ الفارغة في البداية على مفاتيح خاصة أو نصوص. يمكن استيراد المفاتيح والعناوين الخاصة، أو يمكن تعيين مصدر HD في وقت لاحق.</translation>
    </message>
    <message>
        <source>Make Blank Wallet</source>
        <translation>أنشئ محفظة فارغة</translation>
    </message>
    <message>
        <source>Use descriptors for scriptPubKey management</source>
        <translation>استخدم الواصفات لإدارة scriptPubKey</translation>
    </message>
    <message>
        <source>Descriptor Wallet</source>
        <translation>المحفظة الوصفية</translation>
    </message>
    <message>
        <source>Create</source>
        <translation>إنشاء</translation>
    </message>
    </context>
<context>
    <name>EditAddressDialog</name>
    <message>
        <source>Edit Address</source>
        <translation>تعديل العنوان</translation>
    </message>
    <message>
        <source>&amp;Label</source>
        <translation>&amp;وصف</translation>
    </message>
    <message>
        <source>The label associated with this address list entry</source>
        <translation>الملصق المرتبط بقائمة العناوين المدخلة</translation>
    </message>
    <message>
        <source>The address associated with this address list entry. This can only be modified for sending addresses.</source>
        <translation>العنوان المرتبط بقائمة العناوين المدخلة. و التي يمكن تعديلها فقط بواسطة ارسال العناوين</translation>
    </message>
    <message>
        <source>&amp;Address</source>
        <translation>&amp;العنوان</translation>
    </message>
    <message>
        <source>New sending address</source>
        <translation>عنوان إرسال جديد</translation>
    </message>
    <message>
        <source>Edit receiving address</source>
        <translation>تعديل عنوان الأستلام</translation>
    </message>
    <message>
        <source>Edit sending address</source>
        <translation>تعديل عنوان الارسال</translation>
    </message>
    <message>
        <source>The entered address "%1" is not a valid Qtum address.</source>
        <translation>العنوان المدخل "%1" ليس عنوان بيت كوين صحيح.</translation>
    </message>
    <message>
        <source>Address "%1" already exists as a receiving address with label "%2" and so cannot be added as a sending address.</source>
        <translation>العنوان "%1" موجود بالفعل كعنوان إستقبال تحت مسمى "%2" ولذلك لا يمكن إضافته كعنوان إرسال.</translation>
    </message>
    <message>
        <source>The entered address "%1" is already in the address book with label "%2".</source>
        <translation>العنوان المدخل  "%1" موجود بالفعل في سجل العناوين تحت مسمى " "%2".</translation>
    </message>
    <message>
        <source>Could not unlock wallet.</source>
        <translation> يمكن فتح المحفظة.</translation>
    </message>
    <message>
        <source>New key generation failed.</source>
        <translation>فشل توليد مفتاح جديد.</translation>
    </message>
</context>
<context>
    <name>FreespaceChecker</name>
    <message>
        <source>A new data directory will be created.</source>
        <translation>سيتم انشاء دليل بيانات جديد.</translation>
    </message>
    <message>
        <source>name</source>
        <translation>الإسم</translation>
    </message>
    <message>
        <source>Directory already exists. Add %1 if you intend to create a new directory here.</source>
        <translation>الدليل موجوج بالفعل. أضف %1 اذا نويت إنشاء دليل جديد هنا.</translation>
    </message>
    <message>
        <source>Path already exists, and is not a directory.</source>
        <translation>المسار موجود بالفعل، وهو ليس دليلاً.</translation>
    </message>
    <message>
        <source>Cannot create data directory here.</source>
        <translation>لا يمكن انشاء دليل بيانات هنا .</translation>
    </message>
</context>
<context>
    <name>HelpMessageDialog</name>
    <message>
        <source>version</source>
        <translation>النسخة</translation>
    </message>
    <message>
        <source>About %1</source>
        <translation>حوالي %1</translation>
    </message>
    <message>
        <source>Command-line options</source>
        <translation>خيارات سطر الأوامر</translation>
    </message>
</context>
<context>
    <name>Intro</name>
    <message>
        <source>Welcome</source>
        <translation>أهلا</translation>
    </message>
    <message>
        <source>Welcome to %1.</source>
        <translation> اهلا بكم في %1</translation>
    </message>
    <message>
        <source>As this is the first time the program is launched, you can choose where %1 will store its data.</source>
        <translation>بما انه هذه اول مرة لانطلاق هذا البرنامج, فيمكنك ان تختار اين سيخزن %1 بياناته</translation>
    </message>
    <message>
        <source>When you click OK, %1 will begin to download and process the full %4 block chain (%2GB) starting with the earliest transactions in %3 when %4 initially launched.</source>
        <translation>عند النقر على "موافق" ، سيبدأ %1 في تنزيل ومعالجة سلسلة الكتل %4 الكاملة (%2 جيجابايت) بدءًا من المعاملات الأقدم في %3 عند تشغيل %4 في البداية.</translation>
    </message>
    <message>
        <source>Reverting this setting requires re-downloading the entire blockchain. It is faster to download the full chain first and prune it later. Disables some advanced features.</source>
        <translation>تتطلب العودة إلى هذا الإعداد إعادة تنزيل سلسلة الكتل بالكامل. من الأسرع تنزيل السلسلة الكاملة أولاً وتقليمها لاحقًا. تعطيل بعض الميزات المتقدمة.</translation>
    </message>
    <message>
        <source>This initial synchronisation is very demanding, and may expose hardware problems with your computer that had previously gone unnoticed. Each time you run %1, it will continue downloading where it left off.</source>
        <translation>تُعد هذه المزامنة الأولية أمرًا شاقًا للغاية، وقد تعرض جهاز الكمبيوتر الخاص بك للمشاكل الذي لم يلاحظها أحد سابقًا. في كل مرة تقوم فيها بتشغيل %1، سيتابع التحميل من حيث تم التوقف.</translation>
    </message>
    <message>
        <source>If you have chosen to limit block chain storage (pruning), the historical data must still be downloaded and processed, but will be deleted afterward to keep your disk usage low.</source>
        <translation>إذا كنت قد اخترت تقييد تخزين سلسلة الكتل (التجريد)، فيجب تحميل البيانات القديمة ومعالجتها، ولكن سيتم حذفها بعد ذلك للحفاظ على انخفاض استخدام القرص.</translation>
    </message>
    <message>
        <source>Use the default data directory</source>
        <translation>استخدام دليل البانات الافتراضي</translation>
    </message>
    <message>
        <source>Use a custom data directory:</source>
        <translation>استخدام دليل بيانات مخصص:</translation>
    </message>
    <message>
        <source>Qtum</source>
        <translation>بتكوين</translation>
    </message>
    <message>
        <source>Discard blocks after verification, except most recent %1 GB (prune)</source>
        <translation>تجاهل الكتل بعد التحقق ، باستثناء أحدث %1  جيجابايت (تقليم)</translation>
    </message>
    <message>
        <source>At least %1 GB of data will be stored in this directory, and it will grow over time.</source>
        <translation>سيتم تخزين %1 جيجابايت على الأقل من البيانات في هذا الدليل، وستنمو مع الوقت.</translation>
    </message>
    <message>
        <source>Approximately %1 GB of data will be stored in this directory.</source>
        <translation>سيتم تخزين %1 جيجابايت تقريباً من البيانات في هذا الدليل.</translation>
    </message>
    <message>
        <source>%1 will download and store a copy of the Qtum block chain.</source>
        <translation>سيقوم %1 بتنزيل نسخة من سلسلة كتل بتكوين وتخزينها.</translation>
    </message>
    <message>
        <source>The wallet will also be stored in this directory.</source>
        <translation>سوف يتم تخزين المحفظة في هذا الدليل.</translation>
    </message>
    <message>
        <source>Error: Specified data directory "%1" cannot be created.</source>
        <translation>خطأ: لا يمكن تكوين دليل بيانات مخصص ل %1</translation>
    </message>
    <message>
        <source>Error</source>
        <translation>خطأ</translation>
    </message>
    <message numerus="yes">
        <source>(of %n GB needed)</source>
        <translation><numerusform>(من %n جيجابايت اللازمة)</numerusform><numerusform>(من %n جيجابايت اللازمة)</numerusform><numerusform>(من %n جيجابايت اللازمة)</numerusform><numerusform>(من %n جيجابايت اللازمة)</numerusform><numerusform>(من %n جيجابايت اللازمة)</numerusform><numerusform>(من %n جيجابايت اللازمة)</numerusform></translation>
    </message>
    </context>
<context>
    <name>ModalOverlay</name>
    <message>
        <source>Form</source>
        <translation>نمودج</translation>
    </message>
    <message>
        <source>Recent transactions may not yet be visible, and therefore your wallet's balance might be incorrect. This information will be correct once your wallet has finished synchronizing with the qtum network, as detailed below.</source>
        <translation>قد لا تكون المعاملات الأخيرة مرئية بعد، وبالتالي قد يكون رصيد محفظتك غير صحيح. ستكون هذه المعلومات صحيحة بمجرد الانتهاء من محفظتك مع شبكة البيتكوين، كما هو مفصل أدناه.</translation>
    </message>
    <message>
        <source>Attempting to spend qtums that are affected by not-yet-displayed transactions will not be accepted by the network.</source>
        <translation>لن تقبل الشبكة محاولة إنفاق البتكوين المتأثرة بالمعاملات التي لم يتم عرضها بعد.</translation>
    </message>
    <message>
        <source>Number of blocks left</source>
        <translation>عدد الكتل الفاضلة</translation>
    </message>
    <message>
        <source>Unknown...</source>
        <translation>غير معرف</translation>
    </message>
    <message>
        <source>Last block time</source>
        <translation>اخر وقت الكتلة</translation>
    </message>
    <message>
        <source>Progress</source>
        <translation>تقدم</translation>
    </message>
    <message>
        <source>Progress increase per hour</source>
        <translation>تقدم يزيد بلساعة</translation>
    </message>
    <message>
        <source>calculating...</source>
        <translation>تحسب الان...</translation>
    </message>
    <message>
        <source>Estimated time left until synced</source>
        <translation>الوقت المتبقي للمزامنة</translation>
    </message>
    <message>
        <source>Hide</source>
        <translation>إخفاء</translation>
    </message>
    <message>
        <source>Esc</source>
        <translation>خروج</translation>
    </message>
    <message>
        <source>Unknown. Syncing Headers (%1, %2%)...</source>
        <translation>مجهول. مزامنة الرؤوس (%1, %2%)...</translation>
    </message>
</context>
<context>
    <name>OpenURIDialog</name>
    <message>
        <source>Open qtum URI</source>
        <translation>افتح بتكوين URI</translation>
    </message>
    <message>
        <source>URI:</source>
        <translation>العنوان:</translation>
    </message>
</context>
<context>
    <name>OpenWalletActivity</name>
    <message>
        <source>Open wallet failed</source>
        <translation>فشل فتح محفظة</translation>
    </message>
    <message>
        <source>Open wallet warning</source>
        <translation>تحذير محفظة مفتوحة</translation>
    </message>
    <message>
        <source>default wallet</source>
        <translation>محفظة إفتراضية</translation>
    </message>
    <message>
        <source>Opening Wallet &lt;b&gt;%1&lt;/b&gt;...</source>
        <translation>يتم فتح المحفظة&lt;b&gt;%1&lt;/b&gt;</translation>
    </message>
</context>
<context>
    <name>OptionsDialog</name>
    <message>
        <source>Options</source>
        <translation>خيارات ...</translation>
    </message>
    <message>
        <source>&amp;Main</source>
        <translation>&amp;الرئيسي</translation>
    </message>
    <message>
        <source>Automatically start %1 after logging in to the system.</source>
        <translation>ابدأ تلقائيًا %1 بعد تسجيل الدخول إلى النظام.</translation>
    </message>
    <message>
        <source>&amp;Start %1 on system login</source>
        <translation>تشغيل %1 عند الدخول إلى النظام</translation>
    </message>
    <message>
        <source>Size of &amp;database cache</source>
        <translation>حجم ذاكرة التخزين المؤقت لقاعدة البيانات</translation>
    </message>
    <message>
        <source>Number of script &amp;verification threads</source>
        <translation>عدد مؤشرات التحقق من البرنامج النصي</translation>
    </message>
    <message>
        <source>IP address of the proxy (e.g. IPv4: 127.0.0.1 / IPv6: ::1)</source>
        <translation>عنوان IP للوكيل (مثل IPv4: 127.0.0.1 / IPv6: ::1)</translation>
    </message>
    <message>
        <source>Shows if the supplied default SOCKS5 proxy is used to reach peers via this network type.</source>
        <translation>إظهار ما إذا كان وكيل SOCKS5 الافتراضي الموفر تم استخدامه للوصول إلى النظراء عبر نوع الشبكة هذا.</translation>
    </message>
    <message>
        <source>Hide the icon from the system tray.</source>
        <translation>إخفاء الآيقونة من صينية النظام.</translation>
    </message>
    <message>
        <source>&amp;Hide tray icon</source>
        <translation>اخفاء آيقونة الصينية</translation>
    </message>
    <message>
        <source>Minimize instead of exit the application when the window is closed. When this option is enabled, the application will be closed only after selecting Exit in the menu.</source>
        <translation>التصغير بدلاً من الخروج من التطبيق عند إغلاق النافذة. عند تفعيل هذا الخيار، سيتم إغلاق التطبيق فقط بعد اختيار الخروج من القائمة.</translation>
    </message>
    <message>
        <source>Open the %1 configuration file from the working directory.</source>
        <translation>فتح ملف الإعدادات %1 من الدليل العامل.</translation>
    </message>
    <message>
        <source>Open Configuration File</source>
        <translation>فتح ملف الإعدادات</translation>
    </message>
    <message>
        <source>Reset all client options to default.</source>
        <translation>إعادة تعيين كل إعدادات العميل للحالة الإفتراضية.</translation>
    </message>
    <message>
        <source>&amp;Reset Options</source>
        <translation>&amp;استعادة الخيارات</translation>
    </message>
    <message>
        <source>&amp;Network</source>
        <translation>&amp;الشبكة</translation>
    </message>
    <message>
        <source>Disables some advanced features but all blocks will still be fully validated. Reverting this setting requires re-downloading the entire blockchain. Actual disk usage may be somewhat higher.</source>
        <translation>يعطل بعض الميزات المتقدمة ولكن سيظل التحقق من صحة جميع الكتل بالكامل. تتطلب العودة إلى هذا الإعداد إعادة تنزيل سلسلة الكتل بالكامل. قد يكون الاستخدام الفعلي للقرص أعلى إلى حد ما.</translation>
    </message>
    <message>
        <source>Prune &amp;block storage to</source>
        <translation>تقليم وحظر التخزين لـ</translation>
    </message>
    <message>
        <source>GB</source>
        <translation>جب</translation>
    </message>
    <message>
        <source>Reverting this setting requires re-downloading the entire blockchain.</source>
        <translation>تتطلب العودة إلى هذا الإعداد إعادة تنزيل سلسلة الكتل بالكامل.</translation>
    </message>
    <message>
        <source>MiB</source>
        <translation>ميجا بايت</translation>
    </message>
    <message>
        <source>(0 = auto, &lt;0 = leave that many cores free)</source>
        <translation>(0 = تلقائي, &lt;0 = اترك هذا العدد من الأنوية حر)</translation>
    </message>
    <message>
        <source>W&amp;allet</source>
        <translation>&amp;محفظة</translation>
    </message>
    <message>
        <source>Expert</source>
        <translation>تصدير</translation>
    </message>
    <message>
        <source>Enable coin &amp;control features</source>
        <translation>تفعيل ميزات التحكم في العملة</translation>
    </message>
    <message>
        <source>If you disable the spending of unconfirmed change, the change from a transaction cannot be used until that transaction has at least one confirmation. This also affects how your balance is computed.</source>
        <translation>اذا قمت بتعطيل الانفاق من النقود الغير مؤكدة، النقود من معاملة غير مؤكدة لن تكون قابلة للاستعمال حتى تحتوي تلك المعاملة على الأقل على تأكيد واحد. هذا أيضا يؤثر على كيفية حساب رصيدك.</translation>
    </message>
    <message>
        <source>&amp;Spend unconfirmed change</source>
        <translation>دفع الفكة غير المؤكدة</translation>
    </message>
    <message>
        <source>Automatically open the Qtum client port on the router. This only works when your router supports UPnP and it is enabled.</source>
        <translation>فتح منفذ خادم البتكوين تلقائيا على الموجه. هذا فقط يعمل عندما يكون الموجه الخاص بك يدعم UPnP ومفعل ايضا.</translation>
    </message>
    <message>
        <source>Map port using &amp;UPnP</source>
        <translation>ربط المنفذ باستخدام UPnP</translation>
    </message>
    <message>
        <source>Accept connections from outside.</source>
        <translation>قبول الاتصالات من الخارج.</translation>
    </message>
    <message>
        <source>Allow incomin&amp;g connections</source>
        <translation>السماح بالاتصالات الواردة.</translation>
    </message>
    <message>
        <source>Connect to the Qtum network through a SOCKS5 proxy.</source>
        <translation>الاتصال بشبكة البتكوين عبر وكيل SOCKS5.</translation>
    </message>
    <message>
        <source>&amp;Connect through SOCKS5 proxy (default proxy):</source>
        <translation>الاتصال من خلال وكيل SOCKS5 (الوكيل الافتراضي):</translation>
    </message>
    <message>
        <source>Proxy &amp;IP:</source>
        <translation>بروكسي &amp;اي بي:</translation>
    </message>
    <message>
        <source>&amp;Port:</source>
        <translation>&amp;المنفذ:</translation>
    </message>
    <message>
        <source>Port of the proxy (e.g. 9050)</source>
        <translation>منفذ البروكسي (مثلا 9050)</translation>
    </message>
    <message>
        <source>Used for reaching peers via:</source>
        <translation>مستخدم للاتصال بالاصدقاء من خلال:</translation>
    </message>
    <message>
        <source>IPv4</source>
        <translation>IPv4</translation>
    </message>
    <message>
        <source>IPv6</source>
        <translation>IPv6</translation>
    </message>
    <message>
        <source>Tor</source>
        <translation>تور</translation>
    </message>
    <message>
<<<<<<< HEAD
        <source>Connect to the Qtum network through a separate SOCKS5 proxy for Tor hidden services.</source>
        <translation>قم بالاتصال بشبكة بتكوين عبر وكيل SOCKS5 منفصل لخدمات تور المخفية.</translation>
    </message>
    <message>
=======
>>>>>>> da23532c
        <source>&amp;Window</source>
        <translation>نافذه</translation>
    </message>
    <message>
        <source>Show only a tray icon after minimizing the window.</source>
        <translation>إظهار آيقونة الصينية فقط بعد تصغير النافذة.</translation>
    </message>
    <message>
        <source>&amp;Minimize to the tray instead of the taskbar</source>
        <translation>التصغير إلى صينية النظام بدلاً من شريط المهام</translation>
    </message>
    <message>
        <source>M&amp;inimize on close</source>
        <translation>تصغير عند الإغلاق</translation>
    </message>
    <message>
        <source>&amp;Display</source>
        <translation>&amp;عرض</translation>
    </message>
    <message>
        <source>User Interface &amp;language:</source>
        <translation>واجهة المستخدم &amp;اللغة:</translation>
    </message>
    <message>
        <source>The user interface language can be set here. This setting will take effect after restarting %1.</source>
        <translation>سيسري هذا الإعداد بعد إعادة تشغيل %1.</translation>
    </message>
    <message>
        <source>&amp;Unit to show amounts in:</source>
        <translation>الوحدة لإظهار المبالغ فيها:</translation>
    </message>
    <message>
        <source>Choose the default subdivision unit to show in the interface and when sending coins.</source>
        <translation>اختر وحدة التقسيم الفرعية الافتراضية للعرض في الواجهة وعند إرسال العملات.</translation>
    </message>
    <message>
        <source>Whether to show coin control features or not.</source>
        <translation>ما اذا أردت إظهار ميزات التحكم في العملة أم لا.</translation>
    </message>
    <message>
        <source>Connect to the Qtum network through a separate SOCKS5 proxy for Tor onion services.</source>
        <translation>اتصل بشبكة بتكوين من خلال وكيل SOCKS5 منفصل لخدمات Tor onion.</translation>
    </message>
    <message>
        <source>Use separate SOCKS&amp;5 proxy to reach peers via Tor onion services:</source>
        <translation>استخدم بروكسي SOCKS5 منفصل للوصول إلى الأقران عبر خدمات Tor onion:</translation>
    </message>
    <message>
        <source>&amp;Third party transaction URLs</source>
        <translation>العناوين (URL) لجهات خارجية</translation>
    </message>
    <message>
        <source>Options set in this dialog are overridden by the command line or in the configuration file:</source>
        <translation>يتم تجاوز الخيارات المعينة في مربع الحوار هذا بواسطة سطر الأوامر أو في ملف التكوين:</translation>
    </message>
    <message>
        <source>&amp;OK</source>
        <translation>تم</translation>
    </message>
    <message>
        <source>&amp;Cancel</source>
        <translation>الغاء</translation>
    </message>
    <message>
        <source>default</source>
        <translation>الافتراضي</translation>
    </message>
    <message>
        <source>none</source>
        <translation>لا شيء</translation>
    </message>
    <message>
        <source>Confirm options reset</source>
        <translation>تأكيد استعادة الخيارات</translation>
    </message>
    <message>
        <source>Client restart required to activate changes.</source>
        <translation>يتطلب إعادة تشغيل العميل لتفعيل التغييرات.</translation>
    </message>
    <message>
        <source>Client will be shut down. Do you want to proceed?</source>
        <translation>سوف يتم إيقاف العميل تماماً. هل تريد الإستمرار؟</translation>
    </message>
    <message>
        <source>Configuration options</source>
        <translation>إعداد الخيارات</translation>
    </message>
    <message>
        <source>The configuration file is used to specify advanced user options which override GUI settings. Additionally, any command-line options will override this configuration file.</source>
        <translation>يتم استخدام ملف التكوين لتحديد خيارات المستخدم المتقدمة التي تتجاوز إعدادات واجهة المستخدم الرسومية. بالإضافة إلى ذلك ، ستتجاوز أي خيارات سطر أوامر ملف التكوين هذا.</translation>
    </message>
    <message>
        <source>Error</source>
        <translation>خطأ</translation>
    </message>
    <message>
        <source>The configuration file could not be opened.</source>
        <translation>لم تتمكن من فتح ملف الإعدادات.</translation>
    </message>
    <message>
        <source>This change would require a client restart.</source>
        <translation>هذا التغيير يتطلب إعادة تشغيل العميل بشكل كامل.</translation>
    </message>
    <message>
        <source>The supplied proxy address is invalid.</source>
        <translation>عنوان الوكيل توفيره غير صالح.</translation>
    </message>
</context>
<context>
    <name>OverviewPage</name>
    <message>
        <source>Form</source>
        <translation>نمودج</translation>
    </message>
    <message>
        <source>The displayed information may be out of date. Your wallet automatically synchronizes with the Qtum network after a connection is established, but this process has not completed yet.</source>
        <translation>قد تكون المعلومات المعروضة قديمة. تتزامن محفظتك تلقائيًا مع شبكة البتكوين بعد إنشاء الاتصال، ولكن هذه العملية لم تكتمل بعد.</translation>
    </message>
    <message>
        <source>Watch-only:</source>
        <translation>مشاهدة فقط:</translation>
    </message>
    <message>
        <source>Available:</source>
        <translation>متوفر</translation>
    </message>
    <message>
        <source>Your current spendable balance</source>
        <translation>رصيدك القابل للصرف</translation>
    </message>
    <message>
        <source>Pending:</source>
        <translation>معلق:</translation>
    </message>
    <message>
        <source>Total of transactions that have yet to be confirmed, and do not yet count toward the spendable balance</source>
        <translation>إجمالي المعاملات التي لم يتم تأكيدها بعد ولا تحتسب ضمن الرصيد القابل للانفاق</translation>
    </message>
    <message>
        <source>Immature:</source>
        <translation>غير ناضجة</translation>
    </message>
    <message>
        <source>Mined balance that has not yet matured</source>
        <translation>الرصيد المعدّن الذي لم ينضج بعد</translation>
    </message>
    <message>
        <source>Balances</source>
        <translation>الأرصدة</translation>
    </message>
    <message>
        <source>Total:</source>
        <translation>المجموع:</translation>
    </message>
    <message>
        <source>Your current total balance</source>
        <translation>رصيدك الكلي الحالي</translation>
    </message>
    <message>
        <source>Your current balance in watch-only addresses</source>
        <translation>رصيدك الحالي في العناوين المشاهدة فقط</translation>
    </message>
    <message>
        <source>Spendable:</source>
        <translation>قابل للصرف:</translation>
    </message>
    <message>
        <source>Recent transactions</source>
        <translation>أحدث المعاملات</translation>
    </message>
    <message>
        <source>Unconfirmed transactions to watch-only addresses</source>
        <translation>معاملات غير مؤكدة للعناوين المشاهدة فقط</translation>
    </message>
    <message>
        <source>Mined balance in watch-only addresses that has not yet matured</source>
        <translation>الرصيد المعدّن في العناوين المشاهدة فقط التي لم تنضج بعد</translation>
    </message>
    <message>
        <source>Current total balance in watch-only addresses</source>
        <translation>الرصيد الإجمالي الحالي في العناوين المشاهدة فقط</translation>
    </message>
    <message>
        <source>Privacy mode activated for the Overview tab. To unmask the values, uncheck Settings-&gt;Mask values.</source>
        <translation>تم تنشيط وضع الخصوصية لعلامة التبويب "نظرة عامة". للكشف عن القيم ، قم بإلغاء تحديد الإعدادات-&gt; إخفاء القيم.</translation>
    </message>
</context>
<context>
    <name>PSBTOperationsDialog</name>
    <message>
        <source>Dialog</source>
        <translation>حوار</translation>
    </message>
    <message>
        <source>Sign Tx</source>
        <translation>تسجيل Tx</translation>
    </message>
    <message>
        <source>Broadcast Tx</source>
        <translation>بث TX</translation>
    </message>
    <message>
        <source>Copy to Clipboard</source>
        <translation>نسخ إلى الحافظة</translation>
    </message>
    <message>
        <source>Save...</source>
        <translation>حفظ...</translation>
    </message>
    <message>
        <source>Close</source>
        <translation>إغلاق</translation>
    </message>
    <message>
        <source>Failed to load transaction: %1</source>
        <translation>فشل تحميل المعاملة: %1</translation>
    </message>
    <message>
        <source>Failed to sign transaction: %1</source>
        <translation>فشل توقيع المعاملة: %1</translation>
    </message>
    <message>
        <source>Could not sign any more inputs.</source>
        <translation>تعذر توقيع المزيد من المدخلات.</translation>
    </message>
    <message>
        <source>Signed %1 inputs, but more signatures are still required.</source>
        <translation>تم توقيع %1 إدخالات، ولكن لا تزال هناك حاجة إلى المزيد من التوقيعات.</translation>
    </message>
    <message>
        <source>Signed transaction successfully. Transaction is ready to broadcast.</source>
        <translation>تم توقيع المعاملة بنجاح. المعاملة جاهزة للبث.</translation>
    </message>
    <message>
        <source>Unknown error processing transaction.</source>
        <translation>خطأ غير معروف في معالجة المعاملة.</translation>
    </message>
    <message>
        <source>Transaction broadcast successfully! Transaction ID: %1</source>
        <translation>تم بث المعاملة بنجاح! معرّف المعاملة: %1</translation>
    </message>
    <message>
        <source>Transaction broadcast failed: %1</source>
        <translation>فشل بث المعاملة: %1</translation>
    </message>
    <message>
        <source>PSBT copied to clipboard.</source>
        <translation>نسخ PSBT إلى الحافظة.</translation>
    </message>
    <message>
        <source>Save Transaction Data</source>
        <translation>حفظ بيانات المعاملات</translation>
    </message>
    <message>
        <source>Partially Signed Transaction (Binary) (*.psbt)</source>
        <translation>معاملة موقعة جزئيًا (ثنائي) (* .psbt)</translation>
    </message>
    <message>
        <source>PSBT saved to disk.</source>
        <translation>تم حفظ PSBT على القرص.</translation>
    </message>
    <message>
        <source> * Sends %1 to %2</source>
        <translation>* يرسل %1 إلى %2</translation>
    </message>
    <message>
        <source>Unable to calculate transaction fee or total transaction amount.</source>
        <translation>غير قادر على حساب رسوم المعاملة أو إجمالي مبلغ المعاملة.</translation>
    </message>
    <message>
        <source>Pays transaction fee: </source>
        <translation>دفع رسوم المعاملة:</translation>
    </message>
    <message>
        <source>Total Amount</source>
        <translation>القيمة الإجمالية</translation>
    </message>
    <message>
        <source>or</source>
        <translation>أو</translation>
    </message>
    <message>
        <source>Transaction is missing some information about inputs.</source>
        <translation>تفتقد المعاملة إلى بعض المعلومات حول المدخلات </translation>
    </message>
    <message>
        <source>Transaction still needs signature(s).</source>
        <translation>المعاملة ما زالت تحتاج التوقيع.</translation>
    </message>
    <message>
        <source>(But this wallet cannot sign transactions.)</source>
        <translation>.لكن هذه المخفضة لا يمكنها توقيع للمعاملات</translation>
    </message>
    <message>
        <source>(But this wallet does not have the right keys.)</source>
        <translation>لكن هذه المحفظة لا تحتوي على المفاتيح الصحيحة.</translation>
    </message>
    <message>
        <source>Transaction is fully signed and ready for broadcast.</source>
        <translation> الصفقة موقعة بالكامل وجاهزة للبث</translation>
    </message>
    <message>
        <source>Transaction status is unknown.</source>
        <translation>حالة المعاملة غير معروفة.</translation>
    </message>
</context>
<context>
    <name>PaymentServer</name>
    <message>
        <source>Payment request error</source>
        <translation>خطأ في طلب الدفع</translation>
    </message>
    <message>
        <source>Cannot start qtum: click-to-pay handler</source>
        <translation>لا يمكن تشغيل بتكوين: معالج النقر للدفع</translation>
    </message>
    <message>
        <source>URI handling</source>
        <translation>التعامل مع العنوان</translation>
    </message>
    <message>
        <source>'qtum://' is not a valid URI. Use 'qtum:' instead.</source>
        <translation>'qtum://' هو ليس عنوان URL صالح. استعمل 'qtum:' بدلا من ذلك.</translation>
    </message>
    <message>
        <source>Cannot process payment request because BIP70 is not supported.</source>
        <translation>معالجة طلب الدفع لأن BIP70 غير مدعوم.</translation>
    </message>
    <message>
        <source>Due to widespread security flaws in BIP70 it's strongly recommended that any merchant instructions to switch wallets be ignored.</source>
        <translation>بسبب الانتشار الواسع للعيوب الأمنية في BIP70 فإنه من الموصى به وبشدة تجاهل أي ارشادات من التجار لتغيير المحافظ.</translation>
    </message>
    <message>
        <source>If you are receiving this error you should request the merchant provide a BIP21 compatible URI.</source>
        <translation>إذا كنت تتلقى هذا الخطأ فيجب عليك الطلب من التاجر توفير عنوان URI يتوافق مع BIP21.</translation>
    </message>
    <message>
        <source>Invalid payment address %1</source>
        <translation>عنوان الدفع غير صالح %1</translation>
    </message>
    <message>
        <source>URI cannot be parsed! This can be caused by an invalid Qtum address or malformed URI parameters.</source>
        <translation>لا يمكن تحليل العنوان (URI)! يمكن أن يحدث هذا بسبب عنوان بتكوين غير صالح أو معلمات عنوان (URI) غير صحيحة.</translation>
    </message>
    <message>
        <source>Payment request file handling</source>
        <translation>التعامل مع ملف طلب الدفع</translation>
    </message>
</context>
<context>
    <name>PeerTableModel</name>
    <message>
        <source>User Agent</source>
        <translation>وكيل المستخدم</translation>
    </message>
    <message>
        <source>Node/Service</source>
        <translation>عقدة/خدمة</translation>
    </message>
    <message>
        <source>NodeId</source>
        <translation>رقم العقدة</translation>
    </message>
    <message>
        <source>Ping</source>
        <translation>رنين</translation>
    </message>
    <message>
        <source>Sent</source>
        <translation>تم الإرسال</translation>
    </message>
    <message>
        <source>Received</source>
        <translation>إستقبل</translation>
    </message>
</context>
<context>
    <name>QObject</name>
    <message>
        <source>Amount</source>
        <translation>مبلغ</translation>
    </message>
    <message>
        <source>Enter a Qtum address (e.g. %1)</source>
        <translation>ادخل عنوان محفطة البتكوين (مثال %1)</translation>
    </message>
    <message>
        <source>%1 d</source>
        <translation>%1 يوم</translation>
    </message>
    <message>
        <source>%1 h</source>
        <translation>%1 ساعة</translation>
    </message>
    <message>
        <source>%1 m</source>
        <translation>%1 دقيقة</translation>
    </message>
    <message>
        <source>%1 s</source>
        <translation>%1 ثانية</translation>
    </message>
    <message>
        <source>None</source>
        <translation>لا شيء</translation>
    </message>
    <message>
        <source>N/A</source>
        <translation>غير معروف</translation>
    </message>
    <message>
        <source>%1 ms</source>
        <translation>%1 جزء من الثانية</translation>
    </message>
    <message numerus="yes">
        <source>%n minute(s)</source>
        <translation><numerusform>%n دقيقة</numerusform><numerusform>%n دقيقة</numerusform><numerusform>%n دقيقة</numerusform><numerusform>%n دقيقة</numerusform><numerusform>%n دقيقة</numerusform><numerusform>%n دقيقة</numerusform></translation>
    </message>
    <message numerus="yes">
        <source>%n hour(s)</source>
        <translation><numerusform>%n ساعة</numerusform><numerusform>%n ساعة</numerusform><numerusform>%n ساعة</numerusform><numerusform>%n ساعة</numerusform><numerusform>%n ساعة</numerusform><numerusform>%n ساعة</numerusform></translation>
    </message>
    <message numerus="yes">
        <source>%n day(s)</source>
        <translation><numerusform>%n أيام</numerusform><numerusform>%n يوم</numerusform><numerusform>%n أيام</numerusform><numerusform>%n يوم</numerusform><numerusform>%n أيام</numerusform><numerusform>%n أيام</numerusform></translation>
    </message>
    <message numerus="yes">
        <source>%n week(s)</source>
        <translation><numerusform>%n أسابيع</numerusform><numerusform>%n أسابيع</numerusform><numerusform>%n أسابيع</numerusform><numerusform>%n أسابيع</numerusform><numerusform>%n أسابيع</numerusform><numerusform>%n أسابيع</numerusform></translation>
    </message>
    <message>
        <source>%1 and %2</source>
        <translation>%1 و %2</translation>
    </message>
    <message numerus="yes">
        <source>%n year(s)</source>
        <translation><numerusform>%n سنوات</numerusform><numerusform>%n سنوات</numerusform><numerusform>%n سنوات</numerusform><numerusform>%n سنوات</numerusform><numerusform>%n سنوات</numerusform><numerusform>%n سنوات</numerusform></translation>
    </message>
    <message>
        <source>%1 B</source>
        <translation>%1 بايت</translation>
    </message>
    <message>
        <source>%1 KB</source>
        <translation>%1 كيلو بايت</translation>
    </message>
    <message>
        <source>%1 MB</source>
        <translation>%1 ميقا بايت</translation>
    </message>
    <message>
        <source>%1 GB</source>
        <translation>%1 قيقا بايت</translation>
    </message>
    <message>
        <source>Error: Specified data directory "%1" does not exist.</source>
        <translation>خطأ: دليل البيانات المحدد "%1" غير موجود.</translation>
    </message>
    <message>
        <source>Error: %1</source>
        <translation>خطأ: %1</translation>
    </message>
    <message>
        <source>%1 didn't yet exit safely...</source>
        <translation>%1 لم يخرج بعد بأمان...</translation>
    </message>
    <message>
        <source>unknown</source>
        <translation>غير معروف</translation>
    </message>
</context>
<context>
    <name>QRImageWidget</name>
    <message>
        <source>&amp;Save Image...</source>
        <translation>&amp;حفظ الصورة</translation>
    </message>
    <message>
        <source>&amp;Copy Image</source>
        <translation>&amp;نسخ الصورة</translation>
    </message>
    <message>
        <source>Resulting URI too long, try to reduce the text for label / message.</source>
        <translation>العنوان المستخدم طويل جدًا، حاول أن تقوم بتقليل نص التسمية / الرسالة.</translation>
    </message>
    <message>
        <source>Error encoding URI into QR Code.</source>
        <translation>خطأ في ترميز العنوان إلى الرمز المربع.</translation>
    </message>
    <message>
        <source>QR code support not available.</source>
        <translation>دعم كود الـQR غير متوفر.</translation>
    </message>
    <message>
        <source>Save QR Code</source>
        <translation>حفظ رمز الاستجابة السريعة QR</translation>
    </message>
    <message>
        <source>PNG Image (*.png)</source>
        <translation>صورة PNG (*.png)</translation>
    </message>
</context>
<context>
    <name>RPCConsole</name>
    <message>
        <source>N/A</source>
        <translation>غير معروف</translation>
    </message>
    <message>
        <source>Client version</source>
        <translation>نسخه العميل</translation>
    </message>
    <message>
        <source>&amp;Information</source>
        <translation>المعلومات</translation>
    </message>
    <message>
        <source>General</source>
        <translation>عام</translation>
    </message>
    <message>
        <source>Using BerkeleyDB version</source>
        <translation>باستخدام BerkeleyDB إصدار</translation>
    </message>
    <message>
        <source>Datadir</source>
        <translation>دليل البيانات</translation>
    </message>
    <message>
        <source>Blocksdir</source>
        <translation>ملف الكتل blocksdir</translation>
    </message>
    <message>
        <source>Startup time</source>
        <translation>وقت البدء</translation>
    </message>
    <message>
        <source>Network</source>
        <translation>الشبكه</translation>
    </message>
    <message>
        <source>Name</source>
        <translation>الاسم</translation>
    </message>
    <message>
        <source>Number of connections</source>
        <translation>عدد الاتصالات</translation>
    </message>
    <message>
        <source>Block chain</source>
        <translation>سلسلة الكتل</translation>
    </message>
    <message>
        <source>Memory Pool</source>
        <translation>تجمع الذاكرة</translation>
    </message>
    <message>
        <source>Current number of transactions</source>
        <translation>عدد المعاملات الحالي</translation>
    </message>
    <message>
        <source>Memory usage</source>
        <translation>استخدام الذاكرة</translation>
    </message>
    <message>
        <source>Wallet: </source>
        <translation>محفظة:</translation>
    </message>
    <message>
        <source>(none)</source>
        <translation>(لايوجد)</translation>
    </message>
    <message>
        <source>&amp;Reset</source>
        <translation>إعادة تعيين</translation>
    </message>
    <message>
        <source>Received</source>
        <translation>إستقبل</translation>
    </message>
    <message>
        <source>Sent</source>
        <translation>تم الإرسال</translation>
    </message>
    <message>
        <source>&amp;Peers</source>
        <translation>&amp;اصدقاء</translation>
    </message>
    <message>
        <source>Banned peers</source>
        <translation>الأقران الممنوعين</translation>
    </message>
    <message>
        <source>Select a peer to view detailed information.</source>
        <translation>حدد نظير لعرض معلومات مفصلة.</translation>
    </message>
    <message>
        <source>Direction</source>
        <translation>جهة</translation>
    </message>
    <message>
        <source>Version</source>
        <translation>الإصدار</translation>
    </message>
    <message>
        <source>Starting Block</source>
        <translation>كتلة البداية</translation>
    </message>
    <message>
        <source>Synced Headers</source>
        <translation>رؤوس متزامنة</translation>
    </message>
    <message>
        <source>Synced Blocks</source>
        <translation>كتل متزامنة</translation>
    </message>
    <message>
        <source>User Agent</source>
        <translation>وكيل المستخدم</translation>
    </message>
    <message>
        <source>Node window</source>
        <translation>نافذة Node </translation>
    </message>
    <message>
        <source>Current block height</source>
        <translation>ارتفاع الكتلة الحالي</translation>
    </message>
    <message>
        <source>Decrease font size</source>
        <translation>تصغير حجم الخط</translation>
    </message>
    <message>
        <source>Increase font size</source>
        <translation>تكبير حجم الخط</translation>
    </message>
    <message>
        <source>Permissions</source>
        <translation>اذونات</translation>
    </message>
    <message>
        <source>Services</source>
        <translation>خدمات</translation>
    </message>
    <message>
        <source>Connection Time</source>
        <translation>مدة الاتصال</translation>
    </message>
    <message>
        <source>Last Send</source>
        <translation>آخر استقبال</translation>
    </message>
    <message>
        <source>Last Receive</source>
        <translation>آخر إرسال</translation>
    </message>
    <message>
        <source>Ping Time</source>
        <translation>وقت الرنين</translation>
    </message>
    <message>
        <source>The duration of a currently outstanding ping.</source>
        <translation>مدة الرنين المعلقة حالياً.</translation>
    </message>
    <message>
        <source>Ping Wait</source>
        <translation>انتظار الرنين</translation>
    </message>
    <message>
        <source>Min Ping</source>
        <translation>أقل رنين</translation>
    </message>
    <message>
        <source>Time Offset</source>
        <translation>إزاحة الوقت</translation>
    </message>
    <message>
        <source>Last block time</source>
        <translation>اخر وقت الكتلة</translation>
    </message>
    <message>
        <source>&amp;Open</source>
        <translation>الفتح</translation>
    </message>
    <message>
        <source>&amp;Console</source>
        <translation>وحدة التحكم</translation>
    </message>
    <message>
        <source>&amp;Network Traffic</source>
        <translation>&amp;حركة مرور الشبكة</translation>
    </message>
    <message>
        <source>Totals</source>
        <translation>المجاميع</translation>
    </message>
    <message>
        <source>In:</source>
        <translation>داخل:</translation>
    </message>
    <message>
        <source>Out:</source>
        <translation>خارج:</translation>
    </message>
    <message>
        <source>Debug log file</source>
        <translation>تصحيح ملف السجل</translation>
    </message>
    <message>
        <source>Clear console</source>
        <translation>مسح وحدة التحكم</translation>
    </message>
    <message>
        <source>1 &amp;hour</source>
        <translation>1 &amp;ساعة</translation>
    </message>
    <message>
        <source>1 &amp;day</source>
        <translation>1 &amp; يوم</translation>
    </message>
    <message>
        <source>1 &amp;week</source>
        <translation>1 &amp; اسبوع</translation>
    </message>
    <message>
        <source>1 &amp;year</source>
        <translation>1 &amp; سنة</translation>
    </message>
    <message>
        <source>&amp;Disconnect</source>
        <translation>قطع الاتصال</translation>
    </message>
    <message>
        <source>Ban for</source>
        <translation>حظر ل</translation>
    </message>
    <message>
        <source>&amp;Unban</source>
        <translation>رفع الحظر</translation>
    </message>
    <message>
        <source>Welcome to the %1 RPC console.</source>
        <translation>مرحبًا بك في وحدة التحكم %1 RPC.</translation>
    </message>
    <message>
        <source>Use up and down arrows to navigate history, and %1 to clear screen.</source>
        <translation>استخدم السهمين لأعلى ولأسفل لتصفح السجل، و%1 لمسح الشاشة.</translation>
    </message>
    <message>
        <source>Type %1 for an overview of available commands.</source>
        <translation>اكتب %1 للحصول على نظرة عامة على الأوامر المتوفرة.</translation>
    </message>
    <message>
        <source>For more information on using this console type %1.</source>
        <translation>لمزيد من المعلومات حول استخدام نوع وحدة التحكم هذه اكتب %1.</translation>
    </message>
    <message>
        <source>WARNING: Scammers have been active, telling users to type commands here, stealing their wallet contents. Do not use this console without fully understanding the ramifications of a command.</source>
        <translation>تحذير: المخادعون نشطون، ويطلبون من المستخدمين كتابة الأوامر هنا، من أجل سرقة محتويات محفظتهم. لا تستخدم وحدة التحكم هذه بدون فهم تبعات الأمر بشكل كامل.</translation>
    </message>
    <message>
        <source>Network activity disabled</source>
        <translation>تم تعطيل نشاط الشبكة</translation>
    </message>
    <message>
        <source>Executing command without any wallet</source>
        <translation>تنفيذ الأوامر بدون محفظة </translation>
    </message>
    <message>
        <source>(node id: %1)</source>
        <translation>(معرف العقدة: %1)</translation>
    </message>
    <message>
        <source>via %1</source>
        <translation>خلال %1</translation>
    </message>
    <message>
        <source>never</source>
        <translation>ابدا</translation>
    </message>
    <message>
        <source>Inbound</source>
        <translation>داخل</translation>
    </message>
    <message>
        <source>Outbound</source>
        <translation>خارجي</translation>
    </message>
    <message>
        <source>Unknown</source>
        <translation>غير معرف</translation>
    </message>
</context>
<context>
    <name>ReceiveCoinsDialog</name>
    <message>
        <source>&amp;Amount:</source>
        <translation>&amp;القيمة</translation>
    </message>
    <message>
        <source>&amp;Label:</source>
        <translation>&amp;وصف :</translation>
    </message>
    <message>
        <source>&amp;Message:</source>
        <translation>&amp;رسالة:</translation>
    </message>
    <message>
        <source>An optional message to attach to the payment request, which will be displayed when the request is opened. Note: The message will not be sent with the payment over the Qtum network.</source>
        <translation>رسالة اختيارية لإرفاقها بطلب الدفع، والتي سيتم عرضها عند فتح الطلب. ملاحظة: لن يتم إرسال الرسالة مع الدفعة عبر شبكة البتكوين.</translation>
    </message>
    <message>
        <source>An optional label to associate with the new receiving address.</source>
        <translation>تسمية اختيارية لربطها بعنوان المستلم الجديد.</translation>
    </message>
    <message>
        <source>Use this form to request payments. All fields are &lt;b&gt;optional&lt;/b&gt;.</source>
        <translation>استخدم هذا النموذج لطلب الدفعات. جميع الحقول &lt;b&gt;اختيارية&lt;/b&gt;.</translation>
    </message>
    <message>
        <source>An optional amount to request. Leave this empty or zero to not request a specific amount.</source>
        <translation>مبلغ اختياري للطلب. اترك هذا فارغًا أو صفراً لعدم طلب مبلغ محدد.</translation>
    </message>
    <message>
        <source>An optional label to associate with the new receiving address (used by you to identify an invoice).  It is also attached to the payment request.</source>
        <translation>وُسم اختياري للربط مع عنوان الاستقبال (يستعمل من قبلك لتحديد فاتورة). هو أيضا مرفق بطلب الدفع.</translation>
    </message>
    <message>
        <source>An optional message that is attached to the payment request and may be displayed to the sender.</source>
        <translation>رسالة اختيارية مرفقة بطلب الدفع ومن الممكن أن تعرض للمرسل.</translation>
    </message>
    <message>
        <source>&amp;Create new receiving address</source>
        <translation>و إنشاء عناوين استقبال جديدة</translation>
    </message>
    <message>
        <source>Clear all fields of the form.</source>
        <translation>مسح كل حقول النموذج المطلوبة</translation>
    </message>
    <message>
        <source>Clear</source>
        <translation>مسح</translation>
    </message>
    <message>
        <source>Native segwit addresses (aka Bech32 or BIP-173) reduce your transaction fees later on and offer better protection against typos, but old wallets don't support them. When unchecked, an address compatible with older wallets will be created instead.</source>
        <translation>عناوين segwit (المعروفة بـBech32 أو BIP-173) تخفض من رسوم المعاملة لاحقا وتوفر حماية أفضل ضد الأخطاء المطبعية، لكن المحافظ القديمة لا تدعمهم. عندما يكون هذا الخيار غير محدد، سوف يتم إنشاء عنوان متوافق مع المحافظ القديمة عوضا عن ذلك.</translation>
    </message>
    <message>
        <source>Generate native segwit (Bech32) address</source>
        <translation>توليد عنوان segwit ـ (Bech32)</translation>
    </message>
    <message>
        <source>Requested payments history</source>
        <translation>سجل طلبات الدفع</translation>
    </message>
    <message>
        <source>Show the selected request (does the same as double clicking an entry)</source>
        <translation>إظهار الطلب المحدد (يقوم بنفس نتيجة النقر المزدوج على أي إدخال)</translation>
    </message>
    <message>
        <source>Show</source>
        <translation>عرض</translation>
    </message>
    <message>
        <source>Remove the selected entries from the list</source>
        <translation>قم بإزالة الإدخالات المحددة من القائمة</translation>
    </message>
    <message>
        <source>Remove</source>
        <translation>ازل</translation>
    </message>
    <message>
        <source>Copy URI</source>
        <translation>نسخ العنوان</translation>
    </message>
    <message>
        <source>Copy label</source>
        <translation> انسخ التسمية</translation>
    </message>
    <message>
        <source>Copy message</source>
        <translation>انسخ الرسالة</translation>
    </message>
    <message>
        <source>Copy amount</source>
        <translation>نسخ الكمية</translation>
    </message>
    <message>
        <source>Could not unlock wallet.</source>
        <translation> يمكن فتح المحفظة.</translation>
    </message>
    </context>
<context>
    <name>ReceiveRequestDialog</name>
    <message>
        <source>Request payment to ...</source>
        <translation>طلب دفع ل ...</translation>
    </message>
    <message>
        <source>Address:</source>
        <translation>العناوين:</translation>
    </message>
    <message>
        <source>Amount:</source>
        <translation>القيمة :</translation>
    </message>
    <message>
        <source>Label:</source>
        <translation>وسم:</translation>
    </message>
    <message>
        <source>Message:</source>
        <translation>الرسائل</translation>
    </message>
    <message>
        <source>Wallet:</source>
        <translation>المحفظة:</translation>
    </message>
    <message>
        <source>Copy &amp;URI</source>
        <translation>نسخ  &amp;URI</translation>
    </message>
    <message>
        <source>Copy &amp;Address</source>
        <translation>نسخ &amp;العنوان</translation>
    </message>
    <message>
        <source>&amp;Save Image...</source>
        <translation>&amp;حفظ الصورة</translation>
    </message>
    <message>
        <source>Request payment to %1</source>
        <translation>طلب الدفعة إلى %1</translation>
    </message>
    <message>
        <source>Payment information</source>
        <translation>معلومات الدفع</translation>
    </message>
</context>
<context>
    <name>RecentRequestsTableModel</name>
    <message>
        <source>Date</source>
        <translation>التاريخ</translation>
    </message>
    <message>
        <source>Label</source>
        <translation>وسم</translation>
    </message>
    <message>
        <source>Message</source>
        <translation>رسالة </translation>
    </message>
    <message>
        <source>(no label)</source>
        <translation>(بدون وسم)</translation>
    </message>
    <message>
        <source>(no message)</source>
        <translation>( لا رسائل )</translation>
    </message>
    <message>
        <source>(no amount requested)</source>
        <translation>(لا يوجد مبلغ مطلوب)</translation>
    </message>
    <message>
        <source>Requested</source>
        <translation>تم الطلب</translation>
    </message>
</context>
<context>
    <name>SendCoinsDialog</name>
    <message>
        <source>Send Coins</source>
        <translation>إرسال العملات</translation>
    </message>
    <message>
        <source>Coin Control Features</source>
        <translation>ميزات التحكم بالعملة</translation>
    </message>
    <message>
        <source>Inputs...</source>
        <translation>المدخلات...</translation>
    </message>
    <message>
        <source>automatically selected</source>
        <translation>اختيار تلقائيا</translation>
    </message>
    <message>
        <source>Insufficient funds!</source>
        <translation>الرصيد غير كافي!</translation>
    </message>
    <message>
        <source>Quantity:</source>
        <translation>الكمية:</translation>
    </message>
    <message>
        <source>Bytes:</source>
        <translation>بايت</translation>
    </message>
    <message>
        <source>Amount:</source>
        <translation>القيمة :</translation>
    </message>
    <message>
        <source>Fee:</source>
        <translation>الرسوم:</translation>
    </message>
    <message>
        <source>After Fee:</source>
        <translation>بعد الرسوم :</translation>
    </message>
    <message>
        <source>Change:</source>
        <translation>تعديل :</translation>
    </message>
    <message>
        <source>If this is activated, but the change address is empty or invalid, change will be sent to a newly generated address.</source>
        <translation>إذا تم تنشيط هذا، ولكن عنوان الفكة فارغ أو غير صالح، فسيتم إرسال الفكة إلى عنوان تم إنشاؤه حديثًا.</translation>
    </message>
    <message>
        <source>Custom change address</source>
        <translation>تغيير عنوان الفكة</translation>
    </message>
    <message>
        <source>Transaction Fee:</source>
        <translation>رسوم المعاملة:</translation>
    </message>
    <message>
        <source>Choose...</source>
        <translation>إختر …</translation>
    </message>
    <message>
        <source>Warning: Fee estimation is currently not possible.</source>
        <translation>تحذير: تقدير الرسوم غير ممكن في الوقت الحالي.</translation>
    </message>
    <message>
        <source>Specify a custom fee per kB (1,000 bytes) of the transaction's virtual size.

Note:  Since the fee is calculated on a per-byte basis, a fee of "100 satoshis per kB" for a transaction size of 500 bytes (half of 1 kB) would ultimately yield a fee of only 50 satoshis.</source>
        <translation>حدد رسوم مخصصة لكل كيلوبايت (1000 بايت) من حجم المعاملة الافتراضي.

ملاحظة: باعتبار أن الرسوم تحسب على أساس لكل-بايت، رسوم قدرها "100 ساتوشي لكل كيلوبايت" لحجم معاملة يتكون من 500 بايت (نصف كيلوبايت) سوف يؤدي في النهاية الى رسوم قدرها 50 ساتوشي فقط.</translation>
    </message>
    <message>
        <source>per kilobyte</source>
        <translation>لكل كيلوبايت</translation>
    </message>
    <message>
        <source>Hide</source>
        <translation>إخفاء</translation>
    </message>
    <message>
        <source>Recommended:</source>
        <translation>موصى به:</translation>
    </message>
    <message>
        <source>Custom:</source>
        <translation>تخصيص:</translation>
    </message>
    <message>
        <source>(Smart fee not initialized yet. This usually takes a few blocks...)</source>
        <translation>(الرسوم الذكية لم يتم تهيئتها بعد. عادة ما يستغرق ذلك بضع كتل ...)</translation>
    </message>
    <message>
        <source>Send to multiple recipients at once</source>
        <translation>إرسال إلى عدة مستلمين في وقت واحد</translation>
    </message>
    <message>
        <source>Add &amp;Recipient</source>
        <translation>أضافة &amp;مستلم</translation>
    </message>
    <message>
        <source>Clear all fields of the form.</source>
        <translation>مسح كل حقول النموذج المطلوبة</translation>
    </message>
    <message>
        <source>Dust:</source>
        <translation>غبار:</translation>
    </message>
    <message>
        <source>Hide transaction fee settings</source>
        <translation>اخفاء اعدادات رسوم المعاملة</translation>
    </message>
    <message>
        <source>When there is less transaction volume than space in the blocks, miners as well as relaying nodes may enforce a minimum fee. Paying only this minimum fee is just fine, but be aware that this can result in a never confirming transaction once there is more demand for qtum transactions than the network can process.</source>
        <translation>عندما يكون هناك حجم معاملات أقل من الفراغ في الكتل، المعدنون وعقد الترحيل أيضا من الممكن أن يفرضوا الحد الأدنى للرسوم. دفع الحد الأدنى للرسوم قد يكون على ما يرام، لكن كن حذرا بأنه هذا الشيء قد يؤدي الى معاملة لن تتأكد أبدا بمجرد أن الطلب على معاملات البتكوين قد أصبح أكثر مما تتحمله الشبكة.</translation>
    </message>
    <message>
        <source>A too low fee might result in a never confirming transaction (read the tooltip)</source>
        <translation>رسوم قليلة جدا من الممكن أن تؤدي الى معاملة لن تتأكد أبدا (اقرأ التلميح).</translation>
    </message>
    <message>
        <source>Confirmation time target:</source>
        <translation>هدف وقت التأكيد:</translation>
    </message>
    <message>
        <source>Enable Replace-By-Fee</source>
        <translation>تفعيل الإستبدال بواسطة الرسوم</translation>
    </message>
    <message>
        <source>With Replace-By-Fee (BIP-125) you can increase a transaction's fee after it is sent. Without this, a higher fee may be recommended to compensate for increased transaction delay risk.</source>
        <translation>مع الإستبدال بواسطة الرسوم (BIP-125) يمكنك زيادة رسوم المعاملة بعد إرسالها. وبدون ذلك، قد نوصي برسوم أعلى للتعويض عن مخاطر تأخير المعاملة المتزايدة.</translation>
    </message>
    <message>
        <source>Clear &amp;All</source>
        <translation>مسح الكل</translation>
    </message>
    <message>
        <source>Balance:</source>
        <translation>الرصيد:</translation>
    </message>
    <message>
        <source>Confirm the send action</source>
        <translation>تأكيد الإرسال</translation>
    </message>
    <message>
        <source>S&amp;end</source>
        <translation>&amp;ارسال</translation>
    </message>
    <message>
        <source>Copy quantity</source>
        <translation>نسخ الكمية </translation>
    </message>
    <message>
        <source>Copy amount</source>
        <translation>نسخ الكمية</translation>
    </message>
    <message>
        <source>Copy fee</source>
        <translation>نسخ الرسوم</translation>
    </message>
    <message>
        <source>Copy after fee</source>
        <translation>نسخ بعد الرسوم</translation>
    </message>
    <message>
        <source>Copy bytes</source>
        <translation>نسخ البايتات </translation>
    </message>
    <message>
        <source>Copy dust</source>
        <translation>نسخ الغبار</translation>
    </message>
    <message>
        <source>Copy change</source>
        <translation>نسخ التعديل</translation>
    </message>
    <message>
        <source>%1 (%2 blocks)</source>
        <translation>%1 (%2 كثلة)</translation>
    </message>
    <message>
        <source>Cr&amp;eate Unsigned</source>
        <translation>إنشاء غير موقع
 </translation>
    </message>
    <message>
        <source>%1 to %2</source>
        <translation>%1 الى %2</translation>
    </message>
    <message>
        <source>Do you want to draft this transaction?</source>
        <translation>هل تريد صياغة هذه المعاملة؟</translation>
    </message>
    <message>
        <source>Are you sure you want to send?</source>
        <translation>هل أنت متأكد من أنك تريد أن ترسل؟</translation>
    </message>
    <message>
        <source>Create Unsigned</source>
        <translation>إنشاء غير موقع</translation>
    </message>
    <message>
        <source>Save Transaction Data</source>
        <translation>حفظ بيانات المعاملات</translation>
    </message>
    <message>
        <source>Partially Signed Transaction (Binary) (*.psbt)</source>
        <translation>معاملة موقعة جزئيًا (ثنائي) (* .psbt)</translation>
    </message>
    <message>
        <source>PSBT saved</source>
        <translation>تم حفظ PSBT</translation>
    </message>
    <message>
        <source>or</source>
        <translation>أو</translation>
    </message>
    <message>
        <source>You can increase the fee later (signals Replace-By-Fee, BIP-125).</source>
        <translation>يمكنك زيادة الرسوم لاحقًا (بإشارة الإستبدال بواسطة الرسوم، BIP-125).</translation>
    </message>
    <message>
        <source>Please, review your transaction.</source>
        <translation>رجاء، راجع معاملتك.</translation>
    </message>
    <message>
        <source>Transaction fee</source>
        <translation>رسوم المعاملة</translation>
    </message>
    <message>
        <source>Not signalling Replace-By-Fee, BIP-125.</source>
        <translation>لا يشير إلى الإستبدال بواسطة الرسوم، BIP-125.</translation>
    </message>
    <message>
        <source>Total Amount</source>
        <translation>القيمة الإجمالية</translation>
    </message>
    <message>
        <source>To review recipient list click "Show Details..."</source>
        <translation>لمراجعة قائمة المستلمين انقر على "اظهار التفاصيل..."</translation>
    </message>
    <message>
        <source>Confirm send coins</source>
        <translation>تأكيد الإرسال Coins</translation>
    </message>
    <message>
        <source>Confirm transaction proposal</source>
        <translation>أكد اقتراح المعاملة</translation>
    </message>
    <message>
        <source>Send</source>
        <translation>إرسال</translation>
    </message>
    <message>
        <source>Watch-only balance:</source>
        <translation>رصيد للاستعراض فقط:</translation>
    </message>
    <message>
        <source>The recipient address is not valid. Please recheck.</source>
        <translation>عنوان المستلم غير صالح. يرجى إعادة الفحص.</translation>
    </message>
    <message>
        <source>The amount to pay must be larger than 0.</source>
        <translation>المبلغ المدفوع يجب ان يكون اكبر من 0</translation>
    </message>
    <message>
        <source>The amount exceeds your balance.</source>
        <translation>القيمة تتجاوز رصيدك</translation>
    </message>
    <message>
        <source>The total exceeds your balance when the %1 transaction fee is included.</source>
        <translation>المجموع يتجاوز رصيدك عندما يتم اضافة %1 رسوم العملية</translation>
    </message>
    <message>
        <source>Duplicate address found: addresses should only be used once each.</source>
        <translation>تم العثور على عنوان مكرر: يجب استخدام العناوين مرة واحدة فقط.</translation>
    </message>
    <message>
        <source>Transaction creation failed!</source>
        <translation>فشل في إنشاء المعاملة!</translation>
    </message>
    <message>
        <source>A fee higher than %1 is considered an absurdly high fee.</source>
        <translation>تعتبر الرسوم الأعلى من %1 رسوماً باهظة.</translation>
    </message>
    <message>
        <source>Payment request expired.</source>
        <translation>انتهاء صلاحية طلب الدفع.</translation>
    </message>
    <message>
        <source>Warning: Invalid Qtum address</source>
        <translation>تحذير: عنوان بتكوين غير صالح</translation>
    </message>
    <message>
        <source>Warning: Unknown change address</source>
        <translation>تحذير: عنوان الفكة غير معروف</translation>
    </message>
    <message>
        <source>Confirm custom change address</source>
        <translation>تأكيد تغيير العنوان الفكة</translation>
    </message>
    <message>
        <source>The address you selected for change is not part of this wallet. Any or all funds in your wallet may be sent to this address. Are you sure?</source>
        <translation>العنوان الذي قمت بتحديده للتغيير ليس جزءا من هذه المحفظة. أي أو جميع الأموال في محفظتك قد يتم إرسالها لهذا العنوان. هل أنت متأكد؟</translation>
    </message>
    <message>
        <source>(no label)</source>
        <translation>(بدون وسم)</translation>
    </message>
</context>
<context>
    <name>SendCoinsEntry</name>
    <message>
        <source>A&amp;mount:</source>
        <translation>&amp;القيمة</translation>
    </message>
    <message>
        <source>Pay &amp;To:</source>
        <translation>ادفع &amp;الى :</translation>
    </message>
    <message>
        <source>&amp;Label:</source>
        <translation>&amp;وصف :</translation>
    </message>
    <message>
        <source>Choose previously used address</source>
        <translation>اختر عنوانا مستخدم سابقا</translation>
    </message>
    <message>
        <source>The Qtum address to send the payment to</source>
        <translation>عنوان البت كوين المرسل اليه الدفع</translation>
    </message>
    <message>
        <source>Alt+A</source>
        <translation>Alt+A</translation>
    </message>
    <message>
        <source>Paste address from clipboard</source>
        <translation>انسخ العنوان من لوحة المفاتيح</translation>
    </message>
    <message>
        <source>Alt+P</source>
        <translation>Alt+P</translation>
    </message>
    <message>
        <source>Remove this entry</source>
        <translation>ازل هذه المداخله</translation>
    </message>
    <message>
<<<<<<< HEAD
=======
        <source>The amount to send in the selected unit</source>
        <translation>المبلغ للإرسال في الوحدة المحددة</translation>
    </message>
    <message>
>>>>>>> da23532c
        <source>The fee will be deducted from the amount being sent. The recipient will receive less qtums than you enter in the amount field. If multiple recipients are selected, the fee is split equally.</source>
        <translation>سيتم خصم الرسوم من المبلغ الذي يتم إرساله. لذا سوف يتلقى المستلم مبلغ أقل من البتكوين المدخل في حقل المبلغ. في حالة تحديد عدة مستلمين، يتم تقسيم الرسوم بالتساوي.</translation>
    </message>
    <message>
        <source>S&amp;ubtract fee from amount</source>
        <translation>طرح الرسوم من المبلغ</translation>
    </message>
    <message>
        <source>Use available balance</source>
        <translation>استخدام الرصيد المتاح</translation>
    </message>
    <message>
        <source>Message:</source>
        <translation>الرسائل</translation>
    </message>
    <message>
        <source>This is an unauthenticated payment request.</source>
        <translation>هذا طلب دفع لم يتم مصادقته.</translation>
    </message>
    <message>
        <source>This is an authenticated payment request.</source>
        <translation>هذا طلب دفع تمت مصادقته.</translation>
    </message>
    <message>
        <source>Enter a label for this address to add it to the list of used addresses</source>
        <translation>أدخل تسمية لهذا العنوان لإضافته إلى قائمة العناوين المستخدمة</translation>
    </message>
    <message>
        <source>A message that was attached to the qtum: URI which will be stored with the transaction for your reference. Note: This message will not be sent over the Qtum network.</source>
        <translation>الرسالة التي تم إرفاقها مع البتكوين: العنوان الذي سيتم تخزينه مع المعاملة للرجوع إليه. ملاحظة: لن يتم إرسال هذه الرسالة عبر شبكة البتكوين.</translation>
    </message>
    <message>
        <source>Pay To:</source>
        <translation>ادفع &amp;الى :</translation>
    </message>
    <message>
        <source>Memo:</source>
        <translation>مذكرة:</translation>
    </message>
</context>
<context>
    <name>ShutdownWindow</name>
    <message>
        <source>%1 is shutting down...</source>
        <translation>اتمام إيقاف %1...</translation>
    </message>
    <message>
        <source>Do not shut down the computer until this window disappears.</source>
        <translation>لا توقف عمل الكمبيوتر حتى تختفي هذه النافذة</translation>
    </message>
</context>
<context>
    <name>SignVerifyMessageDialog</name>
    <message>
        <source>Signatures - Sign / Verify a Message</source>
        <translation>التواقيع - التوقيع / التحقق من الرسالة</translation>
    </message>
    <message>
        <source>&amp;Sign Message</source>
        <translation>&amp;توقيع الرسالة</translation>
    </message>
    <message>
<<<<<<< HEAD
=======
        <source>You can sign messages/agreements with your addresses to prove you can receive qtums sent to them. Be careful not to sign anything vague or random, as phishing attacks may try to trick you into signing your identity over to them. Only sign fully-detailed statements you agree to.</source>
        <translation>تستطيع توقيع رسائل/اتفاقات مع عناوينك لإثبات أنه بإمكانك استقبال بتكوين مرسل إليهم. كن حذرا من عدم توقيع أي شيء غامض أو عشوائي، كهجمات التصيد التي قد تحاول خداعك لتوقيع هويتك لديهم. وقع البيانات المفصلة بالكامل والتي أنت توافق عليها فقط.</translation>
    </message>
    <message>
>>>>>>> da23532c
        <source>The Qtum address to sign the message with</source>
        <translation>عنوان البتكوين لتوقيع الرسالة به</translation>
    </message>
    <message>
        <source>Choose previously used address</source>
        <translation>اختر عنوانا مستخدم سابقا</translation>
    </message>
    <message>
        <source>Alt+A</source>
        <translation>Alt+A</translation>
    </message>
    <message>
        <source>Paste address from clipboard</source>
        <translation>انسخ العنوان من لوحة المفاتيح</translation>
    </message>
    <message>
        <source>Alt+P</source>
        <translation>Alt+P</translation>
    </message>
    <message>
        <source>Enter the message you want to sign here</source>
        <translation>ادخل الرسالة التي تريد توقيعها هنا</translation>
    </message>
    <message>
        <source>Signature</source>
        <translation>التوقيع</translation>
    </message>
    <message>
        <source>Copy the current signature to the system clipboard</source>
        <translation>نسخ التوقيع الحالي إلى حافظة النظام</translation>
    </message>
    <message>
        <source>Sign the message to prove you own this Qtum address</source>
        <translation>وقع الرسالة لتثبت انك تمتلك عنوان البت كوين هذا</translation>
    </message>
    <message>
        <source>Sign &amp;Message</source>
        <translation>توقيع $الرسالة</translation>
    </message>
    <message>
        <source>Reset all sign message fields</source>
        <translation>إعادة تعيين كافة حقول رسالة التوقيع</translation>
    </message>
    <message>
        <source>Clear &amp;All</source>
        <translation>مسح الكل</translation>
    </message>
    <message>
        <source>&amp;Verify Message</source>
        <translation>&amp;تحقق رسالة</translation>
    </message>
    <message>
<<<<<<< HEAD
=======
        <source>Enter the receiver's address, message (ensure you copy line breaks, spaces, tabs, etc. exactly) and signature below to verify the message. Be careful not to read more into the signature than what is in the signed message itself, to avoid being tricked by a man-in-the-middle attack. Note that this only proves the signing party receives with the address, it cannot prove sendership of any transaction!</source>
        <translation>أدخل عنوان المتلقي، راسل (تأكد من نسخ فواصل الأسطر، الفراغات، الخ.. تماما) والتوقيع أسفله لتأكيد الرسالة. كن حذرا من عدم قراءة داخل التوقيع أكثر مما هو موقع بالرسالة نفسها، لتجنب خداعك بهجوم man-in-the-middle. لاحظ أنه هذا لاثبات أن الجهة الموقعة تستقبل مع العنوان فقط، لا تستطيع اثبات الارسال لأي معاملة.</translation>
    </message>
    <message>
>>>>>>> da23532c
        <source>The Qtum address the message was signed with</source>
        <translation>عنوان البتكوين الذي تم توقيع الرسالة به</translation>
    </message>
    <message>
<<<<<<< HEAD
=======
        <source>The signed message to verify</source>
        <translation>الرسالة الموقعة للتحقق.</translation>
    </message>
    <message>
        <source>The signature given when the message was signed</source>
        <translation>التوقيع يعطى عندما تكون الرسالة موقعة.</translation>
    </message>
    <message>
>>>>>>> da23532c
        <source>Verify the message to ensure it was signed with the specified Qtum address</source>
        <translation>تحقق من الرسالة للتأكد من توقيعها مع عنوان البتكوين المحدد</translation>
    </message>
    <message>
        <source>Verify &amp;Message</source>
        <translation>تحقق &amp;الرسالة</translation>
    </message>
    <message>
        <source>Reset all verify message fields</source>
        <translation>إعادة تعيين جميع حقول التحقق من الرسالة</translation>
    </message>
    <message>
        <source>Click "Sign Message" to generate signature</source>
        <translation>اضغط  "توقيع الرسالة" لتوليد التوقيع</translation>
    </message>
    <message>
        <source>The entered address is invalid.</source>
        <translation>العنوان المدخل غير صالح</translation>
    </message>
    <message>
        <source>Please check the address and try again.</source>
        <translation>الرجاء التأكد من العنوان والمحاولة مرة اخرى</translation>
    </message>
    <message>
        <source>The entered address does not refer to a key.</source>
        <translation>العنوان المدخل لا يشير الى مفتاح</translation>
    </message>
    <message>
        <source>Wallet unlock was cancelled.</source>
        <translation>تم الغاء عملية فتح المحفظة</translation>
    </message>
    <message>
        <source>No error</source>
        <translation>لا  يوجد خطأ</translation>
    </message>
    <message>
        <source>Private key for the entered address is not available.</source>
        <translation>المفتاح الخاص للعنوان المدخل غير موجود.</translation>
    </message>
    <message>
        <source>Message signing failed.</source>
        <translation>فشل توقيع الرسالة.</translation>
    </message>
    <message>
        <source>Message signed.</source>
        <translation>الرسالة موقعة.</translation>
    </message>
    <message>
        <source>The signature could not be decoded.</source>
        <translation>لا يمكن فك تشفير التوقيع.</translation>
    </message>
    <message>
        <source>Please check the signature and try again.</source>
        <translation>فضلا تاكد من التوقيع وحاول مرة اخرى</translation>
    </message>
    <message>
        <source>The signature did not match the message digest.</source>
        <translation>لم يتطابق التوقيع مع ملخص الرسالة.</translation>
    </message>
    <message>
        <source>Message verification failed.</source>
        <translation>فشلت عملية التأكد من الرسالة.</translation>
    </message>
    <message>
        <source>Message verified.</source>
        <translation>تم تأكيد الرسالة.</translation>
    </message>
</context>
<context>
    <name>TrafficGraphWidget</name>
    <message>
        <source>KB/s</source>
        <translation>كيلوبايت/ث</translation>
    </message>
</context>
<context>
    <name>TransactionDesc</name>
    <message>
        <source>Open until %1</source>
        <translation>مفتوح حتى %1</translation>
    </message>
    <message>
        <source>conflicted with a transaction with %1 confirmations</source>
        <translation>تعارضت مع معاملة لديها %1 تأكيدات</translation>
    </message>
    <message>
        <source>in memory pool</source>
        <translation>في تجمع الذاكرة</translation>
    </message>
    <message>
        <source>not in memory pool</source>
        <translation>ليس في تجمع الذاكرة</translation>
    </message>
    <message>
        <source>abandoned</source>
        <translation>مهجور</translation>
    </message>
    <message>
        <source>%1/unconfirmed</source>
        <translation>غير مؤكدة/%1</translation>
    </message>
    <message>
        <source>%1 confirmations</source>
        <translation>تأكيد %1</translation>
    </message>
    <message>
        <source>Status</source>
        <translation>الحالة.</translation>
    </message>
    <message>
        <source>Date</source>
        <translation>التاريخ</translation>
    </message>
    <message>
        <source>Source</source>
        <translation>المصدر</translation>
    </message>
    <message>
        <source>Generated</source>
        <translation>تم اصداره.</translation>
    </message>
    <message>
        <source>From</source>
        <translation>من</translation>
    </message>
    <message>
        <source>unknown</source>
        <translation>غير معروف</translation>
    </message>
    <message>
        <source>To</source>
        <translation>الى</translation>
    </message>
    <message>
        <source>own address</source>
        <translation>عنوانه</translation>
    </message>
    <message>
        <source>watch-only</source>
        <translation>مشاهدة فقط</translation>
    </message>
    <message>
        <source>label</source>
        <translation>علامة</translation>
    </message>
    <message>
        <source>Credit</source>
        <translation>رصيد</translation>
    </message>
    <message numerus="yes">
        <source>matures in %n more block(s)</source>
        <translation><numerusform>تنضج خلال %n كتل إضافية</numerusform><numerusform>تنضج خلال %n كتل إضافية</numerusform><numerusform>تنضج خلال %n كتل إضافية</numerusform><numerusform>تنضج خلال %n كتل إضافية</numerusform><numerusform>تنضج خلال %n كتل إضافية</numerusform><numerusform>تنضج خلال %n كتل إضافية</numerusform></translation>
    </message>
    <message>
        <source>not accepted</source>
        <translation>غير مقبولة</translation>
    </message>
    <message>
        <source>Debit</source>
        <translation>دين</translation>
    </message>
    <message>
        <source>Total debit</source>
        <translation>إجمالي الخصم</translation>
    </message>
    <message>
        <source>Total credit</source>
        <translation>إجمالي الرصيد</translation>
    </message>
    <message>
        <source>Transaction fee</source>
        <translation>رسوم المعاملة</translation>
    </message>
    <message>
        <source>Net amount</source>
        <translation>صافي المبلغ</translation>
    </message>
    <message>
        <source>Message</source>
        <translation>رسالة </translation>
    </message>
    <message>
        <source>Comment</source>
        <translation>تعليق</translation>
    </message>
    <message>
        <source>Transaction ID</source>
        <translation>رقم المعاملة</translation>
    </message>
    <message>
        <source>Transaction total size</source>
        <translation>الحجم الكلي للمعاملات</translation>
    </message>
    <message>
        <source>Transaction virtual size</source>
        <translation>حجم المعاملة الافتراضي</translation>
    </message>
    <message>
        <source>Output index</source>
        <translation>مؤشر المخرجات</translation>
    </message>
    <message>
        <source> (Certificate was not verified)</source>
        <translation>(لم يتم التحقق من الشهادة)</translation>
    </message>
    <message>
        <source>Merchant</source>
        <translation>تاجر</translation>
    </message>
    <message>
        <source>Debug information</source>
        <translation>معلومات التصحيح</translation>
    </message>
    <message>
        <source>Transaction</source>
        <translation>معاملة</translation>
    </message>
    <message>
        <source>Inputs</source>
        <translation>المدخلات</translation>
    </message>
    <message>
        <source>Amount</source>
        <translation>مبلغ</translation>
    </message>
    <message>
        <source>true</source>
        <translation>صحيح</translation>
    </message>
    <message>
        <source>false</source>
        <translation>خاطئ</translation>
    </message>
</context>
<context>
    <name>TransactionDescDialog</name>
    <message>
        <source>This pane shows a detailed description of the transaction</source>
        <translation>يبين هذا الجزء وصفا مفصلا لهده المعاملة</translation>
    </message>
    <message>
        <source>Details for %1</source>
        <translation>تفاصيل عن %1</translation>
    </message>
</context>
<context>
    <name>TransactionTableModel</name>
    <message>
        <source>Date</source>
        <translation>التاريخ</translation>
    </message>
    <message>
        <source>Type</source>
        <translation>النوع</translation>
    </message>
    <message>
        <source>Label</source>
        <translation>وسم</translation>
    </message>
    <message numerus="yes">
        <source>Open for %n more block(s)</source>
        <translation><numerusform>مفتوح لـ %n كتلة إضافية</numerusform><numerusform>مفتوح لـ %n كتلة إضافية</numerusform><numerusform>مفتوح لـ %n كتلة إضافية</numerusform><numerusform>مفتوح لـ %n كتلة إضافية</numerusform><numerusform>مفتوح لـ %n كتلة إضافية</numerusform><numerusform>مفتوح لـ %n كتلة إضافية</numerusform></translation>
    </message>
    <message>
        <source>Open until %1</source>
        <translation>مفتوح حتى %1</translation>
    </message>
    <message>
        <source>Unconfirmed</source>
        <translation>غير مؤكد</translation>
    </message>
    <message>
        <source>Abandoned</source>
        <translation>مهجور</translation>
    </message>
    <message>
        <source>Confirming (%1 of %2 recommended confirmations)</source>
        <translation>قيد التأكيد (%1 من %2 تأكيد موصى به)</translation>
    </message>
    <message>
        <source>Confirmed (%1 confirmations)</source>
        <translation>مؤكد (%1 تأكيدات)</translation>
    </message>
    <message>
        <source>Conflicted</source>
        <translation>يتعارض</translation>
    </message>
    <message>
        <source>Immature (%1 confirmations, will be available after %2)</source>
        <translation>غير ناضجة (تأكيدات %1 ، ستكون متوفرة بعد %2)</translation>
    </message>
    <message>
        <source>Generated but not accepted</source>
        <translation>ولدت ولكن لم تقبل</translation>
    </message>
    <message>
        <source>Received with</source>
        <translation>استقبل مع</translation>
    </message>
    <message>
        <source>Received from</source>
        <translation>استقبل من</translation>
    </message>
    <message>
        <source>Sent to</source>
        <translation>أرسل إلى</translation>
    </message>
    <message>
        <source>Payment to yourself</source>
        <translation>دفع لنفسك</translation>
    </message>
    <message>
        <source>Mined</source>
        <translation>Mined</translation>
    </message>
    <message>
        <source>watch-only</source>
        <translation>مشاهدة فقط</translation>
    </message>
    <message>
        <source>(n/a)</source>
        <translation>غير متوفر</translation>
    </message>
    <message>
        <source>(no label)</source>
        <translation>(بدون وسم)</translation>
    </message>
    <message>
        <source>Transaction status. Hover over this field to show number of confirmations.</source>
        <translation>حالة التحويل. مرر فوق هذا الحقل لعرض عدد  التأكيدات.</translation>
    </message>
    <message>
        <source>Date and time that the transaction was received.</source>
        <translation>التاريخ والوقت الذي تم فيه تلقي المعاملة.</translation>
    </message>
    <message>
        <source>Type of transaction.</source>
        <translation>نوع المعاملات</translation>
    </message>
    <message>
        <source>Whether or not a watch-only address is involved in this transaction.</source>
        <translation>ما إذا كان العنوان المشاهدة فقط متضمنًا في هذه المعاملة أم لا.</translation>
    </message>
    <message>
        <source>User-defined intent/purpose of the transaction.</source>
        <translation>تحديد سبب المعاملة من المستخدم</translation>
    </message>
    <message>
        <source>Amount removed from or added to balance.</source>
        <translation>المبلغ الذي أزيل أو أضيف الى الرصيد</translation>
    </message>
</context>
<context>
    <name>TransactionView</name>
    <message>
        <source>All</source>
        <translation>الكل</translation>
    </message>
    <message>
        <source>Today</source>
        <translation>اليوم</translation>
    </message>
    <message>
        <source>This week</source>
        <translation>هدا الاسبوع</translation>
    </message>
    <message>
        <source>This month</source>
        <translation>هدا الشهر</translation>
    </message>
    <message>
        <source>Last month</source>
        <translation>الشهر الماضي</translation>
    </message>
    <message>
        <source>This year</source>
        <translation>هدا العام</translation>
    </message>
    <message>
        <source>Range...</source>
        <translation>المدى...</translation>
    </message>
    <message>
        <source>Received with</source>
        <translation>استقبل مع</translation>
    </message>
    <message>
        <source>Sent to</source>
        <translation>أرسل إلى</translation>
    </message>
    <message>
        <source>To yourself</source>
        <translation>إليك</translation>
    </message>
    <message>
        <source>Mined</source>
        <translation>Mined</translation>
    </message>
    <message>
        <source>Other</source>
        <translation>أخرى</translation>
    </message>
    <message>
        <source>Enter address, transaction id, or label to search</source>
        <translation>أدخل العنوان أو معرف المعاملة أو التصنيف للبحث</translation>
    </message>
    <message>
        <source>Min amount</source>
        <translation>الحد الأدنى</translation>
    </message>
    <message>
        <source>Abandon transaction</source>
        <translation>التخلي عن المعاملة</translation>
    </message>
    <message>
        <source>Increase transaction fee</source>
        <translation>زيادة رسوم المعاملة</translation>
    </message>
    <message>
        <source>Copy address</source>
        <translation>نسخ العنوان</translation>
    </message>
    <message>
        <source>Copy label</source>
        <translation> انسخ التسمية</translation>
    </message>
    <message>
        <source>Copy amount</source>
        <translation>نسخ الكمية</translation>
    </message>
    <message>
        <source>Copy transaction ID</source>
        <translation>نسخ رقم العملية</translation>
    </message>
    <message>
        <source>Copy raw transaction</source>
        <translation>نسخ المعاملة الخام</translation>
    </message>
    <message>
        <source>Copy full transaction details</source>
        <translation>نسخ كامل تفاصيل المعاملة</translation>
    </message>
    <message>
        <source>Edit label</source>
        <translation>عدل الوصف</translation>
    </message>
    <message>
        <source>Show transaction details</source>
        <translation>عرض تفاصيل المعاملة</translation>
    </message>
    <message>
        <source>Export Transaction History</source>
        <translation>تصدير تفاصيل المعاملات</translation>
    </message>
    <message>
        <source>Comma separated file (*.csv)</source>
        <translation>ملف مفصول بفاصلة (*.csv)</translation>
    </message>
    <message>
        <source>Confirmed</source>
        <translation>تأكيد</translation>
    </message>
    <message>
        <source>Watch-only</source>
        <translation>مشاهدة فقط</translation>
    </message>
    <message>
        <source>Date</source>
        <translation>التاريخ</translation>
    </message>
    <message>
        <source>Type</source>
        <translation>النوع</translation>
    </message>
    <message>
        <source>Label</source>
        <translation>وسم</translation>
    </message>
    <message>
        <source>Address</source>
        <translation>عنوان</translation>
    </message>
    <message>
        <source>ID</source>
        <translation>العنوان</translation>
    </message>
    <message>
        <source>Exporting Failed</source>
        <translation>لقد فشل التصدير</translation>
    </message>
    <message>
        <source>There was an error trying to save the transaction history to %1.</source>
        <translation>حدث خطأ أثناء محاولة حفظ محفوظات المعاملة إلى %1.</translation>
    </message>
    <message>
        <source>Exporting Successful</source>
        <translation>نجح التصدير</translation>
    </message>
    <message>
        <source>The transaction history was successfully saved to %1.</source>
        <translation>تم حفظ محفوظات المعاملة بنجاح إلى %1.</translation>
    </message>
    <message>
        <source>Range:</source>
        <translation>المدى:</translation>
    </message>
    <message>
        <source>to</source>
        <translation>إلى</translation>
    </message>
</context>
<context>
    <name>UnitDisplayStatusBarControl</name>
    <message>
        <source>Unit to show amounts in. Click to select another unit.</source>
        <translation>الوحدة لإظهار المبالغ فيها. انقر لتحديد وحدة أخرى.</translation>
    </message>
</context>
<context>
    <name>WalletController</name>
    <message>
        <source>Close wallet</source>
        <translation>اغلق المحفظة</translation>
    </message>
    <message>
        <source>Closing the wallet for too long can result in having to resync the entire chain if pruning is enabled.</source>
        <translation>اغلاق المحفظة لفترة طويلة قد يؤدي الى الاضطرار الى اعادة مزامنة السلسلة بأكملها اذا تم تمكين التلقيم.</translation>
    </message>
    <message>
        <source>Close all wallets</source>
        <translation>إغلاق جميع المحافظ ...</translation>
    </message>
    <message>
        <source>Are you sure you wish to close all wallets?</source>
        <translation>هل أنت متأكد من رغبتك في اغلاق جميع المحافظ؟</translation>
    </message>
</context>
<context>
    <name>WalletFrame</name>
    <message>
        <source>No wallet has been loaded.
Go to File &gt; Open Wallet to load a wallet.
- OR -</source>
        <translation>لم يتم تحميل أية محافظ.
اذهب الى ملف &gt; افتح محفظة لتحميل محفظة.
- أو -</translation>
    </message>
    <message>
        <source>Create a new wallet</source>
        <translation>إنشاء محفظة جديدة</translation>
    </message>
</context>
<context>
    <name>WalletModel</name>
    <message>
        <source>Send Coins</source>
        <translation>إرسال العملات</translation>
    </message>
    <message>
        <source>Fee bump error</source>
        <translation>خطأ في زيادة الرسوم</translation>
    </message>
    <message>
        <source>Increasing transaction fee failed</source>
        <translation>فشل في زيادة رسوم المعاملة</translation>
    </message>
    <message>
        <source>Do you want to increase the fee?</source>
        <translation>هل تريد زيادة الرسوم؟</translation>
    </message>
    <message>
        <source>Do you want to draft a transaction with fee increase?</source>
        <translation>هل تريد صياغة معاملة مع زيادة في الرسوم؟</translation>
    </message>
    <message>
        <source>Current fee:</source>
        <translation>الأجر الحالي:</translation>
    </message>
    <message>
        <source>Increase:</source>
        <translation>زيادة:</translation>
    </message>
    <message>
        <source>New fee:</source>
        <translation>أجر جديد:</translation>
    </message>
    <message>
        <source>Confirm fee bump</source>
        <translation>تأكيد زيادة الرسوم</translation>
    </message>
    <message>
        <source>Can't draft transaction.</source>
        <translation>لا يمكن صياغة المعاملة</translation>
    </message>
    <message>
        <source>PSBT copied</source>
        <translation>تم نسخ PSBT</translation>
    </message>
    <message>
        <source>Can't sign transaction.</source>
        <translation>لا يمكن توقيع المعاملة.</translation>
    </message>
    <message>
        <source>Could not commit transaction</source>
        <translation>لا يمكن تنفيذ المعاملة</translation>
    </message>
    <message>
        <source>default wallet</source>
        <translation>المحفظة إفتراضية</translation>
    </message>
</context>
<context>
    <name>WalletView</name>
    <message>
        <source>&amp;Export</source>
        <translation>استخراج</translation>
    </message>
    <message>
        <source>Export the data in the current tab to a file</source>
        <translation>استخراج البيانات في علامة التبويب الحالية إلى ملف</translation>
    </message>
    <message>
        <source>Error</source>
        <translation>خطأ</translation>
    </message>
    <message>
        <source>Unable to decode PSBT from clipboard (invalid base64)</source>
        <translation>تعذر فك تشفير PSBT من الحافظة (base64 غير صالح)</translation>
    </message>
    <message>
        <source>Load Transaction Data</source>
        <translation>تحميل بيانات المعاملة</translation>
    </message>
    <message>
        <source>Partially Signed Transaction (*.psbt)</source>
        <translation>معاملة موقعة جزئيا (psbt.*)</translation>
    </message>
    <message>
        <source>PSBT file must be smaller than 100 MiB</source>
        <translation>ملف PSBT يجب أن يكون أصغر من 100 ميجابايت</translation>
    </message>
    <message>
        <source>Unable to decode PSBT</source>
        <translation>غير قادر على فك تشفير PSBT</translation>
    </message>
    <message>
        <source>Backup Wallet</source>
        <translation>نسخ احتياط للمحفظة</translation>
    </message>
    <message>
        <source>Wallet Data (*.dat)</source>
        <translation>بيانات المحفظة (*.dat)</translation>
    </message>
    <message>
        <source>Backup Failed</source>
        <translation>فشل النسخ الاحتياطي</translation>
    </message>
    <message>
        <source>Backup Successful</source>
        <translation>نجاح  النسخ الاحتياطي</translation>
    </message>
    <message>
        <source>The wallet data was successfully saved to %1.</source>
        <translation>تم حفظ بيانات المحفظة بنجاح إلى %1.</translation>
    </message>
    <message>
        <source>Cancel</source>
        <translation>إلغاء</translation>
    </message>
</context>
<context>
    <name>qtum-core</name>
<<<<<<< HEAD
=======
    <message>
        <source>Prune configured below the minimum of %d MiB.  Please use a higher number.</source>
        <translation>تم تكوين تقليم أقل من الحد الأدنى %d ميجابايت. من فضلك استعمل رقم أعلى.</translation>
    </message>
>>>>>>> da23532c
    <message>
        <source>Prune: last wallet synchronisation goes beyond pruned data. You need to -reindex (download the whole blockchain again in case of pruned node)</source>
        <translation>تقليم: اخر مزامنة للمحفظة كانت قبل البيانات الملقمة. تحتاج الى - اعادة فهرسة (قم بتنزيل سلسلة الكتل بأكملها مرة أخرى في حال تم تقليم عقدة)</translation>
    </message>
    <message>
        <source>Pruning blockstore...</source>
        <translation>تجريد مخزن الكتل...</translation>
    </message>
    <message>
        <source>Unable to start HTTP server. See debug log for details.</source>
        <translation>غير قادر على بدء خادم ال HTTP. راجع سجل تصحيح الأخطاء للحصول على التفاصيل.</translation>
    </message>
    <message>
        <source>The %s developers</source>
        <translation>%s المبرمجون</translation>
    </message>
    <message>
        <source>Cannot obtain a lock on data directory %s. %s is probably already running.</source>
        <translation>لا يمكن الحصول على قفل على دليل البيانات %s. من المحتمل أن %s يعمل بالفعل.</translation>
    </message>
    <message>
        <source>Cannot provide specific connections and have addrman find outgoing connections at the same.</source>
        <translation>لا يمكن توفير اتصالات محددة ولابد أن يكون لدى addrman اتصالات صادرة في نفس الوقت.</translation>
    </message>
    <message>
        <source>Error reading %s! All keys read correctly, but transaction data or address book entries might be missing or incorrect.</source>
        <translation>خطأ في قراءة %s! جميع المفاتيح قرأت بشكل صحيح، لكن بيانات المعاملة أو إدخالات سجل العناوين قد تكون مفقودة أو غير صحيحة.</translation>
    </message>
    <message>
        <source>Please check that your computer's date and time are correct! If your clock is wrong, %s will not work properly.</source>
        <translation>رجاء تأكد من أن التاريخ والوقت في حاسوبك صحيحان! اذا كانت ساعتك خاطئة، %s لن يعمل كما بصورة صحيحة.</translation>
    </message>
    <message>
        <source>Please contribute if you find %s useful. Visit %s for further information about the software.</source>
        <translation>يرجى المساهمة إذا وجدت %s مفيداً. تفضل بزيارة %s لمزيد من المعلومات حول البرنامج.</translation>
    </message>
    <message>
        <source>SQLiteDatabase: Failed to prepare the statement to fetch sqlite wallet schema version: %s</source>
        <translation>SQLiteDatabse: فشل في تحضير التصريح لجلب محفظة sqlite اصدار المخطط: %s</translation>
    </message>
    <message>
        <source>SQLiteDatabase: Failed to prepare the statement to fetch the application id: %s</source>
        <translation>SQLiteDatabase: فشل في تحضير التصريح لجلب التطبيق id: %s</translation>
    </message>
    <message>
        <source>SQLiteDatabase: Unknown sqlite wallet schema version %d. Only version %d is supported</source>
        <translation>SQLiteDatabase: اصدار مخطط لمحفظة sqlite غير معروف %d. فقط اصدار %d مدعوم.</translation>
    </message>
    <message>
        <source>The block database contains a block which appears to be from the future. This may be due to your computer's date and time being set incorrectly. Only rebuild the block database if you are sure that your computer's date and time are correct</source>
        <translation>قاعدة بيانات الكتل تحتوي على كتلة يبدو أنها من المستقبل. قد يكون هذا بسبب أن التاريخ والوقت في حاسوبك قم ضبط بشكل غير صحيح. قم بإعادة بناء قاعدة بيانات الكتل في حال كنت متأكد من أن التاريخ والوقت قد تم ضبطهما بشكل صحيح.</translation>
    </message>
    <message>
        <source>This is a pre-release test build - use at your own risk - do not use for mining or merchant applications</source>
        <translation>هذه بنية للتجربة ما قبل-الاصدار - استخدمها على مسؤوليتك الخاصة - لا تستخدمها للتعدين أو لتطبيقات التجارة.</translation>
    </message>
    <message>
        <source>This is the transaction fee you may discard if change is smaller than dust at this level</source>
        <translation>هذه رسوم المعاملة يمكنك التخلص منها إذا كان المبلغ أصغر من الغبار عند هذا المستوى</translation>
    </message>
    <message>
        <source>Unable to replay blocks. You will need to rebuild the database using -reindex-chainstate.</source>
        <translation>غير قادر على اعادة الكتل. سوف تحتاج الى اعادة بناء قاعدة البيانات باستخدام - reindex-chainstate</translation>
    </message>
    <message>
        <source>-maxmempool must be at least %d MB</source>
        <translation>-الحد الأقصى للذاكرة على الأقل %d ميغابايت</translation>
    </message>
    <message>
        <source>Change index out of range</source>
        <translation>فهرس الفكة خارج النطاق</translation>
    </message>
    <message>
        <source>Copyright (C) %i-%i</source>
        <translation>حقوق الطبع والنشر (C) %i-%i</translation>
    </message>
    <message>
        <source>Corrupted block database detected</source>
        <translation>تم الكشف عن قاعدة بيانات كتل تالفة</translation>
    </message>
    <message>
        <source>Do you want to rebuild the block database now?</source>
        <translation>هل تريد إعادة بناء قاعدة بيانات الكتل الآن؟</translation>
    </message>
    <message>
        <source>Error loading %s</source>
        <translation>خطأ في تحميل %s</translation>
    </message>
    <message>
        <source>Error loading %s: Private keys can only be disabled during creation</source>
        <translation>خطأ في تحميل %s:  لا يمكن تعطيل المفاتيح الخاصة إلا أثناء الإنشاء.</translation>
    </message>
    <message>
        <source>Error loading %s: Wallet corrupted</source>
        <translation>خطأ في التحميل %s: المحفظة تالفة.</translation>
    </message>
    <message>
        <source>Error loading %s: Wallet requires newer version of %s</source>
        <translation>خطا تحميل %s: المحفظة تتطلب النسخة الجديدة من %s.</translation>
    </message>
    <message>
        <source>Error loading block database</source>
        <translation>خطأ في تحميل قاعدة بيانات الكتل</translation>
    </message>
    <message>
        <source>Error opening block database</source>
        <translation>خطأ في فتح قاعدة بيانات الكتل</translation>
    </message>
    <message>
        <source>Failed to listen on any port. Use -listen=0 if you want this.</source>
        <translation>فشل في الاستماع على أي منفذ. استخدام الاستماع = 0 إذا كنت تريد هذا.</translation>
    </message>
    <message>
        <source>Failed to rescan the wallet during initialization</source>
        <translation>فشل في اعادة مسح المحفظة خلال عملية التهيئة.</translation>
    </message>
    <message>
        <source>Failed to verify database</source>
        <translation>فشل في التحقق من قاعدة البيانات</translation>
    </message>
    <message>
        <source>Ignoring duplicate -wallet %s.</source>
        <translation> تم تجاهل تعريف مكرر -wallet %s</translation>
    </message>
    <message>
        <source>Importing...</source>
        <translation>إستيراد...</translation>
    </message>
    <message>
        <source>Incorrect or no genesis block found. Wrong datadir for network?</source>
        <translation>لم يتم العثور على كتلة تكوين أو لم تكون صحيحة. datadir خاطئة للشبكة؟</translation>
    </message>
    <message>
        <source>Initialization sanity check failed. %s is shutting down.</source>
        <translation>فشل بالتحقق في اختبار التعقل. تم إيقاف %s.</translation>
    </message>
    <message>
        <source>Invalid P2P permission: '%s'</source>
        <translation> إذن غير صالح لالند للند: '%s' </translation>
    </message>
    <message>
        <source>Invalid amount for -%s=&lt;amount&gt;: '%s'</source>
        <translation>مبلغ غير صحيح -%s=: '%s'</translation>
    </message>
    <message>
        <source>Invalid amount for -discardfee=&lt;amount&gt;: '%s'</source>
        <translation>مبلغ غير صحيح  -discardfee=: '%s'</translation>
    </message>
    <message>
        <source>Invalid amount for -fallbackfee=&lt;amount&gt;: '%s'</source>
        <translation>مبلغ غير صحيح -fallbackfee=: '%s'</translation>
    </message>
    <message>
        <source>SQLiteDatabase: Failed to execute statement to verify database: %s</source>
        <translation>SQLiteDatabase: فشل في تحضير التصريح لجلب التطبيق id: %s</translation>
    </message>
    <message>
        <source>Unknown address type '%s'</source>
        <translation>عنوان  غير صحيح : '%s'</translation>
    </message>
    <message>
        <source>Upgrading txindex database</source>
        <translation>تحديث قاعدة بيانات txindex</translation>
    </message>
    <message>
        <source>Loading P2P addresses...</source>
        <translation>تحميل عناوين P2P...</translation>
    </message>
    <message>
        <source>Loading banlist...</source>
        <translation>جاري تحميل قائمة الحظر...</translation>
    </message>
    <message>
        <source>Not enough file descriptors available.</source>
        <translation>لا تتوفر واصفات ملفات كافية.</translation>
    </message>
    <message>
        <source>Prune cannot be configured with a negative value.</source>
        <translation>لا يمكن تهيئة التجريد بقيمة سالبة.</translation>
    </message>
    <message>
        <source>Prune mode is incompatible with -txindex.</source>
        <translation>وضع التجريد غير متوافق مع -txindex.</translation>
    </message>
    <message>
        <source>Replaying blocks...</source>
        <translation>إعادة لعب الكتل...</translation>
    </message>
    <message>
        <source>Rewinding blocks...</source>
        <translation>العودة بالكتل...</translation>
    </message>
    <message>
        <source>The source code is available from %s.</source>
        <translation>شفرة المصدر متاحة من %s.</translation>
    </message>
    <message>
        <source>Transaction fee and change calculation failed</source>
        <translation>حساب عمولة المعاملة والصرف فشل</translation>
    </message>
    <message>
        <source>Unable to bind to %s on this computer. %s is probably already running.</source>
        <translation>تعذر الربط مع %s على هذا الكمبيوتر. %s على الأغلب يعمل مسبقا.</translation>
    </message>
    <message>
        <source>Unable to generate keys</source>
        <translation> غير قادر على توليد مفاتيح.</translation>
    </message>
    <message>
        <source>Upgrading UTXO database</source>
        <translation>ترقية قاعدة بيانات UTXO</translation>
    </message>
    <message>
        <source>Verifying blocks...</source>
        <translation>التحقق من الكتل...</translation>
    </message>
    <message>
        <source>Wallet needed to be rewritten: restart %s to complete</source>
        <translation>يلزم إعادة كتابة المحفظة: إعادة تشغيل %s لإكمال العملية</translation>
    </message>
    <message>
        <source>Invalid amount for -maxtxfee=&lt;amount&gt;: '%s' (must be at least the minrelay fee of %s to prevent stuck transactions)</source>
        <translation>قيمة غير صالحة لـ -maxtxfee=&lt;amount&gt;: '%s' (يجب أن تحتوي على الحد الأدنى للعمولة من %s على الأقل لتجنب المعاملات العالقة.</translation>
    </message>
    <message>
        <source>The transaction amount is too small to send after the fee has been deducted</source>
        <translation>قيمة المعاملة صغيرة جدًا ولا يمكن إرسالها بعد خصم الرسوم</translation>
    </message>
    <message>
        <source>You need to rebuild the database using -reindex to go back to unpruned mode.  This will redownload the entire blockchain</source>
        <translation>تحتاج إلى إعادة إنشاء قاعدة البيانات باستخدام -reindex للعودة إلى الوضعية الغير مجردة. هذا سوف يعيد تحميل سلسلة الكتل بأكملها</translation>
    </message>
    <message>
        <source>Disk space is too low!</source>
        <translation>تحذير: مساحة القرص منخفضة</translation>
    </message>
    <message>
        <source>Error reading from database, shutting down.</source>
        <translation>خطأ في القراءة من قاعدة البيانات ، والتوقف.</translation>
    </message>
    <message>
        <source>Error upgrading chainstate database</source>
        <translation>خطأ في ترقية قاعدة بيانات chainstate</translation>
    </message>
    <message>
        <source>Invalid -onion address or hostname: '%s'</source>
        <translation>عنوان اونيون غير صحيح : '%s'</translation>
    </message>
    <message>
        <source>Signing transaction failed</source>
        <translation>فشل توقيع المعاملة</translation>
    </message>
    <message>
        <source>Specified -walletdir "%s" does not exist</source>
        <translation>ملف المحفظة المحدد "%s" غير موجود
</translation>
    </message>
    <message>
        <source>Specified -walletdir "%s" is a relative path</source>
        <translation>ملف المحفظة المحدد "%s" غير موجود
</translation>
    </message>
    <message>
        <source>The specified config file %s does not exist
</source>
        <translation>ملف التكوين المحدد %s غير موجود
</translation>
    </message>
    <message>
        <source>The transaction amount is too small to pay the fee</source>
        <translation>قيمة المعاملة صغيرة جدا لدفع الأجر</translation>
    </message>
    <message>
        <source>This is experimental software.</source>
        <translation>هذا برنامج تجريبي.</translation>
    </message>
    <message>
        <source>Transaction amount too small</source>
        <translation>قيمة العملية صغيره جدا</translation>
    </message>
    <message>
        <source>Transaction too large</source>
        <translation>المعاملة كبيرة جدا</translation>
    </message>
    <message>
        <source>Unable to bind to %s on this computer (bind returned error %s)</source>
        <translation>يتعذر الربط مع %s على هذا الكمبيوتر (الربط انتج خطأ %s)</translation>
    </message>
    <message>
        <source>Unable to generate initial keys</source>
        <translation>غير قادر على توليد مفاتيح أولية</translation>
    </message>
    <message>
        <source>Unknown -blockfilterindex value %s.</source>
        <translation>قيمة -blockfilterindex  مجهولة %s.</translation>
    </message>
    <message>
        <source>Verifying wallet(s)...</source>
        <translation>التحقق من المحفظة (المحافظ)...</translation>
    </message>
    <message>
        <source>-maxtxfee is set very high! Fees this large could be paid on a single transaction.</source>
        <translation>-maxtxfee الموضوع عالي جدا! رسوم بهذا الحجم من الممكن أن تدفع على معاملة.</translation>
    </message>
    <message>
        <source>This is the transaction fee you may pay when fee estimates are not available.</source>
        <translation>هذه هي رسوم المعاملة التي قد تدفعها عندما تكون عملية حساب الرسوم غير متوفرة.</translation>
    </message>
    <message>
        <source>%s is set very high!</source>
        <translation>%s عالٍ جداً</translation>
    </message>
    <message>
        <source>Starting network threads...</source>
        <translation>بدء مؤشرات شبكة الاتصال...</translation>
    </message>
    <message>
        <source>The wallet will avoid paying less than the minimum relay fee.</source>
        <translation>سوف تتجنب المحفظة دفع أقل من الحد الأدنى لرسوم التتابع.</translation>
    </message>
    <message>
        <source>This is the minimum transaction fee you pay on every transaction.</source>
        <translation>هذه هي اقل قيمة من العمولة التي تدفعها عند كل عملية تحويل للأموال.</translation>
    </message>
    <message>
        <source>This is the transaction fee you will pay if you send a transaction.</source>
        <translation>هذه هي رسوم تحويل الأموال التي ستدفعها إذا قمت بتحويل الأموال.</translation>
    </message>
    <message>
        <source>Transaction amounts must not be negative</source>
        <translation>يجب ألا تكون قيمة المعاملة سلبية</translation>
    </message>
    <message>
        <source>Transaction has too long of a mempool chain</source>
        <translation>المعاملات طويلة جداً على حجم سلسلة الذاكرة </translation>
    </message>
    <message>
        <source>Transaction must have at least one recipient</source>
        <translation>يجب أن تحتوي المعاملة على مستلم واحد على الأقل</translation>
    </message>
    <message>
        <source>Unknown network specified in -onlynet: '%s'</source>
        <translation>شبكة مجهولة عرفت حددت في -onlynet: '%s'</translation>
    </message>
    <message>
        <source>Insufficient funds</source>
        <translation>الرصيد غير كافي</translation>
    </message>
    <message>
        <source>Fee estimation failed. Fallbackfee is disabled. Wait a few blocks or enable -fallbackfee.</source>
        <translation>عملية حساب الرسوم فشلت. الرسوم الاحتياطية غير مفعلة. انتظر عدة كتل أو مكن خيار الرسوم الاحتياطية.</translation>
    </message>
    <message>
        <source>Warning: Private keys detected in wallet {%s} with disabled private keys</source>
        <translation>تحذير: تم اكتشاف مفاتيح خاصة في المحفظة {%s} مع مفاتيح خاصة موقفة.</translation>
    </message>
    <message>
        <source>Cannot write to data directory '%s'; check permissions.</source>
        <translation>لايمكن الكتابة على دليل البيانات '%s'؛ تحقق من السماحيات.</translation>
    </message>
    <message>
        <source>Loading block index...</source>
        <translation>تحميل مؤشر الكتلة</translation>
    </message>
    <message>
        <source>Loading wallet...</source>
        <translation>تحميل المحفظة...</translation>
    </message>
    <message>
        <source>Cannot downgrade wallet</source>
        <translation>لايمكن تنزيل نسخة محفظة أقل</translation>
    </message>
    <message>
        <source>Rescanning...</source>
        <translation>إعادة المسح...</translation>
    </message>
    <message>
        <source>Done loading</source>
        <translation>إنتهاء التحميل</translation>
    </message>
</context>
</TS><|MERGE_RESOLUTION|>--- conflicted
+++ resolved
@@ -70,15 +70,10 @@
         <translation>هذه هي عناوين البيتكوين لإرسال المدفوعات. دائما تحقق من المبلغ وعنوان المستلم قبل الإرسال.</translation>
     </message>
     <message>
-<<<<<<< HEAD
-        <source>These are your Qtum addresses for receiving payments. Use the 'Create new receiving address' button in the receive tab to create new addresses.</source>
-        <translation>هذه هي عناوين البيتكوين الخاصة بك لإستلام المدفوعات. استخدم زر "إنشاء عنوان استلام جديد" في علامة التبويب "إستلام" لإنشاء عناوين جديدة.</translation>
-=======
         <source>These are your Qtum addresses for receiving payments. Use the 'Create new receiving address' button in the receive tab to create new addresses.
 Signing is only possible with addresses of the type 'legacy'.</source>
         <translation>هذه هي عناوين بتكوين الخاصة بك لتلقي المدفوعات. استخدم الزر "إنشاء عنوان استلام جديد" في علامة تبويب الاستلام لإنشاء عناوين جديدة.
 التوقيع ممكن فقط مع عناوين من النوع "قديم".</translation>
->>>>>>> da23532c
     </message>
     <message>
         <source>&amp;Copy Address</source>
@@ -191,11 +186,7 @@
         <translation>ادخل كملة المرور القديمة وكلمة المرور الجديدة للمحفظة.</translation>
     </message>
     <message>
-<<<<<<< HEAD
-        <source>Remember that encrypting your wallet cannot fully protect your bitcoins from being stolen by malware infecting your computer.</source>
-=======
         <source>Remember that encrypting your wallet cannot fully protect your qtums from being stolen by malware infecting your computer.</source>
->>>>>>> da23532c
         <translation>تذكر أن تشفير محفظتك لا يحمي البيتكوين الخاصة بك بشكل كامل من السرقة من قبل البرامج الخبيثةالتي تصيب حاسوبك</translation>
     </message>
     <message>
@@ -537,8 +528,6 @@
         <translation>اغلق المحفظة</translation>
     </message>
     <message>
-<<<<<<< HEAD
-=======
         <source>Close All Wallets...</source>
         <translation>إغلاق جميع المحافظ ...</translation>
     </message>
@@ -547,7 +536,6 @@
         <translation>إغلاق جميع المحافظ ...</translation>
     </message>
     <message>
->>>>>>> da23532c
         <source>Show the %1 help message to get a list with possible Qtum command-line options</source>
         <translation>بين اشارة المساعدة %1 للحصول على قائمة من خيارات اوامر البت كوين المحتملة </translation>
     </message>
@@ -669,17 +657,12 @@
         <translation>المحفظة &lt;b&gt;مشفرة&lt;/b&gt; و &lt;b&gt;مقفلة&lt;/b&gt; حاليا</translation>
     </message>
     <message>
-<<<<<<< HEAD
-        <source>A fatal error occurred. Qtum can no longer continue safely and will quit.</source>
-        <translation>خطأ فادح حدث . لا يمكن اتمام بيتكوين بامان سيتم الخروج</translation>
-=======
         <source>Original message:</source>
         <translation>الرسالة الأصلية:</translation>
     </message>
     <message>
         <source>A fatal error occurred. %1 can no longer continue safely and will quit.</source>
         <translation>حدث خطأ فادح. لم يعد بإمكان %1 المتابعة بأمان وسيتم الإنهاء.</translation>
->>>>>>> da23532c
     </message>
 </context>
 <context>
@@ -1311,13 +1294,6 @@
         <translation>تور</translation>
     </message>
     <message>
-<<<<<<< HEAD
-        <source>Connect to the Qtum network through a separate SOCKS5 proxy for Tor hidden services.</source>
-        <translation>قم بالاتصال بشبكة بتكوين عبر وكيل SOCKS5 منفصل لخدمات تور المخفية.</translation>
-    </message>
-    <message>
-=======
->>>>>>> da23532c
         <source>&amp;Window</source>
         <translation>نافذه</translation>
     </message>
@@ -2639,13 +2615,10 @@
         <translation>ازل هذه المداخله</translation>
     </message>
     <message>
-<<<<<<< HEAD
-=======
         <source>The amount to send in the selected unit</source>
         <translation>المبلغ للإرسال في الوحدة المحددة</translation>
     </message>
     <message>
->>>>>>> da23532c
         <source>The fee will be deducted from the amount being sent. The recipient will receive less qtums than you enter in the amount field. If multiple recipients are selected, the fee is split equally.</source>
         <translation>سيتم خصم الرسوم من المبلغ الذي يتم إرساله. لذا سوف يتلقى المستلم مبلغ أقل من البتكوين المدخل في حقل المبلغ. في حالة تحديد عدة مستلمين، يتم تقسيم الرسوم بالتساوي.</translation>
     </message>
@@ -2708,13 +2681,10 @@
         <translation>&amp;توقيع الرسالة</translation>
     </message>
     <message>
-<<<<<<< HEAD
-=======
         <source>You can sign messages/agreements with your addresses to prove you can receive qtums sent to them. Be careful not to sign anything vague or random, as phishing attacks may try to trick you into signing your identity over to them. Only sign fully-detailed statements you agree to.</source>
         <translation>تستطيع توقيع رسائل/اتفاقات مع عناوينك لإثبات أنه بإمكانك استقبال بتكوين مرسل إليهم. كن حذرا من عدم توقيع أي شيء غامض أو عشوائي، كهجمات التصيد التي قد تحاول خداعك لتوقيع هويتك لديهم. وقع البيانات المفصلة بالكامل والتي أنت توافق عليها فقط.</translation>
     </message>
     <message>
->>>>>>> da23532c
         <source>The Qtum address to sign the message with</source>
         <translation>عنوان البتكوين لتوقيع الرسالة به</translation>
     </message>
@@ -2767,19 +2737,14 @@
         <translation>&amp;تحقق رسالة</translation>
     </message>
     <message>
-<<<<<<< HEAD
-=======
         <source>Enter the receiver's address, message (ensure you copy line breaks, spaces, tabs, etc. exactly) and signature below to verify the message. Be careful not to read more into the signature than what is in the signed message itself, to avoid being tricked by a man-in-the-middle attack. Note that this only proves the signing party receives with the address, it cannot prove sendership of any transaction!</source>
         <translation>أدخل عنوان المتلقي، راسل (تأكد من نسخ فواصل الأسطر، الفراغات، الخ.. تماما) والتوقيع أسفله لتأكيد الرسالة. كن حذرا من عدم قراءة داخل التوقيع أكثر مما هو موقع بالرسالة نفسها، لتجنب خداعك بهجوم man-in-the-middle. لاحظ أنه هذا لاثبات أن الجهة الموقعة تستقبل مع العنوان فقط، لا تستطيع اثبات الارسال لأي معاملة.</translation>
     </message>
     <message>
->>>>>>> da23532c
         <source>The Qtum address the message was signed with</source>
         <translation>عنوان البتكوين الذي تم توقيع الرسالة به</translation>
     </message>
     <message>
-<<<<<<< HEAD
-=======
         <source>The signed message to verify</source>
         <translation>الرسالة الموقعة للتحقق.</translation>
     </message>
@@ -2788,7 +2753,6 @@
         <translation>التوقيع يعطى عندما تكون الرسالة موقعة.</translation>
     </message>
     <message>
->>>>>>> da23532c
         <source>Verify the message to ensure it was signed with the specified Qtum address</source>
         <translation>تحقق من الرسالة للتأكد من توقيعها مع عنوان البتكوين المحدد</translation>
     </message>
@@ -3461,13 +3425,10 @@
 </context>
 <context>
     <name>qtum-core</name>
-<<<<<<< HEAD
-=======
     <message>
         <source>Prune configured below the minimum of %d MiB.  Please use a higher number.</source>
         <translation>تم تكوين تقليم أقل من الحد الأدنى %d ميجابايت. من فضلك استعمل رقم أعلى.</translation>
     </message>
->>>>>>> da23532c
     <message>
         <source>Prune: last wallet synchronisation goes beyond pruned data. You need to -reindex (download the whole blockchain again in case of pruned node)</source>
         <translation>تقليم: اخر مزامنة للمحفظة كانت قبل البيانات الملقمة. تحتاج الى - اعادة فهرسة (قم بتنزيل سلسلة الكتل بأكملها مرة أخرى في حال تم تقليم عقدة)</translation>
