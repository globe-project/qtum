--- conflicted
+++ resolved
@@ -133,10 +133,6 @@
         <translation type="unfinished">Паказаць кодавую фразу</translation>
     </message>
     <message>
-        <source>Show passphrase</source>
-        <translation type="unfinished">Паказаць кодавую фразу</translation>
-    </message>
-    <message>
         <source>Encrypt wallet</source>
         <translation type="unfinished">Зашыфраваць гаманец.</translation>
     </message>
@@ -203,7 +199,6 @@
 </context>
 <context>
     <name>QObject</name>
-<<<<<<< HEAD
     <message>
         <source>unknown</source>
         <translation type="unfinished">невядома</translation>
@@ -214,7 +209,7 @@
     </message>
     <message numerus="yes">
         <source>%n second(s)</source>
-        <translation>
+        <translation type="unfinished">
             <numerusform />
             <numerusform />
             <numerusform />
@@ -222,7 +217,7 @@
     </message>
     <message numerus="yes">
         <source>%n minute(s)</source>
-        <translation>
+        <translation type="unfinished">
             <numerusform />
             <numerusform />
             <numerusform />
@@ -263,66 +258,6 @@
             <numerusform />
             <numerusform />
         </translation>
-=======
-    <message>
-        <source>unknown</source>
-        <translation type="unfinished">невядома</translation>
-    </message>
-    <message>
-        <source>Amount</source>
-        <translation type="unfinished">Колькасць</translation>
-    </message>
-    <message numerus="yes">
-        <source>%n second(s)</source>
-        <translation type="unfinished">
-            <numerusform />
-            <numerusform />
-            <numerusform />
-        </translation>
-    </message>
-    <message numerus="yes">
-        <source>%n minute(s)</source>
-        <translation type="unfinished">
-            <numerusform />
-            <numerusform />
-            <numerusform />
-        </translation>
-    </message>
-    <message numerus="yes">
-        <source>%n hour(s)</source>
-        <translation type="unfinished">
-            <numerusform />
-            <numerusform />
-            <numerusform />
-        </translation>
-    </message>
-    <message numerus="yes">
-        <source>%n day(s)</source>
-        <translation type="unfinished">
-            <numerusform />
-            <numerusform />
-            <numerusform />
-        </translation>
-    </message>
-    <message numerus="yes">
-        <source>%n week(s)</source>
-        <translation type="unfinished">
-            <numerusform />
-            <numerusform />
-            <numerusform />
-        </translation>
-    </message>
-    <message>
-        <source>%1 and %2</source>
-        <translation type="unfinished">%1 і %2</translation>
-    </message>
-    <message numerus="yes">
-        <source>%n year(s)</source>
-        <translation type="unfinished">
-            <numerusform />
-            <numerusform />
-            <numerusform />
-        </translation>
     </message>
     </context>
 <context>
@@ -334,11 +269,7 @@
     <message>
         <source>Done loading</source>
         <translation type="unfinished">Загрузка выканана</translation>
->>>>>>> ec86f1e9
-    </message>
-    </context>
-<context>
-    <name>QtumGUI</name>
+    </message>
     <message>
         <source>Error initializing block database</source>
         <translation type="unfinished">Памылка ініцыялізацыі базвы звестак блокаў</translation>
@@ -372,10 +303,6 @@
         <translation type="unfinished">Гэта эксперыментальная праграма.</translation>
     </message>
     <message>
-<<<<<<< HEAD
-        <source>Send coins to a Qtum address</source>
-        <translation>Даслаць манеты на Біткойн-адрас</translation>
-=======
         <source>Transaction amount too small</source>
         <translation type="unfinished">Транзакцыя занадта малая</translation>
     </message>
@@ -405,7 +332,6 @@
     <message>
         <source>E&amp;xit</source>
         <translation type="unfinished">Выйсці</translation>
->>>>>>> ec86f1e9
     </message>
     <message>
         <source>Quit application</source>
@@ -416,17 +342,12 @@
         <translation type="unfinished">Аб Qt</translation>
     </message>
     <message>
-<<<<<<< HEAD
-        <source>&amp;Send</source>
-        <translation>Даслаць</translation>
-=======
         <source>Show information about Qt</source>
         <translation type="unfinished">Паказаць інфармацыю аб Qt</translation>
     </message>
     <message>
         <source>Send coins to a Qtum address</source>
         <translation type="unfinished">Даслаць манеты на Біткойн-адрас</translation>
->>>>>>> ec86f1e9
     </message>
     <message>
         <source>Backup wallet to another location</source>
@@ -450,19 +371,11 @@
     </message>
     <message>
         <source>Sign messages with your Qtum addresses to prove you own them</source>
-<<<<<<< HEAD
-        <translation>Падпісаць паведамленне з дапамогай Біткойн-адраса каб даказаць, што яно належыць вам</translation>
-    </message>
-    <message>
-        <source>Verify messages to ensure they were signed with specified Qtum addresses</source>
-        <translation>Спраўдзіць паведамленне з дапамогай Біткойн-адраса каб даказаць, што яно належыць вам</translation>
-=======
         <translation type="unfinished">Падпісаць паведамленне з дапамогай Біткойн-адраса каб даказаць, што яно належыць вам</translation>
     </message>
     <message>
         <source>Verify messages to ensure they were signed with specified Qtum addresses</source>
         <translation type="unfinished">Спраўдзіць паведамленне з дапамогай Біткойн-адраса каб даказаць, што яно належыць вам</translation>
->>>>>>> ec86f1e9
     </message>
     <message>
         <source>&amp;File</source>
@@ -494,11 +407,7 @@
     </message>
     <message numerus="yes">
         <source>Processed %n block(s) of transaction history.</source>
-<<<<<<< HEAD
-        <translation>
-=======
         <translation type="unfinished">
->>>>>>> ec86f1e9
             <numerusform />
             <numerusform />
             <numerusform />
@@ -767,10 +676,6 @@
         <source>Welcome</source>
         <translation type="unfinished">Вітаем</translation>
     </message>
-    <message>
-        <source>Welcome</source>
-        <translation>Вітаем</translation>
-    </message>
     </context>
 <context>
     <name>HelpMessageDialog</name>
@@ -787,8 +692,6 @@
     </message>
     </context>
 <context>
-<<<<<<< HEAD
-=======
     <name>OpenURIDialog</name>
     <message>
         <source>Paste address from clipboard</source>
@@ -797,7 +700,6 @@
     </message>
 </context>
 <context>
->>>>>>> ec86f1e9
     <name>OptionsDialog</name>
     <message>
         <source>Options</source>
@@ -968,11 +870,7 @@
     </message>
     <message numerus="yes">
         <source>Estimated to begin confirmation within %n block(s).</source>
-<<<<<<< HEAD
-        <translation>
-=======
         <translation type="unfinished">
->>>>>>> ec86f1e9
             <numerusform />
             <numerusform />
             <numerusform />
@@ -995,19 +893,11 @@
     </message>
     <message>
         <source>&amp;Label:</source>
-<<<<<<< HEAD
-        <translation>Метка:</translation>
-    </message>
-    <message>
-        <source>Paste address from clipboard</source>
-        <translation>Уставіць адрас з буферу абмена</translation>
-=======
         <translation type="unfinished">Метка:</translation>
     </message>
     <message>
         <source>Paste address from clipboard</source>
         <translation type="unfinished">Уставіць адрас з буферу абмена</translation>
->>>>>>> ec86f1e9
     </message>
     <message>
         <source>Message:</source>
@@ -1026,23 +916,11 @@
     <name>SignVerifyMessageDialog</name>
     <message>
         <source>Paste address from clipboard</source>
-<<<<<<< HEAD
-        <translation>Уставіць адрас з буферу абмена</translation>
-=======
         <translation type="unfinished">Уставіць адрас з буферу абмена</translation>
->>>>>>> ec86f1e9
     </message>
     </context>
 <context>
     <name>TransactionDesc</name>
-    <message numerus="yes">
-        <source>Open for %n more block(s)</source>
-        <translation>
-            <numerusform />
-            <numerusform />
-            <numerusform />
-        </translation>
-    </message>
     <message>
         <source>%1/unconfirmed</source>
         <translation type="unfinished">%1/непацверджана</translation>
@@ -1065,11 +943,7 @@
     </message>
     <message numerus="yes">
         <source>matures in %n more block(s)</source>
-<<<<<<< HEAD
-        <translation>
-=======
         <translation type="unfinished">
->>>>>>> ec86f1e9
             <numerusform />
             <numerusform />
             <numerusform />
@@ -1112,17 +986,6 @@
     <message>
         <source>Label</source>
         <translation type="unfinished">Метка</translation>
-<<<<<<< HEAD
-    </message>
-    <message numerus="yes">
-        <source>Open for %n more block(s)</source>
-        <translation>
-            <numerusform />
-            <numerusform />
-            <numerusform />
-        </translation>
-=======
->>>>>>> ec86f1e9
     </message>
     <message>
         <source>Confirmed (%1 confirmations)</source>
@@ -1257,8 +1120,6 @@
     </message>
 </context>
 <context>
-<<<<<<< HEAD
-=======
     <name>WalletFrame</name>
     <message>
         <source>Error</source>
@@ -1266,7 +1127,6 @@
     </message>
     </context>
 <context>
->>>>>>> ec86f1e9
     <name>WalletModel</name>
     <message>
         <source>Send Coins</source>
@@ -1282,66 +1142,6 @@
     <message>
         <source>Export the data in the current tab to a file</source>
         <translation type="unfinished">Экспартаваць гэтыя звесткі у файл</translation>
-<<<<<<< HEAD
-    </message>
-    <message>
-        <source>Error</source>
-        <translation type="unfinished">Памылка</translation>
-    </message>
-    </context>
-<context>
-    <name>qtum-core</name>
-    <message>
-        <source>Do you want to rebuild the block database now?</source>
-        <translation type="unfinished">Ці жадаеце вы перабудаваць зараз базу звестак блокаў?</translation>
-    </message>
-    <message>
-        <source>Done loading</source>
-        <translation type="unfinished">Загрузка выканана</translation>
-    </message>
-    <message>
-        <source>Error initializing block database</source>
-        <translation type="unfinished">Памылка ініцыялізацыі базвы звестак блокаў</translation>
-    </message>
-    <message>
-        <source>Error initializing wallet database environment %s!</source>
-        <translation type="unfinished">Памалка ініцыялізацыі асяроддзя базы звестак гаманца %s!</translation>
-    </message>
-    <message>
-        <source>Error loading block database</source>
-        <translation type="unfinished">Памылка загрузкі базвы звестак блокаў</translation>
-    </message>
-    <message>
-        <source>Error opening block database</source>
-        <translation type="unfinished">Памылка адчынення базы звестак блокаў</translation>
-    </message>
-    <message>
-        <source>Insufficient funds</source>
-        <translation type="unfinished">Недастаткова сродкаў</translation>
-    </message>
-    <message>
-        <source>Not enough file descriptors available.</source>
-        <translation type="unfinished">Не хапае файлавых дэскрыптараў.</translation>
-    </message>
-    <message>
-        <source>Signing transaction failed</source>
-        <translation type="unfinished">Памылка подпісу транзакцыі</translation>
-    </message>
-    <message>
-        <source>This is experimental software.</source>
-        <translation type="unfinished">Гэта эксперыментальная праграма.</translation>
-    </message>
-    <message>
-        <source>Transaction amount too small</source>
-        <translation type="unfinished">Транзакцыя занадта малая</translation>
-    </message>
-    <message>
-        <source>Transaction too large</source>
-        <translation type="unfinished">Транзакцыя занадта вялікая</translation>
-    </message>
-    </context>
-=======
-    </message>
-    </context>
->>>>>>> ec86f1e9
+    </message>
+    </context>
 </TS>