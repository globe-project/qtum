<?xml version="1.0" encoding="utf-8"?>
<!DOCTYPE TS>
<TS version="2.1" language="en">
<context>
    <name>AddressBookPage</name>
    <message>
        <location filename="../forms/addressbookpage.ui" line="+37"/>
        <source>Right-click to edit address or label</source>
        <translation type="unfinished"></translation>
    </message>
    <message>
        <location line="+27"/>
        <source>Create a new address</source>
        <translation>Create a new address</translation>
    </message>
    <message>
        <location line="+3"/>
        <source>&amp;New</source>
        <translation type="unfinished"></translation>
    </message>
    <message>
        <location line="+14"/>
        <source>Copy the currently selected address to the system clipboard</source>
        <translation>Copy the currently selected address to the system clipboard</translation>
    </message>
    <message>
        <location line="+3"/>
        <source>&amp;Copy</source>
        <translation type="unfinished"></translation>
    </message>
    <message>
        <location line="+67"/>
        <source>C&amp;lose</source>
        <translation type="unfinished"></translation>
    </message>
    <message>
        <location line="-53"/>
        <source>Delete the currently selected address from the list</source>
        <translation>Delete the currently selected address from the list</translation>
    </message>
    <message>
        <location line="-71"/>
        <source>Enter address or label to search</source>
        <translation type="unfinished"></translation>
    </message>
    <message>
        <location line="+101"/>
        <source>Export the data in the current tab to a file</source>
        <translation>Export the data in the current tab to a file</translation>
    </message>
    <message>
        <location line="+3"/>
        <source>&amp;Export</source>
        <translation>&amp;Export</translation>
    </message>
    <message>
        <location line="-30"/>
        <location filename="../addressbookpage.cpp" line="+117"/>
        <source>&amp;Delete</source>
        <translation>&amp;Delete</translation>
    </message>
    <message>
        <location filename="../addressbookpage.cpp" line="-30"/>
        <source>Choose the address to send coins to</source>
        <translation type="unfinished"></translation>
    </message>
    <message>
        <location line="+1"/>
        <source>Choose the address to receive coins with</source>
        <translation type="unfinished"></translation>
    </message>
    <message>
        <location line="+5"/>
        <source>C&amp;hoose</source>
        <translation type="unfinished"></translation>
    </message>
    <message>
        <location line="+6"/>
        <source>These are your Qtum addresses for sending payments. Always check the amount and the receiving address before sending coins.</source>
        <translation type="unfinished"></translation>
    </message>
    <message>
        <location line="+5"/>
        <source>These are your Qtum addresses for receiving payments. Use the &apos;Create new receiving address&apos; button in the receive tab to create new addresses.
Signing is only possible with addresses of the type &apos;legacy&apos;.</source>
        <translation type="unfinished"></translation>
    </message>
    <message>
        <location line="+8"/>
        <source>&amp;Copy Address</source>
        <translation type="unfinished"></translation>
    </message>
    <message>
        <location line="+1"/>
        <source>Copy &amp;Label</source>
        <translation type="unfinished"></translation>
    </message>
    <message>
        <location line="+1"/>
        <source>&amp;Edit</source>
        <translation type="unfinished"></translation>
    </message>
    <message>
        <location line="+165"/>
        <source>Export Address List</source>
        <translation type="unfinished"></translation>
    </message>
    <message>
        <location line="+3"/>
        <source>Comma separated file</source>
        <extracomment>Expanded name of the CSV file format. See: https://en.wikipedia.org/wiki/Comma-separated_values.</extracomment>
        <translation type="unfinished"></translation>
    </message>
    <message>
        <location line="+16"/>
        <source>There was an error trying to save the address list to %1. Please try again.</source>
        <extracomment>An error message. %1 is a stand-in argument for the name of the file we attempted to save to.</extracomment>
        <translation type="unfinished"></translation>
    </message>
    <message>
        <location line="+32"/>
        <source>Sending addresses - %1</source>
        <translation type="unfinished"></translation>
    </message>
    <message>
        <location line="+1"/>
        <source>Receiving addresses - %1</source>
        <translation type="unfinished"></translation>
    </message>
    <message>
        <location line="-36"/>
        <source>Exporting Failed</source>
        <translation type="unfinished"></translation>
    </message>
</context>
<context>
    <name>AddressTableModel</name>
    <message>
        <location filename="../addresstablemodel.cpp" line="+167"/>
        <source>Label</source>
        <translation type="unfinished"></translation>
    </message>
    <message>
        <location line="+0"/>
        <source>Address</source>
        <translation type="unfinished"></translation>
    </message>
    <message>
        <location line="+38"/>
        <source>(no label)</source>
        <translation type="unfinished"></translation>
    </message>
</context>
<context>
    <name>AskPassphraseDialog</name>
    <message>
        <location filename="../forms/askpassphrasedialog.ui" line="+26"/>
        <source>Passphrase Dialog</source>
        <translation>Passphrase Dialog</translation>
    </message>
    <message>
        <location line="+30"/>
        <source>Enter passphrase</source>
        <translation>Enter passphrase</translation>
    </message>
    <message>
        <location line="+14"/>
        <source>New passphrase</source>
        <translation>New passphrase</translation>
    </message>
    <message>
        <location line="+14"/>
        <source>Repeat new passphrase</source>
        <translation>Repeat new passphrase</translation>
    </message>
    <message>
        <location line="+14"/>
        <source>Show passphrase</source>
        <translation type="unfinished"></translation>
    </message>
    <message>
        <location filename="../askpassphrasedialog.cpp" line="+49"/>
        <source>Encrypt wallet</source>
        <translation type="unfinished"></translation>
    </message>
    <message>
        <location line="+3"/>
        <source>This operation needs your wallet passphrase to unlock the wallet.</source>
        <translation type="unfinished"></translation>
    </message>
    <message>
        <location line="+5"/>
        <source>Unlock wallet</source>
        <translation type="unfinished"></translation>
    </message>
    <message>
        <location line="+3"/>
        <source>Change passphrase</source>
        <translation type="unfinished"></translation>
    </message>
    <message>
        <location line="+47"/>
        <source>Confirm wallet encryption</source>
        <translation type="unfinished"></translation>
    </message>
    <message>
        <location line="+1"/>
        <source>Warning: If you encrypt your wallet and lose your passphrase, you will &lt;b&gt;LOSE ALL OF YOUR QTUMS&lt;/b&gt;!</source>
        <translation type="unfinished"></translation>
    </message>
    <message>
        <location line="+0"/>
        <source>Are you sure you wish to encrypt your wallet?</source>
        <translation type="unfinished"></translation>
    </message>
    <message>
        <location line="+18"/>
        <location line="+58"/>
        <source>Wallet encrypted</source>
        <translation type="unfinished"></translation>
    </message>
    <message>
        <location line="-138"/>
        <source>Enter the new passphrase for the wallet.&lt;br/&gt;Please use a passphrase of &lt;b&gt;ten or more random characters&lt;/b&gt;, or &lt;b&gt;eight or more words&lt;/b&gt;.</source>
        <translation type="unfinished"></translation>
    </message>
    <message>
        <location line="+15"/>
        <source>Enter the old passphrase and new passphrase for the wallet.</source>
        <translation type="unfinished"></translation>
    </message>
    <message>
        <location line="+54"/>
        <source>Remember that encrypting your wallet cannot fully protect your qtums from being stolen by malware infecting your computer.</source>
        <translation type="unfinished"></translation>
    </message>
    <message>
        <location line="+4"/>
        <source>Wallet to be encrypted</source>
        <translation type="unfinished"></translation>
    </message>
    <message>
        <location line="+2"/>
        <source>Your wallet is about to be encrypted. </source>
        <translation type="unfinished"></translation>
    </message>
    <message>
        <location line="+7"/>
        <source>Your wallet is now encrypted. </source>
        <translation type="unfinished"></translation>
    </message>
    <message>
        <location line="+2"/>
        <source>IMPORTANT: Any previous backups you have made of your wallet file should be replaced with the newly generated, encrypted wallet file. For security reasons, previous backups of the unencrypted wallet file will become useless as soon as you start using the new, encrypted wallet.</source>
        <translation type="unfinished"></translation>
    </message>
    <message>
        <location line="+6"/>
        <location line="+8"/>
        <location line="+62"/>
        <source>Wallet encryption failed</source>
        <translation type="unfinished"></translation>
    </message>
    <message>
        <location line="-69"/>
        <source>Wallet encryption failed due to an internal error. Your wallet was not encrypted.</source>
        <translation type="unfinished"></translation>
    </message>
    <message>
        <location line="+8"/>
        <location line="+62"/>
        <source>The supplied passphrases do not match.</source>
        <translation type="unfinished"></translation>
    </message>
    <message>
        <location line="-49"/>
        <location line="+3"/>
        <location line="+15"/>
        <source>Wallet unlock failed</source>
        <translation type="unfinished"></translation>
    </message>
    <message>
        <location line="-17"/>
        <location line="+34"/>
        <source>The passphrase entered for the wallet decryption was incorrect.</source>
        <translation type="unfinished"></translation>
    </message>
    <message>
        <location line="-31"/>
        <source>The passphrase entered for the wallet decryption is incorrect. It contains a null character (ie - a zero byte). If the passphrase was set with a version of this software prior to 25.0, please try again with only the characters up to — but not including — the first null character. If this is successful, please set a new passphrase to avoid this issue in the future.</source>
        <translation type="unfinished"></translation>
    </message>
    <message>
        <location line="+23"/>
        <source>Wallet passphrase was successfully changed.</source>
        <translation type="unfinished"></translation>
    </message>
    <message>
        <location line="+7"/>
        <location line="+3"/>
        <source>Passphrase change failed</source>
        <translation type="unfinished"></translation>
    </message>
    <message>
        <location line="+1"/>
        <source>The old passphrase entered for the wallet decryption is incorrect. It contains a null character (ie - a zero byte). If the passphrase was set with a version of this software prior to 25.0, please try again with only the characters up to — but not including — the first null character.</source>
        <translation type="unfinished"></translation>
    </message>
    <message>
        <location line="+45"/>
        <location line="+33"/>
        <source>Warning: The Caps Lock key is on!</source>
        <translation type="unfinished"></translation>
    </message>
</context>
<context>
    <name>BanTableModel</name>
    <message>
        <location filename="../bantablemodel.cpp" line="+85"/>
        <source>IP/Netmask</source>
        <translation type="unfinished"></translation>
    </message>
    <message>
        <location line="+0"/>
        <source>Banned Until</source>
        <translation type="unfinished"></translation>
    </message>
</context>
<context>
    <name>BitcoinApplication</name>
    <message>
        <location filename="../qtum.cpp" line="+275"/>
        <source>Settings file %1 might be corrupt or invalid.</source>
        <translation type="unfinished"></translation>
    </message>
    <message>
        <location line="+179"/>
        <source>Runaway exception</source>
        <translation type="unfinished"></translation>
    </message>
    <message>
        <location line="+1"/>
        <source>A fatal error occurred. %1 can no longer continue safely and will quit.</source>
        <translation type="unfinished"></translation>
    </message>
    <message>
        <location line="+9"/>
        <source>Internal error</source>
        <translation type="unfinished"></translation>
    </message>
    <message>
        <location line="+1"/>
        <source>An internal error occurred. %1 will attempt to continue safely. This is an unexpected bug which can be reported as described below.</source>
        <translation type="unfinished"></translation>
    </message>
</context>
<context>
    <name>BitcoinGUI</name>
    <message>
        <location filename="../qtumgui.cpp" line="+250"/>
        <source>&amp;Overview</source>
        <translation>&amp;Overview</translation>
    </message>
    <message>
        <location line="+1"/>
        <source>Show general overview of wallet</source>
        <translation>Show general overview of wallet</translation>
    </message>
    <message>
        <location line="+20"/>
        <source>&amp;Transactions</source>
        <translation>&amp;Transactions</translation>
    </message>
    <message>
        <location line="+1"/>
        <source>Browse transaction history</source>
        <translation>Browse transaction history</translation>
    </message>
    <message>
        <location line="+19"/>
        <source>E&amp;xit</source>
        <translation>E&amp;xit</translation>
    </message>
    <message>
        <location line="+1"/>
        <source>Quit application</source>
        <translation>Quit application</translation>
    </message>
    <message>
        <location line="+3"/>
        <source>&amp;About %1</source>
        <translation type="unfinished"></translation>
    </message>
    <message>
        <location line="+1"/>
        <source>Show information about %1</source>
        <translation type="unfinished"></translation>
    </message>
    <message>
        <location line="+3"/>
        <source>About &amp;Qt</source>
        <translation>About &amp;Qt</translation>
    </message>
    <message>
        <location line="+1"/>
        <source>Show information about Qt</source>
        <translation>Show information about Qt</translation>
    </message>
    <message>
        <location line="+3"/>
        <source>Modify configuration options for %1</source>
        <translation type="unfinished"></translation>
    </message>
    <message>
        <location line="+44"/>
        <source>Create a new wallet</source>
        <translation type="unfinished"></translation>
    </message>
    <message>
        <location line="+163"/>
        <source>&amp;Minimize</source>
        <translation type="unfinished"></translation>
    </message>
    <message>
        <location line="+79"/>
        <source>Wallet:</source>
        <translation type="unfinished"></translation>
    </message>
    <message>
        <location line="+417"/>
        <source>Network activity disabled.</source>
        <extracomment>A substring of the tooltip.</extracomment>
        <translation type="unfinished"></translation>
    </message>
    <message>
        <location line="+451"/>
        <source>Proxy is &lt;b&gt;enabled&lt;/b&gt;: %1</source>
        <translation type="unfinished"></translation>
    </message>
    <message>
<<<<<<< HEAD
        <location line="-1194"/>
=======
        <location line="-1199"/>
>>>>>>> 258457a4
        <source>Send coins to a Qtum address</source>
        <translation>Send coins to a Qtum address</translation>
    </message>
    <message>
        <location line="+53"/>
        <source>Backup wallet to another location</source>
        <translation>Backup wallet to another location</translation>
    </message>
    <message>
        <location line="+2"/>
        <source>Change the passphrase used for wallet encryption</source>
        <translation>Change the passphrase used for wallet encryption</translation>
    </message>
    <message>
        <location line="-56"/>
        <source>&amp;Send</source>
        <translation>&amp;Send</translation>
    </message>
    <message>
        <location line="+7"/>
        <source>&amp;Receive</source>
        <translation>&amp;Receive</translation>
    </message>
    <message>
        <location line="+38"/>
        <source>&amp;Options…</source>
        <translation type="unfinished"></translation>
    </message>
    <message>
        <location line="+5"/>
        <source>&amp;Encrypt Wallet…</source>
        <translation type="unfinished"></translation>
    </message>
    <message>
        <location line="+1"/>
        <source>Encrypt the private keys that belong to your wallet</source>
        <translation>Encrypt the private keys that belong to your wallet</translation>
    </message>
    <message>
        <location line="+2"/>
        <source>&amp;Backup Wallet…</source>
        <translation type="unfinished"></translation>
    </message>
    <message>
        <location line="+2"/>
        <source>&amp;Change Passphrase…</source>
        <translation type="unfinished"></translation>
    </message>
    <message>
        <location line="+2"/>
        <source>Sign &amp;message…</source>
        <translation type="unfinished"></translation>
    </message>
    <message>
        <location line="+1"/>
        <source>Sign messages with your Qtum addresses to prove you own them</source>
        <translation>Sign messages with your Qtum addresses to prove you own them</translation>
    </message>
    <message>
        <location line="+1"/>
        <source>&amp;Verify message…</source>
        <translation type="unfinished"></translation>
    </message>
    <message>
        <location line="+1"/>
        <source>Verify messages to ensure they were signed with specified Qtum addresses</source>
        <translation>Verify messages to ensure they were signed with specified Qtum addresses</translation>
    </message>
    <message>
        <location line="+1"/>
        <source>&amp;Load PSBT from file…</source>
        <translation type="unfinished"></translation>
    </message>
    <message>
        <location line="+16"/>
        <source>Open &amp;URI…</source>
        <translation type="unfinished"></translation>
    </message>
    <message>
        <location line="+8"/>
        <source>Close Wallet…</source>
        <translation type="unfinished"></translation>
    </message>
    <message>
        <location line="+3"/>
        <source>Create Wallet…</source>
        <translation type="unfinished"></translation>
    </message>
    <message>
        <location line="+10"/>
        <source>Close All Wallets…</source>
        <translation type="unfinished"></translation>
    </message>
    <message>
        <location line="+121"/>
        <source>&amp;File</source>
        <translation>&amp;File</translation>
    </message>
    <message>
        <location line="+21"/>
        <source>&amp;Settings</source>
        <translation>&amp;Settings</translation>
    </message>
    <message>
        <location line="+61"/>
        <source>&amp;Help</source>
        <translation>&amp;Help</translation>
    </message>
    <message>
        <location line="+11"/>
        <source>Tabs toolbar</source>
        <translation>Tabs toolbar</translation>
    </message>
    <message>
        <location line="+481"/>
        <source>Syncing Headers (%1%)…</source>
        <translation type="unfinished"></translation>
    </message>
    <message>
        <location line="+58"/>
        <source>Synchronizing with network…</source>
        <translation type="unfinished"></translation>
    </message>
    <message>
        <location line="+5"/>
        <source>Indexing blocks on disk…</source>
        <translation type="unfinished"></translation>
    </message>
    <message>
        <location line="+2"/>
        <source>Processing blocks on disk…</source>
        <translation type="unfinished"></translation>
    </message>
    <message>
        <location line="+7"/>
        <source>Connecting to peers…</source>
        <translation type="unfinished"></translation>
    </message>
    <message>
<<<<<<< HEAD
        <location line="-852"/>
=======
        <location line="-857"/>
>>>>>>> 258457a4
        <source>Request payments (generates QR codes and qtum: URIs)</source>
        <translation type="unfinished"></translation>
    </message>
    <message>
        <location line="+65"/>
        <source>Show the list of used sending addresses and labels</source>
        <translation type="unfinished"></translation>
    </message>
    <message>
        <location line="+2"/>
        <source>Show the list of used receiving addresses and labels</source>
        <translation type="unfinished"></translation>
    </message>
    <message>
        <location line="+30"/>
        <source>&amp;Command-line options</source>
        <translation type="unfinished"></translation>
    </message>
    <message numerus="yes">
        <location line="+769"/>
        <source>Processed %n block(s) of transaction history.</source>
        <translation>
            <numerusform>Processed %n block of transaction history.</numerusform>
            <numerusform>Processed %n blocks of transaction history.</numerusform>
        </translation>
    </message>
    <message>
        <location line="+23"/>
        <source>%1 behind</source>
        <translation>%1 behind</translation>
    </message>
    <message>
        <location line="+5"/>
        <source>Catching up…</source>
        <translation type="unfinished"></translation>
    </message>
    <message>
        <location line="+19"/>
        <source>Last received block was generated %1 ago.</source>
        <translation>Last received block was generated %1 ago.</translation>
    </message>
    <message>
        <location line="+2"/>
        <source>Transactions after this will not yet be visible.</source>
        <translation>Transactions after this will not yet be visible.</translation>
    </message>
    <message>
        <location line="+40"/>
        <source>Error</source>
        <translation>Error</translation>
    </message>
    <message>
        <location line="+4"/>
        <source>Warning</source>
        <translation>Warning</translation>
    </message>
    <message>
        <location line="+4"/>
        <source>Information</source>
        <translation>Information</translation>
    </message>
    <message>
        <location line="-93"/>
        <source>Up to date</source>
        <translation>Up to date</translation>
    </message>
    <message>
        <location line="-842"/>
        <source>Ctrl+Q</source>
        <translation type="unfinished"></translation>
    </message>
    <message>
        <location line="+26"/>
        <source>Load Partially Signed Qtum Transaction</source>
        <translation type="unfinished"></translation>
    </message>
    <message>
        <location line="+1"/>
        <source>Load PSBT from &amp;clipboard…</source>
        <translation type="unfinished"></translation>
    </message>
    <message>
        <location line="+1"/>
        <source>Load Partially Signed Qtum Transaction from clipboard</source>
        <translation type="unfinished"></translation>
    </message>
    <message>
        <location line="+2"/>
        <source>Node window</source>
        <translation type="unfinished"></translation>
    </message>
    <message>
        <location line="+1"/>
        <source>Open node debugging and diagnostic console</source>
        <translation type="unfinished"></translation>
    </message>
    <message>
        <location line="+5"/>
        <source>&amp;Sending addresses</source>
        <translation type="unfinished"></translation>
    </message>
    <message>
        <location line="+2"/>
        <source>&amp;Receiving addresses</source>
        <translation type="unfinished"></translation>
    </message>
    <message>
        <location line="+4"/>
        <source>Open a qtum: URI</source>
        <translation type="unfinished"></translation>
    </message>
    <message>
        <location line="+2"/>
        <source>Open Wallet</source>
        <translation type="unfinished"></translation>
    </message>
    <message>
        <location line="+2"/>
        <source>Open a wallet</source>
        <translation type="unfinished"></translation>
    </message>
    <message>
        <location line="+4"/>
        <source>Close wallet</source>
        <translation type="unfinished"></translation>
    </message>
    <message>
        <location line="+7"/>
        <source>Restore Wallet…</source>
        <extracomment>Name of the menu item that restores wallet from a backup file.</extracomment>
        <translation type="unfinished"></translation>
    </message>
    <message>
        <location line="+3"/>
        <source>Restore a wallet from a backup file</source>
        <extracomment>Status tip for Restore Wallet menu item</extracomment>
        <translation type="unfinished"></translation>
    </message>
    <message>
        <location line="+3"/>
        <source>Close all wallets</source>
        <translation type="unfinished"></translation>
    </message>
    <message>
        <location line="+2"/>
        <source>Migrate Wallet</source>
        <translation type="unfinished"></translation>
    </message>
    <message>
        <location line="+2"/>
        <source>Migrate a wallet</source>
        <translation type="unfinished"></translation>
    </message>
    <message>
        <location line="+4"/>
        <source>Show the %1 help message to get a list with possible Qtum command-line options</source>
        <translation type="unfinished"></translation>
    </message>
    <message>
        <location line="+2"/>
        <source>&amp;Mask values</source>
        <translation type="unfinished"></translation>
    </message>
    <message>
        <location line="+2"/>
        <source>Mask the values in the Overview tab</source>
        <translation type="unfinished"></translation>
    </message>
    <message>
        <location line="+31"/>
        <source>default wallet</source>
        <translation type="unfinished"></translation>
    </message>
    <message>
        <location line="+21"/>
        <source>No wallets available</source>
        <translation type="unfinished"></translation>
    </message>
    <message>
        <location line="+6"/>
        <source>Wallet Data</source>
        <extracomment>Name of the wallet data file format.</extracomment>
        <translation type="unfinished"></translation>
    </message>
    <message>
        <location line="+3"/>
        <source>Load Wallet Backup</source>
        <extracomment>The title for Restore Wallet File Windows</extracomment>
        <translation type="unfinished"></translation>
    </message>
    <message>
        <location line="+8"/>
        <source>Restore Wallet</source>
        <extracomment>Title of pop-up window shown when the user is attempting to restore a wallet.</extracomment>
        <translation type="unfinished"></translation>
    </message>
    <message>
        <location line="+2"/>
        <source>Wallet Name</source>
        <extracomment>Label of the input field where the name of the wallet is entered.</extracomment>
        <translation type="unfinished"></translation>
    </message>
    <message>
        <location line="+69"/>
        <source>&amp;Window</source>
        <translation type="unfinished">&amp;Window</translation>
    </message>
    <message>
        <location line="+3"/>
        <source>Ctrl+M</source>
        <translation type="unfinished"></translation>
    </message>
    <message>
        <location line="+9"/>
        <source>Zoom</source>
        <translation type="unfinished"></translation>
    </message>
    <message>
        <location line="+18"/>
        <source>Main Window</source>
        <translation type="unfinished"></translation>
    </message>
    <message>
        <location line="+279"/>
        <source>%1 client</source>
        <translation type="unfinished"></translation>
    </message>
    <message>
        <location line="+68"/>
        <source>&amp;Hide</source>
        <translation type="unfinished"></translation>
    </message>
    <message>
        <location line="+1"/>
        <source>S&amp;how</source>
        <translation type="unfinished"></translation>
    </message>
    <message numerus="yes">
        <location line="+117"/>
        <source>%n active connection(s) to Qtum network.</source>
        <extracomment>A substring of the tooltip.</extracomment>
        <translation type="unfinished">
            <numerusform>%n active connection to Qtum network.</numerusform>
            <numerusform>%n active connections to Qtum network.</numerusform>
        </translation>
    </message>
    <message>
        <location line="+10"/>
        <source>Click for more actions.</source>
        <extracomment>A substring of the tooltip. &quot;More actions&quot; are available via the context menu.</extracomment>
        <translation type="unfinished"></translation>
    </message>
    <message>
        <location line="+17"/>
        <source>Show Peers tab</source>
        <extracomment>A context menu item. The &quot;Peers tab&quot; is an element of the &quot;Node window&quot;.</extracomment>
        <translation type="unfinished"></translation>
    </message>
    <message>
        <location line="+8"/>
        <source>Disable network activity</source>
        <extracomment>A context menu item.</extracomment>
        <translation type="unfinished"></translation>
    </message>
    <message>
        <location line="+2"/>
        <source>Enable network activity</source>
        <extracomment>A context menu item. The network activity was disabled previously.</extracomment>
        <translation type="unfinished"></translation>
    </message>
    <message>
        <location line="+17"/>
        <source>Pre-syncing Headers (%1%)…</source>
        <translation type="unfinished"></translation>
    </message>
    <message>
        <location line="+139"/>
        <source>Error creating wallet</source>
        <translation type="unfinished"></translation>
    </message>
    <message>
        <location line="+0"/>
        <source>Cannot create new wallet, the software was compiled without sqlite support (required for descriptor wallets)</source>
        <translation type="unfinished"></translation>
    </message>
    <message>
        <location line="+25"/>
        <source>Error: %1</source>
        <translation type="unfinished"></translation>
    </message>
    <message>
        <location line="+4"/>
        <source>Warning: %1</source>
        <translation type="unfinished"></translation>
    </message>
    <message>
        <location line="+108"/>
        <source>Date: %1
</source>
        <translation type="unfinished"></translation>
    </message>
    <message>
        <location line="+1"/>
        <source>Amount: %1
</source>
        <translation type="unfinished"></translation>
    </message>
    <message>
        <location line="+2"/>
        <source>Wallet: %1
</source>
        <translation type="unfinished"></translation>
    </message>
    <message>
        <location line="+2"/>
        <source>Type: %1
</source>
        <translation type="unfinished"></translation>
    </message>
    <message>
        <location line="+2"/>
        <source>Label: %1
</source>
        <translation type="unfinished"></translation>
    </message>
    <message>
        <location line="+2"/>
        <source>Address: %1
</source>
        <translation type="unfinished"></translation>
    </message>
    <message>
        <location line="+1"/>
        <source>Sent transaction</source>
        <translation>Sent transaction</translation>
    </message>
    <message>
        <location line="+0"/>
        <source>Incoming transaction</source>
        <translation>Incoming transaction</translation>
    </message>
    <message>
        <location line="+52"/>
        <source>HD key generation is &lt;b&gt;enabled&lt;/b&gt;</source>
        <translation type="unfinished"></translation>
    </message>
    <message>
        <location line="+0"/>
        <source>HD key generation is &lt;b&gt;disabled&lt;/b&gt;</source>
        <translation type="unfinished"></translation>
    </message>
    <message>
        <location line="+0"/>
        <source>Private key &lt;b&gt;disabled&lt;/b&gt;</source>
        <translation type="unfinished"></translation>
    </message>
    <message>
        <location line="+23"/>
        <source>Wallet is &lt;b&gt;encrypted&lt;/b&gt; and currently &lt;b&gt;unlocked&lt;/b&gt;</source>
        <translation>Wallet is &lt;b&gt;encrypted&lt;/b&gt; and currently &lt;b&gt;unlocked&lt;/b&gt;</translation>
    </message>
    <message>
        <location line="+8"/>
        <source>Wallet is &lt;b&gt;encrypted&lt;/b&gt; and currently &lt;b&gt;locked&lt;/b&gt;</source>
        <translation>Wallet is &lt;b&gt;encrypted&lt;/b&gt; and currently &lt;b&gt;locked&lt;/b&gt;</translation>
    </message>
    <message>
        <location line="+119"/>
        <source>Original message:</source>
        <translation type="unfinished"></translation>
    </message>
</context>
<context>
    <name>CoinControlDialog</name>
    <message>
        <location filename="../forms/coincontroldialog.ui" line="+14"/>
        <source>Coin Selection</source>
        <translation type="unfinished"></translation>
    </message>
    <message>
        <location line="+37"/>
        <source>Quantity:</source>
        <translation type="unfinished"></translation>
    </message>
    <message>
        <location line="+29"/>
        <source>Bytes:</source>
        <translation type="unfinished"></translation>
    </message>
    <message>
        <location line="+45"/>
        <source>Amount:</source>
        <translation type="unfinished"></translation>
    </message>
    <message>
        <location line="+45"/>
        <source>Fee:</source>
        <translation type="unfinished"></translation>
    </message>
    <message>
        <location line="+48"/>
        <source>After Fee:</source>
        <translation type="unfinished"></translation>
    </message>
    <message>
        <location line="+32"/>
        <source>Change:</source>
        <translation type="unfinished"></translation>
    </message>
    <message>
        <location line="+56"/>
        <source>(un)select all</source>
        <translation type="unfinished"></translation>
    </message>
    <message>
        <location line="+16"/>
        <source>Tree mode</source>
        <translation type="unfinished"></translation>
    </message>
    <message>
        <location line="+13"/>
        <source>List mode</source>
        <translation type="unfinished"></translation>
    </message>
    <message>
        <location line="+56"/>
        <source>Amount</source>
        <translation type="unfinished">Amount</translation>
    </message>
    <message>
        <location line="+5"/>
        <source>Received with label</source>
        <translation type="unfinished"></translation>
    </message>
    <message>
        <location line="+5"/>
        <source>Received with address</source>
        <translation type="unfinished"></translation>
    </message>
    <message>
        <location line="+5"/>
        <source>Date</source>
        <translation type="unfinished">Date</translation>
    </message>
    <message>
        <location line="+5"/>
        <source>Confirmations</source>
        <translation type="unfinished"></translation>
    </message>
    <message>
        <location line="+3"/>
        <source>Confirmed</source>
        <translation type="unfinished">Confirmed</translation>
    </message>
    <message>
        <location filename="../coincontroldialog.cpp" line="+69"/>
        <source>Copy amount</source>
        <translation type="unfinished"></translation>
    </message>
    <message>
        <location line="-11"/>
        <source>&amp;Copy address</source>
        <translation type="unfinished"></translation>
    </message>
    <message>
        <location line="+1"/>
        <source>Copy &amp;label</source>
        <translation type="unfinished"></translation>
    </message>
    <message>
        <location line="+1"/>
        <source>Copy &amp;amount</source>
        <translation type="unfinished"></translation>
    </message>
    <message>
        <location line="+1"/>
        <source>Copy transaction &amp;ID and output index</source>
        <translation type="unfinished"></translation>
    </message>
    <message>
        <location line="+2"/>
        <source>L&amp;ock unspent</source>
        <translation type="unfinished"></translation>
    </message>
    <message>
        <location line="+1"/>
        <source>&amp;Unlock unspent</source>
        <translation type="unfinished"></translation>
    </message>
    <message>
        <location line="+4"/>
        <source>Copy quantity</source>
        <translation type="unfinished"></translation>
    </message>
    <message>
        <location line="+2"/>
        <source>Copy fee</source>
        <translation type="unfinished"></translation>
    </message>
    <message>
        <location line="+1"/>
        <source>Copy after fee</source>
        <translation type="unfinished"></translation>
    </message>
    <message>
        <location line="+1"/>
        <source>Copy bytes</source>
        <translation type="unfinished"></translation>
    </message>
    <message>
        <location line="+1"/>
        <source>Copy change</source>
        <translation type="unfinished"></translation>
    </message>
    <message>
        <location line="+298"/>
        <source>(%1 locked)</source>
        <translation type="unfinished"></translation>
    </message>
    <message>
        <location line="+165"/>
        <source>Can vary +/- %1 satoshi(s) per input.</source>
        <translation type="unfinished"></translation>
    </message>
    <message>
        <location line="+45"/>
        <location line="+54"/>
        <source>(no label)</source>
        <translation type="unfinished"></translation>
    </message>
    <message>
        <location line="-7"/>
        <source>change from %1 (%2)</source>
        <translation type="unfinished"></translation>
    </message>
    <message>
        <location line="+1"/>
        <source>(change)</source>
        <translation type="unfinished"></translation>
    </message>
</context>
<context>
    <name>CreateWalletActivity</name>
    <message>
        <location filename="../walletcontroller.cpp" line="+246"/>
        <source>Create Wallet</source>
        <extracomment>Title of window indicating the progress of creation of a new wallet.</extracomment>
        <translation type="unfinished"></translation>
    </message>
    <message>
        <location line="+3"/>
        <source>Creating Wallet &lt;b&gt;%1&lt;/b&gt;…</source>
        <extracomment>Descriptive text of the create wallet progress window which indicates to the user which wallet is currently being created.</extracomment>
        <translation type="unfinished"></translation>
    </message>
    <message>
        <location line="+32"/>
        <source>Create wallet failed</source>
        <translation type="unfinished"></translation>
    </message>
    <message>
        <location line="+2"/>
        <source>Create wallet warning</source>
        <translation type="unfinished"></translation>
    </message>
    <message>
        <location line="+16"/>
        <source>Can&apos;t list signers</source>
        <translation type="unfinished"></translation>
    </message>
    <message>
        <location line="+3"/>
        <source>Too many external signers found</source>
        <translation type="unfinished"></translation>
    </message>
</context>
<context>
    <name>CreateWalletDialog</name>
    <message>
        <location filename="../forms/createwalletdialog.ui" line="+14"/>
        <source>Create Wallet</source>
        <translation type="unfinished"></translation>
    </message>
    <message>
        <location line="+15"/>
        <source>You are one step away from creating your new wallet!</source>
        <translation type="unfinished"></translation>
    </message>
    <message>
        <location line="+13"/>
        <source>Please provide a name and, if desired, enable any advanced options</source>
        <translation type="unfinished"></translation>
    </message>
    <message>
        <location line="+25"/>
        <source>Wallet Name</source>
        <translation type="unfinished"></translation>
    </message>
    <message>
        <location line="+13"/>
        <source>Wallet</source>
        <translation type="unfinished"></translation>
    </message>
    <message>
        <location line="+9"/>
        <source>Encrypt the wallet. The wallet will be encrypted with a passphrase of your choice.</source>
        <translation type="unfinished"></translation>
    </message>
    <message>
        <location line="+3"/>
        <source>Encrypt Wallet</source>
        <translation type="unfinished"></translation>
    </message>
    <message>
        <location line="+26"/>
        <source>Advanced Options</source>
        <translation type="unfinished"></translation>
    </message>
    <message>
        <location line="+21"/>
        <source>Disable private keys for this wallet. Wallets with private keys disabled will have no private keys and cannot have an HD seed or imported private keys. This is ideal for watch-only wallets.</source>
        <translation type="unfinished"></translation>
    </message>
    <message>
        <location line="+3"/>
        <source>Disable Private Keys</source>
        <translation type="unfinished"></translation>
    </message>
    <message>
        <location line="+7"/>
        <source>Make a blank wallet. Blank wallets do not initially have private keys or scripts. Private keys and addresses can be imported, or an HD seed can be set, at a later time.</source>
        <translation type="unfinished"></translation>
    </message>
    <message>
        <location line="+3"/>
        <source>Make Blank Wallet</source>
        <translation type="unfinished"></translation>
    </message>
    <message>
        <location line="+7"/>
        <source>Use an external signing device such as a hardware wallet. Configure the external signer script in wallet preferences first.</source>
        <translation type="unfinished"></translation>
    </message>
    <message>
        <location line="+3"/>
        <source>External signer</source>
        <translation type="unfinished"></translation>
    </message>
    <message>
        <location filename="../createwalletdialog.cpp" line="+22"/>
        <source>Create</source>
        <translation type="unfinished"></translation>
    </message>
    <message>
        <location line="+68"/>
        <source>Compiled without external signing support (required for external signing)</source>
        <extracomment>&quot;External signing&quot; means using devices such as hardware wallets.</extracomment>
        <translation type="unfinished"></translation>
    </message>
</context>
<context>
    <name>EditAddressDialog</name>
    <message>
        <location filename="../forms/editaddressdialog.ui" line="+14"/>
        <source>Edit Address</source>
        <translation>Edit Address</translation>
    </message>
    <message>
        <location line="+11"/>
        <source>&amp;Label</source>
        <translation>&amp;Label</translation>
    </message>
    <message>
        <location line="+10"/>
        <source>The label associated with this address list entry</source>
        <translation type="unfinished"></translation>
    </message>
    <message>
        <location line="+17"/>
        <source>The address associated with this address list entry. This can only be modified for sending addresses.</source>
        <translation type="unfinished"></translation>
    </message>
    <message>
        <location line="-10"/>
        <source>&amp;Address</source>
        <translation>&amp;Address</translation>
    </message>
    <message>
        <location filename="../editaddressdialog.cpp" line="+29"/>
        <source>New sending address</source>
        <translation type="unfinished"></translation>
    </message>
    <message>
        <location line="+3"/>
        <source>Edit receiving address</source>
        <translation type="unfinished"></translation>
    </message>
    <message>
        <location line="+4"/>
        <source>Edit sending address</source>
        <translation type="unfinished"></translation>
    </message>
    <message>
        <location line="+77"/>
        <source>The entered address &quot;%1&quot; is not a valid Qtum address.</source>
        <translation type="unfinished"></translation>
    </message>
    <message>
        <location line="+33"/>
        <source>Address &quot;%1&quot; already exists as a receiving address with label &quot;%2&quot; and so cannot be added as a sending address.</source>
        <translation type="unfinished"></translation>
    </message>
    <message>
        <location line="+5"/>
        <source>The entered address &quot;%1&quot; is already in the address book with label &quot;%2&quot;.</source>
        <translation type="unfinished"></translation>
    </message>
    <message>
        <location line="-28"/>
        <source>Could not unlock wallet.</source>
        <translation type="unfinished"></translation>
    </message>
    <message>
        <location line="+5"/>
        <source>New key generation failed.</source>
        <translation type="unfinished"></translation>
    </message>
</context>
<context>
    <name>FreespaceChecker</name>
    <message>
        <location filename="../intro.cpp" line="+75"/>
        <source>A new data directory will be created.</source>
        <translation>A new data directory will be created.</translation>
    </message>
    <message>
        <location line="+22"/>
        <source>name</source>
        <translation>name</translation>
    </message>
    <message>
        <location line="+2"/>
        <source>Directory already exists. Add %1 if you intend to create a new directory here.</source>
        <translation>Directory already exists. Add %1 if you intend to create a new directory here.</translation>
    </message>
    <message>
        <location line="+3"/>
        <source>Path already exists, and is not a directory.</source>
        <translation>Path already exists, and is not a directory.</translation>
    </message>
    <message>
        <location line="+7"/>
        <source>Cannot create data directory here.</source>
        <translation>Cannot create data directory here.</translation>
    </message>
</context>
<context>
    <name>HelpMessageDialog</name>
    <message>
        <location filename="../utilitydialog.cpp" line="+38"/>
        <source>version</source>
        <translation type="unfinished">version</translation>
    </message>
    <message>
        <location line="+4"/>
        <source>About %1</source>
        <translation type="unfinished"></translation>
    </message>
    <message>
        <location line="+18"/>
        <source>Command-line options</source>
        <translation type="unfinished"></translation>
    </message>
</context>
<context>
    <name>Intro</name>
    <message>
        <location filename="../forms/intro.ui" line="+14"/>
        <source>Welcome</source>
        <translation>Welcome</translation>
    </message>
    <message>
        <location line="+9"/>
        <source>Welcome to %1.</source>
        <translation type="unfinished"></translation>
    </message>
    <message>
        <location line="+26"/>
        <source>As this is the first time the program is launched, you can choose where %1 will store its data.</source>
        <translation type="unfinished"></translation>
    </message>
    <message>
        <location line="+189"/>
        <source>Limit block chain storage to</source>
        <translation type="unfinished"></translation>
    </message>
    <message>
        <location line="+3"/>
        <source>Reverting this setting requires re-downloading the entire blockchain. It is faster to download the full chain first and prune it later. Disables some advanced features.</source>
        <translation type="unfinished"></translation>
    </message>
    <message>
        <location line="+7"/>
        <source> GB</source>
        <translation type="unfinished"></translation>
    </message>
    <message>
        <location line="-32"/>
        <source>This initial synchronisation is very demanding, and may expose hardware problems with your computer that had previously gone unnoticed. Each time you run %1, it will continue downloading where it left off.</source>
        <translation type="unfinished"></translation>
    </message>
    <message>
        <location line="-10"/>
        <source>When you click OK, %1 will begin to download and process the full %4 block chain (%2 GB) starting with the earliest transactions in %3 when %4 initially launched.</source>
        <translation type="unfinished"></translation>
    </message>
    <message>
        <location line="+20"/>
        <source>If you have chosen to limit block chain storage (pruning), the historical data must still be downloaded and processed, but will be deleted afterward to keep your disk usage low.</source>
        <translation type="unfinished"></translation>
    </message>
    <message>
        <location line="-160"/>
        <source>Use the default data directory</source>
        <translation>Use the default data directory</translation>
    </message>
    <message>
        <location line="+7"/>
        <source>Use a custom data directory:</source>
        <translation>Use a custom data directory:</translation>
    </message>
    <message>
        <location filename="../intro.cpp" line="+30"/>
        <source>Qtum</source>
        <translation type="unfinished">Qtum</translation>
    </message>
    <message numerus="yes">
        <location line="+164"/>
        <source>%n GB of space available</source>
        <translation type="unfinished">
            <numerusform>%n GB of space available</numerusform>
            <numerusform>%n GB of space available</numerusform>
        </translation>
    </message>
    <message numerus="yes">
        <location line="+2"/>
        <source>(of %n GB needed)</source>
        <translation type="unfinished">
            <numerusform>(of %n GB needed)</numerusform>
            <numerusform>(of %n GB needed)</numerusform>
        </translation>
    </message>
    <message numerus="yes">
        <location line="+3"/>
        <source>(%n GB needed for full chain)</source>
        <translation type="unfinished">
            <numerusform>(%n GB needed for full chain)</numerusform>
            <numerusform>(%n GB needed for full chain)</numerusform>
        </translation>
    </message>
    <message>
        <location line="+17"/>
        <source>Choose data directory</source>
        <translation type="unfinished"></translation>
    </message>
    <message>
        <location line="+55"/>
        <source>At least %1 GB of data will be stored in this directory, and it will grow over time.</source>
        <translation type="unfinished"></translation>
    </message>
    <message>
        <location line="+3"/>
        <source>Approximately %1 GB of data will be stored in this directory.</source>
        <translation type="unfinished"></translation>
    </message>
    <message numerus="yes">
        <location line="+9"/>
        <source>(sufficient to restore backups %n day(s) old)</source>
        <extracomment>Explanatory text on the capability of the current prune target.</extracomment>
        <translation type="unfinished">
            <numerusform>(sufficient to restore backups %n day old)</numerusform>
            <numerusform>(sufficient to restore backups %n days old)</numerusform>
        </translation>
    </message>
    <message>
        <location line="+2"/>
        <source>%1 will download and store a copy of the Qtum block chain.</source>
        <translation type="unfinished"></translation>
    </message>
    <message>
        <location line="+2"/>
        <source>The wallet will also be stored in this directory.</source>
        <translation type="unfinished"></translation>
    </message>
    <message>
        <location line="-144"/>
        <source>Error: Specified data directory &quot;%1&quot; cannot be created.</source>
        <translation type="unfinished"></translation>
    </message>
    <message>
        <location line="+30"/>
        <source>Error</source>
        <translation>Error</translation>
    </message>
</context>
<context>
    <name>LoadWalletsActivity</name>
    <message>
        <location filename="../walletcontroller.cpp" line="+74"/>
        <source>Load Wallets</source>
        <extracomment>Title of progress window which is displayed when wallets are being loaded.</extracomment>
        <translation type="unfinished"></translation>
    </message>
    <message>
        <location line="+3"/>
        <source>Loading wallets…</source>
        <extracomment>Descriptive text of the load wallets progress window which indicates to the user that wallets are currently being loaded.</extracomment>
        <translation type="unfinished"></translation>
    </message>
</context>
<context>
    <name>MigrateWalletActivity</name>
    <message>
        <location line="+63"/>
        <source>Migrate wallet</source>
        <translation type="unfinished"></translation>
    </message>
    <message>
        <location line="+1"/>
        <source>Are you sure you wish to migrate the wallet &lt;i&gt;%1&lt;/i&gt;?</source>
        <translation type="unfinished"></translation>
    </message>
    <message>
        <location line="+1"/>
        <source>Migrating the wallet will convert this wallet to one or more descriptor wallets. A new wallet backup will need to be made.
If this wallet contains any watchonly scripts, a new wallet will be created which contains those watchonly scripts.
If this wallet contains any solvable but not watched scripts, a different and new wallet will be created which contains those scripts.

The migration process will create a backup of the wallet before migrating. This backup file will be named &lt;wallet name&gt;-&lt;timestamp&gt;.legacy.bak and can be found in the directory for this wallet. In the event of an incorrect migration, the backup can be restored with the &quot;Restore Wallet&quot; functionality.</source>
        <translation type="unfinished"></translation>
    </message>
    <message>
        <location line="+23"/>
        <source>Migrate Wallet</source>
        <translation type="unfinished"></translation>
    </message>
    <message>
        <location line="+0"/>
        <source>Migrating Wallet &lt;b&gt;%1&lt;/b&gt;…</source>
        <translation type="unfinished"></translation>
    </message>
    <message>
        <location line="+6"/>
        <source>The wallet &apos;%1&apos; was migrated successfully.</source>
        <translation type="unfinished"></translation>
    </message>
    <message>
        <location line="+2"/>
        <source>Watchonly scripts have been migrated to a new wallet named &apos;%1&apos;.</source>
        <translation type="unfinished"></translation>
    </message>
    <message>
        <location line="+3"/>
        <source>Solvable but not watched scripts have been migrated to a new wallet named &apos;%1&apos;.</source>
        <translation type="unfinished"></translation>
    </message>
    <message>
        <location line="+14"/>
        <source>Migration failed</source>
        <translation type="unfinished"></translation>
    </message>
    <message>
        <location line="+2"/>
        <source>Migration Successful</source>
        <translation type="unfinished"></translation>
    </message>
</context>
<context>
    <name>ModalOverlay</name>
    <message>
        <location filename="../forms/modaloverlay.ui" line="+14"/>
        <source>Form</source>
        <translation type="unfinished">Form</translation>
    </message>
    <message>
        <location line="+119"/>
        <source>Recent transactions may not yet be visible, and therefore your wallet&apos;s balance might be incorrect. This information will be correct once your wallet has finished synchronizing with the qtum network, as detailed below.</source>
        <translation type="unfinished"></translation>
    </message>
    <message>
        <location line="+19"/>
        <source>Attempting to spend qtums that are affected by not-yet-displayed transactions will not be accepted by the network.</source>
        <translation type="unfinished"></translation>
    </message>
    <message>
        <location line="+63"/>
        <source>Number of blocks left</source>
        <translation type="unfinished"></translation>
    </message>
    <message>
        <location line="+7"/>
        <location line="+26"/>
        <location filename="../modaloverlay.cpp" line="+152"/>
        <source>Unknown…</source>
        <translation type="unfinished"></translation>
    </message>
    <message>
        <location line="+44"/>
        <location line="+20"/>
        <source>calculating…</source>
        <translation type="unfinished"></translation>
    </message>
    <message>
        <location line="-77"/>
        <source>Last block time</source>
        <translation type="unfinished">Last block time</translation>
    </message>
    <message>
        <location line="+26"/>
        <source>Progress</source>
        <translation type="unfinished"></translation>
    </message>
    <message>
        <location line="+24"/>
        <source>Progress increase per hour</source>
        <translation type="unfinished"></translation>
    </message>
    <message>
        <location line="+20"/>
        <source>Estimated time left until synced</source>
        <translation type="unfinished"></translation>
    </message>
    <message>
        <location line="+37"/>
        <source>Hide</source>
        <translation type="unfinished"></translation>
    </message>
    <message>
        <location line="+3"/>
        <source>Esc</source>
        <translation type="unfinished"></translation>
    </message>
    <message>
        <location filename="../modaloverlay.cpp" line="-121"/>
        <source>%1 is currently syncing.  It will download headers and blocks from peers and validate them until reaching the tip of the block chain.</source>
        <translation type="unfinished"></translation>
    </message>
    <message>
        <location line="+127"/>
        <source>Unknown. Syncing Headers (%1, %2%)…</source>
        <translation type="unfinished"></translation>
    </message>
    <message>
        <location line="+5"/>
        <source>Unknown. Pre-syncing Headers (%1, %2%)…</source>
        <translation type="unfinished"></translation>
    </message>
</context>
<context>
    <name>OpenURIDialog</name>
    <message>
        <location filename="../forms/openuridialog.ui" line="+14"/>
        <source>Open qtum URI</source>
        <translation type="unfinished"></translation>
    </message>
    <message>
        <location line="+8"/>
        <source>URI:</source>
        <translation type="unfinished"></translation>
    </message>
    <message>
        <location line="+14"/>
        <source>Paste address from clipboard</source>
        <extracomment>Tooltip text for button that allows you to paste an address that is in your clipboard.</extracomment>
        <translation type="unfinished">Paste address from clipboard</translation>
    </message>
</context>
<context>
    <name>OpenWalletActivity</name>
    <message>
        <location filename="../walletcontroller.cpp" line="-161"/>
        <source>Open wallet failed</source>
        <translation type="unfinished"></translation>
    </message>
    <message>
        <location line="+2"/>
        <source>Open wallet warning</source>
        <translation type="unfinished"></translation>
    </message>
    <message>
        <location line="+10"/>
        <source>default wallet</source>
        <translation type="unfinished"></translation>
    </message>
    <message>
        <location line="+4"/>
        <source>Open Wallet</source>
        <extracomment>Title of window indicating the progress of opening of a wallet.</extracomment>
        <translation type="unfinished"></translation>
    </message>
    <message>
        <location line="+3"/>
        <source>Opening Wallet &lt;b&gt;%1&lt;/b&gt;…</source>
        <extracomment>Descriptive text of the open wallet progress window which indicates to the user which wallet is currently being opened.</extracomment>
        <translation type="unfinished"></translation>
    </message>
</context>
<context>
    <name>OptionsDialog</name>
    <message>
        <location filename="../forms/optionsdialog.ui" line="+14"/>
        <source>Options</source>
        <translation>Options</translation>
    </message>
    <message>
        <location line="+13"/>
        <source>&amp;Main</source>
        <translation>&amp;Main</translation>
    </message>
    <message>
        <location line="+6"/>
        <source>Automatically start %1 after logging in to the system.</source>
        <translation type="unfinished"></translation>
    </message>
    <message>
        <location line="+3"/>
        <source>&amp;Start %1 on system login</source>
        <translation type="unfinished"></translation>
    </message>
    <message>
        <location line="+22"/>
        <source>Enabling pruning significantly reduces the disk space required to store transactions. All blocks are still fully validated. Reverting this setting requires re-downloading the entire blockchain.</source>
        <translation type="unfinished"></translation>
    </message>
    <message>
        <location line="+53"/>
        <source>Size of &amp;database cache</source>
        <translation type="unfinished"></translation>
    </message>
    <message>
        <location line="+46"/>
        <source>Number of script &amp;verification threads</source>
        <translation type="unfinished"></translation>
    </message>
    <message>
        <location line="+132"/>
        <source>Full path to a %1 compatible script (e.g. C:\Downloads\hwi.exe or /Users/you/Downloads/hwi.py). Beware: malware can steal your coins!</source>
        <translation type="unfinished"></translation>
    </message>
    <message>
        <location line="+99"/>
        <location line="+187"/>
        <source>IP address of the proxy (e.g. IPv4: 127.0.0.1 / IPv6: ::1)</source>
        <translation type="unfinished"></translation>
    </message>
    <message>
        <location line="-118"/>
        <location line="+23"/>
        <location line="+23"/>
        <source>Shows if the supplied default SOCKS5 proxy is used to reach peers via this network type.</source>
        <translation type="unfinished"></translation>
    </message>
    <message>
        <location line="+169"/>
        <source>Minimize instead of exit the application when the window is closed. When this option is enabled, the application will be closed only after selecting Exit in the menu.</source>
        <translation type="unfinished"></translation>
    </message>
    <message>
        <location line="+107"/>
        <source>Font in the Overview tab: </source>
        <translation type="unfinished"></translation>
    </message>
    <message>
        <location line="+45"/>
        <source>Options set in this dialog are overridden by the command line:</source>
        <translation type="unfinished"></translation>
    </message>
    <message>
        <location line="+45"/>
        <source>Open the %1 configuration file from the working directory.</source>
        <translation type="unfinished"></translation>
    </message>
    <message>
        <location line="+3"/>
        <source>Open Configuration File</source>
        <translation type="unfinished"></translation>
    </message>
    <message>
        <location line="+10"/>
        <source>Reset all client options to default.</source>
        <translation>Reset all client options to default.</translation>
    </message>
    <message>
        <location line="+3"/>
        <source>&amp;Reset Options</source>
        <translation>&amp;Reset Options</translation>
    </message>
    <message>
        <location line="-570"/>
        <source>&amp;Network</source>
        <translation>&amp;Network</translation>
    </message>
    <message>
        <location line="-254"/>
        <source>Prune &amp;block storage to</source>
        <translation type="unfinished"></translation>
    </message>
    <message>
        <location line="+10"/>
        <source>GB</source>
        <translation type="unfinished"></translation>
    </message>
    <message>
        <location line="+25"/>
        <source>Reverting this setting requires re-downloading the entire blockchain.</source>
        <translation type="unfinished"></translation>
    </message>
    <message>
        <location line="+12"/>
        <source>Maximum database cache size. A larger cache can contribute to faster sync, after which the benefit is less pronounced for most use cases. Lowering the cache size will reduce memory usage. Unused mempool memory is shared for this cache.</source>
        <extracomment>Tooltip text for Options window setting that sets the size of the database cache. Explains the corresponding effects of increasing/decreasing this value.</extracomment>
        <translation type="unfinished"></translation>
    </message>
    <message>
        <location line="+19"/>
        <source>MiB</source>
        <translation type="unfinished"></translation>
    </message>
    <message>
        <location line="+27"/>
        <source>Set the number of script verification threads. Negative values correspond to the number of cores you want to leave free to the system.</source>
        <extracomment>Tooltip text for Options window setting that sets the number of script verification threads. Explains that negative values mean to leave these many cores free to the system.</extracomment>
        <translation type="unfinished"></translation>
    </message>
    <message>
        <location line="+16"/>
        <source>(0 = auto, &lt;0 = leave that many cores free)</source>
        <translation type="unfinished"></translation>
    </message>
    <message>
        <location line="+22"/>
        <source>This allows you or a third party tool to communicate with the node through command-line and JSON-RPC commands.</source>
        <extracomment>Tooltip text for Options window setting that enables the RPC server.</extracomment>
        <translation type="unfinished"></translation>
    </message>
    <message>
        <location line="+3"/>
        <source>Enable R&amp;PC server</source>
        <extracomment>An Options window setting to enable the RPC server.</extracomment>
        <translation type="unfinished"></translation>
    </message>
    <message>
        <location line="+21"/>
        <source>W&amp;allet</source>
        <translation type="unfinished"></translation>
    </message>
    <message>
        <location line="+6"/>
        <source>Whether to set subtract fee from amount as default or not.</source>
        <extracomment>Tooltip text for Options window setting that sets subtracting the fee from a sending amount as default.</extracomment>
        <translation type="unfinished"></translation>
    </message>
    <message>
        <location line="+3"/>
        <source>Subtract &amp;fee from amount by default</source>
        <extracomment>An Options window setting to set subtracting the fee from a sending amount as default.</extracomment>
        <translation type="unfinished"></translation>
    </message>
    <message>
        <location line="+7"/>
        <source>Expert</source>
        <translation type="unfinished"></translation>
    </message>
    <message>
        <location line="+9"/>
        <source>Enable coin &amp;control features</source>
        <translation type="unfinished"></translation>
    </message>
    <message>
        <location line="+7"/>
        <source>If you disable the spending of unconfirmed change, the change from a transaction cannot be used until that transaction has at least one confirmation. This also affects how your balance is computed.</source>
        <translation type="unfinished"></translation>
    </message>
    <message>
        <location line="+3"/>
        <source>&amp;Spend unconfirmed change</source>
        <translation type="unfinished"></translation>
    </message>
    <message>
        <location line="+7"/>
        <source>Enable &amp;PSBT controls</source>
        <extracomment>An options window setting to enable PSBT controls.</extracomment>
        <translation type="unfinished"></translation>
    </message>
    <message>
        <location line="+3"/>
        <source>Whether to show PSBT controls.</source>
        <extracomment>Tooltip text for options window setting that enables PSBT controls.</extracomment>
        <translation type="unfinished"></translation>
    </message>
    <message>
        <location line="+10"/>
        <source>External Signer (e.g. hardware wallet)</source>
        <translation type="unfinished"></translation>
    </message>
    <message>
        <location line="+8"/>
        <source>&amp;External signer script path</source>
        <translation type="unfinished"></translation>
    </message>
    <message>
        <location line="+42"/>
        <source>Automatically open the Qtum client port on the router. This only works when your router supports UPnP and it is enabled.</source>
        <translation>Automatically open the Qtum client port on the router. This only works when your router supports UPnP and it is enabled.</translation>
    </message>
    <message>
        <location line="+3"/>
        <source>Map port using &amp;UPnP</source>
        <translation>Map port using &amp;UPnP</translation>
    </message>
    <message>
        <location line="+7"/>
        <source>Automatically open the Qtum client port on the router. This only works when your router supports NAT-PMP and it is enabled. The external port could be random.</source>
        <translation type="unfinished"></translation>
    </message>
    <message>
        <location line="+3"/>
        <source>Map port using NA&amp;T-PMP</source>
        <translation type="unfinished"></translation>
    </message>
    <message>
        <location line="+7"/>
        <source>Accept connections from outside.</source>
        <translation type="unfinished"></translation>
    </message>
    <message>
        <location line="+3"/>
        <source>Allow incomin&amp;g connections</source>
        <translation type="unfinished"></translation>
    </message>
    <message>
        <location line="+7"/>
        <source>Connect to the Qtum network through a SOCKS5 proxy.</source>
        <translation type="unfinished"></translation>
    </message>
    <message>
        <location line="+3"/>
        <source>&amp;Connect through SOCKS5 proxy (default proxy):</source>
        <translation type="unfinished"></translation>
    </message>
    <message>
        <location line="+9"/>
        <location line="+187"/>
        <source>Proxy &amp;IP:</source>
        <translation>Proxy &amp;IP:</translation>
    </message>
    <message>
        <location line="-155"/>
        <location line="+187"/>
        <source>&amp;Port:</source>
        <translation>&amp;Port:</translation>
    </message>
    <message>
        <location line="-162"/>
        <location line="+187"/>
        <source>Port of the proxy (e.g. 9050)</source>
        <translation>Port of the proxy (e.g. 9050)</translation>
    </message>
    <message>
        <location line="-163"/>
        <source>Used for reaching peers via:</source>
        <translation type="unfinished"></translation>
    </message>
    <message>
        <location line="+23"/>
        <source>IPv4</source>
        <translation type="unfinished"></translation>
    </message>
    <message>
        <location line="+23"/>
        <source>IPv6</source>
        <translation type="unfinished"></translation>
    </message>
    <message>
        <location line="+23"/>
        <source>Tor</source>
        <translation type="unfinished"></translation>
    </message>
    <message>
        <location line="+130"/>
        <source>&amp;Window</source>
        <translation>&amp;Window</translation>
    </message>
    <message>
        <location line="+6"/>
        <source>Show the icon in the system tray.</source>
        <translation type="unfinished"></translation>
    </message>
    <message>
        <location line="+3"/>
        <source>&amp;Show tray icon</source>
        <translation type="unfinished"></translation>
    </message>
    <message>
        <location line="+10"/>
        <source>Show only a tray icon after minimizing the window.</source>
        <translation>Show only a tray icon after minimizing the window.</translation>
    </message>
    <message>
        <location line="+3"/>
        <source>&amp;Minimize to the tray instead of the taskbar</source>
        <translation>&amp;Minimize to the tray instead of the taskbar</translation>
    </message>
    <message>
        <location line="+10"/>
        <source>M&amp;inimize on close</source>
        <translation>M&amp;inimize on close</translation>
    </message>
    <message>
        <location line="+21"/>
        <source>&amp;Display</source>
        <translation>&amp;Display</translation>
    </message>
    <message>
        <location line="+8"/>
        <source>User Interface &amp;language:</source>
        <translation>User Interface &amp;language:</translation>
    </message>
    <message>
        <location line="+13"/>
        <source>The user interface language can be set here. This setting will take effect after restarting %1.</source>
        <translation type="unfinished"></translation>
    </message>
    <message>
        <location line="+11"/>
        <source>&amp;Unit to show amounts in:</source>
        <translation>&amp;Unit to show amounts in:</translation>
    </message>
    <message>
        <location line="+13"/>
        <source>Choose the default subdivision unit to show in the interface and when sending coins.</source>
        <translation>Choose the default subdivision unit to show in the interface and when sending coins.</translation>
    </message>
    <message>
        <location line="+11"/>
        <location line="+13"/>
        <source>Third-party URLs (e.g. a block explorer) that appear in the transactions tab as context menu items. %s in the URL is replaced by transaction hash. Multiple URLs are separated by vertical bar |.</source>
        <translation type="unfinished"></translation>
    </message>
    <message>
        <location line="-10"/>
        <source>&amp;Third-party transaction URLs</source>
        <translation type="unfinished"></translation>
    </message>
    <message>
        <location line="-517"/>
        <source>Whether to show coin control features or not.</source>
        <translation type="unfinished"></translation>
    </message>
    <message>
        <location line="+300"/>
        <source>Connect to the Qtum network through a separate SOCKS5 proxy for Tor onion services.</source>
        <translation type="unfinished"></translation>
    </message>
    <message>
        <location line="+3"/>
        <source>Use separate SOCKS&amp;5 proxy to reach peers via Tor onion services:</source>
        <translation type="unfinished"></translation>
    </message>
    <message>
        <location line="+424"/>
        <source>&amp;OK</source>
        <translation>&amp;OK</translation>
    </message>
    <message>
        <location line="+13"/>
        <source>&amp;Cancel</source>
        <translation>&amp;Cancel</translation>
    </message>
    <message>
        <location filename="../optionsdialog.cpp" line="+152"/>
        <source>Compiled without external signing support (required for external signing)</source>
        <extracomment>&quot;External signing&quot; means using devices such as hardware wallets.</extracomment>
        <translation type="unfinished"></translation>
    </message>
    <message>
        <location line="+12"/>
        <source>default</source>
        <translation>default</translation>
    </message>
    <message>
        <location line="+74"/>
        <source>none</source>
        <translation type="unfinished"></translation>
    </message>
    <message>
        <location line="+109"/>
        <source>Confirm options reset</source>
        <extracomment>Window title text of pop-up window shown when the user has chosen to reset options.</extracomment>
        <translation>Confirm options reset</translation>
    </message>
    <message>
        <location line="-9"/>
        <location line="+81"/>
        <source>Client restart required to activate changes.</source>
        <extracomment>Text explaining that the settings changed will not come into effect until the client is restarted.</extracomment>
        <translation type="unfinished"></translation>
    </message>
    <message>
        <location line="-77"/>
        <source>Current settings will be backed up at &quot;%1&quot;.</source>
        <extracomment>Text explaining to the user that the client&apos;s current settings will be backed up at a specific location. %1 is a stand-in argument for the backup location&apos;s path.</extracomment>
        <translation type="unfinished"></translation>
    </message>
    <message>
        <location line="+3"/>
        <source>Client will be shut down. Do you want to proceed?</source>
        <extracomment>Text asking the user to confirm if they would like to proceed with a client shutdown.</extracomment>
        <translation type="unfinished"></translation>
    </message>
    <message>
        <location line="+20"/>
        <source>Configuration options</source>
        <extracomment>Window title text of pop-up box that allows opening up of configuration file.</extracomment>
        <translation type="unfinished"></translation>
    </message>
    <message>
        <location line="+3"/>
        <source>The configuration file is used to specify advanced user options which override GUI settings. Additionally, any command-line options will override this configuration file.</source>
        <extracomment>Explanatory text about the priority order of instructions considered by client. The order from high to low being: command-line, configuration file, GUI settings.</extracomment>
        <translation type="unfinished"></translation>
    </message>
    <message>
        <location line="+3"/>
        <source>Continue</source>
        <translation type="unfinished"></translation>
    </message>
    <message>
        <location line="+1"/>
        <source>Cancel</source>
        <translation type="unfinished"></translation>
    </message>
    <message>
        <location line="+9"/>
        <source>Error</source>
        <translation type="unfinished">Error</translation>
    </message>
    <message>
        <location line="+0"/>
        <source>The configuration file could not be opened.</source>
        <translation type="unfinished"></translation>
    </message>
    <message>
        <location line="+42"/>
        <source>This change would require a client restart.</source>
        <translation type="unfinished"></translation>
    </message>
    <message>
        <location line="+28"/>
        <source>The supplied proxy address is invalid.</source>
        <translation>The supplied proxy address is invalid.</translation>
    </message>
</context>
<context>
    <name>OptionsModel</name>
    <message>
        <location filename="../optionsmodel.cpp" line="+230"/>
        <source>Could not read setting &quot;%1&quot;, %2.</source>
        <translation type="unfinished"></translation>
    </message>
</context>
<context>
    <name>OverviewPage</name>
    <message>
        <location filename="../forms/overviewpage.ui" line="+14"/>
        <source>Form</source>
        <translation>Form</translation>
    </message>
    <message>
        <location line="+62"/>
        <location line="+335"/>
        <source>The displayed information may be out of date. Your wallet automatically synchronizes with the Qtum network after a connection is established, but this process has not completed yet.</source>
        <translation>The displayed information may be out of date. Your wallet automatically synchronizes with the Qtum network after a connection is established, but this process has not completed yet.</translation>
    </message>
    <message>
        <location line="-127"/>
        <source>Watch-only:</source>
        <translation type="unfinished"></translation>
    </message>
    <message>
        <location line="+10"/>
        <source>Available:</source>
        <translation type="unfinished"></translation>
    </message>
    <message>
        <location line="+10"/>
        <source>Your current spendable balance</source>
        <translation>Your current spendable balance</translation>
    </message>
    <message>
        <location line="+35"/>
        <source>Pending:</source>
        <translation type="unfinished"></translation>
    </message>
    <message>
        <location line="-200"/>
        <source>Total of transactions that have yet to be confirmed, and do not yet count toward the spendable balance</source>
        <translation>Total of transactions that have yet to be confirmed, and do not yet count toward the spendable balance</translation>
    </message>
    <message>
        <location line="+100"/>
        <source>Immature:</source>
        <translation>Immature:</translation>
    </message>
    <message>
        <location line="-29"/>
        <source>Mined balance that has not yet matured</source>
        <translation>Mined balance that has not yet matured</translation>
    </message>
    <message>
        <location line="-150"/>
        <source>Balances</source>
        <translation type="unfinished"></translation>
    </message>
    <message>
        <location line="+140"/>
        <source>Total:</source>
        <translation>Total:</translation>
    </message>
    <message>
        <location line="+49"/>
        <source>Your current total balance</source>
        <translation>Your current total balance</translation>
    </message>
    <message>
        <location line="+74"/>
        <source>Your current balance in watch-only addresses</source>
        <translation type="unfinished"></translation>
    </message>
    <message>
        <location line="+23"/>
        <source>Spendable:</source>
        <translation type="unfinished"></translation>
    </message>
    <message>
        <location line="+49"/>
        <source>Recent transactions</source>
        <translation type="unfinished"></translation>
    </message>
    <message>
        <location line="-275"/>
        <source>Unconfirmed transactions to watch-only addresses</source>
        <translation type="unfinished"></translation>
    </message>
    <message>
        <location line="+38"/>
        <source>Mined balance in watch-only addresses that has not yet matured</source>
        <translation type="unfinished"></translation>
    </message>
    <message>
        <location line="+110"/>
        <source>Current total balance in watch-only addresses</source>
        <translation type="unfinished"></translation>
    </message>
    <message>
        <location filename="../overviewpage.cpp" line="+184"/>
        <source>Privacy mode activated for the Overview tab. To unmask the values, uncheck Settings-&gt;Mask values.</source>
        <translation type="unfinished"></translation>
    </message>
</context>
<context>
    <name>PSBTOperationsDialog</name>
    <message>
        <location filename="../forms/psbtoperationsdialog.ui" line="+14"/>
        <source>PSBT Operations</source>
        <translation type="unfinished"></translation>
    </message>
    <message>
        <location line="+72"/>
        <source>Sign Tx</source>
        <translation type="unfinished"></translation>
    </message>
    <message>
        <location line="+16"/>
        <source>Broadcast Tx</source>
        <translation type="unfinished"></translation>
    </message>
    <message>
        <location line="+20"/>
        <source>Copy to Clipboard</source>
        <translation type="unfinished"></translation>
    </message>
    <message>
        <location line="+7"/>
        <source>Save…</source>
        <translation type="unfinished"></translation>
    </message>
    <message>
        <location line="+7"/>
        <source>Close</source>
        <translation type="unfinished"></translation>
    </message>
    <message>
        <location filename="../psbtoperationsdialog.cpp" line="+60"/>
        <source>Failed to load transaction: %1</source>
        <translation type="unfinished"></translation>
    </message>
    <message>
        <location line="+25"/>
        <source>Failed to sign transaction: %1</source>
        <translation type="unfinished"></translation>
    </message>
    <message>
        <location line="+8"/>
        <source>Cannot sign inputs while wallet is locked.</source>
        <translation type="unfinished"></translation>
    </message>
    <message>
        <location line="+2"/>
        <source>Could not sign any more inputs.</source>
        <translation type="unfinished"></translation>
    </message>
    <message>
        <location line="+2"/>
        <source>Signed %1 inputs, but more signatures are still required.</source>
        <translation type="unfinished"></translation>
    </message>
    <message>
        <location line="+3"/>
        <source>Signed transaction successfully. Transaction is ready to broadcast.</source>
        <translation type="unfinished"></translation>
    </message>
    <message>
        <location line="+12"/>
        <source>Unknown error processing transaction.</source>
        <translation type="unfinished"></translation>
    </message>
    <message>
        <location line="+10"/>
        <source>Transaction broadcast successfully! Transaction ID: %1</source>
        <translation type="unfinished"></translation>
    </message>
    <message>
        <location line="+3"/>
        <source>Transaction broadcast failed: %1</source>
        <translation type="unfinished"></translation>
    </message>
    <message>
        <location line="+9"/>
        <source>PSBT copied to clipboard.</source>
        <translation type="unfinished"></translation>
    </message>
    <message>
        <location line="+23"/>
        <source>Save Transaction Data</source>
        <translation type="unfinished"></translation>
    </message>
    <message>
        <location line="+2"/>
        <source>Partially Signed Transaction (Binary)</source>
        <extracomment>Expanded name of the binary PSBT file format. See: BIP 174.</extracomment>
        <translation type="unfinished"></translation>
    </message>
    <message>
        <location line="+7"/>
        <source>PSBT saved to disk.</source>
        <translation type="unfinished"></translation>
    </message>
    <message>
        <location line="+17"/>
        <source>Sends %1 to %2</source>
        <translation type="unfinished"></translation>
    </message>
    <message>
        <location line="+4"/>
        <source>own address</source>
        <translation type="unfinished"></translation>
    </message>
    <message>
        <location line="+8"/>
        <source>Unable to calculate transaction fee or total transaction amount.</source>
        <translation type="unfinished"></translation>
    </message>
    <message>
        <location line="+2"/>
        <source>Pays transaction fee: </source>
        <translation type="unfinished"></translation>
    </message>
    <message>
        <location line="+12"/>
        <source>Total Amount</source>
        <translation type="unfinished"></translation>
    </message>
    <message>
        <location line="+3"/>
        <source>or</source>
        <translation type="unfinished"></translation>
    </message>
    <message>
        <location line="+6"/>
        <source>Transaction has %1 unsigned inputs.</source>
        <translation type="unfinished"></translation>
    </message>
    <message>
        <location line="+46"/>
        <source>Transaction is missing some information about inputs.</source>
        <translation type="unfinished"></translation>
    </message>
    <message>
        <location line="+4"/>
        <source>Transaction still needs signature(s).</source>
        <translation type="unfinished"></translation>
    </message>
    <message>
        <location line="+3"/>
        <source>(But no wallet is loaded.)</source>
        <translation type="unfinished"></translation>
    </message>
    <message>
        <location line="+3"/>
        <source>(But this wallet cannot sign transactions.)</source>
        <translation type="unfinished"></translation>
    </message>
    <message>
        <location line="+3"/>
        <source>(But this wallet does not have the right keys.)</source>
        <translation type="unfinished"></translation>
    </message>
    <message>
        <location line="+8"/>
        <source>Transaction is fully signed and ready for broadcast.</source>
        <translation type="unfinished"></translation>
    </message>
    <message>
        <location line="+4"/>
        <source>Transaction status is unknown.</source>
        <translation type="unfinished"></translation>
    </message>
</context>
<context>
    <name>PaymentServer</name>
    <message>
        <location filename="../paymentserver.cpp" line="+149"/>
        <source>Payment request error</source>
        <translation type="unfinished"></translation>
    </message>
    <message>
        <location line="+1"/>
        <source>Cannot start qtum: click-to-pay handler</source>
        <translation type="unfinished"></translation>
    </message>
    <message>
        <location line="+48"/>
        <location line="+16"/>
        <location line="+6"/>
        <location line="+7"/>
        <source>URI handling</source>
        <translation type="unfinished"></translation>
    </message>
    <message>
        <location line="-29"/>
        <source>&apos;qtum://&apos; is not a valid URI. Use &apos;qtum:&apos; instead.</source>
        <translation type="unfinished"></translation>
    </message>
    <message>
        <location line="+17"/>
        <location line="+23"/>
        <source>Cannot process payment request because BIP70 is not supported.
Due to widespread security flaws in BIP70 it&apos;s strongly recommended that any merchant instructions to switch wallets be ignored.
If you are receiving this error you should request the merchant provide a BIP21 compatible URI.</source>
        <translation type="unfinished"></translation>
    </message>
    <message>
        <location line="-10"/>
        <source>URI cannot be parsed! This can be caused by an invalid Qtum address or malformed URI parameters.</source>
        <translation type="unfinished"></translation>
    </message>
    <message>
        <location line="+9"/>
        <source>Payment request file handling</source>
        <translation type="unfinished"></translation>
    </message>
</context>
<context>
    <name>PeerTableModel</name>
    <message>
        <location filename="../peertablemodel.h" line="+112"/>
        <source>User Agent</source>
        <extracomment>Title of Peers Table column which contains the peer&apos;s User Agent string.</extracomment>
        <translation type="unfinished"></translation>
    </message>
    <message>
        <location line="-9"/>
        <source>Ping</source>
        <extracomment>Title of Peers Table column which indicates the current latency of the connection with the peer.</extracomment>
        <translation type="unfinished"></translation>
    </message>
    <message>
        <location line="-18"/>
        <source>Peer</source>
        <extracomment>Title of Peers Table column which contains a unique number used to identify a connection.</extracomment>
        <translation type="unfinished"></translation>
    </message>
    <message>
        <location line="+3"/>
        <source>Age</source>
        <extracomment>Title of Peers Table column which indicates the duration (length of time) since the peer connection started.</extracomment>
        <translation type="unfinished"></translation>
    </message>
    <message>
        <location line="+6"/>
        <source>Direction</source>
        <extracomment>Title of Peers Table column which indicates the direction the peer connection was initiated from.</extracomment>
        <translation type="unfinished"></translation>
    </message>
    <message>
        <location line="+12"/>
        <source>Sent</source>
        <extracomment>Title of Peers Table column which indicates the total amount of network information we have sent to the peer.</extracomment>
        <translation type="unfinished"></translation>
    </message>
    <message>
        <location line="+3"/>
        <source>Received</source>
        <extracomment>Title of Peers Table column which indicates the total amount of network information we have received from the peer.</extracomment>
        <translation type="unfinished"></translation>
    </message>
    <message>
        <location line="-18"/>
        <source>Address</source>
        <extracomment>Title of Peers Table column which contains the IP/Onion/I2P address of the connected peer.</extracomment>
        <translation type="unfinished"></translation>
    </message>
    <message>
        <location line="+6"/>
        <source>Type</source>
        <extracomment>Title of Peers Table column which describes the type of peer connection. The &quot;type&quot; describes why the connection exists.</extracomment>
        <translation type="unfinished"></translation>
    </message>
    <message>
        <location line="+3"/>
        <source>Network</source>
        <extracomment>Title of Peers Table column which states the network the peer connected through.</extracomment>
        <translation type="unfinished">Network</translation>
    </message>
    <message>
        <location filename="../peertablemodel.cpp" line="+77"/>
        <source>Inbound</source>
        <extracomment>An Inbound Connection from a Peer.</extracomment>
        <translation type="unfinished"></translation>
    </message>
    <message>
        <location line="+2"/>
        <source>Outbound</source>
        <extracomment>An Outbound Connection to a Peer.</extracomment>
        <translation type="unfinished"></translation>
    </message>
</context>
<context>
    <name>QObject</name>
    <message>
        <location filename="../qtumunits.cpp" line="+197"/>
        <source>Amount</source>
        <translation type="unfinished">Amount</translation>
    </message>
    <message>
        <location filename="../guiutil.cpp" line="+133"/>
        <source>Enter a Qtum address (e.g. %1)</source>
        <translation type="unfinished"></translation>
    </message>
    <message>
        <location line="+288"/>
        <source>Ctrl+W</source>
        <translation type="unfinished"></translation>
    </message>
    <message>
        <location line="+257"/>
        <source>Unroutable</source>
        <translation type="unfinished"></translation>
    </message>
    <message>
        <location line="+2"/>
        <source>IPv4</source>
        <comment>network name</comment>
        <extracomment>Name of IPv4 network in peer info</extracomment>
        <translation type="unfinished"></translation>
    </message>
    <message>
        <location line="+2"/>
        <source>IPv6</source>
        <comment>network name</comment>
        <extracomment>Name of IPv6 network in peer info</extracomment>
        <translation type="unfinished"></translation>
    </message>
    <message>
        <location line="+2"/>
        <source>Onion</source>
        <comment>network name</comment>
        <extracomment>Name of Tor network in peer info</extracomment>
        <translation type="unfinished"></translation>
    </message>
    <message>
        <location line="+2"/>
        <source>I2P</source>
        <comment>network name</comment>
        <extracomment>Name of I2P network in peer info</extracomment>
        <translation type="unfinished"></translation>
    </message>
    <message>
        <location line="+2"/>
        <source>CJDNS</source>
        <comment>network name</comment>
        <extracomment>Name of CJDNS network in peer info</extracomment>
        <translation type="unfinished"></translation>
    </message>
    <message>
        <location line="+14"/>
        <source>Inbound</source>
        <extracomment>An inbound connection from a peer. An inbound connection is a connection initiated by a peer.</extracomment>
        <translation type="unfinished"></translation>
    </message>
    <message>
        <location line="+3"/>
        <source>Outbound</source>
        <extracomment>An outbound connection to a peer. An outbound connection is a connection initiated by us.</extracomment>
        <translation type="unfinished"></translation>
    </message>
    <message>
        <location line="+5"/>
        <source>Full Relay</source>
        <extracomment>Peer connection type that relays all network information.</extracomment>
        <translation type="unfinished"></translation>
    </message>
    <message>
        <location line="+3"/>
        <source>Block Relay</source>
        <extracomment>Peer connection type that relays network information about blocks and not transactions or addresses.</extracomment>
        <translation type="unfinished"></translation>
    </message>
    <message>
        <location line="+2"/>
        <source>Manual</source>
        <extracomment>Peer connection type established manually through one of several methods.</extracomment>
        <translation type="unfinished"></translation>
    </message>
    <message>
        <location line="+2"/>
        <source>Feeler</source>
        <extracomment>Short-lived peer connection type that tests the aliveness of known addresses.</extracomment>
        <translation type="unfinished"></translation>
    </message>
    <message>
        <location line="+2"/>
        <source>Address Fetch</source>
        <extracomment>Short-lived peer connection type that solicits known addresses from a peer.</extracomment>
        <translation type="unfinished"></translation>
    </message>
    <message>
        <location line="+12"/>
        <location line="+12"/>
        <source>%1 d</source>
        <translation type="unfinished"></translation>
    </message>
    <message>
        <location line="-11"/>
        <location line="+12"/>
        <source>%1 h</source>
        <translation type="unfinished"></translation>
    </message>
    <message>
        <location line="-11"/>
        <location line="+12"/>
        <source>%1 m</source>
        <translation type="unfinished"></translation>
    </message>
    <message>
        <location line="-10"/>
        <location line="+11"/>
        <location line="+26"/>
        <source>%1 s</source>
        <translation type="unfinished"></translation>
    </message>
    <message>
        <location line="-12"/>
        <source>None</source>
        <translation type="unfinished"></translation>
    </message>
    <message>
        <location line="+6"/>
        <source>N/A</source>
        <translation type="unfinished">N/A</translation>
    </message>
    <message>
        <location line="+1"/>
        <source>%1 ms</source>
        <translation type="unfinished"></translation>
    </message>
    <message numerus="yes">
        <location line="+18"/>
        <source>%n second(s)</source>
        <translation>
            <numerusform>%n second</numerusform>
            <numerusform>%n seconds</numerusform>
        </translation>
    </message>
    <message numerus="yes">
        <location line="+4"/>
        <source>%n minute(s)</source>
        <translation>
            <numerusform>%n minute</numerusform>
            <numerusform>%n minutes</numerusform>
        </translation>
    </message>
    <message numerus="yes">
        <location line="+4"/>
        <source>%n hour(s)</source>
        <translation type="unfinished">
            <numerusform>%n hour</numerusform>
            <numerusform>%n hours</numerusform>
        </translation>
    </message>
    <message numerus="yes">
        <location line="+4"/>
        <source>%n day(s)</source>
        <translation type="unfinished">
            <numerusform>%n day</numerusform>
            <numerusform>%n days</numerusform>
        </translation>
    </message>
    <message numerus="yes">
        <location line="+4"/>
        <location line="+6"/>
        <source>%n week(s)</source>
        <translation type="unfinished">
            <numerusform>%n week</numerusform>
            <numerusform>%n weeks</numerusform>
        </translation>
    </message>
    <message>
        <location line="+0"/>
        <source>%1 and %2</source>
        <translation type="unfinished"></translation>
    </message>
    <message numerus="yes">
        <location line="+0"/>
        <source>%n year(s)</source>
        <translation type="unfinished">
            <numerusform>%n year</numerusform>
            <numerusform>%n years</numerusform>
        </translation>
    </message>
    <message>
        <location line="+8"/>
        <source>%1 B</source>
        <translation type="unfinished"></translation>
    </message>
    <message>
        <location line="+2"/>
        <location filename="../rpcconsole.cpp" line="+1006"/>
        <source>%1 kB</source>
        <translation type="unfinished"></translation>
    </message>
    <message>
        <location line="+2"/>
        <location filename="../rpcconsole.cpp" line="+2"/>
        <source>%1 MB</source>
        <translation type="unfinished"></translation>
    </message>
    <message>
        <location line="+2"/>
        <source>%1 GB</source>
        <translation type="unfinished"></translation>
    </message>
    <message>
        <location filename="../qtum.cpp" line="-282"/>
        <source>Do you want to reset settings to default values, or to abort without making changes?</source>
        <extracomment>Explanatory text shown on startup when the settings file cannot be read. Prompts user to make a choice between resetting or aborting.</extracomment>
        <translation type="unfinished"></translation>
    </message>
    <message>
        <location line="+20"/>
        <source>A fatal error occurred. Check that settings file is writable, or try running with -nosettings.</source>
        <extracomment>Explanatory text shown on startup when the settings file could not be written. Prompts user to check that we have the ability to write to the file. Explains that the user has the option of running without a settings file.</extracomment>
        <translation type="unfinished"></translation>
    </message>
    <message>
        <location line="+423"/>
        <source>Error: %1</source>
        <translation type="unfinished"></translation>
    </message>
    <message>
        <location line="+73"/>
        <source>%1 didn&apos;t yet exit safely…</source>
        <translation type="unfinished"></translation>
    </message>
    <message>
        <location filename="../modaloverlay.cpp" line="-40"/>
        <source>unknown</source>
        <translation type="unfinished"></translation>
    </message>
    <message>
        <location filename="../optionsdialog.cpp" line="-389"/>
        <source>Embedded &quot;%1&quot;</source>
        <translation type="unfinished"></translation>
    </message>
    <message>
        <location line="+1"/>
        <source>Default system font &quot;%1&quot;</source>
        <translation type="unfinished"></translation>
    </message>
    <message>
        <location line="+1"/>
        <source>Custom…</source>
        <translation type="unfinished"></translation>
    </message>
</context>
<context>
    <name>QRImageWidget</name>
    <message>
        <location filename="../qrimagewidget.cpp" line="+30"/>
        <source>&amp;Save Image…</source>
        <translation type="unfinished"></translation>
    </message>
    <message>
        <location line="+1"/>
        <source>&amp;Copy Image</source>
        <translation type="unfinished"></translation>
    </message>
    <message>
        <location line="+11"/>
        <source>Resulting URI too long, try to reduce the text for label / message.</source>
        <translation type="unfinished"></translation>
    </message>
    <message>
        <location line="+7"/>
        <source>Error encoding URI into QR Code.</source>
        <translation type="unfinished"></translation>
    </message>
    <message>
        <location line="+41"/>
        <source>QR code support not available.</source>
        <translation type="unfinished"></translation>
    </message>
    <message>
        <location line="+30"/>
        <source>Save QR Code</source>
        <translation type="unfinished"></translation>
    </message>
    <message>
        <location line="+3"/>
        <source>PNG Image</source>
        <extracomment>Expanded name of the PNG file format. See: https://en.wikipedia.org/wiki/Portable_Network_Graphics.</extracomment>
        <translation type="unfinished"></translation>
    </message>
</context>
<context>
    <name>RPCConsole</name>
    <message>
        <location filename="../forms/debugwindow.ui" line="+75"/>
        <location line="+26"/>
        <location line="+26"/>
        <location line="+29"/>
        <location line="+26"/>
        <location line="+36"/>
        <location line="+23"/>
        <location line="+36"/>
        <location line="+23"/>
        <location line="+36"/>
        <location line="+23"/>
        <location line="+692"/>
        <location line="+26"/>
        <location line="+26"/>
        <location line="+26"/>
        <location line="+26"/>
        <location line="+23"/>
        <location line="+23"/>
        <location line="+23"/>
        <location line="+29"/>
        <location line="+26"/>
        <location line="+23"/>
        <location line="+23"/>
        <location line="+23"/>
        <location line="+23"/>
        <location line="+26"/>
        <location line="+26"/>
        <location line="+23"/>
        <location line="+23"/>
        <location line="+23"/>
        <location line="+23"/>
        <location line="+23"/>
        <location line="+26"/>
        <location line="+23"/>
        <location line="+23"/>
        <location line="+26"/>
        <location line="+26"/>
        <location line="+26"/>
        <location line="+26"/>
        <location filename="../rpcconsole.h" line="+147"/>
        <source>N/A</source>
        <translation>N/A</translation>
    </message>
    <message>
        <location line="-1649"/>
        <source>Client version</source>
        <translation>Client version</translation>
    </message>
    <message>
        <location line="-22"/>
        <source>&amp;Information</source>
        <translation>&amp;Information</translation>
    </message>
    <message>
        <location line="+15"/>
        <source>General</source>
        <translation type="unfinished"></translation>
    </message>
    <message>
        <location line="+56"/>
        <source>Datadir</source>
        <translation type="unfinished"></translation>
    </message>
    <message>
        <location line="+10"/>
        <source>To specify a non-default location of the data directory use the &apos;%1&apos; option.</source>
        <translation type="unfinished"></translation>
    </message>
    <message>
        <location line="+19"/>
        <source>Blocksdir</source>
        <translation type="unfinished"></translation>
    </message>
    <message>
        <location line="+10"/>
        <source>To specify a non-default location of the blocks directory use the &apos;%1&apos; option.</source>
        <translation type="unfinished"></translation>
    </message>
    <message>
        <location line="+19"/>
        <source>Startup time</source>
        <translation>Startup time</translation>
    </message>
    <message>
        <location line="+29"/>
        <location line="+944"/>
        <source>Network</source>
        <translation>Network</translation>
    </message>
    <message>
        <location line="-937"/>
        <source>Name</source>
        <translation type="unfinished"></translation>
    </message>
    <message>
        <location line="+23"/>
        <source>Number of connections</source>
        <translation>Number of connections</translation>
    </message>
    <message>
        <location line="+29"/>
        <source>Block chain</source>
        <translation>Block chain</translation>
    </message>
    <message>
        <location line="+59"/>
        <source>Memory Pool</source>
        <translation type="unfinished"></translation>
    </message>
    <message>
        <location line="+7"/>
        <source>Current number of transactions</source>
        <translation type="unfinished"></translation>
    </message>
    <message>
        <location line="+23"/>
        <source>Memory usage</source>
        <translation type="unfinished"></translation>
    </message>
    <message>
        <location line="+94"/>
        <source>Wallet: </source>
        <translation type="unfinished"></translation>
    </message>
    <message>
        <location line="+11"/>
        <source>(none)</source>
        <translation type="unfinished"></translation>
    </message>
    <message>
        <location line="+211"/>
        <source>&amp;Reset</source>
        <translation type="unfinished"></translation>
    </message>
    <message>
        <location line="+80"/>
        <location line="+760"/>
        <source>Received</source>
        <translation type="unfinished"></translation>
    </message>
    <message>
        <location line="-680"/>
        <location line="+657"/>
        <source>Sent</source>
        <translation type="unfinished"></translation>
    </message>
    <message>
        <location line="-616"/>
        <source>&amp;Peers</source>
        <translation type="unfinished"></translation>
    </message>
    <message>
        <location line="+76"/>
        <source>Banned peers</source>
        <translation type="unfinished"></translation>
    </message>
    <message>
        <location line="+68"/>
        <location filename="../rpcconsole.cpp" line="+165"/>
        <source>Select a peer to view detailed information.</source>
        <translation type="unfinished"></translation>
    </message>
    <message>
        <location line="+80"/>
        <source>The transport layer version: %1</source>
        <translation type="unfinished"></translation>
    </message>
    <message>
        <location line="+3"/>
        <source>Transport</source>
        <translation type="unfinished"></translation>
    </message>
    <message>
        <location line="+23"/>
        <source>The BIP324 session ID string in hex, if any.</source>
        <translation type="unfinished"></translation>
    </message>
    <message>
        <location line="+3"/>
        <source>Session ID</source>
        <translation type="unfinished"></translation>
    </message>
    <message>
        <location line="+49"/>
        <source>Version</source>
        <translation type="unfinished"></translation>
    </message>
    <message>
        <location line="+72"/>
        <source>Whether we relay transactions to this peer.</source>
        <translation type="unfinished"></translation>
    </message>
    <message>
        <location line="+3"/>
        <source>Transaction Relay</source>
        <translation type="unfinished"></translation>
    </message>
    <message>
        <location line="+49"/>
        <source>Starting Block</source>
        <translation type="unfinished"></translation>
    </message>
    <message>
        <location line="+23"/>
        <source>Synced Headers</source>
        <translation type="unfinished"></translation>
    </message>
    <message>
        <location line="+23"/>
        <source>Synced Blocks</source>
        <translation type="unfinished"></translation>
    </message>
    <message>
        <location line="+75"/>
        <source>Last Transaction</source>
        <translation type="unfinished"></translation>
    </message>
    <message>
        <location line="+210"/>
        <source>The mapped Autonomous System used for diversifying peer selection.</source>
        <translation type="unfinished"></translation>
    </message>
    <message>
        <location line="+3"/>
        <source>Mapped AS</source>
        <translation type="unfinished"></translation>
    </message>
    <message>
        <location line="+23"/>
        <source>Whether we relay addresses to this peer.</source>
        <extracomment>Tooltip text for the Address Relay field in the peer details area, which displays whether we relay addresses to this peer (Yes/No).</extracomment>
        <translation type="unfinished"></translation>
    </message>
    <message>
        <location line="+3"/>
        <source>Address Relay</source>
        <extracomment>Text title for the Address Relay field in the peer details area, which displays whether we relay addresses to this peer (Yes/No).</extracomment>
        <translation type="unfinished"></translation>
    </message>
    <message>
        <location line="+23"/>
        <source>The total number of addresses received from this peer that were processed (excludes addresses that were dropped due to rate-limiting).</source>
        <extracomment>Tooltip text for the Addresses Processed field in the peer details area, which displays the total number of addresses received from this peer that were processed (excludes addresses that were dropped due to rate-limiting).</extracomment>
        <translation type="unfinished"></translation>
    </message>
    <message>
        <location line="+26"/>
        <source>The total number of addresses received from this peer that were dropped (not processed) due to rate-limiting.</source>
        <extracomment>Tooltip text for the Addresses Rate-Limited field in the peer details area, which displays the total number of addresses received from this peer that were dropped (not processed) due to rate-limiting.</extracomment>
        <translation type="unfinished"></translation>
    </message>
    <message>
        <location line="-23"/>
        <source>Addresses Processed</source>
        <extracomment>Text title for the Addresses Processed field in the peer details area, which displays the total number of addresses received from this peer that were processed (excludes addresses that were dropped due to rate-limiting).</extracomment>
        <translation type="unfinished"></translation>
    </message>
    <message>
        <location line="+26"/>
        <source>Addresses Rate-Limited</source>
        <extracomment>Text title for the Addresses Rate-Limited field in the peer details area, which displays the total number of addresses received from this peer that were dropped (not processed) due to rate-limiting.</extracomment>
        <translation type="unfinished"></translation>
    </message>
    <message>
        <location line="-1616"/>
        <location line="+1103"/>
        <source>User Agent</source>
        <translation type="unfinished"></translation>
    </message>
    <message>
        <location line="-1177"/>
        <source>Node window</source>
        <translation type="unfinished"></translation>
    </message>
    <message>
        <location line="+253"/>
        <source>Current block height</source>
        <translation type="unfinished"></translation>
    </message>
    <message>
        <location line="+130"/>
        <source>Open the %1 debug log file from the current data directory. This can take a few seconds for large log files.</source>
        <translation type="unfinished"></translation>
    </message>
    <message>
        <location line="+78"/>
        <source>Decrease font size</source>
        <translation type="unfinished"></translation>
    </message>
    <message>
        <location line="+20"/>
        <source>Increase font size</source>
        <translation type="unfinished"></translation>
    </message>
    <message>
        <location line="+546"/>
        <source>Permissions</source>
        <translation type="unfinished"></translation>
    </message>
    <message>
        <location line="+23"/>
        <source>The direction and type of peer connection: %1</source>
        <translation type="unfinished"></translation>
    </message>
    <message>
        <location line="+3"/>
        <source>Direction/Type</source>
        <translation type="unfinished"></translation>
    </message>
    <message>
        <location line="+75"/>
        <source>The network protocol this peer is connected through: IPv4, IPv6, Onion, I2P, or CJDNS.</source>
        <translation type="unfinished"></translation>
    </message>
    <message>
        <location line="+72"/>
        <source>Services</source>
        <translation type="unfinished"></translation>
    </message>
    <message>
        <location line="+52"/>
        <source>High bandwidth BIP152 compact block relay: %1</source>
        <translation type="unfinished"></translation>
    </message>
    <message>
        <location line="+3"/>
        <source>High Bandwidth</source>
        <translation type="unfinished"></translation>
    </message>
    <message>
        <location line="+92"/>
        <source>Connection Time</source>
        <translation type="unfinished"></translation>
    </message>
    <message>
        <location line="+23"/>
        <source>Elapsed time since a novel block passing initial validity checks was received from this peer.</source>
        <translation type="unfinished"></translation>
    </message>
    <message>
        <location line="+3"/>
        <source>Last Block</source>
        <translation type="unfinished"></translation>
    </message>
    <message>
        <location line="+23"/>
        <source>Elapsed time since a novel transaction accepted into our mempool was received from this peer.</source>
        <extracomment>Tooltip text for the Last Transaction field in the peer details area.</extracomment>
        <translation type="unfinished"></translation>
    </message>
    <message>
        <location line="+26"/>
        <source>Last Send</source>
        <translation type="unfinished"></translation>
    </message>
    <message>
        <location line="+23"/>
        <source>Last Receive</source>
        <translation type="unfinished"></translation>
    </message>
    <message>
        <location line="+69"/>
        <source>Ping Time</source>
        <translation type="unfinished"></translation>
    </message>
    <message>
        <location line="+23"/>
        <source>The duration of a currently outstanding ping.</source>
        <translation type="unfinished"></translation>
    </message>
    <message>
        <location line="+3"/>
        <source>Ping Wait</source>
        <translation type="unfinished"></translation>
    </message>
    <message>
        <location line="+23"/>
        <source>Min Ping</source>
        <translation type="unfinished"></translation>
    </message>
    <message>
        <location line="+23"/>
        <source>Time Offset</source>
        <translation type="unfinished"></translation>
    </message>
    <message>
        <location line="-1310"/>
        <source>Last block time</source>
        <translation>Last block time</translation>
    </message>
    <message>
        <location line="+110"/>
        <source>&amp;Open</source>
        <translation>&amp;Open</translation>
    </message>
    <message>
        <location line="+26"/>
        <source>&amp;Console</source>
        <translation>&amp;Console</translation>
    </message>
    <message>
        <location line="+187"/>
        <source>&amp;Network Traffic</source>
        <translation type="unfinished"></translation>
    </message>
    <message>
        <location line="+68"/>
        <source>Totals</source>
        <translation type="unfinished"></translation>
    </message>
    <message>
        <location filename="../rpcconsole.cpp" line="-203"/>
        <source>In:</source>
        <translation type="unfinished"></translation>
    </message>
    <message>
        <location line="+1"/>
        <source>Out:</source>
        <translation type="unfinished"></translation>
    </message>
    <message>
        <location filename="../forms/debugwindow.ui" line="-291"/>
        <source>Debug log file</source>
        <translation>Debug log file</translation>
    </message>
    <message>
        <location line="+125"/>
        <source>Clear console</source>
        <translation>Clear console</translation>
    </message>
    <message>
        <location filename="../rpcconsole.h" line="-1"/>
        <source>Yes</source>
        <translation type="unfinished"></translation>
    </message>
    <message>
        <location line="+0"/>
        <source>No</source>
        <translation type="unfinished"></translation>
    </message>
    <message>
        <location line="+0"/>
        <source>To</source>
        <translation type="unfinished"></translation>
    </message>
    <message>
        <location line="+0"/>
        <source>From</source>
        <translation type="unfinished"></translation>
    </message>
    <message>
        <location line="+1"/>
        <source>Ban for</source>
        <translation type="unfinished"></translation>
    </message>
    <message>
        <location line="+42"/>
        <source>Never</source>
        <translation type="unfinished"></translation>
    </message>
    <message>
        <location filename="../rpcconsole.cpp" line="-475"/>
        <source>Inbound: initiated by peer</source>
        <extracomment>Explanatory text for an inbound peer connection.</extracomment>
        <translation type="unfinished"></translation>
    </message>
    <message>
        <location line="+4"/>
        <source>Outbound Full Relay: default</source>
        <extracomment>Explanatory text for an outbound peer connection that relays all network information. This is the default behavior for outbound connections.</extracomment>
        <translation type="unfinished"></translation>
    </message>
    <message>
        <location line="+3"/>
        <source>Outbound Block Relay: does not relay transactions or addresses</source>
        <extracomment>Explanatory text for an outbound peer connection that relays network information about blocks and not transactions or addresses.</extracomment>
        <translation type="unfinished"></translation>
    </message>
    <message>
        <location line="+5"/>
        <source>Outbound Manual: added using RPC %1 or %2/%3 configuration options</source>
        <extracomment>Explanatory text for an outbound peer connection that was established manually through one of several methods. The numbered arguments are stand-ins for the methods available to establish manual connections.</extracomment>
        <translation type="unfinished"></translation>
    </message>
    <message>
        <location line="+6"/>
        <source>Outbound Feeler: short-lived, for testing addresses</source>
        <extracomment>Explanatory text for a short-lived outbound peer connection that is used to test the aliveness of known addresses.</extracomment>
        <translation type="unfinished"></translation>
    </message>
    <message>
        <location line="+3"/>
        <source>Outbound Address Fetch: short-lived, for soliciting addresses</source>
        <extracomment>Explanatory text for a short-lived outbound peer connection that is used to request addresses from a peer.</extracomment>
        <translation type="unfinished"></translation>
    </message>
    <message>
        <location line="+5"/>
        <source>detecting: peer could be v1 or v2</source>
        <extracomment>Explanatory text for &quot;detecting&quot; transport type.</extracomment>
        <translation type="unfinished"></translation>
    </message>
    <message>
        <location line="+2"/>
        <source>v1: unencrypted, plaintext transport protocol</source>
        <extracomment>Explanatory text for v1 transport type.</extracomment>
        <translation type="unfinished"></translation>
    </message>
    <message>
        <location line="+2"/>
        <source>v2: BIP324 encrypted transport protocol</source>
        <extracomment>Explanatory text for v2 transport type.</extracomment>
        <translation type="unfinished"></translation>
    </message>
    <message>
        <location line="+4"/>
        <source>we selected the peer for high bandwidth relay</source>
        <translation type="unfinished"></translation>
    </message>
    <message>
        <location line="+1"/>
        <source>the peer selected us for high bandwidth relay</source>
        <translation type="unfinished"></translation>
    </message>
    <message>
        <location line="+1"/>
        <source>no high bandwidth relay selected</source>
        <translation type="unfinished"></translation>
    </message>
    <message>
        <location line="+13"/>
        <source>Ctrl++</source>
        <extracomment>Main shortcut to increase the RPC console font size.</extracomment>
        <translation type="unfinished"></translation>
    </message>
    <message>
        <location line="+2"/>
        <source>Ctrl+=</source>
        <extracomment>Secondary shortcut to increase the RPC console font size.</extracomment>
        <translation type="unfinished"></translation>
    </message>
    <message>
        <location line="+4"/>
        <source>Ctrl+-</source>
        <extracomment>Main shortcut to decrease the RPC console font size.</extracomment>
        <translation type="unfinished"></translation>
    </message>
    <message>
        <location line="+2"/>
        <source>Ctrl+_</source>
        <extracomment>Secondary shortcut to decrease the RPC console font size.</extracomment>
        <translation type="unfinished"></translation>
    </message>
    <message>
        <location line="+153"/>
        <source>&amp;Copy address</source>
        <extracomment>Context menu action to copy the address of a peer.</extracomment>
        <translation type="unfinished"></translation>
    </message>
    <message>
        <location line="+4"/>
        <source>&amp;Disconnect</source>
        <translation type="unfinished"></translation>
    </message>
    <message>
        <location line="+1"/>
        <source>1 &amp;hour</source>
        <translation type="unfinished"></translation>
    </message>
    <message>
        <location line="+1"/>
        <source>1 d&amp;ay</source>
        <translation type="unfinished"></translation>
    </message>
    <message>
        <location line="+1"/>
        <source>1 &amp;week</source>
        <translation type="unfinished"></translation>
    </message>
    <message>
        <location line="+1"/>
        <source>1 &amp;year</source>
        <translation type="unfinished"></translation>
    </message>
    <message>
        <location line="+26"/>
        <source>&amp;Copy IP/Netmask</source>
        <extracomment>Context menu action to copy the IP/Netmask of a banned peer. IP/Netmask is the combination of a peer&apos;s IP address and its Netmask. For IP address, see: https://en.wikipedia.org/wiki/IP_address.</extracomment>
        <translation type="unfinished"></translation>
    </message>
    <message>
        <location line="+4"/>
        <source>&amp;Unban</source>
        <translation type="unfinished"></translation>
    </message>
    <message>
        <location line="+230"/>
        <source>Network activity disabled</source>
        <translation type="unfinished"></translation>
    </message>
    <message>
        <location line="+79"/>
        <source>Executing command without any wallet</source>
        <translation type="unfinished"></translation>
    </message>
    <message>
        <location line="+325"/>
        <source>Ctrl+I</source>
        <translation type="unfinished"></translation>
    </message>
    <message>
        <location line="+1"/>
        <source>Ctrl+T</source>
        <translation type="unfinished"></translation>
    </message>
    <message>
        <location line="+1"/>
        <source>Ctrl+N</source>
        <translation type="unfinished"></translation>
    </message>
    <message>
        <location line="+1"/>
        <source>Ctrl+P</source>
        <translation type="unfinished"></translation>
    </message>
    <message>
        <location line="+18"/>
        <source>Node window - [%1]</source>
        <translation type="unfinished"></translation>
    </message>
    <message>
        <location line="-348"/>
        <source>Executing command using &quot;%1&quot; wallet</source>
        <translation type="unfinished"></translation>
    </message>
    <message>
        <location line="-147"/>
        <source>Welcome to the %1 RPC console.
Use up and down arrows to navigate history, and %2 to clear screen.
Use %3 and %4 to increase or decrease the font size.
Type %5 for an overview of available commands.
For more information on using this console, type %6.

%7WARNING: Scammers have been active, telling users to type commands here, stealing their wallet contents. Do not use this console without fully understanding the ramifications of a command.%8</source>
        <extracomment>RPC console welcome message. Placeholders %7 and %8 are style tags for the warning content, and they are not space separated from the rest of the text intentionally.</extracomment>
        <translation type="unfinished"></translation>
    </message>
    <message>
        <location line="+157"/>
        <source>Executing…</source>
        <extracomment>A console message indicating an entered command is currently being executed.</extracomment>
        <translation type="unfinished"></translation>
    </message>
    <message>
        <location line="+118"/>
        <source>(peer: %1)</source>
        <translation type="unfinished"></translation>
    </message>
    <message>
        <location line="+2"/>
        <source>via %1</source>
        <translation type="unfinished"></translation>
    </message>
    <message>
        <location filename="../rpcconsole.h" line="-42"/>
        <source>Unknown</source>
        <translation type="unfinished"></translation>
    </message>
</context>
<context>
    <name>ReceiveCoinsDialog</name>
    <message>
        <location filename="../forms/receivecoinsdialog.ui" line="+37"/>
        <source>&amp;Amount:</source>
        <translation type="unfinished"></translation>
    </message>
    <message>
        <location line="+46"/>
        <source>&amp;Label:</source>
        <translation type="unfinished">&amp;Label:</translation>
    </message>
    <message>
        <location line="-30"/>
        <source>&amp;Message:</source>
        <translation type="unfinished"></translation>
    </message>
    <message>
        <location line="-3"/>
        <source>An optional message to attach to the payment request, which will be displayed when the request is opened. Note: The message will not be sent with the payment over the Qtum network.</source>
        <translation type="unfinished"></translation>
    </message>
    <message>
        <location line="+30"/>
        <source>An optional label to associate with the new receiving address.</source>
        <translation type="unfinished"></translation>
    </message>
    <message>
        <location line="-7"/>
        <source>Use this form to request payments. All fields are &lt;b&gt;optional&lt;/b&gt;.</source>
        <translation type="unfinished"></translation>
    </message>
    <message>
        <location line="-39"/>
        <location line="+159"/>
        <source>An optional amount to request. Leave this empty or zero to not request a specific amount.</source>
        <translation type="unfinished"></translation>
    </message>
    <message>
        <location line="-127"/>
        <source>An optional label to associate with the new receiving address (used by you to identify an invoice).  It is also attached to the payment request.</source>
        <translation type="unfinished"></translation>
    </message>
    <message>
        <location line="+30"/>
        <source>An optional message that is attached to the payment request and may be displayed to the sender.</source>
        <translation type="unfinished"></translation>
    </message>
    <message>
        <location line="+15"/>
        <source>&amp;Create new receiving address</source>
        <translation type="unfinished"></translation>
    </message>
    <message>
        <location line="+23"/>
        <source>Clear all fields of the form.</source>
        <translation type="unfinished"></translation>
    </message>
    <message>
        <location line="+3"/>
        <source>Clear</source>
        <translation type="unfinished"></translation>
    </message>
    <message>
        <location line="+136"/>
        <source>Requested payments history</source>
        <translation type="unfinished"></translation>
    </message>
    <message>
        <location line="+25"/>
        <source>Show the selected request (does the same as double clicking an entry)</source>
        <translation type="unfinished"></translation>
    </message>
    <message>
        <location line="+3"/>
        <source>Show</source>
        <translation type="unfinished"></translation>
    </message>
    <message>
        <location line="+17"/>
        <source>Remove the selected entries from the list</source>
        <translation type="unfinished"></translation>
    </message>
    <message>
        <location line="+3"/>
        <source>Remove</source>
        <translation type="unfinished"></translation>
    </message>
    <message>
        <location filename="../receivecoinsdialog.cpp" line="+46"/>
        <source>Copy &amp;URI</source>
        <translation type="unfinished"></translation>
    </message>
    <message>
        <location line="+1"/>
        <source>&amp;Copy address</source>
        <translation type="unfinished"></translation>
    </message>
    <message>
        <location line="+1"/>
        <source>Copy &amp;label</source>
        <translation type="unfinished"></translation>
    </message>
    <message>
        <location line="+1"/>
        <source>Copy &amp;message</source>
        <translation type="unfinished"></translation>
    </message>
    <message>
        <location line="+1"/>
        <source>Copy &amp;amount</source>
        <translation type="unfinished"></translation>
    </message>
    <message>
        <location line="+46"/>
        <source>Base58 (Legacy)</source>
        <translation type="unfinished"></translation>
    </message>
    <message>
        <location line="+0"/>
        <source>Not recommended due to higher fees and less protection against typos.</source>
        <translation type="unfinished"></translation>
    </message>
    <message>
        <location line="+1"/>
        <source>Base58 (P2SH-SegWit)</source>
        <translation type="unfinished"></translation>
    </message>
    <message>
        <location line="+0"/>
        <source>Generates an address compatible with older wallets.</source>
        <translation type="unfinished"></translation>
    </message>
    <message>
        <location line="+1"/>
        <source>Bech32 (SegWit)</source>
        <translation type="unfinished"></translation>
    </message>
    <message>
        <location line="+0"/>
        <source>Generates a native segwit address (BIP-173). Some old wallets don&apos;t support it.</source>
        <translation type="unfinished"></translation>
    </message>
    <message>
        <location line="+2"/>
        <source>Bech32m (Taproot)</source>
        <translation type="unfinished"></translation>
    </message>
    <message>
        <location line="+0"/>
        <source>Bech32m (BIP-350) is an upgrade to Bech32, wallet support is still limited.</source>
        <translation type="unfinished"></translation>
    </message>
    <message>
        <location line="+75"/>
        <source>Could not unlock wallet.</source>
        <translation type="unfinished"></translation>
    </message>
    <message>
        <location line="+5"/>
        <source>Could not generate new %1 address</source>
        <translation type="unfinished"></translation>
    </message>
</context>
<context>
    <name>ReceiveRequestDialog</name>
    <message>
        <location filename="../forms/receiverequestdialog.ui" line="+14"/>
        <source>Request payment to …</source>
        <translation type="unfinished"></translation>
    </message>
    <message>
        <location line="+76"/>
        <source>Address:</source>
        <translation type="unfinished"></translation>
    </message>
    <message>
        <location line="+29"/>
        <source>Amount:</source>
        <translation type="unfinished"></translation>
    </message>
    <message>
        <location line="+29"/>
        <source>Label:</source>
        <translation type="unfinished"></translation>
    </message>
    <message>
        <location line="+32"/>
        <source>Message:</source>
        <translation type="unfinished"></translation>
    </message>
    <message>
        <location line="+32"/>
        <source>Wallet:</source>
        <translation type="unfinished"></translation>
    </message>
    <message>
        <location line="+28"/>
        <source>Copy &amp;URI</source>
        <translation type="unfinished"></translation>
    </message>
    <message>
        <location line="+10"/>
        <source>Copy &amp;Address</source>
        <translation type="unfinished"></translation>
    </message>
    <message>
        <location line="+10"/>
        <source>&amp;Verify</source>
        <translation type="unfinished"></translation>
    </message>
    <message>
        <location line="+3"/>
        <source>Verify this address on e.g. a hardware wallet screen</source>
        <translation type="unfinished"></translation>
    </message>
    <message>
        <location line="+10"/>
        <source>&amp;Save Image…</source>
        <translation type="unfinished"></translation>
    </message>
    <message>
        <location filename="../receiverequestdialog.cpp" line="+48"/>
        <source>Request payment to %1</source>
        <translation type="unfinished"></translation>
    </message>
    <message>
        <location filename="../forms/receiverequestdialog.ui" line="-234"/>
        <source>Payment information</source>
        <translation type="unfinished"></translation>
    </message>
</context>
<context>
    <name>RecentRequestsTableModel</name>
    <message>
        <location filename="../recentrequeststablemodel.cpp" line="+32"/>
        <source>Date</source>
        <translation type="unfinished">Date</translation>
    </message>
    <message>
        <location line="+0"/>
        <source>Label</source>
        <translation type="unfinished"></translation>
    </message>
    <message>
        <location line="+0"/>
        <source>Message</source>
        <translation type="unfinished"></translation>
    </message>
    <message>
        <location line="+38"/>
        <source>(no label)</source>
        <translation type="unfinished"></translation>
    </message>
    <message>
        <location line="+9"/>
        <source>(no message)</source>
        <translation type="unfinished"></translation>
    </message>
    <message>
        <location line="+8"/>
        <source>(no amount requested)</source>
        <translation type="unfinished"></translation>
    </message>
    <message>
        <location line="+43"/>
        <source>Requested</source>
        <translation type="unfinished"></translation>
    </message>
</context>
<context>
    <name>RestoreWalletActivity</name>
    <message>
        <location filename="../walletcontroller.cpp" line="+50"/>
        <source>Restore Wallet</source>
        <extracomment>Title of progress window which is displayed when wallets are being restored.</extracomment>
        <translation type="unfinished"></translation>
    </message>
    <message>
        <location line="+3"/>
        <source>Restoring Wallet &lt;b&gt;%1&lt;/b&gt;…</source>
        <extracomment>Descriptive text of the restore wallets progress window which indicates to the user that wallets are currently being restored.</extracomment>
        <translation type="unfinished"></translation>
    </message>
    <message>
        <location line="+19"/>
        <source>Restore wallet failed</source>
        <extracomment>Title of message box which is displayed when the wallet could not be restored.</extracomment>
        <translation type="unfinished"></translation>
    </message>
    <message>
        <location line="+3"/>
        <source>Restore wallet warning</source>
        <extracomment>Title of message box which is displayed when the wallet is restored with some warning.</extracomment>
        <translation type="unfinished"></translation>
    </message>
    <message>
        <location line="+3"/>
        <source>Restore wallet message</source>
        <extracomment>Title of message box which is displayed when the wallet is successfully restored.</extracomment>
        <translation type="unfinished"></translation>
    </message>
</context>
<context>
    <name>SendCoinsDialog</name>
    <message>
        <location filename="../forms/sendcoinsdialog.ui" line="+14"/>
        <location filename="../sendcoinsdialog.cpp" line="+762"/>
        <source>Send Coins</source>
        <translation>Send Coins</translation>
    </message>
    <message>
        <location line="+76"/>
        <source>Coin Control Features</source>
        <translation type="unfinished"></translation>
    </message>
    <message>
        <location line="+30"/>
        <source>automatically selected</source>
        <translation type="unfinished"></translation>
    </message>
    <message>
        <location line="+19"/>
        <source>Insufficient funds!</source>
        <translation type="unfinished"></translation>
    </message>
    <message>
        <location line="+92"/>
        <source>Quantity:</source>
        <translation type="unfinished"></translation>
    </message>
    <message>
        <location line="+35"/>
        <source>Bytes:</source>
        <translation type="unfinished"></translation>
    </message>
    <message>
        <location line="+48"/>
        <source>Amount:</source>
        <translation type="unfinished"></translation>
    </message>
    <message>
        <location line="+51"/>
        <source>Fee:</source>
        <translation type="unfinished"></translation>
    </message>
    <message>
        <location line="+54"/>
        <source>After Fee:</source>
        <translation type="unfinished"></translation>
    </message>
    <message>
        <location line="+32"/>
        <source>Change:</source>
        <translation type="unfinished"></translation>
    </message>
    <message>
        <location line="+44"/>
        <source>If this is activated, but the change address is empty or invalid, change will be sent to a newly generated address.</source>
        <translation type="unfinished"></translation>
    </message>
    <message>
        <location line="+3"/>
        <source>Custom change address</source>
        <translation type="unfinished"></translation>
    </message>
    <message>
        <location line="+206"/>
        <source>Transaction Fee:</source>
        <translation type="unfinished"></translation>
    </message>
    <message>
        <location line="+38"/>
        <source>Using the fallbackfee can result in sending a transaction that will take several hours or days (or never) to confirm. Consider choosing your fee manually or wait until you have validated the complete chain.</source>
        <translation type="unfinished"></translation>
    </message>
    <message>
        <location line="+9"/>
        <source>Warning: Fee estimation is currently not possible.</source>
        <translation type="unfinished"></translation>
    </message>
    <message>
        <location line="+82"/>
        <source>per kilobyte</source>
        <translation type="unfinished"></translation>
    </message>
    <message>
        <location line="-53"/>
        <source>Hide</source>
        <translation type="unfinished"></translation>
    </message>
    <message>
        <location line="+112"/>
        <source>Recommended:</source>
        <translation type="unfinished"></translation>
    </message>
    <message>
        <location line="+30"/>
        <source>Custom:</source>
        <translation type="unfinished"></translation>
    </message>
    <message>
        <location line="+215"/>
        <source>Send to multiple recipients at once</source>
        <translation>Send to multiple recipients at once</translation>
    </message>
    <message>
        <location line="+3"/>
        <source>Add &amp;Recipient</source>
        <translation>Add &amp;Recipient</translation>
    </message>
    <message>
        <location line="-20"/>
        <source>Clear all fields of the form.</source>
        <translation type="unfinished"></translation>
    </message>
    <message>
        <location line="-1010"/>
        <source>Inputs…</source>
        <translation type="unfinished"></translation>
    </message>
    <message>
        <location line="+608"/>
        <source>Choose…</source>
        <translation type="unfinished"></translation>
    </message>
    <message>
        <location line="+59"/>
        <source>Hide transaction fee settings</source>
        <translation type="unfinished"></translation>
    </message>
    <message>
        <location line="+51"/>
        <source>Specify a custom fee per kB (1,000 bytes) of the transaction&apos;s virtual size.

Note:  Since the fee is calculated on a per-byte basis, a fee rate of &quot;100 satoshis per kvB&quot; for a transaction size of 500 virtual bytes (half of 1 kvB) would ultimately yield a fee of only 50 satoshis.</source>
        <translation type="unfinished"></translation>
    </message>
    <message>
        <location line="+35"/>
        <source>When there is less transaction volume than space in the blocks, miners as well as relaying nodes may enforce a minimum fee. Paying only this minimum fee is just fine, but be aware that this can result in a never confirming transaction once there is more demand for qtum transactions than the network can process.</source>
        <translation type="unfinished"></translation>
    </message>
    <message>
        <location line="+3"/>
        <source>A too low fee might result in a never confirming transaction (read the tooltip)</source>
        <translation type="unfinished"></translation>
    </message>
    <message>
        <location line="+105"/>
        <source>(Smart fee not initialized yet. This usually takes a few blocks…)</source>
        <translation type="unfinished"></translation>
    </message>
    <message>
        <location line="+26"/>
        <source>Confirmation time target:</source>
        <translation type="unfinished"></translation>
    </message>
    <message>
        <location line="+58"/>
        <source>Enable Replace-By-Fee</source>
        <translation type="unfinished"></translation>
    </message>
    <message>
        <location line="+3"/>
        <source>With Replace-By-Fee (BIP-125) you can increase a transaction&apos;s fee after it is sent. Without this, a higher fee may be recommended to compensate for increased transaction delay risk.</source>
        <translation type="unfinished"></translation>
    </message>
    <message>
        <location line="+65"/>
        <source>Clear &amp;All</source>
        <translation>Clear &amp;All</translation>
    </message>
    <message>
        <location line="+55"/>
        <source>Balance:</source>
        <translation>Balance:</translation>
    </message>
    <message>
        <location line="-84"/>
        <source>Confirm the send action</source>
        <translation>Confirm the send action</translation>
    </message>
    <message>
        <location line="+3"/>
        <source>S&amp;end</source>
        <translation>S&amp;end</translation>
    </message>
    <message>
        <location filename="../sendcoinsdialog.cpp" line="-667"/>
        <source>Copy quantity</source>
        <translation type="unfinished"></translation>
    </message>
    <message>
        <location line="+1"/>
        <source>Copy amount</source>
        <translation type="unfinished"></translation>
    </message>
    <message>
        <location line="+1"/>
        <source>Copy fee</source>
        <translation type="unfinished"></translation>
    </message>
    <message>
        <location line="+1"/>
        <source>Copy after fee</source>
        <translation type="unfinished"></translation>
    </message>
    <message>
        <location line="+1"/>
        <source>Copy bytes</source>
        <translation type="unfinished"></translation>
    </message>
    <message>
        <location line="+1"/>
        <source>Copy change</source>
        <translation type="unfinished"></translation>
    </message>
    <message>
        <location line="+72"/>
        <source>%1 (%2 blocks)</source>
        <translation type="unfinished"></translation>
    </message>
    <message>
        <location line="+30"/>
        <source>Sign on device</source>
        <extracomment>&quot;device&quot; usually means a hardware wallet.</extracomment>
        <translation type="unfinished"></translation>
    </message>
    <message>
        <location line="+3"/>
        <source>Connect your hardware wallet first.</source>
        <translation type="unfinished"></translation>
    </message>
    <message>
        <location line="+4"/>
        <source>Set external signer script path in Options -&gt; Wallet</source>
        <extracomment>&quot;External signer&quot; means using devices such as hardware wallets.</extracomment>
        <translation type="unfinished"></translation>
    </message>
    <message>
        <location line="+3"/>
        <source>Cr&amp;eate Unsigned</source>
        <translation type="unfinished"></translation>
    </message>
    <message>
        <location line="+1"/>
        <source>Creates a Partially Signed Qtum Transaction (PSBT) for use with e.g. an offline %1 wallet, or a PSBT-compatible hardware wallet.</source>
        <translation type="unfinished"></translation>
    </message>
    <message>
        <location line="+103"/>
        <source>%1 to &apos;%2&apos;</source>
        <translation type="unfinished"></translation>
    </message>
    <message>
        <location line="+5"/>
        <source>%1 to %2</source>
        <translation type="unfinished"></translation>
    </message>
    <message>
        <location line="+67"/>
        <source>To review recipient list click &quot;Show Details…&quot;</source>
        <translation type="unfinished"></translation>
    </message>
    <message>
        <location line="+62"/>
        <source>Sign failed</source>
        <translation type="unfinished"></translation>
    </message>
    <message>
        <location line="+5"/>
        <source>External signer not found</source>
        <extracomment>&quot;External signer&quot; means using devices such as hardware wallets.</extracomment>
        <translation type="unfinished"></translation>
    </message>
    <message>
        <location line="+6"/>
        <source>External signer failure</source>
        <extracomment>&quot;External signer&quot; means using devices such as hardware wallets.</extracomment>
        <translation type="unfinished"></translation>
    </message>
    <message>
        <location line="-36"/>
        <source>Save Transaction Data</source>
        <translation type="unfinished"></translation>
    </message>
    <message>
        <location line="+2"/>
        <source>Partially Signed Transaction (Binary)</source>
        <extracomment>Expanded name of the binary PSBT file format. See: BIP 174.</extracomment>
        <translation type="unfinished"></translation>
    </message>
    <message>
        <location line="+8"/>
        <source>PSBT saved</source>
        <extracomment>Popup message when a PSBT has been saved to a file</extracomment>
        <translation type="unfinished"></translation>
    </message>
    <message>
        <location line="+273"/>
        <source>External balance:</source>
        <translation type="unfinished"></translation>
    </message>
    <message>
        <location line="-324"/>
        <source>or</source>
        <translation type="unfinished"></translation>
    </message>
    <message>
        <location line="-18"/>
        <source>You can increase the fee later (signals Replace-By-Fee, BIP-125).</source>
        <translation type="unfinished"></translation>
    </message>
    <message>
        <location line="-31"/>
        <source>Please, review your transaction proposal. This will produce a Partially Signed Qtum Transaction (PSBT) which you can save or copy and then sign with e.g. an offline %1 wallet, or a PSBT-compatible hardware wallet.</source>
        <extracomment>Text to inform a user attempting to create a transaction of their current options. At this stage, a user can only create a PSBT. This string is displayed when private keys are disabled and an external signer is not available.</extracomment>
        <translation type="unfinished"></translation>
    </message>
    <message>
        <location line="-30"/>
        <source>%1 from wallet &apos;%2&apos;</source>
        <translation type="unfinished"></translation>
    </message>
    <message>
        <location line="+24"/>
        <source>Do you want to create this transaction?</source>
        <extracomment>Message displayed when attempting to create a transaction. Cautionary text to prompt the user to verify that the displayed transaction details represent the transaction the user intends to create.</extracomment>
        <translation type="unfinished"></translation>
    </message>
    <message>
        <location line="+11"/>
        <source>Please, review your transaction. You can create and send this transaction or create a Partially Signed Qtum Transaction (PSBT), which you can save or copy and then sign with, e.g., an offline %1 wallet, or a PSBT-compatible hardware wallet.</source>
        <extracomment>Text to inform a user attempting to create a transaction of their current options. At this stage, a user can send their transaction or create a PSBT. This string is displayed when both private keys and PSBT controls are enabled.</extracomment>
        <translation type="unfinished"></translation>
    </message>
    <message>
        <location line="+3"/>
        <source>Please, review your transaction.</source>
        <extracomment>Text to prompt a user to review the details of the transaction they are attempting to send.</extracomment>
        <translation type="unfinished"></translation>
    </message>
    <message>
        <location line="+8"/>
        <source>Transaction fee</source>
        <translation type="unfinished"></translation>
    </message>
    <message>
        <location line="+5"/>
        <source>%1 kvB</source>
        <comment>PSBT transaction creation</comment>
        <extracomment>When reviewing a newly created PSBT (via Send flow), the transaction fee is shown, with &quot;virtual size&quot; of the transaction displayed for context</extracomment>
        <translation type="unfinished"></translation>
    </message>
    <message>
        <location line="+12"/>
        <source>Not signalling Replace-By-Fee, BIP-125.</source>
        <translation type="unfinished"></translation>
    </message>
    <message>
        <location line="+13"/>
        <source>Total Amount</source>
        <translation type="unfinished"></translation>
    </message>
    <message>
        <location line="+24"/>
        <source>Unsigned Transaction</source>
        <comment>PSBT copied</comment>
        <extracomment>Caption of &quot;PSBT has been copied&quot; messagebox</extracomment>
        <translation type="unfinished"></translation>
    </message>
    <message>
        <location line="+1"/>
        <source>The PSBT has been copied to the clipboard. You can also save it.</source>
        <translation type="unfinished"></translation>
    </message>
    <message>
        <location line="+29"/>
        <source>PSBT saved to disk</source>
        <translation type="unfinished"></translation>
    </message>
    <message>
        <location line="+49"/>
        <source>Confirm send coins</source>
        <translation type="unfinished"></translation>
    </message>
    <message>
        <location line="+227"/>
        <source>Watch-only balance:</source>
        <translation type="unfinished"></translation>
    </message>
    <message>
        <location line="+24"/>
        <source>The recipient address is not valid. Please recheck.</source>
        <translation type="unfinished"></translation>
    </message>
    <message>
        <location line="+3"/>
        <source>The amount to pay must be larger than 0.</source>
        <translation type="unfinished"></translation>
    </message>
    <message>
        <location line="+3"/>
        <source>The amount exceeds your balance.</source>
        <translation type="unfinished"></translation>
    </message>
    <message>
        <location line="+3"/>
        <source>The total exceeds your balance when the %1 transaction fee is included.</source>
        <translation type="unfinished"></translation>
    </message>
    <message>
        <location line="+3"/>
        <source>Duplicate address found: addresses should only be used once each.</source>
        <translation type="unfinished"></translation>
    </message>
    <message>
        <location line="+3"/>
        <source>Transaction creation failed!</source>
        <translation type="unfinished"></translation>
    </message>
    <message>
        <location line="+4"/>
        <source>A fee higher than %1 is considered an absurdly high fee.</source>
        <translation type="unfinished"></translation>
    </message>
    <message>
        <location line="+79"/>
        <location line="+35"/>
        <source>%1/kvB</source>
        <translation type="unfinished"></translation>
    </message>
    <message numerus="yes">
        <location line="+14"/>
        <source>Estimated to begin confirmation within %n block(s).</source>
        <translation>
            <numerusform>Estimated to begin confirmation within %n block.</numerusform>
            <numerusform>Estimated to begin confirmation within %n blocks.</numerusform>
        </translation>
    </message>
    <message>
        <location line="+95"/>
        <source>Warning: Invalid Qtum address</source>
        <translation type="unfinished"></translation>
    </message>
    <message>
        <location line="+5"/>
        <source>Warning: Unknown change address</source>
        <translation type="unfinished"></translation>
    </message>
    <message>
        <location line="+3"/>
        <source>Confirm custom change address</source>
        <translation type="unfinished"></translation>
    </message>
    <message>
        <location line="+0"/>
        <source>The address you selected for change is not part of this wallet. Any or all funds in your wallet may be sent to this address. Are you sure?</source>
        <translation type="unfinished"></translation>
    </message>
    <message>
        <location line="+21"/>
        <source>(no label)</source>
        <translation type="unfinished"></translation>
    </message>
</context>
<context>
    <name>SendCoinsEntry</name>
    <message>
        <location filename="../forms/sendcoinsentry.ui" line="+151"/>
        <source>A&amp;mount:</source>
        <translation>A&amp;mount:</translation>
    </message>
    <message>
        <location line="-116"/>
        <source>Pay &amp;To:</source>
        <translation>Pay &amp;To:</translation>
    </message>
    <message>
        <location line="+93"/>
        <source>&amp;Label:</source>
        <translation>&amp;Label:</translation>
    </message>
    <message>
        <location line="-68"/>
        <source>Choose previously used address</source>
        <translation type="unfinished"></translation>
    </message>
    <message>
        <location line="-7"/>
        <source>The Qtum address to send the payment to</source>
        <translation type="unfinished"></translation>
    </message>
    <message>
        <location line="+23"/>
        <source>Alt+A</source>
        <translation>Alt+A</translation>
    </message>
    <message>
        <location line="+7"/>
        <source>Paste address from clipboard</source>
        <translation>Paste address from clipboard</translation>
    </message>
    <message>
        <location line="+16"/>
        <source>Alt+P</source>
        <translation>Alt+P</translation>
    </message>
    <message>
        <location line="+7"/>
        <source>Remove this entry</source>
        <translation type="unfinished"></translation>
    </message>
    <message>
        <location line="+60"/>
        <source>The amount to send in the selected unit</source>
        <translation type="unfinished"></translation>
    </message>
    <message>
        <location line="+7"/>
        <source>The fee will be deducted from the amount being sent. The recipient will receive less qtums than you enter in the amount field. If multiple recipients are selected, the fee is split equally.</source>
        <translation type="unfinished"></translation>
    </message>
    <message>
        <location line="+3"/>
        <source>S&amp;ubtract fee from amount</source>
        <translation type="unfinished"></translation>
    </message>
    <message>
        <location line="+7"/>
        <source>Use available balance</source>
        <translation type="unfinished"></translation>
    </message>
    <message>
        <location line="+9"/>
        <source>Message:</source>
        <translation type="unfinished"></translation>
    </message>
    <message>
        <location line="-51"/>
        <location line="+3"/>
        <source>Enter a label for this address to add it to the list of used addresses</source>
        <translation type="unfinished"></translation>
    </message>
    <message>
        <location line="+58"/>
        <source>A message that was attached to the qtum: URI which will be stored with the transaction for your reference. Note: This message will not be sent over the Qtum network.</source>
        <translation type="unfinished"></translation>
    </message>
</context>
<context>
    <name>SendConfirmationDialog</name>
    <message>
        <location filename="../sendcoinsdialog.h" line="+146"/>
        <source>Send</source>
        <translation type="unfinished"></translation>
    </message>
    <message>
        <location line="+2"/>
        <source>Create Unsigned</source>
        <translation type="unfinished"></translation>
    </message>
</context>
<context>
    <name>ShutdownWindow</name>
    <message>
        <location filename="../utilitydialog.cpp" line="+86"/>
        <source>%1 is shutting down…</source>
        <translation type="unfinished"></translation>
    </message>
    <message>
        <location line="+1"/>
        <source>Do not shut down the computer until this window disappears.</source>
        <translation type="unfinished"></translation>
    </message>
</context>
<context>
    <name>SignVerifyMessageDialog</name>
    <message>
        <location filename="../forms/signverifymessagedialog.ui" line="+14"/>
        <source>Signatures - Sign / Verify a Message</source>
        <translation>Signatures - Sign / Verify a Message</translation>
    </message>
    <message>
        <location line="+13"/>
        <source>&amp;Sign Message</source>
        <translation>&amp;Sign Message</translation>
    </message>
    <message>
        <location line="+6"/>
        <source>You can sign messages/agreements with your addresses to prove you can receive qtums sent to them. Be careful not to sign anything vague or random, as phishing attacks may try to trick you into signing your identity over to them. Only sign fully-detailed statements you agree to.</source>
        <translation type="unfinished"></translation>
    </message>
    <message>
        <location line="+18"/>
        <source>The Qtum address to sign the message with</source>
        <translation type="unfinished"></translation>
    </message>
    <message>
        <location line="+7"/>
        <location line="+216"/>
        <source>Choose previously used address</source>
        <translation type="unfinished"></translation>
    </message>
    <message>
        <location line="-206"/>
        <location line="+216"/>
        <source>Alt+A</source>
        <translation>Alt+A</translation>
    </message>
    <message>
        <location line="-206"/>
        <source>Paste address from clipboard</source>
        <translation>Paste address from clipboard</translation>
    </message>
    <message>
        <location line="+10"/>
        <source>Alt+P</source>
        <translation>Alt+P</translation>
    </message>
    <message>
        <location line="+12"/>
        <location line="+3"/>
        <source>Enter the message you want to sign here</source>
        <translation>Enter the message you want to sign here</translation>
    </message>
    <message>
        <location line="+7"/>
        <source>Signature</source>
        <translation>Signature</translation>
    </message>
    <message>
        <location line="+30"/>
        <source>Copy the current signature to the system clipboard</source>
        <translation>Copy the current signature to the system clipboard</translation>
    </message>
    <message>
        <location line="+21"/>
        <source>Sign the message to prove you own this Qtum address</source>
        <translation>Sign the message to prove you own this Qtum address</translation>
    </message>
    <message>
        <location line="+3"/>
        <source>Sign &amp;Message</source>
        <translation>Sign &amp;Message</translation>
    </message>
    <message>
        <location line="+14"/>
        <source>Reset all sign message fields</source>
        <translation>Reset all sign message fields</translation>
    </message>
    <message>
        <location line="+3"/>
        <location line="+157"/>
        <source>Clear &amp;All</source>
        <translation>Clear &amp;All</translation>
    </message>
    <message>
        <location line="-98"/>
        <source>&amp;Verify Message</source>
        <translation>&amp;Verify Message</translation>
    </message>
    <message>
        <location line="+6"/>
        <source>Enter the receiver&apos;s address, message (ensure you copy line breaks, spaces, tabs, etc. exactly) and signature below to verify the message. Be careful not to read more into the signature than what is in the signed message itself, to avoid being tricked by a man-in-the-middle attack. Note that this only proves the signing party receives with the address, it cannot prove sendership of any transaction!</source>
        <translation type="unfinished"></translation>
    </message>
    <message>
        <location line="+21"/>
        <source>The Qtum address the message was signed with</source>
        <translation type="unfinished"></translation>
    </message>
    <message>
        <location line="+29"/>
        <location line="+3"/>
        <source>The signed message to verify</source>
        <translation type="unfinished"></translation>
    </message>
    <message>
        <location line="+7"/>
        <location line="+3"/>
        <source>The signature given when the message was signed</source>
        <translation type="unfinished"></translation>
    </message>
    <message>
        <location line="+9"/>
        <source>Verify the message to ensure it was signed with the specified Qtum address</source>
        <translation>Verify the message to ensure it was signed with the specified Qtum address</translation>
    </message>
    <message>
        <location line="+3"/>
        <source>Verify &amp;Message</source>
        <translation>Verify &amp;Message</translation>
    </message>
    <message>
        <location line="+14"/>
        <source>Reset all verify message fields</source>
        <translation>Reset all verify message fields</translation>
    </message>
    <message>
        <location line="-210"/>
        <source>Click &quot;Sign Message&quot; to generate signature</source>
        <translation type="unfinished"></translation>
    </message>
    <message>
        <location filename="../signverifymessagedialog.cpp" line="+119"/>
        <location line="+99"/>
        <source>The entered address is invalid.</source>
        <translation type="unfinished"></translation>
    </message>
    <message>
        <location line="-99"/>
        <location line="+7"/>
        <location line="+93"/>
        <location line="+7"/>
        <source>Please check the address and try again.</source>
        <translation type="unfinished"></translation>
    </message>
    <message>
        <location line="-100"/>
        <location line="+99"/>
        <source>The entered address does not refer to a key.</source>
        <translation type="unfinished"></translation>
    </message>
    <message>
        <location line="-91"/>
        <source>Wallet unlock was cancelled.</source>
        <translation type="unfinished"></translation>
    </message>
    <message>
        <location line="+11"/>
        <source>No error</source>
        <translation type="unfinished"></translation>
    </message>
    <message>
        <location line="+3"/>
        <source>Private key for the entered address is not available.</source>
        <translation type="unfinished"></translation>
    </message>
    <message>
        <location line="+3"/>
        <source>Message signing failed.</source>
        <translation type="unfinished"></translation>
    </message>
    <message>
        <location line="+12"/>
        <source>Message signed.</source>
        <translation type="unfinished"></translation>
    </message>
    <message>
        <location line="+69"/>
        <source>The signature could not be decoded.</source>
        <translation type="unfinished"></translation>
    </message>
    <message>
        <location line="+1"/>
        <location line="+7"/>
        <source>Please check the signature and try again.</source>
        <translation type="unfinished"></translation>
    </message>
    <message>
        <location line="-1"/>
        <source>The signature did not match the message digest.</source>
        <translation type="unfinished"></translation>
    </message>
    <message>
        <location line="+6"/>
        <source>Message verification failed.</source>
        <translation type="unfinished"></translation>
    </message>
    <message>
        <location line="-32"/>
        <source>Message verified.</source>
        <translation type="unfinished"></translation>
    </message>
</context>
<context>
    <name>SplashScreen</name>
    <message>
        <location filename="../splashscreen.cpp" line="+177"/>
        <source>(press q to shutdown and continue later)</source>
        <translation type="unfinished"></translation>
    </message>
    <message>
        <location line="+1"/>
        <source>press q to shutdown</source>
        <translation type="unfinished"></translation>
    </message>
</context>
<context>
    <name>TrafficGraphWidget</name>
    <message>
        <location filename="../trafficgraphwidget.cpp" line="+74"/>
        <source>kB/s</source>
        <translation type="unfinished"></translation>
    </message>
</context>
<context>
    <name>TransactionDesc</name>
    <message>
        <location filename="../transactiondesc.cpp" line="+44"/>
        <source>conflicted with a transaction with %1 confirmations</source>
        <extracomment>Text explaining the current status of a transaction, shown in the status field of the details window for this transaction. This status represents an unconfirmed transaction that conflicts with a confirmed transaction.</extracomment>
        <translation type="unfinished"></translation>
    </message>
    <message>
        <location line="+7"/>
        <source>0/unconfirmed, in memory pool</source>
        <extracomment>Text explaining the current status of a transaction, shown in the status field of the details window for this transaction. This status represents an unconfirmed transaction that is in the memory pool.</extracomment>
        <translation type="unfinished"></translation>
    </message>
    <message>
        <location line="+5"/>
        <source>0/unconfirmed, not in memory pool</source>
        <extracomment>Text explaining the current status of a transaction, shown in the status field of the details window for this transaction. This status represents an unconfirmed transaction that is not in the memory pool.</extracomment>
        <translation type="unfinished"></translation>
    </message>
    <message>
        <location line="+6"/>
        <source>abandoned</source>
        <extracomment>Text explaining the current status of a transaction, shown in the status field of the details window for this transaction. This status represents an abandoned transaction.</extracomment>
        <translation type="unfinished"></translation>
    </message>
    <message>
        <location line="+8"/>
        <source>%1/unconfirmed</source>
        <extracomment>Text explaining the current status of a transaction, shown in the status field of the details window for this transaction. This status represents a transaction confirmed in at least one block, but less than 6 blocks.</extracomment>
        <translation type="unfinished"></translation>
    </message>
    <message>
        <location line="+5"/>
        <source>%1 confirmations</source>
        <extracomment>Text explaining the current status of a transaction, shown in the status field of the details window for this transaction. This status represents a transaction confirmed in 6 or more blocks.</extracomment>
        <translation type="unfinished"></translation>
    </message>
    <message>
        <location line="+50"/>
        <source>Status</source>
        <translation type="unfinished"></translation>
    </message>
    <message>
        <location line="+3"/>
        <source>Date</source>
        <translation type="unfinished">Date</translation>
    </message>
    <message>
        <location line="+7"/>
        <source>Source</source>
        <translation type="unfinished"></translation>
    </message>
    <message>
        <location line="+0"/>
        <source>Generated</source>
        <translation type="unfinished"></translation>
    </message>
    <message>
        <location line="+5"/>
        <location line="+14"/>
        <location line="+72"/>
        <source>From</source>
        <translation type="unfinished"></translation>
    </message>
    <message>
        <location line="-72"/>
        <source>unknown</source>
        <translation type="unfinished"></translation>
    </message>
    <message>
        <location line="+1"/>
        <location line="+20"/>
        <location line="+70"/>
        <source>To</source>
        <translation type="unfinished"></translation>
    </message>
    <message>
        <location line="-88"/>
        <location line="+95"/>
        <source>own address</source>
        <translation type="unfinished"></translation>
    </message>
    <message>
        <location line="-95"/>
        <location line="+69"/>
        <location line="+28"/>
        <source>watch-only</source>
        <translation type="unfinished"></translation>
    </message>
    <message>
        <location line="-95"/>
        <source>label</source>
        <translation type="unfinished"></translation>
    </message>
    <message>
        <location line="+36"/>
        <location line="+12"/>
        <location line="+54"/>
        <location line="+30"/>
        <location line="+60"/>
        <source>Credit</source>
        <translation type="unfinished"></translation>
    </message>
    <message numerus="yes">
        <location line="-154"/>
        <source>matures in %n more block(s)</source>
        <translation>
            <numerusform>matures in %n more block</numerusform>
            <numerusform>matures in %n more blocks</numerusform>
        </translation>
    </message>
    <message>
        <location line="+2"/>
        <source>not accepted</source>
        <translation type="unfinished"></translation>
    </message>
    <message>
        <location line="+60"/>
        <location line="+26"/>
        <location line="+63"/>
        <source>Debit</source>
        <translation type="unfinished"></translation>
    </message>
    <message>
        <location line="-79"/>
        <source>Total debit</source>
        <translation type="unfinished"></translation>
    </message>
    <message>
        <location line="+1"/>
        <source>Total credit</source>
        <translation type="unfinished"></translation>
    </message>
    <message>
        <location line="+5"/>
        <source>Transaction fee</source>
        <translation type="unfinished"></translation>
    </message>
    <message>
        <location line="+22"/>
        <source>Net amount</source>
        <translation type="unfinished"></translation>
    </message>
    <message>
        <location line="+6"/>
        <location line="+12"/>
        <source>Message</source>
        <translation type="unfinished"></translation>
    </message>
    <message>
        <location line="-10"/>
        <source>Comment</source>
        <translation type="unfinished"></translation>
    </message>
    <message>
        <location line="+2"/>
        <source>Transaction ID</source>
        <translation type="unfinished"></translation>
    </message>
    <message>
        <location line="+1"/>
        <source>Transaction total size</source>
        <translation type="unfinished"></translation>
    </message>
    <message>
        <location line="+1"/>
        <source>Transaction virtual size</source>
        <translation type="unfinished"></translation>
    </message>
    <message>
        <location line="+1"/>
        <source>Output index</source>
        <translation type="unfinished"></translation>
    </message>
    <message>
        <location line="+16"/>
        <source>%1 (Certificate was not verified)</source>
        <translation type="unfinished"></translation>
    </message>
    <message>
        <location line="+3"/>
        <source>Merchant</source>
        <translation type="unfinished"></translation>
    </message>
    <message>
        <location line="+8"/>
        <source>Generated coins must mature %1 blocks before they can be spent. When you generated this block, it was broadcast to the network to be added to the block chain. If it fails to get into the chain, its state will change to &quot;not accepted&quot; and it won&apos;t be spendable. This may occasionally happen if another node generates a block within a few seconds of yours.</source>
        <translation type="unfinished"></translation>
    </message>
    <message>
        <location line="+8"/>
        <source>Debug information</source>
        <translation type="unfinished"></translation>
    </message>
    <message>
        <location line="+8"/>
        <source>Transaction</source>
        <translation type="unfinished"></translation>
    </message>
    <message>
        <location line="+3"/>
        <source>Inputs</source>
        <translation type="unfinished"></translation>
    </message>
    <message>
        <location line="+19"/>
        <source>Amount</source>
        <translation type="unfinished">Amount</translation>
    </message>
    <message>
        <location line="+1"/>
        <location line="+1"/>
        <source>true</source>
        <translation type="unfinished"></translation>
    </message>
    <message>
        <location line="-1"/>
        <location line="+1"/>
        <source>false</source>
        <translation type="unfinished"></translation>
    </message>
</context>
<context>
    <name>TransactionDescDialog</name>
    <message>
        <location filename="../forms/transactiondescdialog.ui" line="+20"/>
        <source>This pane shows a detailed description of the transaction</source>
        <translation>This pane shows a detailed description of the transaction</translation>
    </message>
    <message>
        <location filename="../transactiondescdialog.cpp" line="+18"/>
        <source>Details for %1</source>
        <translation type="unfinished"></translation>
    </message>
</context>
<context>
    <name>TransactionTableModel</name>
    <message>
        <location filename="../transactiontablemodel.cpp" line="+258"/>
        <source>Date</source>
        <translation type="unfinished">Date</translation>
    </message>
    <message>
        <location line="+0"/>
        <source>Type</source>
        <translation type="unfinished"></translation>
    </message>
    <message>
        <location line="+0"/>
        <source>Label</source>
        <translation type="unfinished"></translation>
    </message>
    <message>
        <location line="+60"/>
        <source>Unconfirmed</source>
        <translation type="unfinished"></translation>
    </message>
    <message>
        <location line="+3"/>
        <source>Abandoned</source>
        <translation type="unfinished"></translation>
    </message>
    <message>
        <location line="+3"/>
        <source>Confirming (%1 of %2 recommended confirmations)</source>
        <translation type="unfinished"></translation>
    </message>
    <message>
        <location line="+3"/>
        <source>Confirmed (%1 confirmations)</source>
        <translation type="unfinished"></translation>
    </message>
    <message>
        <location line="+3"/>
        <source>Conflicted</source>
        <translation type="unfinished"></translation>
    </message>
    <message>
        <location line="+3"/>
        <source>Immature (%1 confirmations, will be available after %2)</source>
        <translation type="unfinished"></translation>
    </message>
    <message>
        <location line="+3"/>
        <source>Generated but not accepted</source>
        <translation type="unfinished"></translation>
    </message>
    <message>
        <location line="+39"/>
        <source>Received with</source>
        <translation type="unfinished"></translation>
    </message>
    <message>
        <location line="+2"/>
        <source>Received from</source>
        <translation type="unfinished"></translation>
    </message>
    <message>
        <location line="+3"/>
        <source>Sent to</source>
        <translation type="unfinished"></translation>
    </message>
    <message>
        <location line="+2"/>
        <source>Mined</source>
        <translation type="unfinished"></translation>
    </message>
    <message>
        <location line="+28"/>
        <source>watch-only</source>
        <translation type="unfinished"></translation>
    </message>
    <message>
        <location line="+14"/>
        <source>(n/a)</source>
        <translation type="unfinished"></translation>
    </message>
    <message>
        <location line="+205"/>
        <source>(no label)</source>
        <translation type="unfinished"></translation>
    </message>
    <message>
        <location line="+39"/>
        <source>Transaction status. Hover over this field to show number of confirmations.</source>
        <translation type="unfinished"></translation>
    </message>
    <message>
        <location line="+2"/>
        <source>Date and time that the transaction was received.</source>
        <translation type="unfinished"></translation>
    </message>
    <message>
        <location line="+2"/>
        <source>Type of transaction.</source>
        <translation type="unfinished"></translation>
    </message>
    <message>
        <location line="+2"/>
        <source>Whether or not a watch-only address is involved in this transaction.</source>
        <translation type="unfinished"></translation>
    </message>
    <message>
        <location line="+2"/>
        <source>User-defined intent/purpose of the transaction.</source>
        <translation type="unfinished"></translation>
    </message>
    <message>
        <location line="+2"/>
        <source>Amount removed from or added to balance.</source>
        <translation type="unfinished"></translation>
    </message>
</context>
<context>
    <name>TransactionView</name>
    <message>
        <location filename="../transactionview.cpp" line="+73"/>
        <location line="+16"/>
        <source>All</source>
        <translation type="unfinished"></translation>
    </message>
    <message>
        <location line="-15"/>
        <source>Today</source>
        <translation type="unfinished"></translation>
    </message>
    <message>
        <location line="+1"/>
        <source>This week</source>
        <translation type="unfinished"></translation>
    </message>
    <message>
        <location line="+1"/>
        <source>This month</source>
        <translation type="unfinished"></translation>
    </message>
    <message>
        <location line="+1"/>
        <source>Last month</source>
        <translation type="unfinished"></translation>
    </message>
    <message>
        <location line="+1"/>
        <source>This year</source>
        <translation type="unfinished"></translation>
    </message>
    <message>
        <location line="+12"/>
        <source>Received with</source>
        <translation type="unfinished"></translation>
    </message>
    <message>
        <location line="+2"/>
        <source>Sent to</source>
        <translation type="unfinished"></translation>
    </message>
    <message>
        <location line="+2"/>
        <source>Mined</source>
        <translation type="unfinished"></translation>
    </message>
    <message>
        <location line="+1"/>
        <source>Other</source>
        <translation type="unfinished"></translation>
    </message>
    <message>
        <location line="+5"/>
        <source>Enter address, transaction id, or label to search</source>
        <translation type="unfinished"></translation>
    </message>
    <message>
        <location line="+4"/>
        <source>Min amount</source>
        <translation type="unfinished"></translation>
    </message>
    <message>
        <location line="-25"/>
        <source>Range…</source>
        <translation type="unfinished"></translation>
    </message>
    <message>
        <location line="+89"/>
        <source>&amp;Copy address</source>
        <translation type="unfinished"></translation>
    </message>
    <message>
        <location line="+1"/>
        <source>Copy &amp;label</source>
        <translation type="unfinished"></translation>
    </message>
    <message>
        <location line="+1"/>
        <source>Copy &amp;amount</source>
        <translation type="unfinished"></translation>
    </message>
    <message>
        <location line="+1"/>
        <source>Copy transaction &amp;ID</source>
        <translation type="unfinished"></translation>
    </message>
    <message>
        <location line="+1"/>
        <source>Copy &amp;raw transaction</source>
        <translation type="unfinished"></translation>
    </message>
    <message>
        <location line="+1"/>
        <source>Copy full transaction &amp;details</source>
        <translation type="unfinished"></translation>
    </message>
    <message>
        <location line="+1"/>
        <source>&amp;Show transaction details</source>
        <translation type="unfinished"></translation>
    </message>
    <message>
        <location line="+2"/>
        <source>Increase transaction &amp;fee</source>
        <translation type="unfinished"></translation>
    </message>
    <message>
        <location line="+3"/>
        <source>A&amp;bandon transaction</source>
        <translation type="unfinished"></translation>
    </message>
    <message>
        <location line="+1"/>
        <source>&amp;Edit address label</source>
        <translation type="unfinished"></translation>
    </message>
    <message>
        <location line="+59"/>
        <source>Show in %1</source>
        <extracomment>Transactions table context menu action to show the selected transaction in a third-party block explorer. %1 is a stand-in argument for the URL of the explorer.</extracomment>
        <translation type="unfinished"></translation>
    </message>
    <message>
        <location line="+119"/>
        <source>Export Transaction History</source>
        <translation type="unfinished"></translation>
    </message>
    <message>
        <location line="+3"/>
        <source>Comma separated file</source>
        <extracomment>Expanded name of the CSV file format. See: https://en.wikipedia.org/wiki/Comma-separated_values.</extracomment>
        <translation type="unfinished"></translation>
    </message>
    <message>
        <location line="+9"/>
        <source>Confirmed</source>
        <translation type="unfinished">Confirmed</translation>
    </message>
    <message>
        <location line="+2"/>
        <source>Watch-only</source>
        <translation type="unfinished"></translation>
    </message>
    <message>
        <location line="+1"/>
        <source>Date</source>
        <translation type="unfinished">Date</translation>
    </message>
    <message>
        <location line="+1"/>
        <source>Type</source>
        <translation type="unfinished"></translation>
    </message>
    <message>
        <location line="+1"/>
        <source>Label</source>
        <translation type="unfinished"></translation>
    </message>
    <message>
        <location line="+1"/>
        <source>Address</source>
        <translation type="unfinished"></translation>
    </message>
    <message>
        <location line="+2"/>
        <source>ID</source>
        <translation type="unfinished"></translation>
    </message>
    <message>
        <location line="+3"/>
        <source>Exporting Failed</source>
        <translation type="unfinished"></translation>
    </message>
    <message>
        <location line="+0"/>
        <source>There was an error trying to save the transaction history to %1.</source>
        <translation type="unfinished"></translation>
    </message>
    <message>
        <location line="+4"/>
        <source>Exporting Successful</source>
        <translation type="unfinished"></translation>
    </message>
    <message>
        <location line="+0"/>
        <source>The transaction history was successfully saved to %1.</source>
        <translation type="unfinished"></translation>
    </message>
    <message>
        <location line="+173"/>
        <source>Range:</source>
        <translation type="unfinished"></translation>
    </message>
    <message>
        <location line="+8"/>
        <source>to</source>
        <translation type="unfinished"></translation>
    </message>
</context>
<context>
    <name>UnitDisplayStatusBarControl</name>
    <message>
        <location filename="../qtumgui.cpp" line="+39"/>
        <source>Unit to show amounts in. Click to select another unit.</source>
        <translation type="unfinished"></translation>
    </message>
</context>
<context>
    <name>WalletController</name>
    <message>
        <location filename="../walletcontroller.cpp" line="-346"/>
        <source>Close wallet</source>
        <translation type="unfinished"></translation>
    </message>
    <message>
        <location line="+1"/>
        <source>Are you sure you wish to close the wallet &lt;i&gt;%1&lt;/i&gt;?</source>
        <translation type="unfinished"></translation>
    </message>
    <message>
        <location line="+1"/>
        <source>Closing the wallet for too long can result in having to resync the entire chain if pruning is enabled.</source>
        <translation type="unfinished"></translation>
    </message>
    <message>
        <location line="+13"/>
        <source>Close all wallets</source>
        <translation type="unfinished"></translation>
    </message>
    <message>
        <location line="+1"/>
        <source>Are you sure you wish to close all wallets?</source>
        <translation type="unfinished"></translation>
    </message>
</context>
<context>
    <name>WalletFrame</name>
    <message>
        <location filename="../walletframe.cpp" line="+45"/>
        <source>No wallet has been loaded.
Go to File &gt; Open Wallet to load a wallet.
- OR -</source>
        <translation type="unfinished"></translation>
    </message>
    <message>
        <location line="+5"/>
        <source>Create a new wallet</source>
        <translation type="unfinished"></translation>
    </message>
    <message>
        <location line="+151"/>
        <location line="+10"/>
        <location line="+18"/>
        <source>Error</source>
        <translation type="unfinished">Error</translation>
    </message>
    <message>
        <location line="-28"/>
        <source>Unable to decode PSBT from clipboard (invalid base64)</source>
        <translation type="unfinished"></translation>
    </message>
    <message>
        <location line="+6"/>
        <source>Load Transaction Data</source>
        <translation type="unfinished"></translation>
    </message>
    <message>
        <location line="+1"/>
        <source>Partially Signed Transaction (*.psbt)</source>
        <translation type="unfinished"></translation>
    </message>
    <message>
        <location line="+3"/>
        <source>PSBT file must be smaller than 100 MiB</source>
        <translation type="unfinished"></translation>
    </message>
    <message>
        <location line="+18"/>
        <source>Unable to decode PSBT</source>
        <translation type="unfinished"></translation>
    </message>
</context>
<context>
    <name>WalletModel</name>
    <message>
        <location filename="../walletmodel.cpp" line="+227"/>
        <location line="+13"/>
        <source>Send Coins</source>
        <translation type="unfinished">Send Coins</translation>
    </message>
    <message>
        <location line="+254"/>
        <location line="+55"/>
        <location line="+15"/>
        <location line="+5"/>
        <source>Fee bump error</source>
        <translation type="unfinished"></translation>
    </message>
    <message>
        <location line="-75"/>
        <source>Increasing transaction fee failed</source>
        <translation type="unfinished"></translation>
    </message>
    <message>
        <location line="+7"/>
        <source>Do you want to increase the fee?</source>
        <extracomment>Asks a user if they would like to manually increase the fee of a transaction that has already been created.</extracomment>
        <translation type="unfinished"></translation>
    </message>
    <message>
        <location line="+4"/>
        <source>Current fee:</source>
        <translation type="unfinished"></translation>
    </message>
    <message>
        <location line="+4"/>
        <source>Increase:</source>
        <translation type="unfinished"></translation>
    </message>
    <message>
        <location line="+4"/>
        <source>New fee:</source>
        <translation type="unfinished"></translation>
    </message>
    <message>
        <location line="+8"/>
        <source>Warning: This may pay the additional fee by reducing change outputs or adding inputs, when necessary. It may add a new change output if one does not already exist. These changes may potentially leak privacy.</source>
        <translation type="unfinished"></translation>
    </message>
    <message>
        <location line="+5"/>
        <source>Confirm fee bump</source>
        <translation type="unfinished"></translation>
    </message>
    <message>
        <location line="+23"/>
        <source>Can&apos;t draft transaction.</source>
        <translation type="unfinished"></translation>
    </message>
    <message>
        <location line="+7"/>
        <source>PSBT copied</source>
        <translation type="unfinished"></translation>
    </message>
    <message>
        <location line="+0"/>
        <source>Copied to clipboard</source>
        <comment>Fee-bump PSBT saved</comment>
        <translation type="unfinished"></translation>
    </message>
    <message>
        <location line="+8"/>
        <source>Can&apos;t sign transaction.</source>
        <translation type="unfinished"></translation>
    </message>
    <message>
        <location line="+5"/>
        <source>Could not commit transaction</source>
        <translation type="unfinished"></translation>
    </message>
    <message>
        <location line="+14"/>
        <source>Can&apos;t display address</source>
        <translation type="unfinished"></translation>
    </message>
    <message>
        <location line="+18"/>
        <source>default wallet</source>
        <translation type="unfinished"></translation>
    </message>
</context>
<context>
    <name>WalletView</name>
    <message>
        <location filename="../walletview.cpp" line="+50"/>
        <source>&amp;Export</source>
        <translation type="unfinished">&amp;Export</translation>
    </message>
    <message>
        <location line="+1"/>
        <source>Export the data in the current tab to a file</source>
        <translation type="unfinished">Export the data in the current tab to a file</translation>
    </message>
    <message>
        <location line="+163"/>
        <source>Backup Wallet</source>
        <translation type="unfinished"></translation>
    </message>
    <message>
        <location line="+2"/>
        <source>Wallet Data</source>
        <extracomment>Name of the wallet data file format.</extracomment>
        <translation type="unfinished"></translation>
    </message>
    <message>
        <location line="+6"/>
        <source>Backup Failed</source>
        <translation type="unfinished"></translation>
    </message>
    <message>
        <location line="+0"/>
        <source>There was an error trying to save the wallet data to %1.</source>
        <translation type="unfinished"></translation>
    </message>
    <message>
        <location line="+4"/>
        <source>Backup Successful</source>
        <translation type="unfinished"></translation>
    </message>
    <message>
        <location line="+0"/>
        <source>The wallet data was successfully saved to %1.</source>
        <translation type="unfinished"></translation>
    </message>
    <message>
        <location line="+37"/>
        <source>Cancel</source>
        <translation type="unfinished"></translation>
    </message>
</context>
<context>
    <name>bitcoin-core</name>
    <message>
        <location filename="../qtumstrings.cpp" line="+12"/>
        <source>The %s developers</source>
        <translation type="unfinished"></translation>
    </message>
    <message>
        <location line="+1"/>
        <source>%s corrupt. Try using the wallet tool qtum-wallet to salvage or restoring a backup.</source>
        <translation type="unfinished"></translation>
    </message>
    <message>
        <location line="+3"/>
        <source>%s failed to validate the -assumeutxo snapshot state. This indicates a hardware problem, or a bug in the software, or a bad software modification that allowed an invalid snapshot to be loaded. As a result of this, the node will shut down and stop using any state that was built on the snapshot, resetting the chain height from %d to %d. On the next restart, the node will resume syncing from %d without using any snapshot data. Please report this incident to %s, including how you obtained the snapshot. The invalid snapshot chainstate will be left on disk in case it is helpful in diagnosing the issue that caused this error.</source>
        <translation type="unfinished"></translation>
    </message>
    <message>
        <location line="+12"/>
        <source>%s request to listen on port %u. This port is considered &quot;bad&quot; and thus it is unlikely that any peer will connect to it. See doc/p2p-bad-ports.md for details and a full list.</source>
        <translation type="unfinished"></translation>
    </message>
    <message>
        <location line="+4"/>
        <source>Cannot downgrade wallet from version %i to version %i. Wallet version unchanged.</source>
        <translation type="unfinished"></translation>
    </message>
    <message>
        <location line="+3"/>
        <source>Cannot obtain a lock on data directory %s. %s is probably already running.</source>
        <translation type="unfinished"></translation>
    </message>
    <message>
        <location line="+5"/>
        <source>Cannot upgrade a non HD split wallet from version %i to version %i without upgrading to support pre-split keypool. Please use version %i or no version specified.</source>
        <translation type="unfinished"></translation>
    </message>
    <message>
        <location line="+4"/>
        <source>Disk space for %s may not accommodate the block files. Approximately %u GB of data will be stored in this directory.</source>
        <translation type="unfinished"></translation>
    </message>
    <message>
        <location line="+3"/>
        <source>Distributed under the MIT software license, see the accompanying file %s or %s</source>
        <translation type="unfinished"></translation>
    </message>
    <message>
        <location line="+6"/>
        <source>Error loading wallet. Wallet requires blocks to be downloaded, and software does not currently support loading wallets while blocks are being downloaded out of order when using assumeutxo snapshots. Wallet should be able to load successfully after node sync reaches height %s</source>
        <translation type="unfinished"></translation>
    </message>
    <message>
        <location line="+8"/>
        <source>Error reading %s! Transaction data may be missing or incorrect. Rescanning wallet.</source>
        <translation type="unfinished"></translation>
    </message>
    <message>
        <location line="+6"/>
        <source>Error: Dumpfile format record is incorrect. Got &quot;%s&quot;, expected &quot;format&quot;.</source>
        <translation type="unfinished"></translation>
    </message>
    <message>
        <location line="+2"/>
        <source>Error: Dumpfile identifier record is incorrect. Got &quot;%s&quot;, expected &quot;%s&quot;.</source>
        <translation type="unfinished"></translation>
    </message>
    <message>
        <location line="+2"/>
        <source>Error: Dumpfile version is not supported. This version of qtum-wallet only supports version 1 dumpfiles. Got dumpfile with version %s</source>
        <translation type="unfinished"></translation>
    </message>
    <message>
        <location line="+6"/>
        <source>Error: Legacy wallets only support the &quot;legacy&quot;, &quot;p2sh-segwit&quot;, and &quot;bech32&quot; address types</source>
        <translation type="unfinished"></translation>
    </message>
    <message>
        <location line="+6"/>
        <source>Error: Unable to produce descriptors for this legacy wallet. Make sure to provide the wallet&apos;s passphrase if it is encrypted.</source>
        <translation type="unfinished"></translation>
    </message>
    <message>
        <location line="+12"/>
        <source>File %s already exists. If you are sure this is what you want, move it out of the way first.</source>
        <translation type="unfinished"></translation>
    </message>
    <message>
        <location line="+9"/>
        <source>Invalid or corrupt peers.dat (%s). If you believe this is a bug, please report it to %s. As a workaround, you can move the file (%s) out of the way (rename, move, or delete) to have a new one created on the next start.</source>
        <translation type="unfinished"></translation>
    </message>
    <message>
        <location line="+4"/>
        <source>More than one onion bind address is provided. Using %s for the automatically created Tor onion service.</source>
        <translation type="unfinished"></translation>
    </message>
    <message>
        <location line="+3"/>
        <source>No dump file provided. To use createfromdump, -dumpfile=&lt;filename&gt; must be provided.</source>
        <translation type="unfinished"></translation>
    </message>
    <message>
        <location line="+3"/>
        <source>No dump file provided. To use dump, -dumpfile=&lt;filename&gt; must be provided.</source>
        <translation type="unfinished"></translation>
    </message>
    <message>
        <location line="+2"/>
        <source>No wallet file format provided. To use createfromdump, -format=&lt;format&gt; must be provided.</source>
        <translation type="unfinished"></translation>
    </message>
    <message>
        <location line="+16"/>
        <source>Please check that your computer&apos;s date and time are correct! If your clock is wrong, %s will not work properly.</source>
        <translation type="unfinished"></translation>
    </message>
    <message>
        <location line="+3"/>
        <source>Please contribute if you find %s useful. Visit %s for further information about the software.</source>
        <translation type="unfinished"></translation>
    </message>
    <message>
        <location line="+3"/>
        <source>Prune configured below the minimum of %d MiB.  Please use a higher number.</source>
        <translation type="unfinished"></translation>
    </message>
    <message>
        <location line="+2"/>
        <source>Prune mode is incompatible with -reindex-chainstate. Use full -reindex instead.</source>
        <translation type="unfinished"></translation>
    </message>
    <message>
        <location line="+3"/>
        <source>Prune: last wallet synchronisation goes beyond pruned data. You need to -reindex (download the whole blockchain again in case of pruned node)</source>
        <translation type="unfinished"></translation>
    </message>
    <message>
        <location line="+3"/>
        <source>Rename of &apos;%s&apos; -&gt; &apos;%s&apos; failed. You should resolve this by manually moving or deleting the invalid snapshot directory %s, otherwise you will encounter the same error again on the next startup.</source>
        <translation type="unfinished"></translation>
    </message>
    <message>
        <location line="+4"/>
        <source>SQLiteDatabase: Unknown sqlite wallet schema version %d. Only version %d is supported</source>
        <translation type="unfinished"></translation>
    </message>
    <message>
        <location line="+3"/>
        <source>The block database contains a block which appears to be from the future. This may be due to your computer&apos;s date and time being set incorrectly. Only rebuild the block database if you are sure that your computer&apos;s date and time are correct</source>
        <translation type="unfinished"></translation>
    </message>
    <message>
        <location line="+12"/>
        <source>The transaction amount is too small to send after the fee has been deducted</source>
        <translation type="unfinished"></translation>
    </message>
    <message>
        <location line="+2"/>
        <source>This error could occur if this wallet was not shutdown cleanly and was last loaded using a build with a newer version of Berkeley DB. If so, please use the software that last loaded this wallet</source>
        <translation type="unfinished"></translation>
    </message>
    <message>
        <location line="+4"/>
        <source>This is a pre-release test build - use at your own risk - do not use for mining or merchant applications</source>
        <translation type="unfinished"></translation>
    </message>
    <message>
        <location line="+3"/>
        <source>This is the maximum transaction fee you pay (in addition to the normal fee) to prioritize partial spend avoidance over regular coin selection.</source>
        <translation type="unfinished"></translation>
    </message>
    <message>
        <location line="+3"/>
        <source>This is the transaction fee you may discard if change is smaller than dust at this level</source>
        <translation type="unfinished"></translation>
    </message>
    <message>
        <location line="+3"/>
        <source>This is the transaction fee you may pay when fee estimates are not available.</source>
        <translation type="unfinished"></translation>
    </message>
    <message>
        <location line="+2"/>
        <source>Total length of network version string (%i) exceeds maximum length (%i). Reduce the number or size of uacomments.</source>
        <translation type="unfinished"></translation>
    </message>
    <message>
        <location line="+9"/>
        <source>Unable to replay blocks. You will need to rebuild the database using -reindex-chainstate.</source>
        <translation type="unfinished"></translation>
    </message>
    <message>
        <location line="+10"/>
        <source>Unknown wallet file format &quot;%s&quot; provided. Please provide one of &quot;bdb&quot; or &quot;sqlite&quot;.</source>
        <translation type="unfinished"></translation>
    </message>
    <message>
        <location line="+8"/>
        <source>Unsupported category-specific logging level %1$s=%2$s. Expected %1$s=&lt;category&gt;:&lt;loglevel&gt;. Valid categories: %3$s. Valid loglevels: %4$s.</source>
        <translation type="unfinished"></translation>
    </message>
    <message>
        <location line="+3"/>
        <source>Unsupported chainstate database format found. Please restart with -reindex-chainstate. This will rebuild the chainstate database.</source>
        <translation type="unfinished"></translation>
    </message>
    <message>
        <location line="+3"/>
        <source>Wallet created successfully. The legacy wallet type is being deprecated and support for creating and opening legacy wallets will be removed in the future.</source>
        <translation type="unfinished"></translation>
    </message>
    <message>
        <location line="+4"/>
        <source>Wallet loaded successfully. The legacy wallet type is being deprecated and support for creating and opening legacy wallets will be removed in the future. Legacy wallets can be migrated to a descriptor wallet with migratewallet.</source>
        <translation type="unfinished"></translation>
    </message>
    <message>
        <location line="+5"/>
        <source>Warning: Dumpfile wallet format &quot;%s&quot; does not match command line specified format &quot;%s&quot;.</source>
        <translation type="unfinished"></translation>
    </message>
    <message>
        <location line="+3"/>
        <source>Warning: Private keys detected in wallet {%s} with disabled private keys</source>
        <translation type="unfinished"></translation>
    </message>
    <message>
        <location line="+2"/>
        <source>Warning: We do not appear to fully agree with our peers! You may need to upgrade, or other nodes may need to upgrade.</source>
        <translation type="unfinished"></translation>
    </message>
    <message>
        <location line="+3"/>
        <source>Witness data for blocks after height %d requires validation. Please restart with -reindex.</source>
        <translation type="unfinished"></translation>
    </message>
    <message>
        <location line="+3"/>
        <source>You need to rebuild the database using -reindex to go back to unpruned mode.  This will redownload the entire blockchain</source>
        <translation type="unfinished"></translation>
    </message>
    <message>
        <location line="+9"/>
        <source>%s is set very high!</source>
        <translation type="unfinished"></translation>
    </message>
    <message>
        <location line="+1"/>
        <source>-maxmempool must be at least %d MB</source>
        <translation type="unfinished"></translation>
    </message>
    <message>
        <location line="+1"/>
        <source>A fatal internal error occurred, see debug.log for details</source>
        <translation type="unfinished"></translation>
    </message>
    <message>
        <location line="+2"/>
        <source>Cannot resolve -%s address: &apos;%s&apos;</source>
        <translation type="unfinished"></translation>
    </message>
    <message>
        <location line="+1"/>
        <source>Cannot set -forcednsseed to true when setting -dnsseed to false.</source>
        <translation type="unfinished"></translation>
    </message>
    <message>
        <location line="+1"/>
        <source>Cannot set -peerblockfilters without -blockfilterindex.</source>
        <translation type="unfinished"></translation>
    </message>
    <message>
        <location line="+1"/>
        <source>Cannot write to data directory &apos;%s&apos;; check permissions.</source>
        <translation type="unfinished"></translation>
    </message>
    <message>
        <location line="-225"/>
        <source>%s is set very high! Fees this large could be paid on a single transaction.</source>
        <translation type="unfinished"></translation>
    </message>
    <message>
        <location line="+11"/>
        <source>Cannot provide specific connections and have addrman find outgoing connections at the same time.</source>
        <translation type="unfinished"></translation>
    </message>
    <message>
        <location line="+13"/>
        <source>Error loading %s: External signer wallet being loaded without external signer support compiled</source>
        <translation type="unfinished"></translation>
    </message>
    <message>
        <location line="+8"/>
        <source>Error reading %s! All keys read correctly, but transaction data or address metadata may be missing or incorrect.</source>
        <translation type="unfinished"></translation>
    </message>
    <message>
        <location line="+6"/>
        <source>Error: Address book data in wallet cannot be identified to belong to migrated wallets</source>
        <translation type="unfinished"></translation>
    </message>
    <message>
        <location line="+10"/>
        <source>Error: Duplicate descriptors created during migration. Your wallet may be corrupted.</source>
        <translation type="unfinished"></translation>
    </message>
    <message>
        <location line="+6"/>
        <source>Error: Transaction %s in wallet cannot be identified to belong to migrated wallets</source>
        <translation type="unfinished"></translation>
    </message>
    <message>
        <location line="+6"/>
        <source>Failed to calculate bump fees, because unconfirmed UTXOs depend on enormous cluster of unconfirmed transactions.</source>
        <translation type="unfinished"></translation>
    </message>
    <message>
        <location line="+3"/>
        <source>Failed to rename invalid peers.dat file. Please move or delete it and try again.</source>
        <translation type="unfinished"></translation>
    </message>
    <message>
        <location line="+3"/>
        <source>Fee estimation failed. Fallbackfee is disabled. Wait a few blocks or enable %s.</source>
        <translation type="unfinished"></translation>
    </message>
    <message>
        <location line="+6"/>
        <source>Incompatible options: -dnsseed=1 was explicitly specified, but -onlynet forbids connections to IPv4/IPv6</source>
        <translation type="unfinished"></translation>
    </message>
    <message>
        <location line="+3"/>
        <source>Invalid amount for %s=&lt;amount&gt;: &apos;%s&apos; (must be at least the minrelay fee of %s to prevent stuck transactions)</source>
        <translation type="unfinished"></translation>
    </message>
    <message>
        <location line="+18"/>
        <source>Outbound connections restricted to CJDNS (-onlynet=cjdns) but -cjdnsreachable is not provided</source>
        <translation type="unfinished"></translation>
    </message>
    <message>
        <location line="+3"/>
        <source>Outbound connections restricted to Tor (-onlynet=onion) but the proxy for reaching the Tor network is explicitly forbidden: -onion=0</source>
        <translation type="unfinished"></translation>
    </message>
    <message>
        <location line="+3"/>
        <source>Outbound connections restricted to Tor (-onlynet=onion) but the proxy for reaching the Tor network is not provided: none of -proxy, -onion or -listenonion is given</source>
        <translation type="unfinished"></translation>
    </message>
    <message>
        <location line="+4"/>
        <source>Outbound connections restricted to i2p (-onlynet=i2p) but -i2psam is not provided</source>
        <translation type="unfinished"></translation>
    </message>
    <message>
        <location line="+29"/>
        <source>The inputs size exceeds the maximum weight. Please try sending a smaller amount or manually consolidating your wallet&apos;s UTXOs</source>
        <translation type="unfinished"></translation>
    </message>
    <message>
        <location line="+3"/>
        <source>The preselected coins total amount does not cover the transaction target. Please allow other inputs to be automatically selected or include more coins manually</source>
        <translation type="unfinished"></translation>
    </message>
    <message>
        <location line="+24"/>
        <source>Transaction requires one destination of non-0 value, a non-0 feerate, or a pre-selected input</source>
        <translation type="unfinished"></translation>
    </message>
    <message>
        <location line="+3"/>
        <source>UTXO snapshot failed to validate. Restart to resume normal initial block download, or try loading a different snapshot.</source>
        <translation type="unfinished"></translation>
    </message>
    <message>
        <location line="+6"/>
        <source>Unconfirmed UTXOs are available, but spending them creates a chain of transactions that will be rejected by the mempool</source>
        <translation type="unfinished"></translation>
    </message>
    <message>
        <location line="+3"/>
        <source>Unexpected legacy entry in descriptor wallet found. Loading wallet %s

The wallet might have been tampered with or created with malicious intent.
</source>
        <translation type="unfinished"></translation>
    </message>
    <message>
        <location line="+7"/>
        <source>Unrecognized descriptor found. Loading wallet %s

The wallet might had been created on a newer version.
Please try running the latest software version.
</source>
        <translation type="unfinished"></translation>
    </message>
    <message>
        <location line="+34"/>
        <source>
Unable to cleanup failed migration</source>
        <translation type="unfinished"></translation>
    </message>
    <message>
        <location line="+3"/>
        <source>
Unable to restore backup of wallet.</source>
        <translation type="unfinished"></translation>
    </message>
    <message>
        <location line="+6"/>
        <source>Block verification was interrupted</source>
        <translation type="unfinished"></translation>
    </message>
    <message>
        <location line="+5"/>
        <source>Config setting for %s only applied on %s network when in [%s] section.</source>
        <translation type="unfinished"></translation>
    </message>
    <message>
        <location line="+1"/>
        <source>Copyright (C) %i-%i</source>
        <translation type="unfinished"></translation>
    </message>
    <message>
        <location line="+1"/>
        <source>Corrupted block database detected</source>
        <translation type="unfinished"></translation>
    </message>
    <message>
        <location line="+1"/>
        <source>Could not find asmap file %s</source>
        <translation type="unfinished"></translation>
    </message>
    <message>
        <location line="+1"/>
        <source>Could not parse asmap file %s</source>
        <translation type="unfinished"></translation>
    </message>
    <message>
        <location line="+1"/>
        <source>Disk space is too low!</source>
        <translation type="unfinished"></translation>
    </message>
    <message>
        <location line="+1"/>
        <source>Do you want to rebuild the block database now?</source>
        <translation type="unfinished"></translation>
    </message>
    <message>
        <location line="+1"/>
        <source>Done loading</source>
        <translation type="unfinished"></translation>
    </message>
    <message>
        <location line="+1"/>
        <source>Dump file %s does not exist.</source>
        <translation type="unfinished"></translation>
    </message>
    <message>
        <location line="+1"/>
        <source>Error committing db txn for wallet transactions removal</source>
        <translation type="unfinished"></translation>
    </message>
    <message>
        <location line="+1"/>
        <source>Error creating %s</source>
        <translation type="unfinished"></translation>
    </message>
    <message>
        <location line="+1"/>
        <source>Error initializing block database</source>
        <translation type="unfinished"></translation>
    </message>
    <message>
        <location line="+1"/>
        <source>Error initializing wallet database environment %s!</source>
        <translation type="unfinished"></translation>
    </message>
    <message>
        <location line="+1"/>
        <source>Error loading %s</source>
        <translation type="unfinished"></translation>
    </message>
    <message>
        <location line="+1"/>
        <source>Error loading %s: Private keys can only be disabled during creation</source>
        <translation type="unfinished"></translation>
    </message>
    <message>
        <location line="+1"/>
        <source>Error loading %s: Wallet corrupted</source>
        <translation type="unfinished"></translation>
    </message>
    <message>
        <location line="+1"/>
        <source>Error loading %s: Wallet requires newer version of %s</source>
        <translation type="unfinished"></translation>
    </message>
    <message>
        <location line="+1"/>
        <source>Error loading block database</source>
        <translation type="unfinished"></translation>
    </message>
    <message>
        <location line="+1"/>
        <source>Error opening block database</source>
        <translation type="unfinished"></translation>
    </message>
    <message>
        <location line="+1"/>
        <source>Error reading configuration file: %s</source>
        <translation type="unfinished"></translation>
    </message>
    <message>
        <location line="+1"/>
        <source>Error reading from database, shutting down.</source>
        <translation type="unfinished"></translation>
    </message>
    <message>
        <location line="+1"/>
        <source>Error reading next record from wallet database</source>
        <translation type="unfinished"></translation>
    </message>
    <message>
        <location line="+1"/>
        <source>Error starting db txn for wallet transactions removal</source>
        <translation type="unfinished"></translation>
    </message>
    <message>
        <location line="+1"/>
        <source>Error: Cannot extract destination from the generated scriptpubkey</source>
        <translation type="unfinished"></translation>
    </message>
    <message>
        <location line="+3"/>
        <source>Error: Couldn&apos;t create cursor into database</source>
        <translation type="unfinished"></translation>
    </message>
    <message>
        <location line="+1"/>
        <source>Error: Disk space is low for %s</source>
        <translation type="unfinished"></translation>
    </message>
    <message>
        <location line="+1"/>
        <source>Error: Dumpfile checksum does not match. Computed %s, expected %s</source>
        <translation type="unfinished"></translation>
    </message>
    <message>
        <location line="+1"/>
        <source>Error: Failed to create new watchonly wallet</source>
        <translation type="unfinished"></translation>
    </message>
    <message>
        <location line="+1"/>
        <source>Error: Got key that was not hex: %s</source>
        <translation type="unfinished"></translation>
    </message>
    <message>
        <location line="+1"/>
        <source>Error: Got value that was not hex: %s</source>
        <translation type="unfinished"></translation>
    </message>
    <message>
        <location line="+1"/>
        <source>Error: Keypool ran out, please call keypoolrefill first</source>
        <translation type="unfinished"></translation>
    </message>
    <message>
        <location line="+1"/>
        <source>Error: Missing checksum</source>
        <translation type="unfinished"></translation>
    </message>
    <message>
        <location line="+1"/>
        <source>Error: No %s addresses available.</source>
        <translation type="unfinished"></translation>
    </message>
    <message>
        <location line="+1"/>
        <source>Error: This wallet already uses SQLite</source>
        <translation type="unfinished"></translation>
    </message>
    <message>
        <location line="+1"/>
        <source>Error: This wallet is already a descriptor wallet</source>
        <translation type="unfinished"></translation>
    </message>
    <message>
        <location line="+1"/>
        <source>Error: Unable to begin reading all records in the database</source>
        <translation type="unfinished"></translation>
    </message>
    <message>
        <location line="+1"/>
        <source>Error: Unable to make a backup of your wallet</source>
        <translation type="unfinished"></translation>
    </message>
    <message>
        <location line="+1"/>
        <source>Error: Unable to parse version %u as a uint32_t</source>
        <translation type="unfinished"></translation>
    </message>
    <message>
        <location line="+1"/>
        <source>Error: Unable to read all records in the database</source>
        <translation type="unfinished"></translation>
    </message>
    <message>
        <location line="+1"/>
        <source>Error: Unable to read wallet&apos;s best block locator record</source>
        <translation type="unfinished"></translation>
    </message>
    <message>
        <location line="+1"/>
        <source>Error: Unable to remove watchonly address book data</source>
        <translation type="unfinished"></translation>
    </message>
    <message>
        <location line="+1"/>
        <source>Error: Unable to write record to new wallet</source>
        <translation type="unfinished"></translation>
    </message>
    <message>
        <location line="+1"/>
        <source>Error: Unable to write solvable wallet best block locator record</source>
        <translation type="unfinished"></translation>
    </message>
    <message>
        <location line="+1"/>
        <source>Error: Unable to write watchonly wallet best block locator record</source>
        <translation type="unfinished"></translation>
    </message>
    <message>
        <location line="+1"/>
        <source>Error: address book copy failed for wallet %s</source>
        <translation type="unfinished"></translation>
    </message>
    <message>
        <location line="+1"/>
        <source>Error: database transaction cannot be executed for wallet %s</source>
        <translation type="unfinished"></translation>
    </message>
    <message>
        <location line="+1"/>
        <source>Failed to listen on any port. Use -listen=0 if you want this.</source>
        <translation type="unfinished"></translation>
    </message>
    <message>
        <location line="+1"/>
        <source>Failed to rescan the wallet during initialization</source>
        <translation type="unfinished"></translation>
    </message>
    <message>
        <location line="+1"/>
        <source>Failed to start indexes, shutting down..</source>
        <translation type="unfinished"></translation>
    </message>
    <message>
        <location line="+1"/>
        <source>Failed to verify database</source>
        <translation type="unfinished"></translation>
    </message>
    <message>
        <location line="+1"/>
        <source>Failure removing transaction: %s</source>
        <translation type="unfinished"></translation>
    </message>
    <message>
        <location line="+1"/>
        <source>Fee rate (%s) is lower than the minimum fee rate setting (%s)</source>
        <translation type="unfinished"></translation>
    </message>
    <message>
        <location line="+1"/>
        <source>Ignoring duplicate -wallet %s.</source>
        <translation type="unfinished"></translation>
    </message>
    <message>
        <location line="+1"/>
        <source>Importing…</source>
        <translation type="unfinished"></translation>
    </message>
    <message>
        <location line="+1"/>
        <source>Incorrect or no genesis block found. Wrong datadir for network?</source>
        <translation type="unfinished"></translation>
    </message>
    <message>
        <location line="+1"/>
        <source>Initialization sanity check failed. %s is shutting down.</source>
        <translation type="unfinished"></translation>
    </message>
    <message>
        <location line="+1"/>
        <source>Input not found or already spent</source>
        <translation type="unfinished"></translation>
    </message>
    <message>
        <location line="+1"/>
        <source>Insufficient dbcache for block verification</source>
        <translation type="unfinished"></translation>
    </message>
    <message>
        <location line="+1"/>
        <source>Insufficient funds</source>
        <translation type="unfinished"></translation>
    </message>
    <message>
        <location line="+1"/>
        <source>Invalid -i2psam address or hostname: &apos;%s&apos;</source>
        <translation type="unfinished"></translation>
    </message>
    <message>
        <location line="+1"/>
        <source>Invalid -onion address or hostname: &apos;%s&apos;</source>
        <translation type="unfinished"></translation>
    </message>
    <message>
        <location line="+1"/>
        <source>Invalid -proxy address or hostname: &apos;%s&apos;</source>
        <translation type="unfinished"></translation>
    </message>
    <message>
        <location line="+1"/>
        <source>Invalid P2P permission: &apos;%s&apos;</source>
        <translation type="unfinished"></translation>
    </message>
    <message>
        <location line="+1"/>
        <source>Invalid amount for %s=&lt;amount&gt;: &apos;%s&apos; (must be at least %s)</source>
        <translation type="unfinished"></translation>
    </message>
    <message>
        <location line="+1"/>
        <source>Invalid amount for %s=&lt;amount&gt;: &apos;%s&apos;</source>
        <translation type="unfinished"></translation>
    </message>
    <message>
        <location line="+1"/>
        <source>Invalid amount for -%s=&lt;amount&gt;: &apos;%s&apos;</source>
        <translation type="unfinished"></translation>
    </message>
    <message>
        <location line="+1"/>
        <source>Invalid netmask specified in -whitelist: &apos;%s&apos;</source>
        <translation type="unfinished"></translation>
    </message>
    <message>
        <location line="+1"/>
        <source>Invalid port specified in %s: &apos;%s&apos;</source>
        <translation type="unfinished"></translation>
    </message>
    <message>
        <location line="+1"/>
        <source>Invalid pre-selected input %s</source>
        <translation type="unfinished"></translation>
    </message>
    <message>
        <location line="+1"/>
        <source>Listening for incoming connections failed (listen returned error %s)</source>
        <translation type="unfinished"></translation>
    </message>
    <message>
        <location line="+1"/>
        <source>Loading P2P addresses…</source>
        <translation type="unfinished"></translation>
    </message>
    <message>
        <location line="+1"/>
        <source>Loading banlist…</source>
        <translation type="unfinished"></translation>
    </message>
    <message>
        <location line="+1"/>
        <source>Loading block index…</source>
        <translation type="unfinished"></translation>
    </message>
    <message>
        <location line="+1"/>
        <source>Loading wallet…</source>
        <translation type="unfinished"></translation>
    </message>
    <message>
        <location line="+1"/>
        <source>Missing amount</source>
        <translation type="unfinished"></translation>
    </message>
    <message>
        <location line="+1"/>
        <source>Missing solving data for estimating transaction size</source>
        <translation type="unfinished"></translation>
    </message>
    <message>
        <location line="+1"/>
        <source>Need to specify a port with -whitebind: &apos;%s&apos;</source>
        <translation type="unfinished"></translation>
    </message>
    <message>
        <location line="+1"/>
        <source>No addresses available</source>
        <translation type="unfinished"></translation>
    </message>
    <message>
        <location line="+1"/>
        <source>Not enough file descriptors available.</source>
        <translation type="unfinished"></translation>
    </message>
    <message>
        <location line="+1"/>
        <source>Not found pre-selected input %s</source>
        <translation type="unfinished"></translation>
    </message>
    <message>
        <location line="+1"/>
        <source>Not solvable pre-selected input %s</source>
        <translation type="unfinished"></translation>
    </message>
    <message>
        <location line="+1"/>
        <source>Prune cannot be configured with a negative value.</source>
        <translation type="unfinished"></translation>
    </message>
    <message>
        <location line="+1"/>
        <source>Prune mode is incompatible with -txindex.</source>
        <translation type="unfinished"></translation>
    </message>
    <message>
        <location line="+1"/>
        <source>Pruning blockstore…</source>
        <translation type="unfinished"></translation>
    </message>
    <message>
        <location line="+1"/>
        <source>Reducing -maxconnections from %d to %d, because of system limitations.</source>
        <translation type="unfinished"></translation>
    </message>
    <message>
        <location line="+1"/>
        <source>Replaying blocks…</source>
        <translation type="unfinished"></translation>
    </message>
    <message>
        <location line="+1"/>
        <source>Rescanning…</source>
        <translation type="unfinished"></translation>
    </message>
    <message>
        <location line="+1"/>
        <source>SQLiteDatabase: Failed to execute statement to verify database: %s</source>
        <translation type="unfinished"></translation>
    </message>
    <message>
        <location line="+1"/>
        <source>SQLiteDatabase: Failed to prepare statement to verify database: %s</source>
        <translation type="unfinished"></translation>
    </message>
    <message>
        <location line="+1"/>
        <source>SQLiteDatabase: Failed to read database verification error: %s</source>
        <translation type="unfinished"></translation>
    </message>
    <message>
        <location line="+1"/>
        <source>SQLiteDatabase: Unexpected application id. Expected %u, got %u</source>
        <translation type="unfinished"></translation>
    </message>
    <message>
        <location line="+1"/>
        <source>Section [%s] is not recognized.</source>
        <translation type="unfinished"></translation>
    </message>
    <message>
        <location line="+3"/>
        <source>Signing transaction failed</source>
        <translation type="unfinished"></translation>
    </message>
    <message>
        <location line="+1"/>
        <source>Specified -walletdir &quot;%s&quot; does not exist</source>
        <translation type="unfinished"></translation>
    </message>
    <message>
        <location line="+1"/>
        <source>Specified -walletdir &quot;%s&quot; is a relative path</source>
        <translation type="unfinished"></translation>
    </message>
    <message>
        <location line="+1"/>
        <source>Specified -walletdir &quot;%s&quot; is not a directory</source>
        <translation type="unfinished"></translation>
    </message>
    <message>
        <location line="+1"/>
        <source>Specified blocks directory &quot;%s&quot; does not exist.</source>
        <translation type="unfinished"></translation>
    </message>
    <message>
        <location line="+1"/>
        <source>Specified data directory &quot;%s&quot; does not exist.</source>
        <translation type="unfinished"></translation>
    </message>
    <message>
        <location line="+1"/>
        <source>Starting network threads…</source>
        <translation type="unfinished"></translation>
    </message>
    <message>
        <location line="+1"/>
        <source>The source code is available from %s.</source>
        <translation type="unfinished"></translation>
    </message>
    <message>
        <location line="+1"/>
        <source>The specified config file %s does not exist</source>
        <translation type="unfinished"></translation>
    </message>
    <message>
        <location line="+1"/>
        <source>The transaction amount is too small to pay the fee</source>
        <translation type="unfinished"></translation>
    </message>
    <message>
        <location line="+1"/>
        <source>The wallet will avoid paying less than the minimum relay fee.</source>
        <translation type="unfinished"></translation>
    </message>
    <message>
        <location line="+1"/>
        <source>This is experimental software.</source>
        <translation type="unfinished"></translation>
    </message>
    <message>
        <location line="+1"/>
        <source>This is the minimum transaction fee you pay on every transaction.</source>
        <translation type="unfinished"></translation>
    </message>
    <message>
        <location line="+1"/>
        <source>This is the transaction fee you will pay if you send a transaction.</source>
        <translation type="unfinished"></translation>
    </message>
    <message>
        <location line="+1"/>
        <source>Transaction %s does not belong to this wallet</source>
        <translation type="unfinished"></translation>
    </message>
    <message>
        <location line="+1"/>
        <source>Transaction amount too small</source>
        <translation type="unfinished"></translation>
    </message>
    <message>
        <location line="+1"/>
        <source>Transaction amounts must not be negative</source>
        <translation type="unfinished"></translation>
    </message>
    <message>
        <location line="+1"/>
        <source>Transaction change output index out of range</source>
        <translation type="unfinished"></translation>
    </message>
    <message>
        <location line="+1"/>
        <source>Transaction must have at least one recipient</source>
        <translation type="unfinished"></translation>
    </message>
    <message>
        <location line="+1"/>
        <source>Transaction needs a change address, but we can&apos;t generate it.</source>
        <translation type="unfinished"></translation>
    </message>
    <message>
        <location line="+1"/>
        <source>Transaction too large</source>
        <translation type="unfinished"></translation>
    </message>
    <message>
        <location line="+1"/>
        <source>Unable to allocate memory for -maxsigcachesize: &apos;%s&apos; MiB</source>
        <translation type="unfinished"></translation>
    </message>
    <message>
        <location line="+1"/>
        <source>Unable to bind to %s on this computer (bind returned error %s)</source>
        <translation type="unfinished"></translation>
    </message>
    <message>
        <location line="+1"/>
        <source>Unable to bind to %s on this computer. %s is probably already running.</source>
        <translation type="unfinished"></translation>
    </message>
    <message>
        <location line="+1"/>
        <source>Unable to create the PID file &apos;%s&apos;: %s</source>
        <translation type="unfinished"></translation>
    </message>
    <message>
        <location line="+1"/>
        <source>Unable to find UTXO for external input</source>
        <translation type="unfinished"></translation>
    </message>
    <message>
        <location line="+1"/>
        <source>Unable to generate initial keys</source>
        <translation type="unfinished"></translation>
    </message>
    <message>
        <location line="+1"/>
        <source>Unable to generate keys</source>
        <translation type="unfinished"></translation>
    </message>
    <message>
        <location line="+1"/>
        <source>Unable to open %s for writing</source>
        <translation type="unfinished"></translation>
    </message>
    <message>
        <location line="+1"/>
        <source>Unable to parse -maxuploadtarget: &apos;%s&apos;</source>
        <translation type="unfinished"></translation>
    </message>
    <message>
        <location line="+1"/>
        <source>Unable to start HTTP server. See debug log for details.</source>
        <translation type="unfinished"></translation>
    </message>
    <message>
        <location line="+1"/>
        <source>Unable to unload the wallet before migrating</source>
        <translation type="unfinished"></translation>
    </message>
    <message>
        <location line="+1"/>
        <source>Unknown -blockfilterindex value %s.</source>
        <translation type="unfinished"></translation>
    </message>
    <message>
        <location line="+1"/>
        <source>Unknown address type &apos;%s&apos;</source>
        <translation type="unfinished"></translation>
    </message>
    <message>
        <location line="+1"/>
        <source>Unknown change type &apos;%s&apos;</source>
        <translation type="unfinished"></translation>
    </message>
    <message>
        <location line="+1"/>
        <source>Unknown network specified in -onlynet: &apos;%s&apos;</source>
        <translation type="unfinished"></translation>
    </message>
    <message>
        <location line="+1"/>
        <source>Unknown new rules activated (versionbit %i)</source>
        <translation type="unfinished"></translation>
    </message>
    <message>
        <location line="+1"/>
        <source>Unsupported global logging level %s=%s. Valid values: %s.</source>
        <translation type="unfinished"></translation>
    </message>
    <message>
        <location line="+5"/>
        <source>Wallet file creation failed: %s</source>
        <translation type="unfinished"></translation>
    </message>
    <message>
        <location line="+2"/>
        <source>acceptstalefeeestimates is not supported on %s chain.</source>
        <translation type="unfinished"></translation>
    </message>
    <message>
        <location line="-6"/>
        <source>Unsupported logging category %s=%s.</source>
        <translation type="unfinished"></translation>
    </message>
    <message>
        <location line="-110"/>
        <source>Error: Could not add watchonly tx %s to watchonly wallet</source>
        <translation type="unfinished"></translation>
    </message>
    <message>
        <location line="+1"/>
        <source>Error: Could not delete watchonly transactions. </source>
        <translation type="unfinished"></translation>
    </message>
    <message>
        <location line="+110"/>
        <source>User Agent comment (%s) contains unsafe characters.</source>
        <translation type="unfinished"></translation>
    </message>
    <message>
        <location line="+1"/>
        <source>Verifying blocks…</source>
        <translation type="unfinished"></translation>
    </message>
    <message>
        <location line="+1"/>
        <source>Verifying wallet(s)…</source>
        <translation type="unfinished"></translation>
    </message>
    <message>
        <location line="+2"/>
        <source>Wallet needed to be rewritten: restart %s to complete</source>
        <translation type="unfinished"></translation>
    </message>
    <message>
        <location line="-45"/>
        <source>Settings file could not be read</source>
        <translation type="unfinished"></translation>
    </message>
    <message>
        <location line="+1"/>
        <source>Settings file could not be written</source>
        <translation type="unfinished"></translation>
    </message>
</context>
<context>
    <name>RestoreDialog</name>
    <message>
        <source>Rebuild blockchain index</source>
        <translation>rescan – rescan the blockchain for missing transactions.
          Fixes missing transactions, low balance.</translation>
    </message>
    <message>
        <source>Recover transactions without metadata</source>
        <translation>zapwallettxes=2 - recover transactions without metadata.
          Fixes problems with missing transactions, low balance, orphan blocks, and split chains.
          Backup your wallet again after running this command.</translation>
    </message>
    <message>
        <source>Delete the local copy of the block chain</source>
        <translation>delete blockchain data - delete the local copy of the blockchain, resync the entire blockchain.
          Fixes problems syncing the blockchain, corrupted blockchains, and split chains.</translation>
    </message>
    <message>
        <source>The wallet.dat will be restored from the selected location and the Qt Wallet will be restarted with the -reindex or -deleteblockchaindata option.</source>
        <translation>Backup your wallet first, requires client restart after selecting option.</translation>
    </message>
</context>
</TS><|MERGE_RESOLUTION|>--- conflicted
+++ resolved
@@ -438,11 +438,7 @@
         <translation type="unfinished"></translation>
     </message>
     <message>
-<<<<<<< HEAD
-        <location line="-1194"/>
-=======
         <location line="-1199"/>
->>>>>>> 258457a4
         <source>Send coins to a Qtum address</source>
         <translation>Send coins to a Qtum address</translation>
     </message>
@@ -582,11 +578,7 @@
         <translation type="unfinished"></translation>
     </message>
     <message>
-<<<<<<< HEAD
-        <location line="-852"/>
-=======
         <location line="-857"/>
->>>>>>> 258457a4
         <source>Request payments (generates QR codes and qtum: URIs)</source>
         <translation type="unfinished"></translation>
     </message>
