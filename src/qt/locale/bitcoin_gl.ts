<TS version="2.1" language="gl">
<context>
    <name>AddressBookPage</name>
    <message>
        <source>Right-click to edit address or label</source>
        <translation type="unfinished">Fai click co botón dereito para editar o enderezo ou etiqueta</translation>
    </message>
    <message>
        <source>Create a new address</source>
        <translation type="unfinished">Crear un novo enderezo</translation>
    </message>
    <message>
        <source>&amp;New</source>
        <translation type="unfinished">&amp;Novo</translation>
    </message>
    <message>
        <source>Copy the currently selected address to the system clipboard</source>
        <translation type="unfinished">Copiar o enderezo seleccionado ao cartafol</translation>
    </message>
    <message>
        <source>&amp;Copy</source>
        <translation type="unfinished">&amp;Copiar</translation>
    </message>
    <message>
        <source>C&amp;lose</source>
        <translation type="unfinished">&amp;Pechar</translation>
    </message>
    <message>
        <source>Delete the currently selected address from the list</source>
        <translation type="unfinished">Borrar o enderezo actualmente seleccionado da listaxe</translation>
    </message>
    <message>
        <source>Enter address or label to search</source>
        <translation type="unfinished">Introduce enderezo ou etiqueta para buscar</translation>
    </message>
    <message>
        <source>Export the data in the current tab to a file</source>
        <translation type="unfinished">Exportar os datos da pestaña actual a un arquivo.</translation>
    </message>
    <message>
        <source>&amp;Export</source>
        <translation type="unfinished">&amp;Exportar</translation>
    </message>
    <message>
        <source>&amp;Delete</source>
        <translation type="unfinished">&amp;Borrar</translation>
    </message>
    <message>
        <source>Choose the address to send coins to</source>
        <translation type="unfinished">Escolle a dirección á que enviar moedas</translation>
    </message>
    <message>
        <source>Choose the address to receive coins with</source>
        <translation type="unfinished">Escolle a dirección da que recibir moedas</translation>
    </message>
    <message>
        <source>C&amp;hoose</source>
        <translation type="unfinished">&amp;Escoller</translation>
    </message>
    <message>
        <source>Sending addresses</source>
        <translation type="unfinished">Enviando enderezos</translation>
    </message>
    <message>
        <source>Receiving addresses</source>
        <translation type="unfinished">Recibindo enderezos</translation>
    </message>
    <message>
        <source>These are your Qtum addresses for sending payments. Always check the amount and the receiving address before sending coins.</source>
        <translation type="unfinished">Estas son as túas direccións Qtum para enviar pagos. Revisa sempre a cantidade e a dirección receptora antes de enviar moedas.</translation>
    </message>
    <message>
        <source>These are your Qtum addresses for receiving payments. Use the 'Create new receiving address' button in the receive tab to create new addresses.
Signing is only possible with addresses of the type 'legacy'.</source>
        <translation type="unfinished">Estes son os teus enderezos de Qtum para recibir pagamentos. Emprega o botón 'Crear novo enderezo para recibir pagamentos' na solapa de recibir para crear novos enderezos.
Firmar é posible unicamente con enderezos de tipo 'legacy'.</translation>
    </message>
    <message>
        <source>&amp;Copy Address</source>
        <translation type="unfinished">&amp;Copiar Enderezo</translation>
    </message>
    <message>
        <source>Copy &amp;Label</source>
        <translation type="unfinished">Copiar &amp;Etiqueta</translation>
    </message>
    <message>
        <source>&amp;Edit</source>
        <translation type="unfinished">&amp;Editar</translation>
    </message>
    <message>
        <source>Export Address List</source>
        <translation type="unfinished">Exportar Lista de Enderezos</translation>
    </message>
    <message>
        <source>There was an error trying to save the address list to %1. Please try again.</source>
        <extracomment>An error message. %1 is a stand-in argument for the name of the file we attempted to save to.</extracomment>
        <translation type="unfinished">Houbo un erro tentando gardar a lista de enderezos en %1. Por favor proba de novo.</translation>
    </message>
    <message>
        <source>Exporting Failed</source>
        <translation type="unfinished">Exportación falida</translation>
    </message>
</context>
<context>
    <name>AddressTableModel</name>
    <message>
        <source>Label</source>
        <translation type="unfinished">Etiqueta</translation>
    </message>
    <message>
        <source>Address</source>
        <translation type="unfinished">Enderezo</translation>
    </message>
    <message>
        <source>(no label)</source>
        <translation type="unfinished">(sen etiqueta)</translation>
    </message>
</context>
<context>
    <name>AskPassphraseDialog</name>
    <message>
        <source>Passphrase Dialog</source>
        <translation type="unfinished">Diálogo de Contrasinal</translation>
    </message>
    <message>
        <source>Enter passphrase</source>
        <translation type="unfinished">Introduce contrasinal</translation>
    </message>
    <message>
        <source>New passphrase</source>
        <translation type="unfinished">Novo contrasinal</translation>
    </message>
    <message>
        <source>Repeat new passphrase</source>
        <translation type="unfinished">Repite novo contrasinal</translation>
    </message>
    <message>
        <source>Show passphrase</source>
        <translation type="unfinished">Mostra frase contrasinal</translation>
    </message>
    <message>
        <source>Encrypt wallet</source>
        <translation type="unfinished">Encriptar moedeiro</translation>
    </message>
    <message>
        <source>This operation needs your wallet passphrase to unlock the wallet.</source>
        <translation type="unfinished">Esta operación precisa o contrasinal do teu moedeiro para desbloquear o moedeiro.</translation>
    </message>
    <message>
        <source>Unlock wallet</source>
        <translation type="unfinished">Desbloquear moedeiro</translation>
    </message>
    <message>
        <source>Change passphrase</source>
        <translation type="unfinished">Cambiar contrasinal</translation>
    </message>
    <message>
        <source>Confirm wallet encryption</source>
        <translation type="unfinished">Confirmar encriptación de moedeiro</translation>
    </message>
    <message>
        <source>Warning: If you encrypt your wallet and lose your passphrase, you will &lt;b&gt;LOSE ALL OF YOUR QTUMS&lt;/b&gt;!</source>
        <translation type="unfinished">Precaución: Se encriptas o teu moedeiro e perdes o teu contrasinal, ti &lt;b&gt;PERDERÁS TÓDOLOS TEUS QTUMS&lt;/b&gt;!</translation> 
    </message>
    <message>
        <source>Are you sure you wish to encrypt your wallet?</source>
        <translation type="unfinished">Estás seguro de que desexas encriptar o teu moedeiro?</translation>
    </message>
    <message>
        <source>Wallet encrypted</source>
        <translation type="unfinished">Moedeiro encriptado</translation>
    </message>
    <message>
        <source>Enter the new passphrase for the wallet.&lt;br/&gt;Please use a passphrase of &lt;b&gt;ten or more random characters&lt;/b&gt;, or &lt;b&gt;eight or more words&lt;/b&gt;.</source>
        <translation type="unfinished">Introduce unha nova frase contrasinal para a carteira.&lt;br/&gt;Por favor utiliza una frase contrasinal que &lt;b&gt;teña dez ou máis caracteres aleatorios&lt;/b&gt;, ou &lt;b&gt;oito ou máis palabras&lt;/b&gt;.</translation>
    </message>
    <message>
        <source>Enter the old passphrase and new passphrase for the wallet.</source>
        <translation type="unfinished">Introduce a frase contrasinal anterior mais a nova frase contrasinal para a carteira.</translation>
    </message>
    <message>
        <source>Remember that encrypting your wallet cannot fully protect your qtums from being stolen by malware infecting your computer.</source>
        <translation type="unfinished">Recorda que encriptar a tua carteira non protexe completamente que os teus qtums poidan ser roubados por malware que afecte ó teu computador.</translation>
    </message>
    <message>
        <source>Wallet to be encrypted</source>
        <translation type="unfinished">Carteira para ser encriptada</translation>
    </message>
    <message>
        <source>Your wallet is about to be encrypted. </source>
        <translation type="unfinished">A túa carteira vai a ser encriptada.</translation>
    </message>
    <message>
        <source>Your wallet is now encrypted. </source>
        <translation type="unfinished">A túa carteira está agora encriptada.</translation>
    </message>
    <message>
        <source>IMPORTANT: Any previous backups you have made of your wallet file should be replaced with the newly generated, encrypted wallet file. For security reasons, previous backups of the unencrypted wallet file will become useless as soon as you start using the new, encrypted wallet.</source>
        <translation type="unfinished">IMPORTANTE: Calquera copia de seguridade previa que fixeses do teu arquivo de moedeiro debería ser substituída polo recén xerado arquivo encriptado de moedeiro. Por razóns de seguridade, as copias de seguridade previas de un arquivo de moedeiro desencriptado tornaránse inútiles no momento no que comeces a emprega-lo novo, encriptado, moedeiro.</translation>
    </message>
    <message>
        <source>Wallet encryption failed</source>
        <translation type="unfinished">Encriptación de moedeiro fallida</translation>
    </message>
    <message>
        <source>Wallet encryption failed due to an internal error. Your wallet was not encrypted.</source>
        <translation type="unfinished">A encriptación do moedeiro fallou por mor dun erro interno. O teu moedeiro non foi encriptado.</translation>
    </message>
    <message>
        <source>The supplied passphrases do not match.</source>
        <translation type="unfinished">Os contrasinais suministrados non coinciden.</translation>
    </message>
    <message>
        <source>Wallet unlock failed</source>
        <translation type="unfinished">Desbloqueo de moedeiro fallido</translation>
    </message>
    <message>
        <source>The passphrase entered for the wallet decryption was incorrect.</source>
        <translation type="unfinished">O contrasinal introducido para a desencriptación do moedeiro foi incorrecto.</translation>
    </message>
    <message>
        <source>Wallet passphrase was successfully changed.</source>
        <translation type="unfinished">Cambiouse con éxito o contrasinal do moedeiro.</translation>
    </message>
    <message>
        <source>Warning: The Caps Lock key is on!</source>
        <translation type="unfinished">Aviso: O Bloqueo de Maiúsculas está activo!</translation>
    </message>
</context>
<context>
    <name>BanTableModel</name>
    <message>
        <source>IP/Netmask</source>
        <translation type="unfinished">IP/Máscara de rede</translation>
    </message>
<<<<<<< HEAD
    <message>
        <source>Banned Until</source>
        <translation type="unfinished">Vedado ata</translation>
    </message>
</context>
<context>
    <name>BitcoinApplication</name>
    <message>
        <source>Internal error</source>
        <translation type="unfinished">Erro interno</translation>
    </message>
    </context>
<context>
    <name>QObject</name>
=======
>>>>>>> 4985b774
    <message>
        <source>Banned Until</source>
        <translation type="unfinished">Vedado ata</translation>
    </message>
</context>
<context>
    <name>BitcoinApplication</name>
    <message>
        <source>Internal error</source>
        <translation type="unfinished">Erro interno</translation>
    </message>
    </context>
<context>
    <name>QObject</name>
    <message>
        <source>unknown</source>
        <translation type="unfinished">descoñecido</translation>
    </message>
    <message>
        <source>Amount</source>
        <translation type="unfinished">Cantidade</translation>
    </message>
    <message>
        <source>Internal</source>
        <translation type="unfinished">Interno</translation>
    </message>
    <message numerus="yes">
        <source>%n second(s)</source>
        <translation type="unfinished">
            <numerusform />
            <numerusform />
        </translation>
    </message>
    <message numerus="yes">
        <source>%n minute(s)</source>
        <translation type="unfinished">
            <numerusform />
            <numerusform />
        </translation>
    </message>
    <message numerus="yes">
        <source>%n hour(s)</source>
        <translation type="unfinished">
            <numerusform />
            <numerusform />
        </translation>
    </message>
    <message numerus="yes">
        <source>%n day(s)</source>
        <translation type="unfinished">
            <numerusform />
            <numerusform />
        </translation>
    </message>
    <message numerus="yes">
        <source>%n week(s)</source>
        <translation type="unfinished">
            <numerusform />
            <numerusform />
        </translation>
    </message>
    <message numerus="yes">
        <source>%n year(s)</source>
        <translation type="unfinished">
            <numerusform />
            <numerusform />
        </translation>
    </message>
    </context>
<context>
    <name>BitcoinGUI</name>
    <message>
        <source>&amp;Overview</source>
        <translation type="unfinished">&amp;Vista xeral</translation>
    </message>
    <message>
        <source>Show general overview of wallet</source>
        <translation type="unfinished">Amosar vista xeral do moedeiro</translation>
    </message>
    <message>
        <source>&amp;Transactions</source>
        <translation type="unfinished">&amp;Transaccións</translation>
    </message>
    <message>
        <source>Browse transaction history</source>
        <translation type="unfinished">Navegar historial de transaccións</translation>
    </message>
    <message>
        <source>E&amp;xit</source>
        <translation type="unfinished">&amp;Saír</translation>
    </message>
    <message>
        <source>Quit application</source>
        <translation type="unfinished">Saír da aplicación</translation>
    </message>
    <message>
        <source>&amp;About %1</source>
        <translation type="unfinished">&amp;A cerca de %1</translation>
    </message>
    <message>
        <source>Show information about %1</source>
        <translation type="unfinished">Mostra información acerca de %1</translation>
    </message>
    <message>
        <source>About &amp;Qt</source>
        <translation type="unfinished">Acerca de &amp;Qt</translation>
    </message>
    <message>
        <source>Show information about Qt</source>
        <translation type="unfinished">Amosar información acerca de Qt</translation>
    </message>
    <message>
        <source>Modify configuration options for %1</source>
        <translation type="unfinished">Modifica as opcións de configuración de %1</translation>
    </message>
    <message>
        <source>Create a new wallet</source>
        <translation type="unfinished">Crear unha nova carteira</translation>
    </message>
    <message>
        <source>&amp;Minimize</source>
        <translation type="unfinished">&amp;Minimizar</translation>
    </message>
    <message>
        <source>Wallet:</source>
        <translation type="unfinished">Moedeiro:</translation>
    </message>
    <message>
        <source>Network activity disabled.</source>
        <extracomment>A substring of the tooltip.</extracomment>
        <translation type="unfinished">Actividade da rede desactivada.</translation>
    </message>
    <message>
        <source>Proxy is &lt;b&gt;enabled&lt;/b&gt;: %1</source>
        <translation type="unfinished">Proxy &lt;b&gt;activado&lt;/b&gt;: %1</translation>
    </message>
    <message>
        <source>Send coins to a Qtum address</source>
        <translation type="unfinished">Enviar moedas a unha dirección Qtum</translation>
    </message>
    <message>
        <source>Backup wallet to another location</source>
        <translation type="unfinished">Facer copia de seguridade do moedeiro noutra localización</translation>
    </message>
    <message>
        <source>Change the passphrase used for wallet encryption</source>
        <translation type="unfinished">Cambiar o contrasinal empregado para a encriptación do moedeiro</translation>
    </message>
    <message>
        <source>&amp;Send</source>
        <translation type="unfinished">&amp;Enviar</translation>
    </message>
    <message>
        <source>&amp;Receive</source>
        <translation type="unfinished">&amp;Recibir</translation>
    </message>
    <message>
        <source>&amp;Options…</source>
        <translation type="unfinished">&amp;Opcións...</translation>
    </message>
    <message>
        <source>Encrypt the private keys that belong to your wallet</source>
        <translation type="unfinished">Encriptar as claves privadas que pertencen ao teu moedeiro</translation>
    </message>
    <message>
        <source>Sign messages with your Qtum addresses to prove you own them</source>
        <translation type="unfinished">Asina mensaxes cos teus enderezos Qtum para probar que che pertencen</translation>
<<<<<<< HEAD
   </message>
=======
    </message>
>>>>>>> 4985b774
    <message>
        <source>&amp;Verify message…</source>
        <translation type="unfinished">&amp;Verifica a mensaxe...</translation>
    </message>
    <message>
        <source>Verify messages to ensure they were signed with specified Qtum addresses</source>
        <translation type="unfinished">Verifica mensaxes para asegurar que foron asinados con enderezos Qtum específicos.</translation>
    </message>
    <message>
        <source>&amp;File</source>
        <translation type="unfinished">&amp;Arquivo</translation>
    </message>
    <message>
        <source>&amp;Settings</source>
        <translation type="unfinished">Axus&amp;tes</translation>
    </message>
    <message>
        <source>&amp;Help</source>
        <translation type="unfinished">A&amp;xuda</translation>
    </message>
    <message>
        <source>Tabs toolbar</source>
        <translation type="unfinished">Barra de ferramentas</translation>
    </message>
    <message>
        <source>Request payments (generates QR codes and qtum: URIs)</source>
        <translation type="unfinished">Solicitar pagamentos (xera códigos QR e qtum: URIs)</translation>
    </message>
    <message>
        <source>Show the list of used sending addresses and labels</source>
        <translation type="unfinished">Amosar a listaxe de enderezos e etiquetas usadas para enviar</translation>
    </message>
    <message>
        <source>Show the list of used receiving addresses and labels</source>
        <translation type="unfinished">Amosar a listaxe de etiquetas e enderezos usadas para recibir</translation>
    </message>
    <message>
        <source>&amp;Command-line options</source>
        <translation type="unfinished">Opcións da liña de comandos</translation>
    </message>
    <message numerus="yes">
        <source>Processed %n block(s) of transaction history.</source>
        <translation type="unfinished">
            <numerusform />
            <numerusform />
        </translation>
    </message>
    <message>
        <source>%1 behind</source>
        <translation type="unfinished">%1 detrás</translation>
    </message>
    <message>
        <source>Last received block was generated %1 ago.</source>
        <translation type="unfinished">O último bloque recibido foi xerado fai %1.</translation>
    </message>
    <message>
        <source>Transactions after this will not yet be visible.</source>
        <translation type="unfinished">As transaccións despois desta non serán aínda visibles.</translation>
    </message>
    <message>
        <source>Error</source>
        <translation type="unfinished">Erro</translation>
    </message>
    <message>
        <source>Warning</source>
        <translation type="unfinished">Aviso</translation>
    </message>
    <message>
        <source>Information</source>
        <translation type="unfinished">Información</translation>
    </message>
    <message>
        <source>Up to date</source>
        <translation type="unfinished">Actualizado</translation>
    </message>
    <message>
        <source>Node window</source>
        <translation type="unfinished">Xanela de Nodo</translation>
    </message>
    <message>
        <source>Open node debugging and diagnostic console</source>
        <translation type="unfinished">Abre a consola de depuración e diagnostico do nodo</translation>
    </message>
    <message>
        <source>&amp;Sending addresses</source>
        <translation type="unfinished">&amp;Enderezos de envío</translation>
    </message>
    <message>
        <source>&amp;Receiving addresses</source>
        <translation type="unfinished">&amp;Enderezos de recepción</translation>
    </message>
    <message>
        <source>Open a qtum: URI</source>
        <translation type="unfinished">Abre una URI de Qtum</translation>
    </message>
    <message>
        <source>Open Wallet</source>
        <translation type="unfinished">Abrir Moedeiro</translation>
    </message>
    <message>
        <source>Open a wallet</source>
        <translation type="unfinished">Abrir un moedeiro</translation>
    </message>
    <message>
        <source>Close wallet</source>
        <translation type="unfinished">Pechar moedeiro</translation>
    </message>
    <message>
        <source>Show the %1 help message to get a list with possible Qtum command-line options</source>
        <translation type="unfinished">Mostra a %1 mensaxe de axuda para obter unha lista cas posibles opcións de línea de comando de Qtum </translation>
    </message>
    <message>
        <source>default wallet</source>
        <translation type="unfinished">moedeiro por defecto</translation>
    </message>
    <message>
        <source>No wallets available</source>
        <translation type="unfinished">Non hai moedeiros dispoñíbeis</translation>
    </message>
    <message>
        <source>Wallet Name</source>
        <extracomment>Label of the input field where the name of the wallet is entered.</extracomment>
        <translation type="unfinished">Nome da Carteira</translation>
    </message>
    <message>
        <source>&amp;Window</source>
        <translation type="unfinished">&amp;Xanela</translation>
    </message>
    <message>
        <source>Main Window</source>
        <translation type="unfinished">Xanela Principal</translation>
    </message>
    <message>
        <source>%1 client</source>
        <translation type="unfinished">%1 cliente</translation>
    </message>
    <message numerus="yes">
        <source>%n active connection(s) to Qtum network.</source>
        <extracomment>A substring of the tooltip.</extracomment>
        <translation type="unfinished">
            <numerusform />
            <numerusform />
        </translation>
    </message>
    <message>
        <source>Warning: %1</source>
        <translation type="unfinished">Aviso: %1</translation>
    </message>
    <message>
        <source>Date: %1
</source>
        <translation type="unfinished">Data: %1
</translation>
    </message>
    <message>
        <source>Amount: %1
</source>
        <translation type="unfinished">Cantidade: %1
</translation>
    </message>
    <message>
        <source>Wallet: %1
</source>
        <translation type="unfinished">Carteira: %1
</translation>
    </message>
    <message>
        <source>Type: %1
</source>
        <translation type="unfinished">Escribe: %1
</translation>
    </message>
    <message>
        <source>Label: %1
</source>
        <translation type="unfinished">Etiqueta: %1
</translation>
    </message>
    <message>
        <source>Address: %1
</source>
        <translation type="unfinished">Enderezo: %1
</translation>
    </message>
    <message>
        <source>Sent transaction</source>
        <translation type="unfinished">Transacción enviada</translation>
    </message>
    <message>
        <source>Incoming transaction</source>
        <translation type="unfinished">Transacción entrante</translation>
    </message>
    <message>
        <source>HD key generation is &lt;b&gt;enabled&lt;/b&gt;</source>
        <translation type="unfinished">A xeración de clave HD está &lt;b&gt;activada&lt;/b&gt;</translation>
    </message>
    <message>
        <source>HD key generation is &lt;b&gt;disabled&lt;/b&gt;</source>
        <translation type="unfinished">A xeración de clave HD está &lt;b&gt;desactivada&lt;/b&gt;</translation>
    </message>
    <message>
        <source>Private key &lt;b&gt;disabled&lt;/b&gt;</source>
        <translation type="unfinished">Clave privada &lt;b&gt;desactivada&lt;/b&gt;</translation>
    </message>
    <message>
        <source>Wallet is &lt;b&gt;encrypted&lt;/b&gt; and currently &lt;b&gt;unlocked&lt;/b&gt;</source>
        <translation type="unfinished">O moedeiro está &lt;b&gt;encriptado&lt;/b&gt; e actualmente &lt;b&gt;desbloqueado&lt;/b&gt;</translation>
    </message>
    <message>
        <source>Wallet is &lt;b&gt;encrypted&lt;/b&gt; and currently &lt;b&gt;locked&lt;/b&gt;</source>
        <translation type="unfinished">O moedeiro está &lt;b&gt;encriptado&lt;/b&gt; e actualmente &lt;b&gt;bloqueado&lt;/b&gt;</translation>
    </message>
    <message>
        <source>Original message:</source>
        <translation type="unfinished">Mensaxe orixinal:</translation>
    </message>
</context>
<context>
    <name>CoinControlDialog</name>
    <message>
        <source>Coin Selection</source>
        <translation type="unfinished">Selección de moeda</translation>
    </message>
    <message>
        <source>Quantity:</source>
        <translation type="unfinished">Cantidade:</translation>
    </message>
    <message>
        <source>Amount:</source>
        <translation type="unfinished">Importe:</translation>
    </message>
    <message>
        <source>Fee:</source>
        <translation type="unfinished">Taxa:</translation>
    </message>
    <message>
        <source>Dust:</source>
        <translation type="unfinished">po:</translation>
    </message>
    <message>
        <source>After Fee:</source>
        <translation type="unfinished">Despois de taxas:</translation>
    </message>
    <message>
        <source>Change:</source>
        <translation type="unfinished">Cambiar:</translation>
    </message>
    <message>
        <source>(un)select all</source>
        <translation type="unfinished">(des)selecciona todo</translation>
    </message>
    <message>
        <source>Tree mode</source>
        <translation type="unfinished">Modo árbore</translation>
    </message>
    <message>
        <source>List mode</source>
        <translation type="unfinished">Modo lista</translation>
    </message>
    <message>
        <source>Amount</source>
        <translation type="unfinished">Cantidade</translation>
    </message>
    <message>
        <source>Received with label</source>
        <translation type="unfinished">Recibida con etiqueta</translation>
    </message>
    <message>
        <source>Received with address</source>
        <translation type="unfinished">Recibida con enderezo</translation>
    </message>
    <message>
        <source>Date</source>
        <translation type="unfinished">Data</translation>
    </message>
    <message>
        <source>Confirmations</source>
        <translation type="unfinished">Confirmacións</translation>
    </message>
    <message>
        <source>Confirmed</source>
        <translation type="unfinished">Confirmado</translation>
    </message>
    <message>
        <source>Copy amount</source>
        <translation type="unfinished">Copiar cantidade</translation>
    </message>
    <message>
        <source>&amp;Copy address</source>
        <translation type="unfinished">&amp;Copiar enderezo</translation>
    </message>
    <message>
        <source>Copy quantity</source>
        <translation type="unfinished">Copiar cantidade</translation>
    </message>
    <message>
        <source>Copy fee</source>
        <translation type="unfinished">Copiar pago</translation>
    </message>
    <message>
        <source>Copy after fee</source>
        <translation type="unfinished">Copiar despóis do pago</translation>
    </message>
    <message>
        <source>Copy bytes</source>
        <translation type="unfinished">Copiar bytes</translation>
    </message>
    <message>
        <source>Copy dust</source>
        <translation type="unfinished">Copiar po</translation>
    </message>
    <message>
        <source>Copy change</source>
        <translation type="unfinished">Copiar cambio</translation>
    </message>
    <message>
        <source>(%1 locked)</source>
        <translation type="unfinished">(%1 bloqueado)</translation>
    </message>
    <message>
        <source>yes</source>
        <translation type="unfinished">si</translation>
    </message>
    <message>
        <source>no</source>
        <translation type="unfinished">non</translation>
    </message>
    <message>
        <source>This label turns red if any recipient receives an amount smaller than the current dust threshold.</source>
        <translation type="unfinished">Esta etiqueta tórnase vermella se algún receptor recibe unha cantidade máis pequena que o actual límite de po.</translation>
    </message>
    <message>
        <source>Can vary +/- %1 satoshi(s) per input.</source>
        <translation type="unfinished">Pode variar +/- %1 satoshi(s) por entrada.</translation>
    </message>
    <message>
        <source>(no label)</source>
        <translation type="unfinished">(sen etiqueta)</translation>
    </message>
    <message>
        <source>change from %1 (%2)</source>
        <translation type="unfinished">Cambia de %1 a (%2)</translation>
    </message>
    <message>
        <source>(change)</source>
        <translation type="unfinished">(cambio)</translation>
    </message>
</context>
<context>
    <name>CreateWalletActivity</name>
    <message>
        <source>Create Wallet</source>
        <extracomment>Title of window indicating the progress of creation of a new wallet.</extracomment>
        <translation type="unfinished">Crea unha Carteira</translation>
    </message>
    <message>
        <source>Create wallet failed</source>
        <translation type="unfinished">Creación de carteira fallida</translation>
    </message>
    <message>
        <source>Create wallet warning</source>
        <translation type="unfinished">Creación de carteira con aviso</translation>
    </message>
    </context>
<context>
    <name>OpenWalletActivity</name>
    <message>
        <source>default wallet</source>
        <translation type="unfinished">moedeiro por defecto</translation>
    </message>
    <message>
        <source>Open Wallet</source>
        <extracomment>Title of window indicating the progress of opening of a wallet.</extracomment>
        <translation type="unfinished">Abrir Moedeiro</translation>
    </message>
    </context>
<context>
    <name>WalletController</name>
    <message>
        <source>Close wallet</source>
        <translation type="unfinished">Pechar moedeiro</translation>
    </message>
    </context>
<context>
    <name>CreateWalletDialog</name>
    <message>
        <source>Create Wallet</source>
        <translation type="unfinished">Crea unha Carteira</translation>
    </message>
    <message>
        <source>Wallet Name</source>
        <translation type="unfinished">Nome da Carteira</translation>
    </message>
    <message>
        <source>Wallet</source>
        <translation type="unfinished">Moedeiro</translation>
    </message>
    <message>
        <source>Encrypt the wallet. The wallet will be encrypted with a passphrase of your choice.</source>
        <translation type="unfinished">Encripta a carteira. A carteira sera encriptada cunha frase contrasinal que tú elixas.</translation>
    </message>
    <message>
        <source>Encrypt Wallet</source>
        <translation type="unfinished">Encriptar Carteira</translation>
    </message>
    <message>
        <source>Advanced Options</source>
        <translation type="unfinished">Opcións avanzadas</translation>
    </message>
    <message>
        <source>Disable private keys for this wallet. Wallets with private keys disabled will have no private keys and cannot have an HD seed or imported private keys. This is ideal for watch-only wallets.</source>
        <translation type="unfinished">Desactiva as claves privadas para esta carteira. Carteiras con claves privadas desactivadas non terán claves privadas e polo tanto non poderan ter unha semente HD ou claves privadas importadas. Esto é ideal para carteiras de solo visualización.</translation>
    </message>
    <message>
        <source>Disable Private Keys</source>
        <translation type="unfinished">Desactivar Claves Privadas</translation>
    </message>
    <message>
        <source>Make a blank wallet. Blank wallets do not initially have private keys or scripts. Private keys and addresses can be imported, or an HD seed can be set, at a later time.</source>
        <translation type="unfinished">Crear unha Carteira en blanco. As carteiras en blanco non teñen inicialmente claves privadas ou scripts. As claves privadas poden ser importadas ou unha semente HD poder ser configurada, máis adiante.</translation>
    </message>
    <message>
        <source>Make Blank Wallet</source>
        <translation type="unfinished">Crea unha Carteira en Blanco</translation>
    </message>
    <message>
        <source>Create</source>
        <translation type="unfinished">Crea</translation>
    </message>
    </context>
<context>
    <name>EditAddressDialog</name>
    <message>
        <source>Edit Address</source>
        <translation type="unfinished">Modificar Enderezo</translation>
    </message>
    <message>
        <source>&amp;Label</source>
        <translation type="unfinished">&amp;Etiqueta</translation>
    </message>
    <message>
        <source>The label associated with this address list entry</source>
        <translation type="unfinished">A etiqueta asociada con esta entrada da listaxe de enderezos</translation>
    </message>
    <message>
        <source>The address associated with this address list entry. This can only be modified for sending addresses.</source>
        <translation type="unfinished">O enderezo asociado con esta entrada na listaxe de enderezos. Esta so pode ser modificada por enderezos para enviar.</translation>
    </message>
    <message>
        <source>&amp;Address</source>
        <translation type="unfinished">&amp;Enderezo</translation>
    </message>
    <message>
        <source>New sending address</source>
        <translation type="unfinished">Nova dirección para enviar</translation>
    </message>
    <message>
        <source>Edit receiving address</source>
        <translation type="unfinished">Modificar dirección para recibir</translation>
    </message>
    <message>
        <source>Edit sending address</source>
        <translation type="unfinished">Modificar dirección para enviar</translation>
    </message>
    <message>
        <source>The entered address "%1" is not a valid Qtum address.</source>
        <translation type="unfinished">A dirección introducida '%1' non é unha dirección Qtum válida.</translation>
    </message>
    <message>
        <source>Address "%1" already exists as a receiving address with label "%2" and so cannot be added as a sending address.</source>
        <translation type="unfinished">O enderezo "%1" xa existe como un enderezo de recepción ca etiqueta "%2" polo que non pode ser añadido como un enderezo de envío.</translation>
    </message>
    <message>
        <source>The entered address "%1" is already in the address book with label "%2".</source>
        <translation type="unfinished">O enderezo introducido "%1" xa existe na axenda de enderezos ca etiqueta "%2".</translation>
    </message>
    <message>
        <source>Could not unlock wallet.</source>
        <translation type="unfinished">Non se puido desbloquear o moedeiro.</translation>
    </message>
    <message>
        <source>New key generation failed.</source>
        <translation type="unfinished">A xeración de nova clave fallou.</translation>
    </message>
</context>
<context>
    <name>FreespaceChecker</name>
    <message>
        <source>A new data directory will be created.</source>
        <translation type="unfinished">Crearáse un novo directorio de datos.</translation>
    </message>
    <message>
        <source>name</source>
        <translation type="unfinished">nome</translation>
    </message>
    <message>
        <source>Directory already exists. Add %1 if you intend to create a new directory here.</source>
        <translation type="unfinished">O directorio xa existe. Engade %1 se queres crear un novo directorio aquí.</translation>
    </message>
    <message>
        <source>Path already exists, and is not a directory.</source>
        <translation type="unfinished">A ruta xa existe e non é un directorio.</translation>
    </message>
    <message>
        <source>Cannot create data directory here.</source>
        <translation type="unfinished">Non se pode crear directorio de datos aquí</translation>
    </message>
</context>
<context>
    <name>Intro</name>
    <message numerus="yes">
        <source>%n GB of space available</source>
        <translation type="unfinished">
            <numerusform />
            <numerusform />
        </translation>
    </message>
    <message numerus="yes">
        <source>(of %n GB needed)</source>
        <translation type="unfinished">
            <numerusform>(of %n GB needed)</numerusform>
            <numerusform>(of %n GB needed)</numerusform>
        </translation>
    </message>
    <message numerus="yes">
        <source>(%n GB needed for full chain)</source>
        <translation type="unfinished">
            <numerusform>(%n GB needed for full chain)</numerusform>
            <numerusform>(%n GB needed for full chain)</numerusform>
        </translation>
    </message>
    <message numerus="yes">
        <source>(sufficient to restore backups %n day(s) old)</source>
        <extracomment>Explanatory text on the capability of the current prune target.</extracomment>
        <translation type="unfinished">
            <numerusform />
            <numerusform />
        </translation>
    </message>
    <message>
        <source>Error</source>
        <translation type="unfinished">Erro</translation>
    </message>
    <message>
        <source>Welcome</source>
        <translation type="unfinished">Benvido</translation>
    </message>
    <message>
        <source>Welcome to %1.</source>
        <translation type="unfinished">Benvido a %1.</translation>
    </message>
    <message>
        <source>Use the default data directory</source>
        <translation type="unfinished">Empregar o directorio de datos por defecto</translation>
    </message>
    <message>
        <source>Use a custom data directory:</source>
        <translation type="unfinished">Empregar un directorio de datos personalizado</translation>
    </message>
</context>
<context>
    <name>HelpMessageDialog</name>
    <message>
        <source>version</source>
        <translation type="unfinished">versión</translation>
    </message>
    <message>
        <source>Command-line options</source>
        <translation type="unfinished">Opcións da liña de comandos</translation>
    </message>
</context>
<context>
    <name>ModalOverlay</name>
    <message>
        <source>Form</source>
        <translation type="unfinished">Formulario</translation>
    </message>
    <message>
        <source>Unknown…</source>
        <translation type="unfinished">Descoñecido...</translation>
    </message>
    <message>
        <source>Last block time</source>
        <translation type="unfinished">Hora do último bloque</translation>
    </message>
    </context>
<context>
    <name>OpenURIDialog</name>
    <message>
        <source>Paste address from clipboard</source>
        <extracomment>Tooltip text for button that allows you to paste an address that is in your clipboard.</extracomment>
        <translation type="unfinished">Pegar enderezo dende portapapeis</translation>
    </message>
</context>
<context>
    <name>OptionsDialog</name>
    <message>
        <source>Options</source>
        <translation type="unfinished">Opcións</translation>
    </message>
    <message>
        <source>&amp;Main</source>
        <translation type="unfinished">&amp;Principal</translation>
    </message>
    <message>
        <source>Reset all client options to default.</source>
        <translation type="unfinished">Restaurar todas as opcións de cliente ás por defecto</translation>
    </message>
    <message>
        <source>&amp;Reset Options</source>
        <translation type="unfinished">Opcións de &amp;Restaurar</translation>
    </message>
    <message>
        <source>&amp;Network</source>
        <translation type="unfinished">&amp;Rede</translation>
    </message>
    <message>
        <source>W&amp;allet</source>
        <translation type="unfinished">Moedeiro</translation>
    </message>
    <message>
        <source>Expert</source>
        <translation type="unfinished">Experto</translation>
    </message>
    <message>
        <source>Automatically open the Qtum client port on the router. This only works when your router supports UPnP and it is enabled.</source>
        <translation type="unfinished">Abrir automáticamente o porto do cliente Qtum no router. Esto so funciona se o teu router soporta UPnP e está habilitado.</translation>
    </message>
    <message>
        <source>Map port using &amp;UPnP</source>
        <translation type="unfinished">Mapear porto empregando &amp;UPnP</translation>
    </message>
    <message>
        <source>Proxy &amp;IP:</source>
        <translation type="unfinished">&amp;IP do Proxy:</translation>
    </message>
    <message>
        <source>&amp;Port:</source>
        <translation type="unfinished">&amp;Porto:</translation>
    </message>
    <message>
        <source>Port of the proxy (e.g. 9050)</source>
        <translation type="unfinished">Porto do proxy (exemplo: 9050)</translation>
    </message>
    <message>
        <source>&amp;Window</source>
        <translation type="unfinished">&amp;Xanela</translation>
    </message>
    <message>
        <source>Show only a tray icon after minimizing the window.</source>
        <translation type="unfinished">Amosar so unha icona na bandexa tras minimizar a xanela.</translation>
    </message>
    <message>
        <source>&amp;Minimize to the tray instead of the taskbar</source>
        <translation type="unfinished">&amp;Minimizar á bandexa en lugar de á barra de tarefas.</translation>
    </message>
    <message>
        <source>M&amp;inimize on close</source>
        <translation type="unfinished">M&amp;inimizar ao pechar</translation>
    </message>
    <message>
        <source>&amp;Display</source>
        <translation type="unfinished">&amp;Visualización</translation>
    </message>
    <message>
        <source>User Interface &amp;language:</source>
        <translation type="unfinished">&amp;Linguaxe de interface de usuario:</translation>
    </message>
    <message>
        <source>&amp;Unit to show amounts in:</source>
        <translation type="unfinished">&amp;Unidade na que amosar as cantidades:</translation>
    </message>
    <message>
        <source>Choose the default subdivision unit to show in the interface and when sending coins.</source>
        <translation type="unfinished">Escolle a unidade de subdivisión por defecto para amosar na interface e ao enviar moedas.</translation>
    </message>
    <message>
        <source>&amp;Cancel</source>
        <translation type="unfinished">&amp;Cancelar</translation>
    </message>
    <message>
        <source>default</source>
        <translation type="unfinished">por defecto</translation>
    </message>
    <message>
        <source>Confirm options reset</source>
        <extracomment>Window title text of pop-up window shown when the user has chosen to reset options.</extracomment>
        <translation type="unfinished">Confirmar opcións de restaurar</translation>
    </message>
    <message>
        <source>Configuration options</source>
        <extracomment>Window title text of pop-up box that allows opening up of configuration file.</extracomment>
        <translation type="unfinished">Opcións de configuración</translation>
    </message>
    <message>
        <source>Continue</source>
        <translation type="unfinished">Continuar</translation>
    </message>
    <message>
        <source>Error</source>
        <translation type="unfinished">Erro</translation>
    </message>
    <message>
        <source>The configuration file could not be opened.</source>
        <translation type="unfinished">O arquivo de configuración non puido ser aberto.</translation>
    </message>
    <message>
        <source>This change would require a client restart.</source>
        <translation type="unfinished">Este cambio requeriría un reinicio do cliente.</translation>
    </message>
    <message>
        <source>The supplied proxy address is invalid.</source>
        <translation type="unfinished">O enderezo de proxy suministrado é inválido.</translation>
    </message>
</context>
<context>
    <name>OverviewPage</name>
    <message>
        <source>Form</source>
        <translation type="unfinished">Formulario</translation>
    </message>
    <message>
        <source>The displayed information may be out of date. Your wallet automatically synchronizes with the Qtum network after a connection is established, but this process has not completed yet.</source>
        <translation type="unfinished">A información amosada por estar desactualizada. O teu moedeiro sincronízase automáticamente coa rede Qtum despois de que se estableza unha conexión, mais este proceso non está todavía rematado.</translation>
    </message>
    <message>
        <source>Your current spendable balance</source>
        <translation type="unfinished">O teu balance actualmente dispoñible</translation>
    </message>
    <message>
        <source>Total of transactions that have yet to be confirmed, and do not yet count toward the spendable balance</source>
        <translation type="unfinished">Total de transaccións que aínda teñen que ser confirmadas, e non contan todavía dentro do balance gastable</translation>
    </message>
    <message>
        <source>Immature:</source>
        <translation type="unfinished">Inmaduro:</translation>
    </message>
    <message>
        <source>Mined balance that has not yet matured</source>
        <translation type="unfinished">O balance minado todavía non madurou</translation>
    </message>
    <message>
        <source>Your current total balance</source>
        <translation type="unfinished">O teu balance actual total</translation>
    </message>
    <message>
        <source>Recent transactions</source>
        <translation type="unfinished">Transaccións recentes</translation>
    </message>
    </context>
<context>
    <name>PSBTOperationsDialog</name>
    <message>
        <source>Save…</source>
        <translation type="unfinished">Gardar...</translation>
    </message>
    <message>
        <source>Close</source>
        <translation type="unfinished">Pechar</translation>
    </message>
    </context>
<context>
    <name>PaymentServer</name>
    <message>
        <source>Payment request error</source>
        <translation type="unfinished">Erro na solicitude de pagamento</translation>
    </message>
    <message>
        <source>URI handling</source>
        <translation type="unfinished">Manexo de URI</translation>
    </message>
    </context>
<context>
    <name>PeerTableModel</name>
    <message>
        <source>Address</source>
        <extracomment>Title of Peers Table column which contains the IP/Onion/I2P address of the connected peer.</extracomment>
        <translation type="unfinished">Enderezo</translation>
    </message>
    <message>
        <source>Type</source>
        <extracomment>Title of Peers Table column which describes the type of peer connection. The "type" describes why the connection exists.</extracomment>
        <translation type="unfinished">Tipo</translation>
    </message>
    <message>
        <source>Network</source>
        <extracomment>Title of Peers Table column which states the network the peer connected through.</extracomment>
        <translation type="unfinished">Rede</translation>
    </message>
    </context>
<context>
    <name>QRImageWidget</name>
    <message>
        <source>&amp;Save Image…</source>
        <translation type="unfinished">&amp;Gardar Imaxe...</translation>
    </message>
    <message>
        <source>&amp;Copy Image</source>
        <translation type="unfinished">&amp;Copiar Imaxe</translation>
    </message>
    <message>
        <source>Resulting URI too long, try to reduce the text for label / message.</source>
        <translation type="unfinished">A URI resultante é demasiado larga, tenta reducir o texto para a etiqueta / mensaxe.</translation>
    </message>
    <message>
        <source>Error encoding URI into QR Code.</source>
        <translation type="unfinished">Erro codificando URI nun Código QR.</translation>
    </message>
    <message>
        <source>Save QR Code</source>
        <translation type="unfinished">Gardar Código QR</translation>
    </message>
    </context>
<context>
    <name>RPCConsole</name>
    <message>
        <source>Client version</source>
        <translation type="unfinished">Versión do cliente</translation>
    </message>
    <message>
        <source>&amp;Information</source>
        <translation type="unfinished">&amp;Información</translation>
    </message>
    <message>
        <source>Startup time</source>
        <translation type="unfinished">Tempo de arranque</translation>
    </message>
    <message>
        <source>Network</source>
        <translation type="unfinished">Rede</translation>
    </message>
    <message>
        <source>Number of connections</source>
        <translation type="unfinished">Número de conexións</translation>
    </message>
    <message>
        <source>Block chain</source>
        <translation type="unfinished">Cadea de bloques</translation>
    </message>
    <message>
        <source>Node window</source>
        <translation type="unfinished">Xanela de Nodo</translation>
    </message>
    <message>
        <source>Last block time</source>
        <translation type="unfinished">Hora do último bloque</translation>
    </message>
    <message>
        <source>&amp;Open</source>
        <translation type="unfinished">&amp;Abrir</translation>
    </message>
    <message>
        <source>&amp;Console</source>
        <translation type="unfinished">&amp;Consola</translation>
    </message>
    <message>
        <source>&amp;Network Traffic</source>
        <translation type="unfinished">&amp;Tráfico de Rede</translation>
    </message>
    <message>
        <source>Totals</source>
        <translation type="unfinished">Totais</translation>
    </message>
    <message>
        <source>Debug log file</source>
        <translation type="unfinished">Arquivo de log de depuración</translation>
    </message>
    <message>
        <source>Clear console</source>
        <translation type="unfinished">Limpar consola</translation>
    </message>
    <message>
        <source>In:</source>
        <translation type="unfinished">Dentro:</translation>
    </message>
    <message>
        <source>Out:</source>
        <translation type="unfinished">Fóra:</translation>
    </message>
    <message>
        <source>&amp;Copy address</source>
        <extracomment>Context menu action to copy the address of a peer.</extracomment>
        <translation type="unfinished">&amp;Copiar enderezo</translation>
    </message>
    <message>
        <source>To</source>
        <translation type="unfinished">A</translation>
    </message>
    <message>
        <source>From</source>
        <translation type="unfinished">Dende</translation>
    </message>
    </context>
<context>
    <name>ReceiveCoinsDialog</name>
    <message>
        <source>&amp;Amount:</source>
        <translation type="unfinished">&amp;Cantidade:</translation>
    </message>
    <message>
        <source>&amp;Label:</source>
        <translation type="unfinished">&amp;Etiqueta:</translation>
    </message>
    <message>
        <source>&amp;Message:</source>
        <translation type="unfinished">&amp;Mensaxe:</translation>
    </message>
    <message>
        <source>&amp;Create new receiving address</source>
        <translation type="unfinished">&amp;Crear novo enderezo para recibir pagamentos</translation>
    </message>
    <message>
        <source>Clear all fields of the form.</source>
        <translation type="unfinished">Limpar tódolos campos do formulario</translation>
    </message>
    <message>
        <source>Clear</source>
        <translation type="unfinished">Limpar</translation>
    </message>
    <message>
        <source>Copy &amp;URI</source>
        <translation type="unfinished">Copiar &amp;URI</translation>
    </message>
    <message>
        <source>&amp;Copy address</source>
        <translation type="unfinished">&amp;Copiar enderezo</translation>
    </message>
    <message>
        <source>Could not unlock wallet.</source>
        <translation type="unfinished">Non se puido desbloquear o moedeiro.</translation>
    </message>
    </context>
<context>
    <name>ReceiveRequestDialog</name>
    <message>
        <source>Amount:</source>
        <translation type="unfinished">Importe:</translation>
    </message>
    <message>
        <source>Message:</source>
        <translation type="unfinished">Mensaxe:</translation>
    </message>
    <message>
        <source>Wallet:</source>
        <translation type="unfinished">Moedeiro:</translation>
    </message>
    <message>
        <source>Copy &amp;URI</source>
        <translation type="unfinished">Copiar &amp;URI</translation>
    </message>
    <message>
        <source>Copy &amp;Address</source>
        <translation type="unfinished">Copiar &amp;Enderezo</translation>
    </message>
    <message>
        <source>&amp;Save Image…</source>
        <translation type="unfinished">&amp;Gardar Imaxe...</translation>
    </message>
    <message>
        <source>Payment information</source>
        <translation type="unfinished">Información de Pago</translation>
    </message>
    <message>
        <source>Request payment to %1</source>
        <translation type="unfinished">Solicitar pago a %1</translation>
    </message>
</context>
<context>
    <name>RecentRequestsTableModel</name>
    <message>
        <source>Date</source>
        <translation type="unfinished">Data</translation>
    </message>
    <message>
        <source>Label</source>
        <translation type="unfinished">Etiqueta</translation>
    </message>
    <message>
        <source>Message</source>
        <translation type="unfinished">Mensaxe</translation>
    </message>
    <message>
        <source>(no label)</source>
        <translation type="unfinished">(sen etiqueta)</translation>
    </message>
    </context>
<context>
    <name>SendCoinsDialog</name>
    <message>
        <source>Send Coins</source>
        <translation type="unfinished">Moedas Enviadas</translation>
    </message>
    <message>
        <source>Insufficient funds!</source>
        <translation type="unfinished">Fondos insuficientes</translation>
    </message>
    <message>
        <source>Quantity:</source>
        <translation type="unfinished">Cantidade:</translation>
    </message>
    <message>
        <source>Amount:</source>
        <translation type="unfinished">Importe:</translation>
    </message>
    <message>
        <source>Fee:</source>
        <translation type="unfinished">Taxa:</translation>
    </message>
    <message>
        <source>After Fee:</source>
        <translation type="unfinished">Despois de taxas:</translation>
    </message>
    <message>
        <source>Change:</source>
        <translation type="unfinished">Cambiar:</translation>
    </message>
    <message>
        <source>Transaction Fee:</source>
        <translation type="unfinished">Tarifa de transacción:</translation>
    </message>
    <message>
        <source>Send to multiple recipients at once</source>
        <translation type="unfinished">Enviar a múltiples receptores á vez</translation>
    </message>
    <message>
        <source>Add &amp;Recipient</source>
        <translation type="unfinished">Engadir &amp;Receptor</translation>
    </message>
    <message>
        <source>Clear all fields of the form.</source>
        <translation type="unfinished">Limpar tódolos campos do formulario</translation>
    </message>
    <message>
        <source>Dust:</source>
        <translation type="unfinished">po:</translation>
    </message>
    <message>
        <source>Clear &amp;All</source>
        <translation type="unfinished">Limpar &amp;Todo</translation>
    </message>
    <message>
        <source>Confirm the send action</source>
        <translation type="unfinished">Confirmar a acción de envío</translation>
    </message>
    <message>
        <source>S&amp;end</source>
        <translation type="unfinished">&amp;Enviar</translation>
    </message>
    <message>
        <source>Copy quantity</source>
        <translation type="unfinished">Copiar cantidade</translation>
    </message>
    <message>
        <source>Copy amount</source>
        <translation type="unfinished">Copiar cantidade</translation>
    </message>
    <message>
        <source>Copy fee</source>
        <translation type="unfinished">Copiar pago</translation>
    </message>
    <message>
        <source>Copy after fee</source>
        <translation type="unfinished">Copiar despóis do pago</translation>
    </message>
    <message>
        <source>Copy bytes</source>
        <translation type="unfinished">Copiar bytes</translation>
    </message>
    <message>
        <source>Copy dust</source>
        <translation type="unfinished">Copiar po</translation>
    </message>
    <message>
        <source>Copy change</source>
        <translation type="unfinished">Copiar cambio</translation>
    </message>
    <message>
        <source>%1 to %2</source>
        <translation type="unfinished">%1 a %2</translation>
    </message>
    <message>
        <source>Transaction fee</source>
        <translation type="unfinished">Tarifa de transacción</translation>
    </message>
    <message>
        <source>Confirm send coins</source>
        <translation type="unfinished">Confirmar envío de moedas</translation>
    </message>
    <message>
        <source>The amount to pay must be larger than 0.</source>
        <translation type="unfinished">A cantidade a pagar debe ser maior que 0.</translation>
    </message>
    <message>
        <source>The amount exceeds your balance.</source>
        <translation type="unfinished">A cantidade sobrepasa o teu balance.</translation>
    </message>
    <message>
        <source>The total exceeds your balance when the %1 transaction fee is included.</source>
        <translation type="unfinished">O total sobrepasa o teu balance cando se inclúe a tarifa de transacción %1.</translation>
    </message>
    <message numerus="yes">
        <source>Estimated to begin confirmation within %n block(s).</source>
        <translation type="unfinished">
            <numerusform />
            <numerusform />
        </translation>
    </message>
    <message>
        <source>Warning: Invalid Qtum address</source>
        <translation type="unfinished">Atención:  Enderezo Qtum non válido</translation>
    </message>
    <message>
        <source>Warning: Unknown change address</source>
        <translation type="unfinished">Atención: Enderezo de cambio desconocido</translation>
    </message>
    <message>
        <source>(no label)</source>
        <translation type="unfinished">(sen etiqueta)</translation>
    </message>
</context>
<context>
    <name>SendCoinsEntry</name>
    <message>
        <source>A&amp;mount:</source>
        <translation type="unfinished">&amp;Cantidade:</translation>
    </message>
    <message>
        <source>Pay &amp;To:</source>
        <translation type="unfinished">Pagar &amp;A:</translation>
    </message>
    <message>
        <source>&amp;Label:</source>
        <translation type="unfinished">&amp;Etiqueta:</translation>
    </message>
    <message>
        <source>Choose previously used address</source>
        <translation type="unfinished">Escoller dirección previamente usada</translation>
    </message>
    <message>
        <source>Paste address from clipboard</source>
        <translation type="unfinished">Pegar enderezo dende portapapeis</translation>
    </message>
    <message>
        <source>Remove this entry</source>
        <translation type="unfinished">Eliminar esta entrada</translation>
    </message>
    <message>
        <source>Message:</source>
        <translation type="unfinished">Mensaxe:</translation>
    </message>
    <message>
        <source>Enter a label for this address to add it to the list of used addresses</source>
        <translation type="unfinished">Introduce unha etiqueta para esta dirección para engadila á listaxe de direccións empregadas</translation>
    </message>
    </context>
<context>
    <name>SignVerifyMessageDialog</name>
    <message>
        <source>Signatures - Sign / Verify a Message</source>
        <translation type="unfinished">Sinaturas - Asinar / Verificar unha Mensaxe</translation>
    </message>
    <message>
        <source>&amp;Sign Message</source>
        <translation type="unfinished">&amp;Asinar Mensaxe</translation>
    </message>
    <message>
        <source>Choose previously used address</source>
        <translation type="unfinished">Escoller dirección previamente usada</translation>
    </message>
    <message>
        <source>Paste address from clipboard</source>
        <translation type="unfinished">Pegar enderezo dende portapapeis</translation>
    </message>
    <message>
        <source>Enter the message you want to sign here</source>
        <translation type="unfinished">Introduce a mensaxe que queres asinar aquí</translation>
    </message>
    <message>
        <source>Signature</source>
        <translation type="unfinished">Sinatura</translation>
    </message>
    <message>
        <source>Copy the current signature to the system clipboard</source>
        <translation type="unfinished">Copiar a sinatura actual ao portapapeis do sistema</translation>
    </message>
    <message>
        <source>Sign the message to prove you own this Qtum address</source>
        <translation type="unfinished">Asina a mensaxe para probar que posúes este enderezo Qtum</translation>
    </message>
    <message>
        <source>Sign &amp;Message</source>
        <translation type="unfinished">Asinar &amp;Mensaxe</translation>
    </message>
    <message>
        <source>Reset all sign message fields</source>
        <translation type="unfinished">Restaurar todos os campos de sinatura de mensaxe</translation>
    </message>
    <message>
        <source>Clear &amp;All</source>
        <translation type="unfinished">Limpar &amp;Todo</translation>
    </message>
    <message>
        <source>&amp;Verify Message</source>
        <translation type="unfinished">&amp;Verificar Mensaxe</translation>
    </message>
    <message>
        <source>Verify the message to ensure it was signed with the specified Qtum address</source>
        <translation type="unfinished">Verificar a mensaxe para asegurar que foi asinada coa dirección Qtum especificada</translation>
    </message>
    <message>
        <source>Verify &amp;Message</source>
        <translation type="unfinished">Verificar &amp;Mensaxe</translation>
    </message>
    <message>
        <source>Reset all verify message fields</source>
        <translation type="unfinished">Restaurar todos os campos de verificación de mensaxe</translation>
    </message>
    <message>
        <source>Click "Sign Message" to generate signature</source>
        <translation type="unfinished">Click en "Asinar Mensaxe" para xerar sinatura</translation>
    </message>
    <message>
        <source>The entered address is invalid.</source>
        <translation type="unfinished">A dirección introducida é inválida.</translation>
    </message>
    <message>
        <source>Please check the address and try again.</source>
        <translation type="unfinished">Por favor comproba a dirección e proba de novo.</translation>
    </message>
    <message>
        <source>The entered address does not refer to a key.</source>
        <translation type="unfinished">A dirección introducida non se refire a ninguna clave.</translation>
    </message>
    <message>
        <source>Wallet unlock was cancelled.</source>
        <translation type="unfinished">Cancelouse o desbloqueo do moedeiro.</translation>
    </message>
    <message>
        <source>Private key for the entered address is not available.</source>
        <translation type="unfinished">A clave privada da dirección introducida non está dispoñible.</translation>
    </message>
    <message>
        <source>Message signing failed.</source>
        <translation type="unfinished">Fallou a sinatura da mensaxe.</translation>
    </message>
    <message>
        <source>Message signed.</source>
        <translation type="unfinished">Mensaxe asinada.</translation>
    </message>
    <message>
        <source>The signature could not be decoded.</source>
        <translation type="unfinished">A sinatura non puido ser decodificada.</translation>
    </message>
    <message>
        <source>Please check the signature and try again.</source>
        <translation type="unfinished">Por favor revise a sinatura e probe de novo.</translation>
    </message>
    <message>
        <source>The signature did not match the message digest.</source>
        <translation type="unfinished">A sinatura non coincide co resumo da mensaxe.</translation>
    </message>
    <message>
        <source>Message verification failed.</source>
        <translation type="unfinished">A verificación da mensaxe fallou.</translation>
    </message>
    <message>
        <source>Message verified.</source>
        <translation type="unfinished">Mensaxe verificada.</translation>
    </message>
</context>
<context>
    <name>TransactionDesc</name>
    <message>
        <source>%1/unconfirmed</source>
        <extracomment>Text explaining the current status of a transaction, shown in the status field of the details window for this transaction. This status represents a transaction confirmed in at least one block, but less than 6 blocks.</extracomment>
        <translation type="unfinished">%1/sen confirmar</translation>
    </message>
    <message>
        <source>%1 confirmations</source>
        <extracomment>Text explaining the current status of a transaction, shown in the status field of the details window for this transaction. This status represents a transaction confirmed in 6 or more blocks.</extracomment>
        <translation type="unfinished">%1 confirmacións</translation>
    </message>
    <message>
        <source>Status</source>
        <translation type="unfinished">Estado</translation>
    </message>
    <message>
        <source>Date</source>
        <translation type="unfinished">Data</translation>
    </message>
    <message>
        <source>Source</source>
        <translation type="unfinished">Orixe</translation>
    </message>
    <message>
        <source>Generated</source>
        <translation type="unfinished">Xerado</translation>
    </message>
    <message>
        <source>From</source>
        <translation type="unfinished">Dende</translation>
    </message>
    <message>
        <source>unknown</source>
        <translation type="unfinished">descoñecido</translation>
    </message>
    <message>
        <source>To</source>
        <translation type="unfinished">A</translation>
    </message>
    <message>
        <source>own address</source>
        <translation type="unfinished">dirección propia</translation>
    </message>
    <message>
        <source>label</source>
        <translation type="unfinished">etiqueta</translation>
    </message>
    <message>
        <source>Credit</source>
        <translation type="unfinished">Crédito</translation>
    </message>
    <message numerus="yes">
        <source>matures in %n more block(s)</source>
        <translation type="unfinished">
            <numerusform />
            <numerusform />
        </translation>
    </message>
    <message>
        <source>not accepted</source>
        <translation type="unfinished">non aceptado</translation>
    </message>
    <message>
        <source>Debit</source>
        <translation type="unfinished">Débito</translation>
    </message>
    <message>
        <source>Transaction fee</source>
        <translation type="unfinished">Tarifa de transacción</translation>
    </message>
    <message>
        <source>Net amount</source>
        <translation type="unfinished">Cantidade neta</translation>
    </message>
    <message>
        <source>Message</source>
        <translation type="unfinished">Mensaxe</translation>
    </message>
    <message>
        <source>Comment</source>
        <translation type="unfinished">Comentario</translation>
    </message>
    <message>
        <source>Transaction ID</source>
        <translation type="unfinished">ID de Transacción</translation>
    </message>
    <message>
        <source>Merchant</source>
        <translation type="unfinished">Comerciante</translation>
    </message>
    <message>
        <source>Generated coins must mature %1 blocks before they can be spent. When you generated this block, it was broadcast to the network to be added to the block chain. If it fails to get into the chain, its state will change to "not accepted" and it won't be spendable. This may occasionally happen if another node generates a block within a few seconds of yours.</source>
        <translation type="unfinished">As moedas xeradas deben madurar %1 bloques antes de que poidan ser gastadas. Cando xeraste este bloque, foi propagado á rede para ser engadido á cadeas de bloques. Se falla ao tentar meterse na cadea, o seu estado cambiará a "non aceptado" e non poderá ser gastado. Esto pode ocorrir ocasionalmente se outro nodo xera un bloque en poucos segundos de diferencia co teu.</translation>
    </message>
    <message>
        <source>Debug information</source>
        <translation type="unfinished">Información de depuración</translation>
    </message>
    <message>
        <source>Transaction</source>
        <translation type="unfinished">Transacción</translation>
    </message>
    <message>
        <source>Inputs</source>
        <translation type="unfinished">Entradas</translation>
    </message>
    <message>
        <source>Amount</source>
        <translation type="unfinished">Cantidade</translation>
    </message>
    <message>
        <source>true</source>
        <translation type="unfinished">verdadeiro</translation>
    </message>
    <message>
        <source>false</source>
        <translation type="unfinished">falso</translation>
    </message>
</context>
<context>
    <name>TransactionDescDialog</name>
    <message>
        <source>This pane shows a detailed description of the transaction</source>
        <translation type="unfinished">Este panel amosa unha descripción detallada da transacción</translation>
    </message>
    </context>
<context>
    <name>TransactionTableModel</name>
    <message>
        <source>Date</source>
        <translation type="unfinished">Data</translation>
    </message>
    <message>
        <source>Type</source>
        <translation type="unfinished">Tipo</translation>
    </message>
    <message>
        <source>Label</source>
        <translation type="unfinished">Etiqueta</translation>
    </message>
    <message>
        <source>Confirmed (%1 confirmations)</source>
        <translation type="unfinished">Confirmado (%1 confirmacións)</translation>
    </message>
    <message>
        <source>Generated but not accepted</source>
        <translation type="unfinished">Xerado pero non aceptado</translation>
    </message>
    <message>
        <source>Received with</source>
        <translation type="unfinished">Recibido con</translation>
    </message>
    <message>
        <source>Received from</source>
        <translation type="unfinished">Recibido de</translation>
    </message>
    <message>
        <source>Sent to</source>
        <translation type="unfinished">Enviado a</translation>
    </message>
    <message>
        <source>Payment to yourself</source>
        <translation type="unfinished">Pago a ti mesmo</translation>
    </message>
    <message>
        <source>Mined</source>
        <translation type="unfinished">Minado</translation>
    </message>
    <message>
        <source>(no label)</source>
        <translation type="unfinished">(sen etiqueta)</translation>
    </message>
    <message>
        <source>Transaction status. Hover over this field to show number of confirmations.</source>
        <translation type="unfinished">Estado da transacción. Pasa por riba deste campo para amosar o número de confirmacións.</translation>
    </message>
    <message>
        <source>Date and time that the transaction was received.</source>
        <translation type="unfinished">Data e hora na que foi recibida a transacción.</translation>
    </message>
    <message>
        <source>Type of transaction.</source>
        <translation type="unfinished">Tipo de transacción.</translation>
    </message>
    <message>
        <source>Amount removed from or added to balance.</source>
        <translation type="unfinished">Cantidade borrada ou engadida no balance.</translation>
    </message>
</context>
<context>
    <name>TransactionView</name>
    <message>
        <source>All</source>
        <translation type="unfinished">Todo</translation>
    </message>
    <message>
        <source>Today</source>
        <translation type="unfinished">Hoxe</translation>
    </message>
    <message>
        <source>This week</source>
        <translation type="unfinished">Esta semana</translation>
    </message>
    <message>
        <source>This month</source>
        <translation type="unfinished">Este mes</translation>
    </message>
    <message>
        <source>Last month</source>
        <translation type="unfinished">O último mes</translation>
    </message>
    <message>
        <source>This year</source>
        <translation type="unfinished">Este ano</translation>
    </message>
    <message>
        <source>Received with</source>
        <translation type="unfinished">Recibido con</translation>
    </message>
    <message>
        <source>Sent to</source>
        <translation type="unfinished">Enviado a</translation>
    </message>
    <message>
        <source>To yourself</source>
        <translation type="unfinished">A ti mesmo</translation>
    </message>
    <message>
        <source>Mined</source>
        <translation type="unfinished">Minado</translation>
    </message>
    <message>
        <source>Other</source>
        <translation type="unfinished">Outro</translation>
    </message>
    <message>
        <source>Min amount</source>
        <translation type="unfinished">Cantidade mínima</translation>
    </message>
    <message>
        <source>&amp;Copy address</source>
        <translation type="unfinished">&amp;Copiar enderezo</translation>
    </message>
    <message>
        <source>Export Transaction History</source>
        <translation type="unfinished">Exportar Historial de Transaccións</translation>
    </message>
    <message>
        <source>Confirmed</source>
        <translation type="unfinished">Confirmado</translation>
    </message>
    <message>
        <source>Date</source>
        <translation type="unfinished">Data</translation>
    </message>
    <message>
        <source>Type</source>
        <translation type="unfinished">Tipo</translation>
    </message>
    <message>
        <source>Label</source>
        <translation type="unfinished">Etiqueta</translation>
    </message>
    <message>
        <source>Address</source>
        <translation type="unfinished">Enderezo</translation>
    </message>
    <message>
        <source>Exporting Failed</source>
        <translation type="unfinished">Exportación falida</translation>
    </message>
    <message>
        <source>There was an error trying to save the transaction history to %1.</source>
        <translation type="unfinished">Houbo un erro intentando salvar o historial  de transaccións a %1.</translation>
    </message>
    <message>
        <source>Exporting Successful</source>
        <translation type="unfinished">Exportado correctamente</translation>
    </message>
    <message>
        <source>The transaction history was successfully saved to %1.</source>
        <translation type="unfinished">O historial de transaccións foi salvado correctamente en %1.</translation>
    </message>
    <message>
        <source>Range:</source>
        <translation type="unfinished">Periodo:</translation>
    </message>
    <message>
        <source>to</source>
        <translation type="unfinished">a</translation>
    </message>
</context>
<context>
    <name>WalletFrame</name>
    <message>
        <source>Create a new wallet</source>
        <translation type="unfinished">Crear unha nova carteira</translation>
    </message>
    <message>
        <source>Error</source>
        <translation type="unfinished">Erro</translation>
    </message>
    </context>
<context>
    <name>WalletModel</name>
    <message>
        <source>Send Coins</source>
        <translation type="unfinished">Moedas Enviadas</translation>
    </message>
    <message>
        <source>default wallet</source>
        <translation type="unfinished">moedeiro por defecto</translation>
    </message>
</context>
<context>
    <name>WalletView</name>
    <message>
        <source>&amp;Export</source>
        <translation type="unfinished">&amp;Exportar</translation>
    </message>
    <message>
        <source>Export the data in the current tab to a file</source>
        <translation type="unfinished">Exportar os datos da pestaña actual a un arquivo.</translation>
    </message>
    <message>
        <source>Backup Wallet</source>
        <translation type="unfinished">Copia de Seguridade de Moedeiro</translation>
    </message>
    <message>
        <source>Backup Failed</source>
        <translation type="unfinished">Copia de Seguridade Fallida</translation>
    </message>
    <message>
        <source>There was an error trying to save the wallet data to %1.</source>
        <translation type="unfinished">Houbo un erro intentando gardar os datos de moedeiro en %1.</translation>
    </message>
    <message>
        <source>Backup Successful</source>
        <translation type="unfinished">Copia de Seguridade Correcta</translation>
    </message>
    <message>
        <source>The wallet data was successfully saved to %1.</source>
        <translation type="unfinished">Os datos do moedeiro foron gardados correctamente en %1.</translation>
    </message>
    </context>
<context>
    <name>bitcoin-core</name>
    <message>
        <source>This is a pre-release test build - use at your own risk - do not use for mining or merchant applications</source>
        <translation type="unfinished">Esta é unha build de test pre-lanzamento - emprégaa baixo o teu propio risco - non empregar para minado ou aplicacións de comerciantes</translation>
    </message>
    <message>
        <source>Warning: We do not appear to fully agree with our peers! You may need to upgrade, or other nodes may need to upgrade.</source>
        <translation type="unfinished">Precaución: Non parece que esteamos totalmente de acordo cos nosos pares! Pode que precises actualizar, ou outros nodos poden precisar actualizarse.</translation>
    </message>
    <message>
        <source>Corrupted block database detected</source>
        <translation type="unfinished">Detectada base de datos de bloques corrupta.</translation>
    </message>
    <message>
        <source>Do you want to rebuild the block database now?</source>
        <translation type="unfinished">Queres reconstruír a base de datos de bloques agora?</translation>
    </message>
    <message>
        <source>Done loading</source>
        <translation type="unfinished">Carga completa</translation>
    </message>
    <message>
        <source>Error initializing block database</source>
        <translation type="unfinished">Erro inicializando a base de datos de bloques</translation>
    </message>
    <message>
        <source>Error initializing wallet database environment %s!</source>
        <translation type="unfinished">Erro inicializando entorno de base de datos de moedeiro %s!</translation>
    </message>
    <message>
        <source>Error loading block database</source>
        <translation type="unfinished">Erro cargando base de datos do bloque</translation>
    </message>
    <message>
        <source>Error opening block database</source>
        <translation type="unfinished">Erro abrindo base de datos de bloques</translation>
    </message>
    <message>
        <source>Failed to listen on any port. Use -listen=0 if you want this.</source>
        <translation type="unfinished">Fallou escoitar en calquera porto. Emprega -listen=0 se queres isto.</translation>
    </message>
    <message>
        <source>Incorrect or no genesis block found. Wrong datadir for network?</source>
        <translation type="unfinished">Bloque xénese incorrecto ou non existente. Datadir erróneo para a rede?</translation>
    </message>
    <message>
        <source>Insufficient funds</source>
        <translation type="unfinished">Fondos insuficientes</translation>
    </message>
    <message>
        <source>Not enough file descriptors available.</source>
        <translation type="unfinished">Non hai suficientes descritores de arquivo dispoñibles.</translation>
    </message>
    <message>
        <source>Signing transaction failed</source>
        <translation type="unfinished">Fallou a sinatura da transacción</translation>
    </message>
    <message>
        <source>Transaction amount too small</source>
        <translation type="unfinished">A cantidade da transacción é demasiado pequena</translation>
    </message>
    <message>
        <source>Transaction too large</source>
        <translation type="unfinished">A transacción é demasiado grande</translation>
    </message>
    <message>
        <source>Unknown network specified in -onlynet: '%s'</source>
        <translation type="unfinished">Rede descoñecida especificada en -onlynet: '%s'</translation>
    </message>
    </context>
</TS><|MERGE_RESOLUTION|>--- conflicted
+++ resolved
@@ -233,7 +233,6 @@
         <source>IP/Netmask</source>
         <translation type="unfinished">IP/Máscara de rede</translation>
     </message>
-<<<<<<< HEAD
     <message>
         <source>Banned Until</source>
         <translation type="unfinished">Vedado ata</translation>
@@ -248,22 +247,6 @@
     </context>
 <context>
     <name>QObject</name>
-=======
->>>>>>> 4985b774
-    <message>
-        <source>Banned Until</source>
-        <translation type="unfinished">Vedado ata</translation>
-    </message>
-</context>
-<context>
-    <name>BitcoinApplication</name>
-    <message>
-        <source>Internal error</source>
-        <translation type="unfinished">Erro interno</translation>
-    </message>
-    </context>
-<context>
-    <name>QObject</name>
     <message>
         <source>unknown</source>
         <translation type="unfinished">descoñecido</translation>
@@ -271,10 +254,6 @@
     <message>
         <source>Amount</source>
         <translation type="unfinished">Cantidade</translation>
-    </message>
-    <message>
-        <source>Internal</source>
-        <translation type="unfinished">Interno</translation>
     </message>
     <message numerus="yes">
         <source>%n second(s)</source>
@@ -417,11 +396,7 @@
     <message>
         <source>Sign messages with your Qtum addresses to prove you own them</source>
         <translation type="unfinished">Asina mensaxes cos teus enderezos Qtum para probar que che pertencen</translation>
-<<<<<<< HEAD
-   </message>
-=======
-    </message>
->>>>>>> 4985b774
+    </message>
     <message>
         <source>&amp;Verify message…</source>
         <translation type="unfinished">&amp;Verifica a mensaxe...</translation>
