<TS version="2.1" language="gl">
<context>
    <name>AddressBookPage</name>
    <message>
        <source>Right-click to edit address or label</source>
        <translation type="unfinished">Fai click co botón dereito para editar o enderezo ou etiqueta</translation>
    </message>
    <message>
        <source>Create a new address</source>
        <translation type="unfinished">Crear un novo enderezo</translation>
    </message>
    <message>
        <source>&amp;New</source>
        <translation type="unfinished">&amp;Novo</translation>
    </message>
    <message>
        <source>Copy the currently selected address to the system clipboard</source>
        <translation type="unfinished">Copiar o enderezo seleccionado ao cartafol</translation>
    </message>
    <message>
        <source>&amp;Copy</source>
        <translation type="unfinished">&amp;Copiar</translation>
    </message>
    <message>
        <source>C&amp;lose</source>
        <translation type="unfinished">&amp;Pechar</translation>
    </message>
    <message>
        <source>Delete the currently selected address from the list</source>
        <translation type="unfinished">Borrar o enderezo actualmente seleccionado da listaxe</translation>
    </message>
    <message>
        <source>Enter address or label to search</source>
        <translation type="unfinished">Introduce enderezo ou etiqueta para buscar</translation>
    </message>
    <message>
        <source>Export the data in the current tab to a file</source>
        <translation type="unfinished">Exportar os datos da pestaña actual a un arquivo.</translation>
    </message>
    <message>
        <source>&amp;Export</source>
        <translation type="unfinished">&amp;Exportar</translation>
    </message>
    <message>
        <source>&amp;Delete</source>
        <translation type="unfinished">&amp;Borrar</translation>
    </message>
    <message>
        <source>Choose the address to send coins to</source>
        <translation type="unfinished">Escolle a dirección á que enviar moedas</translation>
    </message>
    <message>
        <source>Choose the address to receive coins with</source>
        <translation type="unfinished">Escolle a dirección da que recibir moedas</translation>
    </message>
    <message>
        <source>C&amp;hoose</source>
        <translation type="unfinished">&amp;Escoller</translation>
    </message>
    <message>
        <source>Sending addresses</source>
        <translation type="unfinished">Enviando enderezos</translation>
    </message>
    <message>
        <source>Receiving addresses</source>
        <translation type="unfinished">Recibindo enderezos</translation>
    </message>
    <message>
        <source>These are your Qtum addresses for sending payments. Always check the amount and the receiving address before sending coins.</source>
        <translation type="unfinished">Estas son as túas direccións Qtum para enviar pagos. Revisa sempre a cantidade e a dirección receptora antes de enviar moedas.</translation>
    </message>
    <message>
        <source>These are your Qtum addresses for receiving payments. Use the 'Create new receiving address' button in the receive tab to create new addresses.
Signing is only possible with addresses of the type 'legacy'.</source>
        <translation type="unfinished">Estes son os teus enderezos de Qtum para recibir pagamentos. Emprega o botón 'Crear novo enderezo para recibir pagamentos' na solapa de recibir para crear novos enderezos.
Firmar é posible unicamente con enderezos de tipo 'legacy'.</translation>
    </message>
    <message>
        <source>&amp;Copy Address</source>
        <translation type="unfinished">&amp;Copiar Enderezo</translation>
    </message>
    <message>
        <source>Copy &amp;Label</source>
        <translation type="unfinished">Copiar &amp;Etiqueta</translation>
    </message>
    <message>
        <source>&amp;Edit</source>
        <translation type="unfinished">&amp;Editar</translation>
    </message>
    <message>
        <source>Export Address List</source>
        <translation type="unfinished">Exportar Lista de Enderezos</translation>
    </message>
    <message>
        <source>Exporting Failed</source>
        <translation type="unfinished">Exportación falida</translation>
    </message>
</context>
<context>
    <name>AddressTableModel</name>
    <message>
        <source>Label</source>
        <translation type="unfinished">Etiqueta</translation>
    </message>
    <message>
        <source>Address</source>
        <translation type="unfinished">Enderezo</translation>
    </message>
    <message>
        <source>(no label)</source>
        <translation type="unfinished">(sen etiqueta)</translation>
    </message>
</context>
<context>
    <name>AskPassphraseDialog</name>
    <message>
        <source>Passphrase Dialog</source>
        <translation type="unfinished">Diálogo de Contrasinal</translation>
    </message>
    <message>
        <source>Enter passphrase</source>
        <translation type="unfinished">Introduce contrasinal</translation>
    </message>
    <message>
        <source>New passphrase</source>
        <translation type="unfinished">Novo contrasinal</translation>
    </message>
    <message>
        <source>Repeat new passphrase</source>
        <translation type="unfinished">Repite novo contrasinal</translation>
    </message>
    <message>
        <source>Encrypt wallet</source>
        <translation type="unfinished">Encriptar moedeiro</translation>
    </message>
    <message>
        <source>This operation needs your wallet passphrase to unlock the wallet.</source>
        <translation type="unfinished">Esta operación precisa o contrasinal do teu moedeiro para desbloquear o moedeiro.</translation>
    </message>
    <message>
        <source>Unlock wallet</source>
        <translation type="unfinished">Desbloquear moedeiro</translation>
    </message>
    <message>
        <source>Change passphrase</source>
        <translation type="unfinished">Cambiar contrasinal</translation>
    </message>
    <message>
        <source>Confirm wallet encryption</source>
        <translation type="unfinished">Confirmar encriptación de moedeiro</translation>
    </message>
    <message>
        <source>Warning: If you encrypt your wallet and lose your passphrase, you will &lt;b&gt;LOSE ALL OF YOUR QTUMS&lt;/b&gt;!</source>
<<<<<<< HEAD
        <translation type="unfinished">Precaución: Se encriptas o teu moedeiro e perdes o teu contrasinal, ti &lt;b&gt;PERDERÁS TÓDOLOS TEUS QTUMS&lt;/b&gt;!</translation>
=======
        <translation type="unfinished">Precaución: Se encriptas o teu moedeiro e perdes o teu contrasinal, ti &lt;b&gt;PERDERÁS TÓDOLOS TEUS QTUMS&lt;/b&gt;!</translation> 
>>>>>>> d82fec21
    </message>
    <message>
        <source>Are you sure you wish to encrypt your wallet?</source>
        <translation type="unfinished">Estás seguro de que desexas encriptar o teu moedeiro?</translation>
    </message>
    <message>
        <source>Wallet encrypted</source>
        <translation type="unfinished">Moedeiro encriptado</translation>
    </message>
    <message>
        <source>IMPORTANT: Any previous backups you have made of your wallet file should be replaced with the newly generated, encrypted wallet file. For security reasons, previous backups of the unencrypted wallet file will become useless as soon as you start using the new, encrypted wallet.</source>
        <translation type="unfinished">IMPORTANTE: Calquera copia de seguridade previa que fixeses do teu arquivo de moedeiro debería ser substituída polo recén xerado arquivo encriptado de moedeiro. Por razóns de seguridade, as copias de seguridade previas de un arquivo de moedeiro desencriptado tornaránse inútiles no momento no que comeces a emprega-lo novo, encriptado, moedeiro.</translation>
    </message>
    <message>
        <source>Wallet encryption failed</source>
        <translation type="unfinished">Encriptación de moedeiro fallida</translation>
    </message>
    <message>
        <source>Wallet encryption failed due to an internal error. Your wallet was not encrypted.</source>
        <translation type="unfinished">A encriptación do moedeiro fallou por mor dun erro interno. O teu moedeiro non foi encriptado.</translation>
    </message>
    <message>
        <source>The supplied passphrases do not match.</source>
        <translation type="unfinished">Os contrasinais suministrados non coinciden.</translation>
    </message>
    <message>
        <source>Wallet unlock failed</source>
        <translation type="unfinished">Desbloqueo de moedeiro fallido</translation>
    </message>
    <message>
        <source>The passphrase entered for the wallet decryption was incorrect.</source>
        <translation type="unfinished">O contrasinal introducido para a desencriptación do moedeiro foi incorrecto.</translation>
    </message>
    <message>
        <source>Wallet passphrase was successfully changed.</source>
        <translation type="unfinished">Cambiouse con éxito o contrasinal do moedeiro.</translation>
    </message>
    <message>
        <source>Warning: The Caps Lock key is on!</source>
        <translation type="unfinished">Aviso: O Bloqueo de Maiúsculas está activo!</translation>
    </message>
</context>
<context>
    <name>QObject</name>
    <message>
        <source>Error: Specified data directory "%1" does not exist.</source>
        <translation type="unfinished">Erro: O directorio de datos especificado "%1" non existe.</translation>
    </message>
    <message>
        <source>unknown</source>
        <translation type="unfinished">descoñecido</translation>
    </message>
    <message>
        <source>Amount</source>
        <translation type="unfinished">Cantidade</translation>
    </message>
    <message numerus="yes">
        <source>%n second(s)</source>
        <translation type="unfinished">
            <numerusform />
            <numerusform />
        </translation>
    </message>
    <message numerus="yes">
        <source>%n minute(s)</source>
        <translation type="unfinished">
            <numerusform />
            <numerusform />
        </translation>
    </message>
    <message numerus="yes">
        <source>%n hour(s)</source>
        <translation type="unfinished">
            <numerusform />
            <numerusform />
        </translation>
    </message>
    <message numerus="yes">
        <source>%n day(s)</source>
        <translation type="unfinished">
            <numerusform />
            <numerusform />
        </translation>
    </message>
    <message numerus="yes">
        <source>%n week(s)</source>
        <translation type="unfinished">
            <numerusform />
            <numerusform />
        </translation>
    </message>
    <message numerus="yes">
        <source>%n year(s)</source>
        <translation type="unfinished">
            <numerusform />
            <numerusform />
        </translation>
    </message>
    </context>
<context>
    <name>bitcoin-core</name>
    <message>
        <source>This is a pre-release test build - use at your own risk - do not use for mining or merchant applications</source>
        <translation type="unfinished">Esta é unha build de test pre-lanzamento - emprégaa baixo o teu propio risco - non empregar para minado ou aplicacións de comerciantes</translation>
    </message>
    <message>
        <source>Warning: We do not appear to fully agree with our peers! You may need to upgrade, or other nodes may need to upgrade.</source>
        <translation type="unfinished">Precaución: Non parece que esteamos totalmente de acordo cos nosos pares! Pode que precises actualizar, ou outros nodos poden precisar actualizarse.</translation>
    </message>
    <message>
        <source>Corrupted block database detected</source>
        <translation type="unfinished">Detectada base de datos de bloques corrupta.</translation>
    </message>
    <message>
        <source>Do you want to rebuild the block database now?</source>
        <translation type="unfinished">Queres reconstruír a base de datos de bloques agora?</translation>
    </message>
    <message>
        <source>Done loading</source>
        <translation type="unfinished">Carga completa</translation>
    </message>
    <message>
        <source>Error initializing block database</source>
        <translation type="unfinished">Erro inicializando a base de datos de bloques</translation>
    </message>
    <message>
        <source>Error initializing wallet database environment %s!</source>
        <translation type="unfinished">Erro inicializando entorno de base de datos de moedeiro %s!</translation>
    </message>
    <message>
        <source>Error loading block database</source>
        <translation type="unfinished">Erro cargando base de datos do bloque</translation>
    </message>
    <message>
        <source>Error opening block database</source>
        <translation type="unfinished">Erro abrindo base de datos de bloques</translation>
    </message>
    <message>
        <source>Failed to listen on any port. Use -listen=0 if you want this.</source>
        <translation type="unfinished">Fallou escoitar en calquera porto. Emprega -listen=0 se queres isto.</translation>
    </message>
    <message>
        <source>Incorrect or no genesis block found. Wrong datadir for network?</source>
        <translation type="unfinished">Bloque xénese incorrecto ou non existente. Datadir erróneo para a rede?</translation>
    </message>
    <message>
        <source>Insufficient funds</source>
        <translation type="unfinished">Fondos insuficientes</translation>
    </message>
    <message>
        <source>Not enough file descriptors available.</source>
        <translation type="unfinished">Non hai suficientes descritores de arquivo dispoñibles.</translation>
    </message>
    <message>
        <source>Signing transaction failed</source>
        <translation type="unfinished">Fallou a sinatura da transacción</translation>
    </message>
    <message>
        <source>Transaction amount too small</source>
        <translation type="unfinished">A cantidade da transacción é demasiado pequena</translation>
    </message>
    <message>
        <source>Transaction too large</source>
        <translation type="unfinished">A transacción é demasiado grande</translation>
    </message>
    <message>
        <source>Unknown network specified in -onlynet: '%s'</source>
        <translation type="unfinished">Rede descoñecida especificada en -onlynet: '%s'</translation>
    </message>
    </context>
<context>
    <name>BitcoinGUI</name>
    <message>
        <source>&amp;Overview</source>
        <translation type="unfinished">&amp;Vista xeral</translation>
    </message>
    <message>
        <source>Show general overview of wallet</source>
        <translation type="unfinished">Amosar vista xeral do moedeiro</translation>
    </message>
    <message>
        <source>&amp;Transactions</source>
        <translation type="unfinished">&amp;Transaccións</translation>
    </message>
    <message>
        <source>Browse transaction history</source>
        <translation type="unfinished">Navegar historial de transaccións</translation>
    </message>
    <message>
        <source>E&amp;xit</source>
        <translation type="unfinished">&amp;Saír</translation>
    </message>
    <message>
        <source>Quit application</source>
        <translation type="unfinished">Saír da aplicación</translation>
    </message>
    <message>
        <source>About &amp;Qt</source>
        <translation type="unfinished">Acerca de &amp;Qt</translation>
    </message>
    <message>
        <source>Show information about Qt</source>
        <translation type="unfinished">Amosar información acerca de Qt</translation>
    </message>
    <message>
        <source>Wallet:</source>
        <translation type="unfinished">Moedeiro:</translation>
    </message>
    <message>
        <source>Send coins to a Qtum address</source>
        <translation type="unfinished">Enviar moedas a unha dirección Qtum</translation>
    </message>
    <message>
        <source>Backup wallet to another location</source>
        <translation type="unfinished">Facer copia de seguridade do moedeiro noutra localización</translation>
    </message>
    <message>
        <source>Change the passphrase used for wallet encryption</source>
        <translation type="unfinished">Cambiar o contrasinal empregado para a encriptación do moedeiro</translation>
    </message>
    <message>
        <source>&amp;Send</source>
        <translation type="unfinished">&amp;Enviar</translation>
    </message>
    <message>
        <source>&amp;Receive</source>
        <translation type="unfinished">&amp;Recibir</translation>
    </message>
    <message>
        <source>Encrypt the private keys that belong to your wallet</source>
        <translation type="unfinished">Encriptar as claves privadas que pertencen ao teu moedeiro</translation>
    </message>
    <message>
        <source>Sign messages with your Qtum addresses to prove you own them</source>
        <translation type="unfinished">Asina mensaxes cos teus enderezos Qtum para probar que che pertencen</translation>
<<<<<<< HEAD
    </message>
    <message>
        <source>Verify messages to ensure they were signed with specified Qtum addresses</source>
        <translation type="unfinished">Verifica mensaxes para asegurar que foron asinados con enderezos Qtum específicos.</translation>
    </message>
=======
   </message>
    <message>
        <source>Verify messages to ensure they were signed with specified Qtum addresses</source>
        <translation type="unfinished">Verifica mensaxes para asegurar que foron asinados con enderezos Qtum específicos.</translation>
   </message>
>>>>>>> d82fec21
    <message>
        <source>&amp;File</source>
        <translation type="unfinished">&amp;Arquivo</translation>
    </message>
    <message>
        <source>&amp;Settings</source>
        <translation type="unfinished">Axus&amp;tes</translation>
    </message>
    <message>
        <source>&amp;Help</source>
        <translation type="unfinished">A&amp;xuda</translation>
    </message>
    <message>
        <source>Tabs toolbar</source>
        <translation type="unfinished">Barra de ferramentas</translation>
    </message>
    <message>
        <source>Request payments (generates QR codes and qtum: URIs)</source>
        <translation type="unfinished">Solicitar pagamentos (xera códigos QR e qtum: URIs)</translation>
    </message>
    <message>
        <source>Show the list of used sending addresses and labels</source>
        <translation type="unfinished">Amosar a listaxe de enderezos e etiquetas usadas para enviar</translation>
    </message>
    <message>
        <source>Show the list of used receiving addresses and labels</source>
        <translation type="unfinished">Amosar a listaxe de etiquetas e enderezos usadas para recibir</translation>
    </message>
    <message>
        <source>&amp;Command-line options</source>
        <translation type="unfinished">Opcións da liña de comandos</translation>
    </message>
    <message numerus="yes">
        <source>Processed %n block(s) of transaction history.</source>
        <translation type="unfinished">
            <numerusform />
            <numerusform />
        </translation>
    </message>
    <message>
        <source>%1 behind</source>
        <translation type="unfinished">%1 detrás</translation>
    </message>
    <message>
        <source>Last received block was generated %1 ago.</source>
        <translation type="unfinished">O último bloque recibido foi xerado fai %1.</translation>
    </message>
    <message>
        <source>Transactions after this will not yet be visible.</source>
        <translation type="unfinished">As transaccións despois desta non serán aínda visibles.</translation>
    </message>
    <message>
        <source>Error</source>
        <translation type="unfinished">Erro</translation>
    </message>
    <message>
        <source>Warning</source>
        <translation type="unfinished">Aviso</translation>
    </message>
    <message>
        <source>Information</source>
        <translation type="unfinished">Información</translation>
    </message>
    <message>
        <source>Up to date</source>
        <translation type="unfinished">Actualizado</translation>
    </message>
    <message>
        <source>Open Wallet</source>
        <translation type="unfinished">Abrir Moedeiro</translation>
    </message>
    <message>
        <source>Open a wallet</source>
        <translation type="unfinished">Abrir un moedeiro</translation>
    </message>
    <message>
        <source>Close wallet</source>
        <translation type="unfinished">Pechar moedeiro</translation>
    </message>
    <message>
        <source>default wallet</source>
        <translation type="unfinished">moedeiro por defecto</translation>
    </message>
    <message>
        <source>No wallets available</source>
        <translation type="unfinished">Non hai moedeiros dispoñíbeis</translation>
    </message>
    <message>
        <source>&amp;Window</source>
        <translation type="unfinished">&amp;Xanela</translation>
    </message>
    <message>
        <source>Main Window</source>
        <translation type="unfinished">Xanela Principal</translation>
    </message>
    <message>
        <source>%1 client</source>
        <translation type="unfinished">%1 cliente</translation>
    </message>
    <message numerus="yes">
        <source>%n active connection(s) to Qtum network.</source>
        <extracomment>A substring of the tooltip.</extracomment>
        <translation type="unfinished">
            <numerusform />
            <numerusform />
        </translation>
    </message>
    <message>
        <source>Sent transaction</source>
        <translation type="unfinished">Transacción enviada</translation>
    </message>
    <message>
        <source>Incoming transaction</source>
        <translation type="unfinished">Transacción entrante</translation>
    </message>
    <message>
        <source>Wallet is &lt;b&gt;encrypted&lt;/b&gt; and currently &lt;b&gt;unlocked&lt;/b&gt;</source>
        <translation type="unfinished">O moedeiro está &lt;b&gt;encriptado&lt;/b&gt; e actualmente &lt;b&gt;desbloqueado&lt;/b&gt;</translation>
    </message>
    <message>
        <source>Wallet is &lt;b&gt;encrypted&lt;/b&gt; and currently &lt;b&gt;locked&lt;/b&gt;</source>
        <translation type="unfinished">O moedeiro está &lt;b&gt;encriptado&lt;/b&gt; e actualmente &lt;b&gt;bloqueado&lt;/b&gt;</translation>
    </message>
    </context>
<context>
    <name>CoinControlDialog</name>
    <message>
        <source>Quantity:</source>
        <translation type="unfinished">Cantidade:</translation>
    </message>
    <message>
        <source>Amount:</source>
        <translation type="unfinished">Importe:</translation>
    </message>
    <message>
        <source>Fee:</source>
        <translation type="unfinished">Taxa:</translation>
    </message>
    <message>
        <source>Change:</source>
        <translation type="unfinished">Cambiar:</translation>
    </message>
    <message>
        <source>(un)select all</source>
        <translation type="unfinished">(des)selecciona todo</translation>
    </message>
    <message>
        <source>Tree mode</source>
        <translation type="unfinished">Modo árbore</translation>
    </message>
    <message>
        <source>List mode</source>
        <translation type="unfinished">Modo lista</translation>
    </message>
    <message>
        <source>Amount</source>
        <translation type="unfinished">Cantidade</translation>
    </message>
    <message>
        <source>Date</source>
        <translation type="unfinished">Data</translation>
    </message>
    <message>
        <source>Confirmations</source>
        <translation type="unfinished">Confirmacións</translation>
    </message>
    <message>
        <source>Confirmed</source>
        <translation type="unfinished">Confirmado</translation>
    </message>
    <message>
        <source>Copy amount</source>
        <translation type="unfinished">Copiar cantidade</translation>
    </message>
    <message>
        <source>Copy quantity</source>
        <translation type="unfinished">Copiar cantidade</translation>
    </message>
    <message>
        <source>Copy fee</source>
        <translation type="unfinished">Copiar pago</translation>
    </message>
    <message>
        <source>Copy after fee</source>
        <translation type="unfinished">Copiar despóis do pago</translation>
    </message>
    <message>
        <source>Copy bytes</source>
        <translation type="unfinished">Copiar bytes</translation>
    </message>
    <message>
        <source>Copy change</source>
        <translation type="unfinished">Copiar cambio</translation>
    </message>
    <message>
        <source>(%1 locked)</source>
        <translation type="unfinished">(%1 bloqueado)</translation>
    </message>
    <message>
        <source>yes</source>
        <translation type="unfinished">si</translation>
    </message>
    <message>
        <source>no</source>
        <translation type="unfinished">non</translation>
    </message>
    <message>
        <source>(no label)</source>
        <translation type="unfinished">(sen etiqueta)</translation>
    </message>
    <message>
        <source>(change)</source>
        <translation type="unfinished">(cambio)</translation>
    </message>
</context>
<context>
    <name>OpenWalletActivity</name>
    <message>
        <source>default wallet</source>
        <translation type="unfinished">moedeiro por defecto</translation>
    </message>
    <message>
        <source>Open Wallet</source>
        <extracomment>Title of window indicating the progress of opening of a wallet.</extracomment>
        <translation type="unfinished">Abrir Moedeiro</translation>
    </message>
    </context>
<context>
    <name>WalletController</name>
    <message>
        <source>Close wallet</source>
        <translation type="unfinished">Pechar moedeiro</translation>
    </message>
    </context>
<context>
    <name>CreateWalletDialog</name>
    <message>
        <source>Wallet</source>
        <translation type="unfinished">Moedeiro</translation>
    </message>
    </context>
<context>
    <name>EditAddressDialog</name>
    <message>
        <source>Edit Address</source>
        <translation type="unfinished">Modificar Enderezo</translation>
    </message>
    <message>
        <source>&amp;Label</source>
        <translation type="unfinished">&amp;Etiqueta</translation>
    </message>
    <message>
        <source>The label associated with this address list entry</source>
        <translation type="unfinished">A etiqueta asociada con esta entrada da listaxe de enderezos</translation>
    </message>
    <message>
        <source>The address associated with this address list entry. This can only be modified for sending addresses.</source>
        <translation type="unfinished">O enderezo asociado con esta entrada na listaxe de enderezos. Esta so pode ser modificada por enderezos para enviar.</translation>
    </message>
    <message>
        <source>&amp;Address</source>
        <translation type="unfinished">&amp;Enderezo</translation>
    </message>
    <message>
        <source>New sending address</source>
        <translation type="unfinished">Nova dirección para enviar</translation>
    </message>
    <message>
        <source>Edit receiving address</source>
        <translation type="unfinished">Modificar dirección para recibir</translation>
    </message>
    <message>
        <source>Edit sending address</source>
        <translation type="unfinished">Modificar dirección para enviar</translation>
    </message>
    <message>
        <source>The entered address "%1" is not a valid Qtum address.</source>
        <translation type="unfinished">A dirección introducida '%1' non é unha dirección Qtum válida.</translation>
    </message>
    <message>
        <source>Could not unlock wallet.</source>
        <translation type="unfinished">Non se puido desbloquear o moedeiro.</translation>
    </message>
    <message>
        <source>New key generation failed.</source>
        <translation type="unfinished">A xeración de nova clave fallou.</translation>
    </message>
</context>
<context>
    <name>FreespaceChecker</name>
    <message>
        <source>A new data directory will be created.</source>
        <translation type="unfinished">Crearáse un novo directorio de datos.</translation>
    </message>
    <message>
        <source>name</source>
        <translation type="unfinished">nome</translation>
    </message>
    <message>
        <source>Directory already exists. Add %1 if you intend to create a new directory here.</source>
        <translation type="unfinished">O directorio xa existe. Engade %1 se queres crear un novo directorio aquí.</translation>
    </message>
    <message>
        <source>Path already exists, and is not a directory.</source>
        <translation type="unfinished">A ruta xa existe e non é un directorio.</translation>
    </message>
    <message>
        <source>Cannot create data directory here.</source>
        <translation type="unfinished">Non se pode crear directorio de datos aquí</translation>
    </message>
</context>
<context>
    <name>Intro</name>
    <message numerus="yes">
        <source>%n GB of space available</source>
        <translation type="unfinished">
            <numerusform />
            <numerusform />
        </translation>
    </message>
    <message numerus="yes">
        <source>(of %n GB needed)</source>
        <translation type="unfinished">
            <numerusform />
            <numerusform />
        </translation>
    </message>
    <message numerus="yes">
        <source>(%n GB needed for full chain)</source>
        <translation type="unfinished">
            <numerusform />
            <numerusform />
        </translation>
    </message>
    <message numerus="yes">
        <source>(sufficient to restore backups %n day(s) old)</source>
        <extracomment>Explanatory text on the capability of the current prune target.</extracomment>
        <translation type="unfinished">
            <numerusform />
            <numerusform />
        </translation>
    </message>
    <message>
        <source>Error</source>
        <translation type="unfinished">Erro</translation>
    </message>
    <message>
        <source>Welcome</source>
        <translation type="unfinished">Benvido</translation>
    </message>
    <message>
        <source>Welcome to %1.</source>
        <translation type="unfinished">Benvido a %1.</translation>
    </message>
    <message>
        <source>Use the default data directory</source>
        <translation type="unfinished">Empregar o directorio de datos por defecto</translation>
    </message>
    <message>
        <source>Use a custom data directory:</source>
        <translation type="unfinished">Empregar un directorio de datos personalizado</translation>
    </message>
</context>
<context>
    <name>HelpMessageDialog</name>
    <message>
        <source>version</source>
        <translation type="unfinished">versión</translation>
    </message>
    <message>
        <source>Command-line options</source>
        <translation type="unfinished">Opcións da liña de comandos</translation>
    </message>
</context>
<context>
    <name>ModalOverlay</name>
    <message>
        <source>Form</source>
        <translation type="unfinished">Formulario</translation>
    </message>
    <message>
        <source>Last block time</source>
        <translation type="unfinished">Hora do último bloque</translation>
    </message>
    </context>
<context>
    <name>OpenURIDialog</name>
    <message>
        <source>Paste address from clipboard</source>
        <extracomment>Tooltip text for button that allows you to paste an address that is in your clipboard.</extracomment>
        <translation type="unfinished">Pegar enderezo dende portapapeis</translation>
    </message>
</context>
<context>
    <name>OptionsDialog</name>
    <message>
        <source>Options</source>
        <translation type="unfinished">Opcións</translation>
    </message>
    <message>
        <source>&amp;Main</source>
        <translation type="unfinished">&amp;Principal</translation>
    </message>
    <message>
        <source>Reset all client options to default.</source>
        <translation type="unfinished">Restaurar todas as opcións de cliente ás por defecto</translation>
    </message>
    <message>
        <source>&amp;Reset Options</source>
        <translation type="unfinished">Opcións de &amp;Restaurar</translation>
    </message>
    <message>
        <source>&amp;Network</source>
        <translation type="unfinished">&amp;Rede</translation>
    </message>
    <message>
        <source>W&amp;allet</source>
        <translation type="unfinished">Moedeiro</translation>
    </message>
    <message>
        <source>Expert</source>
        <translation type="unfinished">Experto</translation>
    </message>
    <message>
        <source>Automatically open the Qtum client port on the router. This only works when your router supports UPnP and it is enabled.</source>
        <translation type="unfinished">Abrir automáticamente o porto do cliente Qtum no router. Esto so funciona se o teu router soporta UPnP e está habilitado.</translation>
    </message>
    <message>
        <source>Map port using &amp;UPnP</source>
        <translation type="unfinished">Mapear porto empregando &amp;UPnP</translation>
    </message>
    <message>
        <source>Proxy &amp;IP:</source>
        <translation type="unfinished">&amp;IP do Proxy:</translation>
    </message>
    <message>
        <source>&amp;Port:</source>
        <translation type="unfinished">&amp;Porto:</translation>
    </message>
    <message>
        <source>Port of the proxy (e.g. 9050)</source>
        <translation type="unfinished">Porto do proxy (exemplo: 9050)</translation>
    </message>
    <message>
        <source>&amp;Window</source>
        <translation type="unfinished">&amp;Xanela</translation>
    </message>
    <message>
        <source>Show only a tray icon after minimizing the window.</source>
        <translation type="unfinished">Amosar so unha icona na bandexa tras minimizar a xanela.</translation>
    </message>
    <message>
        <source>&amp;Minimize to the tray instead of the taskbar</source>
        <translation type="unfinished">&amp;Minimizar á bandexa en lugar de á barra de tarefas.</translation>
    </message>
    <message>
        <source>M&amp;inimize on close</source>
        <translation type="unfinished">M&amp;inimizar ao pechar</translation>
    </message>
    <message>
        <source>&amp;Display</source>
        <translation type="unfinished">&amp;Visualización</translation>
    </message>
    <message>
        <source>User Interface &amp;language:</source>
        <translation type="unfinished">&amp;Linguaxe de interface de usuario:</translation>
    </message>
    <message>
        <source>&amp;Unit to show amounts in:</source>
        <translation type="unfinished">&amp;Unidade na que amosar as cantidades:</translation>
    </message>
    <message>
        <source>Choose the default subdivision unit to show in the interface and when sending coins.</source>
        <translation type="unfinished">Escolle a unidade de subdivisión por defecto para amosar na interface e ao enviar moedas.</translation>
    </message>
    <message>
        <source>&amp;Cancel</source>
        <translation type="unfinished">&amp;Cancelar</translation>
    </message>
    <message>
        <source>default</source>
        <translation type="unfinished">por defecto</translation>
    </message>
    <message>
        <source>Confirm options reset</source>
        <extracomment>Window title text of pop-up window shown when the user has chosen to reset options.</extracomment>
        <translation type="unfinished">Confirmar opcións de restaurar</translation>
    </message>
    <message>
        <source>Configuration options</source>
        <extracomment>Window title text of pop-up box that allows opening up of configuration file.</extracomment>
        <translation type="unfinished">Opcións de configuración</translation>
    </message>
    <message>
        <source>Error</source>
        <translation type="unfinished">Erro</translation>
    </message>
    <message>
        <source>The configuration file could not be opened.</source>
        <translation type="unfinished">O arquivo de configuración non puido ser aberto.</translation>
    </message>
    <message>
        <source>This change would require a client restart.</source>
        <translation type="unfinished">Este cambio requeriría un reinicio do cliente.</translation>
    </message>
    <message>
        <source>The supplied proxy address is invalid.</source>
        <translation type="unfinished">O enderezo de proxy suministrado é inválido.</translation>
    </message>
</context>
<context>
    <name>OverviewPage</name>
    <message>
        <source>Form</source>
        <translation type="unfinished">Formulario</translation>
    </message>
    <message>
        <source>The displayed information may be out of date. Your wallet automatically synchronizes with the Qtum network after a connection is established, but this process has not completed yet.</source>
        <translation type="unfinished">A información amosada por estar desactualizada. O teu moedeiro sincronízase automáticamente coa rede Qtum despois de que se estableza unha conexión, mais este proceso non está todavía rematado.</translation>
    </message>
    <message>
        <source>Your current spendable balance</source>
        <translation type="unfinished">O teu balance actualmente dispoñible</translation>
    </message>
    <message>
        <source>Total of transactions that have yet to be confirmed, and do not yet count toward the spendable balance</source>
        <translation type="unfinished">Total de transaccións que aínda teñen que ser confirmadas, e non contan todavía dentro do balance gastable</translation>
    </message>
    <message>
        <source>Immature:</source>
        <translation type="unfinished">Inmaduro:</translation>
    </message>
    <message>
        <source>Mined balance that has not yet matured</source>
        <translation type="unfinished">O balance minado todavía non madurou</translation>
    </message>
    <message>
        <source>Your current total balance</source>
        <translation type="unfinished">O teu balance actual total</translation>
    </message>
    <message>
        <source>Recent transactions</source>
        <translation type="unfinished">Transaccións recentes</translation>
    </message>
    </context>
<context>
    <name>PaymentServer</name>
    <message>
        <source>Payment request error</source>
        <translation type="unfinished">Erro na solicitude de pagamento</translation>
    </message>
    <message>
        <source>URI handling</source>
        <translation type="unfinished">Manexo de URI</translation>
    </message>
    </context>
<context>
    <name>PeerTableModel</name>
    <message>
        <source>Address</source>
        <extracomment>Title of Peers Table column which contains the IP/Onion/I2P address of the connected peer.</extracomment>
        <translation type="unfinished">Enderezo</translation>
    </message>
    <message>
        <source>Type</source>
        <extracomment>Title of Peers Table column which describes the type of peer connection. The "type" describes why the connection exists.</extracomment>
        <translation type="unfinished">Tipo</translation>
    </message>
    <message>
        <source>Network</source>
        <extracomment>Title of Peers Table column which states the network the peer connected through.</extracomment>
        <translation type="unfinished">Rede</translation>
    </message>
    </context>
<context>
    <name>QRImageWidget</name>
    <message>
        <source>&amp;Copy Image</source>
        <translation type="unfinished">&amp;Copiar Imaxe</translation>
    </message>
    <message>
        <source>Resulting URI too long, try to reduce the text for label / message.</source>
        <translation type="unfinished">A URI resultante é demasiado larga, tenta reducir o texto para a etiqueta / mensaxe.</translation>
    </message>
    <message>
        <source>Error encoding URI into QR Code.</source>
        <translation type="unfinished">Erro codificando URI nun Código QR.</translation>
    </message>
    <message>
        <source>Save QR Code</source>
        <translation type="unfinished">Gardar Código QR</translation>
    </message>
    </context>
<context>
    <name>RPCConsole</name>
    <message>
        <source>Client version</source>
        <translation type="unfinished">Versión do cliente</translation>
    </message>
    <message>
        <source>&amp;Information</source>
        <translation type="unfinished">&amp;Información</translation>
    </message>
    <message>
        <source>Startup time</source>
        <translation type="unfinished">Tempo de arranque</translation>
    </message>
    <message>
        <source>Network</source>
        <translation type="unfinished">Rede</translation>
    </message>
    <message>
        <source>Number of connections</source>
        <translation type="unfinished">Número de conexións</translation>
    </message>
    <message>
        <source>Block chain</source>
        <translation type="unfinished">Cadea de bloques</translation>
    </message>
    <message>
        <source>Last block time</source>
        <translation type="unfinished">Hora do último bloque</translation>
    </message>
    <message>
        <source>&amp;Open</source>
        <translation type="unfinished">&amp;Abrir</translation>
    </message>
    <message>
        <source>&amp;Console</source>
        <translation type="unfinished">&amp;Consola</translation>
    </message>
    <message>
        <source>&amp;Network Traffic</source>
        <translation type="unfinished">&amp;Tráfico de Rede</translation>
    </message>
    <message>
        <source>Totals</source>
        <translation type="unfinished">Totais</translation>
    </message>
    <message>
        <source>Debug log file</source>
        <translation type="unfinished">Arquivo de log de depuración</translation>
    </message>
    <message>
        <source>Clear console</source>
        <translation type="unfinished">Limpar consola</translation>
    </message>
    <message>
        <source>In:</source>
        <translation type="unfinished">Dentro:</translation>
    </message>
    <message>
        <source>Out:</source>
        <translation type="unfinished">Fóra:</translation>
    </message>
    <message>
        <source>To</source>
        <translation type="unfinished">A</translation>
    </message>
    <message>
        <source>From</source>
        <translation type="unfinished">Dende</translation>
    </message>
    </context>
<context>
    <name>ReceiveCoinsDialog</name>
    <message>
        <source>&amp;Amount:</source>
        <translation type="unfinished">&amp;Cantidade:</translation>
    </message>
    <message>
        <source>&amp;Label:</source>
        <translation type="unfinished">&amp;Etiqueta:</translation>
    </message>
    <message>
        <source>&amp;Message:</source>
        <translation type="unfinished">&amp;Mensaxe:</translation>
    </message>
    <message>
        <source>&amp;Create new receiving address</source>
        <translation type="unfinished">&amp;Crear novo enderezo para recibir pagamentos</translation>
    </message>
    <message>
        <source>Clear all fields of the form.</source>
        <translation type="unfinished">Limpar tódolos campos do formulario</translation>
    </message>
    <message>
        <source>Clear</source>
        <translation type="unfinished">Limpar</translation>
    </message>
    <message>
        <source>Copy &amp;URI</source>
        <translation type="unfinished">Copiar &amp;URI</translation>
    </message>
    <message>
        <source>Could not unlock wallet.</source>
        <translation type="unfinished">Non se puido desbloquear o moedeiro.</translation>
    </message>
    </context>
<context>
    <name>ReceiveRequestDialog</name>
    <message>
        <source>Amount:</source>
        <translation type="unfinished">Importe:</translation>
    </message>
    <message>
        <source>Message:</source>
        <translation type="unfinished">Mensaxe:</translation>
    </message>
    <message>
        <source>Wallet:</source>
        <translation type="unfinished">Moedeiro:</translation>
    </message>
    <message>
        <source>Copy &amp;URI</source>
        <translation type="unfinished">Copiar &amp;URI</translation>
    </message>
    <message>
        <source>Copy &amp;Address</source>
        <translation type="unfinished">Copiar &amp;Enderezo</translation>
    </message>
    <message>
        <source>Payment information</source>
        <translation type="unfinished">Información de Pago</translation>
    </message>
    <message>
        <source>Request payment to %1</source>
        <translation type="unfinished">Solicitar pago a %1</translation>
    </message>
</context>
<context>
    <name>RecentRequestsTableModel</name>
    <message>
        <source>Date</source>
        <translation type="unfinished">Data</translation>
    </message>
    <message>
        <source>Label</source>
        <translation type="unfinished">Etiqueta</translation>
    </message>
    <message>
        <source>Message</source>
        <translation type="unfinished">Mensaxe</translation>
    </message>
    <message>
        <source>(no label)</source>
        <translation type="unfinished">(sen etiqueta)</translation>
    </message>
    </context>
<context>
    <name>SendCoinsDialog</name>
    <message>
        <source>Send Coins</source>
        <translation type="unfinished">Moedas Enviadas</translation>
    </message>
    <message>
        <source>Insufficient funds!</source>
        <translation type="unfinished">Fondos insuficientes</translation>
    </message>
    <message>
        <source>Quantity:</source>
        <translation type="unfinished">Cantidade:</translation>
    </message>
    <message>
        <source>Amount:</source>
        <translation type="unfinished">Importe:</translation>
    </message>
    <message>
        <source>Fee:</source>
        <translation type="unfinished">Taxa:</translation>
    </message>
    <message>
        <source>Change:</source>
        <translation type="unfinished">Cambiar:</translation>
    </message>
    <message>
        <source>Transaction Fee:</source>
        <translation type="unfinished">Tarifa de transacción:</translation>
    </message>
    <message>
        <source>Send to multiple recipients at once</source>
        <translation type="unfinished">Enviar a múltiples receptores á vez</translation>
    </message>
    <message>
        <source>Add &amp;Recipient</source>
        <translation type="unfinished">Engadir &amp;Receptor</translation>
    </message>
    <message>
        <source>Clear all fields of the form.</source>
        <translation type="unfinished">Limpar tódolos campos do formulario</translation>
    </message>
    <message>
        <source>Clear &amp;All</source>
        <translation type="unfinished">Limpar &amp;Todo</translation>
    </message>
    <message>
        <source>Confirm the send action</source>
        <translation type="unfinished">Confirmar a acción de envío</translation>
    </message>
    <message>
        <source>S&amp;end</source>
        <translation type="unfinished">&amp;Enviar</translation>
    </message>
    <message>
        <source>Copy quantity</source>
        <translation type="unfinished">Copiar cantidade</translation>
    </message>
    <message>
        <source>Copy amount</source>
        <translation type="unfinished">Copiar cantidade</translation>
    </message>
    <message>
        <source>Copy fee</source>
        <translation type="unfinished">Copiar pago</translation>
    </message>
    <message>
        <source>Copy after fee</source>
        <translation type="unfinished">Copiar despóis do pago</translation>
    </message>
    <message>
        <source>Copy bytes</source>
        <translation type="unfinished">Copiar bytes</translation>
    </message>
    <message>
        <source>Copy change</source>
        <translation type="unfinished">Copiar cambio</translation>
    </message>
    <message>
        <source>%1 to %2</source>
        <translation type="unfinished">%1 a %2</translation>
    </message>
    <message>
        <source>Transaction fee</source>
        <translation type="unfinished">Tarifa de transacción</translation>
    </message>
    <message>
        <source>Confirm send coins</source>
        <translation type="unfinished">Confirmar envío de moedas</translation>
    </message>
    <message>
        <source>The amount to pay must be larger than 0.</source>
        <translation type="unfinished">A cantidade a pagar debe ser maior que 0.</translation>
    </message>
    <message>
        <source>The amount exceeds your balance.</source>
        <translation type="unfinished">A cantidade sobrepasa o teu balance.</translation>
    </message>
    <message>
        <source>The total exceeds your balance when the %1 transaction fee is included.</source>
        <translation type="unfinished">O total sobrepasa o teu balance cando se inclúe a tarifa de transacción %1.</translation>
    </message>
    <message numerus="yes">
        <source>Estimated to begin confirmation within %n block(s).</source>
        <translation type="unfinished">
            <numerusform />
            <numerusform />
        </translation>
    </message>
    <message>
        <source>Warning: Invalid Qtum address</source>
        <translation type="unfinished">Atención:  Enderezo Qtum non válido</translation>
    </message>
    <message>
        <source>Warning: Unknown change address</source>
        <translation type="unfinished">Atención: Enderezo de cambio desconocido</translation>
    </message>
    <message>
        <source>(no label)</source>
        <translation type="unfinished">(sen etiqueta)</translation>
    </message>
</context>
<context>
    <name>SendCoinsEntry</name>
    <message>
        <source>A&amp;mount:</source>
        <translation type="unfinished">&amp;Cantidade:</translation>
    </message>
    <message>
        <source>Pay &amp;To:</source>
        <translation type="unfinished">Pagar &amp;A:</translation>
    </message>
    <message>
        <source>&amp;Label:</source>
        <translation type="unfinished">&amp;Etiqueta:</translation>
    </message>
    <message>
        <source>Choose previously used address</source>
        <translation type="unfinished">Escoller dirección previamente usada</translation>
    </message>
    <message>
        <source>Paste address from clipboard</source>
        <translation type="unfinished">Pegar enderezo dende portapapeis</translation>
    </message>
    <message>
        <source>Remove this entry</source>
        <translation type="unfinished">Eliminar esta entrada</translation>
    </message>
    <message>
        <source>Message:</source>
        <translation type="unfinished">Mensaxe:</translation>
    </message>
    <message>
        <source>Enter a label for this address to add it to the list of used addresses</source>
        <translation type="unfinished">Introduce unha etiqueta para esta dirección para engadila á listaxe de direccións empregadas</translation>
    </message>
    </context>
<context>
    <name>SignVerifyMessageDialog</name>
    <message>
        <source>Signatures - Sign / Verify a Message</source>
        <translation type="unfinished">Sinaturas - Asinar / Verificar unha Mensaxe</translation>
    </message>
    <message>
        <source>&amp;Sign Message</source>
        <translation type="unfinished">&amp;Asinar Mensaxe</translation>
    </message>
    <message>
        <source>Choose previously used address</source>
        <translation type="unfinished">Escoller dirección previamente usada</translation>
    </message>
    <message>
        <source>Paste address from clipboard</source>
        <translation type="unfinished">Pegar enderezo dende portapapeis</translation>
    </message>
    <message>
        <source>Enter the message you want to sign here</source>
        <translation type="unfinished">Introduce a mensaxe que queres asinar aquí</translation>
    </message>
    <message>
        <source>Signature</source>
        <translation type="unfinished">Sinatura</translation>
    </message>
    <message>
        <source>Copy the current signature to the system clipboard</source>
        <translation type="unfinished">Copiar a sinatura actual ao portapapeis do sistema</translation>
    </message>
    <message>
        <source>Sign the message to prove you own this Qtum address</source>
        <translation type="unfinished">Asina a mensaxe para probar que posúes este enderezo Qtum</translation>
    </message>
    <message>
        <source>Sign &amp;Message</source>
        <translation type="unfinished">Asinar &amp;Mensaxe</translation>
    </message>
    <message>
        <source>Reset all sign message fields</source>
        <translation type="unfinished">Restaurar todos os campos de sinatura de mensaxe</translation>
    </message>
    <message>
        <source>Clear &amp;All</source>
        <translation type="unfinished">Limpar &amp;Todo</translation>
    </message>
    <message>
        <source>&amp;Verify Message</source>
        <translation type="unfinished">&amp;Verificar Mensaxe</translation>
    </message>
    <message>
        <source>Verify the message to ensure it was signed with the specified Qtum address</source>
        <translation type="unfinished">Verificar a mensaxe para asegurar que foi asinada coa dirección Qtum especificada</translation>
    </message>
    <message>
        <source>Verify &amp;Message</source>
        <translation type="unfinished">Verificar &amp;Mensaxe</translation>
    </message>
    <message>
        <source>Reset all verify message fields</source>
        <translation type="unfinished">Restaurar todos os campos de verificación de mensaxe</translation>
    </message>
    <message>
        <source>Click "Sign Message" to generate signature</source>
        <translation type="unfinished">Click en "Asinar Mensaxe" para xerar sinatura</translation>
    </message>
    <message>
        <source>The entered address is invalid.</source>
        <translation type="unfinished">A dirección introducida é inválida.</translation>
    </message>
    <message>
        <source>Please check the address and try again.</source>
        <translation type="unfinished">Por favor comproba a dirección e proba de novo.</translation>
    </message>
    <message>
        <source>The entered address does not refer to a key.</source>
        <translation type="unfinished">A dirección introducida non se refire a ninguna clave.</translation>
    </message>
    <message>
        <source>Wallet unlock was cancelled.</source>
        <translation type="unfinished">Cancelouse o desbloqueo do moedeiro.</translation>
    </message>
    <message>
        <source>Private key for the entered address is not available.</source>
        <translation type="unfinished">A clave privada da dirección introducida non está dispoñible.</translation>
    </message>
    <message>
        <source>Message signing failed.</source>
        <translation type="unfinished">Fallou a sinatura da mensaxe.</translation>
    </message>
    <message>
        <source>Message signed.</source>
        <translation type="unfinished">Mensaxe asinada.</translation>
    </message>
    <message>
        <source>The signature could not be decoded.</source>
        <translation type="unfinished">A sinatura non puido ser decodificada.</translation>
    </message>
    <message>
        <source>Please check the signature and try again.</source>
        <translation type="unfinished">Por favor revise a sinatura e probe de novo.</translation>
    </message>
    <message>
        <source>The signature did not match the message digest.</source>
        <translation type="unfinished">A sinatura non coincide co resumo da mensaxe.</translation>
    </message>
    <message>
        <source>Message verification failed.</source>
        <translation type="unfinished">A verificación da mensaxe fallou.</translation>
    </message>
    <message>
        <source>Message verified.</source>
        <translation type="unfinished">Mensaxe verificada.</translation>
    </message>
</context>
<context>
    <name>TransactionDesc</name>
    <message>
        <source>%1/unconfirmed</source>
        <extracomment>Text explaining the current status of a transaction, shown in the status field of the details window for this transaction. This status represents a transaction confirmed in at least one block, but less than 6 blocks.</extracomment>
        <translation type="unfinished">%1/sen confirmar</translation>
    </message>
    <message>
        <source>%1 confirmations</source>
        <extracomment>Text explaining the current status of a transaction, shown in the status field of the details window for this transaction. This status represents a transaction confirmed in 6 or more blocks.</extracomment>
        <translation type="unfinished">%1 confirmacións</translation>
    </message>
    <message>
        <source>Status</source>
        <translation type="unfinished">Estado</translation>
    </message>
    <message>
        <source>Date</source>
        <translation type="unfinished">Data</translation>
    </message>
    <message>
        <source>Source</source>
        <translation type="unfinished">Orixe</translation>
    </message>
    <message>
        <source>Generated</source>
        <translation type="unfinished">Xerado</translation>
    </message>
    <message>
        <source>From</source>
        <translation type="unfinished">Dende</translation>
    </message>
    <message>
        <source>unknown</source>
        <translation type="unfinished">descoñecido</translation>
    </message>
    <message>
        <source>To</source>
        <translation type="unfinished">A</translation>
    </message>
    <message>
        <source>own address</source>
        <translation type="unfinished">dirección propia</translation>
    </message>
    <message>
        <source>label</source>
        <translation type="unfinished">etiqueta</translation>
    </message>
    <message>
        <source>Credit</source>
        <translation type="unfinished">Crédito</translation>
    </message>
    <message numerus="yes">
        <source>matures in %n more block(s)</source>
        <translation type="unfinished">
            <numerusform />
            <numerusform />
        </translation>
    </message>
    <message>
        <source>not accepted</source>
        <translation type="unfinished">non aceptado</translation>
    </message>
    <message>
        <source>Debit</source>
        <translation type="unfinished">Débito</translation>
    </message>
    <message>
        <source>Transaction fee</source>
        <translation type="unfinished">Tarifa de transacción</translation>
    </message>
    <message>
        <source>Net amount</source>
        <translation type="unfinished">Cantidade neta</translation>
    </message>
    <message>
        <source>Message</source>
        <translation type="unfinished">Mensaxe</translation>
    </message>
    <message>
        <source>Comment</source>
        <translation type="unfinished">Comentario</translation>
    </message>
    <message>
        <source>Transaction ID</source>
        <translation type="unfinished">ID de Transacción</translation>
    </message>
    <message>
        <source>Merchant</source>
        <translation type="unfinished">Comerciante</translation>
    </message>
    <message>
        <source>Generated coins must mature %1 blocks before they can be spent. When you generated this block, it was broadcast to the network to be added to the block chain. If it fails to get into the chain, its state will change to "not accepted" and it won't be spendable. This may occasionally happen if another node generates a block within a few seconds of yours.</source>
        <translation type="unfinished">As moedas xeradas deben madurar %1 bloques antes de que poidan ser gastadas. Cando xeraste este bloque, foi propagado á rede para ser engadido á cadeas de bloques. Se falla ao tentar meterse na cadea, o seu estado cambiará a "non aceptado" e non poderá ser gastado. Esto pode ocorrir ocasionalmente se outro nodo xera un bloque en poucos segundos de diferencia co teu.</translation>
    </message>
    <message>
        <source>Debug information</source>
        <translation type="unfinished">Información de depuración</translation>
    </message>
    <message>
        <source>Transaction</source>
        <translation type="unfinished">Transacción</translation>
    </message>
    <message>
        <source>Inputs</source>
        <translation type="unfinished">Entradas</translation>
    </message>
    <message>
        <source>Amount</source>
        <translation type="unfinished">Cantidade</translation>
    </message>
    <message>
        <source>true</source>
        <translation type="unfinished">verdadeiro</translation>
    </message>
    <message>
        <source>false</source>
        <translation type="unfinished">falso</translation>
    </message>
</context>
<context>
    <name>TransactionDescDialog</name>
    <message>
        <source>This pane shows a detailed description of the transaction</source>
        <translation type="unfinished">Este panel amosa unha descripción detallada da transacción</translation>
    </message>
    </context>
<context>
    <name>TransactionTableModel</name>
    <message>
        <source>Date</source>
        <translation type="unfinished">Data</translation>
    </message>
    <message>
        <source>Type</source>
        <translation type="unfinished">Tipo</translation>
    </message>
    <message>
        <source>Label</source>
        <translation type="unfinished">Etiqueta</translation>
    </message>
    <message>
        <source>Confirmed (%1 confirmations)</source>
        <translation type="unfinished">Confirmado (%1 confirmacións)</translation>
    </message>
    <message>
        <source>Generated but not accepted</source>
        <translation type="unfinished">Xerado pero non aceptado</translation>
    </message>
    <message>
        <source>Received with</source>
        <translation type="unfinished">Recibido con</translation>
    </message>
    <message>
        <source>Received from</source>
        <translation type="unfinished">Recibido de</translation>
    </message>
    <message>
        <source>Sent to</source>
        <translation type="unfinished">Enviado a</translation>
    </message>
    <message>
        <source>Payment to yourself</source>
        <translation type="unfinished">Pago a ti mesmo</translation>
    </message>
    <message>
        <source>Mined</source>
        <translation type="unfinished">Minado</translation>
    </message>
    <message>
        <source>(no label)</source>
        <translation type="unfinished">(sen etiqueta)</translation>
    </message>
    <message>
        <source>Transaction status. Hover over this field to show number of confirmations.</source>
        <translation type="unfinished">Estado da transacción. Pasa por riba deste campo para amosar o número de confirmacións.</translation>
    </message>
    <message>
        <source>Date and time that the transaction was received.</source>
        <translation type="unfinished">Data e hora na que foi recibida a transacción.</translation>
    </message>
    <message>
        <source>Type of transaction.</source>
        <translation type="unfinished">Tipo de transacción.</translation>
    </message>
    <message>
        <source>Amount removed from or added to balance.</source>
        <translation type="unfinished">Cantidade borrada ou engadida no balance.</translation>
    </message>
</context>
<context>
    <name>TransactionView</name>
    <message>
        <source>All</source>
        <translation type="unfinished">Todo</translation>
    </message>
    <message>
        <source>Today</source>
        <translation type="unfinished">Hoxe</translation>
    </message>
    <message>
        <source>This week</source>
        <translation type="unfinished">Esta semana</translation>
    </message>
    <message>
        <source>This month</source>
        <translation type="unfinished">Este mes</translation>
    </message>
    <message>
        <source>Last month</source>
        <translation type="unfinished">O último mes</translation>
    </message>
    <message>
        <source>This year</source>
        <translation type="unfinished">Este ano</translation>
    </message>
    <message>
        <source>Received with</source>
        <translation type="unfinished">Recibido con</translation>
    </message>
    <message>
        <source>Sent to</source>
        <translation type="unfinished">Enviado a</translation>
    </message>
    <message>
        <source>To yourself</source>
        <translation type="unfinished">A ti mesmo</translation>
    </message>
    <message>
        <source>Mined</source>
        <translation type="unfinished">Minado</translation>
    </message>
    <message>
        <source>Other</source>
        <translation type="unfinished">Outro</translation>
    </message>
    <message>
        <source>Min amount</source>
        <translation type="unfinished">Cantidade mínima</translation>
    </message>
    <message>
        <source>Export Transaction History</source>
        <translation type="unfinished">Exportar Historial de Transaccións</translation>
    </message>
    <message>
        <source>Confirmed</source>
        <translation type="unfinished">Confirmado</translation>
    </message>
    <message>
        <source>Date</source>
        <translation type="unfinished">Data</translation>
    </message>
    <message>
        <source>Type</source>
        <translation type="unfinished">Tipo</translation>
    </message>
    <message>
        <source>Label</source>
        <translation type="unfinished">Etiqueta</translation>
    </message>
    <message>
        <source>Address</source>
        <translation type="unfinished">Enderezo</translation>
    </message>
    <message>
        <source>Exporting Failed</source>
        <translation type="unfinished">Exportación falida</translation>
    </message>
    <message>
        <source>There was an error trying to save the transaction history to %1.</source>
        <translation type="unfinished">Houbo un erro intentando salvar o historial  de transaccións a %1.</translation>
    </message>
    <message>
        <source>Exporting Successful</source>
        <translation type="unfinished">Exportado correctamente</translation>
    </message>
    <message>
        <source>The transaction history was successfully saved to %1.</source>
        <translation type="unfinished">O historial de transaccións foi salvado correctamente en %1.</translation>
    </message>
    <message>
        <source>Range:</source>
        <translation type="unfinished">Periodo:</translation>
    </message>
    <message>
        <source>to</source>
        <translation type="unfinished">a</translation>
    </message>
</context>
<context>
    <name>WalletFrame</name>
    <message>
        <source>Error</source>
        <translation type="unfinished">Erro</translation>
    </message>
    </context>
<context>
    <name>WalletModel</name>
    <message>
        <source>Send Coins</source>
        <translation type="unfinished">Moedas Enviadas</translation>
    </message>
    <message>
        <source>default wallet</source>
        <translation type="unfinished">moedeiro por defecto</translation>
    </message>
</context>
<context>
    <name>WalletView</name>
    <message>
        <source>&amp;Export</source>
        <translation type="unfinished">&amp;Exportar</translation>
    </message>
    <message>
        <source>Export the data in the current tab to a file</source>
        <translation type="unfinished">Exportar os datos da pestaña actual a un arquivo.</translation>
    </message>
    <message>
        <source>Backup Wallet</source>
        <translation type="unfinished">Copia de Seguridade de Moedeiro</translation>
    </message>
    <message>
        <source>Backup Failed</source>
        <translation type="unfinished">Copia de Seguridade Fallida</translation>
    </message>
    <message>
        <source>There was an error trying to save the wallet data to %1.</source>
        <translation type="unfinished">Houbo un erro intentando gardar os datos de moedeiro en %1.</translation>
    </message>
    <message>
        <source>Backup Successful</source>
        <translation type="unfinished">Copia de Seguridade Correcta</translation>
    </message>
    <message>
        <source>The wallet data was successfully saved to %1.</source>
        <translation type="unfinished">Os datos do moedeiro foron gardados correctamente en %1.</translation>
    </message>
    </context>
</TS><|MERGE_RESOLUTION|>--- conflicted
+++ resolved
@@ -151,11 +151,7 @@
     </message>
     <message>
         <source>Warning: If you encrypt your wallet and lose your passphrase, you will &lt;b&gt;LOSE ALL OF YOUR QTUMS&lt;/b&gt;!</source>
-<<<<<<< HEAD
-        <translation type="unfinished">Precaución: Se encriptas o teu moedeiro e perdes o teu contrasinal, ti &lt;b&gt;PERDERÁS TÓDOLOS TEUS QTUMS&lt;/b&gt;!</translation>
-=======
         <translation type="unfinished">Precaución: Se encriptas o teu moedeiro e perdes o teu contrasinal, ti &lt;b&gt;PERDERÁS TÓDOLOS TEUS QTUMS&lt;/b&gt;!</translation> 
->>>>>>> d82fec21
     </message>
     <message>
         <source>Are you sure you wish to encrypt your wallet?</source>
@@ -391,19 +387,11 @@
     <message>
         <source>Sign messages with your Qtum addresses to prove you own them</source>
         <translation type="unfinished">Asina mensaxes cos teus enderezos Qtum para probar que che pertencen</translation>
-<<<<<<< HEAD
-    </message>
-    <message>
-        <source>Verify messages to ensure they were signed with specified Qtum addresses</source>
-        <translation type="unfinished">Verifica mensaxes para asegurar que foron asinados con enderezos Qtum específicos.</translation>
-    </message>
-=======
    </message>
     <message>
         <source>Verify messages to ensure they were signed with specified Qtum addresses</source>
         <translation type="unfinished">Verifica mensaxes para asegurar que foron asinados con enderezos Qtum específicos.</translation>
    </message>
->>>>>>> d82fec21
     <message>
         <source>&amp;File</source>
         <translation type="unfinished">&amp;Arquivo</translation>
