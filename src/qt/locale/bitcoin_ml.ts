--- conflicted
+++ resolved
@@ -70,15 +70,10 @@
         <translation>പേയ്മെന്റുകൾ അയയ്ക്കുന്നതിനുള്ള നിങ്ങളുടെ ബിറ്റ്കോയിൻ വിലാസങ്ങളാണ് ഇവ. നാണയങ്ങൾ അയയ്ക്കുന്നതിനുമുമ്പ് എല്ലായ്പ്പോഴും തുകയും സ്വീകരിക്കുന്ന വിലാസവും പരിശോധിക്കുക.</translation>
     </message>
     <message>
-<<<<<<< HEAD
-        <source>These are your Qtum addresses for receiving payments. Use the 'Create new receiving address' button in the receive tab to create new addresses.</source>
-        <translation>ഇവയാണ് പണം  സ്വീകരിയ്ക്കുന്നതിനായുള്ള താങ്കളുടെ വിലാസങ്ങൾ. പുതിയ വിലാസങ്ങൾ കൂട്ടിച്ചേർക്കുന്നതിനായി ' പുതിയ വിലാസം സൃഷ്ടിയ്ക്കുക ' എന്ന ബട്ടൺ അമർത്തുക.</translation>
-=======
         <source>These are your Qtum addresses for receiving payments. Use the 'Create new receiving address' button in the receive tab to create new addresses.
 Signing is only possible with addresses of the type 'legacy'.</source>
         <translation>ഇവയാണ് പണം  സ്വീകരിയ്ക്കുന്നതിനായുള്ള താങ്കളുടെ ബിറ്റ്കോയിൻ വിലാസങ്ങൾ. പുതിയ വിലാസങ്ങൾ കൂട്ടിച്ചേർക്കുന്നതിനായി ' പുതിയ വിലാസം സൃഷ്ടിയ്ക്കുക ' എന്ന ബട്ടൺ അമർത്തുക.
 'ലെഗസി' തരത്തിന്റെ വിലാസങ്ങളിൽ മാത്രമേ സൈൻ ചെയ്യാൻ കഴിയൂ.</translation>
->>>>>>> da23532c
     </message>
     <message>
         <source>&amp;Copy Address</source>
@@ -178,26 +173,293 @@
         <source>Warning: If you encrypt your wallet and lose your passphrase, you will &lt;b&gt;LOSE ALL OF YOUR QTUMS&lt;/b&gt;!</source>
         <translation>മുന്നറിയിപ്പ്: നിങ്ങളുടെ വാലറ്റ് എൻക്രിപ്റ്റ് ചെയ്ത് പാസ്ഫ്രെയ്സ് നഷ്ടപ്പെടുകയാണെങ്കിൽ, നിങ്ങളുടെ എല്ലാ ബിറ്റ്കൊയിനുകളും നഷ്ടപ്പെടും!</translation>
     </message>
-<<<<<<< HEAD
+    <message>
+        <source>Are you sure you wish to encrypt your wallet?</source>
+        <translation>നിങ്ങളുടെ വാലറ്റ് എൻ‌ക്രിപ്റ്റ് ചെയ്യാൻ ആഗ്രഹിക്കുന്നുവെന്ന് ഉറപ്പാണോ?</translation>
+    </message>
     <message>
         <source>Wallet encrypted</source>
         <translation>വാലറ്റ് എന്ക്രിപ്റ് ചെയ്തു കഴിഞ്ഞു .</translation>
     </message>
     <message>
+        <source>Enter the new passphrase for the wallet.&lt;br/&gt;Please use a passphrase of &lt;b&gt;ten or more random characters&lt;/b&gt;, or &lt;b&gt;eight or more words&lt;/b&gt;.</source>
+        <translation>വാലറ്റിൽ പുതിയ പാസ്ഫ്രെയ്സ് നൽകുക. &lt;br/&gt; &lt;b&gt; പത്തോ അതിലധികമോ റാൻഡം പ്രതീകങ്ങൾ &lt;/b&gt; അല്ലെങ്കിൽ  &lt;b&gt;എട്ട് അല്ലെങ്കിൽ അതിൽ കൂടുതൽ വാക്കുകൾ &lt;/b&gt; ഒരു പാസ്ഫ്രെയ്സ് ഉപയോഗിക്കുക.</translation>
+    </message>
+    <message>
         <source>Enter the old passphrase and new passphrase for the wallet.</source>
         <translation>വാലെറ്റിന്റെ പഴയ രഹസ്യപദവും പുതിയ രഹസ്യപദവും നൽകുക.</translation>
     </message>
-    </context>
+    <message>
+        <source>Remember that encrypting your wallet cannot fully protect your qtums from being stolen by malware infecting your computer.</source>
+        <translation>നിങ്ങളുടെ വാലറ്റ് എൻ‌ക്രിപ്റ്റ് ചെയ്യുന്നതിലൂടെ നിങ്ങളുടെ കമ്പ്യൂട്ടറിനെ ബാധിക്കുന്ന ക്ഷുദ്രവെയർ‌ മോഷ്ടിക്കുന്നതിൽ‌ നിന്നും നിങ്ങളുടെ ബിറ്റ്കോയിനുകളെ പൂർണ്ണമായി സംരക്ഷിക്കാൻ‌ കഴിയില്ല.</translation>
+    </message>
+    <message>
+        <source>Wallet to be encrypted</source>
+        <translation>വാലറ്റ് എന്ക്രിപ്റ് ചെയ്യാൻ പോകുന്നു .</translation>
+    </message>
+    <message>
+        <source>Your wallet is about to be encrypted. </source>
+        <translation>വാലറ്റ് എന്ക്രിപ്റ് ചെയ്യാൻ പോകുന്നു .</translation>
+    </message>
+    <message>
+        <source>Your wallet is now encrypted. </source>
+        <translation>വാലറ്റ് എന്ക്രിപ്റ് ചെയ്തു കഴിഞ്ഞു .</translation>
+    </message>
+    <message>
+        <source>IMPORTANT: Any previous backups you have made of your wallet file should be replaced with the newly generated, encrypted wallet file. For security reasons, previous backups of the unencrypted wallet file will become useless as soon as you start using the new, encrypted wallet.</source>
+        <translation>പ്രധാനം: നിങ്ങളുടെ വാലറ്റ് ഫയലിൽ മുമ്പ് നിർമ്മിച്ച ഏതെങ്കിലും ബാക്കപ്പുകൾ പുതുതായി ജനറേറ്റുചെയ്ത, എൻ‌ക്രിപ്റ്റ് ചെയ്ത വാലറ്റ് ഫയൽ ഉപയോഗിച്ച് മാറ്റിസ്ഥാപിക്കണം. സുരക്ഷാ കാരണങ്ങളാൽ, നിങ്ങൾ പുതിയ, എൻ‌ക്രിപ്റ്റ് ചെയ്ത വാലറ്റ് ഉപയോഗിക്കാൻ ആരംഭിക്കുമ്പോൾ തന്നെ എൻ‌ക്രിപ്റ്റ് ചെയ്യാത്ത വാലറ്റ് ഫയലിന്റെ മുമ്പത്തെ ബാക്കപ്പുകൾ ഉപയോഗശൂന്യമാകും.</translation>
+    </message>
+    <message>
+        <source>Wallet encryption failed</source>
+        <translation>വാലറ്റ് എന്ക്രിപ്റ് പരാജയപെട്ടു  .</translation>
+    </message>
+    <message>
+        <source>Wallet encryption failed due to an internal error. Your wallet was not encrypted.</source>
+        <translation>ആന്തരിക പിശക് കാരണം വാലറ്റ് എൻ‌ക്രിപ്ഷൻ പരാജയപ്പെട്ടു. നിങ്ങളുടെ വാലറ്റ് എൻ‌ക്രിപ്റ്റ് ചെയ്തിട്ടില്ല.</translation>
+    </message>
+    <message>
+        <source>The supplied passphrases do not match.</source>
+        <translation>വിതരണം ചെയ്ത പാസ്‌ഫ്രെയ്‌സുകൾ പൊരുത്തപ്പെടുന്നില്ല.</translation>
+    </message>
+    <message>
+        <source>Wallet unlock failed</source>
+        <translation>വാലറ്റ് അൺലോക്ക് പരാജയപ്പെട്ടു</translation>
+    </message>
+    <message>
+        <source>The passphrase entered for the wallet decryption was incorrect.</source>
+        <translation>വാലറ്റ് ഡീക്രിപ്ഷനായി നൽകിയ പാസ്‌ഫ്രേസ് തെറ്റാണ്.</translation>
+    </message>
+    <message>
+        <source>Wallet decryption failed</source>
+        <translation>വാലറ്റ് ഡീക്രിപ്ഷൻ പരാജയപ്പെട്ടു</translation>
+    </message>
+    <message>
+        <source>Wallet passphrase was successfully changed.</source>
+        <translation>വാലറ്റ് പാസ്‌ഫ്രെയ്‌സ് വിജയകരമായി മാറ്റി.</translation>
+    </message>
+    <message>
+        <source>Warning: The Caps Lock key is on!</source>
+        <translation>മുന്നറിയിപ്പ്: ക്യാപ്‌സ് ലോക്ക് കീ ഓണാണ്!</translation>
+    </message>
+</context>
 <context>
     <name>BanTableModel</name>
-    </context>
+    <message>
+        <source>IP/Netmask</source>
+        <translation>IP / നെറ്റ്മാസ്ക്</translation>
+    </message>
+    <message>
+        <source>Banned Until</source>
+        <translation>വരെ നിരോധിച്ചു</translation>
+    </message>
+</context>
 <context>
     <name>QtumGUI</name>
+    <message>
+        <source>Sign &amp;message...</source>
+        <translation>സൈനും സന്ദേശവും ...</translation>
+    </message>
+    <message>
+        <source>Synchronizing with network...</source>
+        <translation>നെറ്റ്‌വർക്കുമായി സമന്വയിപ്പിക്കുന്നു ...</translation>
+    </message>
+    <message>
+        <source>&amp;Overview</source>
+        <translation>&amp;അവലോകനം</translation>
+    </message>
+    <message>
+        <source>Show general overview of wallet</source>
+        <translation>വാലറ്റിന്റെ പൊതുവായ അവലോകനം കാണിക്കുക</translation>
+    </message>
+    <message>
+        <source>&amp;Transactions</source>
+        <translation>&amp;ഇടപാടുകൾ </translation>
+    </message>
     <message>
         <source>Browse transaction history</source>
         <translation>ഇടപാടുകളുടെ ചരിത്രം പരിശോധിയ്ക്കുക</translation>
     </message>
     <message>
+        <source>E&amp;xit</source>
+        <translation>പുറത്ത്</translation>
+    </message>
+    <message>
+        <source>Quit application</source>
+        <translation>അപ്ലിക്കേഷൻ ഉപേക്ഷിക്കുക</translation>
+    </message>
+    <message>
+        <source>&amp;About %1</source>
+        <translation>&amp; ഏകദേശം%1</translation>
+    </message>
+    <message>
+        <source>Show information about %1</source>
+        <translation>%1 നെക്കുറിച്ചുള്ള വിവരങ്ങൾ കാണിക്കുക</translation>
+    </message>
+    <message>
+        <source>About &amp;Qt</source>
+        <translation>ഏകദേശം&amp;Qt</translation>
+    </message>
+    <message>
+        <source>Show information about Qt</source>
+        <translation>Qt സംബന്ധിച്ച വിവരങ്ങൾ കാണിക്കുക</translation>
+    </message>
+    <message>
+        <source>&amp;Options...</source>
+        <translation>&amp;ഓപ്ഷനുകൾ ...</translation>
+    </message>
+    <message>
+        <source>Modify configuration options for %1</source>
+        <translation>%1 നായുള്ള കോൺഫിഗറേഷൻ ഓപ്ഷനുകൾ പരിഷ്‌ക്കരിക്കുക</translation>
+    </message>
+    <message>
+        <source>&amp;Encrypt Wallet...</source>
+        <translation>&amp;വാലറ്റ് എൻ‌ക്രിപ്റ്റ് ചെയ്യുക ...</translation>
+    </message>
+    <message>
+        <source>&amp;Backup Wallet...</source>
+        <translation>&amp;ബാക്കപ്പ് വാലറ്റ് ...</translation>
+    </message>
+    <message>
+        <source>&amp;Change Passphrase...</source>
+        <translation>&amp;പാസ്ഫ്രെയ്സ് മാറ്റുക</translation>
+    </message>
+    <message>
+        <source>Open &amp;URI...</source>
+        <translation>തുറക്കുക &amp;URI ...</translation>
+    </message>
+    <message>
+        <source>Create Wallet...</source>
+        <translation>വാലറ്റ്  സൃഷ്ടിക്കുക :</translation>
+    </message>
+    <message>
+        <source>Create a new wallet</source>
+        <translation>ഒരു പുതിയ വാലറ്റ് സൃഷ്ടിക്കുക</translation>
+    </message>
+    <message>
+        <source>Wallet:</source>
+        <translation>വാലറ്റ്:</translation>
+    </message>
+    <message>
+        <source>Click to disable network activity.</source>
+        <translation>നെറ്റ്‌വർക്ക് പ്രവർത്തനം പ്രവർത്തനരഹിതമാക്കാൻ ക്ലിക്കുചെയ്യുക.</translation>
+    </message>
+    <message>
+        <source>Network activity disabled.</source>
+        <translation>നെറ്റ്‌വർക്ക് പ്രവർത്തനം പ്രവർത്തനരഹിതമാക്കി.</translation>
+    </message>
+    <message>
+        <source>Click to enable network activity again.</source>
+        <translation>നെറ്റ്‌വർക്ക് പ്രവർത്തനം വീണ്ടും പ്രവർത്തനക്ഷമമാക്കാൻ ക്ലിക്കുചെയ്യുക.</translation>
+    </message>
+    <message>
+        <source>Syncing Headers (%1%)...</source>
+        <translation>തലക്കെട്ടുകൾ സമന്വയിപ്പിക്കുന്നു (%1%) ...</translation>
+    </message>
+    <message>
+        <source>Reindexing blocks on disk...</source>
+        <translation>ഡിസ്കിലെ ബ്ലോക്കുകൾ വീണ്ടും സമന്വയിപ്പിക്കുന്നു ...</translation>
+    </message>
+    <message>
+        <source>Proxy is &lt;b&gt;enabled&lt;/b&gt;: %1</source>
+        <translation>പ്രോക്സി ആണ്&lt;b&gt;പ്രവർത്തനക്ഷമമാക്കി&lt;/b&gt;:%1</translation>
+    </message>
+    <message>
+        <source>Send coins to a Qtum address</source>
+        <translation>ഒരു ബിറ്റ്കോയിൻ വിലാസത്തിലേക്ക് നാണയങ്ങൾ അയയ്ക്കുക</translation>
+    </message>
+    <message>
+        <source>Backup wallet to another location</source>
+        <translation>മറ്റൊരു സ്ഥലത്തേക്ക് ബാക്കപ്പ് വാലറ്റ്</translation>
+    </message>
+    <message>
+        <source>Change the passphrase used for wallet encryption</source>
+        <translation>വാലറ്റ് എൻ‌ക്രിപ്ഷനായി ഉപയോഗിക്കുന്ന പാസ്‌ഫ്രെയ്‌സ് മാറ്റുക</translation>
+    </message>
+    <message>
+        <source>&amp;Verify message...</source>
+        <translation>&amp;Verify സന്ദേശം  ...</translation>
+    </message>
+    <message>
+        <source>&amp;Send</source>
+        <translation>&amp;അയയ്‌ക്കുക</translation>
+    </message>
+    <message>
+        <source>&amp;Receive</source>
+        <translation>&amp;സ്വീകരിക്കുക</translation>
+    </message>
+    <message>
+        <source>&amp;Show / Hide</source>
+        <translation>&amp;കാണിക്കുക/ മറയ്ക്കുക</translation>
+    </message>
+    <message>
+        <source>Show or hide the main Window</source>
+        <translation>പ്രധാന വിൻ‌ഡോ കാണിക്കുക അല്ലെങ്കിൽ‌ മറയ്‌ക്കുക</translation>
+    </message>
+    <message>
+        <source>Encrypt the private keys that belong to your wallet</source>
+        <translation>നിങ്ങളുടെ വാലറ്റിന്റെ സ്വകാര്യ കീകൾ എൻ‌ക്രിപ്റ്റ് ചെയ്യുക</translation>
+    </message>
+    <message>
+        <source>Sign messages with your Qtum addresses to prove you own them</source>
+        <translation>നിങ്ങളുടെ ബിറ്റ്കോയിൻ വിലാസങ്ങൾ സ്വന്തമാണെന്ന് തെളിയിക്കാൻ സന്ദേശങ്ങൾ ഒപ്പിടുക</translation>
+    </message>
+    <message>
+        <source>Verify messages to ensure they were signed with specified Qtum addresses</source>
+        <translation>നിർദ്ദിഷ്ട ബിറ്റ്കോയിൻ വിലാസങ്ങളിൽ സന്ദേശങ്ങൾ ഒപ്പിട്ടിട്ടുണ്ടെന്ന് ഉറപ്പാക്കാൻ സ്ഥിരീകരിക്കുക</translation>
+    </message>
+    <message>
+        <source>&amp;File</source>
+        <translation>&amp; ഫയൽ</translation>
+    </message>
+    <message>
+        <source>&amp;Settings</source>
+        <translation>&amp;ക്രമീകരണങ്ങൾ</translation>
+    </message>
+    <message>
+        <source>&amp;Help</source>
+        <translation>&amp;സഹായം</translation>
+    </message>
+    <message>
+        <source>Tabs toolbar</source>
+        <translation>ടാബുകളുടെ ടൂൾബാർ</translation>
+    </message>
+    <message>
+        <source>Request payments (generates QR codes and qtum: URIs)</source>
+        <translation>പേയ്‌മെന്റുകൾ അഭ്യർത്ഥിക്കുക (QR കോഡുകളും ബിറ്റ്കോയിനും സൃഷ്ടിക്കുന്നു: URI- കൾ)</translation>
+    </message>
+    <message>
+        <source>Show the list of used sending addresses and labels</source>
+        <translation>ഉപയോഗിച്ച അയച്ച വിലാസങ്ങളുടെയും ലേബലുകളുടെയും പട്ടിക കാണിക്കുക</translation>
+    </message>
+    <message>
+        <source>Show the list of used receiving addresses and labels</source>
+        <translation>ഉപയോഗിച്ച സ്വീകരിക്കുന്ന വിലാസങ്ങളുടെയും ലേബലുകളുടെയും പട്ടിക കാണിക്കുക</translation>
+    </message>
+    <message>
+        <source>&amp;Command-line options</source>
+        <translation>&amp;കമാൻഡ്-ലൈൻ ഓപ്ഷനുകൾ</translation>
+    </message>
+    <message>
+        <source>Indexing blocks on disk...</source>
+        <translation>ഡിസ്കിലെ ബ്ലോക്കുകൾ ഇൻഡെക്സ് ചെയ്യുന്നു ...</translation>
+    </message>
+    <message>
+        <source>Processing blocks on disk...</source>
+        <translation>ഡിസ്കിൽ ബ്ലോക്കുകൾ പ്രോസസ്സ് ചെയ്യുന്നു ...</translation>
+    </message>
+    <message numerus="yes">
+        <source>Processed %n block(s) of transaction history.</source>
+        <translation><numerusform>ഇടപാട് ചരിത്രത്തിന്റെ %n ബ്ലോക്കുകൾ പ്രോസസ്സ് ചെയ്തു.</numerusform><numerusform>ഇടപാട് ചരിത്രത്തിന്റെ %n ബ്ലോക്കുകൾ പ്രോസസ്സ് ചെയ്തു.</numerusform></translation>
+    </message>
+    <message>
+        <source>Last received block was generated %1 ago.</source>
+        <translation>അവസാനം ലഭിച്ച ബ്ലോക്ക് %1 മുമ്പ് സൃഷ്ടിച്ചു.</translation>
+    </message>
+    <message>
+        <source>Transactions after this will not yet be visible.</source>
+        <translation>ഇതിനുശേഷമുള്ള ഇടപാടുകൾ ഇതുവരെ ദൃശ്യമാകില്ല.</translation>
+    </message>
+    <message>
         <source>Error</source>
         <translation>പിശക് </translation>
     </message>
@@ -210,6 +472,46 @@
         <translation>വിവരം </translation>
     </message>
     <message>
+        <source>Up to date</source>
+        <translation>കാലികമാണ്</translation>
+    </message>
+    <message>
+        <source>&amp;Load PSBT from file...</source>
+        <translation>&amp;ഫയലിൽ നിന്ന് PSBT ലോഡുചെയ്യുക ...</translation>
+    </message>
+    <message>
+        <source>Load Partially Signed Qtum Transaction</source>
+        <translation>ഭാഗികമായി ഒപ്പിട്ട ബിറ്റ്കോയിൻ ഇടപാട് ലോഡുചെയ്യുക</translation>
+    </message>
+    <message>
+        <source>Load PSBT from clipboard...</source>
+        <translation>ക്ലിപ്പ്ബോർഡിൽ നിന്ന് PSBT ലോഡുചെയ്യുക ...</translation>
+    </message>
+    <message>
+        <source>Load Partially Signed Qtum Transaction from clipboard</source>
+        <translation>ക്ലിപ്പ്ബോർഡിൽ നിന്ന് ഭാഗികമായി ഒപ്പിട്ട ബിറ്റ്കോയിൻ ഇടപാട് ലോഡുചെയ്യുക</translation>
+    </message>
+    <message>
+        <source>Node window</source>
+        <translation>നോഡ് വിൻഡോ</translation>
+    </message>
+    <message>
+        <source>Open node debugging and diagnostic console</source>
+        <translation>നോഡ് ഡീബഗ്ഗിംഗും ഡയഗ്നോസ്റ്റിക് കൺസോളും തുറക്കുക</translation>
+    </message>
+    <message>
+        <source>&amp;Sending addresses</source>
+        <translation>&amp;വിലാസങ്ങൾ അയയ്ക്കുന്നു</translation>
+    </message>
+    <message>
+        <source>&amp;Receiving addresses</source>
+        <translation>&amp;വിലാസങ്ങൾ അയയ്ക്കുന്നു</translation>
+    </message>
+    <message>
+        <source>Open a qtum: URI</source>
+        <translation>ഒരു ബിറ്റ്കോയിൻ തുറക്കുക: URI</translation>
+    </message>
+    <message>
         <source>Open Wallet</source>
         <translation>വാലറ്റ് തുറക്കുക </translation>
     </message>
@@ -226,6 +528,26 @@
         <translation>വാലറ്റ് പൂട്ടുക </translation>
     </message>
     <message>
+        <source>Close All Wallets...</source>
+        <translation>എല്ലാ വാലറ്റുകളും അടയ്‌ക്കുക ...</translation>
+    </message>
+    <message>
+        <source>Close all wallets</source>
+        <translation>എല്ലാ വാലറ്റുകളും അടയ്‌ക്കുക ...</translation>
+    </message>
+    <message>
+        <source>Show the %1 help message to get a list with possible Qtum command-line options</source>
+        <translation>സാധ്യമായ ബിറ്റ്കോയിൻ കമാൻഡ്-ലൈൻ ഓപ്ഷനുകളുള്ള ഒരു ലിസ്റ്റ് ലഭിക്കുന്നതിന് %1 സഹായ സന്ദേശം കാണിക്കുക</translation>
+    </message>
+    <message>
+        <source>&amp;Mask values</source>
+        <translation>&amp;മാസ്ക് മൂല്യങ്ങൾ</translation>
+    </message>
+    <message>
+        <source>Mask the values in the Overview tab</source>
+        <translation>അവലോകന ടാബിൽ മൂല്യങ്ങൾ മാസ്ക് ചെയ്യുക</translation>
+    </message>
+    <message>
         <source>default wallet</source>
         <translation>സ്ഥിരം ആയ വാലറ്റ്</translation>
     </message>
@@ -234,6 +556,10 @@
         <translation>വാലറ്റ് ഒന്നും ലഭ്യം അല്ല </translation>
     </message>
     <message>
+        <source>&amp;Window</source>
+        <translation>&amp;ജാലകം </translation>
+    </message>
+    <message>
         <source>Minimize</source>
         <translation>ചെറുതാക്കുക </translation>
     </message>
@@ -246,8 +572,16 @@
         <translation>മുഖ്യ ജാലകം </translation>
     </message>
     <message>
+        <source>%1 client</source>
+        <translation>%1 ക്ലയന്റ്</translation>
+    </message>
+    <message>
         <source>Connecting to peers...</source>
         <translation>സുഹൃത്തുക്കളും ആയി കണക്ട് ചെയ്യുന്നു ...</translation>
+    </message>
+    <message>
+        <source>Catching up...</source>
+        <translation>കണ്ടുപിടിക്കുന്നു ...</translation>
     </message>
     <message>
         <source>Error: %1</source>
@@ -276,6 +610,12 @@
 </translation>
     </message>
     <message>
+        <source>Type: %1
+</source>
+        <translation>തരങ്ങൾ: %1
+</translation>
+    </message>
+    <message>
         <source>Label: %1
 </source>
         <translation>കുറിപ്പ് : %1 
@@ -295,750 +635,6 @@
         <source>Incoming transaction</source>
         <translation>വരവ്വ് വെച്ച ഇടപാടുകൾ </translation>
     </message>
-    </context>
-<context>
-    <name>CoinControlDialog</name>
-    <message>
-        <source>Coin Selection</source>
-        <translation>കോയിൻ തിരഞ്ഞെടുക്കൽ </translation>
-    </message>
-    <message>
-        <source>Quantity:</source>
-        <translation>നിര്‍ദ്ധിഷ്‌ടസംഖ്യ / അളവ് :</translation>
-    </message>
-    <message>
-        <source>Bytes:</source>
-        <translation>ബൈറ്റ്സ്:</translation>
-    </message>
-    <message>
-        <source>Amount:</source>
-        <translation>തുക:</translation>
-    </message>
-    <message>
-        <source>Fee:</source>
-        <translation>ഫീസ്‌ / പ്രതിഫലം :</translation>
-    </message>
-    <message>
-        <source>List mode</source>
-        <translation>പട്ടിക </translation>
-    </message>
-    <message>
-        <source>Amount</source>
-        <translation>തുക </translation>
-    </message>
-    <message>
-        <source>Received with label</source>
-        <translation>അടയാളത്തോടുകൂടി ലഭിച്ചു </translation>
-    </message>
-    <message>
-        <source>Received with address</source>
-        <translation>മേൽവിലാസത്തോടുകൂടി ലഭിച്ചു </translation>
-    </message>
-    <message>
-        <source>Date</source>
-        <translation>തീയതി </translation>
-    </message>
-    <message>
-        <source>Confirmations</source>
-        <translation>സ്ഥിതീകരണങ്ങൾ </translation>
-    </message>
-    <message>
-        <source>Confirmed</source>
-        <translation>സ്ഥിതീകരിച്ചു</translation>
-    </message>
-    <message>
-        <source>(no label)</source>
-        <translation>(ലേബൽ ഇല്ല)</translation>
-    </message>
-    </context>
-<context>
-    <name>CreateWalletActivity</name>
-    </context>
-<context>
-    <name>CreateWalletDialog</name>
-    <message>
-        <source>Create Wallet</source>
-        <translation>വാലറ്റ് / പണസഞ്ചി സൃഷ്ടിക്കുക :</translation>
-    </message>
-    </context>
-<context>
-    <name>EditAddressDialog</name>
-    </context>
-<context>
-    <name>FreespaceChecker</name>
-    <message>
-        <source>name</source>
-        <translation>നാമധേയം / പേര് </translation>
-    </message>
-    </context>
-<context>
-    <name>HelpMessageDialog</name>
-    </context>
-<context>
-    <name>Intro</name>
-    <message>
-        <source>Error</source>
-        <translation>പിശക് </translation>
-    </message>
-    </context>
-<context>
-    <name>ModalOverlay</name>
-    <message>
-        <source>Unknown...</source>
-        <translation>അജ്ഞാതമായ </translation>
-    </message>
-    <message>
-        <source>Progress</source>
-        <translation>പുരോഗതി</translation>
-    </message>
-    <message>
-        <source>calculating...</source>
-        <translation>കണക്കായ്ക്കിക്കൊണ്ടിരിക്കുന്നു</translation>
-    </message>
-    </context>
-<context>
-    <name>OpenURIDialog</name>
-    </context>
-<context>
-    <name>OpenWalletActivity</name>
-    <message>
-        <source>default wallet</source>
-        <translation>സ്ഥിരം ആയ വാലറ്റ്</translation>
-    </message>
-    </context>
-<context>
-    <name>OptionsDialog</name>
-    <message>
-        <source>Error</source>
-        <translation>പിശക് </translation>
-    </message>
-    </context>
-<context>
-    <name>OverviewPage</name>
-    <message>
-        <source>Available:</source>
-        <translation>ലഭ്യമായ</translation>
-    </message>
-    <message>
-        <source>Spendable:</source>
-        <translation>വിനിയോഗിക്കാവുന്നത് / ചെലവാക്കാവുന്നത് </translation>
-    </message>
-    <message>
-        <source>Recent transactions</source>
-        <translation>സമീപ കാല ഇടപാടുകൾ</translation>
-    </message>
-    </context>
-<context>
-    <name>PaymentServer</name>
-    </context>
-<context>
-    <name>PeerTableModel</name>
-    </context>
-<context>
-    <name>QObject</name>
-    <message>
-        <source>Amount</source>
-        <translation>തുക </translation>
-    </message>
-    <message>
-        <source>Error: %1</source>
-        <translation>തെറ്റ് : %1 </translation>
-    </message>
-    </context>
-<context>
-    <name>QRImageWidget</name>
-    </context>
-<context>
-    <name>RPCConsole</name>
-    </context>
-<context>
-    <name>ReceiveCoinsDialog</name>
-    </context>
-<context>
-    <name>ReceiveRequestDialog</name>
-=======
-    <message>
-        <source>Are you sure you wish to encrypt your wallet?</source>
-        <translation>നിങ്ങളുടെ വാലറ്റ് എൻ‌ക്രിപ്റ്റ് ചെയ്യാൻ ആഗ്രഹിക്കുന്നുവെന്ന് ഉറപ്പാണോ?</translation>
-    </message>
->>>>>>> da23532c
-    <message>
-        <source>Wallet encrypted</source>
-        <translation>വാലറ്റ് എന്ക്രിപ്റ് ചെയ്തു കഴിഞ്ഞു .</translation>
-    </message>
-    <message>
-<<<<<<< HEAD
-        <source>Amount</source>
-        <translation>തുക </translation>
-    </message>
-    <message>
-        <source>Label</source>
-        <translation>ലേബൽ</translation>
-=======
-        <source>Enter the new passphrase for the wallet.&lt;br/&gt;Please use a passphrase of &lt;b&gt;ten or more random characters&lt;/b&gt;, or &lt;b&gt;eight or more words&lt;/b&gt;.</source>
-        <translation>വാലറ്റിൽ പുതിയ പാസ്ഫ്രെയ്സ് നൽകുക. &lt;br/&gt; &lt;b&gt; പത്തോ അതിലധികമോ റാൻഡം പ്രതീകങ്ങൾ &lt;/b&gt; അല്ലെങ്കിൽ  &lt;b&gt;എട്ട് അല്ലെങ്കിൽ അതിൽ കൂടുതൽ വാക്കുകൾ &lt;/b&gt; ഒരു പാസ്ഫ്രെയ്സ് ഉപയോഗിക്കുക.</translation>
->>>>>>> da23532c
-    </message>
-    <message>
-<<<<<<< HEAD
-        <source>Date</source>
-        <translation>തീയതി </translation>
-    </message>
-    <message>
-        <source>Label</source>
-        <translation>ലേബൽ</translation>
-=======
-        <source>Enter the old passphrase and new passphrase for the wallet.</source>
-        <translation>വാലെറ്റിന്റെ പഴയ രഹസ്യപദവും പുതിയ രഹസ്യപദവും നൽകുക.</translation>
->>>>>>> da23532c
-    </message>
-    <message>
-        <source>Remember that encrypting your wallet cannot fully protect your qtums from being stolen by malware infecting your computer.</source>
-        <translation>നിങ്ങളുടെ വാലറ്റ് എൻ‌ക്രിപ്റ്റ് ചെയ്യുന്നതിലൂടെ നിങ്ങളുടെ കമ്പ്യൂട്ടറിനെ ബാധിക്കുന്ന ക്ഷുദ്രവെയർ‌ മോഷ്ടിക്കുന്നതിൽ‌ നിന്നും നിങ്ങളുടെ ബിറ്റ്കോയിനുകളെ പൂർണ്ണമായി സംരക്ഷിക്കാൻ‌ കഴിയില്ല.</translation>
-    </message>
-    <message>
-<<<<<<< HEAD
-        <source>Quantity:</source>
-        <translation>നിര്‍ദ്ധിഷ്‌ടസംഖ്യ / അളവ് :</translation>
-    </message>
-    <message>
-        <source>Bytes:</source>
-        <translation>ബൈറ്റ്സ്:</translation>
-    </message>
-    <message>
-        <source>Amount:</source>
-        <translation>തുക:</translation>
-    </message>
-    <message>
-        <source>Fee:</source>
-        <translation>ഫീസ്‌ / പ്രതിഫലം :</translation>
-    </message>
-    <message>
-        <source>Payment request expired.</source>
-        <translation>പെയ്മെന്റിനുള്ള അഭ്യർത്ഥന  കാലഹരണപ്പെട്ടു പോയിരിക്കുന്നു. </translation>
-    </message>
-    <message>
-        <source>(no label)</source>
-        <translation>(ലേബൽ ഇല്ല)</translation>
-    </message>
-</context>
-<context>
-    <name>SendCoinsEntry</name>
-    </context>
-<context>
-    <name>ShutdownWindow</name>
-    </context>
-<context>
-    <name>SignVerifyMessageDialog</name>
-    </context>
-<context>
-    <name>TrafficGraphWidget</name>
-    </context>
-<context>
-    <name>TransactionDesc</name>
-    <message>
-        <source>Date</source>
-        <translation>തീയതി </translation>
-    </message>
-    <message>
-        <source>Amount</source>
-        <translation>തുക </translation>
-    </message>
-    </context>
-<context>
-    <name>TransactionDescDialog</name>
-    </context>
-<context>
-    <name>TransactionTableModel</name>
-    <message>
-        <source>Date</source>
-        <translation>തീയതി </translation>
-    </message>
-    <message>
-        <source>Label</source>
-        <translation>ലേബൽ</translation>
-=======
-        <source>Wallet to be encrypted</source>
-        <translation>വാലറ്റ് എന്ക്രിപ്റ് ചെയ്യാൻ പോകുന്നു .</translation>
-    </message>
-    <message>
-        <source>Your wallet is about to be encrypted. </source>
-        <translation>വാലറ്റ് എന്ക്രിപ്റ് ചെയ്യാൻ പോകുന്നു .</translation>
-    </message>
-    <message>
-        <source>Your wallet is now encrypted. </source>
-        <translation>വാലറ്റ് എന്ക്രിപ്റ് ചെയ്തു കഴിഞ്ഞു .</translation>
-    </message>
-    <message>
-        <source>IMPORTANT: Any previous backups you have made of your wallet file should be replaced with the newly generated, encrypted wallet file. For security reasons, previous backups of the unencrypted wallet file will become useless as soon as you start using the new, encrypted wallet.</source>
-        <translation>പ്രധാനം: നിങ്ങളുടെ വാലറ്റ് ഫയലിൽ മുമ്പ് നിർമ്മിച്ച ഏതെങ്കിലും ബാക്കപ്പുകൾ പുതുതായി ജനറേറ്റുചെയ്ത, എൻ‌ക്രിപ്റ്റ് ചെയ്ത വാലറ്റ് ഫയൽ ഉപയോഗിച്ച് മാറ്റിസ്ഥാപിക്കണം. സുരക്ഷാ കാരണങ്ങളാൽ, നിങ്ങൾ പുതിയ, എൻ‌ക്രിപ്റ്റ് ചെയ്ത വാലറ്റ് ഉപയോഗിക്കാൻ ആരംഭിക്കുമ്പോൾ തന്നെ എൻ‌ക്രിപ്റ്റ് ചെയ്യാത്ത വാലറ്റ് ഫയലിന്റെ മുമ്പത്തെ ബാക്കപ്പുകൾ ഉപയോഗശൂന്യമാകും.</translation>
-    </message>
-    <message>
-        <source>Wallet encryption failed</source>
-        <translation>വാലറ്റ് എന്ക്രിപ്റ് പരാജയപെട്ടു  .</translation>
-    </message>
-    <message>
-        <source>Wallet encryption failed due to an internal error. Your wallet was not encrypted.</source>
-        <translation>ആന്തരിക പിശക് കാരണം വാലറ്റ് എൻ‌ക്രിപ്ഷൻ പരാജയപ്പെട്ടു. നിങ്ങളുടെ വാലറ്റ് എൻ‌ക്രിപ്റ്റ് ചെയ്തിട്ടില്ല.</translation>
-    </message>
-    <message>
-        <source>The supplied passphrases do not match.</source>
-        <translation>വിതരണം ചെയ്ത പാസ്‌ഫ്രെയ്‌സുകൾ പൊരുത്തപ്പെടുന്നില്ല.</translation>
-    </message>
-    <message>
-        <source>Wallet unlock failed</source>
-        <translation>വാലറ്റ് അൺലോക്ക് പരാജയപ്പെട്ടു</translation>
-    </message>
-    <message>
-        <source>The passphrase entered for the wallet decryption was incorrect.</source>
-        <translation>വാലറ്റ് ഡീക്രിപ്ഷനായി നൽകിയ പാസ്‌ഫ്രേസ് തെറ്റാണ്.</translation>
-    </message>
-    <message>
-        <source>Wallet decryption failed</source>
-        <translation>വാലറ്റ് ഡീക്രിപ്ഷൻ പരാജയപ്പെട്ടു</translation>
-    </message>
-    <message>
-        <source>Wallet passphrase was successfully changed.</source>
-        <translation>വാലറ്റ് പാസ്‌ഫ്രെയ്‌സ് വിജയകരമായി മാറ്റി.</translation>
-    </message>
-    <message>
-        <source>Warning: The Caps Lock key is on!</source>
-        <translation>മുന്നറിയിപ്പ്: ക്യാപ്‌സ് ലോക്ക് കീ ഓണാണ്!</translation>
-    </message>
-</context>
-<context>
-    <name>BanTableModel</name>
-    <message>
-        <source>IP/Netmask</source>
-        <translation>IP / നെറ്റ്മാസ്ക്</translation>
->>>>>>> da23532c
-    </message>
-    <message>
-        <source>Banned Until</source>
-        <translation>വരെ നിരോധിച്ചു</translation>
-    </message>
-</context>
-<context>
-    <name>QtumGUI</name>
-    <message>
-        <source>Sign &amp;message...</source>
-        <translation>സൈനും സന്ദേശവും ...</translation>
-    </message>
-    <message>
-<<<<<<< HEAD
-        <source>Confirmed</source>
-        <translation>സ്ഥിതീകരിച്ചു</translation>
-    </message>
-    <message>
-        <source>Date</source>
-        <translation>തീയതി </translation>
-    </message>
-    <message>
-        <source>Label</source>
-        <translation>ലേബൽ</translation>
-=======
-        <source>Synchronizing with network...</source>
-        <translation>നെറ്റ്‌വർക്കുമായി സമന്വയിപ്പിക്കുന്നു ...</translation>
->>>>>>> da23532c
-    </message>
-    <message>
-        <source>&amp;Overview</source>
-        <translation>&amp;അവലോകനം</translation>
-    </message>
-    <message>
-        <source>Show general overview of wallet</source>
-        <translation>വാലറ്റിന്റെ പൊതുവായ അവലോകനം കാണിക്കുക</translation>
-    </message>
-<<<<<<< HEAD
-    </context>
-<context>
-    <name>UnitDisplayStatusBarControl</name>
-    </context>
-<context>
-    <name>WalletController</name>
-    <message>
-        <source>Close wallet</source>
-        <translation>വാലറ്റ് പൂട്ടുക </translation>
-    </message>
-    </context>
-<context>
-    <name>WalletFrame</name>
-    </context>
-<context>
-    <name>WalletModel</name>
-    <message>
-        <source>default wallet</source>
-        <translation>സ്ഥിരം ആയ വാലറ്റ്</translation>
-    </message>
-</context>
-<context>
-    <name>WalletView</name>
-=======
->>>>>>> da23532c
-    <message>
-        <source>&amp;Transactions</source>
-        <translation>&amp;ഇടപാടുകൾ </translation>
-    </message>
-    <message>
-        <source>Browse transaction history</source>
-        <translation>ഇടപാടുകളുടെ ചരിത്രം പരിശോധിയ്ക്കുക</translation>
-    </message>
-    <message>
-        <source>E&amp;xit</source>
-        <translation>പുറത്ത്</translation>
-    </message>
-    <message>
-        <source>Quit application</source>
-        <translation>അപ്ലിക്കേഷൻ ഉപേക്ഷിക്കുക</translation>
-    </message>
-    <message>
-        <source>&amp;About %1</source>
-        <translation>&amp; ഏകദേശം%1</translation>
-    </message>
-    <message>
-        <source>Show information about %1</source>
-        <translation>%1 നെക്കുറിച്ചുള്ള വിവരങ്ങൾ കാണിക്കുക</translation>
-    </message>
-    <message>
-        <source>About &amp;Qt</source>
-        <translation>ഏകദേശം&amp;Qt</translation>
-    </message>
-    <message>
-        <source>Show information about Qt</source>
-        <translation>Qt സംബന്ധിച്ച വിവരങ്ങൾ കാണിക്കുക</translation>
-    </message>
-    <message>
-        <source>&amp;Options...</source>
-        <translation>&amp;ഓപ്ഷനുകൾ ...</translation>
-    </message>
-    <message>
-        <source>Modify configuration options for %1</source>
-        <translation>%1 നായുള്ള കോൺഫിഗറേഷൻ ഓപ്ഷനുകൾ പരിഷ്‌ക്കരിക്കുക</translation>
-    </message>
-    <message>
-        <source>&amp;Encrypt Wallet...</source>
-        <translation>&amp;വാലറ്റ് എൻ‌ക്രിപ്റ്റ് ചെയ്യുക ...</translation>
-    </message>
-    <message>
-        <source>&amp;Backup Wallet...</source>
-        <translation>&amp;ബാക്കപ്പ് വാലറ്റ് ...</translation>
-    </message>
-    <message>
-        <source>&amp;Change Passphrase...</source>
-        <translation>&amp;പാസ്ഫ്രെയ്സ് മാറ്റുക</translation>
-    </message>
-    <message>
-        <source>Open &amp;URI...</source>
-        <translation>തുറക്കുക &amp;URI ...</translation>
-    </message>
-    <message>
-        <source>Create Wallet...</source>
-        <translation>വാലറ്റ്  സൃഷ്ടിക്കുക :</translation>
-    </message>
-    <message>
-        <source>Create a new wallet</source>
-        <translation>ഒരു പുതിയ വാലറ്റ് സൃഷ്ടിക്കുക</translation>
-    </message>
-    <message>
-        <source>Wallet:</source>
-        <translation>വാലറ്റ്:</translation>
-    </message>
-    <message>
-        <source>Click to disable network activity.</source>
-        <translation>നെറ്റ്‌വർക്ക് പ്രവർത്തനം പ്രവർത്തനരഹിതമാക്കാൻ ക്ലിക്കുചെയ്യുക.</translation>
-    </message>
-    <message>
-        <source>Network activity disabled.</source>
-        <translation>നെറ്റ്‌വർക്ക് പ്രവർത്തനം പ്രവർത്തനരഹിതമാക്കി.</translation>
-    </message>
-    <message>
-        <source>Click to enable network activity again.</source>
-        <translation>നെറ്റ്‌വർക്ക് പ്രവർത്തനം വീണ്ടും പ്രവർത്തനക്ഷമമാക്കാൻ ക്ലിക്കുചെയ്യുക.</translation>
-    </message>
-    <message>
-        <source>Syncing Headers (%1%)...</source>
-        <translation>തലക്കെട്ടുകൾ സമന്വയിപ്പിക്കുന്നു (%1%) ...</translation>
-    </message>
-    <message>
-        <source>Reindexing blocks on disk...</source>
-        <translation>ഡിസ്കിലെ ബ്ലോക്കുകൾ വീണ്ടും സമന്വയിപ്പിക്കുന്നു ...</translation>
-    </message>
-    <message>
-        <source>Proxy is &lt;b&gt;enabled&lt;/b&gt;: %1</source>
-        <translation>പ്രോക്സി ആണ്&lt;b&gt;പ്രവർത്തനക്ഷമമാക്കി&lt;/b&gt;:%1</translation>
-    </message>
-    <message>
-        <source>Send coins to a Qtum address</source>
-        <translation>ഒരു ബിറ്റ്കോയിൻ വിലാസത്തിലേക്ക് നാണയങ്ങൾ അയയ്ക്കുക</translation>
-    </message>
-    <message>
-        <source>Backup wallet to another location</source>
-        <translation>മറ്റൊരു സ്ഥലത്തേക്ക് ബാക്കപ്പ് വാലറ്റ്</translation>
-    </message>
-    <message>
-        <source>Change the passphrase used for wallet encryption</source>
-        <translation>വാലറ്റ് എൻ‌ക്രിപ്ഷനായി ഉപയോഗിക്കുന്ന പാസ്‌ഫ്രെയ്‌സ് മാറ്റുക</translation>
-    </message>
-    <message>
-        <source>&amp;Verify message...</source>
-        <translation>&amp;Verify സന്ദേശം  ...</translation>
-    </message>
-    <message>
-        <source>&amp;Send</source>
-        <translation>&amp;അയയ്‌ക്കുക</translation>
-    </message>
-    <message>
-        <source>&amp;Receive</source>
-        <translation>&amp;സ്വീകരിക്കുക</translation>
-    </message>
-    <message>
-        <source>&amp;Show / Hide</source>
-        <translation>&amp;കാണിക്കുക/ മറയ്ക്കുക</translation>
-    </message>
-    <message>
-        <source>Show or hide the main Window</source>
-        <translation>പ്രധാന വിൻ‌ഡോ കാണിക്കുക അല്ലെങ്കിൽ‌ മറയ്‌ക്കുക</translation>
-    </message>
-    <message>
-        <source>Encrypt the private keys that belong to your wallet</source>
-        <translation>നിങ്ങളുടെ വാലറ്റിന്റെ സ്വകാര്യ കീകൾ എൻ‌ക്രിപ്റ്റ് ചെയ്യുക</translation>
-    </message>
-    <message>
-        <source>Sign messages with your Qtum addresses to prove you own them</source>
-        <translation>നിങ്ങളുടെ ബിറ്റ്കോയിൻ വിലാസങ്ങൾ സ്വന്തമാണെന്ന് തെളിയിക്കാൻ സന്ദേശങ്ങൾ ഒപ്പിടുക</translation>
-    </message>
-    <message>
-        <source>Verify messages to ensure they were signed with specified Qtum addresses</source>
-        <translation>നിർദ്ദിഷ്ട ബിറ്റ്കോയിൻ വിലാസങ്ങളിൽ സന്ദേശങ്ങൾ ഒപ്പിട്ടിട്ടുണ്ടെന്ന് ഉറപ്പാക്കാൻ സ്ഥിരീകരിക്കുക</translation>
-    </message>
-    <message>
-        <source>&amp;File</source>
-        <translation>&amp; ഫയൽ</translation>
-    </message>
-    <message>
-        <source>&amp;Settings</source>
-        <translation>&amp;ക്രമീകരണങ്ങൾ</translation>
-    </message>
-    <message>
-        <source>&amp;Help</source>
-        <translation>&amp;സഹായം</translation>
-    </message>
-    <message>
-        <source>Tabs toolbar</source>
-        <translation>ടാബുകളുടെ ടൂൾബാർ</translation>
-    </message>
-    <message>
-        <source>Request payments (generates QR codes and qtum: URIs)</source>
-        <translation>പേയ്‌മെന്റുകൾ അഭ്യർത്ഥിക്കുക (QR കോഡുകളും ബിറ്റ്കോയിനും സൃഷ്ടിക്കുന്നു: URI- കൾ)</translation>
-    </message>
-    <message>
-        <source>Show the list of used sending addresses and labels</source>
-        <translation>ഉപയോഗിച്ച അയച്ച വിലാസങ്ങളുടെയും ലേബലുകളുടെയും പട്ടിക കാണിക്കുക</translation>
-    </message>
-    <message>
-        <source>Show the list of used receiving addresses and labels</source>
-        <translation>ഉപയോഗിച്ച സ്വീകരിക്കുന്ന വിലാസങ്ങളുടെയും ലേബലുകളുടെയും പട്ടിക കാണിക്കുക</translation>
-    </message>
-    <message>
-        <source>&amp;Command-line options</source>
-        <translation>&amp;കമാൻഡ്-ലൈൻ ഓപ്ഷനുകൾ</translation>
-    </message>
-    <message>
-        <source>Indexing blocks on disk...</source>
-        <translation>ഡിസ്കിലെ ബ്ലോക്കുകൾ ഇൻഡെക്സ് ചെയ്യുന്നു ...</translation>
-    </message>
-    <message>
-        <source>Processing blocks on disk...</source>
-        <translation>ഡിസ്കിൽ ബ്ലോക്കുകൾ പ്രോസസ്സ് ചെയ്യുന്നു ...</translation>
-    </message>
-    <message numerus="yes">
-        <source>Processed %n block(s) of transaction history.</source>
-        <translation><numerusform>ഇടപാട് ചരിത്രത്തിന്റെ %n ബ്ലോക്കുകൾ പ്രോസസ്സ് ചെയ്തു.</numerusform><numerusform>ഇടപാട് ചരിത്രത്തിന്റെ %n ബ്ലോക്കുകൾ പ്രോസസ്സ് ചെയ്തു.</numerusform></translation>
-    </message>
-    <message>
-        <source>Last received block was generated %1 ago.</source>
-        <translation>അവസാനം ലഭിച്ച ബ്ലോക്ക് %1 മുമ്പ് സൃഷ്ടിച്ചു.</translation>
-    </message>
-    <message>
-        <source>Transactions after this will not yet be visible.</source>
-        <translation>ഇതിനുശേഷമുള്ള ഇടപാടുകൾ ഇതുവരെ ദൃശ്യമാകില്ല.</translation>
-    </message>
-    <message>
-        <source>Error</source>
-        <translation>പിശക് </translation>
-    </message>
-    <message>
-        <source>Warning</source>
-        <translation>മുന്നറിയിപ്പ് </translation>
-    </message>
-    <message>
-        <source>Information</source>
-        <translation>വിവരം </translation>
-    </message>
-    <message>
-        <source>Up to date</source>
-        <translation>കാലികമാണ്</translation>
-    </message>
-    <message>
-        <source>&amp;Load PSBT from file...</source>
-        <translation>&amp;ഫയലിൽ നിന്ന് PSBT ലോഡുചെയ്യുക ...</translation>
-    </message>
-    <message>
-        <source>Load Partially Signed Qtum Transaction</source>
-        <translation>ഭാഗികമായി ഒപ്പിട്ട ബിറ്റ്കോയിൻ ഇടപാട് ലോഡുചെയ്യുക</translation>
-    </message>
-    <message>
-        <source>Load PSBT from clipboard...</source>
-        <translation>ക്ലിപ്പ്ബോർഡിൽ നിന്ന് PSBT ലോഡുചെയ്യുക ...</translation>
-    </message>
-    <message>
-        <source>Load Partially Signed Qtum Transaction from clipboard</source>
-        <translation>ക്ലിപ്പ്ബോർഡിൽ നിന്ന് ഭാഗികമായി ഒപ്പിട്ട ബിറ്റ്കോയിൻ ഇടപാട് ലോഡുചെയ്യുക</translation>
-    </message>
-    <message>
-        <source>Node window</source>
-        <translation>നോഡ് വിൻഡോ</translation>
-    </message>
-    <message>
-        <source>Open node debugging and diagnostic console</source>
-        <translation>നോഡ് ഡീബഗ്ഗിംഗും ഡയഗ്നോസ്റ്റിക് കൺസോളും തുറക്കുക</translation>
-    </message>
-    <message>
-        <source>&amp;Sending addresses</source>
-        <translation>&amp;വിലാസങ്ങൾ അയയ്ക്കുന്നു</translation>
-    </message>
-    <message>
-        <source>&amp;Receiving addresses</source>
-        <translation>&amp;വിലാസങ്ങൾ അയയ്ക്കുന്നു</translation>
-    </message>
-    <message>
-        <source>Open a qtum: URI</source>
-        <translation>ഒരു ബിറ്റ്കോയിൻ തുറക്കുക: URI</translation>
-    </message>
-    <message>
-        <source>Open Wallet</source>
-        <translation>വാലറ്റ് തുറക്കുക </translation>
-    </message>
-    <message>
-        <source>Open a wallet</source>
-        <translation>ഒരു വാലറ്റ് തുറക്കുക </translation>
-    </message>
-    <message>
-        <source>Close Wallet...</source>
-        <translation>വാലറ്റ്  പൂട്ടുക  </translation>
-    </message>
-    <message>
-        <source>Close wallet</source>
-        <translation>വാലറ്റ് പൂട്ടുക </translation>
-    </message>
-    <message>
-        <source>Close All Wallets...</source>
-        <translation>എല്ലാ വാലറ്റുകളും അടയ്‌ക്കുക ...</translation>
-    </message>
-    <message>
-        <source>Close all wallets</source>
-        <translation>എല്ലാ വാലറ്റുകളും അടയ്‌ക്കുക ...</translation>
-    </message>
-    <message>
-        <source>Show the %1 help message to get a list with possible Qtum command-line options</source>
-        <translation>സാധ്യമായ ബിറ്റ്കോയിൻ കമാൻഡ്-ലൈൻ ഓപ്ഷനുകളുള്ള ഒരു ലിസ്റ്റ് ലഭിക്കുന്നതിന് %1 സഹായ സന്ദേശം കാണിക്കുക</translation>
-    </message>
-    <message>
-        <source>&amp;Mask values</source>
-        <translation>&amp;മാസ്ക് മൂല്യങ്ങൾ</translation>
-    </message>
-    <message>
-        <source>Mask the values in the Overview tab</source>
-        <translation>അവലോകന ടാബിൽ മൂല്യങ്ങൾ മാസ്ക് ചെയ്യുക</translation>
-    </message>
-    <message>
-        <source>default wallet</source>
-        <translation>സ്ഥിരം ആയ വാലറ്റ്</translation>
-    </message>
-    <message>
-        <source>No wallets available</source>
-        <translation>വാലറ്റ് ഒന്നും ലഭ്യം അല്ല </translation>
-    </message>
-    <message>
-        <source>&amp;Window</source>
-        <translation>&amp;ജാലകം </translation>
-    </message>
-    <message>
-        <source>Minimize</source>
-        <translation>ചെറുതാക്കുക </translation>
-    </message>
-    <message>
-        <source>Zoom</source>
-        <translation>വലുതാക്കുക </translation>
-    </message>
-    <message>
-        <source>Main Window</source>
-        <translation>മുഖ്യ ജാലകം </translation>
-    </message>
-    <message>
-        <source>%1 client</source>
-        <translation>%1 ക്ലയന്റ്</translation>
-    </message>
-    <message>
-        <source>Connecting to peers...</source>
-        <translation>സുഹൃത്തുക്കളും ആയി കണക്ട് ചെയ്യുന്നു ...</translation>
-    </message>
-    <message>
-        <source>Catching up...</source>
-        <translation>കണ്ടുപിടിക്കുന്നു ...</translation>
-    </message>
-    <message>
-        <source>Error: %1</source>
-        <translation>തെറ്റ് : %1 </translation>
-    </message>
-    <message>
-        <source>Warning: %1</source>
-        <translation>മുന്നറിയിപ്പ് : %1 </translation>
-    </message>
-    <message>
-        <source>Date: %1
-</source>
-        <translation>തീയതി: %1 
-</translation>
-    </message>
-    <message>
-        <source>Amount: %1
-</source>
-        <translation>തുക : %1 
-</translation>
-    </message>
-    <message>
-        <source>Wallet: %1
-</source>
-        <translation>വാലറ്റ്: %1 
-</translation>
-    </message>
-    <message>
-        <source>Type: %1
-</source>
-        <translation>തരങ്ങൾ: %1
-</translation>
-    </message>
-    <message>
-        <source>Label: %1
-</source>
-        <translation>കുറിപ്പ് : %1 
-</translation>
-    </message>
-    <message>
-        <source>Address: %1
-</source>
-        <translation>മേൽവിലാസം : %1 
-</translation>
-    </message>
-    <message>
-        <source>Sent transaction</source>
-        <translation>അയച്ച ഇടപാടുകൾ </translation>
-    </message>
-    <message>
-        <source>Incoming transaction</source>
-        <translation>വരവ്വ് വെച്ച ഇടപാടുകൾ </translation>
-    </message>
     <message>
         <source>HD key generation is &lt;b&gt;enabled&lt;/b&gt;</source>
         <translation>എച്ച്ഡി കീ ജനറേഷൻ&lt;b&gt;പ്രവർത്തനക്ഷമമാക്കി&lt;/b&gt;</translation>
@@ -1881,11 +1477,5 @@
         <source>This is the transaction fee you may pay when fee estimates are not available.</source>
         <translation>പ്രതിഫലം മൂല്യനിർണയം ലഭ്യമാകാത്ത പക്ഷം നിങ്ങൾ നല്കേണ്ടിവരുന്ന ഇടപാട് പ്രതിഫലം ഇതാണ്.</translation>
     </message>
-<<<<<<< HEAD
-    </context>
-<context>
-    <name>qtum-core</name>
-=======
->>>>>>> da23532c
     </context>
 </TS>