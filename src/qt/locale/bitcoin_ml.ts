--- conflicted
+++ resolved
@@ -58,17 +58,6 @@
         <translation type="unfinished">തി&amp;രഞ്ഞെടുക്കുക</translation>
     </message>
     <message>
-<<<<<<< HEAD
-        <source>Sending addresses</source>
-        <translation type="unfinished">അയക്കേണ്ട വിലാസങ്ങൾ</translation>
-    </message>
-    <message>
-        <source>Receiving addresses</source>
-        <translation type="unfinished">സ്വീകരിക്കുന്ന വിലാസങ്ങൾ</translation>
-    </message>
-    <message>
-=======
->>>>>>> 86d0551a
         <source>These are your Qtum addresses for sending payments. Always check the amount and the receiving address before sending coins.</source>
         <translation type="unfinished">പൈസ അയയ്ക്കുന്നതിനുള്ള നിങ്ങളുടെ ബിറ്റ് കോയിൻ വിലാസങ്ങളാണ് ഇവ. നാണയങ്ങൾ അയയ്ക്കുന്നതിനുമുമ്പ് എല്ലായ്പ്പോഴും തുകയും സ്വീകരിക്കുന്ന വിലാസവും പരിശോധിക്കുക.</translation>
     </message>
@@ -995,11 +984,7 @@
     <message>
         <source>'qtum://' is not a valid URI. Use 'qtum:' instead.</source>
         <translation type="unfinished">'qtum://' എന്നത് ശരിയായ ഒരു URI അല്ല .പകരം 'qtum:' ഉപയോഗിക്കൂ </translation>
-<<<<<<< HEAD
-   </message>
-=======
-    </message>
->>>>>>> 86d0551a
+    </message>
     <message>
         <source>URI cannot be parsed! This can be caused by an invalid Qtum address or malformed URI parameters.</source>
         <translation type="unfinished">യു‌ആർ‌ഐ പാഴ്‌സുചെയ്യാൻ‌ കഴിയില്ല! അസാധുവായ ബിറ്റ്കോയിൻ വിലാസം അല്ലെങ്കിൽ കേടായ യു‌ആർ‌ഐ പാരാമീറ്ററുകൾ കാരണം ഇത് സംഭവിക്കാം.</translation>
