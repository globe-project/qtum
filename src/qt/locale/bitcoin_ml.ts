--- conflicted
+++ resolved
@@ -19,11 +19,7 @@
     </message>
     <message>
         <source>&amp;Copy</source>
-<<<<<<< HEAD
-        <translation>&amp; പകർത്തുക</translation>
-=======
         <translation type="unfinished">&amp;പകർത്തുക</translation>
->>>>>>> 5ed36332
     </message>
     <message>
         <source>C&amp;lose</source>
@@ -35,11 +31,7 @@
     </message>
     <message>
         <source>Enter address or label to search</source>
-<<<<<<< HEAD
-        <translation>തിരയുന്നതിന് വിലാസമോ ലേബലോ നൽകുക</translation>
-=======
         <translation type="unfinished">തിരയുന്നതിന് വിലാസമോ ലേബലോ നൽകുക</translation>
->>>>>>> 5ed36332
     </message>
     <message>
         <source>Export the data in the current tab to a file</source>
@@ -75,9 +67,6 @@
     </message>
     <message>
         <source>These are your Qtum addresses for sending payments. Always check the amount and the receiving address before sending coins.</source>
-<<<<<<< HEAD
-        <translation>പേയ്മെന്റുകൾ അയയ്ക്കുന്നതിനുള്ള നിങ്ങളുടെ ബിറ്റ്കോയിൻ വിലാസങ്ങളാണ് ഇവ. നാണയങ്ങൾ അയയ്ക്കുന്നതിനുമുമ്പ് എല്ലായ്പ്പോഴും തുകയും സ്വീകരിക്കുന്ന വിലാസവും പരിശോധിക്കുക.</translation>
-=======
         <translation type="unfinished">പൈസ അയയ്ക്കുന്നതിനുള്ള നിങ്ങളുടെ ബിറ്റ് കോയിൻ വിലാസങ്ങളാണ് ഇവ. നാണയങ്ങൾ അയയ്ക്കുന്നതിനുമുമ്പ് എല്ലായ്പ്പോഴും തുകയും സ്വീകരിക്കുന്ന വിലാസവും പരിശോധിക്കുക.</translation>
     </message>
     <message>
@@ -85,13 +74,6 @@
 Signing is only possible with addresses of the type 'legacy'.</source>
         <translation type="unfinished">ഇവയാണ് പണം  സ്വീകരിയ്ക്കുന്നതിനായുള്ള താങ്കളുടെ ബിറ്റ്കോയിൻ വിലാസങ്ങൾ. പുതിയ വിലാസങ്ങൾ കൂട്ടിച്ചേർക്കുന്നതിനായി ' പുതിയ വിലാസം സൃഷ്ടിയ്ക്കുക ' എന്ന ബട്ടൺ അമർത്തുക.
 'ലെഗസി' തരത്തിന്റെ വിലാസങ്ങളിൽ മാത്രമേ സൈൻ ചെയ്യാൻ കഴിയൂ.</translation>
->>>>>>> 5ed36332
-    </message>
-    <message>
-        <source>These are your Qtum addresses for receiving payments. Use the 'Create new receiving address' button in the receive tab to create new addresses.
-Signing is only possible with addresses of the type 'legacy'.</source>
-        <translation>ഇവയാണ് പണം  സ്വീകരിയ്ക്കുന്നതിനായുള്ള താങ്കളുടെ ബിറ്റ്കോയിൻ വിലാസങ്ങൾ. പുതിയ വിലാസങ്ങൾ കൂട്ടിച്ചേർക്കുന്നതിനായി ' പുതിയ വിലാസം സൃഷ്ടിയ്ക്കുക ' എന്ന ബട്ടൺ അമർത്തുക.
-'ലെഗസി' തരത്തിന്റെ വിലാസങ്ങളിൽ മാത്രമേ സൈൻ ചെയ്യാൻ കഴിയൂ.</translation>
     </message>
     <message>
         <source>&amp;Copy Address</source>
@@ -180,29 +162,12 @@
         <translation type="unfinished">നിങ്ങളുടെ വാലറ്റ് എൻ‌ക്രിപ്റ്റ് ചെയ്യാൻ ആഗ്രഹിക്കുന്നുവെന്ന് ഉറപ്പാണോ?</translation>
     </message>
     <message>
-<<<<<<< HEAD
-        <source>Warning: If you encrypt your wallet and lose your passphrase, you will &lt;b&gt;LOSE ALL OF YOUR QTUMS&lt;/b&gt;!</source>
-        <translation>മുന്നറിയിപ്പ്: നിങ്ങളുടെ വാലറ്റ് എൻക്രിപ്റ്റ് ചെയ്ത് പാസ്ഫ്രെയ്സ് നഷ്ടപ്പെടുകയാണെങ്കിൽ, നിങ്ങളുടെ എല്ലാ ബിറ്റ്കൊയിനുകളും നഷ്ടപ്പെടും!</translation>
-    </message>
-    <message>
-        <source>Are you sure you wish to encrypt your wallet?</source>
-        <translation>നിങ്ങളുടെ വാലറ്റ് എൻ‌ക്രിപ്റ്റ് ചെയ്യാൻ ആഗ്രഹിക്കുന്നുവെന്ന് ഉറപ്പാണോ?</translation>
-    </message>
-    <message>
-        <source>Wallet encrypted</source>
-        <translation>വാലറ്റ് എന്ക്രിപ്റ് ചെയ്തു കഴിഞ്ഞു .</translation>
-=======
         <source>Wallet encrypted</source>
         <translation type="unfinished">വാലറ്റ് എന്ക്രിപ്റ് ചെയ്തു കഴിഞ്ഞു .</translation>
     </message>
     <message>
         <source>Enter the new passphrase for the wallet.&lt;br/&gt;Please use a passphrase of &lt;b&gt;ten or more random characters&lt;/b&gt;, or &lt;b&gt;eight or more words&lt;/b&gt;.</source>
         <translation type="unfinished">വാലറ്റിൽ പുതിയ രഹസ്യവാക്യം നൽകുക.  പത്തോ അതിലധികമോ അക്ഷരങ്ങൾ  അല്ലെങ്കിൽ  എട്ടോ  കൂടുതലോ വാക്കുകൾ </translation>
->>>>>>> 5ed36332
-    </message>
-    <message>
-        <source>Enter the new passphrase for the wallet.&lt;br/&gt;Please use a passphrase of &lt;b&gt;ten or more random characters&lt;/b&gt;, or &lt;b&gt;eight or more words&lt;/b&gt;.</source>
-        <translation>വാലറ്റിൽ പുതിയ പാസ്ഫ്രെയ്സ് നൽകുക. &lt;br/&gt; &lt;b&gt; പത്തോ അതിലധികമോ റാൻഡം പ്രതീകങ്ങൾ &lt;/b&gt; അല്ലെങ്കിൽ  &lt;b&gt;എട്ട് അല്ലെങ്കിൽ അതിൽ കൂടുതൽ വാക്കുകൾ &lt;/b&gt; ഒരു പാസ്ഫ്രെയ്സ് ഉപയോഗിക്കുക.</translation>
     </message>
     <message>
         <source>Enter the old passphrase and new passphrase for the wallet.</source>
@@ -210,57 +175,6 @@
     </message>
     <message>
         <source>Remember that encrypting your wallet cannot fully protect your qtums from being stolen by malware infecting your computer.</source>
-<<<<<<< HEAD
-        <translation>നിങ്ങളുടെ വാലറ്റ് എൻ‌ക്രിപ്റ്റ് ചെയ്യുന്നതിലൂടെ നിങ്ങളുടെ കമ്പ്യൂട്ടറിനെ ബാധിക്കുന്ന ക്ഷുദ്രവെയർ‌ മോഷ്ടിക്കുന്നതിൽ‌ നിന്നും നിങ്ങളുടെ ബിറ്റ്കോയിനുകളെ പൂർണ്ണമായി സംരക്ഷിക്കാൻ‌ കഴിയില്ല.</translation>
-    </message>
-    <message>
-        <source>Wallet to be encrypted</source>
-        <translation>വാലറ്റ് എന്ക്രിപ്റ് ചെയ്യാൻ പോകുന്നു .</translation>
-    </message>
-    <message>
-        <source>Your wallet is about to be encrypted. </source>
-        <translation>വാലറ്റ് എന്ക്രിപ്റ് ചെയ്യാൻ പോകുന്നു .</translation>
-    </message>
-    <message>
-        <source>Your wallet is now encrypted. </source>
-        <translation>വാലറ്റ് എന്ക്രിപ്റ് ചെയ്തു കഴിഞ്ഞു .</translation>
-    </message>
-    <message>
-        <source>IMPORTANT: Any previous backups you have made of your wallet file should be replaced with the newly generated, encrypted wallet file. For security reasons, previous backups of the unencrypted wallet file will become useless as soon as you start using the new, encrypted wallet.</source>
-        <translation>പ്രധാനം: നിങ്ങളുടെ വാലറ്റ് ഫയലിൽ മുമ്പ് നിർമ്മിച്ച ഏതെങ്കിലും ബാക്കപ്പുകൾ പുതുതായി ജനറേറ്റുചെയ്ത, എൻ‌ക്രിപ്റ്റ് ചെയ്ത വാലറ്റ് ഫയൽ ഉപയോഗിച്ച് മാറ്റിസ്ഥാപിക്കണം. സുരക്ഷാ കാരണങ്ങളാൽ, നിങ്ങൾ പുതിയ, എൻ‌ക്രിപ്റ്റ് ചെയ്ത വാലറ്റ് ഉപയോഗിക്കാൻ ആരംഭിക്കുമ്പോൾ തന്നെ എൻ‌ക്രിപ്റ്റ് ചെയ്യാത്ത വാലറ്റ് ഫയലിന്റെ മുമ്പത്തെ ബാക്കപ്പുകൾ ഉപയോഗശൂന്യമാകും.</translation>
-    </message>
-    <message>
-        <source>Wallet encryption failed</source>
-        <translation>വാലറ്റ് എന്ക്രിപ്റ് പരാജയപെട്ടു  .</translation>
-    </message>
-    <message>
-        <source>Wallet encryption failed due to an internal error. Your wallet was not encrypted.</source>
-        <translation>ആന്തരിക പിശക് കാരണം വാലറ്റ് എൻ‌ക്രിപ്ഷൻ പരാജയപ്പെട്ടു. നിങ്ങളുടെ വാലറ്റ് എൻ‌ക്രിപ്റ്റ് ചെയ്തിട്ടില്ല.</translation>
-    </message>
-    <message>
-        <source>The supplied passphrases do not match.</source>
-        <translation>വിതരണം ചെയ്ത പാസ്‌ഫ്രെയ്‌സുകൾ പൊരുത്തപ്പെടുന്നില്ല.</translation>
-    </message>
-    <message>
-        <source>Wallet unlock failed</source>
-        <translation>വാലറ്റ് അൺലോക്ക് പരാജയപ്പെട്ടു</translation>
-    </message>
-    <message>
-        <source>The passphrase entered for the wallet decryption was incorrect.</source>
-        <translation>വാലറ്റ് ഡീക്രിപ്ഷനായി നൽകിയ പാസ്‌ഫ്രേസ് തെറ്റാണ്.</translation>
-    </message>
-    <message>
-        <source>Wallet decryption failed</source>
-        <translation>വാലറ്റ് ഡീക്രിപ്ഷൻ പരാജയപ്പെട്ടു</translation>
-    </message>
-    <message>
-        <source>Wallet passphrase was successfully changed.</source>
-        <translation>വാലറ്റ് പാസ്‌ഫ്രെയ്‌സ് വിജയകരമായി മാറ്റി.</translation>
-    </message>
-    <message>
-        <source>Warning: The Caps Lock key is on!</source>
-        <translation>മുന്നറിയിപ്പ്: ക്യാപ്‌സ് ലോക്ക് കീ ഓണാണ്!</translation>
-=======
         <translation type="unfinished">നിങ്ങളുടെ വാലറ്റ് എൻ‌ക്രിപ്റ്റ് ചെയ്യുന്നതിലൂടെ നിങ്ങളുടെ കമ്പ്യൂട്ടറിനെ ബാധിക്കുന്ന ക്ഷുദ്രവെയർ‌ മോഷ്ടിക്കുന്നതിൽ‌ നിന്നും നിങ്ങളുടെ ബിറ്റ്കോയിനുകളെ പൂർണ്ണമായി സംരക്ഷിക്കാൻ‌ കഴിയില്ല.</translation>
     </message>
     <message>
@@ -306,32 +220,12 @@
     <message>
         <source>Warning: The Caps Lock key is on!</source>
         <translation type="unfinished">മുന്നറിയിപ്പ്: ക്യാപ്‌സ് ലോക്ക് കീ ഓണാണ്!</translation>
->>>>>>> 5ed36332
     </message>
 </context>
 <context>
     <name>BanTableModel</name>
     <message>
         <source>IP/Netmask</source>
-<<<<<<< HEAD
-        <translation>IP / നെറ്റ്മാസ്ക്</translation>
-    </message>
-    <message>
-        <source>Banned Until</source>
-        <translation>വരെ നിരോധിച്ചു</translation>
-    </message>
-</context>
-<context>
-    <name>QtumGUI</name>
-    <message>
-        <source>Sign &amp;message...</source>
-        <translation>സൈനും സന്ദേശവും ...</translation>
-    </message>
-    <message>
-        <source>Synchronizing with network...</source>
-        <translation>നെറ്റ്‌വർക്കുമായി സമന്വയിപ്പിക്കുന്നു ...</translation>
-    </message>
-=======
         <translation type="unfinished">IP / നെറ്റ്മാസ്ക്</translation>
     </message>
     <message>
@@ -410,7 +304,6 @@
     </context>
 <context>
     <name>QtumGUI</name>
->>>>>>> 5ed36332
     <message>
         <source>&amp;Overview</source>
         <translation>&amp;അവലോകനം</translation>
@@ -437,19 +330,11 @@
     </message>
     <message>
         <source>&amp;About %1</source>
-<<<<<<< HEAD
-        <translation>&amp; ഏകദേശം%1</translation>
-    </message>
-    <message>
-        <source>Show information about %1</source>
-        <translation>%1 നെക്കുറിച്ചുള്ള വിവരങ്ങൾ കാണിക്കുക</translation>
-=======
         <translation type="unfinished">&amp; ഏകദേശം%1</translation>
     </message>
     <message>
         <source>Show information about %1</source>
         <translation type="unfinished">%1 നെക്കുറിച്ചുള്ള വിവരങ്ങൾ കാണിക്കുക</translation>
->>>>>>> 5ed36332
     </message>
     <message>
         <source>About &amp;Qt</source>
@@ -460,66 +345,6 @@
         <translation>Qt സംബന്ധിച്ച വിവരങ്ങൾ കാണിക്കുക</translation>
     </message>
     <message>
-<<<<<<< HEAD
-        <source>&amp;Options...</source>
-        <translation>&amp;ഓപ്ഷനുകൾ ...</translation>
-    </message>
-    <message>
-        <source>Modify configuration options for %1</source>
-        <translation>%1 നായുള്ള കോൺഫിഗറേഷൻ ഓപ്ഷനുകൾ പരിഷ്‌ക്കരിക്കുക</translation>
-    </message>
-    <message>
-        <source>&amp;Encrypt Wallet...</source>
-        <translation>&amp;വാലറ്റ് എൻ‌ക്രിപ്റ്റ് ചെയ്യുക ...</translation>
-    </message>
-    <message>
-        <source>&amp;Backup Wallet...</source>
-        <translation>&amp;ബാക്കപ്പ് വാലറ്റ് ...</translation>
-    </message>
-    <message>
-        <source>&amp;Change Passphrase...</source>
-        <translation>&amp;പാസ്ഫ്രെയ്സ് മാറ്റുക</translation>
-    </message>
-    <message>
-        <source>Open &amp;URI...</source>
-        <translation>തുറക്കുക &amp;URI ...</translation>
-    </message>
-    <message>
-        <source>Create Wallet...</source>
-        <translation>വാലറ്റ്  സൃഷ്ടിക്കുക :</translation>
-    </message>
-    <message>
-        <source>Create a new wallet</source>
-        <translation>ഒരു പുതിയ വാലറ്റ് സൃഷ്ടിക്കുക</translation>
-    </message>
-    <message>
-        <source>Wallet:</source>
-        <translation>വാലറ്റ്:</translation>
-    </message>
-    <message>
-        <source>Click to disable network activity.</source>
-        <translation>നെറ്റ്‌വർക്ക് പ്രവർത്തനം പ്രവർത്തനരഹിതമാക്കാൻ ക്ലിക്കുചെയ്യുക.</translation>
-    </message>
-    <message>
-        <source>Network activity disabled.</source>
-        <translation>നെറ്റ്‌വർക്ക് പ്രവർത്തനം പ്രവർത്തനരഹിതമാക്കി.</translation>
-    </message>
-    <message>
-        <source>Click to enable network activity again.</source>
-        <translation>നെറ്റ്‌വർക്ക് പ്രവർത്തനം വീണ്ടും പ്രവർത്തനക്ഷമമാക്കാൻ ക്ലിക്കുചെയ്യുക.</translation>
-    </message>
-    <message>
-        <source>Syncing Headers (%1%)...</source>
-        <translation>തലക്കെട്ടുകൾ സമന്വയിപ്പിക്കുന്നു (%1%) ...</translation>
-    </message>
-    <message>
-        <source>Reindexing blocks on disk...</source>
-        <translation>ഡിസ്കിലെ ബ്ലോക്കുകൾ വീണ്ടും സമന്വയിപ്പിക്കുന്നു ...</translation>
-    </message>
-    <message>
-        <source>Proxy is &lt;b&gt;enabled&lt;/b&gt;: %1</source>
-        <translation>പ്രോക്സി ആണ്&lt;b&gt;പ്രവർത്തനക്ഷമമാക്കി&lt;/b&gt;:%1</translation>
-=======
         <source>Modify configuration options for %1</source>
         <translation type="unfinished">%1 നായുള്ള കോൺഫിഗറേഷൻ ഓപ്ഷനുകൾ പരിഷ്‌ക്കരിക്കുക</translation>
     </message>
@@ -539,7 +364,6 @@
     <message>
         <source>Proxy is &lt;b&gt;enabled&lt;/b&gt;: %1</source>
         <translation type="unfinished">പ്രോക്സി ആണ്&lt;b&gt;പ്രവർത്തനക്ഷമമാക്കി&lt;/b&gt;:%1</translation>
->>>>>>> 5ed36332
     </message>
     <message>
         <source>Send coins to a Qtum address</source>
@@ -554,13 +378,6 @@
         <translation>വാലറ്റ് എൻ‌ക്രിപ്ഷനായി ഉപയോഗിക്കുന്ന പാസ്‌ഫ്രെയ്‌സ് മാറ്റുക</translation>
     </message>
     <message>
-<<<<<<< HEAD
-        <source>&amp;Verify message...</source>
-        <translation>&amp;Verify സന്ദേശം  ...</translation>
-    </message>
-    <message>
-=======
->>>>>>> 5ed36332
         <source>&amp;Send</source>
         <translation>&amp;അയയ്‌ക്കുക</translation>
     </message>
@@ -606,33 +423,6 @@
     </message>
     <message>
         <source>Request payments (generates QR codes and qtum: URIs)</source>
-<<<<<<< HEAD
-        <translation>പേയ്‌മെന്റുകൾ അഭ്യർത്ഥിക്കുക (QR കോഡുകളും ബിറ്റ്കോയിനും സൃഷ്ടിക്കുന്നു: URI- കൾ)</translation>
-    </message>
-    <message>
-        <source>Show the list of used sending addresses and labels</source>
-        <translation>ഉപയോഗിച്ച അയച്ച വിലാസങ്ങളുടെയും ലേബലുകളുടെയും പട്ടിക കാണിക്കുക</translation>
-    </message>
-    <message>
-        <source>Show the list of used receiving addresses and labels</source>
-        <translation>ഉപയോഗിച്ച സ്വീകരിക്കുന്ന വിലാസങ്ങളുടെയും ലേബലുകളുടെയും പട്ടിക കാണിക്കുക</translation>
-    </message>
-    <message>
-        <source>&amp;Command-line options</source>
-        <translation>&amp;കമാൻഡ്-ലൈൻ ഓപ്ഷനുകൾ</translation>
-    </message>
-    <message>
-        <source>Indexing blocks on disk...</source>
-        <translation>ഡിസ്കിലെ ബ്ലോക്കുകൾ ഇൻഡെക്സ് ചെയ്യുന്നു ...</translation>
-    </message>
-    <message>
-        <source>Processing blocks on disk...</source>
-        <translation>ഡിസ്കിൽ ബ്ലോക്കുകൾ പ്രോസസ്സ് ചെയ്യുന്നു ...</translation>
-    </message>
-    <message numerus="yes">
-        <source>Processed %n block(s) of transaction history.</source>
-        <translation><numerusform>ഇടപാട് ചരിത്രത്തിന്റെ %n ബ്ലോക്കുകൾ പ്രോസസ്സ് ചെയ്തു.</numerusform><numerusform>ഇടപാട് ചരിത്രത്തിന്റെ %n ബ്ലോക്കുകൾ പ്രോസസ്സ് ചെയ്തു.</numerusform></translation>
-=======
         <translation type="unfinished">പേയ്‌മെന്റുകൾ അഭ്യർത്ഥിക്കുക (QR കോഡുകളും ബിറ്റ്കോയിനും സൃഷ്ടിക്കുന്നു: URI- കൾ)</translation>
     </message>
     <message>
@@ -653,7 +443,6 @@
             <numerusform />
             <numerusform />
         </translation>
->>>>>>> 5ed36332
     </message>
     <message>
         <source>Last received block was generated %1 ago.</source>
@@ -680,42 +469,6 @@
         <translation>കാലികമാണ്</translation>
     </message>
     <message>
-<<<<<<< HEAD
-        <source>&amp;Load PSBT from file...</source>
-        <translation>&amp;ഫയലിൽ നിന്ന് PSBT ലോഡുചെയ്യുക ...</translation>
-    </message>
-    <message>
-        <source>Load Partially Signed Qtum Transaction</source>
-        <translation>ഭാഗികമായി ഒപ്പിട്ട ബിറ്റ്കോയിൻ ഇടപാട് ലോഡുചെയ്യുക</translation>
-    </message>
-    <message>
-        <source>Load PSBT from clipboard...</source>
-        <translation>ക്ലിപ്പ്ബോർഡിൽ നിന്ന് PSBT ലോഡുചെയ്യുക ...</translation>
-    </message>
-    <message>
-        <source>Load Partially Signed Qtum Transaction from clipboard</source>
-        <translation>ക്ലിപ്പ്ബോർഡിൽ നിന്ന് ഭാഗികമായി ഒപ്പിട്ട ബിറ്റ്കോയിൻ ഇടപാട് ലോഡുചെയ്യുക</translation>
-    </message>
-    <message>
-        <source>Node window</source>
-        <translation>നോഡ് വിൻഡോ</translation>
-    </message>
-    <message>
-        <source>Open node debugging and diagnostic console</source>
-        <translation>നോഡ് ഡീബഗ്ഗിംഗും ഡയഗ്നോസ്റ്റിക് കൺസോളും തുറക്കുക</translation>
-    </message>
-    <message>
-        <source>&amp;Sending addresses</source>
-        <translation>&amp;വിലാസങ്ങൾ അയയ്ക്കുന്നു</translation>
-    </message>
-    <message>
-        <source>&amp;Receiving addresses</source>
-        <translation>&amp;വിലാസങ്ങൾ അയയ്ക്കുന്നു</translation>
-    </message>
-    <message>
-        <source>Open a qtum: URI</source>
-        <translation>ഒരു ബിറ്റ്കോയിൻ തുറക്കുക: URI</translation>
-=======
         <source>Load Partially Signed Qtum Transaction</source>
         <translation type="unfinished">ഭാഗികമായി ഒപ്പിട്ട ബിറ്റ്കോയിൻ ഇടപാട് ലോഡുചെയ്യുക</translation>
     </message>
@@ -742,7 +495,6 @@
     <message>
         <source>Open a qtum: URI</source>
         <translation type="unfinished">ഒരു ബിറ്റ്കോയിൻ തുറക്കുക: URI</translation>
->>>>>>> 5ed36332
     </message>
     <message>
         <source>Open Wallet</source>
@@ -773,26 +525,6 @@
         <translation type="unfinished">അവലോകന ടാബിൽ മൂല്യങ്ങൾ മാസ്ക് ചെയ്യുക</translation>
     </message>
     <message>
-        <source>Close All Wallets...</source>
-        <translation>എല്ലാ വാലറ്റുകളും അടയ്‌ക്കുക ...</translation>
-    </message>
-    <message>
-        <source>Close all wallets</source>
-        <translation>എല്ലാ വാലറ്റുകളും അടയ്‌ക്കുക ...</translation>
-    </message>
-    <message>
-        <source>Show the %1 help message to get a list with possible Qtum command-line options</source>
-        <translation>സാധ്യമായ ബിറ്റ്കോയിൻ കമാൻഡ്-ലൈൻ ഓപ്ഷനുകളുള്ള ഒരു ലിസ്റ്റ് ലഭിക്കുന്നതിന് %1 സഹായ സന്ദേശം കാണിക്കുക</translation>
-    </message>
-    <message>
-        <source>&amp;Mask values</source>
-        <translation>&amp;മാസ്ക് മൂല്യങ്ങൾ</translation>
-    </message>
-    <message>
-        <source>Mask the values in the Overview tab</source>
-        <translation>അവലോകന ടാബിൽ മൂല്യങ്ങൾ മാസ്ക് ചെയ്യുക</translation>
-    </message>
-    <message>
         <source>default wallet</source>
         <translation type="unfinished">സ്ഥിരം ആയ വാലറ്റ്</translation>
     </message>
@@ -805,10 +537,6 @@
         <translation type="unfinished">&amp;ജാലകം </translation>
     </message>
     <message>
-        <source>&amp;Window</source>
-        <translation>&amp;ജാലകം </translation>
-    </message>
-    <message>
         <source>Minimize</source>
         <translation type="unfinished">ചെറുതാക്കുക </translation>
     </message>
@@ -822,13 +550,6 @@
     </message>
     <message>
         <source>%1 client</source>
-<<<<<<< HEAD
-        <translation>%1 ക്ലയന്റ്</translation>
-    </message>
-    <message>
-        <source>Connecting to peers...</source>
-        <translation>സുഹൃത്തുക്കളും ആയി കണക്ട് ചെയ്യുന്നു ...</translation>
-=======
         <translation type="unfinished">%1 ക്ലയന്റ്</translation>
     </message>
     <message numerus="yes">
@@ -838,11 +559,6 @@
             <numerusform />
             <numerusform />
         </translation>
->>>>>>> 5ed36332
-    </message>
-    <message>
-        <source>Catching up...</source>
-        <translation>കണ്ടുപിടിക്കുന്നു ...</translation>
     </message>
     <message>
         <source>Error: %1</source>
@@ -877,12 +593,6 @@
 </translation>
     </message>
     <message>
-        <source>Type: %1
-</source>
-        <translation>തരങ്ങൾ: %1
-</translation>
-    </message>
-    <message>
         <source>Label: %1
 </source>
         <translation type="unfinished">കുറിപ്പ് : %1 
@@ -904,17 +614,6 @@
     </message>
     <message>
         <source>HD key generation is &lt;b&gt;enabled&lt;/b&gt;</source>
-<<<<<<< HEAD
-        <translation>എച്ച്ഡി കീ ജനറേഷൻ&lt;b&gt;പ്രവർത്തനക്ഷമമാക്കി&lt;/b&gt;</translation>
-    </message>
-    <message>
-        <source>HD key generation is &lt;b&gt;disabled&lt;/b&gt;</source>
-        <translation>എച്ച്ഡി കീ ജനറേഷൻ&lt;b&gt;പ്രവർത്തനരഹിതമാക്കി&lt;/b&gt;`</translation>
-    </message>
-    <message>
-        <source>Private key &lt;b&gt;disabled&lt;/b&gt;</source>
-        <translation>സ്വകാര്യ കീ&lt;b&gt;പ്രവർത്തനരഹിതമാക്കി&lt;/b&gt;</translation>
-=======
         <translation type="unfinished">എച്ച്ഡി കീ ജനറേഷൻ&lt;b&gt;പ്രവർത്തനക്ഷമമാക്കി&lt;/b&gt;</translation>
     </message>
     <message>
@@ -924,7 +623,6 @@
     <message>
         <source>Private key &lt;b&gt;disabled&lt;/b&gt;</source>
         <translation type="unfinished">സ്വകാര്യ കീ&lt;b&gt;പ്രവർത്തനരഹിതമാക്കി&lt;/b&gt;</translation>
->>>>>>> 5ed36332
     </message>
     <message>
         <source>Wallet is &lt;b&gt;encrypted&lt;/b&gt; and currently &lt;b&gt;unlocked&lt;/b&gt;</source>
@@ -936,15 +634,7 @@
     </message>
     <message>
         <source>Original message:</source>
-<<<<<<< HEAD
-        <translation>യഥാർത്ഥ സന്ദേശം:</translation>
-    </message>
-    <message>
-        <source>A fatal error occurred. %1 can no longer continue safely and will quit.</source>
-        <translation>മാരകമായ ഒരു പിശക് സംഭവിച്ചു. %1 ന് മേലിൽ സുരക്ഷിതമായി തുടരാനാകില്ല, ഒപ്പം ഉപേക്ഷിക്കുകയും ചെയ്യും.</translation>
-=======
         <translation type="unfinished">യഥാർത്ഥ സന്ദേശം:</translation>
->>>>>>> 5ed36332
     </message>
 </context>
 <context>
@@ -990,26 +680,6 @@
         <translation type="unfinished">ട്രീ മോഡ്</translation>
     </message>
     <message>
-        <source>Dust:</source>
-        <translation>ഡസ്ട്:</translation>
-    </message>
-    <message>
-        <source>After Fee:</source>
-        <translation>ഫീസ് കഴിഞ്ഞ്:</translation>
-    </message>
-    <message>
-        <source>Change:</source>
-        <translation>മാറ്റം:</translation>
-    </message>
-    <message>
-        <source>(un)select all</source>
-        <translation>എല്ലാം തിരഞ്ഞു (എടുക്കുക /എടുക്കാതിരിക്കുക)</translation>
-    </message>
-    <message>
-        <source>Tree mode</source>
-        <translation>ട്രീ മോഡ്</translation>
-    </message>
-    <message>
         <source>List mode</source>
         <translation type="unfinished">പട്ടിക </translation>
     </message>
@@ -1086,111 +756,21 @@
         <translation type="unfinished">ഒരു ഇൻപുട്ടിന് +/-%1 സതോഷി(കൾ) വ്യത്യാസം ഉണ്ടാകാം.</translation>
     </message>
     <message>
-        <source>Copy address</source>
-        <translation>വിലാസം പകർത്തുക</translation>
-    </message>
-    <message>
-        <source>Copy label</source>
-        <translation>പകർത്തുക  ലേബൽ</translation>
-    </message>
-    <message>
-        <source>Copy amount</source>
-        <translation>തുക പകർത്തുക</translation>
-    </message>
-    <message>
-        <source>Copy transaction ID</source>
-        <translation>ഇടപാട് ഐഡി പകർത്തുക</translation>
-    </message>
-    <message>
-        <source>Lock unspent</source>
-        <translation>ചെലവഴിക്കാത്തത് പൂട്ടുക</translation>
-    </message>
-    <message>
-        <source>Unlock unspent</source>
-        <translation>അൺസ്പെന്റുകൾ അൺലോക്ക് ചെയ്യുക </translation>
-    </message>
-    <message>
-        <source>Copy quantity</source>
-        <translation>നിര്‍ദ്ധിഷ്‌ടസംഖ്യ / അളവ് പകർത്തുക</translation>
-    </message>
-    <message>
-        <source>Copy fee</source>
-        <translation>പകർത്തു ഫീസ്</translation>
-    </message>
-    <message>
-        <source>Copy after fee</source>
-        <translation>ശേഷമുള്ള ഫീ പകർത്തു</translation>
-    </message>
-    <message>
-        <source>Copy bytes</source>
-        <translation>ബൈറ്റ്സ് പകർത്തു</translation>
-    </message>
-    <message>
-        <source>Copy dust</source>
-        <translation>ഡസ്ട് പകർത്തു</translation>
-    </message>
-    <message>
-        <source>Copy change</source>
-        <translation>ചേഞ്ച് പകർത്തു</translation>
-    </message>
-    <message>
-        <source>(%1 locked)</source>
-        <translation>(%1 ലോക്ക് ആക്കിയിരിക്കുന്നു)</translation>
-    </message>
-    <message>
-        <source>yes</source>
-        <translation>അതെ / ശരി</translation>
-    </message>
-    <message>
-        <source>no</source>
-        <translation>ഇല്ല</translation>
-    </message>
-    <message>
-        <source>This label turns red if any recipient receives an amount smaller than the current dust threshold.</source>
-        <translation>ഏതെങ്കിലും സ്വീകർത്താവിന് നിലവിലെ ഡസ്ട് പരിധിയേക്കാൾ ചെറിയ തുക ലഭിക്കുകയാണെങ്കിൽ ഈ ലേബൽ ചുവപ്പായി മാറുന്നു.</translation>
-    </message>
-    <message>
-        <source>Can vary +/- %1 satoshi(s) per input.</source>
-        <translation>ഒരു ഇൻപുട്ടിന് +/-%1 സതോഷി(കൾ) വ്യത്യാസം ഉണ്ടാകാം.</translation>
-    </message>
-    <message>
         <source>(no label)</source>
         <translation type="unfinished">(ലേബൽ ഇല്ല)</translation>
     </message>
     <message>
         <source>change from %1 (%2)</source>
-<<<<<<< HEAD
-        <translation>%1 (%2) ൽ നിന്ന് മാറ്റുക</translation>
-    </message>
-    <message>
-        <source>(change)</source>
-        <translation>(മാറ്റം)</translation>
-=======
         <translation type="unfinished">%1 (%2) ൽ നിന്ന് മാറ്റുക</translation>
     </message>
     <message>
         <source>(change)</source>
         <translation type="unfinished">(മാറ്റം)</translation>
->>>>>>> 5ed36332
     </message>
 </context>
 <context>
     <name>CreateWalletActivity</name>
     <message>
-<<<<<<< HEAD
-        <source>Creating Wallet &lt;b&gt;%1&lt;/b&gt;...</source>
-        <translation>വാലറ്റ് രൂപീകരിക്കുന്നു &lt;b&gt;%1&lt;/b&gt;...</translation>
-    </message>
-    <message>
-        <source>Create wallet failed</source>
-        <translation>വാലറ്റ് രൂപീകരണം പരാജയപ്പെട്ടു </translation>
-    </message>
-    <message>
-        <source>Create wallet warning</source>
-        <translation>വാലറ്റ് രൂപീകരണത്തിലെ മുന്നറിയിപ്പ് </translation>
-    </message>
-</context>
-=======
         <source>Create wallet failed</source>
         <translation type="unfinished">വാലറ്റ് രൂപീകരണം പരാജയപ്പെട്ടു </translation>
     </message>
@@ -1217,7 +797,6 @@
         <translation type="unfinished">എല്ലാ വാലറ്റുകളും അടയ്‌ക്കുക ...</translation>
     </message>
     </context>
->>>>>>> 5ed36332
 <context>
     <name>CreateWalletDialog</name>
     <message>
@@ -1248,30 +827,6 @@
         <source>Create</source>
         <translation type="unfinished">സൃഷ്ടിക്കുക</translation>
     </message>
-    <message>
-        <source>Wallet Name</source>
-        <translation>വാലറ്റ് പേര്</translation>
-    </message>
-    <message>
-        <source>Encrypt the wallet. The wallet will be encrypted with a passphrase of your choice.</source>
-        <translation>എൻ‌ക്രിപ്റ്റ് വാലറ്റ്</translation>
-    </message>
-    <message>
-        <source>Encrypt Wallet</source>
-        <translation>എൻ‌ക്രിപ്റ്റ് വാലറ്റ്</translation>
-    </message>
-    <message>
-        <source>Disable Private Keys</source>
-        <translation> സ്വകാര്യ കീകൾ പ്രവർത്തനരഹിതമാക്കുക </translation>
-    </message>
-    <message>
-        <source>Make Blank Wallet</source>
-        <translation>ശൂന്യമായ വാലറ്റ് നിർമ്മിക്കുക</translation>
-    </message>
-    <message>
-        <source>Create</source>
-        <translation>സൃഷ്ടിക്കുക</translation>
-    </message>
     </context>
 <context>
     <name>EditAddressDialog</name>
@@ -1289,25 +844,6 @@
     </message>
     <message>
         <source>New sending address</source>
-<<<<<<< HEAD
-        <translation>പുതിയ അയയ്‌ക്കുന്ന വിലാസം</translation>
-    </message>
-    <message>
-        <source>Edit receiving address</source>
-        <translation>സ്വീകരിക്കുന്ന വിലാസം എഡിറ്റുചെയ്യുക</translation>
-    </message>
-    <message>
-        <source>Edit sending address</source>
-        <translation>അയയ്‌ക്കുന്ന വിലാസം എഡിറ്റുചെയ്യുക</translation>
-    </message>
-    <message>
-        <source>Could not unlock wallet.</source>
-        <translation>വാലറ്റ് അൺലോക്കുചെയ്യാനായില്ല.</translation>
-    </message>
-    <message>
-        <source>New key generation failed.</source>
-        <translation>പുതിയ കീ ജനറേഷൻ പരാജയപ്പെട്ടു</translation>
-=======
         <translation type="unfinished">പുതിയ അയയ്‌ക്കുന്ന വിലാസം</translation>
     </message>
     <message>
@@ -1325,7 +861,6 @@
     <message>
         <source>New key generation failed.</source>
         <translation type="unfinished">പുതിയ കീ ജനറേഷൻ പരാജയപ്പെട്ടു</translation>
->>>>>>> 5ed36332
     </message>
 </context>
 <context>
@@ -1338,18 +873,6 @@
         <source>name</source>
         <translation>നാമധേയം / പേര് </translation>
     </message>
-<<<<<<< HEAD
-    </context>
-<context>
-    <name>HelpMessageDialog</name>
-    <message>
-        <source>version</source>
-        <translation>പതിപ്പ്</translation>
-    </message>
-    <message>
-        <source>Command-line options</source>
-        <translation>കമാൻഡ്-ലൈൻ ഓപ്ഷനുകൾ</translation>
-=======
     <message>
         <source>Path already exists, and is not a directory.</source>
         <translation>പാത്ത് ഇതിനകം നിലവിലുണ്ട്, അത് ഒരു ഡയറക്ടറിയല്ല.</translation>
@@ -1357,20 +880,11 @@
     <message>
         <source>Cannot create data directory here.</source>
         <translation>ഡാറ്റ ഡയറക്ടറി ഇവിടെ സൃഷ്ടിക്കാൻ കഴിയില്ല.</translation>
->>>>>>> 5ed36332
     </message>
 </context>
 <context>
     <name>Intro</name>
     <message>
-<<<<<<< HEAD
-        <source>Welcome</source>
-        <translation>സ്വാഗതം</translation>
-    </message>
-    <message>
-        <source>Qtum</source>
-        <translation>ബിറ്റ്കോയിൻ</translation>
-=======
         <source>Qtum</source>
         <translation type="unfinished">ബിറ്റ്കോയിൻ</translation>
     </message>
@@ -1381,7 +895,6 @@
             <numerusform />
             <numerusform />
         </translation>
->>>>>>> 5ed36332
     </message>
     <message>
         <source>Error</source>
@@ -1407,31 +920,11 @@
     <name>ModalOverlay</name>
     <message>
         <source>Form</source>
-<<<<<<< HEAD
-        <translation>ഫോം </translation>
-    </message>
-    <message>
-        <source>Number of blocks left</source>
-        <translation>അവശേഷിക്കുന്ന ബ്ലോക്കുകൾ </translation>
-    </message>
-    <message>
-        <source>Unknown...</source>
-        <translation>അജ്ഞാതമായ </translation>
-    </message>
-    <message>
-        <source>Last block time</source>
-        <translation>അവസാന ബ്ലോക്കിന്റെ സമയം </translation>
-    </message>
-    <message>
-        <source>Progress</source>
-        <translation>പുരോഗതി</translation>
-=======
         <translation type="unfinished">ഫോം </translation>
     </message>
     <message>
         <source>Number of blocks left</source>
         <translation type="unfinished">അവശേഷിക്കുന്ന ബ്ലോക്കുകൾ </translation>
->>>>>>> 5ed36332
     </message>
     <message>
         <source>Last block time</source>
@@ -1476,37 +969,6 @@
     <name>PaymentServer</name>
     <message>
         <source>URI handling</source>
-<<<<<<< HEAD
-        <translation>യു‌ആർ‌ഐ കൈകാര്യം ചെയ്യൽ</translation>
-    </message>
-    <message>
-        <source>'qtum://' is not a valid URI. Use 'qtum:' instead.</source>
-        <translation>'qtum://' എന്നത് ശരിയായ ഒരു URI അല്ല .പകരം 'qtum:' ഉപയോഗിക്കൂ </translation>
-    </message>
-    <message>
-        <source>Cannot process payment request because BIP70 is not supported.</source>
-        <translation>BIP70 പിന്തുണയ്‌ക്കാത്തതിനാൽ പേയ്‌മെന്റ് അഭ്യർത്ഥന പ്രോസസ്സ് ചെയ്യാൻ കഴിയില്ല.</translation>
-    </message>
-    <message>
-        <source>Due to widespread security flaws in BIP70 it's strongly recommended that any merchant instructions to switch wallets be ignored.</source>
-        <translation>BIP70 ലെ വ്യാപകമായ സുരക്ഷാ പോരായ്മകൾ കാരണം, വാലറ്റുകൾ സ്വിച്ചുചെയ്യാനുള്ള ഏതെങ്കിലും വ്യാപാര നിർദ്ദേശങ്ങൾ അവഗണിക്കണമെന്ന് ശക്തമായി ശുപാർശ ചെയ്യുന്നു.</translation>
-    </message>
-    <message>
-        <source>If you are receiving this error you should request the merchant provide a BIP21 compatible URI.</source>
-        <translation>നിങ്ങൾക്ക് ഈ പിശക് ലഭിക്കുകയാണെങ്കിൽ, വ്യാപാരിയോട് ഒരു BIP21 അനുയോജ്യമായ URI നൽകാൻ അഭ്യർത്ഥിക്കണം.</translation>
-    </message>
-    <message>
-        <source>Invalid payment address %1</source>
-        <translation>പേയ്‌മെന്റ് വിലാസം അസാധുവാണ് %1</translation>
-    </message>
-    <message>
-        <source>URI cannot be parsed! This can be caused by an invalid Qtum address or malformed URI parameters.</source>
-        <translation>യു‌ആർ‌ഐ പാഴ്‌സുചെയ്യാൻ‌ കഴിയില്ല! അസാധുവായ ബിറ്റ്കോയിൻ വിലാസം അല്ലെങ്കിൽ കേടായ യു‌ആർ‌ഐ പാരാമീറ്ററുകൾ കാരണം ഇത് സംഭവിക്കാം.</translation>
-    </message>
-    <message>
-        <source>Payment request file handling</source>
-        <translation>പേയ്‌മെന്റ് അഭ്യർത്ഥന ഫയൽ കൈകാര്യം ചെയ്യൽ</translation>
-=======
         <translation type="unfinished">യു‌ആർ‌ഐ കൈകാര്യം ചെയ്യൽ</translation>
     </message>
     <message>
@@ -1520,55 +982,16 @@
     <message>
         <source>Payment request file handling</source>
         <translation type="unfinished">പേയ്‌മെന്റ് അഭ്യർത്ഥന ഫയൽ കൈകാര്യം ചെയ്യൽ</translation>
->>>>>>> 5ed36332
     </message>
 </context>
 <context>
     <name>PeerTableModel</name>
-<<<<<<< HEAD
-    <message>
-        <source>User Agent</source>
-        <translation>ഉപയോക്തൃ ഏജൻറ്</translation>
-    </message>
-    <message>
-        <source>Node/Service</source>
-        <translation>നോഡ് /സേവനങ്ങൾ </translation>
-    </message>
-    <message>
-        <source>NodeId</source>
-        <translation>നോഡ്ഐഡി</translation>
-    </message>
-    <message>
-        <source>Ping</source>
-        <translation>പിംഗ് </translation>
-    </message>
-    <message>
-        <source>Sent</source>
-        <translation>അയക്കുക </translation>
-    </message>
-    <message>
-        <source>Received</source>
-        <translation>ലഭിച്ചവ </translation>
-    </message>
-</context>
-<context>
-    <name>QObject</name>
-=======
->>>>>>> 5ed36332
     <message>
         <source>User Agent</source>
         <extracomment>Title of Peers Table column which contains the peer's User Agent string.</extracomment>
         <translation type="unfinished">ഉപയോക്തൃ ഏജൻറ്</translation>
     </message>
     <message>
-<<<<<<< HEAD
-        <source>Enter a Qtum address (e.g. %1)</source>
-        <translation>ഒരു ബിറ്റ്കോയിൻ വിലാസം നൽകുക(e.g. %1)</translation>
-    </message>
-    <message>
-        <source>Error: %1</source>
-        <translation>തെറ്റ് : %1 </translation>
-=======
         <source>Ping</source>
         <extracomment>Title of Peers Table column which indicates the current latency of the connection with the peer.</extracomment>
         <translation type="unfinished">പിംഗ് </translation>
@@ -1587,28 +1010,12 @@
         <source>Address</source>
         <extracomment>Title of Peers Table column which contains the IP/Onion/I2P address of the connected peer.</extracomment>
         <translation type="unfinished">വിലാസം</translation>
->>>>>>> 5ed36332
     </message>
     </context>
 <context>
     <name>RPCConsole</name>
     <message>
         <source>Received</source>
-<<<<<<< HEAD
-        <translation>ലഭിച്ചവ </translation>
-    </message>
-    <message>
-        <source>Sent</source>
-        <translation>അയക്കുക </translation>
-    </message>
-    <message>
-        <source>User Agent</source>
-        <translation>ഉപയോക്തൃ ഏജൻറ്</translation>
-    </message>
-    <message>
-        <source>Node window</source>
-        <translation>നോഡ് വിൻഡോ</translation>
-=======
         <translation type="unfinished">ലഭിച്ചവ </translation>
     </message>
     <message>
@@ -1622,7 +1029,6 @@
     <message>
         <source>Node window</source>
         <translation type="unfinished">നോഡ് വിൻഡോ</translation>
->>>>>>> 5ed36332
     </message>
     <message>
         <source>Last block time</source>
@@ -1632,21 +1038,8 @@
 <context>
     <name>ReceiveCoinsDialog</name>
     <message>
-<<<<<<< HEAD
-        <source>Copy label</source>
-        <translation>പകർത്തുക  ലേബൽ</translation>
-    </message>
-    <message>
-        <source>Copy amount</source>
-        <translation>തുക പകർത്തുക</translation>
-    </message>
-    <message>
-        <source>Could not unlock wallet.</source>
-        <translation>വാലറ്റ് അൺലോക്കുചെയ്യാനായില്ല.</translation>
-=======
         <source>Could not unlock wallet.</source>
         <translation type="unfinished">വാലറ്റ് അൺലോക്കുചെയ്യാനായില്ല.</translation>
->>>>>>> 5ed36332
     </message>
     </context>
 <context>
@@ -1659,10 +1052,6 @@
         <source>Wallet:</source>
         <translation type="unfinished">വാലറ്റ്:</translation>
     </message>
-    <message>
-        <source>Wallet:</source>
-        <translation>വാലറ്റ്:</translation>
-    </message>
     </context>
 <context>
     <name>RecentRequestsTableModel</name>
@@ -1736,46 +1125,6 @@
     <message>
         <source>Copy change</source>
         <translation type="unfinished">ചേഞ്ച് പകർത്തു</translation>
-    </message>
-    <message>
-        <source>After Fee:</source>
-        <translation>ഫീസ് കഴിഞ്ഞ്:</translation>
-    </message>
-    <message>
-        <source>Change:</source>
-        <translation>മാറ്റം</translation>
-    </message>
-    <message>
-        <source>Dust:</source>
-        <translation>പൊടി:</translation>
-    </message>
-    <message>
-        <source>Copy quantity</source>
-        <translation>നിര്‍ദ്ധിഷ്‌ടസംഖ്യ / അളവ് പകർത്തുക</translation>
-    </message>
-    <message>
-        <source>Copy amount</source>
-        <translation>തുക പകർത്തുക</translation>
-    </message>
-    <message>
-        <source>Copy fee</source>
-        <translation>പകർത്തു ഫീസ്</translation>
-    </message>
-    <message>
-        <source>Copy after fee</source>
-        <translation>ശേഷമുള്ള ഫീ പകർത്തു</translation>
-    </message>
-    <message>
-        <source>Copy bytes</source>
-        <translation>ബൈറ്റ്സ് പകർത്തു</translation>
-    </message>
-    <message>
-        <source>Copy dust</source>
-        <translation>ഡസ്ട് പകർത്തു</translation>
-    </message>
-    <message>
-        <source>Copy change</source>
-        <translation>ചേഞ്ച് പകർത്തു</translation>
     </message>
     <message>
         <source>Payment request expired.</source>
@@ -1797,47 +1146,19 @@
     <name>SendCoinsEntry</name>
     <message>
         <source>Choose previously used address</source>
-<<<<<<< HEAD
-        <translation>മുൻപ്‌ ഉപയോഗിച്ച അഡ്രസ് തെരഞ്ഞെടുക്കുക</translation>
-    </message>
-    <message>
-        <source>The Qtum address to send the payment to</source>
-        <translation>പേയ്മെന്റ് അയക്കേണ്ട ബിറ്കോയിൻ അഡ്രസ് </translation>
-    </message>
-    <message>
-        <source>Alt+A</source>
-        <translation>Alt+A</translation>
-    </message>
-    </context>
-<context>
-    <name>ShutdownWindow</name>
-=======
         <translation type="unfinished">മുൻപ്‌ ഉപയോഗിച്ച അഡ്രസ് തെരഞ്ഞെടുക്കുക</translation>
     </message>
     <message>
         <source>The Qtum address to send the payment to</source>
         <translation type="unfinished">പേയ്മെന്റ് അയക്കേണ്ട ബിറ്കോയിൻ അഡ്രസ് </translation>
     </message>
->>>>>>> 5ed36332
     </context>
 <context>
     <name>SignVerifyMessageDialog</name>
     <message>
         <source>Choose previously used address</source>
-<<<<<<< HEAD
-        <translation>മുൻപ്‌ ഉപയോഗിച്ച അഡ്രസ് തെരഞ്ഞെടുക്കുക</translation>
-    </message>
-    <message>
-        <source>Alt+A</source>
-        <translation>Alt+A</translation>
-    </message>
-    </context>
-<context>
-    <name>TrafficGraphWidget</name>
-=======
         <translation type="unfinished">മുൻപ്‌ ഉപയോഗിച്ച അഡ്രസ് തെരഞ്ഞെടുക്കുക</translation>
     </message>
->>>>>>> 5ed36332
     </context>
 <context>
     <name>TransactionDesc</name>
@@ -1889,29 +1210,6 @@
 <context>
     <name>TransactionView</name>
     <message>
-<<<<<<< HEAD
-        <source>Copy address</source>
-        <translation>വിലാസം പകർത്തുക</translation>
-    </message>
-    <message>
-        <source>Copy label</source>
-        <translation>പകർത്തുക  ലേബൽ</translation>
-    </message>
-    <message>
-        <source>Copy amount</source>
-        <translation>തുക പകർത്തുക</translation>
-    </message>
-    <message>
-        <source>Copy transaction ID</source>
-        <translation>ഇടപാട് ഐഡി പകർത്തുക</translation>
-    </message>
-    <message>
-        <source>Comma separated file (*.csv)</source>
-        <translation>കോമയാൽ വേർതിരിച്ച ഫയൽ (* .csv)</translation>
-    </message>
-    <message>
-=======
->>>>>>> 5ed36332
         <source>Confirmed</source>
         <translation type="unfinished">സ്ഥിതീകരിച്ചു</translation>
     </message>
@@ -1938,20 +1236,6 @@
         <source>Create a new wallet</source>
         <translation type="unfinished">ഒരു പുതിയ വാലറ്റ് സൃഷ്ടിക്കുക</translation>
     </message>
-<<<<<<< HEAD
-    <message>
-        <source>Close all wallets</source>
-        <translation>എല്ലാ വാലറ്റുകളും അടയ്‌ക്കുക ...</translation>
-    </message>
-    </context>
-<context>
-    <name>WalletFrame</name>
-    <message>
-        <source>Create a new wallet</source>
-        <translation>ഒരു പുതിയ വാലറ്റ് സൃഷ്ടിക്കുക</translation>
-    </message>
-=======
->>>>>>> 5ed36332
 </context>
 <context>
     <name>WalletModel</name>
@@ -1978,120 +1262,6 @@
 <context>
     <name>qtum-core</name>
     <message>
-<<<<<<< HEAD
-        <source>Error reading from database, shutting down.</source>
-        <translation>ഡാറ്റാബേസിൽ നിന്നും വായിച്ചെടുക്കുന്നതിനു തടസം നേരിട്ടു, പ്രവർത്തനം അവസാനിപ്പിക്കുന്നു.</translation>
-    </message>
-    <message>
-        <source>Error upgrading chainstate database</source>
-        <translation>ചെയിൻസ്റ്റേറ്റ് ഡാറ്റാബേസ് അപ്ഗ്രേഡ് ചെയ്യുന്നതിൽ തടസം നേരിട്ടു</translation>
-    </message>
-    <message>
-        <source>Error: Disk space is low for %s</source>
-        <translation>Error: %s ൽ ഡിസ്ക് സ്പേസ് വളരെ കുറവാണ്</translation>
-    </message>
-    <message>
-        <source>Invalid -onion address or hostname: '%s'</source>
-        <translation>തെറ്റായ ഒണിയൻ അഡ്രസ് അല്ലെങ്കിൽ ഹോസ്റ്റ്നെയിം: '%s'</translation>
-    </message>
-    <message>
-        <source>Invalid -proxy address or hostname: '%s'</source>
-        <translation>തെറ്റായ -പ്രോക്സി അഡ്രസ് അല്ലെങ്കിൽ ഹോസ്റ്റ് നെയിം : '%s'</translation>
-    </message>
-    <message>
-        <source>Invalid amount for -paytxfee=&lt;amount&gt;: '%s' (must be at least %s)</source>
-        <translation>തെറ്റായ തുക  -paytxfee=&lt;amount&gt; :'%s' (ഏറ്റവും കുറഞ്ഞത് %s എങ്കിലും ആയിരിക്കണം )</translation>
-    </message>
-    <message>
-        <source>Invalid netmask specified in -whitelist: '%s'</source>
-        <translation>-whitelist: '%s' ൽ രേഖപ്പെടുത്തിയിരിക്കുന്ന netmask തെറ്റാണ് </translation>
-    </message>
-    <message>
-        <source>Need to specify a port with -whitebind: '%s'</source>
-        <translation>-whitebind: '%s' നൊടൊപ്പം ഒരു പോർട്ട് കൂടി നിർദ്ദേശിക്കേണ്ടതുണ്ട് </translation>
-    </message>
-    <message>
-        <source>Prune mode is incompatible with -blockfilterindex.</source>
-        <translation>-blockfilterindex നൊടൊപ്പം പൃണ് മോഡ് സാധ്യമല്ല .</translation>
-    </message>
-    <message>
-        <source>Reducing -maxconnections from %d to %d, because of system limitations.</source>
-        <translation>സിസ്റ്റത്തിന്റെ പരിമിധികളാൽ -maxconnections ന്റെ മൂല്യം %d ൽ  നിന്നും %d യിലേക്ക് കുറക്കുന്നു.</translation>
-    </message>
-    <message>
-        <source>Section [%s] is not recognized.</source>
-        <translation>Section [%s]  തിരിച്ചറിഞ്ഞില്ല.</translation>
-    </message>
-    <message>
-        <source>Signing transaction failed</source>
-        <translation>ഇടപാട് സൈൻ ചെയ്യുന്നത് പരാജയപ്പെട്ടു.</translation>
-    </message>
-    <message>
-        <source>Specified -walletdir "%s" does not exist</source>
-        <translation>നിർദേശിച്ച -walletdir "%s" നിലവിൽ ഇല്ല</translation>
-    </message>
-    <message>
-        <source>Specified -walletdir "%s" is a relative path</source>
-        <translation>നിർദേശിച്ച -walletdir "%s" ഒരു റിലേറ്റീവ് പാത്ത് ആണ്</translation>
-    </message>
-    <message>
-        <source>Specified -walletdir "%s" is not a directory</source>
-        <translation>നിർദേശിച്ച  -walletdir "%s" ഒരു ഡയറക്ടറി അല്ല </translation>
-    </message>
-    <message>
-        <source>The specified config file %s does not exist
-</source>
-        <translation>നിർദേശിച്ച കോൺഫിഗുറേഷൻ ഫയൽ  %s നിലവിലില്ല 
-</translation>
-    </message>
-    <message>
-        <source>The transaction amount is too small to pay the fee</source>
-        <translation>ഇടപാട് മൂല്യം തീരെ കുറവായതിനാൽ പ്രതിഫലം നൽകാൻ കഴിയില്ല.</translation>
-    </message>
-    <message>
-        <source>This is experimental software.</source>
-        <translation>ഇത് പരീക്ഷിച്ചുകൊണ്ടിരിക്കുന്ന ഒരു സോഫ്റ്റ്‌വെയർ ആണ്.</translation>
-    </message>
-    <message>
-        <source>Transaction amount too small</source>
-        <translation>ഇടപാട് മൂല്യം വളരെ കുറവാണ്</translation>
-    </message>
-    <message>
-        <source>Transaction too large</source>
-        <translation>ഇടപാട് വളരെ വലുതാണ് </translation>
-    </message>
-    <message>
-        <source>Unable to bind to %s on this computer (bind returned error %s)</source>
-        <translation>ഈ കംപ്യൂട്ടറിലെ %s ൽ ബൈൻഡ് ചെയ്യാൻ സാധിക്കുന്നില്ല ( ബൈൻഡ് തിരികെ തന്ന പിശക് %s )</translation>
-    </message>
-    <message>
-        <source>Unable to create the PID file '%s': %s</source>
-        <translation>PID ഫയൽ '%s': %s നിർമിക്കാൻ സാധിക്കുന്നില്ല </translation>
-    </message>
-    <message>
-        <source>Unable to generate initial keys</source>
-        <translation>പ്രാഥമിക കീ നിർമ്മിക്കാൻ സാധിക്കുന്നില്ല</translation>
-    </message>
-    <message>
-        <source>Unknown -blockfilterindex value %s.</source>
-        <translation>-blockfilterindex ന്റെ മൂല്യം %s മനസിലാക്കാൻ കഴിയുന്നില്ല.</translation>
-    </message>
-    <message>
-        <source>Verifying wallet(s)...</source>
-        <translation>വാലറ്റ്(കൾ) പരിശോധിക്കുന്നു...</translation>
-    </message>
-    <message>
-        <source>Warning: unknown new rules activated (versionbit %i)</source>
-        <translation>മുന്നറിയിപ്പ്: പുതിയ ഒരു നിയമം ആക്ടിവേറ്റ് ചെയ്തിരിക്കുന്നു (versionbit %i)</translation>
-    </message>
-    <message>
-        <source>-maxtxfee is set very high! Fees this large could be paid on a single transaction.</source>
-        <translation>-maxtxfee യുടെ മൂല്യം വളരെ വലുതാണ്! ഇത്രയും ഉയര്ന്ന പ്രതിഫലം ഒരൊറ്റ ഇടപാടിൽ നൽകാൻ സാധ്യതയുണ്ട്.</translation>
-    </message>
-    <message>
-        <source>This is the transaction fee you may pay when fee estimates are not available.</source>
-        <translation>പ്രതിഫലം മൂല്യനിർണയം ലഭ്യമാകാത്ത പക്ഷം നിങ്ങൾ നല്കേണ്ടിവരുന്ന ഇടപാട് പ്രതിഫലം ഇതാണ്.</translation>
-=======
         <source>-maxtxfee is set very high! Fees this large could be paid on a single transaction.</source>
         <translation type="unfinished">-maxtxfee യുടെ മൂല്യം വളരെ വലുതാണ്! ഇത്രയും ഉയര്ന്ന പ്രതിഫലം ഒരൊറ്റ ഇടപാടിൽ നൽകാൻ സാധ്യതയുണ്ട്.</translation>
     </message>
@@ -2186,7 +1356,6 @@
     <message>
         <source>Unknown -blockfilterindex value %s.</source>
         <translation type="unfinished">-blockfilterindex ന്റെ മൂല്യം %s മനസിലാക്കാൻ കഴിയുന്നില്ല.</translation>
->>>>>>> 5ed36332
     </message>
     </context>
 </TS>