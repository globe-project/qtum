<TS version="2.1" language="ml">
<context>
    <name>AddressBookPage</name>
    <message>
        <source>Right-click to edit address or label</source>
        <translation type="unfinished">വിലാസം അല്ലെങ്കിൽ ലേബൽ എഡിറ്റുചെയ്യാൻ വലത് മൌസ് ബട്ടൺ ക്ലിക്കുചെയ്യുക</translation>
    </message>
    <message>
        <source>Create a new address</source>
        <translation type="unfinished">ഒരു പുതിയ വിലാസം സൃഷ്ടിക്കുക</translation>
    </message>
    <message>
        <source>&amp;New</source>
        <translation type="unfinished">പുതിയത്</translation>
    </message>
    <message>
        <source>Copy the currently selected address to the system clipboard</source>
        <translation type="unfinished">നിലവിൽ തിരഞ്ഞെടുത്ത വിലാസം സിസ്റ്റം ക്ലിപ്പ്ബോർഡിലേക്ക് പകർത്തുക</translation>
    </message>
    <message>
        <source>&amp;Copy</source>
        <translation type="unfinished">&amp;പകർത്തുക</translation>
    </message>
    <message>
        <source>C&amp;lose</source>
        <translation type="unfinished">അടയ്ക്കുക</translation>
    </message>
    <message>
        <source>Delete the currently selected address from the list</source>
        <translation type="unfinished">പട്ടികയിൽ നിന്ന് നിലവിൽ തിരഞ്ഞെടുത്ത വിലാസം ഇല്ലാതാക്കുക</translation>
    </message>
    <message>
        <source>Enter address or label to search</source>
        <translation type="unfinished">തിരയുന്നതിന് വിലാസമോ ലേബലോ നൽകുക</translation>
    </message>
    <message>
        <source>Enter address or label to search</source>
        <translation type="unfinished">തിരയുന്നതിന് വിലാസമോ ലേബലോ നൽകുക</translation>
    </message>
    <message>
        <source>Export the data in the current tab to a file</source>
<<<<<<< HEAD
        <translation>നിലവിലുള്ള  ടാബിലെ  വിവരങ്ങൾ ഒരു ഫയലിലേക്ക് എക്സ്പോർട്ട് ചെയ്യുക</translation>
=======
        <translation type="unfinished">നിലവിലുള്ള  ടാബിലെ  വിവരങ്ങൾ ഒരു ഫയലിലേക്ക് എക്സ്പോർട്ട് ചെയ്യുക</translation>
>>>>>>> ec86f1e9
    </message>
    <message>
        <source>&amp;Export</source>
        <translation type="unfinished">&amp; കയറ്റുമതി ചെയ്യുക</translation>
    </message>
    <message>
        <source>&amp;Delete</source>
        <translation type="unfinished">&amp;ഇല്ലാതാക്കുക</translation>
    </message>
    <message>
        <source>Choose the address to send coins to</source>
        <translation type="unfinished">നാണയങ്ങൾ അയയ്ക്കാനുള്ള വിലാസം തിരഞ്ഞെടുക്കുക</translation>
    </message>
    <message>
        <source>Choose the address to receive coins with</source>
        <translation type="unfinished">നാണയങ്ങൾ സ്വീകരിക്കാൻ വിലാസം തിരഞ്ഞെടുക്കുക</translation>
    </message>
    <message>
        <source>C&amp;hoose</source>
        <translation type="unfinished">തി&amp;രഞ്ഞെടുക്കുക</translation>
    </message>
    <message>
        <source>Sending addresses</source>
        <translation type="unfinished">അയക്കേണ്ട വിലാസങ്ങൾ</translation>
    </message>
    <message>
        <source>Receiving addresses</source>
        <translation type="unfinished">സ്വീകരിക്കുന്ന വിലാസങ്ങൾ</translation>
    </message>
    <message>
        <source>These are your Qtum addresses for sending payments. Always check the amount and the receiving address before sending coins.</source>
        <translation type="unfinished">പൈസ അയയ്ക്കുന്നതിനുള്ള നിങ്ങളുടെ ബിറ്റ് കോയിൻ വിലാസങ്ങളാണ് ഇവ. നാണയങ്ങൾ അയയ്ക്കുന്നതിനുമുമ്പ് എല്ലായ്പ്പോഴും തുകയും സ്വീകരിക്കുന്ന വിലാസവും പരിശോധിക്കുക.</translation>
    </message>
    <message>
        <source>These are your Qtum addresses for receiving payments. Use the 'Create new receiving address' button in the receive tab to create new addresses.
Signing is only possible with addresses of the type 'legacy'.</source>
        <translation type="unfinished">ഇവയാണ് പണം  സ്വീകരിയ്ക്കുന്നതിനായുള്ള താങ്കളുടെ ബിറ്റ്കോയിൻ വിലാസങ്ങൾ. പുതിയ വിലാസങ്ങൾ കൂട്ടിച്ചേർക്കുന്നതിനായി ' പുതിയ വിലാസം സൃഷ്ടിയ്ക്കുക ' എന്ന ബട്ടൺ അമർത്തുക.
'ലെഗസി' തരത്തിന്റെ വിലാസങ്ങളിൽ മാത്രമേ സൈൻ ചെയ്യാൻ കഴിയൂ.</translation>
    </message>
    <message>
        <source>&amp;Copy Address</source>
        <translation type="unfinished">&amp;വിലാസം പകർത്തുക</translation>
    </message>
    <message>
        <source>Copy &amp;Label</source>
        <translation type="unfinished">പകർത്തുക &amp;ലേബൽ</translation>
    </message>
    <message>
        <source>&amp;Edit</source>
        <translation type="unfinished">&amp;ചിട്ടപ്പെടുത്തുക</translation>
    </message>
    <message>
        <source>Export Address List</source>
        <translation type="unfinished">കയറ്റുമതി വിലാസങ്ങൾ </translation>
    </message>
    <message>
        <source>Exporting Failed</source>
        <translation type="unfinished">കയറ്റുമതി പരാജയപ്പെട്ടു</translation>
    </message>
</context>
<context>
    <name>AddressTableModel</name>
    <message>
        <source>Label</source>
        <translation type="unfinished">ലേബൽ</translation>
    </message>
    <message>
        <source>Address</source>
        <translation type="unfinished">വിലാസം</translation>
    </message>
    <message>
        <source>(no label)</source>
        <translation type="unfinished">(ലേബൽ ഇല്ല)</translation>
    </message>
</context>
<context>
    <name>AskPassphraseDialog</name>
    <message>
        <source>Passphrase Dialog</source>
<<<<<<< HEAD
        <translation>രഹസ്യപദ  സൂചന </translation>
    </message>
    <message>
        <source>Enter passphrase</source>
        <translation>രഹസ്യപദം നൽകുക</translation>
    </message>
    <message>
        <source>New passphrase</source>
        <translation>പുതിയ രഹസ്യപദം </translation>
    </message>
    <message>
        <source>Repeat new passphrase</source>
        <translation>പുതിയ രഹസ്യപദം ആവർത്തിക്കുക</translation>
=======
        <translation type="unfinished">രഹസ്യപദ  സൂചന </translation>
    </message>
    <message>
        <source>Enter passphrase</source>
        <translation type="unfinished">രഹസ്യപദം നൽകുക</translation>
    </message>
    <message>
        <source>New passphrase</source>
        <translation type="unfinished">പുതിയ രഹസ്യപദം </translation>
    </message>
    <message>
        <source>Repeat new passphrase</source>
        <translation type="unfinished">പുതിയ രഹസ്യപദം ആവർത്തിക്കുക</translation>
>>>>>>> ec86f1e9
    </message>
    <message>
        <source>Show passphrase</source>
        <translation type="unfinished">രഹസ്യപദം  കാണിക്കുക </translation>
    </message>
    <message>
        <source>Encrypt wallet</source>
        <translation type="unfinished">വാലറ്റ് എൻക്രിപ്റ്റ് ചെയ്യുക</translation>
    </message>
    <message>
        <source>This operation needs your wallet passphrase to unlock the wallet.</source>
        <translation type="unfinished">നിങ്ങളുടെ വാലറ്റ് അൺലോക്കുചെയ്യാൻ ഈ പ്രവർത്തനത്തിന് നിങ്ങളുടെ വാലറ്റ് രഹസ്യപദം ആവശ്യമാണ്.</translation>
    </message>
    <message>
        <source>Unlock wallet</source>
        <translation type="unfinished">വാലറ്റ് തുറക്കുക. </translation>
    </message>
    <message>
        <source>Change passphrase</source>
        <translation type="unfinished">രഹസ്യ സൂചന തിരുത്തുക </translation>
    </message>
    <message>
        <source>Confirm wallet encryption</source>
        <translation type="unfinished">വാലറ്റ് എൻക്രിപ്ഷൻ സ്ഥിരീകരിക്കുക</translation>
    </message>
    <message>
        <source>Warning: If you encrypt your wallet and lose your passphrase, you will &lt;b&gt;LOSE ALL OF YOUR QTUMS&lt;/b&gt;!</source>
        <translation type="unfinished">മുന്നറിയിപ്പ്: നിങ്ങളുടെ വാലറ്റ് എൻക്രിപ്റ്റ് ചെയ്ത, രഹസ്യ പദം നഷ്ടപ്പെടുകയാണെങ്കിൽ നിങ്ങളുടെ എല്ലാ ബിറ്റ് കോയിനുകളും  നഷ്ടപ്പെടും!</translation>
    </message>
    <message>
        <source>Are you sure you wish to encrypt your wallet?</source>
        <translation type="unfinished">നിങ്ങളുടെ വാലറ്റ് എൻ‌ക്രിപ്റ്റ് ചെയ്യാൻ ആഗ്രഹിക്കുന്നുവെന്ന് ഉറപ്പാണോ?</translation>
    </message>
    <message>
        <source>Wallet encrypted</source>
        <translation type="unfinished">വാലറ്റ് എന്ക്രിപ്റ് ചെയ്തു കഴിഞ്ഞു .</translation>
    </message>
    <message>
        <source>Enter the new passphrase for the wallet.&lt;br/&gt;Please use a passphrase of &lt;b&gt;ten or more random characters&lt;/b&gt;, or &lt;b&gt;eight or more words&lt;/b&gt;.</source>
        <translation type="unfinished">വാലറ്റിൽ പുതിയ രഹസ്യവാക്യം നൽകുക.  പത്തോ അതിലധികമോ അക്ഷരങ്ങൾ  അല്ലെങ്കിൽ  എട്ടോ  കൂടുതലോ വാക്കുകൾ </translation>
    </message>
    <message>
        <source>Enter the old passphrase and new passphrase for the wallet.</source>
        <translation type="unfinished">വാലെറ്റിന്റെ പഴയ രഹസ്യപദവും പുതിയ രഹസ്യപദവും നൽകുക.</translation>
    </message>
    <message>
        <source>Remember that encrypting your wallet cannot fully protect your qtums from being stolen by malware infecting your computer.</source>
        <translation type="unfinished">നിങ്ങളുടെ വാലറ്റ് എൻ‌ക്രിപ്റ്റ് ചെയ്യുന്നതിലൂടെ നിങ്ങളുടെ കമ്പ്യൂട്ടറിനെ ബാധിക്കുന്ന ക്ഷുദ്രവെയർ‌ മോഷ്ടിക്കുന്നതിൽ‌ നിന്നും നിങ്ങളുടെ ബിറ്റ്കോയിനുകളെ പൂർണ്ണമായി സംരക്ഷിക്കാൻ‌ കഴിയില്ല.</translation>
    </message>
    <message>
        <source>Wallet to be encrypted</source>
        <translation type="unfinished">വാലറ്റ് എന്ക്രിപ്റ് ചെയ്യാൻ പോകുന്നു .</translation>
    </message>
    <message>
        <source>Your wallet is about to be encrypted. </source>
        <translation type="unfinished">വാലറ്റ് എന്ക്രിപ്റ് ചെയ്യാൻ പോകുന്നു .</translation>
    </message>
    <message>
        <source>Your wallet is now encrypted. </source>
        <translation type="unfinished">വാലറ്റ് എന്ക്രിപ്റ് ചെയ്തു കഴിഞ്ഞു .</translation>
    </message>
    <message>
        <source>IMPORTANT: Any previous backups you have made of your wallet file should be replaced with the newly generated, encrypted wallet file. For security reasons, previous backups of the unencrypted wallet file will become useless as soon as you start using the new, encrypted wallet.</source>
        <translation type="unfinished">പ്രധാനം: നിങ്ങളുടെ വാലറ്റ് ഫയലിൽ മുമ്പ് നിർമ്മിച്ച ഏതെങ്കിലും ബാക്കപ്പുകൾ പുതുതായി ജനറേറ്റുചെയ്ത, എൻ‌ക്രിപ്റ്റ് ചെയ്ത വാലറ്റ് ഫയൽ ഉപയോഗിച്ച് മാറ്റിസ്ഥാപിക്കണം. സുരക്ഷാ കാരണങ്ങളാൽ, നിങ്ങൾ പുതിയ, എൻ‌ക്രിപ്റ്റ് ചെയ്ത വാലറ്റ് ഉപയോഗിക്കാൻ ആരംഭിക്കുമ്പോൾ തന്നെ എൻ‌ക്രിപ്റ്റ് ചെയ്യാത്ത വാലറ്റ് ഫയലിന്റെ മുമ്പത്തെ ബാക്കപ്പുകൾ ഉപയോഗശൂന്യമാകും.</translation>
    </message>
    <message>
        <source>Wallet encryption failed</source>
        <translation type="unfinished">വാലറ്റ് എന്ക്രിപ്റ് പരാജയപെട്ടു  .</translation>
    </message>
    <message>
        <source>Wallet encryption failed due to an internal error. Your wallet was not encrypted.</source>
        <translation type="unfinished">ആന്തരിക പിശക് കാരണം വാലറ്റ് എൻ‌ക്രിപ്ഷൻ പരാജയപ്പെട്ടു. നിങ്ങളുടെ വാലറ്റ് എൻ‌ക്രിപ്റ്റ് ചെയ്തിട്ടില്ല.</translation>
    </message>
    <message>
        <source>The supplied passphrases do not match.</source>
        <translation type="unfinished">വിതരണം ചെയ്ത പാസ്‌ഫ്രെയ്‌സുകൾ പൊരുത്തപ്പെടുന്നില്ല.</translation>
    </message>
    <message>
        <source>Wallet unlock failed</source>
        <translation type="unfinished">വാലറ്റ് അൺലോക്ക് പരാജയപ്പെട്ടു</translation>
    </message>
    <message>
        <source>The passphrase entered for the wallet decryption was incorrect.</source>
        <translation type="unfinished">വാലറ്റ് ഡീക്രിപ്ഷനായി നൽകിയ പാസ്‌ഫ്രേസ് തെറ്റാണ്.</translation>
    </message>
    <message>
        <source>Wallet passphrase was successfully changed.</source>
        <translation type="unfinished">വാലറ്റ് പാസ്‌ഫ്രെയ്‌സ് വിജയകരമായി മാറ്റി.</translation>
    </message>
    <message>
        <source>Warning: The Caps Lock key is on!</source>
        <translation type="unfinished">മുന്നറിയിപ്പ്: ക്യാപ്‌സ് ലോക്ക് കീ ഓണാണ്!</translation>
    </message>
</context>
<context>
    <name>BanTableModel</name>
    <message>
        <source>IP/Netmask</source>
        <translation type="unfinished">IP / നെറ്റ്മാസ്ക്</translation>
    </message>
    <message>
        <source>Banned Until</source>
        <translation type="unfinished">വരെ നിരോധിച്ചു</translation>
    </message>
</context>
<context>
<<<<<<< HEAD
    <name>QtumApplication</name>
=======
    <name>BitcoinApplication</name>
>>>>>>> ec86f1e9
    <message>
        <source>A fatal error occurred. %1 can no longer continue safely and will quit.</source>
        <translation type="unfinished">മാരകമായ ഒരു പിശക് സംഭവിച്ചു. %1 ന് മേലിൽ സുരക്ഷിതമായി തുടരാനാകില്ല, ഒപ്പം ഉപേക്ഷിക്കുകയും ചെയ്യും.</translation>
    </message>
    <message>
        <source>Internal error</source>
        <translation type="unfinished">ആന്തരിക പിശക്
 </translation>
    </message>
<<<<<<< HEAD
=======
    </context>
<context>
    <name>QObject</name>
    <message>
        <source>Error: %1</source>
        <translation type="unfinished">തെറ്റ് : %1 </translation>
    </message>
    <message>
        <source>Amount</source>
        <translation type="unfinished">തുക </translation>
    </message>
    <message>
        <source>Enter a Qtum address (e.g. %1)</source>
        <translation type="unfinished">ഒരു ബിറ്റ്കോയിൻ വിലാസം നൽകുക(e.g. %1)</translation>
    </message>
    <message numerus="yes">
        <source>%n second(s)</source>
        <translation type="unfinished">
            <numerusform />
            <numerusform />
        </translation>
    </message>
    <message numerus="yes">
        <source>%n minute(s)</source>
        <translation type="unfinished">
            <numerusform />
            <numerusform />
        </translation>
    </message>
    <message numerus="yes">
        <source>%n hour(s)</source>
        <translation type="unfinished">
            <numerusform />
            <numerusform />
        </translation>
    </message>
    <message numerus="yes">
        <source>%n day(s)</source>
        <translation type="unfinished">
            <numerusform />
            <numerusform />
        </translation>
    </message>
    <message numerus="yes">
        <source>%n week(s)</source>
        <translation type="unfinished">
            <numerusform />
            <numerusform />
        </translation>
    </message>
    <message numerus="yes">
        <source>%n year(s)</source>
        <translation type="unfinished">
            <numerusform />
            <numerusform />
        </translation>
    </message>
    </context>
<context>
    <name>bitcoin-core</name>
    <message>
        <source>-maxtxfee is set very high! Fees this large could be paid on a single transaction.</source>
        <translation type="unfinished">-maxtxfee യുടെ മൂല്യം വളരെ വലുതാണ്! ഇത്രയും ഉയര്ന്ന പ്രതിഫലം ഒരൊറ്റ ഇടപാടിൽ നൽകാൻ സാധ്യതയുണ്ട്.</translation>
    </message>
    <message>
        <source>This is the transaction fee you may pay when fee estimates are not available.</source>
        <translation type="unfinished">പ്രതിഫലം മൂല്യനിർണയം ലഭ്യമാകാത്ത പക്ഷം നിങ്ങൾ നല്കേണ്ടിവരുന്ന ഇടപാട് പ്രതിഫലം ഇതാണ്.</translation>
    </message>
    <message>
        <source>Error reading from database, shutting down.</source>
        <translation type="unfinished">ഡാറ്റാബേസിൽ നിന്നും വായിച്ചെടുക്കുന്നതിനു തടസം നേരിട്ടു, പ്രവർത്തനം അവസാനിപ്പിക്കുന്നു.</translation>
    </message>
    <message>
        <source>Error upgrading chainstate database</source>
        <translation type="unfinished">ചെയിൻസ്റ്റേറ്റ് ഡാറ്റാബേസ് അപ്ഗ്രേഡ് ചെയ്യുന്നതിൽ തടസം നേരിട്ടു</translation>
    </message>
    <message>
        <source>Error: Disk space is low for %s</source>
        <translation type="unfinished">Error: %s ൽ ഡിസ്ക് സ്പേസ് വളരെ കുറവാണ്</translation>
    </message>
    <message>
        <source>Invalid -onion address or hostname: '%s'</source>
        <translation type="unfinished">തെറ്റായ ഒണിയൻ അഡ്രസ് അല്ലെങ്കിൽ ഹോസ്റ്റ്നെയിം: '%s'</translation>
    </message>
    <message>
        <source>Invalid -proxy address or hostname: '%s'</source>
        <translation type="unfinished">തെറ്റായ -പ്രോക്സി അഡ്രസ് അല്ലെങ്കിൽ ഹോസ്റ്റ് നെയിം : '%s'</translation>
    </message>
    <message>
        <source>Invalid amount for -paytxfee=&lt;amount&gt;: '%s' (must be at least %s)</source>
        <translation type="unfinished">തെറ്റായ തുക  -paytxfee=&lt;amount&gt; :'%s' (ഏറ്റവും കുറഞ്ഞത് %s എങ്കിലും ആയിരിക്കണം )</translation>
    </message>
    <message>
        <source>Invalid netmask specified in -whitelist: '%s'</source>
        <translation type="unfinished">-whitelist: '%s' ൽ രേഖപ്പെടുത്തിയിരിക്കുന്ന netmask തെറ്റാണ് </translation>
    </message>
    <message>
        <source>Need to specify a port with -whitebind: '%s'</source>
        <translation type="unfinished">-whitebind: '%s' നൊടൊപ്പം ഒരു പോർട്ട് കൂടി നിർദ്ദേശിക്കേണ്ടതുണ്ട് </translation>
    </message>
    <message>
        <source>Reducing -maxconnections from %d to %d, because of system limitations.</source>
        <translation type="unfinished">സിസ്റ്റത്തിന്റെ പരിമിധികളാൽ -maxconnections ന്റെ മൂല്യം %d ൽ  നിന്നും %d യിലേക്ക് കുറക്കുന്നു.</translation>
    </message>
    <message>
        <source>Section [%s] is not recognized.</source>
        <translation type="unfinished">Section [%s]  തിരിച്ചറിഞ്ഞില്ല.</translation>
    </message>
    <message>
        <source>Signing transaction failed</source>
        <translation type="unfinished">ഇടപാട് സൈൻ ചെയ്യുന്നത് പരാജയപ്പെട്ടു.</translation>
    </message>
    <message>
        <source>Specified -walletdir "%s" does not exist</source>
        <translation type="unfinished">നിർദേശിച്ച -walletdir "%s" നിലവിൽ ഇല്ല</translation>
    </message>
    <message>
        <source>Specified -walletdir "%s" is a relative path</source>
        <translation type="unfinished">നിർദേശിച്ച -walletdir "%s" ഒരു റിലേറ്റീവ് പാത്ത് ആണ്</translation>
    </message>
    <message>
        <source>Specified -walletdir "%s" is not a directory</source>
        <translation type="unfinished">നിർദേശിച്ച  -walletdir "%s" ഒരു ഡയറക്ടറി അല്ല </translation>
    </message>
    <message>
        <source>The transaction amount is too small to pay the fee</source>
        <translation type="unfinished">ഇടപാട് മൂല്യം തീരെ കുറവായതിനാൽ പ്രതിഫലം നൽകാൻ കഴിയില്ല.</translation>
    </message>
    <message>
        <source>This is experimental software.</source>
        <translation type="unfinished">ഇത് പരീക്ഷിച്ചുകൊണ്ടിരിക്കുന്ന ഒരു സോഫ്റ്റ്‌വെയർ ആണ്.</translation>
    </message>
    <message>
        <source>Transaction amount too small</source>
        <translation type="unfinished">ഇടപാട് മൂല്യം വളരെ കുറവാണ്</translation>
    </message>
    <message>
        <source>Transaction too large</source>
        <translation type="unfinished">ഇടപാട് വളരെ വലുതാണ് </translation>
    </message>
    <message>
        <source>Unable to bind to %s on this computer (bind returned error %s)</source>
        <translation type="unfinished">ഈ കംപ്യൂട്ടറിലെ %s ൽ ബൈൻഡ് ചെയ്യാൻ സാധിക്കുന്നില്ല ( ബൈൻഡ് തിരികെ തന്ന പിശക് %s )</translation>
    </message>
    <message>
        <source>Unable to create the PID file '%s': %s</source>
        <translation type="unfinished">PID ഫയൽ '%s': %s നിർമിക്കാൻ സാധിക്കുന്നില്ല </translation>
    </message>
    <message>
        <source>Unable to generate initial keys</source>
        <translation type="unfinished">പ്രാഥമിക കീ നിർമ്മിക്കാൻ സാധിക്കുന്നില്ല</translation>
    </message>
    <message>
        <source>Unknown -blockfilterindex value %s.</source>
        <translation type="unfinished">-blockfilterindex ന്റെ മൂല്യം %s മനസിലാക്കാൻ കഴിയുന്നില്ല.</translation>
    </message>
>>>>>>> ec86f1e9
    </context>
<context>
    <name>QObject</name>
    <message>
        <source>Error: %1</source>
        <translation type="unfinished">തെറ്റ് : %1 </translation>
    </message>
    <message>
        <source>Amount</source>
        <translation type="unfinished">തുക </translation>
    </message>
    <message>
        <source>Enter a Qtum address (e.g. %1)</source>
        <translation type="unfinished">ഒരു ബിറ്റ്കോയിൻ വിലാസം നൽകുക(e.g. %1)</translation>
    </message>
    <message numerus="yes">
        <source>%n second(s)</source>
        <translation>
            <numerusform />
            <numerusform />
        </translation>
    </message>
    <message numerus="yes">
        <source>%n minute(s)</source>
        <translation>
            <numerusform />
            <numerusform />
        </translation>
    </message>
    <message numerus="yes">
        <source>%n hour(s)</source>
        <translation type="unfinished">
            <numerusform />
            <numerusform />
        </translation>
    </message>
    <message numerus="yes">
        <source>%n day(s)</source>
        <translation type="unfinished">
            <numerusform />
            <numerusform />
        </translation>
    </message>
    <message numerus="yes">
        <source>%n week(s)</source>
        <translation type="unfinished">
            <numerusform />
            <numerusform />
        </translation>
    </message>
    <message numerus="yes">
        <source>%n year(s)</source>
        <translation type="unfinished">
            <numerusform />
            <numerusform />
        </translation>
    </message>
    </context>
<context>
    <name>QtumGUI</name>
    <message>
        <source>&amp;Overview</source>
        <translation>&amp;അവലോകനം</translation>
    </message>
    <message>
        <source>Show general overview of wallet</source>
        <translation>വാലറ്റിന്റെ പൊതുവായ അവലോകനം കാണിക്കുക</translation>
    </message>
    <message>
        <source>&amp;Transactions</source>
        <translation>&amp;ഇടപാടുകൾ </translation>
    </message>
    <message>
        <source>&amp;Overview</source>
        <translation type="unfinished">&amp;അവലോകനം</translation>
    </message>
    <message>
        <source>Show general overview of wallet</source>
        <translation type="unfinished">വാലറ്റിന്റെ പൊതുവായ അവലോകനം കാണിക്കുക</translation>
    </message>
    <message>
        <source>&amp;Transactions</source>
        <translation type="unfinished">&amp;ഇടപാടുകൾ </translation>
    </message>
    <message>
        <source>Browse transaction history</source>
        <translation type="unfinished">ഇടപാടുകളുടെ ചരിത്രം പരിശോധിയ്ക്കുക</translation>
    </message>
    <message>
        <source>E&amp;xit</source>
        <translation type="unfinished">പുറത്ത്</translation>
    </message>
    <message>
        <source>Quit application</source>
        <translation type="unfinished">അപ്ലിക്കേഷൻ ഉപേക്ഷിക്കുക</translation>
    </message>
    <message>
        <source>&amp;About %1</source>
        <translation type="unfinished">&amp; ഏകദേശം%1</translation>
    </message>
    <message>
        <source>Show information about %1</source>
        <translation type="unfinished">%1 നെക്കുറിച്ചുള്ള വിവരങ്ങൾ കാണിക്കുക</translation>
    </message>
    <message>
        <source>About &amp;Qt</source>
        <translation type="unfinished">ഏകദേശം&amp;Qt</translation>
    </message>
    <message>
        <source>Show information about Qt</source>
        <translation type="unfinished">Qt സംബന്ധിച്ച വിവരങ്ങൾ കാണിക്കുക</translation>
    </message>
    <message>
        <source>Modify configuration options for %1</source>
        <translation type="unfinished">%1 നായുള്ള കോൺഫിഗറേഷൻ ഓപ്ഷനുകൾ പരിഷ്‌ക്കരിക്കുക</translation>
    </message>
    <message>
        <source>Create a new wallet</source>
        <translation type="unfinished">ഒരു പുതിയ വാലറ്റ് സൃഷ്ടിക്കുക</translation>
    </message>
    <message>
        <source>Wallet:</source>
        <translation type="unfinished">വാലറ്റ്:</translation>
    </message>
    <message>
        <source>Network activity disabled.</source>
        <extracomment>A substring of the tooltip.</extracomment>
        <translation type="unfinished">നെറ്റ്‌വർക്ക് പ്രവർത്തനം പ്രവർത്തനരഹിതമാക്കി.</translation>
    </message>
    <message>
        <source>Proxy is &lt;b&gt;enabled&lt;/b&gt;: %1</source>
        <translation type="unfinished">പ്രോക്സി ആണ്&lt;b&gt;പ്രവർത്തനക്ഷമമാക്കി&lt;/b&gt;:%1</translation>
    </message>
    <message>
        <source>Send coins to a Qtum address</source>
        <translation type="unfinished">ഒരു ബിറ്റ്കോയിൻ വിലാസത്തിലേക്ക് നാണയങ്ങൾ അയയ്ക്കുക</translation>
    </message>
    <message>
        <source>Backup wallet to another location</source>
        <translation type="unfinished">മറ്റൊരു സ്ഥലത്തേക്ക് ബാക്കപ്പ് വാലറ്റ്</translation>
    </message>
    <message>
        <source>Change the passphrase used for wallet encryption</source>
        <translation type="unfinished">വാലറ്റ് എൻ‌ക്രിപ്ഷനായി ഉപയോഗിക്കുന്ന പാസ്‌ഫ്രെയ്‌സ് മാറ്റുക</translation>
    </message>
    <message>
        <source>&amp;Send</source>
        <translation type="unfinished">&amp;അയയ്‌ക്കുക</translation>
    </message>
    <message>
        <source>&amp;Receive</source>
        <translation type="unfinished">&amp;സ്വീകരിക്കുക</translation>
    </message>
    <message>
        <source>Encrypt the private keys that belong to your wallet</source>
        <translation type="unfinished">നിങ്ങളുടെ വാലറ്റിന്റെ സ്വകാര്യ കീകൾ എൻ‌ക്രിപ്റ്റ് ചെയ്യുക</translation>
    </message>
    <message>
        <source>Sign messages with your Qtum addresses to prove you own them</source>
        <translation type="unfinished">നിങ്ങളുടെ ബിറ്റ്കോയിൻ വിലാസങ്ങൾ സ്വന്തമാണെന്ന് തെളിയിക്കാൻ സന്ദേശങ്ങൾ ഒപ്പിടുക</translation>
    </message>
    <message>
        <source>Verify messages to ensure they were signed with specified Qtum addresses</source>
        <translation type="unfinished">നിർദ്ദിഷ്ട ബിറ്റ്കോയിൻ വിലാസങ്ങളിൽ സന്ദേശങ്ങൾ ഒപ്പിട്ടിട്ടുണ്ടെന്ന് ഉറപ്പാക്കാൻ സ്ഥിരീകരിക്കുക</translation>
    </message>
    <message>
        <source>&amp;File</source>
        <translation type="unfinished">&amp; ഫയൽ</translation>
    </message>
    <message>
        <source>&amp;Settings</source>
        <translation type="unfinished">&amp;ക്രമീകരണങ്ങൾ</translation>
    </message>
    <message>
        <source>&amp;Help</source>
        <translation type="unfinished">&amp;സഹായം</translation>
    </message>
    <message>
        <source>Tabs toolbar</source>
        <translation type="unfinished">ടാബുകളുടെ ടൂൾബാർ</translation>
    </message>
    <message>
        <source>Request payments (generates QR codes and qtum: URIs)</source>
        <translation type="unfinished">പേയ്‌മെന്റുകൾ അഭ്യർത്ഥിക്കുക (QR കോഡുകളും ബിറ്റ്കോയിനും സൃഷ്ടിക്കുന്നു: URI- കൾ)</translation>
    </message>
    <message>
        <source>Show the list of used sending addresses and labels</source>
        <translation type="unfinished">ഉപയോഗിച്ച അയച്ച വിലാസങ്ങളുടെയും ലേബലുകളുടെയും പട്ടിക കാണിക്കുക</translation>
    </message>
    <message>
        <source>Show the list of used receiving addresses and labels</source>
        <translation type="unfinished">ഉപയോഗിച്ച സ്വീകരിക്കുന്ന വിലാസങ്ങളുടെയും ലേബലുകളുടെയും പട്ടിക കാണിക്കുക</translation>
    </message>
    <message>
        <source>&amp;Command-line options</source>
        <translation type="unfinished">&amp;കമാൻഡ്-ലൈൻ ഓപ്ഷനുകൾ</translation>
    </message>
    <message numerus="yes">
        <source>Processed %n block(s) of transaction history.</source>
        <translation type="unfinished">
            <numerusform />
            <numerusform />
        </translation>
    </message>
    <message>
        <source>Last received block was generated %1 ago.</source>
        <translation type="unfinished">അവസാനം ലഭിച്ച ബ്ലോക്ക് %1 മുമ്പ് സൃഷ്ടിച്ചു.</translation>
    </message>
    <message>
        <source>Transactions after this will not yet be visible.</source>
        <translation type="unfinished">ഇതിനുശേഷമുള്ള ഇടപാടുകൾ ഇതുവരെ ദൃശ്യമാകില്ല.</translation>
    </message>
    <message>
        <source>E&amp;xit</source>
        <translation>പുറത്ത്</translation>
    </message>
    <message>
        <source>Quit application</source>
        <translation>അപ്ലിക്കേഷൻ ഉപേക്ഷിക്കുക</translation>
    </message>
    <message>
        <source>&amp;About %1</source>
        <translation type="unfinished">&amp; ഏകദേശം%1</translation>
    </message>
    <message>
        <source>Show information about %1</source>
        <translation type="unfinished">%1 നെക്കുറിച്ചുള്ള വിവരങ്ങൾ കാണിക്കുക</translation>
    </message>
    <message>
        <source>About &amp;Qt</source>
        <translation>ഏകദേശം&amp;Qt</translation>
    </message>
    <message>
        <source>Show information about Qt</source>
        <translation>Qt സംബന്ധിച്ച വിവരങ്ങൾ കാണിക്കുക</translation>
    </message>
    <message>
        <source>Modify configuration options for %1</source>
        <translation type="unfinished">%1 നായുള്ള കോൺഫിഗറേഷൻ ഓപ്ഷനുകൾ പരിഷ്‌ക്കരിക്കുക</translation>
    </message>
    <message>
        <source>Create a new wallet</source>
        <translation type="unfinished">ഒരു പുതിയ വാലറ്റ് സൃഷ്ടിക്കുക</translation>
    </message>
    <message>
        <source>Wallet:</source>
        <translation type="unfinished">വാലറ്റ്:</translation>
    </message>
    <message>
        <source>Network activity disabled.</source>
        <extracomment>A substring of the tooltip.</extracomment>
        <translation type="unfinished">നെറ്റ്‌വർക്ക് പ്രവർത്തനം പ്രവർത്തനരഹിതമാക്കി.</translation>
    </message>
    <message>
        <source>Proxy is &lt;b&gt;enabled&lt;/b&gt;: %1</source>
        <translation type="unfinished">പ്രോക്സി ആണ്&lt;b&gt;പ്രവർത്തനക്ഷമമാക്കി&lt;/b&gt;:%1</translation>
    </message>
    <message>
        <source>Send coins to a Qtum address</source>
        <translation>ഒരു ബിറ്റ്കോയിൻ വിലാസത്തിലേക്ക് നാണയങ്ങൾ അയയ്ക്കുക</translation>
    </message>
    <message>
        <source>Backup wallet to another location</source>
        <translation>മറ്റൊരു സ്ഥലത്തേക്ക് ബാക്കപ്പ് വാലറ്റ്</translation>
    </message>
    <message>
        <source>Change the passphrase used for wallet encryption</source>
        <translation>വാലറ്റ് എൻ‌ക്രിപ്ഷനായി ഉപയോഗിക്കുന്ന പാസ്‌ഫ്രെയ്‌സ് മാറ്റുക</translation>
    </message>
    <message>
        <source>&amp;Send</source>
        <translation>&amp;അയയ്‌ക്കുക</translation>
    </message>
    <message>
        <source>&amp;Receive</source>
        <translation>&amp;സ്വീകരിക്കുക</translation>
    </message>
    <message>
        <source>&amp;Show / Hide</source>
        <translation>&amp;കാണിക്കുക/ മറയ്ക്കുക</translation>
    </message>
    <message>
        <source>Show or hide the main Window</source>
        <translation>പ്രധാന വിൻ‌ഡോ കാണിക്കുക അല്ലെങ്കിൽ‌ മറയ്‌ക്കുക</translation>
    </message>
    <message>
        <source>Encrypt the private keys that belong to your wallet</source>
        <translation>നിങ്ങളുടെ വാലറ്റിന്റെ സ്വകാര്യ കീകൾ എൻ‌ക്രിപ്റ്റ് ചെയ്യുക</translation>
    </message>
    <message>
        <source>Sign messages with your Qtum addresses to prove you own them</source>
        <translation>നിങ്ങളുടെ ബിറ്റ്കോയിൻ വിലാസങ്ങൾ സ്വന്തമാണെന്ന് തെളിയിക്കാൻ സന്ദേശങ്ങൾ ഒപ്പിടുക</translation>
    </message>
    <message>
        <source>Verify messages to ensure they were signed with specified Qtum addresses</source>
        <translation>നിർദ്ദിഷ്ട ബിറ്റ്കോയിൻ വിലാസങ്ങളിൽ സന്ദേശങ്ങൾ ഒപ്പിട്ടിട്ടുണ്ടെന്ന് ഉറപ്പാക്കാൻ സ്ഥിരീകരിക്കുക</translation>
    </message>
    <message>
        <source>&amp;File</source>
        <translation>&amp; ഫയൽ</translation>
    </message>
    <message>
        <source>&amp;Settings</source>
        <translation>&amp;ക്രമീകരണങ്ങൾ</translation>
    </message>
    <message>
        <source>&amp;Help</source>
        <translation>&amp;സഹായം</translation>
    </message>
    <message>
        <source>Tabs toolbar</source>
        <translation>ടാബുകളുടെ ടൂൾബാർ</translation>
    </message>
    <message>
        <source>Request payments (generates QR codes and qtum: URIs)</source>
        <translation type="unfinished">പേയ്‌മെന്റുകൾ അഭ്യർത്ഥിക്കുക (QR കോഡുകളും ബിറ്റ്കോയിനും സൃഷ്ടിക്കുന്നു: URI- കൾ)</translation>
    </message>
    <message>
        <source>Show the list of used sending addresses and labels</source>
        <translation type="unfinished">ഉപയോഗിച്ച അയച്ച വിലാസങ്ങളുടെയും ലേബലുകളുടെയും പട്ടിക കാണിക്കുക</translation>
    </message>
    <message>
        <source>Show the list of used receiving addresses and labels</source>
        <translation type="unfinished">ഉപയോഗിച്ച സ്വീകരിക്കുന്ന വിലാസങ്ങളുടെയും ലേബലുകളുടെയും പട്ടിക കാണിക്കുക</translation>
    </message>
    <message>
        <source>&amp;Command-line options</source>
        <translation type="unfinished">&amp;കമാൻഡ്-ലൈൻ ഓപ്ഷനുകൾ</translation>
    </message>
    <message numerus="yes">
        <source>Processed %n block(s) of transaction history.</source>
        <translation>
            <numerusform />
            <numerusform />
        </translation>
    </message>
    <message>
        <source>Last received block was generated %1 ago.</source>
        <translation>അവസാനം ലഭിച്ച ബ്ലോക്ക് %1 മുമ്പ് സൃഷ്ടിച്ചു.</translation>
    </message>
    <message>
        <source>Transactions after this will not yet be visible.</source>
        <translation>ഇതിനുശേഷമുള്ള ഇടപാടുകൾ ഇതുവരെ ദൃശ്യമാകില്ല.</translation>
    </message>
    <message>
        <source>Error</source>
        <translation type="unfinished">പിശക് </translation>
    </message>
    <message>
        <source>Warning</source>
        <translation type="unfinished">മുന്നറിയിപ്പ് </translation>
    </message>
    <message>
        <source>Information</source>
        <translation type="unfinished">വിവരം </translation>
    </message>
    <message>
        <source>Up to date</source>
        <translation type="unfinished">കാലികമാണ്</translation>
    </message>
    <message>
        <source>Load Partially Signed Qtum Transaction</source>
        <translation type="unfinished">ഭാഗികമായി ഒപ്പിട്ട ബിറ്റ്കോയിൻ ഇടപാട് ലോഡുചെയ്യുക</translation>
    </message>
    <message>
        <source>Load Partially Signed Qtum Transaction from clipboard</source>
        <translation type="unfinished">ക്ലിപ്പ്ബോർഡിൽ നിന്ന് ഭാഗികമായി ഒപ്പിട്ട ബിറ്റ്കോയിൻ ഇടപാട് ലോഡുചെയ്യുക</translation>
    </message>
    <message>
        <source>Node window</source>
        <translation type="unfinished">നോഡ് വിൻഡോ</translation>
    </message>
    <message>
        <source>Open node debugging and diagnostic console</source>
        <translation type="unfinished">നോഡ് ഡീബഗ്ഗിംഗും ഡയഗ്നോസ്റ്റിക് കൺസോളും തുറക്കുക</translation>
    </message>
    <message>
        <source>&amp;Sending addresses</source>
        <translation type="unfinished">&amp;വിലാസങ്ങൾ അയയ്ക്കുന്നു</translation>
    </message>
    <message>
        <source>&amp;Receiving addresses</source>
        <translation type="unfinished">&amp;വിലാസങ്ങൾ അയയ്ക്കുന്നു</translation>
    </message>
    <message>
        <source>Open a qtum: URI</source>
        <translation type="unfinished">ഒരു ബിറ്റ്കോയിൻ തുറക്കുക: URI</translation>
    </message>
    <message>
        <source>Up to date</source>
        <translation>കാലികമാണ്</translation>
    </message>
    <message>
        <source>Load Partially Signed Qtum Transaction</source>
        <translation type="unfinished">ഭാഗികമായി ഒപ്പിട്ട ബിറ്റ്കോയിൻ ഇടപാട് ലോഡുചെയ്യുക</translation>
    </message>
    <message>
        <source>Load Partially Signed Qtum Transaction from clipboard</source>
        <translation type="unfinished">ക്ലിപ്പ്ബോർഡിൽ നിന്ന് ഭാഗികമായി ഒപ്പിട്ട ബിറ്റ്കോയിൻ ഇടപാട് ലോഡുചെയ്യുക</translation>
    </message>
    <message>
        <source>Node window</source>
        <translation type="unfinished">നോഡ് വിൻഡോ</translation>
    </message>
    <message>
        <source>Open node debugging and diagnostic console</source>
        <translation type="unfinished">നോഡ് ഡീബഗ്ഗിംഗും ഡയഗ്നോസ്റ്റിക് കൺസോളും തുറക്കുക</translation>
    </message>
    <message>
        <source>&amp;Sending addresses</source>
        <translation type="unfinished">&amp;വിലാസങ്ങൾ അയയ്ക്കുന്നു</translation>
    </message>
    <message>
        <source>&amp;Receiving addresses</source>
        <translation type="unfinished">&amp;വിലാസങ്ങൾ അയയ്ക്കുന്നു</translation>
    </message>
    <message>
        <source>Open a qtum: URI</source>
        <translation type="unfinished">ഒരു ബിറ്റ്കോയിൻ തുറക്കുക: URI</translation>
    </message>
    <message>
        <source>Open Wallet</source>
        <translation type="unfinished">വാലറ്റ് തുറക്കുക </translation>
    </message>
    <message>
        <source>Open a wallet</source>
        <translation type="unfinished">ഒരു വാലറ്റ് തുറക്കുക </translation>
    </message>
    <message>
        <source>Close wallet</source>
        <translation type="unfinished">വാലറ്റ് പൂട്ടുക </translation>
    </message>
    <message>
        <source>Close all wallets</source>
        <translation type="unfinished">എല്ലാ വാലറ്റുകളും അടയ്‌ക്കുക ...</translation>
    </message>
    <message>
        <source>Show the %1 help message to get a list with possible Qtum command-line options</source>
        <translation type="unfinished">സാധ്യമായ ബിറ്റ്കോയിൻ കമാൻഡ്-ലൈൻ ഓപ്ഷനുകളുള്ള ഒരു ലിസ്റ്റ് ലഭിക്കുന്നതിന് %1 സഹായ സന്ദേശം കാണിക്കുക</translation>
    </message>
    <message>
        <source>&amp;Mask values</source>
        <translation type="unfinished">&amp;മാസ്ക് മൂല്യങ്ങൾ</translation>
    </message>
    <message>
        <source>Mask the values in the Overview tab</source>
        <translation type="unfinished">അവലോകന ടാബിൽ മൂല്യങ്ങൾ മാസ്ക് ചെയ്യുക</translation>
    </message>
    <message>
        <source>default wallet</source>
        <translation type="unfinished">സ്ഥിരം ആയ വാലറ്റ്</translation>
    </message>
    <message>
        <source>No wallets available</source>
        <translation type="unfinished">വാലറ്റ് ഒന്നും ലഭ്യം അല്ല </translation>
<<<<<<< HEAD
    </message>
    <message>
        <source>&amp;Window</source>
        <translation type="unfinished">&amp;ജാലകം </translation>
    </message>
    <message>
        <source>Minimize</source>
        <translation type="unfinished">ചെറുതാക്കുക </translation>
=======
    </message>
    <message>
        <source>&amp;Window</source>
        <translation type="unfinished">&amp;ജാലകം </translation>
>>>>>>> ec86f1e9
    </message>
    <message>
        <source>Zoom</source>
        <translation type="unfinished">വലുതാക്കുക </translation>
    </message>
    <message>
        <source>Main Window</source>
        <translation type="unfinished">മുഖ്യ ജാലകം </translation>
    </message>
    <message>
        <source>%1 client</source>
        <translation type="unfinished">%1 ക്ലയന്റ്</translation>
    </message>
    <message numerus="yes">
        <source>%n active connection(s) to Qtum network.</source>
        <extracomment>A substring of the tooltip.</extracomment>
        <translation type="unfinished">
            <numerusform />
            <numerusform />
        </translation>
    </message>
    <message>
        <source>Error: %1</source>
        <translation type="unfinished">തെറ്റ് : %1 </translation>
    </message>
    <message>
        <source>Warning: %1</source>
        <translation type="unfinished">മുന്നറിയിപ്പ് : %1 </translation>
    </message>
    <message>
        <source>Date: %1
</source>
        <translation type="unfinished">തീയതി: %1 
</translation>
    </message>
    <message>
        <source>Amount: %1
</source>
        <translation type="unfinished">തുക : %1 
</translation>
    </message>
    <message>
        <source>Wallet: %1
</source>
        <translation type="unfinished">വാലറ്റ്: %1 
</translation>
    </message>
    <message>
        <source>Type: %1
</source>
        <translation type="unfinished">തരങ്ങൾ: %1
</translation>
    </message>
    <message>
        <source>Label: %1
</source>
        <translation type="unfinished">കുറിപ്പ് : %1 
</translation>
    </message>
    <message>
        <source>Address: %1
</source>
        <translation type="unfinished">മേൽവിലാസം : %1 
</translation>
    </message>
    <message>
        <source>Sent transaction</source>
        <translation type="unfinished">അയച്ച ഇടപാടുകൾ </translation>
    </message>
    <message>
        <source>Incoming transaction</source>
        <translation type="unfinished">വരവ്വ് വെച്ച ഇടപാടുകൾ </translation>
    </message>
    <message>
        <source>HD key generation is &lt;b&gt;enabled&lt;/b&gt;</source>
        <translation type="unfinished">എച്ച്ഡി കീ ജനറേഷൻ&lt;b&gt;പ്രവർത്തനക്ഷമമാക്കി&lt;/b&gt;</translation>
    </message>
    <message>
        <source>HD key generation is &lt;b&gt;disabled&lt;/b&gt;</source>
        <translation type="unfinished">എച്ച്ഡി കീ ജനറേഷൻ&lt;b&gt;പ്രവർത്തനരഹിതമാക്കി&lt;/b&gt;`</translation>
    </message>
    <message>
        <source>Private key &lt;b&gt;disabled&lt;/b&gt;</source>
        <translation type="unfinished">സ്വകാര്യ കീ&lt;b&gt;പ്രവർത്തനരഹിതമാക്കി&lt;/b&gt;</translation>
    </message>
    <message>
        <source>Wallet is &lt;b&gt;encrypted&lt;/b&gt; and currently &lt;b&gt;unlocked&lt;/b&gt;</source>
<<<<<<< HEAD
        <translation>Wallet &lt;b&gt;എൻ‌ക്രിപ്റ്റ് ചെയ്തു&lt;/b&gt;നിലവിൽ&lt;b&gt;അൺലോക്കുചെയ്‌തു&lt;/b&gt;</translation>
    </message>
    <message>
        <source>Wallet is &lt;b&gt;encrypted&lt;/b&gt; and currently &lt;b&gt;locked&lt;/b&gt;</source>
        <translation>Wallet &lt;b&gt;എൻ‌ക്രിപ്റ്റ് ചെയ്തു&lt;/b&gt;നിലവിൽ&lt;b&gt;പൂട്ടി&lt;/b&gt;</translation>
=======
        <translation type="unfinished">Wallet &lt;b&gt;എൻ‌ക്രിപ്റ്റ് ചെയ്തു&lt;/b&gt;നിലവിൽ&lt;b&gt;അൺലോക്കുചെയ്‌തു&lt;/b&gt;</translation>
    </message>
    <message>
        <source>Wallet is &lt;b&gt;encrypted&lt;/b&gt; and currently &lt;b&gt;locked&lt;/b&gt;</source>
        <translation type="unfinished">Wallet &lt;b&gt;എൻ‌ക്രിപ്റ്റ് ചെയ്തു&lt;/b&gt;നിലവിൽ&lt;b&gt;പൂട്ടി&lt;/b&gt;</translation>
>>>>>>> ec86f1e9
    </message>
    <message>
        <source>Original message:</source>
        <translation type="unfinished">യഥാർത്ഥ സന്ദേശം:</translation>
    </message>
</context>
<context>
    <name>CoinControlDialog</name>
    <message>
        <source>Coin Selection</source>
        <translation type="unfinished">കോയിൻ തിരഞ്ഞെടുക്കൽ </translation>
    </message>
    <message>
        <source>Quantity:</source>
        <translation type="unfinished">നിര്‍ദ്ധിഷ്‌ടസംഖ്യ / അളവ് :</translation>
    </message>
    <message>
        <source>Bytes:</source>
        <translation type="unfinished">ബൈറ്റ്സ്:</translation>
    </message>
    <message>
        <source>Amount:</source>
        <translation type="unfinished">തുക:</translation>
    </message>
    <message>
        <source>Fee:</source>
        <translation type="unfinished">ഫീസ്‌ / പ്രതിഫലം :</translation>
    </message>
    <message>
        <source>Dust:</source>
        <translation type="unfinished">പൊടി:</translation>
    </message>
    <message>
        <source>After Fee:</source>
        <translation type="unfinished">ഫീസ് കഴിഞ്ഞ്:</translation>
    </message>
    <message>
        <source>Change:</source>
        <translation type="unfinished">മാറ്റം</translation>
    </message>
    <message>
        <source>(un)select all</source>
        <translation type="unfinished">എല്ലാം തിരഞ്ഞു (എടുക്കുക /എടുക്കാതിരിക്കുക)</translation>
    </message>
    <message>
        <source>Tree mode</source>
        <translation type="unfinished">ട്രീ മോഡ്</translation>
    </message>
    <message>
        <source>List mode</source>
        <translation type="unfinished">പട്ടിക </translation>
    </message>
    <message>
        <source>Amount</source>
        <translation type="unfinished">തുക </translation>
    </message>
    <message>
        <source>Received with label</source>
        <translation type="unfinished">അടയാളത്തോടുകൂടി ലഭിച്ചു </translation>
    </message>
    <message>
        <source>Received with address</source>
        <translation type="unfinished">മേൽവിലാസത്തോടുകൂടി ലഭിച്ചു </translation>
    </message>
    <message>
        <source>Date</source>
        <translation type="unfinished">തീയതി </translation>
    </message>
    <message>
        <source>Confirmations</source>
        <translation type="unfinished">സ്ഥിതീകരണങ്ങൾ </translation>
    </message>
    <message>
        <source>Confirmed</source>
        <translation type="unfinished">സ്ഥിതീകരിച്ചു</translation>
    </message>
    <message>
        <source>Copy amount</source>
        <translation type="unfinished">തുക പകർത്തുക</translation>
    </message>
    <message>
        <source>Copy quantity</source>
        <translation type="unfinished">നിര്‍ദ്ധിഷ്‌ടസംഖ്യ / അളവ് പകർത്തുക</translation>
    </message>
    <message>
        <source>Copy fee</source>
        <translation type="unfinished">പകർത്തു ഫീസ്</translation>
    </message>
    <message>
        <source>Copy after fee</source>
        <translation type="unfinished">ശേഷമുള്ള ഫീ പകർത്തു</translation>
    </message>
    <message>
        <source>Copy bytes</source>
        <translation type="unfinished">ബൈറ്റ്സ് പകർത്തു</translation>
    </message>
    <message>
        <source>Copy dust</source>
        <translation type="unfinished">ഡസ്ട് പകർത്തു</translation>
    </message>
    <message>
        <source>Copy change</source>
        <translation type="unfinished">ചേഞ്ച് പകർത്തു</translation>
    </message>
    <message>
        <source>(%1 locked)</source>
        <translation type="unfinished">(%1 ലോക്ക് ആക്കിയിരിക്കുന്നു)</translation>
    </message>
    <message>
        <source>yes</source>
        <translation type="unfinished">അതെ / ശരി</translation>
    </message>
    <message>
        <source>no</source>
        <translation type="unfinished">ഇല്ല</translation>
    </message>
    <message>
        <source>This label turns red if any recipient receives an amount smaller than the current dust threshold.</source>
        <translation type="unfinished">ഏതെങ്കിലും സ്വീകർത്താവിന് നിലവിലെ ഡസ്ട് പരിധിയേക്കാൾ ചെറിയ തുക ലഭിക്കുകയാണെങ്കിൽ ഈ ലേബൽ ചുവപ്പായി മാറുന്നു.</translation>
    </message>
    <message>
        <source>Can vary +/- %1 satoshi(s) per input.</source>
        <translation type="unfinished">ഒരു ഇൻപുട്ടിന് +/-%1 സതോഷി(കൾ) വ്യത്യാസം ഉണ്ടാകാം.</translation>
    </message>
    <message>
        <source>(no label)</source>
        <translation type="unfinished">(ലേബൽ ഇല്ല)</translation>
    </message>
    <message>
        <source>change from %1 (%2)</source>
        <translation type="unfinished">%1 (%2) ൽ നിന്ന് മാറ്റുക</translation>
    </message>
    <message>
        <source>(change)</source>
        <translation type="unfinished">(മാറ്റം)</translation>
    </message>
</context>
<context>
    <name>CreateWalletActivity</name>
    <message>
<<<<<<< HEAD
=======
        <source>Create Wallet</source>
        <extracomment>Title of window indicating the progress of creation of a new wallet.</extracomment>
        <translation type="unfinished">വാലറ്റ് / പണസഞ്ചി സൃഷ്ടിക്കുക :</translation>
    </message>
    <message>
>>>>>>> ec86f1e9
        <source>Create wallet failed</source>
        <translation type="unfinished">വാലറ്റ് രൂപീകരണം പരാജയപ്പെട്ടു </translation>
    </message>
    <message>
        <source>Create wallet warning</source>
        <translation type="unfinished">വാലറ്റ് രൂപീകരണത്തിലെ മുന്നറിയിപ്പ് </translation>
    </message>
    </context>
<context>
    <name>OpenWalletActivity</name>
    <message>
        <source>default wallet</source>
        <translation type="unfinished">സ്ഥിരം ആയ വാലറ്റ്</translation>
    </message>
<<<<<<< HEAD
=======
    <message>
        <source>Open Wallet</source>
        <extracomment>Title of window indicating the progress of opening of a wallet.</extracomment>
        <translation type="unfinished">വാലറ്റ് തുറക്കുക </translation>
    </message>
>>>>>>> ec86f1e9
    </context>
<context>
    <name>WalletController</name>
    <message>
        <source>Close wallet</source>
        <translation type="unfinished">വാലറ്റ് പൂട്ടുക </translation>
    </message>
    <message>
        <source>Close all wallets</source>
        <translation type="unfinished">എല്ലാ വാലറ്റുകളും അടയ്‌ക്കുക ...</translation>
    </message>
    </context>
<context>
    <name>CreateWalletDialog</name>
    <message>
        <source>Create Wallet</source>
        <translation type="unfinished">വാലറ്റ് / പണസഞ്ചി സൃഷ്ടിക്കുക :</translation>
    </message>
    <message>
        <source>Wallet Name</source>
        <translation type="unfinished">വാലറ്റ് പേര്</translation>
    </message>
    <message>
        <source>Encrypt the wallet. The wallet will be encrypted with a passphrase of your choice.</source>
        <translation type="unfinished">എൻ‌ക്രിപ്റ്റ് വാലറ്റ്</translation>
    </message>
    <message>
        <source>Encrypt Wallet</source>
        <translation type="unfinished">എൻ‌ക്രിപ്റ്റ് വാലറ്റ്</translation>
    </message>
    <message>
        <source>Disable Private Keys</source>
        <translation type="unfinished"> സ്വകാര്യ കീകൾ പ്രവർത്തനരഹിതമാക്കുക </translation>
    </message>
    <message>
        <source>Make Blank Wallet</source>
        <translation type="unfinished">ശൂന്യമായ വാലറ്റ് നിർമ്മിക്കുക</translation>
    </message>
    <message>
        <source>Create</source>
        <translation type="unfinished">സൃഷ്ടിക്കുക</translation>
    </message>
    </context>
<context>
    <name>EditAddressDialog</name>
    <message>
        <source>Edit Address</source>
<<<<<<< HEAD
        <translation>വിലാസം എഡിറ്റുചെയ്യുക</translation>
    </message>
    <message>
        <source>&amp;Label</source>
        <translation>&amp;ലേബൽ</translation>
    </message>
    <message>
        <source>&amp;Address</source>
        <translation>&amp; വിലാസം</translation>
=======
        <translation type="unfinished">വിലാസം എഡിറ്റുചെയ്യുക</translation>
    </message>
    <message>
        <source>&amp;Label</source>
        <translation type="unfinished">&amp;ലേബൽ</translation>
    </message>
    <message>
        <source>&amp;Address</source>
        <translation type="unfinished">&amp; വിലാസം</translation>
>>>>>>> ec86f1e9
    </message>
    <message>
        <source>New sending address</source>
        <translation type="unfinished">പുതിയ അയയ്‌ക്കുന്ന വിലാസം</translation>
    </message>
    <message>
        <source>Edit receiving address</source>
        <translation type="unfinished">സ്വീകരിക്കുന്ന വിലാസം എഡിറ്റുചെയ്യുക</translation>
    </message>
    <message>
        <source>Edit sending address</source>
        <translation type="unfinished">അയയ്‌ക്കുന്ന വിലാസം എഡിറ്റുചെയ്യുക</translation>
    </message>
    <message>
        <source>Could not unlock wallet.</source>
        <translation type="unfinished">വാലറ്റ് അൺലോക്കുചെയ്യാനായില്ല.</translation>
    </message>
    <message>
        <source>New key generation failed.</source>
        <translation type="unfinished">പുതിയ കീ ജനറേഷൻ പരാജയപ്പെട്ടു</translation>
    </message>
</context>
<context>
    <name>FreespaceChecker</name>
    <message>
        <source>A new data directory will be created.</source>
<<<<<<< HEAD
        <translation>ഒരു പുതിയ ഡാറ്റ ഡയറക്ടറി സൃഷ്ടിക്കും.</translation>
=======
        <translation type="unfinished">ഒരു പുതിയ ഡാറ്റ ഡയറക്ടറി സൃഷ്ടിക്കും.</translation>
>>>>>>> ec86f1e9
    </message>
    <message>
        <source>name</source>
        <translation type="unfinished">നാമധേയം / പേര് </translation>
    </message>
    <message>
        <source>Path already exists, and is not a directory.</source>
<<<<<<< HEAD
        <translation>പാത്ത് ഇതിനകം നിലവിലുണ്ട്, അത് ഒരു ഡയറക്ടറിയല്ല.</translation>
    </message>
    <message>
        <source>Cannot create data directory here.</source>
        <translation>ഡാറ്റ ഡയറക്ടറി ഇവിടെ സൃഷ്ടിക്കാൻ കഴിയില്ല.</translation>
=======
        <translation type="unfinished">പാത്ത് ഇതിനകം നിലവിലുണ്ട്, അത് ഒരു ഡയറക്ടറിയല്ല.</translation>
    </message>
    <message>
        <source>Cannot create data directory here.</source>
        <translation type="unfinished">ഡാറ്റ ഡയറക്ടറി ഇവിടെ സൃഷ്ടിക്കാൻ കഴിയില്ല.</translation>
>>>>>>> ec86f1e9
    </message>
</context>
<context>
    <name>Intro</name>
    <message>
        <source>Qtum</source>
        <translation type="unfinished">ബിറ്റ്കോയിൻ</translation>
    </message>
    <message numerus="yes">
        <source>(sufficient to restore backups %n day(s) old)</source>
        <extracomment>Explanatory text on the capability of the current prune target.</extracomment>
        <translation type="unfinished">
            <numerusform />
            <numerusform />
        </translation>
    </message>
    <message>
        <source>Error</source>
        <translation type="unfinished">പിശക് </translation>
    </message>
    <message>
        <source>Welcome</source>
        <translation type="unfinished">സ്വാഗതം</translation>
    </message>
    <message>
        <source>Welcome</source>
        <translation>സ്വാഗതം</translation>
    </message>
    </context>
<context>
    <name>HelpMessageDialog</name>
    <message>
        <source>version</source>
        <translation type="unfinished">പതിപ്പ്</translation>
    </message>
    <message>
        <source>Command-line options</source>
        <translation type="unfinished">കമാൻഡ്-ലൈൻ ഓപ്ഷനുകൾ</translation>
    </message>
</context>
<context>
    <name>ModalOverlay</name>
    <message>
        <source>Form</source>
        <translation type="unfinished">ഫോം </translation>
    </message>
    <message>
        <source>Number of blocks left</source>
        <translation type="unfinished">അവശേഷിക്കുന്ന ബ്ലോക്കുകൾ </translation>
    </message>
    <message>
        <source>Last block time</source>
        <translation type="unfinished">അവസാന ബ്ലോക്കിന്റെ സമയം </translation>
    </message>
    <message>
        <source>Progress</source>
        <translation type="unfinished">പുരോഗതി</translation>
    </message>
    </context>
<context>
    <name>OptionsDialog</name>
    <message>
        <source>&amp;Window</source>
<<<<<<< HEAD
        <translation>&amp;ജാലകം </translation>
=======
        <translation type="unfinished">&amp;ജാലകം </translation>
>>>>>>> ec86f1e9
    </message>
    <message>
        <source>Error</source>
        <translation type="unfinished">പിശക് </translation>
    </message>
    </context>
<context>
    <name>OverviewPage</name>
    <message>
        <source>Form</source>
<<<<<<< HEAD
        <translation>ഫോം </translation>
=======
        <translation type="unfinished">ഫോം </translation>
>>>>>>> ec86f1e9
    </message>
    <message>
        <source>Available:</source>
        <translation type="unfinished">ലഭ്യമായ</translation>
    </message>
    <message>
        <source>Spendable:</source>
        <translation type="unfinished">വിനിയോഗിക്കാവുന്നത് / ചെലവാക്കാവുന്നത് </translation>
    </message>
    <message>
        <source>Recent transactions</source>
        <translation type="unfinished">സമീപ കാല ഇടപാടുകൾ</translation>
    </message>
    </context>
<context>
<<<<<<< HEAD
=======
    <name>PSBTOperationsDialog</name>
    <message>
        <source>Signed transaction successfully. Transaction is ready to broadcast.</source>
        <translation type="unfinished">ഇടപാട് വിജയകരമായി ഒപ്പിട്ടു.  ഇടപാട് പ്രക്ഷേപണത്തിന് തയ്യാറാണ്</translation>
    </message>
    </context>
<context>
>>>>>>> ec86f1e9
    <name>PaymentServer</name>
    <message>
        <source>URI handling</source>
        <translation type="unfinished">യു‌ആർ‌ഐ കൈകാര്യം ചെയ്യൽ</translation>
    </message>
    <message>
        <source>'qtum://' is not a valid URI. Use 'qtum:' instead.</source>
        <translation type="unfinished">'qtum://' എന്നത് ശരിയായ ഒരു URI അല്ല .പകരം 'qtum:' ഉപയോഗിക്കൂ </translation>
    </message>
    <message>
        <source>URI cannot be parsed! This can be caused by an invalid Qtum address or malformed URI parameters.</source>
        <translation type="unfinished">യു‌ആർ‌ഐ പാഴ്‌സുചെയ്യാൻ‌ കഴിയില്ല! അസാധുവായ ബിറ്റ്കോയിൻ വിലാസം അല്ലെങ്കിൽ കേടായ യു‌ആർ‌ഐ പാരാമീറ്ററുകൾ കാരണം ഇത് സംഭവിക്കാം.</translation>
    </message>
    <message>
        <source>Payment request file handling</source>
        <translation type="unfinished">പേയ്‌മെന്റ് അഭ്യർത്ഥന ഫയൽ കൈകാര്യം ചെയ്യൽ</translation>
    </message>
</context>
<context>
    <name>PeerTableModel</name>
    <message>
        <source>User Agent</source>
        <extracomment>Title of Peers Table column which contains the peer's User Agent string.</extracomment>
        <translation type="unfinished">ഉപയോക്തൃ ഏജൻറ്</translation>
    </message>
    <message>
        <source>Ping</source>
        <extracomment>Title of Peers Table column which indicates the current latency of the connection with the peer.</extracomment>
        <translation type="unfinished">പിംഗ് </translation>
    </message>
    <message>
        <source>Sent</source>
        <extracomment>Title of Peers Table column which indicates the total amount of network information we have sent to the peer.</extracomment>
        <translation type="unfinished">അയക്കുക </translation>
    </message>
    <message>
        <source>Received</source>
        <extracomment>Title of Peers Table column which indicates the total amount of network information we have received from the peer.</extracomment>
        <translation type="unfinished">ലഭിച്ചവ </translation>
    </message>
    <message>
        <source>Address</source>
        <extracomment>Title of Peers Table column which contains the IP/Onion/I2P address of the connected peer.</extracomment>
        <translation type="unfinished">വിലാസം</translation>
    </message>
    </context>
<context>
    <name>RPCConsole</name>
    <message>
        <source>Received</source>
        <translation type="unfinished">ലഭിച്ചവ </translation>
    </message>
    <message>
        <source>Sent</source>
        <translation type="unfinished">അയക്കുക </translation>
    </message>
    <message>
        <source>User Agent</source>
        <translation type="unfinished">ഉപയോക്തൃ ഏജൻറ്</translation>
    </message>
    <message>
        <source>Node window</source>
        <translation type="unfinished">നോഡ് വിൻഡോ</translation>
    </message>
    <message>
<<<<<<< HEAD
        <source>Last block time</source>
        <translation>അവസാന ബ്ലോക്കിന്റെ സമയം </translation>
=======
        <source>Permissions</source>
        <translation type="unfinished">അനുവാത്തംനൽകൾ</translation>
    </message>
    <message>
        <source>Last block time</source>
        <translation type="unfinished">അവസാന ബ്ലോക്കിന്റെ സമയം </translation>
>>>>>>> ec86f1e9
    </message>
    </context>
<context>
    <name>ReceiveCoinsDialog</name>
    <message>
        <source>Could not unlock wallet.</source>
        <translation type="unfinished">വാലറ്റ് അൺലോക്കുചെയ്യാനായില്ല.</translation>
    </message>
    </context>
<context>
    <name>ReceiveRequestDialog</name>
    <message>
        <source>Amount:</source>
        <translation type="unfinished">തുക:</translation>
    </message>
    <message>
        <source>Wallet:</source>
        <translation type="unfinished">വാലറ്റ്:</translation>
    </message>
    </context>
<context>
    <name>RecentRequestsTableModel</name>
    <message>
        <source>Date</source>
        <translation type="unfinished">തീയതി </translation>
    </message>
    <message>
        <source>Label</source>
        <translation type="unfinished">ലേബൽ</translation>
    </message>
    <message>
        <source>(no label)</source>
        <translation type="unfinished">(ലേബൽ ഇല്ല)</translation>
    </message>
    </context>
<context>
    <name>SendCoinsDialog</name>
    <message>
        <source>Quantity:</source>
        <translation type="unfinished">നിര്‍ദ്ധിഷ്‌ടസംഖ്യ / അളവ് :</translation>
    </message>
    <message>
        <source>Bytes:</source>
        <translation type="unfinished">ബൈറ്റ്സ്:</translation>
    </message>
    <message>
        <source>Amount:</source>
        <translation type="unfinished">തുക:</translation>
    </message>
    <message>
        <source>Fee:</source>
        <translation type="unfinished">ഫീസ്‌ / പ്രതിഫലം :</translation>
    </message>
    <message>
        <source>After Fee:</source>
        <translation type="unfinished">ഫീസ് കഴിഞ്ഞ്:</translation>
    </message>
    <message>
        <source>Change:</source>
        <translation type="unfinished">മാറ്റം</translation>
    </message>
    <message>
        <source>Dust:</source>
        <translation type="unfinished">പൊടി:</translation>
    </message>
    <message>
        <source>Copy quantity</source>
        <translation type="unfinished">നിര്‍ദ്ധിഷ്‌ടസംഖ്യ / അളവ് പകർത്തുക</translation>
    </message>
    <message>
        <source>Copy amount</source>
        <translation type="unfinished">തുക പകർത്തുക</translation>
    </message>
    <message>
        <source>Copy fee</source>
        <translation type="unfinished">പകർത്തു ഫീസ്</translation>
    </message>
    <message>
        <source>Copy after fee</source>
        <translation type="unfinished">ശേഷമുള്ള ഫീ പകർത്തു</translation>
    </message>
    <message>
        <source>Copy bytes</source>
        <translation type="unfinished">ബൈറ്റ്സ് പകർത്തു</translation>
    </message>
    <message>
        <source>Copy dust</source>
        <translation type="unfinished">ഡസ്ട് പകർത്തു</translation>
    </message>
    <message>
        <source>Copy change</source>
        <translation type="unfinished">ചേഞ്ച് പകർത്തു</translation>
    </message>
    <message>
        <source>Payment request expired.</source>
        <translation type="unfinished">പെയ്മെന്റിനുള്ള അഭ്യർത്ഥന  കാലഹരണപ്പെട്ടു പോയിരിക്കുന്നു. </translation>
    </message>
    <message numerus="yes">
        <source>Estimated to begin confirmation within %n block(s).</source>
<<<<<<< HEAD
        <translation>
=======
        <translation type="unfinished">
>>>>>>> ec86f1e9
            <numerusform />
            <numerusform />
        </translation>
    </message>
    <message>
        <source>(no label)</source>
        <translation type="unfinished">(ലേബൽ ഇല്ല)</translation>
    </message>
</context>
<context>
    <name>SendCoinsEntry</name>
    <message>
        <source>Choose previously used address</source>
        <translation type="unfinished">മുൻപ്‌ ഉപയോഗിച്ച അഡ്രസ് തെരഞ്ഞെടുക്കുക</translation>
    </message>
    <message>
        <source>The Qtum address to send the payment to</source>
        <translation type="unfinished">പേയ്മെന്റ് അയക്കേണ്ട ബിറ്കോയിൻ അഡ്രസ് </translation>
    </message>
    </context>
<context>
    <name>SignVerifyMessageDialog</name>
    <message>
        <source>Choose previously used address</source>
        <translation type="unfinished">മുൻപ്‌ ഉപയോഗിച്ച അഡ്രസ് തെരഞ്ഞെടുക്കുക</translation>
    </message>
    </context>
<context>
    <name>TransactionDesc</name>
    <message numerus="yes">
        <source>Open for %n more block(s)</source>
        <translation>
            <numerusform />
            <numerusform />
        </translation>
    </message>
    <message>
        <source>%1 confirmations</source>
        <translation type="unfinished">%1 സ്ഥിരീകരണങ്ങൾ</translation>
    </message>
    <message>
        <source>Date</source>
        <translation type="unfinished">തീയതി </translation>
    </message>
    <message numerus="yes">
        <source>matures in %n more block(s)</source>
<<<<<<< HEAD
        <translation>
=======
        <translation type="unfinished">
>>>>>>> ec86f1e9
            <numerusform />
            <numerusform />
        </translation>
    </message>
    <message>
        <source>Amount</source>
        <translation type="unfinished">തുക </translation>
    </message>
    </context>
<context>
    <name>TransactionTableModel</name>
    <message>
        <source>Date</source>
        <translation type="unfinished">തീയതി </translation>
    </message>
    <message>
        <source>Label</source>
        <translation type="unfinished">ലേബൽ</translation>
<<<<<<< HEAD
    </message>
    <message numerus="yes">
        <source>Open for %n more block(s)</source>
        <translation>
            <numerusform />
            <numerusform />
        </translation>
=======
>>>>>>> ec86f1e9
    </message>
    <message>
        <source>(no label)</source>
        <translation type="unfinished">(ലേബൽ ഇല്ല)</translation>
    </message>
    </context>
<context>
    <name>TransactionView</name>
    <message>
        <source>Confirmed</source>
        <translation type="unfinished">സ്ഥിതീകരിച്ചു</translation>
    </message>
    <message>
        <source>Date</source>
        <translation type="unfinished">തീയതി </translation>
    </message>
    <message>
        <source>Label</source>
        <translation type="unfinished">ലേബൽ</translation>
    </message>
    <message>
        <source>Address</source>
        <translation type="unfinished">വിലാസം</translation>
    </message>
    <message>
        <source>Exporting Failed</source>
        <translation type="unfinished">കയറ്റുമതി പരാജയപ്പെട്ടു</translation>
    </message>
    </context>
<context>
    <name>WalletFrame</name>
    <message>
        <source>Create a new wallet</source>
        <translation type="unfinished">ഒരു പുതിയ വാലറ്റ് സൃഷ്ടിക്കുക</translation>
<<<<<<< HEAD
    </message>
</context>
=======
    </message>
    <message>
        <source>Error</source>
        <translation type="unfinished">പിശക് </translation>
    </message>
    </context>
>>>>>>> ec86f1e9
<context>
    <name>WalletModel</name>
    <message>
        <source>default wallet</source>
        <translation type="unfinished">സ്ഥിരം ആയ വാലറ്റ്</translation>
    </message>
</context>
<context>
    <name>WalletView</name>
    <message>
        <source>&amp;Export</source>
        <translation type="unfinished">&amp; കയറ്റുമതി ചെയ്യുക</translation>
    </message>
    <message>
        <source>Export the data in the current tab to a file</source>
        <translation type="unfinished">നിലവിലുള്ള  ടാബിലെ  വിവരങ്ങൾ ഒരു ഫയലിലേക്ക് എക്സ്പോർട്ട് ചെയ്യുക</translation>
    </message>
<<<<<<< HEAD
    <message>
        <source>Error</source>
        <translation type="unfinished">പിശക് </translation>
    </message>
    </context>
<context>
    <name>qtum-core</name>
    <message>
        <source>-maxtxfee is set very high! Fees this large could be paid on a single transaction.</source>
        <translation type="unfinished">-maxtxfee യുടെ മൂല്യം വളരെ വലുതാണ്! ഇത്രയും ഉയര്ന്ന പ്രതിഫലം ഒരൊറ്റ ഇടപാടിൽ നൽകാൻ സാധ്യതയുണ്ട്.</translation>
    </message>
    <message>
        <source>This is the transaction fee you may pay when fee estimates are not available.</source>
        <translation type="unfinished">പ്രതിഫലം മൂല്യനിർണയം ലഭ്യമാകാത്ത പക്ഷം നിങ്ങൾ നല്കേണ്ടിവരുന്ന ഇടപാട് പ്രതിഫലം ഇതാണ്.</translation>
    </message>
    <message>
        <source>Error reading from database, shutting down.</source>
        <translation type="unfinished">ഡാറ്റാബേസിൽ നിന്നും വായിച്ചെടുക്കുന്നതിനു തടസം നേരിട്ടു, പ്രവർത്തനം അവസാനിപ്പിക്കുന്നു.</translation>
    </message>
    <message>
        <source>Error upgrading chainstate database</source>
        <translation type="unfinished">ചെയിൻസ്റ്റേറ്റ് ഡാറ്റാബേസ് അപ്ഗ്രേഡ് ചെയ്യുന്നതിൽ തടസം നേരിട്ടു</translation>
    </message>
    <message>
        <source>Error: Disk space is low for %s</source>
        <translation type="unfinished">Error: %s ൽ ഡിസ്ക് സ്പേസ് വളരെ കുറവാണ്</translation>
    </message>
    <message>
        <source>Invalid -onion address or hostname: '%s'</source>
        <translation type="unfinished">തെറ്റായ ഒണിയൻ അഡ്രസ് അല്ലെങ്കിൽ ഹോസ്റ്റ്നെയിം: '%s'</translation>
    </message>
    <message>
        <source>Invalid -proxy address or hostname: '%s'</source>
        <translation type="unfinished">തെറ്റായ -പ്രോക്സി അഡ്രസ് അല്ലെങ്കിൽ ഹോസ്റ്റ് നെയിം : '%s'</translation>
    </message>
    <message>
        <source>Invalid amount for -paytxfee=&lt;amount&gt;: '%s' (must be at least %s)</source>
        <translation type="unfinished">തെറ്റായ തുക  -paytxfee=&lt;amount&gt; :'%s' (ഏറ്റവും കുറഞ്ഞത് %s എങ്കിലും ആയിരിക്കണം )</translation>
    </message>
    <message>
        <source>Invalid netmask specified in -whitelist: '%s'</source>
        <translation type="unfinished">-whitelist: '%s' ൽ രേഖപ്പെടുത്തിയിരിക്കുന്ന netmask തെറ്റാണ് </translation>
    </message>
    <message>
        <source>Need to specify a port with -whitebind: '%s'</source>
        <translation type="unfinished">-whitebind: '%s' നൊടൊപ്പം ഒരു പോർട്ട് കൂടി നിർദ്ദേശിക്കേണ്ടതുണ്ട് </translation>
    </message>
    <message>
        <source>Reducing -maxconnections from %d to %d, because of system limitations.</source>
        <translation type="unfinished">സിസ്റ്റത്തിന്റെ പരിമിധികളാൽ -maxconnections ന്റെ മൂല്യം %d ൽ  നിന്നും %d യിലേക്ക് കുറക്കുന്നു.</translation>
    </message>
    <message>
        <source>Section [%s] is not recognized.</source>
        <translation type="unfinished">Section [%s]  തിരിച്ചറിഞ്ഞില്ല.</translation>
    </message>
    <message>
        <source>Signing transaction failed</source>
        <translation type="unfinished">ഇടപാട് സൈൻ ചെയ്യുന്നത് പരാജയപ്പെട്ടു.</translation>
    </message>
    <message>
        <source>Specified -walletdir "%s" does not exist</source>
        <translation type="unfinished">നിർദേശിച്ച -walletdir "%s" നിലവിൽ ഇല്ല</translation>
    </message>
    <message>
        <source>Specified -walletdir "%s" is a relative path</source>
        <translation type="unfinished">നിർദേശിച്ച -walletdir "%s" ഒരു റിലേറ്റീവ് പാത്ത് ആണ്</translation>
    </message>
    <message>
        <source>Specified -walletdir "%s" is not a directory</source>
        <translation type="unfinished">നിർദേശിച്ച  -walletdir "%s" ഒരു ഡയറക്ടറി അല്ല </translation>
    </message>
    <message>
        <source>The transaction amount is too small to pay the fee</source>
        <translation type="unfinished">ഇടപാട് മൂല്യം തീരെ കുറവായതിനാൽ പ്രതിഫലം നൽകാൻ കഴിയില്ല.</translation>
    </message>
    <message>
        <source>This is experimental software.</source>
        <translation type="unfinished">ഇത് പരീക്ഷിച്ചുകൊണ്ടിരിക്കുന്ന ഒരു സോഫ്റ്റ്‌വെയർ ആണ്.</translation>
    </message>
    <message>
        <source>Transaction amount too small</source>
        <translation type="unfinished">ഇടപാട് മൂല്യം വളരെ കുറവാണ്</translation>
    </message>
    <message>
        <source>Transaction too large</source>
        <translation type="unfinished">ഇടപാട് വളരെ വലുതാണ് </translation>
    </message>
    <message>
        <source>Unable to bind to %s on this computer (bind returned error %s)</source>
        <translation type="unfinished">ഈ കംപ്യൂട്ടറിലെ %s ൽ ബൈൻഡ് ചെയ്യാൻ സാധിക്കുന്നില്ല ( ബൈൻഡ് തിരികെ തന്ന പിശക് %s )</translation>
    </message>
    <message>
        <source>Unable to create the PID file '%s': %s</source>
        <translation type="unfinished">PID ഫയൽ '%s': %s നിർമിക്കാൻ സാധിക്കുന്നില്ല </translation>
    </message>
    <message>
        <source>Unable to generate initial keys</source>
        <translation type="unfinished">പ്രാഥമിക കീ നിർമ്മിക്കാൻ സാധിക്കുന്നില്ല</translation>
    </message>
    <message>
        <source>Unknown -blockfilterindex value %s.</source>
        <translation type="unfinished">-blockfilterindex ന്റെ മൂല്യം %s മനസിലാക്കാൻ കഴിയുന്നില്ല.</translation>
    </message>
=======
>>>>>>> ec86f1e9
    </context>
</TS><|MERGE_RESOLUTION|>--- conflicted
+++ resolved
@@ -34,16 +34,8 @@
         <translation type="unfinished">തിരയുന്നതിന് വിലാസമോ ലേബലോ നൽകുക</translation>
     </message>
     <message>
-        <source>Enter address or label to search</source>
-        <translation type="unfinished">തിരയുന്നതിന് വിലാസമോ ലേബലോ നൽകുക</translation>
-    </message>
-    <message>
         <source>Export the data in the current tab to a file</source>
-<<<<<<< HEAD
-        <translation>നിലവിലുള്ള  ടാബിലെ  വിവരങ്ങൾ ഒരു ഫയലിലേക്ക് എക്സ്പോർട്ട് ചെയ്യുക</translation>
-=======
         <translation type="unfinished">നിലവിലുള്ള  ടാബിലെ  വിവരങ്ങൾ ഒരു ഫയലിലേക്ക് എക്സ്പോർട്ട് ചെയ്യുക</translation>
->>>>>>> ec86f1e9
     </message>
     <message>
         <source>&amp;Export</source>
@@ -123,21 +115,6 @@
     <name>AskPassphraseDialog</name>
     <message>
         <source>Passphrase Dialog</source>
-<<<<<<< HEAD
-        <translation>രഹസ്യപദ  സൂചന </translation>
-    </message>
-    <message>
-        <source>Enter passphrase</source>
-        <translation>രഹസ്യപദം നൽകുക</translation>
-    </message>
-    <message>
-        <source>New passphrase</source>
-        <translation>പുതിയ രഹസ്യപദം </translation>
-    </message>
-    <message>
-        <source>Repeat new passphrase</source>
-        <translation>പുതിയ രഹസ്യപദം ആവർത്തിക്കുക</translation>
-=======
         <translation type="unfinished">രഹസ്യപദ  സൂചന </translation>
     </message>
     <message>
@@ -151,7 +128,6 @@
     <message>
         <source>Repeat new passphrase</source>
         <translation type="unfinished">പുതിയ രഹസ്യപദം ആവർത്തിക്കുക</translation>
->>>>>>> ec86f1e9
     </message>
     <message>
         <source>Show passphrase</source>
@@ -258,11 +234,7 @@
     </message>
 </context>
 <context>
-<<<<<<< HEAD
-    <name>QtumApplication</name>
-=======
     <name>BitcoinApplication</name>
->>>>>>> ec86f1e9
     <message>
         <source>A fatal error occurred. %1 can no longer continue safely and will quit.</source>
         <translation type="unfinished">മാരകമായ ഒരു പിശക് സംഭവിച്ചു. %1 ന് മേലിൽ സുരക്ഷിതമായി തുടരാനാകില്ല, ഒപ്പം ഉപേക്ഷിക്കുകയും ചെയ്യും.</translation>
@@ -272,8 +244,6 @@
         <translation type="unfinished">ആന്തരിക പിശക്
  </translation>
     </message>
-<<<<<<< HEAD
-=======
     </context>
 <context>
     <name>QObject</name>
@@ -430,79 +400,9 @@
         <source>Unknown -blockfilterindex value %s.</source>
         <translation type="unfinished">-blockfilterindex ന്റെ മൂല്യം %s മനസിലാക്കാൻ കഴിയുന്നില്ല.</translation>
     </message>
->>>>>>> ec86f1e9
-    </context>
-<context>
-    <name>QObject</name>
-    <message>
-        <source>Error: %1</source>
-        <translation type="unfinished">തെറ്റ് : %1 </translation>
-    </message>
-    <message>
-        <source>Amount</source>
-        <translation type="unfinished">തുക </translation>
-    </message>
-    <message>
-        <source>Enter a Qtum address (e.g. %1)</source>
-        <translation type="unfinished">ഒരു ബിറ്റ്കോയിൻ വിലാസം നൽകുക(e.g. %1)</translation>
-    </message>
-    <message numerus="yes">
-        <source>%n second(s)</source>
-        <translation>
-            <numerusform />
-            <numerusform />
-        </translation>
-    </message>
-    <message numerus="yes">
-        <source>%n minute(s)</source>
-        <translation>
-            <numerusform />
-            <numerusform />
-        </translation>
-    </message>
-    <message numerus="yes">
-        <source>%n hour(s)</source>
-        <translation type="unfinished">
-            <numerusform />
-            <numerusform />
-        </translation>
-    </message>
-    <message numerus="yes">
-        <source>%n day(s)</source>
-        <translation type="unfinished">
-            <numerusform />
-            <numerusform />
-        </translation>
-    </message>
-    <message numerus="yes">
-        <source>%n week(s)</source>
-        <translation type="unfinished">
-            <numerusform />
-            <numerusform />
-        </translation>
-    </message>
-    <message numerus="yes">
-        <source>%n year(s)</source>
-        <translation type="unfinished">
-            <numerusform />
-            <numerusform />
-        </translation>
-    </message>
-    </context>
-<context>
-    <name>QtumGUI</name>
-    <message>
-        <source>&amp;Overview</source>
-        <translation>&amp;അവലോകനം</translation>
-    </message>
-    <message>
-        <source>Show general overview of wallet</source>
-        <translation>വാലറ്റിന്റെ പൊതുവായ അവലോകനം കാണിക്കുക</translation>
-    </message>
-    <message>
-        <source>&amp;Transactions</source>
-        <translation>&amp;ഇടപാടുകൾ </translation>
-    </message>
+    </context>
+<context>
+    <name>BitcoinGUI</name>
     <message>
         <source>&amp;Overview</source>
         <translation type="unfinished">&amp;അവലോകനം</translation>
@@ -644,138 +544,6 @@
         <translation type="unfinished">ഇതിനുശേഷമുള്ള ഇടപാടുകൾ ഇതുവരെ ദൃശ്യമാകില്ല.</translation>
     </message>
     <message>
-        <source>E&amp;xit</source>
-        <translation>പുറത്ത്</translation>
-    </message>
-    <message>
-        <source>Quit application</source>
-        <translation>അപ്ലിക്കേഷൻ ഉപേക്ഷിക്കുക</translation>
-    </message>
-    <message>
-        <source>&amp;About %1</source>
-        <translation type="unfinished">&amp; ഏകദേശം%1</translation>
-    </message>
-    <message>
-        <source>Show information about %1</source>
-        <translation type="unfinished">%1 നെക്കുറിച്ചുള്ള വിവരങ്ങൾ കാണിക്കുക</translation>
-    </message>
-    <message>
-        <source>About &amp;Qt</source>
-        <translation>ഏകദേശം&amp;Qt</translation>
-    </message>
-    <message>
-        <source>Show information about Qt</source>
-        <translation>Qt സംബന്ധിച്ച വിവരങ്ങൾ കാണിക്കുക</translation>
-    </message>
-    <message>
-        <source>Modify configuration options for %1</source>
-        <translation type="unfinished">%1 നായുള്ള കോൺഫിഗറേഷൻ ഓപ്ഷനുകൾ പരിഷ്‌ക്കരിക്കുക</translation>
-    </message>
-    <message>
-        <source>Create a new wallet</source>
-        <translation type="unfinished">ഒരു പുതിയ വാലറ്റ് സൃഷ്ടിക്കുക</translation>
-    </message>
-    <message>
-        <source>Wallet:</source>
-        <translation type="unfinished">വാലറ്റ്:</translation>
-    </message>
-    <message>
-        <source>Network activity disabled.</source>
-        <extracomment>A substring of the tooltip.</extracomment>
-        <translation type="unfinished">നെറ്റ്‌വർക്ക് പ്രവർത്തനം പ്രവർത്തനരഹിതമാക്കി.</translation>
-    </message>
-    <message>
-        <source>Proxy is &lt;b&gt;enabled&lt;/b&gt;: %1</source>
-        <translation type="unfinished">പ്രോക്സി ആണ്&lt;b&gt;പ്രവർത്തനക്ഷമമാക്കി&lt;/b&gt;:%1</translation>
-    </message>
-    <message>
-        <source>Send coins to a Qtum address</source>
-        <translation>ഒരു ബിറ്റ്കോയിൻ വിലാസത്തിലേക്ക് നാണയങ്ങൾ അയയ്ക്കുക</translation>
-    </message>
-    <message>
-        <source>Backup wallet to another location</source>
-        <translation>മറ്റൊരു സ്ഥലത്തേക്ക് ബാക്കപ്പ് വാലറ്റ്</translation>
-    </message>
-    <message>
-        <source>Change the passphrase used for wallet encryption</source>
-        <translation>വാലറ്റ് എൻ‌ക്രിപ്ഷനായി ഉപയോഗിക്കുന്ന പാസ്‌ഫ്രെയ്‌സ് മാറ്റുക</translation>
-    </message>
-    <message>
-        <source>&amp;Send</source>
-        <translation>&amp;അയയ്‌ക്കുക</translation>
-    </message>
-    <message>
-        <source>&amp;Receive</source>
-        <translation>&amp;സ്വീകരിക്കുക</translation>
-    </message>
-    <message>
-        <source>&amp;Show / Hide</source>
-        <translation>&amp;കാണിക്കുക/ മറയ്ക്കുക</translation>
-    </message>
-    <message>
-        <source>Show or hide the main Window</source>
-        <translation>പ്രധാന വിൻ‌ഡോ കാണിക്കുക അല്ലെങ്കിൽ‌ മറയ്‌ക്കുക</translation>
-    </message>
-    <message>
-        <source>Encrypt the private keys that belong to your wallet</source>
-        <translation>നിങ്ങളുടെ വാലറ്റിന്റെ സ്വകാര്യ കീകൾ എൻ‌ക്രിപ്റ്റ് ചെയ്യുക</translation>
-    </message>
-    <message>
-        <source>Sign messages with your Qtum addresses to prove you own them</source>
-        <translation>നിങ്ങളുടെ ബിറ്റ്കോയിൻ വിലാസങ്ങൾ സ്വന്തമാണെന്ന് തെളിയിക്കാൻ സന്ദേശങ്ങൾ ഒപ്പിടുക</translation>
-    </message>
-    <message>
-        <source>Verify messages to ensure they were signed with specified Qtum addresses</source>
-        <translation>നിർദ്ദിഷ്ട ബിറ്റ്കോയിൻ വിലാസങ്ങളിൽ സന്ദേശങ്ങൾ ഒപ്പിട്ടിട്ടുണ്ടെന്ന് ഉറപ്പാക്കാൻ സ്ഥിരീകരിക്കുക</translation>
-    </message>
-    <message>
-        <source>&amp;File</source>
-        <translation>&amp; ഫയൽ</translation>
-    </message>
-    <message>
-        <source>&amp;Settings</source>
-        <translation>&amp;ക്രമീകരണങ്ങൾ</translation>
-    </message>
-    <message>
-        <source>&amp;Help</source>
-        <translation>&amp;സഹായം</translation>
-    </message>
-    <message>
-        <source>Tabs toolbar</source>
-        <translation>ടാബുകളുടെ ടൂൾബാർ</translation>
-    </message>
-    <message>
-        <source>Request payments (generates QR codes and qtum: URIs)</source>
-        <translation type="unfinished">പേയ്‌മെന്റുകൾ അഭ്യർത്ഥിക്കുക (QR കോഡുകളും ബിറ്റ്കോയിനും സൃഷ്ടിക്കുന്നു: URI- കൾ)</translation>
-    </message>
-    <message>
-        <source>Show the list of used sending addresses and labels</source>
-        <translation type="unfinished">ഉപയോഗിച്ച അയച്ച വിലാസങ്ങളുടെയും ലേബലുകളുടെയും പട്ടിക കാണിക്കുക</translation>
-    </message>
-    <message>
-        <source>Show the list of used receiving addresses and labels</source>
-        <translation type="unfinished">ഉപയോഗിച്ച സ്വീകരിക്കുന്ന വിലാസങ്ങളുടെയും ലേബലുകളുടെയും പട്ടിക കാണിക്കുക</translation>
-    </message>
-    <message>
-        <source>&amp;Command-line options</source>
-        <translation type="unfinished">&amp;കമാൻഡ്-ലൈൻ ഓപ്ഷനുകൾ</translation>
-    </message>
-    <message numerus="yes">
-        <source>Processed %n block(s) of transaction history.</source>
-        <translation>
-            <numerusform />
-            <numerusform />
-        </translation>
-    </message>
-    <message>
-        <source>Last received block was generated %1 ago.</source>
-        <translation>അവസാനം ലഭിച്ച ബ്ലോക്ക് %1 മുമ്പ് സൃഷ്ടിച്ചു.</translation>
-    </message>
-    <message>
-        <source>Transactions after this will not yet be visible.</source>
-        <translation>ഇതിനുശേഷമുള്ള ഇടപാടുകൾ ഇതുവരെ ദൃശ്യമാകില്ല.</translation>
-    </message>
-    <message>
         <source>Error</source>
         <translation type="unfinished">പിശക് </translation>
     </message>
@@ -820,38 +588,6 @@
         <translation type="unfinished">ഒരു ബിറ്റ്കോയിൻ തുറക്കുക: URI</translation>
     </message>
     <message>
-        <source>Up to date</source>
-        <translation>കാലികമാണ്</translation>
-    </message>
-    <message>
-        <source>Load Partially Signed Qtum Transaction</source>
-        <translation type="unfinished">ഭാഗികമായി ഒപ്പിട്ട ബിറ്റ്കോയിൻ ഇടപാട് ലോഡുചെയ്യുക</translation>
-    </message>
-    <message>
-        <source>Load Partially Signed Qtum Transaction from clipboard</source>
-        <translation type="unfinished">ക്ലിപ്പ്ബോർഡിൽ നിന്ന് ഭാഗികമായി ഒപ്പിട്ട ബിറ്റ്കോയിൻ ഇടപാട് ലോഡുചെയ്യുക</translation>
-    </message>
-    <message>
-        <source>Node window</source>
-        <translation type="unfinished">നോഡ് വിൻഡോ</translation>
-    </message>
-    <message>
-        <source>Open node debugging and diagnostic console</source>
-        <translation type="unfinished">നോഡ് ഡീബഗ്ഗിംഗും ഡയഗ്നോസ്റ്റിക് കൺസോളും തുറക്കുക</translation>
-    </message>
-    <message>
-        <source>&amp;Sending addresses</source>
-        <translation type="unfinished">&amp;വിലാസങ്ങൾ അയയ്ക്കുന്നു</translation>
-    </message>
-    <message>
-        <source>&amp;Receiving addresses</source>
-        <translation type="unfinished">&amp;വിലാസങ്ങൾ അയയ്ക്കുന്നു</translation>
-    </message>
-    <message>
-        <source>Open a qtum: URI</source>
-        <translation type="unfinished">ഒരു ബിറ്റ്കോയിൻ തുറക്കുക: URI</translation>
-    </message>
-    <message>
         <source>Open Wallet</source>
         <translation type="unfinished">വാലറ്റ് തുറക്കുക </translation>
     </message>
@@ -886,21 +622,10 @@
     <message>
         <source>No wallets available</source>
         <translation type="unfinished">വാലറ്റ് ഒന്നും ലഭ്യം അല്ല </translation>
-<<<<<<< HEAD
     </message>
     <message>
         <source>&amp;Window</source>
         <translation type="unfinished">&amp;ജാലകം </translation>
-    </message>
-    <message>
-        <source>Minimize</source>
-        <translation type="unfinished">ചെറുതാക്കുക </translation>
-=======
-    </message>
-    <message>
-        <source>&amp;Window</source>
-        <translation type="unfinished">&amp;ജാലകം </translation>
->>>>>>> ec86f1e9
     </message>
     <message>
         <source>Zoom</source>
@@ -988,19 +713,11 @@
     </message>
     <message>
         <source>Wallet is &lt;b&gt;encrypted&lt;/b&gt; and currently &lt;b&gt;unlocked&lt;/b&gt;</source>
-<<<<<<< HEAD
-        <translation>Wallet &lt;b&gt;എൻ‌ക്രിപ്റ്റ് ചെയ്തു&lt;/b&gt;നിലവിൽ&lt;b&gt;അൺലോക്കുചെയ്‌തു&lt;/b&gt;</translation>
-    </message>
-    <message>
-        <source>Wallet is &lt;b&gt;encrypted&lt;/b&gt; and currently &lt;b&gt;locked&lt;/b&gt;</source>
-        <translation>Wallet &lt;b&gt;എൻ‌ക്രിപ്റ്റ് ചെയ്തു&lt;/b&gt;നിലവിൽ&lt;b&gt;പൂട്ടി&lt;/b&gt;</translation>
-=======
         <translation type="unfinished">Wallet &lt;b&gt;എൻ‌ക്രിപ്റ്റ് ചെയ്തു&lt;/b&gt;നിലവിൽ&lt;b&gt;അൺലോക്കുചെയ്‌തു&lt;/b&gt;</translation>
     </message>
     <message>
         <source>Wallet is &lt;b&gt;encrypted&lt;/b&gt; and currently &lt;b&gt;locked&lt;/b&gt;</source>
         <translation type="unfinished">Wallet &lt;b&gt;എൻ‌ക്രിപ്റ്റ് ചെയ്തു&lt;/b&gt;നിലവിൽ&lt;b&gt;പൂട്ടി&lt;/b&gt;</translation>
->>>>>>> ec86f1e9
     </message>
     <message>
         <source>Original message:</source>
@@ -1141,14 +858,11 @@
 <context>
     <name>CreateWalletActivity</name>
     <message>
-<<<<<<< HEAD
-=======
         <source>Create Wallet</source>
         <extracomment>Title of window indicating the progress of creation of a new wallet.</extracomment>
         <translation type="unfinished">വാലറ്റ് / പണസഞ്ചി സൃഷ്ടിക്കുക :</translation>
     </message>
     <message>
->>>>>>> ec86f1e9
         <source>Create wallet failed</source>
         <translation type="unfinished">വാലറ്റ് രൂപീകരണം പരാജയപ്പെട്ടു </translation>
     </message>
@@ -1163,14 +877,11 @@
         <source>default wallet</source>
         <translation type="unfinished">സ്ഥിരം ആയ വാലറ്റ്</translation>
     </message>
-<<<<<<< HEAD
-=======
     <message>
         <source>Open Wallet</source>
         <extracomment>Title of window indicating the progress of opening of a wallet.</extracomment>
         <translation type="unfinished">വാലറ്റ് തുറക്കുക </translation>
     </message>
->>>>>>> ec86f1e9
     </context>
 <context>
     <name>WalletController</name>
@@ -1218,17 +929,6 @@
     <name>EditAddressDialog</name>
     <message>
         <source>Edit Address</source>
-<<<<<<< HEAD
-        <translation>വിലാസം എഡിറ്റുചെയ്യുക</translation>
-    </message>
-    <message>
-        <source>&amp;Label</source>
-        <translation>&amp;ലേബൽ</translation>
-    </message>
-    <message>
-        <source>&amp;Address</source>
-        <translation>&amp; വിലാസം</translation>
-=======
         <translation type="unfinished">വിലാസം എഡിറ്റുചെയ്യുക</translation>
     </message>
     <message>
@@ -1238,7 +938,6 @@
     <message>
         <source>&amp;Address</source>
         <translation type="unfinished">&amp; വിലാസം</translation>
->>>>>>> ec86f1e9
     </message>
     <message>
         <source>New sending address</source>
@@ -1265,11 +964,7 @@
     <name>FreespaceChecker</name>
     <message>
         <source>A new data directory will be created.</source>
-<<<<<<< HEAD
-        <translation>ഒരു പുതിയ ഡാറ്റ ഡയറക്ടറി സൃഷ്ടിക്കും.</translation>
-=======
         <translation type="unfinished">ഒരു പുതിയ ഡാറ്റ ഡയറക്ടറി സൃഷ്ടിക്കും.</translation>
->>>>>>> ec86f1e9
     </message>
     <message>
         <source>name</source>
@@ -1277,19 +972,11 @@
     </message>
     <message>
         <source>Path already exists, and is not a directory.</source>
-<<<<<<< HEAD
-        <translation>പാത്ത് ഇതിനകം നിലവിലുണ്ട്, അത് ഒരു ഡയറക്ടറിയല്ല.</translation>
-    </message>
-    <message>
-        <source>Cannot create data directory here.</source>
-        <translation>ഡാറ്റ ഡയറക്ടറി ഇവിടെ സൃഷ്ടിക്കാൻ കഴിയില്ല.</translation>
-=======
         <translation type="unfinished">പാത്ത് ഇതിനകം നിലവിലുണ്ട്, അത് ഒരു ഡയറക്ടറിയല്ല.</translation>
     </message>
     <message>
         <source>Cannot create data directory here.</source>
         <translation type="unfinished">ഡാറ്റ ഡയറക്ടറി ഇവിടെ സൃഷ്ടിക്കാൻ കഴിയില്ല.</translation>
->>>>>>> ec86f1e9
     </message>
 </context>
 <context>
@@ -1314,10 +1001,6 @@
         <source>Welcome</source>
         <translation type="unfinished">സ്വാഗതം</translation>
     </message>
-    <message>
-        <source>Welcome</source>
-        <translation>സ്വാഗതം</translation>
-    </message>
     </context>
 <context>
     <name>HelpMessageDialog</name>
@@ -1353,11 +1036,7 @@
     <name>OptionsDialog</name>
     <message>
         <source>&amp;Window</source>
-<<<<<<< HEAD
-        <translation>&amp;ജാലകം </translation>
-=======
         <translation type="unfinished">&amp;ജാലകം </translation>
->>>>>>> ec86f1e9
     </message>
     <message>
         <source>Error</source>
@@ -1368,11 +1047,7 @@
     <name>OverviewPage</name>
     <message>
         <source>Form</source>
-<<<<<<< HEAD
-        <translation>ഫോം </translation>
-=======
         <translation type="unfinished">ഫോം </translation>
->>>>>>> ec86f1e9
     </message>
     <message>
         <source>Available:</source>
@@ -1388,8 +1063,6 @@
     </message>
     </context>
 <context>
-<<<<<<< HEAD
-=======
     <name>PSBTOperationsDialog</name>
     <message>
         <source>Signed transaction successfully. Transaction is ready to broadcast.</source>
@@ -1397,7 +1070,6 @@
     </message>
     </context>
 <context>
->>>>>>> ec86f1e9
     <name>PaymentServer</name>
     <message>
         <source>URI handling</source>
@@ -1463,17 +1135,12 @@
         <translation type="unfinished">നോഡ് വിൻഡോ</translation>
     </message>
     <message>
-<<<<<<< HEAD
-        <source>Last block time</source>
-        <translation>അവസാന ബ്ലോക്കിന്റെ സമയം </translation>
-=======
         <source>Permissions</source>
         <translation type="unfinished">അനുവാത്തംനൽകൾ</translation>
     </message>
     <message>
         <source>Last block time</source>
         <translation type="unfinished">അവസാന ബ്ലോക്കിന്റെ സമയം </translation>
->>>>>>> ec86f1e9
     </message>
     </context>
 <context>
@@ -1573,11 +1240,7 @@
     </message>
     <message numerus="yes">
         <source>Estimated to begin confirmation within %n block(s).</source>
-<<<<<<< HEAD
-        <translation>
-=======
         <translation type="unfinished">
->>>>>>> ec86f1e9
             <numerusform />
             <numerusform />
         </translation>
@@ -1607,13 +1270,6 @@
     </context>
 <context>
     <name>TransactionDesc</name>
-    <message numerus="yes">
-        <source>Open for %n more block(s)</source>
-        <translation>
-            <numerusform />
-            <numerusform />
-        </translation>
-    </message>
     <message>
         <source>%1 confirmations</source>
         <translation type="unfinished">%1 സ്ഥിരീകരണങ്ങൾ</translation>
@@ -1624,11 +1280,7 @@
     </message>
     <message numerus="yes">
         <source>matures in %n more block(s)</source>
-<<<<<<< HEAD
-        <translation>
-=======
         <translation type="unfinished">
->>>>>>> ec86f1e9
             <numerusform />
             <numerusform />
         </translation>
@@ -1647,16 +1299,6 @@
     <message>
         <source>Label</source>
         <translation type="unfinished">ലേബൽ</translation>
-<<<<<<< HEAD
-    </message>
-    <message numerus="yes">
-        <source>Open for %n more block(s)</source>
-        <translation>
-            <numerusform />
-            <numerusform />
-        </translation>
-=======
->>>>>>> ec86f1e9
     </message>
     <message>
         <source>(no label)</source>
@@ -1691,17 +1333,12 @@
     <message>
         <source>Create a new wallet</source>
         <translation type="unfinished">ഒരു പുതിയ വാലറ്റ് സൃഷ്ടിക്കുക</translation>
-<<<<<<< HEAD
-    </message>
-</context>
-=======
     </message>
     <message>
         <source>Error</source>
         <translation type="unfinished">പിശക് </translation>
     </message>
     </context>
->>>>>>> ec86f1e9
 <context>
     <name>WalletModel</name>
     <message>
@@ -1719,111 +1356,5 @@
         <source>Export the data in the current tab to a file</source>
         <translation type="unfinished">നിലവിലുള്ള  ടാബിലെ  വിവരങ്ങൾ ഒരു ഫയലിലേക്ക് എക്സ്പോർട്ട് ചെയ്യുക</translation>
     </message>
-<<<<<<< HEAD
-    <message>
-        <source>Error</source>
-        <translation type="unfinished">പിശക് </translation>
-    </message>
-    </context>
-<context>
-    <name>qtum-core</name>
-    <message>
-        <source>-maxtxfee is set very high! Fees this large could be paid on a single transaction.</source>
-        <translation type="unfinished">-maxtxfee യുടെ മൂല്യം വളരെ വലുതാണ്! ഇത്രയും ഉയര്ന്ന പ്രതിഫലം ഒരൊറ്റ ഇടപാടിൽ നൽകാൻ സാധ്യതയുണ്ട്.</translation>
-    </message>
-    <message>
-        <source>This is the transaction fee you may pay when fee estimates are not available.</source>
-        <translation type="unfinished">പ്രതിഫലം മൂല്യനിർണയം ലഭ്യമാകാത്ത പക്ഷം നിങ്ങൾ നല്കേണ്ടിവരുന്ന ഇടപാട് പ്രതിഫലം ഇതാണ്.</translation>
-    </message>
-    <message>
-        <source>Error reading from database, shutting down.</source>
-        <translation type="unfinished">ഡാറ്റാബേസിൽ നിന്നും വായിച്ചെടുക്കുന്നതിനു തടസം നേരിട്ടു, പ്രവർത്തനം അവസാനിപ്പിക്കുന്നു.</translation>
-    </message>
-    <message>
-        <source>Error upgrading chainstate database</source>
-        <translation type="unfinished">ചെയിൻസ്റ്റേറ്റ് ഡാറ്റാബേസ് അപ്ഗ്രേഡ് ചെയ്യുന്നതിൽ തടസം നേരിട്ടു</translation>
-    </message>
-    <message>
-        <source>Error: Disk space is low for %s</source>
-        <translation type="unfinished">Error: %s ൽ ഡിസ്ക് സ്പേസ് വളരെ കുറവാണ്</translation>
-    </message>
-    <message>
-        <source>Invalid -onion address or hostname: '%s'</source>
-        <translation type="unfinished">തെറ്റായ ഒണിയൻ അഡ്രസ് അല്ലെങ്കിൽ ഹോസ്റ്റ്നെയിം: '%s'</translation>
-    </message>
-    <message>
-        <source>Invalid -proxy address or hostname: '%s'</source>
-        <translation type="unfinished">തെറ്റായ -പ്രോക്സി അഡ്രസ് അല്ലെങ്കിൽ ഹോസ്റ്റ് നെയിം : '%s'</translation>
-    </message>
-    <message>
-        <source>Invalid amount for -paytxfee=&lt;amount&gt;: '%s' (must be at least %s)</source>
-        <translation type="unfinished">തെറ്റായ തുക  -paytxfee=&lt;amount&gt; :'%s' (ഏറ്റവും കുറഞ്ഞത് %s എങ്കിലും ആയിരിക്കണം )</translation>
-    </message>
-    <message>
-        <source>Invalid netmask specified in -whitelist: '%s'</source>
-        <translation type="unfinished">-whitelist: '%s' ൽ രേഖപ്പെടുത്തിയിരിക്കുന്ന netmask തെറ്റാണ് </translation>
-    </message>
-    <message>
-        <source>Need to specify a port with -whitebind: '%s'</source>
-        <translation type="unfinished">-whitebind: '%s' നൊടൊപ്പം ഒരു പോർട്ട് കൂടി നിർദ്ദേശിക്കേണ്ടതുണ്ട് </translation>
-    </message>
-    <message>
-        <source>Reducing -maxconnections from %d to %d, because of system limitations.</source>
-        <translation type="unfinished">സിസ്റ്റത്തിന്റെ പരിമിധികളാൽ -maxconnections ന്റെ മൂല്യം %d ൽ  നിന്നും %d യിലേക്ക് കുറക്കുന്നു.</translation>
-    </message>
-    <message>
-        <source>Section [%s] is not recognized.</source>
-        <translation type="unfinished">Section [%s]  തിരിച്ചറിഞ്ഞില്ല.</translation>
-    </message>
-    <message>
-        <source>Signing transaction failed</source>
-        <translation type="unfinished">ഇടപാട് സൈൻ ചെയ്യുന്നത് പരാജയപ്പെട്ടു.</translation>
-    </message>
-    <message>
-        <source>Specified -walletdir "%s" does not exist</source>
-        <translation type="unfinished">നിർദേശിച്ച -walletdir "%s" നിലവിൽ ഇല്ല</translation>
-    </message>
-    <message>
-        <source>Specified -walletdir "%s" is a relative path</source>
-        <translation type="unfinished">നിർദേശിച്ച -walletdir "%s" ഒരു റിലേറ്റീവ് പാത്ത് ആണ്</translation>
-    </message>
-    <message>
-        <source>Specified -walletdir "%s" is not a directory</source>
-        <translation type="unfinished">നിർദേശിച്ച  -walletdir "%s" ഒരു ഡയറക്ടറി അല്ല </translation>
-    </message>
-    <message>
-        <source>The transaction amount is too small to pay the fee</source>
-        <translation type="unfinished">ഇടപാട് മൂല്യം തീരെ കുറവായതിനാൽ പ്രതിഫലം നൽകാൻ കഴിയില്ല.</translation>
-    </message>
-    <message>
-        <source>This is experimental software.</source>
-        <translation type="unfinished">ഇത് പരീക്ഷിച്ചുകൊണ്ടിരിക്കുന്ന ഒരു സോഫ്റ്റ്‌വെയർ ആണ്.</translation>
-    </message>
-    <message>
-        <source>Transaction amount too small</source>
-        <translation type="unfinished">ഇടപാട് മൂല്യം വളരെ കുറവാണ്</translation>
-    </message>
-    <message>
-        <source>Transaction too large</source>
-        <translation type="unfinished">ഇടപാട് വളരെ വലുതാണ് </translation>
-    </message>
-    <message>
-        <source>Unable to bind to %s on this computer (bind returned error %s)</source>
-        <translation type="unfinished">ഈ കംപ്യൂട്ടറിലെ %s ൽ ബൈൻഡ് ചെയ്യാൻ സാധിക്കുന്നില്ല ( ബൈൻഡ് തിരികെ തന്ന പിശക് %s )</translation>
-    </message>
-    <message>
-        <source>Unable to create the PID file '%s': %s</source>
-        <translation type="unfinished">PID ഫയൽ '%s': %s നിർമിക്കാൻ സാധിക്കുന്നില്ല </translation>
-    </message>
-    <message>
-        <source>Unable to generate initial keys</source>
-        <translation type="unfinished">പ്രാഥമിക കീ നിർമ്മിക്കാൻ സാധിക്കുന്നില്ല</translation>
-    </message>
-    <message>
-        <source>Unknown -blockfilterindex value %s.</source>
-        <translation type="unfinished">-blockfilterindex ന്റെ മൂല്യം %s മനസിലാക്കാൻ കഴിയുന്നില്ല.</translation>
-    </message>
-=======
->>>>>>> ec86f1e9
     </context>
 </TS>