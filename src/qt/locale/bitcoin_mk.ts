<TS version="2.1" language="mk">
<context>
    <name>AddressBookPage</name>
    <message>
        <source>Right-click to edit address or label</source>
        <translation type="unfinished">Десно притискање за уредување на адреса или етикета</translation>
    </message>
    <message>
        <source>Create a new address</source>
        <translation type="unfinished">Создај нова адреса</translation>
    </message>
    <message>
        <source>&amp;New</source>
        <translation type="unfinished">&amp;Нова</translation>
    </message>
    <message>
        <source>Copy the currently selected address to the system clipboard</source>
        <translation type="unfinished">Копирај ја избраната адреса на системскиот клипборд</translation>
    </message>
    <message>
        <source>&amp;Copy</source>
        <translation type="unfinished">&amp;Копирај</translation>
    </message>
    <message>
        <source>C&amp;lose</source>
        <translation type="unfinished">З&amp;атвори</translation>
    </message>
    <message>
        <source>Delete the currently selected address from the list</source>
        <translation type="unfinished">Избриши ја избраната адреса од листата</translation>
    </message>
    <message>
        <source>Enter address or label to search</source>
        <translation type="unfinished">Пребарувајте по адреса или име</translation>
    </message>
    <message>
        <source>Export the data in the current tab to a file</source>
        <translation type="unfinished">Експортирај ги податоците од активното јазиче во датотека</translation>
    </message>
    <message>
        <source>&amp;Export</source>
        <translation type="unfinished">&amp;Експорт</translation>
    </message>
    <message>
        <source>&amp;Delete</source>
        <translation type="unfinished">&amp;Избриши</translation>
    </message>
    <message>
        <source>Choose the address to send coins to</source>
        <translation type="unfinished">Извези ги податоците во избраниот дел кон датотека</translation>
    </message>
    <message>
        <source>Choose the address to receive coins with</source>
        <translation type="unfinished">Избери адреса за примање монети</translation>
    </message>
    <message>
        <source>C&amp;hoose</source>
        <translation type="unfinished">Избери</translation>
    </message>
    <message>
        <source>These are your Bitcoin addresses for sending payments. Always check the amount and the receiving address before sending coins.</source>
        <translation type="unfinished">Ова се вашите Bitcoin-адреси за испраќање плаќања. Секогаш проверувајте ја количината и адресите за примање пред да испраќате монети.</translation>
    </message>
    <message>
        <source>These are your Bitcoin addresses for receiving payments. Use the 'Create new receiving address' button in the receive tab to create new addresses.
Signing is only possible with addresses of the type 'legacy'.</source>
        <translation type="unfinished">Ова се вашите биткоин-адреси за примање плаќања. Користете го копчето „Создавање нови адреси“ во јазичето за примање за да создадете нови адреси. Потпишувањето е можно само со „наследни“ адреси.</translation>
    </message>
    <message>
        <source>&amp;Copy Address</source>
        <translation type="unfinished">Копирај адреса</translation>
    </message>
    <message>
        <source>Copy &amp;Label</source>
        <translation type="unfinished">Копирај етикета</translation>
    </message>
    <message>
        <source>&amp;Edit</source>
        <translation type="unfinished">Уредувај</translation>
    </message>
    <message>
        <source>Export Address List</source>
        <translation type="unfinished">Извадете список со адреси</translation>
    </message>
    <message>
        <source>Comma separated file</source>
        <extracomment>Expanded name of the CSV file format. See: https://en.wikipedia.org/wiki/Comma-separated_values.</extracomment>
        <translation type="unfinished">Датотека одвоена со запирка</translation>
    </message>
    <message>
        <source>There was an error trying to save the address list to %1. Please try again.</source>
        <extracomment>An error message. %1 is a stand-in argument for the name of the file we attempted to save to.</extracomment>
        <translation type="unfinished">Настана грешка при зачувувањето на списокот со адреси на %1. Ве молиме обидете се пак.</translation>
    </message>
    <message>
        <source>Exporting Failed</source>
        <translation type="unfinished">Извозот не успеа</translation>
    </message>
</context>
<context>
    <name>AddressTableModel</name>
    <message>
        <source>Label</source>
        <translation type="unfinished">Етикета</translation>
    </message>
    <message>
        <source>Address</source>
        <translation type="unfinished">Адреса</translation>
    </message>
    <message>
        <source>(no label)</source>
        <translation type="unfinished">(без етикета)</translation>
    </message>
</context>
<context>
    <name>AskPassphraseDialog</name>
    <message>
        <source>Passphrase Dialog</source>
        <translation type="unfinished">Прескокнувачки дијалог</translation>
    </message>
    <message>
        <source>Enter passphrase</source>
        <translation type="unfinished">Внеси тајна фраза</translation>
    </message>
    <message>
        <source>New passphrase</source>
        <translation type="unfinished">Нова тајна фраза</translation>
    </message>
    <message>
        <source>Repeat new passphrase</source>
        <translation type="unfinished">Повторете ја новата тајна фраза</translation>
    </message>
    <message>
        <source>Show passphrase</source>
        <translation type="unfinished">Покажи ја лозинката</translation>
    </message>
    <message>
        <source>Encrypt wallet</source>
        <translation type="unfinished">Шифрирај паричник</translation>
    </message>
    <message>
        <source>This operation needs your wallet passphrase to unlock the wallet.</source>
        <translation type="unfinished">Операцијава бара лозинка од вашиот паричник за да го отклучи паричникот.</translation>
    </message>
    <message>
        <source>Unlock wallet</source>
        <translation type="unfinished">Отклучи паричник</translation>
    </message>
    <message>
        <source>Change passphrase</source>
        <translation type="unfinished">Промени лозинка</translation>
    </message>
    <message>
        <source>Confirm wallet encryption</source>
        <translation type="unfinished">Потврди шифрирање на паричникот</translation>
    </message>
    <message>
        <source>Warning: If you encrypt your wallet and lose your passphrase, you will &lt;b&gt;LOSE ALL OF YOUR BITCOINS&lt;/b&gt;!</source>
        <translation type="unfinished">ВНИМАНИЕ: Ако го шифрирате вашиот паричник и ја изгубите лозинката, &lt;b&gt;ЌЕ ГИ ИЗГУБИТЕ СИТЕ БИТКОИНИ&lt;/b&gt;!</translation>
    </message>
    <message>
        <source>Are you sure you wish to encrypt your wallet?</source>
        <translation type="unfinished">Навистина ли сакате да го шифрирате паричникот?</translation>
    </message>
    <message>
        <source>Wallet encrypted</source>
        <translation type="unfinished">Паричникот е шифриран</translation>
    </message>
    <message>
        <source>Enter the new passphrase for the wallet.&lt;br/&gt;Please use a passphrase of &lt;b&gt;ten or more random characters&lt;/b&gt;, or &lt;b&gt;eight or more words&lt;/b&gt;.</source>
        <translation type="unfinished">Внесете нова лозинка за паричникот. &lt;br/&gt;Користете лозинка од &lt;b&gt;десет или повеќе случајни знаци&lt;/b&gt; или &lt;b&gt;осум или повеќе збора&lt;/b&gt;.</translation>
    </message>
    <message>
        <source>Enter the old passphrase and new passphrase for the wallet.</source>
        <translation type="unfinished">Внесете ја старата и новата лозинка за паричникот.</translation>
    </message>
    <message>
        <source>Remember that encrypting your wallet cannot fully protect your bitcoins from being stolen by malware infecting your computer.</source>
        <translation type="unfinished">Запомнете дека шифрирањето на вашиот паричник не може целосно да ги заштити вашите биткоини од кражба од злонамерен софтвер, заразувајќи го вашиот сметач.</translation>
    </message>
    <message>
        <source>Wallet to be encrypted</source>
        <translation type="unfinished">Паричник за шифрирање</translation>
    </message>
    <message>
        <source>Your wallet is about to be encrypted. </source>
        <translation type="unfinished">Вашиот паричник ќе биде шифриран.</translation>
    </message>
    <message>
        <source>Your wallet is now encrypted. </source>
        <translation type="unfinished">Вашиот паричник сега е шифриран.</translation>
    </message>
    <message>
        <source>IMPORTANT: Any previous backups you have made of your wallet file should be replaced with the newly generated, encrypted wallet file. For security reasons, previous backups of the unencrypted wallet file will become useless as soon as you start using the new, encrypted wallet.</source>
        <translation type="unfinished">ВАЖНО: Сите стари зачувувања што сте ги направиле на вашиот паричник мораат да се заменат со зачувувања на новопримениот шифриран паричник. Од безбедносни причини, претходните нешифрирани зачувувања на паричникот ќе станат неупотребливи веднаш штом ќе почнете да го користите новиот шифриран паричник.</translation>
    </message>
    <message>
        <source>Wallet encryption failed</source>
        <translation type="unfinished">Шифрирањето беше неуспешно</translation>
    </message>
    <message>
        <source>Wallet encryption failed due to an internal error. Your wallet was not encrypted.</source>
        <translation type="unfinished">Шифрирањето на паричникот не успеа поради софтверски проблем. Паричникот не е шифриран.</translation>
    </message>
    <message>
        <source>The supplied passphrases do not match.</source>
        <translation type="unfinished">Лозинките не се совпаѓаат.</translation>
    </message>
    <message>
        <source>Wallet unlock failed</source>
        <translation type="unfinished">Отклучувањето беше неуспешно</translation>
    </message>
    <message>
        <source>The passphrase entered for the wallet decryption was incorrect.</source>
        <translation type="unfinished">Внесената лозинка за дешифрирање на паричникот е неточна.</translation>
    </message>
    <message>
        <source>Wallet passphrase was successfully changed.</source>
        <translation type="unfinished">Лозинката за паричник е успешно променета.</translation>
    </message>
    <message>
        <source>Passphrase change failed</source>
        <translation type="unfinished">Промената на лозинката беше неуспешна</translation>
    </message>
    <message>
        <source>Warning: The Caps Lock key is on!</source>
        <translation type="unfinished">Внимание: копчето Caps Lock е вклучено!</translation>
    </message>
</context>
<context>
    <name>BanTableModel</name>
    <message>
        <source>IP/Netmask</source>
        <translation type="unfinished">IP/Мрежна маска</translation>
    </message>
    <message>
        <source>Banned Until</source>
        <translation type="unfinished">Блокиран до:</translation>
    </message>
</context>
<context>
    <name>BitcoinApplication</name>
    <message>
        <source>Settings file %1 might be corrupt or invalid.</source>
        <translation type="unfinished">Датотеката со поставки %1 може да е оштетена или неважечка.</translation>
    </message>
    <message>
        <source>A fatal error occurred. %1 can no longer continue safely and will quit.</source>
        <translation type="unfinished">Настана голема грешка. %1 не може безбедно да продолжи и ќе се затвори.</translation>
    </message>
    <message>
        <source>Internal error</source>
        <translation type="unfinished">Внатрешна грешка</translation>
    </message>
    <message>
        <source>An internal error occurred. %1 will attempt to continue safely. This is an unexpected bug which can be reported as described below.</source>
        <translation type="unfinished">Настана внатрешна грешка. %1 ќе се обиде да продолжи безбедно. Ова е неочекувана грешка што може да се пријави како што е опишано подолу.</translation>
    </message>
</context>
<context>
    <name>QObject</name>
    <message>
        <source>Do you want to reset settings to default values, or to abort without making changes?</source>
        <extracomment>Explanatory text shown on startup when the settings file cannot be read. Prompts user to make a choice between resetting or aborting.</extracomment>
        <translation type="unfinished">Сакате ли да ги вратите поставките на нивните изворни вредности или да излезете без да направите никакви промени?</translation>
    </message>
    <message>
        <source>A fatal error occurred. Check that settings file is writable, or try running with -nosettings.</source>
        <extracomment>Explanatory text shown on startup when the settings file could not be written. Prompts user to check that we have the ability to write to the file. Explains that the user has the option of running without a settings file.</extracomment>
        <translation type="unfinished">Настана голема грешка. Проверете дали датотеката со поставки може да се уредува или пробајте да започнете без поставки.</translation>
    </message>
    <message>
        <source>Error: %1</source>
        <translation type="unfinished">Грешка: %1</translation>
    </message>
    <message>
        <source>%1 didn't yet exit safely…</source>
        <translation type="unfinished">%1не излезе безбедно...</translation>
    </message>
    <message>
        <source>Amount</source>
        <translation type="unfinished">Сума</translation>
    </message>
    <message>
        <source>%1 d</source>
        <translation type="unfinished">%1 д</translation>
    </message>
    <message>
        <source>%1 h</source>
        <translation type="unfinished">%1 ч</translation>
    </message>
    <message>
        <source>%1 m</source>
        <translation type="unfinished">%1 м</translation>
    </message>
    <message>
        <source>%1 s</source>
        <translation type="unfinished">%1 с</translation>
    </message>
    <message>
        <source>%1 ms</source>
        <translation type="unfinished">%1 мс</translation>
    </message>
    <message numerus="yes">
        <source>%n second(s)</source>
        <translation type="unfinished">
            <numerusform />
            <numerusform />
            <numerusform />
        </translation>
    </message>
    <message numerus="yes">
        <source>%n minute(s)</source>
        <translation type="unfinished">
            <numerusform />
            <numerusform />
            <numerusform />
        </translation>
    </message>
    <message numerus="yes">
        <source>%n hour(s)</source>
        <translation type="unfinished">
            <numerusform />
            <numerusform />
            <numerusform />
        </translation>
    </message>
    <message numerus="yes">
        <source>%n day(s)</source>
        <translation type="unfinished">
            <numerusform />
            <numerusform />
            <numerusform />
        </translation>
    </message>
    <message numerus="yes">
        <source>%n week(s)</source>
        <translation type="unfinished">
            <numerusform />
            <numerusform />
            <numerusform />
        </translation>
    </message>
    <message>
        <source>%1 and %2</source>
        <translation type="unfinished">%1 и %2</translation>
    </message>
    <message numerus="yes">
        <source>%n year(s)</source>
        <translation type="unfinished">
            <numerusform />
            <numerusform />
            <numerusform />
        </translation>
    </message>
    <message>
        <source>%1 B</source>
        <translation type="unfinished">%1 Б</translation>
    </message>
    <message>
        <source>%1 MB</source>
        <translation type="unfinished">%1 МБ</translation>
    </message>
    <message>
        <source>%1 GB</source>
        <translation type="unfinished">%1 ГБ</translation>
    </message>
</context>
<context>
    <name>BitcoinGUI</name>
    <message>
        <source>&amp;Overview</source>
        <translation type="unfinished">&amp;Преглед</translation>
    </message>
    <message>
        <source>Show general overview of wallet</source>
        <translation type="unfinished">Прикажи општ преглед на паричникот</translation>
    </message>
    <message>
        <source>&amp;Transactions</source>
        <translation type="unfinished">&amp;Трансакции</translation>
    </message>
    <message>
        <source>Browse transaction history</source>
        <translation type="unfinished">Преглед на историјата на трансакции</translation>
    </message>
    <message>
        <source>E&amp;xit</source>
        <translation type="unfinished">И&amp;злез</translation>
    </message>
    <message>
        <source>Quit application</source>
        <translation type="unfinished">Напушти ја апликацијата</translation>
    </message>
    <message>
        <source>&amp;About %1</source>
        <translation type="unfinished">За %1</translation>
    </message>
    <message>
        <source>Show information about %1</source>
        <translation type="unfinished">Покажи информација за %1</translation>
    </message>
    <message>
        <source>About &amp;Qt</source>
        <translation type="unfinished">За &amp;Qt</translation>
    </message>
    <message>
        <source>Show information about Qt</source>
        <translation type="unfinished">Прикажи информации за Qt</translation>
    </message>
    <message>
<<<<<<< HEAD
        <source>Send coins to a Qtum address</source>
=======
        <source>Modify configuration options for %1</source>
        <translation type="unfinished">Промени поставки за %1</translation>
    </message>
    <message>
        <source>Create a new wallet</source>
        <translation type="unfinished">Создај нов паричник</translation>
    </message>
    <message>
        <source>&amp;Minimize</source>
        <translation type="unfinished">Намали</translation>
    </message>
    <message>
        <source>Wallet:</source>
        <translation type="unfinished">Паричник</translation>
    </message>
    <message>
        <source>Network activity disabled.</source>
        <extracomment>A substring of the tooltip.</extracomment>
        <translation type="unfinished">Мрежата е исклучена</translation>
    </message>
    <message>
        <source>Proxy is &lt;b&gt;enabled&lt;/b&gt;: %1</source>
        <translation type="unfinished">Проксито е &lt;b&gt;дозволено&lt;/b&gt;: %1</translation>
    </message>
    <message>
        <source>Send coins to a Bitcoin address</source>
>>>>>>> 0b4aa31c
        <translation type="unfinished">Испрати биткоини на Биткоин адреса</translation>
    </message>
    <message>
        <source>Backup wallet to another location</source>
        <translation type="unfinished">Зачувување на паричникот на друго место</translation>
    </message>
    <message>
        <source>Change the passphrase used for wallet encryption</source>
        <translation type="unfinished">Промена на лозинката за паричникот</translation>
    </message>
    <message>
        <source>&amp;Send</source>
        <translation type="unfinished">&amp;Испрати</translation>
    </message>
    <message>
        <source>&amp;Receive</source>
        <translation type="unfinished">&amp;Прими</translation>
    </message>
    <message>
        <source>&amp;Options…</source>
        <translation type="unfinished">Поставки...</translation>
    </message>
    <message>
        <source>&amp;Encrypt Wallet…</source>
        <translation type="unfinished">Шифрирај паричник...</translation>
    </message>
    <message>
        <source>Encrypt the private keys that belong to your wallet</source>
        <translation type="unfinished">Криптирај ги приватните клучеви кои припаѓаат на твојот паричник</translation>
    </message>
    <message>
        <source>&amp;Backup Wallet…</source>
        <translation type="unfinished">Сигурносен паричник...</translation>
    </message>
    <message>
        <source>&amp;Change Passphrase…</source>
        <translation type="unfinished">&amp;Промени лозинка...</translation>
    </message>
    <message>
        <source>Sign &amp;message…</source>
        <translation type="unfinished">Потпиши &amp;порака...</translation>
    </message>
    <message>
        <source>Sign messages with your Bitcoin addresses to prove you own them</source>
        <translation type="unfinished">Напишете пораки со вашата биткоин-адреса за да докажете дека е ваша.</translation>
    </message>
    <message>
        <source>&amp;Verify message…</source>
        <translation type="unfinished">&amp;Потврди порака...</translation>
    </message>
    <message>
        <source>Verify messages to ensure they were signed with specified Bitcoin addresses</source>
        <translation type="unfinished">Потврдување на пораките за да се знае дека се напишани со дадените биткоин-адреси.</translation>
    </message>
    <message>
        <source>&amp;Load PSBT from file…</source>
        <translation type="unfinished">&amp;Вчитај PSBT од датотека…</translation>
    </message>
    <message>
        <source>Open &amp;URI…</source>
        <translation type="unfinished">Отвори &amp;URI…</translation>
    </message>
    <message>
        <source>Close Wallet…</source>
        <translation type="unfinished">Затвори паричник...</translation>
    </message>
    <message>
        <source>Create Wallet…</source>
        <translation type="unfinished">Создај паричник...</translation>
    </message>
    <message>
        <source>Close All Wallets…</source>
        <translation type="unfinished">Затвори ги сите паричници...</translation>
    </message>
    <message>
        <source>&amp;File</source>
        <translation type="unfinished">&amp;Датотека</translation>
    </message>
    <message>
        <source>&amp;Settings</source>
        <translation type="unfinished">&amp;Подесувања</translation>
    </message>
    <message>
        <source>&amp;Help</source>
        <translation type="unfinished">&amp;Помош</translation>
    </message>
    <message>
        <source>Tabs toolbar</source>
        <translation type="unfinished">Лента со алатки</translation>
    </message>
    <message>
        <source>Syncing Headers (%1%)…</source>
        <translation type="unfinished">Синхронизација на заглавијата (%1 %)</translation>
    </message>
    <message>
        <source>Synchronizing with network…</source>
        <translation type="unfinished">Мрежна синхронизација...</translation>
    </message>
    <message>
        <source>Indexing blocks on disk…</source>
        <translation type="unfinished">Индексирање на блокови од дискот...</translation>
    </message>
    <message>
        <source>Processing blocks on disk…</source>
        <translation type="unfinished">Обработување сектори на дискови...</translation>
    </message>
    <message>
        <source>Connecting to peers…</source>
        <translation type="unfinished">Поврзување со врсници...</translation>
    </message>
    <message>
        <source>Request payments (generates QR codes and bitcoin: URIs)</source>
        <translation type="unfinished">Барање за плаќања (создава QR-кодови и биткоин: URI)</translation>
    </message>
    <message>
        <source>Show the list of used sending addresses and labels</source>
        <translation type="unfinished">Прикажување на списокот со користени адреси и имиња</translation>
    </message>
    <message>
        <source>Show the list of used receiving addresses and labels</source>
        <translation type="unfinished">Прикажи список на користени адреси и имиња.</translation>
    </message>
    <message>
        <source>&amp;Command-line options</source>
        <translation type="unfinished">&amp;Достапни команди</translation>
    </message>
    <message numerus="yes">
        <source>Processed %n block(s) of transaction history.</source>
        <translation type="unfinished">
            <numerusform />
            <numerusform />
            <numerusform />
        </translation>
    </message>
    <message>
        <source>%1 behind</source>
        <translation type="unfinished">%1 позади</translation>
    </message>
    <message>
        <source>Catching up…</source>
        <translation type="unfinished">Стигнување...</translation>
    </message>
    <message>
        <source>Last received block was generated %1 ago.</source>
        <translation type="unfinished">Последниот примен блок беше создаден пред %1.</translation>
    </message>
    <message>
        <source>Transactions after this will not yet be visible.</source>
        <translation type="unfinished">Трансакции после тоа сѐ уште нема да бидат видливи.</translation>
    </message>
    <message>
        <source>Error</source>
        <translation type="unfinished">Грешка</translation>
    </message>
    <message>
        <source>Warning</source>
        <translation type="unfinished">Предупредување</translation>
    </message>
    <message>
        <source>Information</source>
        <translation type="unfinished">Информација</translation>
    </message>
    <message>
        <source>Up to date</source>
        <translation type="unfinished">Во тек</translation>
    </message>
    <message>
        <source>Load Partially Signed Bitcoin Transaction</source>
        <translation type="unfinished">Вчитајте делумно потпишана биткоин-трансакција</translation>
    </message>
    <message>
        <source>Load PSBT from &amp;clipboard…</source>
        <translation type="unfinished">Вчитај PSBT од &amp;клипбордот...</translation>
    </message>
    <message>
        <source>Load Partially Signed Bitcoin Transaction from clipboard</source>
        <translation type="unfinished">Вчитајте делумно потпишана биткоин-трансакција од клипбордот</translation>
    </message>
    <message>
        <source>Node window</source>
        <translation type="unfinished">Прозорец на јазолот</translation>
    </message>
    <message>
        <source>Open node debugging and diagnostic console</source>
        <translation type="unfinished">Отвори конзола за отстранување на грешки и дијагностика на јазли</translation>
    </message>
    <message>
        <source>&amp;Sending addresses</source>
        <translation type="unfinished">&amp;Испраќање на адреси</translation>
    </message>
    <message>
        <source>&amp;Receiving addresses</source>
        <translation type="unfinished">&amp;Примање на адреси</translation>
    </message>
    <message>
        <source>Open a bitcoin: URI</source>
        <translation type="unfinished">Отвори биткоин: URI</translation>
    </message>
    <message>
        <source>Open Wallet</source>
        <translation type="unfinished">Отвори паричник</translation>
    </message>
    <message>
        <source>Open a wallet</source>
        <translation type="unfinished">Отвори паричник</translation>
    </message>
    <message>
        <source>Close wallet</source>
        <translation type="unfinished">Затвори паричник</translation>
    </message>
    <message>
        <source>Restore Wallet…</source>
        <extracomment>Name of the menu item that restores wallet from a backup file.</extracomment>
        <translation type="unfinished">Обнови паричник...</translation>
    </message>
    <message>
        <source>Restore a wallet from a backup file</source>
        <extracomment>Status tip for Restore Wallet menu item</extracomment>
        <translation type="unfinished">Обновување паричник од сигурносна датотека</translation>
    </message>
    <message>
        <source>Close all wallets</source>
        <translation type="unfinished">Затвори ги сите паричници</translation>
    </message>
    <message>
        <source>Show the %1 help message to get a list with possible Bitcoin command-line options</source>
        <translation type="unfinished">Прикажи %1 помошна порака за да добиеш список на можни биткоин-команди.</translation>
    </message>
    <message>
        <source>&amp;Mask values</source>
        <translation type="unfinished">Прикриј ги вредностите</translation>
    </message>
    <message>
        <source>Mask the values in the Overview tab</source>
        <translation type="unfinished">Прикриј ги вредностите во разделот Преглед</translation>
    </message>
    <message>
        <source>default wallet</source>
        <translation type="unfinished">Паричник по подразбирање</translation>
    </message>
    <message>
        <source>No wallets available</source>
        <translation type="unfinished">Нема достапни паричници</translation>
    </message>
    <message>
        <source>Wallet Data</source>
        <extracomment>Name of the wallet data file format.</extracomment>
        <translation type="unfinished">Податоци за паричникот</translation>
    </message>
    <message>
        <source>Load Wallet Backup</source>
        <extracomment>The title for Restore Wallet File Windows</extracomment>
        <translation type="unfinished">Вчитување на сигурносната копија на паричникот</translation>
    </message>
    <message>
        <source>Restore Wallet</source>
        <extracomment>Title of pop-up window shown when the user is attempting to restore a wallet.</extracomment>
        <translation type="unfinished">Обновување на паричникот</translation>
    </message>
    <message>
        <source>Wallet Name</source>
        <extracomment>Label of the input field where the name of the wallet is entered.</extracomment>
        <translation type="unfinished">Име на паричникот</translation>
    </message>
    <message>
        <source>&amp;Window</source>
        <translation type="unfinished">&amp;Прозорец</translation>
    </message>
    <message>
        <source>Zoom</source>
        <translation type="unfinished">Зголеми</translation>
    </message>
    <message>
        <source>Main Window</source>
        <translation type="unfinished">Главен прозорец</translation>
    </message>
    <message>
        <source>%1 client</source>
        <translation type="unfinished">%1 клиент</translation>
    </message>
    <message>
        <source>&amp;Hide</source>
        <translation type="unfinished">&amp;Скриј</translation>
    </message>
    <message>
        <source>S&amp;how</source>
        <translation type="unfinished">&amp;Покажи</translation>
    </message>
    <message numerus="yes">
        <source>%n active connection(s) to Qtum network.</source>
        <extracomment>A substring of the tooltip.</extracomment>
        <translation type="unfinished">
            <numerusform />
            <numerusform />
            <numerusform />
        </translation>
    </message>
    <message>
        <source>Click for more actions.</source>
        <extracomment>A substring of the tooltip. "More actions" are available via the context menu.</extracomment>
        <translation type="unfinished">Допрете за повеќе дејства.</translation>
    </message>
    <message>
        <source>Show Peers tab</source>
        <extracomment>A context menu item. The "Peers tab" is an element of the "Node window".</extracomment>
        <translation type="unfinished">Исклучи ја мрежната активност</translation>
    </message>
    <message>
        <source>Disable network activity</source>
        <extracomment>A context menu item.</extracomment>
        <translation type="unfinished">Исклучи ја мрежната активност</translation>
    </message>
    <message>
        <source>Enable network activity</source>
        <extracomment>A context menu item. The network activity was disabled previously.</extracomment>
        <translation type="unfinished">Вклучи ја мрежната активност</translation>
    </message>
    <message>
        <source>Error: %1</source>
        <translation type="unfinished">Грешка: %1</translation>
    </message>
    <message>
        <source>Warning: %1</source>
        <translation type="unfinished">Внимание: %1</translation>
    </message>
    <message>
        <source>Date: %1
</source>
        <translation type="unfinished">Дата: %1
</translation>
    </message>
    <message>
        <source>Amount: %1
</source>
        <translation type="unfinished">Сума: %1
</translation>
    </message>
    <message>
        <source>Wallet: %1
</source>
        <translation type="unfinished">Паричник: %1
</translation>
    </message>
    <message>
        <source>Type: %1
</source>
        <translation type="unfinished">Тип: %1
</translation>
    </message>
    <message>
        <source>Label: %1
</source>
        <translation type="unfinished">Етикета: %1
</translation>
    </message>
    <message>
        <source>Address: %1
</source>
        <translation type="unfinished">Адреса: %1
</translation>
    </message>
    <message>
        <source>Sent transaction</source>
        <translation type="unfinished">Испратена трансакција</translation>
    </message>
    <message>
        <source>Incoming transaction</source>
        <translation type="unfinished">Дојдовна трансакција</translation>
    </message>
    <message>
        <source>HD key generation is &lt;b&gt;enabled&lt;/b&gt;</source>
        <translation type="unfinished">Создавањето на HD-клуч е &lt;b&gt;вклучено&lt;/b&gt;</translation>
    </message>
    <message>
        <source>HD key generation is &lt;b&gt;disabled&lt;/b&gt;</source>
        <translation type="unfinished">Создавањето на HD-клуч е &lt;b&gt;исклучено&lt;/b&gt;</translation>
    </message>
    <message>
        <source>Private key &lt;b&gt;disabled&lt;/b&gt;</source>
        <translation type="unfinished">Личниот клуч е &lt;b&gt;исклучен&lt;/b&gt;</translation>
    </message>
    <message>
        <source>Wallet is &lt;b&gt;encrypted&lt;/b&gt; and currently &lt;b&gt;unlocked&lt;/b&gt;</source>
        <translation type="unfinished">Паричникот е &lt;b&gt;шифриран&lt;/b&gt; и &lt;b&gt;отклучен&lt;/b&gt;</translation>
    </message>
    <message>
        <source>Wallet is &lt;b&gt;encrypted&lt;/b&gt; and currently &lt;b&gt;locked&lt;/b&gt;</source>
        <translation type="unfinished">Паричникот е &lt;b&gt;шифриран&lt;/b&gt; и &lt;b&gt;заклучен&lt;/b&gt;</translation>
    </message>
    <message>
        <source>Original message:</source>
        <translation type="unfinished">Изворна порака:</translation>
    </message>
</context>
<context>
    <name>UnitDisplayStatusBarControl</name>
    <message>
        <source>Unit to show amounts in. Click to select another unit.</source>
        <translation type="unfinished">Ставка за прикажување суми. Притиснете за да изберете друга единица.</translation>
    </message>
</context>
<context>
    <name>CoinControlDialog</name>
    <message>
        <source>Coin Selection</source>
        <translation type="unfinished">Избор на монети</translation>
    </message>
    <message>
        <source>Quantity:</source>
        <translation type="unfinished">Количество:</translation>
    </message>
    <message>
        <source>Bytes:</source>
        <translation type="unfinished">Бајти:</translation>
    </message>
    <message>
        <source>Amount:</source>
        <translation type="unfinished">Сума:</translation>
    </message>
    <message>
        <source>Fee:</source>
        <translation type="unfinished">Провизија:</translation>
    </message>
    <message>
        <source>After Fee:</source>
        <translation type="unfinished">После Провизија:</translation>
    </message>
    <message>
        <source>Change:</source>
        <translation type="unfinished">Кусур:</translation>
    </message>
    <message>
        <source>(un)select all</source>
        <translation type="unfinished">(од)означи сѐ</translation>
    </message>
    <message>
        <source>Tree mode</source>
        <translation type="unfinished">Дрвовиден режим</translation>
    </message>
    <message>
        <source>List mode</source>
        <translation type="unfinished">список Режим</translation>
    </message>
    <message>
        <source>Amount</source>
        <translation type="unfinished">Сума</translation>
    </message>
    <message>
        <source>Date</source>
        <translation type="unfinished">Дата</translation>
    </message>
    <message>
        <source>(no label)</source>
        <translation type="unfinished">(без етикета)</translation>
    </message>
    </context>
<context>
    <name>OpenWalletActivity</name>
    <message>
        <source>default wallet</source>
        <translation type="unfinished">Паричник по подразбирање</translation>
    </message>
    <message>
        <source>Open Wallet</source>
        <extracomment>Title of window indicating the progress of opening of a wallet.</extracomment>
        <translation type="unfinished">Отвори паричник</translation>
    </message>
    </context>
<context>
    <name>RestoreWalletActivity</name>
    <message>
        <source>Restore Wallet</source>
        <extracomment>Title of progress window which is displayed when wallets are being restored.</extracomment>
        <translation type="unfinished">Обновување на паричникот</translation>
    </message>
    </context>
<context>
    <name>WalletController</name>
    <message>
        <source>Close wallet</source>
        <translation type="unfinished">Затвори паричник</translation>
    </message>
    <message>
        <source>Close all wallets</source>
        <translation type="unfinished">Затвори ги сите паричници</translation>
    </message>
    </context>
<context>
    <name>CreateWalletDialog</name>
    <message>
        <source>Wallet Name</source>
        <translation type="unfinished">Име на паричникот</translation>
    </message>
    <message>
        <source>Wallet</source>
        <translation type="unfinished">Паричник</translation>
    </message>
    </context>
<context>
    <name>EditAddressDialog</name>
    <message>
        <source>Edit Address</source>
        <translation type="unfinished">Измени Адреса</translation>
    </message>
    <message>
        <source>&amp;Label</source>
        <translation type="unfinished">&amp;Етикета</translation>
    </message>
    <message>
        <source>&amp;Address</source>
        <translation type="unfinished">&amp;Адреса</translation>
    </message>
    </context>
<context>
    <name>FreespaceChecker</name>
    <message>
        <source>name</source>
        <translation type="unfinished">име</translation>
    </message>
    </context>
<context>
    <name>Intro</name>
    <message>
        <source>Qtum</source>
        <translation type="unfinished">Биткоин</translation>
    </message>
    <message numerus="yes">
        <source>%n GB of space available</source>
        <translation type="unfinished">
            <numerusform />
            <numerusform />
            <numerusform />
        </translation>
    </message>
    <message numerus="yes">
        <source>(of %n GB needed)</source>
        <translation type="unfinished">
            <numerusform />
            <numerusform />
            <numerusform />
        </translation>
    </message>
    <message numerus="yes">
        <source>(%n GB needed for full chain)</source>
        <translation type="unfinished">
            <numerusform />
            <numerusform />
            <numerusform />
        </translation>
    </message>
    <message numerus="yes">
        <source>(sufficient to restore backups %n day(s) old)</source>
        <extracomment>Explanatory text on the capability of the current prune target.</extracomment>
        <translation type="unfinished">
            <numerusform />
            <numerusform />
            <numerusform />
        </translation>
    </message>
    <message>
        <source>Error</source>
        <translation type="unfinished">Грешка</translation>
    </message>
    </context>
<context>
    <name>HelpMessageDialog</name>
    <message>
        <source>version</source>
        <translation type="unfinished">верзија</translation>
    </message>
    </context>
<context>
    <name>OptionsDialog</name>
    <message>
        <source>Options</source>
        <translation type="unfinished">Опции</translation>
    </message>
    <message>
        <source>&amp;Network</source>
        <translation type="unfinished">&amp;Мрежа</translation>
    </message>
    <message>
        <source>W&amp;allet</source>
        <translation type="unfinished">П&amp;аричник</translation>
    </message>
    <message>
        <source>&amp;Window</source>
        <translation type="unfinished">&amp;Прозорец</translation>
    </message>
    <message>
        <source>&amp;OK</source>
        <translation type="unfinished">&amp;ОК</translation>
    </message>
    <message>
        <source>&amp;Cancel</source>
        <translation type="unfinished">&amp;Откажи</translation>
    </message>
    <message>
        <source>none</source>
        <translation type="unfinished">нема</translation>
    </message>
    <message>
        <source>Error</source>
        <translation type="unfinished">Грешка</translation>
    </message>
    </context>
<context>
    <name>OverviewPage</name>
    <message>
        <source>Watch-only:</source>
        <translation type="unfinished">Само гледање</translation>
    </message>
    <message>
        <source>Total:</source>
        <translation type="unfinished">Вкупно:</translation>
    </message>
    </context>
<context>
    <name>PeerTableModel</name>
    <message>
        <source>Sent</source>
        <extracomment>Title of Peers Table column which indicates the total amount of network information we have sent to the peer.</extracomment>
        <translation type="unfinished">Испратени</translation>
    </message>
    <message>
        <source>Address</source>
        <extracomment>Title of Peers Table column which contains the IP/Onion/I2P address of the connected peer.</extracomment>
        <translation type="unfinished">Адреса</translation>
    </message>
    <message>
        <source>Network</source>
        <extracomment>Title of Peers Table column which states the network the peer connected through.</extracomment>
        <translation type="unfinished">Мрежа</translation>
    </message>
    </context>
<context>
    <name>RPCConsole</name>
    <message>
        <source>Network</source>
        <translation type="unfinished">Мрежа</translation>
    </message>
    <message>
        <source>Name</source>
        <translation type="unfinished">Име</translation>
    </message>
    <message>
        <source>Number of connections</source>
        <translation type="unfinished">Број на конекции</translation>
    </message>
    <message>
        <source>Sent</source>
        <translation type="unfinished">Испратени</translation>
    </message>
    <message>
        <source>Version</source>
        <translation type="unfinished">Верзија</translation>
    </message>
    <message>
        <source>Node window</source>
        <translation type="unfinished">Прозорец на јазолот</translation>
    </message>
    <message>
        <source>&amp;Console</source>
        <translation type="unfinished">&amp;Конзола</translation>
    </message>
    <message>
        <source>Yes</source>
        <translation type="unfinished">Да</translation>
    </message>
    <message>
        <source>No</source>
        <translation type="unfinished">Не</translation>
    </message>
    </context>
<context>
    <name>ReceiveCoinsDialog</name>
    <message>
        <source>&amp;Amount:</source>
        <translation type="unfinished">&amp;Сума:</translation>
    </message>
    <message>
        <source>&amp;Label:</source>
        <translation type="unfinished">&amp;Етикета:</translation>
    </message>
    <message>
        <source>&amp;Message:</source>
        <translation type="unfinished">&amp;Порака:</translation>
    </message>
    <message>
        <source>Show</source>
        <translation type="unfinished">Прикажи</translation>
    </message>
    <message>
        <source>Copy &amp;URI</source>
        <translation type="unfinished">Копирај &amp;URI</translation>
    </message>
    </context>
<context>
    <name>ReceiveRequestDialog</name>
    <message>
        <source>Address:</source>
        <translation type="unfinished">Адреса:</translation>
    </message>
    <message>
        <source>Amount:</source>
        <translation type="unfinished">Сума:</translation>
    </message>
    <message>
        <source>Label:</source>
        <translation type="unfinished">Етикета:</translation>
    </message>
    <message>
        <source>Message:</source>
        <translation type="unfinished">Порака:</translation>
    </message>
    <message>
        <source>Wallet:</source>
        <translation type="unfinished">Паричник</translation>
    </message>
    <message>
        <source>Copy &amp;URI</source>
        <translation type="unfinished">Копирај &amp;URI</translation>
    </message>
    <message>
        <source>Copy &amp;Address</source>
        <translation type="unfinished">Копирај &amp;Адреса</translation>
    </message>
    </context>
<context>
    <name>RecentRequestsTableModel</name>
    <message>
        <source>Date</source>
        <translation type="unfinished">Дата</translation>
    </message>
    <message>
        <source>Label</source>
        <translation type="unfinished">Етикета</translation>
    </message>
    <message>
        <source>(no label)</source>
        <translation type="unfinished">(без етикета)</translation>
    </message>
    </context>
<context>
    <name>SendCoinsDialog</name>
    <message>
        <source>Send Coins</source>
        <translation type="unfinished">Испраќање</translation>
    </message>
    <message>
        <source>Quantity:</source>
        <translation type="unfinished">Количество:</translation>
    </message>
    <message>
        <source>Bytes:</source>
        <translation type="unfinished">Бајти:</translation>
    </message>
    <message>
        <source>Amount:</source>
        <translation type="unfinished">Сума:</translation>
    </message>
    <message>
        <source>Fee:</source>
        <translation type="unfinished">Провизија:</translation>
    </message>
    <message>
        <source>After Fee:</source>
        <translation type="unfinished">После Провизија:</translation>
    </message>
    <message>
        <source>Change:</source>
        <translation type="unfinished">Кусур:</translation>
    </message>
    <message numerus="yes">
        <source>Estimated to begin confirmation within %n block(s).</source>
        <translation type="unfinished">
            <numerusform />
            <numerusform />
            <numerusform />
        </translation>
    </message>
    <message>
        <source>(no label)</source>
        <translation type="unfinished">(без етикета)</translation>
    </message>
</context>
<context>
    <name>SendCoinsEntry</name>
    <message>
        <source>A&amp;mount:</source>
        <translation type="unfinished">Сума:</translation>
    </message>
    <message>
        <source>&amp;Label:</source>
        <translation type="unfinished">&amp;Етикета:</translation>
    </message>
    <message>
        <source>Message:</source>
        <translation type="unfinished">Порака:</translation>
    </message>
    </context>
<context>
    <name>TransactionDesc</name>
    <message>
        <source>Date</source>
        <translation type="unfinished">Дата</translation>
    </message>
    <message numerus="yes">
        <source>matures in %n more block(s)</source>
        <translation type="unfinished">
            <numerusform />
            <numerusform />
            <numerusform />
        </translation>
    </message>
    <message>
        <source>Amount</source>
        <translation type="unfinished">Сума</translation>
    </message>
    </context>
<context>
    <name>TransactionTableModel</name>
    <message>
        <source>Date</source>
        <translation type="unfinished">Дата</translation>
    </message>
    <message>
        <source>Label</source>
        <translation type="unfinished">Етикета</translation>
    </message>
    <message>
        <source>Received with</source>
        <translation type="unfinished">Примено</translation>
    </message>
    <message>
        <source>(no label)</source>
        <translation type="unfinished">(без етикета)</translation>
    </message>
    <message>
        <source>Type of transaction.</source>
        <translation type="unfinished">Вид трансакција:</translation>
    </message>
    </context>
<context>
    <name>TransactionView</name>
    <message>
        <source>This month</source>
        <translation type="unfinished">Овој месец</translation>
    </message>
    <message>
        <source>Last month</source>
        <translation type="unfinished">Претходниот месец</translation>
    </message>
    <message>
        <source>This year</source>
        <translation type="unfinished">Оваа година</translation>
    </message>
    <message>
        <source>Received with</source>
        <translation type="unfinished">Примено</translation>
    </message>
    <message>
        <source>Other</source>
        <translation type="unfinished">Други</translation>
    </message>
    <message>
        <source>Min amount</source>
        <translation type="unfinished">Минимална сума</translation>
    </message>
    <message>
        <source>Comma separated file</source>
        <extracomment>Expanded name of the CSV file format. See: https://en.wikipedia.org/wiki/Comma-separated_values.</extracomment>
        <translation type="unfinished">Датотека одвоена со запирка</translation>
    </message>
    <message>
        <source>Date</source>
        <translation type="unfinished">Дата</translation>
    </message>
    <message>
        <source>Label</source>
        <translation type="unfinished">Етикета</translation>
    </message>
    <message>
        <source>Address</source>
        <translation type="unfinished">Адреса</translation>
    </message>
    <message>
        <source>Exporting Failed</source>
        <translation type="unfinished">Извозот не успеа</translation>
    </message>
    </context>
<context>
    <name>WalletFrame</name>
    <message>
        <source>Create a new wallet</source>
        <translation type="unfinished">Создај нов паричник</translation>
    </message>
    <message>
        <source>Error</source>
        <translation type="unfinished">Грешка</translation>
    </message>
    </context>
<context>
    <name>WalletModel</name>
    <message>
        <source>Send Coins</source>
        <translation type="unfinished">Испраќање</translation>
    </message>
    <message>
        <source>default wallet</source>
        <translation type="unfinished">Паричник по подразбирање</translation>
    </message>
</context>
<context>
    <name>WalletView</name>
    <message>
        <source>&amp;Export</source>
        <translation type="unfinished">&amp;Експорт</translation>
    </message>
    <message>
        <source>Export the data in the current tab to a file</source>
        <translation type="unfinished">Експортирај ги податоците од активното јазиче во датотека</translation>
    </message>
    <message>
        <source>Wallet Data</source>
        <extracomment>Name of the wallet data file format.</extracomment>
        <translation type="unfinished">Податоци за паричникот</translation>
    </message>
    </context>
<context>
    <name>bitcoin-core</name>
    <message>
        <source>Insufficient funds</source>
        <translation type="unfinished">Недоволно средства</translation>
    </message>
    </context>
</TS><|MERGE_RESOLUTION|>--- conflicted
+++ resolved
@@ -409,9 +409,6 @@
         <translation type="unfinished">Прикажи информации за Qt</translation>
     </message>
     <message>
-<<<<<<< HEAD
-        <source>Send coins to a Qtum address</source>
-=======
         <source>Modify configuration options for %1</source>
         <translation type="unfinished">Промени поставки за %1</translation>
     </message>
@@ -437,8 +434,7 @@
         <translation type="unfinished">Проксито е &lt;b&gt;дозволено&lt;/b&gt;: %1</translation>
     </message>
     <message>
-        <source>Send coins to a Bitcoin address</source>
->>>>>>> 0b4aa31c
+        <source>Send coins to a Qtum address</source>
         <translation type="unfinished">Испрати биткоини на Биткоин адреса</translation>
     </message>
     <message>
