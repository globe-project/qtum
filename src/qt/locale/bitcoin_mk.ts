<TS version="2.1" language="mk">
<context>
    <name>AddressBookPage</name>
    <message>
        <source>Right-click to edit address or label</source>
        <translation type="unfinished">Десен клик за уредување на адреса или етикета</translation>
    </message>
    <message>
        <source>Create a new address</source>
        <translation>Креирај нова адреса</translation>
    </message>
    <message>
        <source>&amp;New</source>
        <translation type="unfinished">&amp;Нова</translation>
    </message>
    <message>
        <source>Copy the currently selected address to the system clipboard</source>
        <translation>Копирај ја избраната адреса на системскиот клипборд</translation>
    </message>
    <message>
        <source>&amp;Copy</source>
        <translation type="unfinished">&amp;Копирај</translation>
    </message>
    <message>
        <source>C&amp;lose</source>
        <translation type="unfinished">З&amp;атвори</translation>
    </message>
    <message>
        <source>Delete the currently selected address from the list</source>
        <translation>Избриши ја избраната адреса од листата</translation>
    </message>
    <message>
        <source>Export the data in the current tab to a file</source>
        <translation>Експортирај ги податоците од активното јазиче во датотека</translation>
    </message>
    <message>
        <source>&amp;Export</source>
        <translation>&amp;Експорт</translation>
    </message>
    <message>
        <source>&amp;Delete</source>
        <translation>&amp;Избриши</translation>
    </message>
    </context>
<context>
    <name>AskPassphraseDialog</name>
    <message>
        <source>Enter passphrase</source>
        <translation>Внеси тајна фраза</translation>
    </message>
    <message>
        <source>New passphrase</source>
        <translation>Нова тајна фраза</translation>
    </message>
    <message>
        <source>Repeat new passphrase</source>
        <translation>Повторете ја новата тајна фраза</translation>
    </message>
    </context>
<context>
<<<<<<< HEAD
    <name>BanTableModel</name>
    </context>
<context>
    <name>QtumGUI</name>
=======
    <name>QObject</name>
    <message>
        <source>Amount</source>
        <translation type="unfinished">Сума</translation>
    </message>
    <message>
        <source>%1 d</source>
        <translation type="unfinished">%1 д</translation>
    </message>
    <message>
        <source>%1 h</source>
        <translation type="unfinished">%1 ч</translation>
    </message>
    <message>
        <source>%1 m</source>
        <translation type="unfinished">%1 м</translation>
    </message>
    <message>
        <source>%1 s</source>
        <translation type="unfinished">%1 с</translation>
    </message>
    <message>
        <source>%1 ms</source>
        <translation type="unfinished">%1 мс</translation>
    </message>
    <message numerus="yes">
        <source>%n second(s)</source>
        <translation>
            <numerusform />
            <numerusform />
            <numerusform />
        </translation>
    </message>
    <message numerus="yes">
        <source>%n minute(s)</source>
        <translation>
            <numerusform />
            <numerusform />
            <numerusform />
        </translation>
    </message>
    <message numerus="yes">
        <source>%n hour(s)</source>
        <translation type="unfinished">
            <numerusform />
            <numerusform />
            <numerusform />
        </translation>
    </message>
    <message numerus="yes">
        <source>%n day(s)</source>
        <translation type="unfinished">
            <numerusform />
            <numerusform />
            <numerusform />
        </translation>
    </message>
    <message numerus="yes">
        <source>%n week(s)</source>
        <translation type="unfinished">
            <numerusform />
            <numerusform />
            <numerusform />
        </translation>
    </message>
    <message>
        <source>%1 and %2</source>
        <translation type="unfinished">%1 и %2</translation>
    </message>
    <message numerus="yes">
        <source>%n year(s)</source>
        <translation type="unfinished">
            <numerusform />
            <numerusform />
            <numerusform />
        </translation>
    </message>
>>>>>>> 5ed36332
    <message>
        <source>%1 B</source>
        <translation type="unfinished">%1 Б</translation>
    </message>
    <message>
        <source>%1 MB</source>
        <translation type="unfinished">%1 МБ</translation>
    </message>
    <message>
        <source>%1 GB</source>
        <translation type="unfinished">%1 ГБ</translation>
    </message>
</context>
<context>
    <name>QtumGUI</name>
    <message>
        <source>&amp;Overview</source>
        <translation>&amp;Преглед</translation>
    </message>
    <message>
        <source>&amp;Transactions</source>
        <translation>&amp;Трансакции</translation>
    </message>
    <message>
        <source>Browse transaction history</source>
        <translation>Преглед на историјата на трансакции</translation>
    </message>
    <message>
        <source>E&amp;xit</source>
        <translation>И&amp;злез</translation>
    </message>
    <message>
        <source>Quit application</source>
        <translation>Напушти ја апликацијата</translation>
    </message>
    <message>
        <source>About &amp;Qt</source>
        <translation>За &amp;Qt</translation>
    </message>
    <message>
        <source>Show information about Qt</source>
        <translation>Прикажи информации за Qt</translation>
    </message>
    <message>
<<<<<<< HEAD
        <source>&amp;Options...</source>
        <translation>&amp;Опции...</translation>
    </message>
    <message>
        <source>&amp;Encrypt Wallet...</source>
        <translation>&amp;Криптирање на Паричник...</translation>
    </message>
    <message>
        <source>&amp;Backup Wallet...</source>
        <translation>&amp;Бекап на Паричник...</translation>
    </message>
    <message>
        <source>&amp;Change Passphrase...</source>
        <translation>&amp;Измени Тајна Фраза...</translation>
    </message>
    <message>
        <source>Open &amp;URI...</source>
        <translation>Отвори &amp;URI...</translation>
    </message>
    <message>
        <source>Reindexing blocks on disk...</source>
        <translation>Повторно индексирање на блокови од дискот...</translation>
    </message>
    <message>
=======
>>>>>>> 5ed36332
        <source>Send coins to a Qtum address</source>
        <translation>Испрати биткоини на Биткоин адреса</translation>
    </message>
    <message>
        <source>&amp;Send</source>
        <translation>&amp;Испрати</translation>
    </message>
    <message>
        <source>&amp;Receive</source>
        <translation>&amp;Прими</translation>
    </message>
    <message>
        <source>&amp;Show / Hide</source>
        <translation>&amp;Прикажи / Сокриј</translation>
    </message>
    <message>
        <source>Encrypt the private keys that belong to your wallet</source>
        <translation>Криптирај ги приватните клучеви кои припаѓаат на твојот паричник</translation>
    </message>
    <message>
        <source>&amp;Settings</source>
        <translation>&amp;Подесувања</translation>
    </message>
    <message>
        <source>&amp;Help</source>
        <translation>&amp;Помош</translation>
    </message>
    <message numerus="yes">
        <source>Processed %n block(s) of transaction history.</source>
        <translation>
            <numerusform />
            <numerusform />
            <numerusform />
        </translation>
    </message>
    <message>
        <source>%1 behind</source>
        <translation>%1 позади</translation>
    </message>
    <message>
        <source>Error</source>
        <translation>Грешка</translation>
    </message>
    <message>
        <source>Warning</source>
        <translation>Предупредување</translation>
    </message>
    <message>
        <source>Up to date</source>
        <translation>Во тек</translation>
    </message>
    <message>
        <source>&amp;Window</source>
        <translation type="unfinished">&amp;Прозорец</translation>
    </message>
    <message numerus="yes">
        <source>%n active connection(s) to Qtum network.</source>
        <extracomment>A substring of the tooltip.</extracomment>
        <translation type="unfinished">
            <numerusform />
            <numerusform />
            <numerusform />
        </translation>
    </message>
    <message>
        <source>Date: %1
</source>
        <translation type="unfinished">Дата: %1
</translation>
    </message>
    <message>
        <source>Amount: %1
</source>
        <translation type="unfinished">Сума: %1
</translation>
    </message>
    <message>
        <source>Type: %1
</source>
        <translation type="unfinished">Тип: %1
</translation>
    </message>
    <message>
        <source>Label: %1
</source>
        <translation type="unfinished">Етикета: %1
</translation>
    </message>
    <message>
        <source>Address: %1
</source>
        <translation type="unfinished">Адреса: %1
</translation>
    </message>
    </context>
<context>
    <name>CoinControlDialog</name>
    <message>
        <source>Bytes:</source>
        <translation type="unfinished">Бајти:</translation>
    </message>
    <message>
        <source>Amount:</source>
        <translation type="unfinished">Сума:</translation>
    </message>
    <message>
        <source>Fee:</source>
        <translation type="unfinished">Провизија:</translation>
    </message>
    <message>
        <source>Dust:</source>
        <translation type="unfinished">Прашина:</translation>
    </message>
    <message>
        <source>After Fee:</source>
        <translation type="unfinished">После Провизија:</translation>
    </message>
    <message>
        <source>Change:</source>
        <translation type="unfinished">Кусур:</translation>
    </message>
    <message>
        <source>Amount</source>
        <translation type="unfinished">Сума</translation>
    </message>
    <message>
        <source>Date</source>
        <translation type="unfinished">Дата</translation>
    </message>
    </context>
<context>
    <name>CreateWalletDialog</name>
    <message>
        <source>Wallet</source>
        <translation type="unfinished">Паричник</translation>
    </message>
    </context>
<context>
    <name>EditAddressDialog</name>
    <message>
        <source>Edit Address</source>
        <translation>Измени Адреса</translation>
    </message>
    <message>
        <source>&amp;Label</source>
        <translation>&amp;Етикета</translation>
    </message>
    <message>
        <source>&amp;Address</source>
        <translation>&amp;Адреса</translation>
    </message>
    </context>
<context>
    <name>FreespaceChecker</name>
    <message>
        <source>name</source>
        <translation>име</translation>
    </message>
    </context>
<context>
    <name>Intro</name>
    <message>
        <source>Qtum</source>
<<<<<<< HEAD
        <translation>Биткоин</translation>
=======
        <translation type="unfinished">Биткоин</translation>
    </message>
    <message numerus="yes">
        <source>(sufficient to restore backups %n day(s) old)</source>
        <extracomment>Explanatory text on the capability of the current prune target.</extracomment>
        <translation type="unfinished">
            <numerusform />
            <numerusform />
            <numerusform />
        </translation>
>>>>>>> 5ed36332
    </message>
    <message>
        <source>Error</source>
        <translation>Грешка</translation>
    </message>
    </context>
<context>
    <name>HelpMessageDialog</name>
    <message>
        <source>version</source>
        <translation type="unfinished">верзија</translation>
    </message>
    </context>
<context>
    <name>OptionsDialog</name>
    <message>
        <source>Options</source>
        <translation>Опции</translation>
    </message>
    <message>
        <source>&amp;Network</source>
        <translation>&amp;Мрежа</translation>
    </message>
    <message>
        <source>W&amp;allet</source>
        <translation type="unfinished">П&amp;аричник</translation>
    </message>
    <message>
        <source>&amp;Window</source>
        <translation>&amp;Прозорец</translation>
    </message>
    <message>
        <source>&amp;OK</source>
        <translation>&amp;ОК</translation>
    </message>
    <message>
        <source>&amp;Cancel</source>
        <translation>&amp;Откажи</translation>
    </message>
    <message>
        <source>none</source>
        <translation type="unfinished">нема</translation>
    </message>
    <message>
        <source>Error</source>
        <translation type="unfinished">Грешка</translation>
    </message>
    </context>
<context>
    <name>OverviewPage</name>
    <message>
        <source>Total:</source>
        <translation>Вкупно:</translation>
    </message>
    </context>
<context>
    <name>PeerTableModel</name>
    <message>
        <source>Sent</source>
        <extracomment>Title of Peers Table column which indicates the total amount of network information we have sent to the peer.</extracomment>
        <translation type="unfinished">Испратени</translation>
    </message>
    <message>
        <source>Network</source>
        <extracomment>Title of Peers Table column which states the network the peer connected through.</extracomment>
        <translation type="unfinished">Мрежа</translation>
    </message>
</context>
<context>
    <name>RPCConsole</name>
    <message>
        <source>Network</source>
        <translation>Мрежа</translation>
    </message>
    <message>
        <source>Name</source>
        <translation type="unfinished">Име</translation>
    </message>
    <message>
        <source>Number of connections</source>
        <translation>Број на конекции</translation>
    </message>
    <message>
        <source>Sent</source>
        <translation type="unfinished">Испратени</translation>
    </message>
    <message>
        <source>Version</source>
        <translation type="unfinished">Верзија</translation>
    </message>
    <message>
        <source>&amp;Console</source>
        <translation>&amp;Конзола</translation>
    </message>
    </context>
<context>
    <name>ReceiveCoinsDialog</name>
    <message>
        <source>&amp;Amount:</source>
        <translation type="unfinished">&amp;Сума:</translation>
    </message>
    <message>
        <source>&amp;Label:</source>
        <translation type="unfinished">&amp;Етикета:</translation>
    </message>
    <message>
        <source>&amp;Message:</source>
        <translation type="unfinished">&amp;Порака:</translation>
    </message>
    <message>
        <source>Show</source>
        <translation type="unfinished">Прикажи</translation>
    </message>
    <message>
        <source>Copy &amp;URI</source>
        <translation type="unfinished">Копирај &amp;URI</translation>
    </message>
    </context>
<context>
    <name>ReceiveRequestDialog</name>
    <message>
        <source>Amount:</source>
        <translation type="unfinished">Сума:</translation>
    </message>
    <message>
        <source>Message:</source>
        <translation type="unfinished">Порака:</translation>
    </message>
    <message>
        <source>Copy &amp;URI</source>
        <translation type="unfinished">Копирај &amp;URI</translation>
    </message>
    <message>
        <source>Copy &amp;Address</source>
        <translation type="unfinished">Копирај &amp;Адреса</translation>
    </message>
    </context>
<context>
    <name>RecentRequestsTableModel</name>
    <message>
        <source>Date</source>
        <translation type="unfinished">Дата</translation>
    </message>
    </context>
<context>
    <name>SendCoinsDialog</name>
    <message>
        <source>Bytes:</source>
        <translation type="unfinished">Бајти:</translation>
    </message>
    <message>
        <source>Amount:</source>
        <translation type="unfinished">Сума:</translation>
    </message>
    <message>
        <source>Fee:</source>
        <translation type="unfinished">Провизија:</translation>
    </message>
    <message>
        <source>After Fee:</source>
        <translation type="unfinished">После Провизија:</translation>
    </message>
    <message>
        <source>Change:</source>
        <translation type="unfinished">Кусур:</translation>
    </message>
    <message>
        <source>Dust:</source>
        <translation type="unfinished">Прашина:</translation>
    </message>
    <message numerus="yes">
        <source>Estimated to begin confirmation within %n block(s).</source>
        <translation>
            <numerusform />
            <numerusform />
            <numerusform />
        </translation>
    </message>
    </context>
<context>
    <name>SendCoinsEntry</name>
    <message>
        <source>A&amp;mount:</source>
        <translation>Сума:</translation>
    </message>
    <message>
        <source>&amp;Label:</source>
        <translation>&amp;Етикета:</translation>
    </message>
    <message>
        <source>Message:</source>
        <translation type="unfinished">Порака:</translation>
    </message>
    </context>
<context>
    <name>TransactionDesc</name>
    <message numerus="yes">
        <source>Open for %n more block(s)</source>
        <translation>
            <numerusform />
            <numerusform />
            <numerusform />
        </translation>
    </message>
    <message>
        <source>Date</source>
        <translation type="unfinished">Дата</translation>
    </message>
    <message numerus="yes">
        <source>matures in %n more block(s)</source>
        <translation>
            <numerusform />
            <numerusform />
            <numerusform />
        </translation>
    </message>
    <message>
        <source>Amount</source>
        <translation type="unfinished">Сума</translation>
    </message>
    </context>
<context>
    <name>TransactionTableModel</name>
    <message>
        <source>Date</source>
        <translation type="unfinished">Дата</translation>
    </message>
    <message numerus="yes">
        <source>Open for %n more block(s)</source>
        <translation>
            <numerusform />
            <numerusform />
            <numerusform />
        </translation>
    </message>
    </context>
<context>
    <name>TransactionView</name>
    <message>
        <source>Date</source>
        <translation type="unfinished">Дата</translation>
    </message>
    </context>
<context>
    <name>WalletView</name>
    <message>
        <source>&amp;Export</source>
        <translation type="unfinished">&amp;Експорт</translation>
    </message>
    <message>
        <source>Export the data in the current tab to a file</source>
        <translation type="unfinished">Експортирај ги податоците од активното јазиче во датотека</translation>
    </message>
    <message>
        <source>Error</source>
        <translation type="unfinished">Грешка</translation>
    </message>
    </context>
<<<<<<< HEAD
<context>
    <name>qtum-core</name>
    </context>
=======
>>>>>>> 5ed36332
</TS><|MERGE_RESOLUTION|>--- conflicted
+++ resolved
@@ -58,12 +58,6 @@
     </message>
     </context>
 <context>
-<<<<<<< HEAD
-    <name>BanTableModel</name>
-    </context>
-<context>
-    <name>QtumGUI</name>
-=======
     <name>QObject</name>
     <message>
         <source>Amount</source>
@@ -141,7 +135,6 @@
             <numerusform />
         </translation>
     </message>
->>>>>>> 5ed36332
     <message>
         <source>%1 B</source>
         <translation type="unfinished">%1 Б</translation>
@@ -186,33 +179,6 @@
         <translation>Прикажи информации за Qt</translation>
     </message>
     <message>
-<<<<<<< HEAD
-        <source>&amp;Options...</source>
-        <translation>&amp;Опции...</translation>
-    </message>
-    <message>
-        <source>&amp;Encrypt Wallet...</source>
-        <translation>&amp;Криптирање на Паричник...</translation>
-    </message>
-    <message>
-        <source>&amp;Backup Wallet...</source>
-        <translation>&amp;Бекап на Паричник...</translation>
-    </message>
-    <message>
-        <source>&amp;Change Passphrase...</source>
-        <translation>&amp;Измени Тајна Фраза...</translation>
-    </message>
-    <message>
-        <source>Open &amp;URI...</source>
-        <translation>Отвори &amp;URI...</translation>
-    </message>
-    <message>
-        <source>Reindexing blocks on disk...</source>
-        <translation>Повторно индексирање на блокови од дискот...</translation>
-    </message>
-    <message>
-=======
->>>>>>> 5ed36332
         <source>Send coins to a Qtum address</source>
         <translation>Испрати биткоини на Биткоин адреса</translation>
     </message>
@@ -376,9 +342,6 @@
     <name>Intro</name>
     <message>
         <source>Qtum</source>
-<<<<<<< HEAD
-        <translation>Биткоин</translation>
-=======
         <translation type="unfinished">Биткоин</translation>
     </message>
     <message numerus="yes">
@@ -389,7 +352,6 @@
             <numerusform />
             <numerusform />
         </translation>
->>>>>>> 5ed36332
     </message>
     <message>
         <source>Error</source>
@@ -648,10 +610,4 @@
         <translation type="unfinished">Грешка</translation>
     </message>
     </context>
-<<<<<<< HEAD
-<context>
-    <name>qtum-core</name>
-    </context>
-=======
->>>>>>> 5ed36332
 </TS>