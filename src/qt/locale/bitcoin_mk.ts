--- conflicted
+++ resolved
@@ -59,7 +59,6 @@
     </context>
 <context>
     <name>QObject</name>
-<<<<<<< HEAD
     <message>
         <source>Amount</source>
         <translation type="unfinished">Сума</translation>
@@ -86,7 +85,7 @@
     </message>
     <message numerus="yes">
         <source>%n second(s)</source>
-        <translation>
+        <translation type="unfinished">
             <numerusform />
             <numerusform />
             <numerusform />
@@ -94,7 +93,7 @@
     </message>
     <message numerus="yes">
         <source>%n minute(s)</source>
-        <translation>
+        <translation type="unfinished">
             <numerusform />
             <numerusform />
             <numerusform />
@@ -150,110 +149,8 @@
     </message>
 </context>
 <context>
-    <name>QtumGUI</name>
-    <message>
-        <source>&amp;Overview</source>
-        <translation>&amp;Преглед</translation>
-=======
-    <message>
-        <source>Amount</source>
-        <translation type="unfinished">Сума</translation>
-    </message>
-    <message>
-        <source>%1 d</source>
-        <translation type="unfinished">%1 д</translation>
-    </message>
-    <message>
-        <source>%1 h</source>
-        <translation type="unfinished">%1 ч</translation>
->>>>>>> ec86f1e9
-    </message>
-    <message>
-        <source>%1 m</source>
-        <translation type="unfinished">%1 м</translation>
-    </message>
-    <message>
-        <source>%1 s</source>
-        <translation type="unfinished">%1 с</translation>
-    </message>
-    <message>
-        <source>%1 ms</source>
-        <translation type="unfinished">%1 мс</translation>
-    </message>
-    <message numerus="yes">
-        <source>%n second(s)</source>
-        <translation type="unfinished">
-            <numerusform />
-            <numerusform />
-            <numerusform />
-        </translation>
-    </message>
-    <message numerus="yes">
-        <source>%n minute(s)</source>
-        <translation type="unfinished">
-            <numerusform />
-            <numerusform />
-            <numerusform />
-        </translation>
-    </message>
-    <message numerus="yes">
-        <source>%n hour(s)</source>
-        <translation type="unfinished">
-            <numerusform />
-            <numerusform />
-            <numerusform />
-        </translation>
-    </message>
-    <message numerus="yes">
-        <source>%n day(s)</source>
-        <translation type="unfinished">
-            <numerusform />
-            <numerusform />
-            <numerusform />
-        </translation>
-    </message>
-    <message numerus="yes">
-        <source>%n week(s)</source>
-        <translation type="unfinished">
-            <numerusform />
-            <numerusform />
-            <numerusform />
-        </translation>
-    </message>
-    <message>
-        <source>%1 and %2</source>
-        <translation type="unfinished">%1 и %2</translation>
-    </message>
-    <message numerus="yes">
-        <source>%n year(s)</source>
-        <translation type="unfinished">
-            <numerusform />
-            <numerusform />
-            <numerusform />
-        </translation>
-    </message>
-    <message>
-        <source>%1 B</source>
-        <translation type="unfinished">%1 Б</translation>
-    </message>
-    <message>
-        <source>%1 MB</source>
-        <translation type="unfinished">%1 МБ</translation>
-    </message>
-    <message>
-        <source>%1 GB</source>
-        <translation type="unfinished">%1 ГБ</translation>
-    </message>
-</context>
-<context>
     <name>BitcoinGUI</name>
     <message>
-<<<<<<< HEAD
-        <source>Send coins to a Qtum address</source>
-        <translation>Испрати биткоини на Биткоин адреса</translation>
-    </message>
-    <message>
-=======
         <source>&amp;Overview</source>
         <translation type="unfinished">&amp;Преглед</translation>
     </message>
@@ -286,7 +183,6 @@
         <translation type="unfinished">Испрати биткоини на Биткоин адреса</translation>
     </message>
     <message>
->>>>>>> ec86f1e9
         <source>&amp;Send</source>
         <translation type="unfinished">&amp;Испрати</translation>
     </message>
@@ -308,11 +204,7 @@
     </message>
     <message numerus="yes">
         <source>Processed %n block(s) of transaction history.</source>
-<<<<<<< HEAD
-        <translation>
-=======
-        <translation type="unfinished">
->>>>>>> ec86f1e9
+        <translation type="unfinished">
             <numerusform />
             <numerusform />
             <numerusform />
@@ -439,11 +331,7 @@
     <name>FreespaceChecker</name>
     <message>
         <source>name</source>
-<<<<<<< HEAD
-        <translation>име</translation>
-=======
         <translation type="unfinished">име</translation>
->>>>>>> ec86f1e9
     </message>
     </context>
 <context>
@@ -527,7 +415,7 @@
         <extracomment>Title of Peers Table column which states the network the peer connected through.</extracomment>
         <translation type="unfinished">Мрежа</translation>
     </message>
-</context>
+    </context>
 <context>
     <name>RPCConsole</name>
     <message>
@@ -540,11 +428,7 @@
     </message>
     <message>
         <source>Number of connections</source>
-<<<<<<< HEAD
-        <translation>Број на конекции</translation>
-=======
         <translation type="unfinished">Број на конекции</translation>
->>>>>>> ec86f1e9
     </message>
     <message>
         <source>Sent</source>
@@ -636,11 +520,7 @@
     </message>
     <message numerus="yes">
         <source>Estimated to begin confirmation within %n block(s).</source>
-<<<<<<< HEAD
-        <translation>
-=======
-        <translation type="unfinished">
->>>>>>> ec86f1e9
+        <translation type="unfinished">
             <numerusform />
             <numerusform />
             <numerusform />
@@ -664,25 +544,13 @@
     </context>
 <context>
     <name>TransactionDesc</name>
-    <message numerus="yes">
-        <source>Open for %n more block(s)</source>
-        <translation>
-            <numerusform />
-            <numerusform />
-            <numerusform />
-        </translation>
-    </message>
     <message>
         <source>Date</source>
         <translation type="unfinished">Дата</translation>
     </message>
     <message numerus="yes">
         <source>matures in %n more block(s)</source>
-<<<<<<< HEAD
-        <translation>
-=======
-        <translation type="unfinished">
->>>>>>> ec86f1e9
+        <translation type="unfinished">
             <numerusform />
             <numerusform />
             <numerusform />
@@ -698,17 +566,6 @@
     <message>
         <source>Date</source>
         <translation type="unfinished">Дата</translation>
-<<<<<<< HEAD
-    </message>
-    <message numerus="yes">
-        <source>Open for %n more block(s)</source>
-        <translation>
-            <numerusform />
-            <numerusform />
-            <numerusform />
-        </translation>
-=======
->>>>>>> ec86f1e9
     </message>
     </context>
 <context>
@@ -719,8 +576,6 @@
     </message>
     </context>
 <context>
-<<<<<<< HEAD
-=======
     <name>WalletFrame</name>
     <message>
         <source>Error</source>
@@ -728,7 +583,6 @@
     </message>
     </context>
 <context>
->>>>>>> ec86f1e9
     <name>WalletView</name>
     <message>
         <source>&amp;Export</source>
@@ -738,12 +592,5 @@
         <source>Export the data in the current tab to a file</source>
         <translation type="unfinished">Експортирај ги податоците од активното јазиче во датотека</translation>
     </message>
-<<<<<<< HEAD
-    <message>
-        <source>Error</source>
-        <translation type="unfinished">Грешка</translation>
-    </message>
-=======
->>>>>>> ec86f1e9
     </context>
 </TS>