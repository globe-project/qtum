--- conflicted
+++ resolved
@@ -307,11 +307,7 @@
     </message>
     <message>
         <source>Send coins to a Qtum address</source>
-<<<<<<< HEAD
-        <translation>ส่ง coins ไปยัง ที่เก็บ Qtum</translation>
-=======
         <translation>ส่งเหรียญไปยังที่อยู่ Qtum</translation>
->>>>>>> da23532c
     </message>
     <message>
         <source>Backup wallet to another location</source>
@@ -430,56 +426,52 @@
         <translation>ทันสมัย</translation>
     </message>
     <message>
-<<<<<<< HEAD
+        <source>&amp;Load PSBT from file...</source>
+        <translation>&amp;โหลด PSBT จากไฟล์...</translation>
+    </message>
+    <message>
+        <source>Load PSBT from clipboard...</source>
+        <translation>โหลด PSBT จากคลิปบอร์ด...</translation>
+    </message>
+    <message>
+        <source>Node window</source>
+        <translation>หน้าต่างโหนด</translation>
+    </message>
+    <message>
+        <source>&amp;Sending addresses</source>
+        <translation>&amp;ที่อยู่การส่ง</translation>
+    </message>
+    <message>
+        <source>&amp;Receiving addresses</source>
+        <translation>&amp;ที่อยู่การรับ</translation>
+    </message>
+    <message>
+        <source>Open Wallet</source>
+        <translation>เปิดกระเป๋าสตางค์</translation>
+    </message>
+    <message>
+        <source>Open a wallet</source>
+        <translation>เปิดกระเป๋าสตางค์</translation>
+    </message>
+    <message>
+        <source>Close Wallet...</source>
+        <translation>ปิดกระเป๋าสตางค์...</translation>
+    </message>
+    <message>
+        <source>Close wallet</source>
+        <translation>ปิดกระเป๋าสตางค์</translation>
+    </message>
+    <message>
+        <source>Close All Wallets...</source>
+        <translation>ปิดกระเป๋าสตางค์ทั้งหมด...</translation>
+    </message>
+    <message>
+        <source>Close all wallets</source>
+        <translation>ปิดกระเป๋าสตางค์ทั้งหมด</translation>
+    </message>
+    <message>
         <source>Show the %1 help message to get a list with possible Qtum command-line options</source>
         <translation>แสดง %1 ข้อความช่วยเหลือ เพื่อแสดงรายการ ตัวเลือกที่เป็นไปได้สำหรับ Qtum command-line</translation>
-=======
-        <source>&amp;Load PSBT from file...</source>
-        <translation>&amp;โหลด PSBT จากไฟล์...</translation>
-    </message>
-    <message>
-        <source>Load PSBT from clipboard...</source>
-        <translation>โหลด PSBT จากคลิปบอร์ด...</translation>
-    </message>
-    <message>
-        <source>Node window</source>
-        <translation>หน้าต่างโหนด</translation>
-    </message>
-    <message>
-        <source>&amp;Sending addresses</source>
-        <translation>&amp;ที่อยู่การส่ง</translation>
-    </message>
-    <message>
-        <source>&amp;Receiving addresses</source>
-        <translation>&amp;ที่อยู่การรับ</translation>
-    </message>
-    <message>
-        <source>Open Wallet</source>
-        <translation>เปิดกระเป๋าสตางค์</translation>
-    </message>
-    <message>
-        <source>Open a wallet</source>
-        <translation>เปิดกระเป๋าสตางค์</translation>
-    </message>
-    <message>
-        <source>Close Wallet...</source>
-        <translation>ปิดกระเป๋าสตางค์...</translation>
-    </message>
-    <message>
-        <source>Close wallet</source>
-        <translation>ปิดกระเป๋าสตางค์</translation>
-    </message>
-    <message>
-        <source>Close All Wallets...</source>
-        <translation>ปิดกระเป๋าสตางค์ทั้งหมด...</translation>
-    </message>
-    <message>
-        <source>Close all wallets</source>
-        <translation>ปิดกระเป๋าสตางค์ทั้งหมด</translation>
-    </message>
-    <message>
-        <source>Show the %1 help message to get a list with possible Qtum command-line options</source>
-        <translation>แสดง %1 ข้อความช่วยเหลือ เพื่อแสดงรายการ ตัวเลือกที่เป็นไปได้สำหรับ Qtum command-line</translation>
     </message>
     <message>
         <source>default wallet</source>
@@ -488,7 +480,6 @@
     <message>
         <source>No wallets available</source>
         <translation>ไม่มีกระเป๋าสตางค์</translation>
->>>>>>> da23532c
     </message>
     <message>
         <source>&amp;Window</source>
@@ -575,13 +566,8 @@
         <translation>กระเป๋าเงินถูก &lt;b&gt;เข้ารหัส&lt;/b&gt; และในปัจจุบัน &lt;b&gt;ล็อค &lt;/b&gt;</translation>
     </message>
     <message>
-<<<<<<< HEAD
-        <source>A fatal error occurred. Qtum can no longer continue safely and will quit.</source>
-        <translation>เกิดข้อผิดพลาดร้ายแรง Qtum ไม่สามารถดำเนินการต่อได้อย่างปลอดภัยอีกต่อไปและจะยกเลิก</translation>
-=======
         <source>Original message:</source>
         <translation>ข้อความดั้งเดิม:</translation>
->>>>>>> da23532c
     </message>
     </context>
 <context>
@@ -1009,13 +995,6 @@
         <translation>Tor</translation>
     </message>
     <message>
-<<<<<<< HEAD
-        <source>Connect to the Qtum network through a separate SOCKS5 proxy for Tor hidden services.</source>
-        <translation>เชื่อมต่อกับ เครือข่าย Qtum ผ่านทาง พร้อกซี่ SOCKS5 แยกต่างหาก สำหรับ Tor เซอร์วิส</translation>
-    </message>
-    <message>
-=======
->>>>>>> da23532c
         <source>&amp;Window</source>
         <translation>&amp;หน้าต่าง</translation>
     </message>
@@ -1566,8 +1545,6 @@
 </context>
 <context>
     <name>qtum-core</name>
-<<<<<<< HEAD
-=======
     <message>
         <source>Importing...</source>
         <translation>กำลังนำเข้า...</translation>
@@ -1588,6 +1565,5 @@
         <source>Cannot downgrade wallet</source>
         <translation>ไม่สามารถดาวน์เกรดกระเป๋าสตางค์</translation>
     </message>
->>>>>>> da23532c
     </context>
 </TS>