<TS language="th" version="2.1">
<context>
    <name>AddressBookPage</name>
    <message>
        <source>Right-click to edit address or label</source>
        <translation>คลิกขวาเพื่อแก้ไขที่อยู่หรือชื่อ</translation>
    </message>
    <message>
        <source>Create a new address</source>
        <translation>สร้างที่อยู่ใหม่</translation>
    </message>
    <message>
        <source>&amp;New</source>
        <translation>ใหม่</translation>
    </message>
    <message>
        <source>Copy the currently selected address to the system clipboard</source>
        <translation>คัดลอกที่อยู่ที่เลือกอยู่ไปยังคลิบบอร์ดของระบบ</translation>
    </message>
    <message>
        <source>&amp;Copy</source>
        <translation>คัดลอก</translation>
    </message>
    <message>
        <source>C&amp;lose</source>
        <translation>ปิด</translation>
    </message>
    <message>
        <source>Delete the currently selected address from the list</source>
        <translation>ลบที่อยู่ที่เลือกไว้ออกจากรายการ</translation>
    </message>
    <message>
        <source>Enter address or label to search</source>
        <translation>ป้อนที่อยู่หรือฉลากเพื่อค้นหา</translation>
    </message>
    <message>
        <source>Export the data in the current tab to a file</source>
        <translation>ส่งออกข้อมูลที่อยู่ในแถบนี้ไปในไฟล์</translation>
    </message>
    <message>
        <source>&amp;Export</source>
        <translation>ส่งออก</translation>
    </message>
    <message>
        <source>&amp;Delete</source>
        <translation>ลบ</translation>
    </message>
    <message>
        <source>Choose the address to send coins to</source>
        <translation>เลือกที่อยู่ที่จะส่งเหรียญ</translation>
    </message>
    <message>
        <source>Choose the address to receive coins with</source>
        <translation>เลือกที่อยู่ที่จะรับเหรียญ</translation>
    </message>
    <message>
        <source>C&amp;hoose</source>
        <translation>เลือก</translation>
    </message>
    <message>
        <source>Sending addresses</source>
        <translation>ที่อยู่ในการส่ง</translation>
    </message>
    <message>
        <source>Receiving addresses</source>
        <translation>ที่อยู่ในการรับ</translation>
    </message>
    <message>
        <source>These are your Qtum addresses for sending payments. Always check the amount and the receiving address before sending coins.</source>
        <translation>ที่อยู่ Qtum ของคุณสำหรับการส่งการชำระเงิน โปรดตรวจสอบจำนวนเงินและที่อยู่รับก่อนที่จะส่งเหรียญ</translation>
    </message>
    <message>
        <source>&amp;Copy Address</source>
        <translation>คัดลอกที่อยู่</translation>
    </message>
    <message>
        <source>Copy &amp;Label</source>
        <translation>คัดลอกชื่อ</translation>
    </message>
    <message>
        <source>&amp;Edit</source>
        <translation>แก้ไข</translation>
    </message>
    <message>
        <source>Export Address List</source>
        <translation>ส่งออกรายการที่อยู่</translation>
    </message>
    <message>
        <source>Comma separated file (*.csv)</source>
        <translation>ไฟล์ที่คั่นด้วยจุลภาค (* .csv)</translation>
    </message>
    <message>
        <source>Exporting Failed</source>
        <translation>การส่งออกล้มเหลว</translation>
    </message>
    <message>
        <source>There was an error trying to save the address list to %1. Please try again.</source>
        <translation>เกิดข้อผิดพลาดขณะพยายามบันทึกรายการที่อยู่ไปยัง %1 กรุณาลองอีกครั้ง.</translation>
    </message>
</context>
<context>
    <name>AddressTableModel</name>
    <message>
        <source>Label</source>
        <translation>ฉลาก, ป้าย,</translation>
    </message>
    <message>
        <source>Address</source>
        <translation>ที่อยู่</translation>
    </message>
    <message>
        <source>(no label)</source>
        <translation>(ไม่มีฉลาก)</translation>
    </message>
</context>
<context>
    <name>AskPassphraseDialog</name>
    <message>
        <source>Passphrase Dialog</source>
        <translation>กล่องโต้ตอบวลีรหัสผ่าน</translation>
    </message>
    <message>
        <source>Enter passphrase</source>
        <translation>ป้อนวลีรหัสผ่าน</translation>
    </message>
    <message>
        <source>New passphrase</source>
        <translation>วลีรหัสผ่านใหม่</translation>
    </message>
    <message>
        <source>Repeat new passphrase</source>
        <translation>ทำซ้ำข้อความรหัสใหม่</translation>
    </message>
    <message>
        <source>Show passphrase</source>
        <translation>ดูวลี</translation>
    </message>
    <message>
        <source>Encrypt wallet</source>
        <translation>กระเป๋าสตางค์ เข้ารหัส</translation>
    </message>
    <message>
        <source>This operation needs your wallet passphrase to unlock the wallet.</source>
        <translation>การดำเนินการนี้ต้องการกระเป๋าสตางค์กระเป๋าสตางค์ของคุณเพื่อปลดล็อกกระเป๋าสตางค์</translation>
    </message>
    <message>
        <source>Unlock wallet</source>
        <translation>ปลดล็อค กระเป๋าสตางค์ </translation>
    </message>
    <message>
        <source>This operation needs your wallet passphrase to decrypt the wallet.</source>
        <translation>การดำเนินการนี้ ต้องการ รหัสผ่าน กระเป๋าสตางค์ ของคุณ เพื่อ ถอดรหัส กระเป๋าสตางค์</translation>
    </message>
    <message>
        <source>Decrypt wallet</source>
        <translation>ถอดรหัส กระเป๋าสตางค์</translation>
    </message>
    <message>
        <source>Change passphrase</source>
        <translation>เปลี่ยน ข้อความรหัสผ่าน</translation>
    </message>
    <message>
        <source>Confirm wallet encryption</source>
        <translation>ยืนยันการเข้ารหัสกระเป๋าเงิน</translation>
    </message>
    <message>
        <source>Are you sure you wish to encrypt your wallet?</source>
        <translation>คุณแน่ใจหรือว่าต้องการเข้ารหัสกระเป๋าเงินของคุณ?</translation>
    </message>
    </context>
<context>
    <name>BanTableModel</name>
    <message>
        <source>IP/Netmask</source>
        <translation>IP/Netmask (ตัวกรอง IP)</translation>
    </message>
    <message>
        <source>Banned Until</source>
        <translation>ห้าม จนถึง</translation>
    </message>
</context>
<context>
    <name>QtumGUI</name>
    <message>
        <source>Sign &amp;message...</source>
        <translation>เซ็นต์ชื่อด้วย &amp;ข้อความ...</translation>
    </message>
    <message>
        <source>Synchronizing with network...</source>
        <translation>กำลังทำข้อมูลให้ตรงกันกับเครือข่าย ...</translation>
    </message>
    <message>
        <source>&amp;Overview</source>
        <translation>&amp;ภาพรวม</translation>
    </message>
    <message>
        <source>Show general overview of wallet</source>
        <translation>แสดงภาพรวมทั่วไปของกระเป๋าเงิน</translation>
    </message>
    <message>
        <source>&amp;Transactions</source>
        <translation>&amp;การทำรายการ</translation>
    </message>
    <message>
        <source>Browse transaction history</source>
        <translation>เรียกดูประวัติการทำธุรกรรม</translation>
    </message>
    <message>
        <source>E&amp;xit</source>
        <translation>&amp;ออก</translation>
    </message>
    <message>
        <source>Quit application</source>
        <translation>ออกจากโปรแกรม</translation>
    </message>
    <message>
        <source>&amp;About %1</source>
        <translation>&amp;เกี่ยวกับ %1</translation>
    </message>
    <message>
        <source>Show information about %1</source>
        <translation>แสดงข้อมูล เกี่ยวกับ %1</translation>
    </message>
    <message>
        <source>About &amp;Qt</source>
        <translation>เกี่ยวกับ &amp;Qt</translation>
    </message>
    <message>
        <source>Show information about Qt</source>
        <translation>แสดงข้อมูล เกี่ยวกับ Qt</translation>
    </message>
    <message>
        <source>&amp;Options...</source>
        <translation>&amp;ตัวเลือก...</translation>
    </message>
    <message>
        <source>Modify configuration options for %1</source>
        <translation>ปรับปรุง ข้อมูลการตั้งค่าตัวเลือก สำหรับ %1</translation>
    </message>
    <message>
        <source>&amp;Encrypt Wallet...</source>
        <translation>&amp;กระเป๋าเงินเข้ารหัส</translation>
    </message>
    <message>
        <source>&amp;Backup Wallet...</source>
        <translation>&amp;สำรองกระเป๋าเงิน...</translation>
    </message>
    <message>
        <source>&amp;Change Passphrase...</source>
        <translation>&amp;เปลี่ยนรหัสผ่าน...</translation>
    </message>
    <message>
        <source>Open &amp;URI...</source>
        <translation>เปิด &amp;URI</translation>
    </message>
    <message>
        <source>Create Wallet...</source>
        <translation>สร้าง Wallet</translation>
    </message>
    <message>
        <source>Reindexing blocks on disk...</source>
        <translation>กำลังทำดัชนี ที่เก็บบล็อก ใหม่ ในดิสก์...</translation>
    </message>
    <message>
        <source>Send coins to a Qtum address</source>
        <translation>ส่ง coins ไปยัง ที่เก็บ Qtum</translation>
    </message>
    <message>
        <source>Backup wallet to another location</source>
        <translation>สำรอง กระเป๋าเงินไปยัง ที่เก็บอื่น</translation>
    </message>
    <message>
        <source>Change the passphrase used for wallet encryption</source>
        <translation>เปลี่ยนรหัสผ่านที่ใช้สำหรับการเข้ารหัสกระเป๋าเงิน</translation>
    </message>
    <message>
        <source>&amp;Verify message...</source>
        <translation>&amp;ยืนยันข้อความ...</translation>
    </message>
    <message>
        <source>&amp;Send</source>
        <translation>&amp;ส่ง</translation>
    </message>
    <message>
        <source>&amp;Receive</source>
        <translation>&amp;รับ</translation>
    </message>
    <message>
        <source>&amp;Show / Hide</source>
        <translation>&amp;แสดง / ซ่อน</translation>
    </message>
    <message>
        <source>Show or hide the main Window</source>
        <translation>แสดง หรือ ซ่อน หน้าหลัก</translation>
    </message>
    <message>
        <source>Encrypt the private keys that belong to your wallet</source>
        <translation>เข้ารหัส private keys/ รหัสส่วนตัว สำหรับกระเป๋าเงินของท่าน</translation>
    </message>
    <message>
        <source>Sign messages with your Qtum addresses to prove you own them</source>
        <translation>เซ็นชื่อด้วยข้อความ ที่เก็บ Qtum เพื่อแสดงว่าท่านเป็นเจ้าของ qtum นี้จริง</translation>
    </message>
    <message>
        <source>Verify messages to ensure they were signed with specified Qtum addresses</source>
        <translation>ตรวจสอบ ข้อความ เพื่อให้แน่ใจว่า การเซ็นต์ชื่อ ด้วยที่เก็บ Qtum แล้ว</translation>
    </message>
    <message>
        <source>&amp;File</source>
        <translation>&amp;ไฟล์</translation>
    </message>
    <message>
        <source>&amp;Settings</source>
        <translation>&amp;การตั้งค่า</translation>
    </message>
    <message>
        <source>&amp;Help</source>
        <translation>&amp;ช่วยเหลือ</translation>
    </message>
    <message>
        <source>Tabs toolbar</source>
        <translation>แถบเครื่องมือ</translation>
    </message>
    <message>
        <source>Request payments (generates QR codes and qtum: URIs)</source>
        <translation>เรียกเก็บ การชำระเงิน (สร้าง QR codes และ qtum: URIs)</translation>
    </message>
    <message>
        <source>Show the list of used sending addresses and labels</source>
        <translation>แสดงรายการ ที่เก็บเงินที่จะส่ง qtum ออก และป้ายชื่อ ที่ใช้ไปแล้ว</translation>
    </message>
    <message>
        <source>Show the list of used receiving addresses and labels</source>
        <translation>แสดงรายการ ที่เก็บเงินที่จะรับ qtum เข้า และป้ายชื่อ ที่ใช้ไปแล้ว</translation>
<<<<<<< HEAD
    </message>
    <message>
        <source>Open a qtum: URI or payment request</source>
        <translation>เปิด qtum: URI หรือ การเรียกเก็บเงิน (การเรียกให้ชำระเงิน)</translation>
=======
>>>>>>> ee8ca219
    </message>
    <message>
        <source>&amp;Command-line options</source>
        <translation>&amp;ตัวเลือก Command-line</translation>
    </message>
    <message numerus="yes">
        <source>%n active connection(s) to Qtum network</source>
        <translation><numerusform>%n ช่องการเชื่อมต่อที่ใช้งานได้ เพื่อเชื่อมกับเครือข่าย Qtum</numerusform></translation>
    </message>
    <message>
        <source>Indexing blocks on disk...</source>
        <translation>การกำลังสร้างดัชนีของบล็อก ในดิสก์...</translation>
    </message>
    <message>
        <source>Processing blocks on disk...</source>
        <translation>กำลังดำเนินการกับบล็อกในดิสก์...</translation>
    </message>
    <message numerus="yes">
        <source>Processed %n block(s) of transaction history.</source>
        <translation><numerusform>%n บล็อกในประวัติรายการ ได้รับการดำเนินการเรียบร้อยแล้ว</numerusform></translation>
    </message>
    <message>
        <source>%1 behind</source>
        <translation>%1 ตามหลัง</translation>
    </message>
    <message>
        <source>Last received block was generated %1 ago.</source>
        <translation>บล็อกสุดท้ายที่ได้รับ สร้างขึ้นเมื่อ %1 มาแล้ว</translation>
    </message>
    <message>
        <source>Transactions after this will not yet be visible.</source>
        <translation>รายการหลังจากนี้ จะไม่แสดงให้เห็น</translation>
    </message>
    <message>
        <source>Error</source>
        <translation>ข้อผิดพลาด</translation>
    </message>
    <message>
        <source>Warning</source>
        <translation>คำเตือน</translation>
    </message>
    <message>
        <source>Information</source>
        <translation>ข้อมูล</translation>
    </message>
    <message>
        <source>Up to date</source>
        <translation>ทันสมัย</translation>
    </message>
    <message>
        <source>Show the %1 help message to get a list with possible Qtum command-line options</source>
        <translation>แสดง %1 ข้อความช่วยเหลือ เพื่อแสดงรายการ ตัวเลือกที่เป็นไปได้สำหรับ Qtum command-line</translation>
    </message>
    <message>
        <source>&amp;Window</source>
        <translation>&amp;วันโดว์</translation>
    </message>
    <message>
        <source>%1 client</source>
        <translation>%1 ลูกค้า</translation>
    </message>
    <message>
        <source>Catching up...</source>
        <translation>กำลังตามให้ทัน...</translation>
    </message>
    <message>
        <source>Date: %1
</source>
        <translation>วันที่: %1
</translation>
    </message>
    <message>
        <source>Amount: %1
</source>
        <translation>จำนวน: %1
</translation>
    </message>
    <message>
        <source>Type: %1
</source>
        <translation>ชนิด: %1
</translation>
    </message>
    <message>
        <source>Label: %1
</source>
        <translation>ป้ายชื่อ: %1
</translation>
    </message>
    <message>
        <source>Address: %1
</source>
        <translation>ที่อยู่: %1
</translation>
    </message>
    <message>
        <source>Sent transaction</source>
        <translation>รายการที่ส่ง</translation>
    </message>
    <message>
        <source>Incoming transaction</source>
        <translation>การทำรายการขาเข้า</translation>
    </message>
    <message>
        <source>Wallet is &lt;b&gt;encrypted&lt;/b&gt; and currently &lt;b&gt;unlocked&lt;/b&gt;</source>
        <translation>ระเป๋าเงินถูก &lt;b&gt;เข้ารหัส&lt;/b&gt; และในขณะนี้ &lt;b&gt;ปลดล็อคแล้ว&lt;/b&gt;</translation>
    </message>
    <message>
        <source>Wallet is &lt;b&gt;encrypted&lt;/b&gt; and currently &lt;b&gt;locked&lt;/b&gt;</source>
        <translation>กระเป๋าเงินถูก &lt;b&gt;เข้ารหัส&lt;/b&gt; และในปัจจุบัน &lt;b&gt;ล็อค &lt;/b&gt;</translation>
    </message>
    <message>
        <source>A fatal error occurred. Qtum can no longer continue safely and will quit.</source>
        <translation>เกิดข้อผิดพลาดร้ายแรง Qtum ไม่สามารถดำเนินการต่อได้อย่างปลอดภัยอีกต่อไปและจะยกเลิก</translation>
    </message>
</context>
<context>
    <name>CoinControlDialog</name>
    <message>
        <source>Coin Selection</source>
        <translation>การเลือก Coin</translation>
    </message>
    <message>
        <source>Quantity:</source>
        <translation>จำนวน:</translation>
    </message>
    <message>
        <source>Bytes:</source>
        <translation>ไบต์:</translation>
    </message>
    <message>
        <source>Amount:</source>
        <translation>จำนวน:</translation>
    </message>
    <message>
        <source>Fee:</source>
        <translation>ค่าธรรมเนียม:</translation>
    </message>
    <message>
        <source>Dust:</source>
        <translation>เศษ:</translation>
    </message>
    <message>
        <source>After Fee:</source>
        <translation>ส่วนที่เหลือจากค่าธรรมเนียม:</translation>
    </message>
    <message>
        <source>Change:</source>
        <translation>เงินทอน:</translation>
    </message>
    <message>
        <source>(un)select all</source>
        <translation>(ไม่)เลือกทั้งหมด</translation>
    </message>
    <message>
        <source>Tree mode</source>
        <translation>โหมดแบบต้นไม้</translation>
    </message>
    <message>
        <source>List mode</source>
        <translation>โหมดแบบรายการ</translation>
    </message>
    <message>
        <source>Amount</source>
        <translation>จำนวน</translation>
    </message>
    <message>
        <source>Received with label</source>
        <translation>รับโดยป้ายชื่อ (label)</translation>
    </message>
    <message>
        <source>Received with address</source>
        <translation>รับโดยที่เก็บ</translation>
    </message>
    <message>
        <source>Date</source>
        <translation>วันที่</translation>
    </message>
    <message>
        <source>Confirmations</source>
        <translation>การยืนยัน</translation>
    </message>
    <message>
        <source>Confirmed</source>
        <translation>ยืนยันแล้ว</translation>
    </message>
    <message>
        <source>Copy address</source>
        <translation>คัดลอกที่อยู่</translation>
    </message>
    <message>
        <source>Copy label</source>
        <translation>คัดลอกป้ายกำกับ</translation>
    </message>
    <message>
        <source>Copy amount</source>
        <translation>คัดลอกจำนวนเงิน</translation>
    </message>
    <message>
        <source>Copy transaction ID</source>
        <translation>คัดลอก ID ธุรกรรม</translation>
    </message>
    <message>
        <source>(no label)</source>
        <translation>(ไม่มีฉลาก)</translation>
    </message>
    </context>
<context>
    <name>CreateWalletActivity</name>
    </context>
<context>
    <name>CreateWalletDialog</name>
    <message>
        <source>Encrypt Wallet</source>
        <translation>เข้ารหัสกระเป๋าเงิน</translation>
    </message>
    <message>
        <source>Make Blank Wallet</source>
        <translation>ทำกระเป๋าเงินเปล่า</translation>
    </message>
    <message>
        <source>Create</source>
        <translation>สร้าง</translation>
    </message>
</context>
<context>
    <name>EditAddressDialog</name>
    <message>
        <source>Edit Address</source>
        <translation>แก้ไขที่อยู่</translation>
    </message>
    <message>
        <source>&amp;Label</source>
        <translation>&amp;ป้ายชื่อ</translation>
    </message>
    <message>
        <source>The label associated with this address list entry</source>
        <translation>รายการแสดง ป้ายชื่อที่เกี่ยวข้องกับที่เก็บนี้</translation>
    </message>
    <message>
        <source>The address associated with this address list entry. This can only be modified for sending addresses.</source>
        <translation>ที่เก็บที่เกี่ยวข้องกับ ที่เก็บที่แสดงรายการนี้ การปรับปรุงนี้ทำได้สำหรับ ที่เก็บเงินที่จะใช่ส่งเงิน เท่านั้น</translation>
    </message>
    <message>
        <source>&amp;Address</source>
        <translation>&amp;ที่เก็บ</translation>
    </message>
    </context>
<context>
    <name>FreespaceChecker</name>
    <message>
        <source>A new data directory will be created.</source>
        <translation>ไดเร็กทอรี่ใหม่ที่ใช้เก็บข้อมูลจะถูกสร้างขึ้นมา</translation>
    </message>
    <message>
        <source>name</source>
        <translation>ชื่อ</translation>
    </message>
    <message>
        <source>Directory already exists. Add %1 if you intend to create a new directory here.</source>
        <translation>ไดเร็กทอรี่มีอยู่แล้ว ใส่เพิ่ม %1 หากท่านต้องการสร้างไดเร็กทอรี่ใหม่ที่นี่</translation>
    </message>
    <message>
        <source>Path already exists, and is not a directory.</source>
        <translation>พาธ มีอยู่แล้ว พาธนี่ไม่ใช่ไดเร็กทอรี่</translation>
    </message>
    <message>
        <source>Cannot create data directory here.</source>
        <translation>ไม่สามารถสร้างไดเร็กทอรี่ข้อมูลที่นี่</translation>
    </message>
</context>
<context>
    <name>HelpMessageDialog</name>
    <message>
        <source>version</source>
        <translation>เวอร์ชั่น</translation>
    </message>
    <message>
        <source>About %1</source>
        <translation>เกี่ยวกับ %1</translation>
    </message>
    <message>
        <source>Command-line options</source>
        <translation>ตัวเลือก Command-line</translation>
    </message>
</context>
<context>
    <name>Intro</name>
    <message>
        <source>Welcome</source>
        <translation>ยินดีต้อนรับ</translation>
    </message>
    <message>
        <source>Welcome to %1.</source>
        <translation>ยินดีต้องรับสู่ %1</translation>
    </message>
    <message>
        <source>As this is the first time the program is launched, you can choose where %1 will store its data.</source>
        <translation>นี่เป็นการรันโปรแกรมครั้งแรก ท่านสามารถเลือก ว่าจะเก็บข้อมูลไว้ที่ %1</translation>
    </message>
    <message>
        <source>Use the default data directory</source>
        <translation>ใช้ไดเร็กทอรี่ข้อมูล ที่เป็นค่าเริ่มต้น</translation>
    </message>
    <message>
        <source>Use a custom data directory:</source>
        <translation>ใช้ไดเร็กทอรี่ข้อมูลที่ตั้งค่าเอง:</translation>
    </message>
    <message>
        <source>Qtum</source>
        <translation>Qtum</translation>
    </message>
    <message>
        <source>Approximately %1 GB of data will be stored in this directory.</source>
        <translation>ประมาณ %1 GB ของข้อมูลจะเก็บในไดเร็กทอรี่</translation>
    </message>
    <message>
        <source>The wallet will also be stored in this directory.</source>
        <translation>The wallet เก็บใว้ในไดเร็กทอรี่</translation>
    </message>
    <message>
        <source>Error: Specified data directory "%1" cannot be created.</source>
        <translation>ข้อผิดพลาด: ไดเร็กทอรี่ข้อมูลที่ต้องการ "%1" ไม่สามารถสร้างได้</translation>
    </message>
    <message>
        <source>Error</source>
        <translation>ข้อผิดพลาด</translation>
    </message>
    <message numerus="yes">
        <source>%n GB of free space available</source>
        <translation><numerusform>%n GB พื้นที่ว่างบนดิสก์ที่ใช้ได้</numerusform></translation>
    </message>
    <message numerus="yes">
        <source>(of %n GB needed)</source>
        <translation><numerusform>(ต้องการพื้นที่ %n GB)</numerusform></translation>
    </message>
    </context>
<context>
    <name>ModalOverlay</name>
    <message>
        <source>Form</source>
        <translation>รูป</translation>
    </message>
    </context>
<context>
    <name>OpenURIDialog</name>
    <message>
        <source>URI:</source>
        <translation>URI:</translation>
    </message>
</context>
<context>
    <name>OpenWalletActivity</name>
    </context>
<context>
    <name>OptionsDialog</name>
    <message>
        <source>Options</source>
        <translation>ตัวเลือก</translation>
    </message>
    <message>
        <source>&amp;Main</source>
        <translation>&amp;หลัก</translation>
    </message>
    <message>
        <source>Automatically start %1 after logging in to the system.</source>
        <translation>เริ่มต้นอัตโนมัติ %1 หลังจาก ล็อกอิน เข้าสู่ระบบแล้ว</translation>
    </message>
    <message>
        <source>&amp;Start %1 on system login</source>
        <translation>&amp;เริ่ม %1 ในการล็อกอินระบบ</translation>
    </message>
    <message>
        <source>Size of &amp;database cache</source>
        <translation>ขนาดของ &amp;database cache</translation>
    </message>
    <message>
        <source>Number of script &amp;verification threads</source>
        <translation>จำนวนของสคริปท์ &amp;verification threads</translation>
    </message>
    <message>
        <source>IP address of the proxy (e.g. IPv4: 127.0.0.1 / IPv6: ::1)</source>
        <translation>IP แอดเดส ของ proxy (เช่น IPv4: 127.0.0.1 / IPv6: ::1)</translation>
    </message>
    <message>
        <source>Minimize instead of exit the application when the window is closed. When this option is enabled, the application will be closed only after selecting Exit in the menu.</source>
        <translation>มินิไมซ์แอพ แทนการออกจากแอพพลิเคชั่น เมื่อวินโดว์ได้รับการปิด เมื่อเลือกตัวเลือกนี้ แอพพลิเคชั่น จะถูกปิด ก็ต่อเมื่อ มีการเลือกเมนู Exit/ออกจากระบบ เท่านั้น</translation>
    </message>
    <message>
        <source>Third party URLs (e.g. a block explorer) that appear in the transactions tab as context menu items. %s in the URL is replaced by transaction hash. Multiple URLs are separated by vertical bar |.</source>
        <translation>URL แบบอื่น (ยกตัวอย่าง เอ็กพลอเลอร์บล็อก) ที่อยู่ใน เมนูรายการ ลำดับ %s ใน URL จะถูกเปลี่ยนด้วย รายการแฮช URL ที่เป็นแบบหลายๆอัน จะถูกแยก โดย เครื่องหมายเส้นบาร์ตั้ง |</translation>
    </message>
    <message>
        <source>Reset all client options to default.</source>
        <translation>รีเซต ไคลเอ็นออพชั่น กลับไปเป็นค่าเริ่มต้น</translation>
    </message>
    <message>
        <source>&amp;Reset Options</source>
        <translation>&amp;รีเซต ออพชั่น</translation>
    </message>
    <message>
        <source>&amp;Network</source>
        <translation>&amp;เน็ตเวิร์ก</translation>
    </message>
    <message>
        <source>(0 = auto, &lt;0 = leave that many cores free)</source>
        <translation>(0 = อัตโนมัติ, &lt;0 = ปล่อย คอร์ อิสระ)</translation>
    </message>
    <message>
        <source>W&amp;allet</source>
        <translation>กระเ&amp;ป๋าเงิน</translation>
    </message>
    <message>
        <source>Expert</source>
        <translation>ผู้เชี่ยวชาญ</translation>
    </message>
    <message>
        <source>Enable coin &amp;control features</source>
        <translation>เปิดใช้ coin &amp; รูปแบบการควบคุม</translation>
    </message>
    <message>
        <source>If you disable the spending of unconfirmed change, the change from a transaction cannot be used until that transaction has at least one confirmation. This also affects how your balance is computed.</source>
        <translation>หากท่านไม่เปิดใช้ การใช้เงินทอนที่ยังไม่ยืนยัน เงินทอนจากการทำรายการจะไม่สามารถใช้ได้ จนกว่ารายการที่ทำการ จะได้รับการยืนยันหนึ่งครั้ง และจะกระทบการคำนวณยอดคงเหลือของท่านด้วย</translation>
    </message>
    <message>
        <source>&amp;Spend unconfirmed change</source>
        <translation>&amp;ใช้เงินทอนที่ยังไม่ยืนยัน</translation>
    </message>
    <message>
        <source>Automatically open the Qtum client port on the router. This only works when your router supports UPnP and it is enabled.</source>
        <translation>เปิด Qtum ไคล์เอ็นท์พอร์ต/client port บน router โดยอัตโนมัติ วิธีนี้ใช้ได้เมื่อ router สนับสนุน UPnP และสถานะเปิดใช้งาน</translation>
    </message>
    <message>
        <source>Map port using &amp;UPnP</source>
        <translation>จองพอร์ต โดยใช้ &amp;UPnP</translation>
    </message>
    <message>
        <source>Connect to the Qtum network through a SOCKS5 proxy.</source>
        <translation>เชื่อมต่อกับ Qtum เน็ตเวิร์ก ผ่านพร็อกซี่แบบ SOCKS5</translation>
    </message>
    <message>
        <source>&amp;Connect through SOCKS5 proxy (default proxy):</source>
        <translation>&amp;เชื่อมต่อผ่าน พร็อกซี่ SOCKS5 (พร็อกซี่เริ่มต้น):</translation>
    </message>
    <message>
        <source>Proxy &amp;IP:</source>
        <translation>พร็อกซี่ &amp;IP:</translation>
    </message>
    <message>
        <source>&amp;Port:</source>
        <translation>&amp;พอร์ต</translation>
    </message>
    <message>
        <source>Port of the proxy (e.g. 9050)</source>
        <translation>พอร์ตของพร็อกซี่ (ตัวอย่าง 9050)</translation>
    </message>
    <message>
        <source>Used for reaching peers via:</source>
        <translation>ใช้ในการเข้าถึงอีกฝ่ายหนึ่ง peer โดย:</translation>
    </message>
    <message>
        <source>IPv4</source>
        <translation>IPv4</translation>
    </message>
    <message>
        <source>IPv6</source>
        <translation>IPv6</translation>
    </message>
    <message>
        <source>Tor</source>
        <translation>Tor</translation>
    </message>
    <message>
        <source>Connect to the Qtum network through a separate SOCKS5 proxy for Tor hidden services.</source>
        <translation>เชื่อมต่อกับ เครือข่าย Qtum ผ่านทาง พร้อกซี่ SOCKS5 แยกต่างหาก สำหรับ Tor เซอร์วิส</translation>
    </message>
    <message>
        <source>&amp;Window</source>
        <translation>&amp;วันโดว์</translation>
    </message>
    <message>
        <source>Show only a tray icon after minimizing the window.</source>
        <translation>แสดงเทรย์ไอคอน หลังมืนิไมส์วินโดว์ เท่านั้น</translation>
    </message>
    <message>
        <source>Error</source>
        <translation>ข้อผิดพลาด</translation>
    </message>
    </context>
<context>
    <name>OverviewPage</name>
    <message>
        <source>Form</source>
        <translation>รูป</translation>
    </message>
    </context>
<context>
    <name>PaymentServer</name>
    </context>
<context>
    <name>PeerTableModel</name>
    </context>
<context>
    <name>QObject</name>
    <message>
        <source>Amount</source>
        <translation>จำนวน</translation>
    </message>
    <message>
        <source>%1 and %2</source>
        <translation>%1 และ %2</translation>
    </message>
    </context>
<context>
    <name>QRImageWidget</name>
    </context>
<context>
    <name>RPCConsole</name>
    </context>
<context>
    <name>ReceiveCoinsDialog</name>
    <message>
        <source>&amp;Label:</source>
        <translation>&amp;ชื่อ:</translation>
    </message>
    <message>
        <source>Copy label</source>
        <translation>คัดลอกป้ายกำกับ</translation>
    </message>
    <message>
        <source>Copy amount</source>
        <translation>คัดลอกจำนวนเงิน</translation>
    </message>
</context>
<context>
    <name>ReceiveRequestDialog</name>
    <message>
        <source>Address</source>
        <translation>ที่อยู่</translation>
    </message>
    <message>
        <source>Amount</source>
        <translation>จำนวน</translation>
    </message>
    <message>
        <source>Label</source>
        <translation>ฉลาก, ป้าย,</translation>
    </message>
    <message>
        <source>Wallet</source>
        <translation>กระเป๋าเงิน</translation>
    </message>
</context>
<context>
    <name>RecentRequestsTableModel</name>
    <message>
        <source>Date</source>
        <translation>วันที่</translation>
    </message>
    <message>
        <source>Label</source>
        <translation>ฉลาก, ป้าย,</translation>
    </message>
    <message>
        <source>(no label)</source>
        <translation>(ไม่มีฉลาก)</translation>
    </message>
    </context>
<context>
    <name>SendCoinsDialog</name>
    <message>
        <source>Send Coins</source>
        <translation>ส่งเหรียญ</translation>
    </message>
    <message>
        <source>Quantity:</source>
        <translation>จำนวน:</translation>
    </message>
    <message>
        <source>Bytes:</source>
        <translation>ไบต์:</translation>
    </message>
    <message>
        <source>Amount:</source>
        <translation>จำนวน:</translation>
    </message>
    <message>
        <source>Fee:</source>
        <translation>ค่าธรรมเนียม:</translation>
    </message>
    <message>
        <source>After Fee:</source>
        <translation>ส่วนที่เหลือจากค่าธรรมเนียม:</translation>
    </message>
    <message>
        <source>Change:</source>
        <translation>เงินทอน:</translation>
    </message>
    <message>
        <source>Dust:</source>
        <translation>เศษ:</translation>
    </message>
    <message>
        <source>Copy amount</source>
        <translation>คัดลอกจำนวนเงิน</translation>
    </message>
    <message>
        <source>(no label)</source>
        <translation>(ไม่มีฉลาก)</translation>
    </message>
</context>
<context>
    <name>SendCoinsEntry</name>
    <message>
        <source>&amp;Label:</source>
        <translation>&amp;ชื่อ:</translation>
    </message>
    </context>
<context>
    <name>ShutdownWindow</name>
    </context>
<context>
    <name>SignVerifyMessageDialog</name>
    </context>
<context>
    <name>TrafficGraphWidget</name>
    </context>
<context>
    <name>TransactionDesc</name>
    <message>
        <source>Date</source>
        <translation>วันที่</translation>
    </message>
    <message>
        <source>Amount</source>
        <translation>จำนวน</translation>
    </message>
    </context>
<context>
    <name>TransactionDescDialog</name>
    </context>
<context>
    <name>TransactionTableModel</name>
    <message>
        <source>Date</source>
        <translation>วันที่</translation>
    </message>
    <message>
        <source>Label</source>
        <translation>ฉลาก, ป้าย,</translation>
    </message>
    <message>
        <source>(no label)</source>
        <translation>(ไม่มีฉลาก)</translation>
    </message>
    </context>
<context>
    <name>TransactionView</name>
    <message>
        <source>Copy address</source>
        <translation>คัดลอกที่อยู่</translation>
    </message>
    <message>
        <source>Copy label</source>
        <translation>คัดลอกป้ายกำกับ</translation>
    </message>
    <message>
        <source>Copy amount</source>
        <translation>คัดลอกจำนวนเงิน</translation>
    </message>
    <message>
        <source>Copy transaction ID</source>
        <translation>คัดลอก ID ธุรกรรม</translation>
    </message>
    <message>
        <source>Comma separated file (*.csv)</source>
        <translation>ไฟล์ที่คั่นด้วยจุลภาค (* .csv)</translation>
    </message>
    <message>
        <source>Confirmed</source>
        <translation>ยืนยันแล้ว</translation>
    </message>
    <message>
        <source>Date</source>
        <translation>วันที่</translation>
    </message>
    <message>
        <source>Label</source>
        <translation>ฉลาก, ป้าย,</translation>
    </message>
    <message>
        <source>Address</source>
        <translation>ที่อยู่</translation>
    </message>
    <message>
        <source>Exporting Failed</source>
        <translation>การส่งออกล้มเหลว</translation>
    </message>
    </context>
<context>
    <name>UnitDisplayStatusBarControl</name>
    </context>
<context>
    <name>WalletController</name>
    </context>
<context>
    <name>WalletFrame</name>
    </context>
<context>
    <name>WalletModel</name>
    <message>
        <source>Send Coins</source>
        <translation>ส่งเหรียญ</translation>
    </message>
    </context>
<context>
    <name>WalletView</name>
    <message>
        <source>&amp;Export</source>
        <translation>ส่งออก</translation>
    </message>
    <message>
        <source>Export the data in the current tab to a file</source>
        <translation>ส่งออกข้อมูลที่อยู่ในแถบนี้ไปในไฟล์</translation>
    </message>
    </context>
<context>
    <name>qtum-core</name>
    </context>
</TS><|MERGE_RESOLUTION|>--- conflicted
+++ resolved
@@ -332,13 +332,6 @@
     <message>
         <source>Show the list of used receiving addresses and labels</source>
         <translation>แสดงรายการ ที่เก็บเงินที่จะรับ qtum เข้า และป้ายชื่อ ที่ใช้ไปแล้ว</translation>
-<<<<<<< HEAD
-    </message>
-    <message>
-        <source>Open a qtum: URI or payment request</source>
-        <translation>เปิด qtum: URI หรือ การเรียกเก็บเงิน (การเรียกให้ชำระเงิน)</translation>
-=======
->>>>>>> ee8ca219
     </message>
     <message>
         <source>&amp;Command-line options</source>
