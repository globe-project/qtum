--- conflicted
+++ resolved
@@ -47,11 +47,7 @@
     </message>
     <message>
         <source>Choose the address to send coins to</source>
-<<<<<<< HEAD
-        <translation type="unfinished">Wählen Sie die Adresse aus, an die Sie Qtums senden möchten</translation>
-=======
         <translation type="unfinished">Wählen Sie die Adresse aus, an die Sie Qtums senden möchten</translation> 
->>>>>>> d82fec21
     </message>
     <message>
         <source>Choose the address to receive coins with</source>
@@ -76,11 +72,7 @@
     <message>
         <source>These are your Qtum addresses for receiving payments. Use the 'Create new receiving address' button in the receive tab to create new addresses.
 Signing is only possible with addresses of the type 'legacy'.</source>
-<<<<<<< HEAD
-        <translation type="unfinished">Dies sind Ihre Qtum-Adressen für den Empfang von Zahlungen. Verwenden Sie die 'Neue Empfangsadresse erstellen' Taste auf der Registerkarte "Empfangen", um neue Adressen zu erstellen.
-=======
         <translation type="unfinished">Dies sind Ihre Qtum-Adressen für den Empfang von Zahlungen. Verwenden Sie die 'Neue Empfangsadresse erstellen' Taste auf der Registerkarte "Empfangen", um neue Adressen zu erstellen. 
->>>>>>> d82fec21
 Das Signieren ist nur mit Adressen vom Typ 'Legacy' möglich.</translation>
     </message>
     <message>
@@ -644,8 +636,6 @@
         <translation type="unfinished">Das von einer früheren Version gestartete -txindex-Upgrade kann nicht abgeschlossen werden. Starten Sie mit der vorherigen Version neu oder führen Sie ein vollständiges -reindex aus.</translation>
     </message>
     <message>
-<<<<<<< HEAD
-=======
         <source>%s request to listen on port %u. This port is considered "bad" and thus it is unlikely that any Qtum Core peers connect to it. See doc/p2p-bad-ports.md for details and a full list.</source>
         <translation type="unfinished">%s Aufforderung, auf Port %u zu lauschen. Dieser Port wird als "schlecht" eingeschätzt und es ist daher unwahrscheinlich, dass sich Qtum Core Peers mit ihm verbinden. Siehe doc/p2p-bad-ports.md für Details und eine vollständige Liste.</translation>
     </message>
@@ -666,13 +656,10 @@
         <translation type="unfinished">Angenommen gültig: Die letzte Wallet-Synchronisation geht über die verfügbaren Blockdaten hinaus. Sie müssen warten, bis die Hintergrundvalidierungskette weitere Blöcke herunterlädt.</translation>
     </message>
     <message>
->>>>>>> d82fec21
         <source>Cannot provide specific connections and have addrman find outgoing connections at the same time.</source>
         <translation type="unfinished">Es ist nicht möglich, bestimmte Verbindungen anzubieten und gleichzeitig addrman ausgehende Verbindungen finden zu lassen.</translation>
     </message>
     <message>
-<<<<<<< HEAD
-=======
         <source>Error loading %s: External signer wallet being loaded without external signer support compiled</source>
         <translation type="unfinished">Fehler beim Laden von %s: Externe Unterzeichner-Brieftasche wird geladen, ohne dass die Unterstützung für externe Unterzeichner kompiliert wurde</translation>
     </message>
@@ -685,7 +672,6 @@
         <translation type="unfinished">Kann ungültige Datei peers.dat nicht umbenennen. Bitte Verschieben oder Löschen und noch einmal versuchen.</translation>
     </message>
     <message>
->>>>>>> d82fec21
         <source>Config setting for %s only applied on %s network when in [%s] section.</source>
         <translation type="unfinished">Konfigurationseinstellungen für %s sind nur auf %s network gültig, wenn in Sektion [%s]</translation>
     </message>
@@ -1362,13 +1348,10 @@
     <message>
         <source>Load Partially Signed Qtum Transaction</source>
         <translation type="unfinished">Lade teilsignierte Qtum-Transaktion</translation>
-<<<<<<< HEAD
-=======
     </message>
     <message>
         <source>Load PSBT from &amp;clipboard…</source>
         <translation type="unfinished">PSBT von &amp;Zwischenablage laden...</translation>
->>>>>>> d82fec21
     </message>
     <message>
         <source>Load Partially Signed Qtum Transaction from clipboard</source>
@@ -1421,11 +1404,7 @@
         <translation type="unfinished">Schließe alle Wallets</translation>
     </message>
     <message>
-<<<<<<< HEAD
-        <source>Show the %1 help message to get a list with possible Qtum command-line options</source>
-=======
         <source>Show the %1 help message to get a list with possible Qtum command-line options</source> 
->>>>>>> d82fec21
         <translation type="unfinished">Zeige den "%1"-Hilfetext, um eine Liste mit möglichen Kommandozeilenoptionen zu erhalten</translation>
     </message>
     <message>
@@ -1489,11 +1468,7 @@
         <translation type="unfinished">S&amp;Wie</translation>
     </message>
     <message numerus="yes">
-<<<<<<< HEAD
-        <source>%n active connection(s) to Qtum network.</source>
-=======
         <source>%n active connection(s) to Qtum network.</source> 
->>>>>>> d82fec21
         <extracomment>A substring of the tooltip.</extracomment>
         <translation type="unfinished">
             <numerusform>%n aktive Verbindung(en) zum Qtum-Netzwerk.</numerusform>
@@ -2448,9 +2423,6 @@
     </message>
     <message>
         <source>Choose the default subdivision unit to show in the interface and when sending coins.</source>
-<<<<<<< HEAD
-        <translation type="unfinished">Wählen Sie die standardmäßige Untereinheit, die in der Benutzeroberfläche und beim Überweisen von Qtums angezeigt werden soll.</translation>
-=======
         <translation type="unfinished">Wählen Sie die standardmäßige Untereinheit, die in der Benutzeroberfläche und beim Überweisen von Qtums angezeigt werden soll.</translation> 
     </message>
     <message>
@@ -2460,7 +2432,6 @@
     <message>
         <source>&amp;Third-party transaction URLs</source>
         <translation type="unfinished">&amp;Transaktions-URLs von Drittanbietern</translation>
->>>>>>> d82fec21
     </message>
     <message>
         <source>Whether to show coin control features or not.</source>
@@ -3521,11 +3492,7 @@
     <name>SendCoinsDialog</name>
     <message>
         <source>Send Coins</source>
-<<<<<<< HEAD
-        <translation type="unfinished">Qtums überweisen</translation>
-=======
         <translation type="unfinished">Qtums überweisen</translation> 
->>>>>>> d82fec21
     </message>
     <message>
         <source>Coin Control Features</source>
@@ -3785,15 +3752,9 @@
         <translation type="unfinished">Sie können die Gebühr später erhöhen (zeigt Replace-By-Fee, BIP-125).</translation>
     </message>
     <message>
-<<<<<<< HEAD
-        <source>Please, review your transaction proposal. This will produce a Partially Signed Qtum Transaction (PSBT) which you can save or copy and then sign with e.g. an offline %1 wallet, or a PSBT-compatible hardware wallet.</source>
-        <extracomment>Text to inform a user attempting to create a transaction of their current options. At this stage, a user can only create a PSBT. This string is displayed when private keys are disabled and an external signer is not available.</extracomment>
-        <translation type="unfinished">Überprüfen Sie bitte Ihr Transaktionsvorhaben. Dadurch wird eine teilweise signierte Qtum-Transaktion (TSBT) erstellt, die Sie speichern oder kopieren und dann z. B. mit einer Offline-Brieftasche %1 oder einer TSBT-kompatible Hardware-Brieftasche nutzen können.</translation>
-=======
         <source>Please, review your transaction proposal. This will produce a Partially Signed Qtum Transaction (PSBT) which you can save or copy and then sign with e.g. an offline %1 wallet, or a PSBT-compatible hardware wallet.</source> 
         <extracomment>Text to inform a user attempting to create a transaction of their current options. At this stage, a user can only create a PSBT. This string is displayed when private keys are disabled and an external signer is not available.</extracomment>
         <translation type="unfinished">Überprüfen Sie bitte Ihr Transaktionsvorhaben. Dadurch wird eine teilweise signierte Qtum-Transaktion (TSBT) erstellt, die Sie speichern oder kopieren und dann z. B. mit einer Offline-Brieftasche %1 oder einer TSBT-kompatible Hardware-Brieftasche nutzen können.</translation> 
->>>>>>> d82fec21
     </message>
     <message>
         <source>Do you want to create this transaction?</source>
@@ -3905,11 +3866,7 @@
         <translation type="unfinished">Bereits verwendete Adresse auswählen</translation>
     </message>
     <message>
-<<<<<<< HEAD
-        <source>The Qtum address to send the payment to</source>
-=======
         <source>The Qtum address to send the payment to</source> 
->>>>>>> d82fec21
         <translation type="unfinished">Die Zahlungsadresse der Überweisung</translation>
     </message>
     <message>
@@ -4247,11 +4204,7 @@
     </message>
     <message>
         <source>Generated coins must mature %1 blocks before they can be spent. When you generated this block, it was broadcast to the network to be added to the block chain. If it fails to get into the chain, its state will change to "not accepted" and it won't be spendable. This may occasionally happen if another node generates a block within a few seconds of yours.</source>
-<<<<<<< HEAD
-        <translation type="unfinished">Erzeugte Qtums müssen %1 Blöcke lang reifen, bevor sie ausgegeben werden können. Als Sie diesen Block erzeugten, wurde er an das Netzwerk übertragen, um ihn der Blockchain hinzuzufügen. Falls dies fehlschlägt wird der Status in "nicht angenommen" geändert und Sie werden keine Qtums gutgeschrieben bekommen. Das kann gelegentlich passieren, wenn ein anderer Knoten einen Block fast zeitgleich erzeugt.</translation>
-=======
         <translation type="unfinished">Erzeugte Qtums müssen %1 Blöcke lang reifen, bevor sie ausgegeben werden können. Als Sie diesen Block erzeugten, wurde er an das Netzwerk übertragen, um ihn der Blockchain hinzuzufügen. Falls dies fehlschlägt wird der Status in "nicht angenommen" geändert und Sie werden keine Qtums gutgeschrieben bekommen. Das kann gelegentlich passieren, wenn ein anderer Knoten einen Block fast zeitgleich erzeugt.</translation> 
->>>>>>> d82fec21
     </message>
     <message>
         <source>Debug information</source>
@@ -4592,11 +4545,7 @@
     <name>WalletModel</name>
     <message>
         <source>Send Coins</source>
-<<<<<<< HEAD
-        <translation type="unfinished">Qtums überweisen</translation>
-=======
         <translation type="unfinished">Qtums überweisen</translation> 
->>>>>>> d82fec21
     </message>
     <message>
         <source>Fee bump error</source>
