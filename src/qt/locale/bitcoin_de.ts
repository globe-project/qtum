--- conflicted
+++ resolved
@@ -644,13 +644,6 @@
         <translation type="unfinished">Das von einer früheren Version gestartete -txindex-Upgrade kann nicht abgeschlossen werden. Starten Sie mit der vorherigen Version neu oder führen Sie ein vollständiges -reindex aus.</translation>
     </message>
     <message>
-<<<<<<< HEAD
-        <source>%s request to listen on port %u. This port is considered "bad" and thus it is unlikely that any Qtum Core peers connect to it. See doc/p2p-bad-ports.md for details and a full list.</source>
-        <translation type="unfinished">%s Aufforderung, auf Port %u zu lauschen. Dieser Port wird als "schlecht" eingeschätzt und es ist daher unwahrscheinlich, dass sich Qtum Core Peers mit ihm verbinden. Siehe doc/p2p-bad-ports.md für Details und eine vollständige Liste.</translation>
-    </message>
-    <message>
-=======
->>>>>>> 3116ccd7
         <source>-reindex-chainstate option is not compatible with -blockfilterindex. Please temporarily disable blockfilterindex while using -reindex-chainstate, or replace -reindex-chainstate with -reindex to fully rebuild all indexes.</source>
         <translation type="unfinished">Die Option -reindex-chainstate ist nicht mit -coinstatsindex kompatibel. Bitte deaktiviere coinstatsindex vorübergehend, während du -reindex-chainstate verwendest oder ersetze -reindex-chainstate durch -reindex, um alle Indexe vollständig neu zu erstellen.</translation>
     </message>
@@ -1452,17 +1445,12 @@
         <translation type="unfinished">Auf aktuellem Stand</translation>
     </message>
     <message>
-<<<<<<< HEAD
+        <source>Ctrl+Q</source>
+        <translation type="unfinished">STRG+Q</translation>
+    </message>
+    <message>
         <source>Load Partially Signed Qtum Transaction</source>
         <translation type="unfinished">Lade teilsignierte Qtum-Transaktion</translation>
-=======
-        <source>Ctrl+Q</source>
-        <translation type="unfinished">STRG+Q</translation>
-    </message>
-    <message>
-        <source>Load Partially Signed Bitcoin Transaction</source>
-        <translation type="unfinished">Lade teilsignierte Bitcoin-Transaktion</translation>
->>>>>>> 3116ccd7
     </message>
     <message>
         <source>Load PSBT from &amp;clipboard…</source>
@@ -1489,13 +1477,8 @@
         <translation type="unfinished">&amp;Empfangsadressen</translation>
     </message>
     <message>
-<<<<<<< HEAD
         <source>Open a qtum: URI</source>
-        <translation type="unfinished">qtum: URI öffnen</translation>
-=======
-        <source>Open a bitcoin: URI</source>
-        <translation type="unfinished">Öffne bitcoin: URI</translation>
->>>>>>> 3116ccd7
+        <translation type="unfinished">Öffne qtum: URI</translation>
     </message>
     <message>
         <source>Open Wallet</source>
@@ -1595,13 +1578,8 @@
         <source>%n active connection(s) to Qtum network.</source> 
         <extracomment>A substring of the tooltip.</extracomment>
         <translation type="unfinished">
-<<<<<<< HEAD
-            <numerusform>%n aktive Verbindung(en) zum Qtum-Netzwerk.</numerusform>
-            <numerusform>%n aktive Verbindung(en) zum Qtum-Netzwerk.</numerusform>
-=======
-            <numerusform>%n aktive Verbindung zum Bitcoin-Netzwerk</numerusform>
-            <numerusform>%n aktive Verbindung(en) zum Bitcoin-Netzwerk</numerusform>
->>>>>>> 3116ccd7
+            <numerusform>%n aktive Verbindung zum Qtum-Netzwerk</numerusform>
+            <numerusform>%n aktive Verbindung(en) zum Qtum-Netzwerk</numerusform>
         </translation>
     </message>
     <message>
@@ -2453,17 +2431,8 @@
         <translation type="unfinished">&amp;Pfad zum Script des externen Gerätes zur Signierung</translation>
     </message>
     <message>
-<<<<<<< HEAD
-        <source>Full path to a Qtum Core compatible script (e.g. C:\Downloads\hwi.exe or /Users/you/Downloads/hwi.py). Beware: malware can steal your coins!</source>
-        <translation type="unfinished">Vollständiger Pfad zu einem Bircoin Core kompatibelen Script (z.B.: C:\Downloads\hwi.exe oder /Users/you/Downloads/hwi.py). Achtung: Malware kann Qtums stehlen!</translation>
-    </message>
-    <message>
         <source>Automatically open the Qtum client port on the router. This only works when your router supports UPnP and it is enabled.</source>
         <translation type="unfinished">Automatisch den Qtum-Clientport auf dem Router öffnen. Dies funktioniert nur, wenn Ihr Router UPnP unterstützt und dies aktiviert ist.</translation>
-=======
-        <source>Automatically open the Bitcoin client port on the router. This only works when your router supports UPnP and it is enabled.</source>
-        <translation type="unfinished">Automatisch den Bitcoin-Clientport auf dem Router öffnen. Dies funktioniert nur, wenn Ihr Router UPnP unterstützt und dies aktiviert ist.</translation>
->>>>>>> 3116ccd7
     </message>
     <message>
         <source>Map port using &amp;UPnP</source>
