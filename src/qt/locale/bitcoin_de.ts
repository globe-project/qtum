--- conflicted
+++ resolved
@@ -70,13 +70,8 @@
         <translation>Dies sind Ihre Qtum-Adressen zum Tätigen von Überweisungen. Bitte prüfen Sie den Betrag und die Adresse des Empfängers, bevor Sie Qtums überweisen.</translation>
     </message>
     <message>
-<<<<<<< HEAD
-        <source>These are your Qtum addresses for receiving payments. It is recommended to use a new receiving address for each transaction.</source>
-        <translation>Dies sind Ihre Qtum-Adressen zum Empfangen von Zahlungen. Es wird empfohlen, für jede Transaktion eine neue Empfangsadresse zu verwenden.</translation>
-=======
         <source>These are your Qtum addresses for receiving payments. Use the 'Create new receiving address' button in the receive tab to create new addresses.</source>
         <translation>Dies sind Ihre Qtum-Adressen zum Empfangen von Zahlungen. Benutze den 'Neue Empfangsadresse erstellen' Button im Empfangen-Tab, um eine neue Addresse zu erstellen.</translation>
->>>>>>> 451880b9
     </message>
     <message>
         <source>&amp;Copy Address</source>
@@ -174,11 +169,7 @@
     </message>
     <message>
         <source>Warning: If you encrypt your wallet and lose your passphrase, you will &lt;b&gt;LOSE ALL OF YOUR QTUMS&lt;/b&gt;!</source>
-<<<<<<< HEAD
-        <translation>Warnung: Wenn Sie Ihre Brieftasche verschlüsseln und Ihre Passphrase verlieren, werden Sie &lt;b&gt;alle Ihre Qtums verlieren&lt;/b&gt;!</translation>
-=======
         <translation>Warnung: Wenn Sie Ihre Wallet verschlüsseln und Ihre Passphrase verlieren, werden Sie &lt;b&gt;ALLE IHRE QTUMS VERLIEREN&lt;/b&gt;!</translation>
->>>>>>> 451880b9
     </message>
     <message>
         <source>Are you sure you wish to encrypt your wallet?</source>
@@ -209,13 +200,8 @@
         <translation>Wallet wird verschlüsselt.</translation>
     </message>
     <message>
-<<<<<<< HEAD
-        <source>Your wallet is now encrypted. Remember that encrypting your wallet cannot fully protect your qtums from being stolen by malware infecting your computer.</source>
-        <translation>Ihre Brieftasche ist jetzt verschlüsselt. Denken Sie daran, dass auch eine Verschlüsselung ihre Qtums nicht vollkommen vor Diebstahl schützen kann, sollte ihr PC mit Malware infiziert sein. </translation>
-=======
         <source>Your wallet is now encrypted. </source>
         <translation>Deine Wallet ist jetzt verschlüsselt.</translation>
->>>>>>> 451880b9
     </message>
     <message>
         <source>IMPORTANT: Any previous backups you have made of your wallet file should be replaced with the newly generated, encrypted wallet file. For security reasons, previous backups of the unencrypted wallet file will become useless as soon as you start using the new, encrypted wallet.</source>
@@ -338,12 +324,6 @@
     <message>
         <source>Open &amp;URI...</source>
         <translation>&amp;URI öffnen...</translation>
-<<<<<<< HEAD
-    </message>
-    <message>
-        <source>Wallet:</source>
-        <translation>Brieftasche:</translation>
-=======
     </message>
     <message>
         <source>Create Wallet...</source>
@@ -356,7 +336,6 @@
     <message>
         <source>Wallet:</source>
         <translation>Wallet:</translation>
->>>>>>> 451880b9
     </message>
     <message>
         <source>Click to disable network activity.</source>
@@ -407,13 +386,6 @@
         <translation>Nachricht &amp;verifizieren...</translation>
     </message>
     <message>
-<<<<<<< HEAD
-        <source>Qtum</source>
-        <translation>Qtum</translation>
-    </message>
-    <message>
-=======
->>>>>>> 451880b9
         <source>&amp;Send</source>
         <translation>&amp;Überweisen</translation>
     </message>
@@ -551,23 +523,11 @@
     </message>
     <message>
         <source>default wallet</source>
-<<<<<<< HEAD
-        <translation>Standard Brieftasche</translation>
-    </message>
-    <message>
-        <source>Opening Wallet &lt;b&gt;%1&lt;/b&gt;...</source>
-        <translation>Öffne Wallet&lt;b&gt;%1&lt;/b&gt; ...</translation>
-    </message>
-    <message>
-        <source>Open Wallet Failed</source>
-        <translation>Wallet öffnen fehlgeschlagen</translation>
-=======
         <translation>Standard Wallet</translation>
     </message>
     <message>
         <source>No wallets available</source>
         <translation>Keine Wallets verfügbar</translation>
->>>>>>> 451880b9
     </message>
     <message>
         <source>&amp;Window</source>
@@ -582,13 +542,6 @@
         <translation>Vergrößern</translation>
     </message>
     <message>
-<<<<<<< HEAD
-        <source>Restore</source>
-        <translation>Wiederherstellen</translation>
-    </message>
-    <message>
-=======
->>>>>>> 451880b9
         <source>Main Window</source>
         <translation>Hauptfenster</translation>
     </message>
@@ -1024,13 +977,10 @@
     <message>
         <source>Qtum</source>
         <translation>Qtum</translation>
-<<<<<<< HEAD
-=======
     </message>
     <message>
         <source>Discard blocks after verification, except most recent %1 GB (prune)</source>
         <translation>Verwerfe Blöcke nachdem sie verifiziert worden sind, ausser die %1 GB (prune)</translation>
->>>>>>> 451880b9
     </message>
     <message>
         <source>At least %1 GB of data will be stored in this directory, and it will grow over time.</source>
@@ -1042,11 +992,7 @@
     </message>
     <message>
         <source>%1 will download and store a copy of the Qtum block chain.</source>
-<<<<<<< HEAD
-        <translation>%1 wird heruntergeladen und als eine Kopie von dem Qtum Blockchain gespeichert.</translation>
-=======
         <translation>%1 wird eine Kopie der Qtum-Blockchain herunterladen und speichern.</translation>
->>>>>>> 451880b9
     </message>
     <message>
         <source>The wallet will also be stored in this directory.</source>
@@ -1221,13 +1167,10 @@
         <translation>Externe URLs (z.B. ein Block-Explorer), die im Kontextmenü des Transaktionsverlaufs eingefügt werden. In der URL wird %s durch den Transaktionshash ersetzt. Bei Angabe mehrerer URLs müssen diese durch "|" voneinander getrennt werden.</translation>
     </message>
     <message>
-<<<<<<< HEAD
-=======
         <source>Open the %1 configuration file from the working directory.</source>
         <translation>Öffnen Sie die %1 Konfigurationsdatei aus dem Arbeitsverzeichnis.</translation>
     </message>
     <message>
->>>>>>> 451880b9
         <source>Open Configuration File</source>
         <translation>Konfigurationsdatei öffnen</translation>
     </message>
@@ -1264,10 +1207,6 @@
         <translation>MiB</translation>
     </message>
     <message>
-        <source>MiB</source>
-        <translation>MiB</translation>
-    </message>
-    <message>
         <source>(0 = auto, &lt;0 = leave that many cores free)</source>
         <translation>(0 = automatisch, &lt;0 = so viele Kerne frei lassen)</translation>
     </message>
@@ -1345,11 +1284,7 @@
     </message>
     <message>
         <source>Connect to the Qtum network through a separate SOCKS5 proxy for Tor hidden services.</source>
-<<<<<<< HEAD
-        <translation>Über einen separaten SOCKS5 Proxy für Tor Services mit dem Qtum Netzwerk verbinden.</translation>
-=======
         <translation>Über einen separaten SOCKS5 Proxy für Tor Hidden Services mit dem Qtum-Netzwerk verbinden.</translation>
->>>>>>> 451880b9
     </message>
     <message>
         <source>&amp;Window</source>
@@ -1558,8 +1493,6 @@
         <translation>Zahlungsanfrage kann nicht verarbeitet werden, da die Unterstützung für BIP70 nicht mitkompiliert wurde.</translation>
     </message>
     <message>
-<<<<<<< HEAD
-=======
         <source>Due to widespread security flaws in BIP70 it's strongly recommended that any merchant instructions to switch wallets be ignored.</source>
         <translation>Aufgrund der weit verbreiteten Sicherheitsmängel in BIP70 wird dringend empfohlen, dass alle Anweisungen des Händlers zum Wechseln von Wallets ignoriert werden.</translation>
     </message>
@@ -1568,7 +1501,6 @@
         <translation>Wenn du diese Fehlermeldung erhälst, solltest du Kontakt mit dem Händler aufnehmen und eine mit BIP21 kompatible URL zur Verwendung nachfragen.</translation>
     </message>
     <message>
->>>>>>> 451880b9
         <source>Invalid payment address %1</source>
         <translation>Ungültige Zahlungsadresse %1</translation>
     </message>
@@ -2054,11 +1986,7 @@
     </message>
     <message>
         <source>&amp;Unban</source>
-<<<<<<< HEAD
-        <translation>K&amp;noten entsperren</translation>
-=======
         <translation>&amp;Entsperren</translation>
->>>>>>> 451880b9
     </message>
     <message>
         <source>Welcome to the %1 RPC console.</source>
@@ -2984,11 +2912,7 @@
     </message>
     <message>
         <source>Generated coins must mature %1 blocks before they can be spent. When you generated this block, it was broadcast to the network to be added to the block chain. If it fails to get into the chain, its state will change to "not accepted" and it won't be spendable. This may occasionally happen if another node generates a block within a few seconds of yours.</source>
-<<<<<<< HEAD
-        <translation>Erzeugte Qtums müssen %1 Blöcke lang reifen, bevor sie ausgegeben werden können. Als Sie diesen Block erzeugten, wurde er an das Netzwerk übertragen, um ihn der Blockkette hinzuzufügen. Falls dies fehlschlägt wird der Status in "nicht angenommen" geändert und Sie werden keine Qtums gutgeschrieben bekommen. Das kann gelegentlich passieren, wenn ein anderer Knoten einen Block fast zeitgleich erzeugt.</translation>
-=======
         <translation>Erzeugte Qtums müssen %1 Blöcke lang reifen, bevor sie ausgegeben werden können. Als Sie diesen Block erzeugten, wurde er an das Netzwerk übertragen, um ihn der Blockchain hinzuzufügen. Falls dies fehlschlägt wird der Status in "nicht angenommen" geändert und Sie werden keine Qtums gutgeschrieben bekommen. Das kann gelegentlich passieren, wenn ein anderer Knoten einen Block fast zeitgleich erzeugt.</translation>
->>>>>>> 451880b9
     </message>
     <message>
         <source>Debug information</source>
@@ -3306,13 +3230,8 @@
         <translation>Wallet schließen</translation>
     </message>
     <message>
-<<<<<<< HEAD
-        <source>Are you sure you wish to close wallet &lt;i&gt;%1&lt;/i&gt;?</source>
-        <translation>Sind Sie sich sicher, dass Sie Ihre Brieftasche &lt;i&gt;%1&lt;/i&gt; schließen möchten?</translation>
-=======
         <source>Are you sure you wish to close the wallet &lt;i&gt;%1&lt;/i&gt;?</source>
         <translation>Sind Sie sich sicher, dass Sie die Wallet &lt;i&gt;%1&lt;/i&gt; schließen möchten?</translation>
->>>>>>> 451880b9
     </message>
     <message>
         <source>Closing the wallet for too long can result in having to resync the entire chain if pruning is enabled.</source>
@@ -3370,11 +3289,7 @@
     </message>
     <message>
         <source>default wallet</source>
-<<<<<<< HEAD
-        <translation>Standard Brieftasche</translation>
-=======
         <translation>Standard Wallet</translation>
->>>>>>> 451880b9
     </message>
 </context>
 <context>
@@ -3447,24 +3362,13 @@
         <translation>Kann HTTP Server nicht starten. Siehe debug log für Details.</translation>
     </message>
     <message>
-<<<<<<< HEAD
-        <source>Qtum Core</source>
-        <translation>Qtum Core</translation>
-    </message>
-    <message>
-=======
->>>>>>> 451880b9
         <source>The %s developers</source>
         <translation>Die %s-Entwickler</translation>
     </message>
     <message>
         <source>Can't generate a change-address key. No keys in the internal keypool and can't generate any keys.</source>
-<<<<<<< HEAD
-        <translation>Kann kein Schlüssel für die Wechselgeld-Adresse generieren. Keine Schlüssel im internen Keypool und kann keine Schlüssel generieren.</translation>
-=======
         <translation>Kann keinen Schlüssel für die Wechselgeld-Adresse generieren. Keine Schlüssel im internen Keypool und kann keine Schlüssel generieren.
 </translation>
->>>>>>> 451880b9
     </message>
     <message>
         <source>Cannot obtain a lock on data directory %s. %s is probably already running.</source>
@@ -3624,17 +3528,12 @@
         <translation>Angegebener Blöcke-Ordner "%s" existiert nicht.</translation>
     </message>
     <message>
-<<<<<<< HEAD
-        <source>Unable to create the PID file '%s': %s</source>
-        <translation>Erstellung der PID-Datei '%s': %s ist nicht möglich</translation>
-=======
         <source>Unknown address type '%s'</source>
         <translation>Unbekannter Adresstyp '%s'</translation>
     </message>
     <message>
         <source>Unknown change type '%s'</source>
         <translation>Unbekannter Änderungstyp '%s'</translation>
->>>>>>> 451880b9
     </message>
     <message>
         <source>Upgrading txindex database</source>
@@ -3689,13 +3588,10 @@
         <translation>Schlüssel können nicht generiert werden</translation>
     </message>
     <message>
-<<<<<<< HEAD
-=======
         <source>Unsupported logging category %s=%s.</source>
         <translation>Nicht unterstützte Protokollkategorie %s=%s.</translation>
     </message>
     <message>
->>>>>>> 451880b9
         <source>Upgrading UTXO database</source>
         <translation>Aktualisierung der UTXO-Datenbank</translation>
     </message>
@@ -3725,11 +3621,7 @@
     </message>
     <message>
         <source>You need to rebuild the database using -reindex to go back to unpruned mode.  This will redownload the entire blockchain</source>
-<<<<<<< HEAD
-        <translation>Sie müssen die Datenbank mit Hilfe von -reindex neu aufbauen, um zum ungekürzten Modus zurückzukehren. Dies erfordert, dass die gesamte Blockkette erneut heruntergeladen wird.</translation>
-=======
         <translation>Sie müssen die Datenbank mit Hilfe von -reindex neu aufbauen, um zum ungekürzten Modus zurückzukehren. Dies erfordert, dass die gesamte Blockchain erneut heruntergeladen wird.</translation>
->>>>>>> 451880b9
     </message>
     <message>
         <source>Error reading from database, shutting down.</source>
@@ -3742,13 +3634,6 @@
     <message>
         <source>Error: Disk space is low for %s</source>
         <translation>Fehler: Zu wenig Speicherplatz auf der Festplatte %s</translation>
-<<<<<<< HEAD
-    </message>
-    <message>
-        <source>Information</source>
-        <translation>Hinweis</translation>
-=======
->>>>>>> 451880b9
     </message>
     <message>
         <source>Invalid -onion address or hostname: '%s'</source>
@@ -3805,12 +3690,6 @@
 </translation>
     </message>
     <message>
-        <source>The specified config file %s does not exist
-</source>
-        <translation>Die spezifische Konfigurationsdatei %s existiert nicht.
-</translation>
-    </message>
-    <message>
         <source>The transaction amount is too small to pay the fee</source>
         <translation>Der Transaktionsbetrag ist zu niedrig, um die Gebühr zu bezahlen.</translation>
     </message>
@@ -3871,13 +3750,10 @@
         <translation>Gesamtlänge des Netzwerkversionstrings (%i) erreicht die maximale Länge (%i). Reduzieren Sie die Nummer oder die Größe von uacomments.</translation>
     </message>
     <message>
-<<<<<<< HEAD
-=======
         <source>Warning: Wallet file corrupt, data salvaged! Original %s saved as %s in %s; if your balance or transactions are incorrect you should restore from a backup.</source>
         <translation>Warnung: wallet.dat beschädigt, Datenrettung erfolgreich! Original %s wurde als wallet %s in %s gespeichert. Falls Ihr Kontostand oder Transaktionen nicht korrekt sind, sollten Sie von einer Datensicherung wiederherstellen.</translation>
     </message>
     <message>
->>>>>>> 451880b9
         <source>%s is set very high!</source>
         <translation>%s wurde sehr hoch eingestellt!</translation>
     </message>
