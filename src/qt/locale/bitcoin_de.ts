<TS version="2.1" language="de">
<context>
    <name>AddressBookPage</name>
    <message>
        <source>Right-click to edit address or label</source>
        <translation type="unfinished">Rechtsklick zum Bearbeiten der Adresse oder der Beschreibung</translation>
    </message>
    <message>
        <source>Create a new address</source>
        <translation type="unfinished">Neue Adresse erstellen</translation>
    </message>
    <message>
        <source>&amp;New</source>
        <translation type="unfinished">&amp;Neu</translation>
    </message>
    <message>
        <source>Copy the currently selected address to the system clipboard</source>
        <translation type="unfinished">Ausgewählte Adresse in die Zwischenablage kopieren</translation>
    </message>
    <message>
        <source>&amp;Copy</source>
        <translation type="unfinished">&amp;Kopieren</translation>
    </message>
    <message>
        <source>C&amp;lose</source>
        <translation type="unfinished">&amp;Schließen</translation>
    </message>
    <message>
        <source>Delete the currently selected address from the list</source>
        <translation type="unfinished">Ausgewählte Adresse aus der Liste entfernen</translation>
    </message>
    <message>
        <source>Enter address or label to search</source>
        <translation type="unfinished">Zu suchende Adresse oder Bezeichnung eingeben</translation>
    </message>
    <message>
        <source>Export the data in the current tab to a file</source>
        <translation type="unfinished">Daten der aktuellen Ansicht in eine Datei exportieren</translation>
    </message>
    <message>
        <source>&amp;Export</source>
        <translation type="unfinished">&amp;Exportieren</translation>
    </message>
    <message>
        <source>&amp;Delete</source>
        <translation type="unfinished">&amp;Löschen</translation>
    </message>
    <message>
        <source>Choose the address to send coins to</source>
        <translation type="unfinished">Wählen Sie die Adresse aus, an die Sie Qtums senden möchten</translation> 
    </message>
    <message>
        <source>Choose the address to receive coins with</source>
        <translation type="unfinished">Wählen Sie die Adresse aus, mit der Sie Qtums empfangen wollen</translation>
    </message>
    <message>
        <source>C&amp;hoose</source>
        <translation type="unfinished">&amp;Auswählen</translation>
    </message>
    <message>
        <source>Sending addresses</source>
        <translation type="unfinished">Sendeadressen</translation>
    </message>
    <message>
        <source>Receiving addresses</source>
        <translation type="unfinished">Empfangsadressen</translation>
    </message>
    <message>
        <source>These are your Qtum addresses for sending payments. Always check the amount and the receiving address before sending coins.</source>
        <translation type="unfinished">Dies sind Ihre Qtum-Adressen zum Tätigen von Überweisungen. Bitte prüfen Sie den Betrag und die Adresse des Empfängers, bevor Sie Qtums überweisen.</translation>
    </message>
    <message>
        <source>These are your Qtum addresses for receiving payments. Use the 'Create new receiving address' button in the receive tab to create new addresses.
Signing is only possible with addresses of the type 'legacy'.</source>
        <translation type="unfinished">Dies sind Ihre Qtum-Adressen für den Empfang von Zahlungen. Verwenden Sie die 'Neue Empfangsadresse erstellen' Taste auf der Registerkarte "Empfangen", um neue Adressen zu erstellen. 
Das Signieren ist nur mit Adressen vom Typ 'Legacy' möglich.</translation>
    </message>
    <message>
        <source>&amp;Copy Address</source>
        <translation type="unfinished">&amp;Adresse kopieren</translation>
    </message>
    <message>
        <source>Copy &amp;Label</source>
        <translation type="unfinished">&amp;Bezeichnung kopieren</translation>
    </message>
    <message>
        <source>&amp;Edit</source>
        <translation type="unfinished">&amp;Bearbeiten</translation>
    </message>
    <message>
        <source>Export Address List</source>
        <translation type="unfinished">Adressliste exportieren</translation>
    </message>
    <message>
        <source>Comma separated file</source>
        <extracomment>Expanded name of the CSV file format. See: https://en.wikipedia.org/wiki/Comma-separated_values.</extracomment>
        <translation type="unfinished">Durch Komma getrennte Datei</translation>
    </message>
    <message>
        <source>There was an error trying to save the address list to %1. Please try again.</source>
        <extracomment>An error message. %1 is a stand-in argument for the name of the file we attempted to save to.</extracomment>
        <translation type="unfinished">Beim Speichern der Adressliste nach %1 ist ein Fehler aufgetreten. Bitte versuchen Sie es erneut.</translation>
    </message>
    <message>
        <source>Exporting Failed</source>
        <translation type="unfinished">Exportieren fehlgeschlagen</translation>
    </message>
</context>
<context>
    <name>AddressTableModel</name>
    <message>
        <source>Label</source>
        <translation type="unfinished">Bezeichnung</translation>
    </message>
    <message>
        <source>Address</source>
        <translation type="unfinished">Adresse</translation>
    </message>
    <message>
        <source>(no label)</source>
        <translation type="unfinished">(keine Bezeichnung)</translation>
    </message>
</context>
<context>
    <name>AskPassphraseDialog</name>
    <message>
        <source>Passphrase Dialog</source>
        <translation type="unfinished">Passphrasendialog</translation>
    </message>
    <message>
        <source>Enter passphrase</source>
        <translation type="unfinished">Passphrase eingeben</translation>
    </message>
    <message>
        <source>New passphrase</source>
        <translation type="unfinished">Neue Passphrase</translation>
    </message>
    <message>
        <source>Repeat new passphrase</source>
        <translation type="unfinished">Neue Passphrase bestätigen</translation>
    </message>
    <message>
        <source>Show passphrase</source>
        <translation type="unfinished">Zeige Passphrase</translation>
    </message>
    <message>
        <source>Encrypt wallet</source>
        <translation type="unfinished">Wallet verschlüsseln</translation>
    </message>
    <message>
        <source>This operation needs your wallet passphrase to unlock the wallet.</source>
        <translation type="unfinished">Dieser Vorgang benötigt Ihre Passphrase, um die Wallet zu entsperren.</translation>
    </message>
    <message>
        <source>Unlock wallet</source>
        <translation type="unfinished">Wallet entsperren</translation>
    </message>
    <message>
        <source>Change passphrase</source>
        <translation type="unfinished">Passphrase ändern</translation>
    </message>
    <message>
        <source>Confirm wallet encryption</source>
        <translation type="unfinished">Wallet-Verschlüsselung bestätigen</translation>
    </message>
    <message>
        <source>Warning: If you encrypt your wallet and lose your passphrase, you will &lt;b&gt;LOSE ALL OF YOUR QTUMS&lt;/b&gt;!</source>
        <translation type="unfinished">Warnung: Wenn Sie Ihre Wallet verschlüsseln und Ihre Passphrase verlieren, werden Sie &lt;b&gt;ALLE IHRE QTUMS VERLIEREN&lt;/b&gt;!</translation>
    </message>
    <message>
        <source>Are you sure you wish to encrypt your wallet?</source>
        <translation type="unfinished">Sind Sie sich sicher, dass Sie Ihre Wallet verschlüsseln möchten?</translation>
    </message>
    <message>
        <source>Wallet encrypted</source>
        <translation type="unfinished">Wallet verschlüsselt</translation>
    </message>
    <message>
        <source>Enter the new passphrase for the wallet.&lt;br/&gt;Please use a passphrase of &lt;b&gt;ten or more random characters&lt;/b&gt;, or &lt;b&gt;eight or more words&lt;/b&gt;.</source>
        <translation type="unfinished">Geben Sie die neue Passphrase für die Wallet ein.&lt;br/&gt;Bitte benutzen Sie eine Passphrase bestehend aus &lt;b&gt;zehn oder mehr zufälligen Zeichen&lt;/b&gt; oder &lt;b&gt;acht oder mehr Wörtern&lt;/b&gt;.</translation>
    </message>
    <message>
        <source>Enter the old passphrase and new passphrase for the wallet.</source>
        <translation type="unfinished">Geben Sie die alte und die neue Wallet-Passphrase ein.</translation>
    </message>
    <message>
        <source>Remember that encrypting your wallet cannot fully protect your qtums from being stolen by malware infecting your computer.</source>
        <translation type="unfinished">Beachten Sie, dass das Verschlüsseln Ihrer Wallet nicht komplett vor Diebstahl Ihrer Qtums durch Malware schützt, die Ihren Computer infiziert hat.</translation>
    </message>
    <message>
        <source>Wallet to be encrypted</source>
        <translation type="unfinished">Wallet zu verschlüsseln</translation>
    </message>
    <message>
        <source>Your wallet is about to be encrypted. </source>
        <translation type="unfinished">Wallet wird verschlüsselt.</translation>
    </message>
    <message>
        <source>Your wallet is now encrypted. </source>
        <translation type="unfinished">Deine Wallet ist jetzt verschlüsselt.</translation>
    </message>
    <message>
        <source>IMPORTANT: Any previous backups you have made of your wallet file should be replaced with the newly generated, encrypted wallet file. For security reasons, previous backups of the unencrypted wallet file will become useless as soon as you start using the new, encrypted wallet.</source>
        <translation type="unfinished">WICHTIG: Alle vorherigen Wallet-Backups sollten durch die neu erzeugte, verschlüsselte Wallet ersetzt werden. Aus Sicherheitsgründen werden vorherige Backups der unverschlüsselten Wallet nutzlos, sobald Sie die neue, verschlüsselte Wallet verwenden.</translation>
    </message>
    <message>
        <source>Wallet encryption failed</source>
        <translation type="unfinished">Wallet-Verschlüsselung fehlgeschlagen</translation>
    </message>
    <message>
        <source>Wallet encryption failed due to an internal error. Your wallet was not encrypted.</source>
        <translation type="unfinished">Die Wallet-Verschlüsselung ist aufgrund eines internen Fehlers fehlgeschlagen. Ihre Wallet wurde nicht verschlüsselt.</translation>
    </message>
    <message>
        <source>The supplied passphrases do not match.</source>
        <translation type="unfinished">Die eingegebenen Passphrasen stimmen nicht überein.</translation>
    </message>
    <message>
        <source>Wallet unlock failed</source>
        <translation type="unfinished">Wallet-Entsperrung fehlgeschlagen.</translation>
    </message>
    <message>
        <source>The passphrase entered for the wallet decryption was incorrect.</source>
        <translation type="unfinished">Die eingegebene Passphrase zur Wallet-Entschlüsselung war nicht korrekt.</translation>
    </message>
    <message>
        <source>The passphrase entered for the wallet decryption is incorrect. It contains a null character (ie - a zero byte). If the passphrase was set with a version of this software prior to 25.0, please try again with only the characters up to — but not including — the first null character. If this is successful, please set a new passphrase to avoid this issue in the future.</source>
        <translation type="unfinished">Die für die Entschlüsselung der Wallet eingegebene Passphrase ist falsch. Sie enthält ein Null-Zeichen (d.h. ein Null-Byte). Wenn die Passphrase mit einer Version dieser Software vor 25.0 festgelegt wurde, versuchen Sie es bitte erneut mit den Zeichen bis zum ersten Null-Zeichen, aber ohne dieses. Wenn dies erfolgreich ist, setzen Sie bitte eine neue Passphrase, um dieses Problem in Zukunft zu vermeiden.</translation>
    </message>
    <message>
        <source>Wallet passphrase was successfully changed.</source>
        <translation type="unfinished">Die Wallet-Passphrase wurde erfolgreich geändert.</translation>
    </message>
    <message>
        <source>Passphrase change failed</source>
        <translation type="unfinished">Änderung der Passphrase fehlgeschlagen</translation>
    </message>
    <message>
        <source>The old passphrase entered for the wallet decryption is incorrect. It contains a null character (ie - a zero byte). If the passphrase was set with a version of this software prior to 25.0, please try again with only the characters up to — but not including — the first null character.</source>
        <translation type="unfinished">Die alte Passphrase, die für die Entschlüsselung der Wallet eingegeben wurde, ist falsch. Sie enthält ein Null-Zeichen (d.h. ein Null-Byte). Wenn die Passphrase mit einer Version dieser Software vor 25.0 festgelegt wurde, versuchen Sie es bitte erneut mit den Zeichen bis zum ersten Null-Zeichen, aber ohne dieses.</translation>
    </message>
    <message>
        <source>Warning: The Caps Lock key is on!</source>
        <translation type="unfinished">Warnung: Die Feststelltaste ist aktiviert!</translation>
    </message>
</context>
<context>
    <name>BanTableModel</name>
    <message>
        <source>IP/Netmask</source>
        <translation type="unfinished">IP/Netzmaske</translation>
    </message>
    <message>
        <source>Banned Until</source>
        <translation type="unfinished">Gesperrt bis</translation>
    </message>
</context>
<context>
    <name>BitcoinApplication</name>
    <message>
        <source>Settings file %1 might be corrupt or invalid.</source>
        <translation type="unfinished">Die Einstellungsdatei %1 ist möglicherweise beschädigt oder ungültig.</translation>
    </message>
    <message>
        <source>Runaway exception</source>
        <translation type="unfinished">Ausreisser Ausnahme</translation>
    </message>
    <message>
        <source>A fatal error occurred. %1 can no longer continue safely and will quit.</source>
        <translation type="unfinished">Ein fataler Fehler ist aufgetreten. %1 kann nicht länger sicher fortfahren und wird beendet.</translation>
    </message>
    <message>
        <source>Internal error</source>
        <translation type="unfinished">Interner Fehler</translation>
    </message>
    <message>
        <source>An internal error occurred. %1 will attempt to continue safely. This is an unexpected bug which can be reported as described below.</source>
        <translation type="unfinished">Ein interner Fehler ist aufgetreten. %1 wird versuchen, sicher fortzufahren. Dies ist ein unerwarteter Fehler, der wie unten beschrieben, gemeldet werden kann.</translation>
    </message>
</context>
<context>
    <name>QObject</name>
    <message>
        <source>Do you want to reset settings to default values, or to abort without making changes?</source>
        <extracomment>Explanatory text shown on startup when the settings file cannot be read. Prompts user to make a choice between resetting or aborting.</extracomment>
        <translation type="unfinished">Möchten Sie Einstellungen auf Standardwerte zurücksetzen oder abbrechen, ohne Änderungen vorzunehmen?</translation>
    </message>
    <message>
        <source>A fatal error occurred. Check that settings file is writable, or try running with -nosettings.</source>
        <extracomment>Explanatory text shown on startup when the settings file could not be written. Prompts user to check that we have the ability to write to the file. Explains that the user has the option of running without a settings file.</extracomment>
        <translation type="unfinished">Ein schwerwiegender Fehler ist aufgetreten. Überprüfen Sie, ob die Einstellungsdatei beschreibbar ist, oder versuchen Sie, mit -nosettings zu starten.</translation>
    </message>
    <message>
        <source>Error: %1</source>
        <translation type="unfinished">Fehler: %1</translation>
    </message>
    <message>
        <source>%1 didn't yet exit safely…</source>
        <translation type="unfinished">%1 noch nicht sicher beendet…</translation>
    </message>
    <message>
        <source>unknown</source>
        <translation type="unfinished">unbekannt</translation>
    </message>
    <message>
        <source>Amount</source>
        <translation type="unfinished">Betrag</translation>
    </message>
    <message>
        <source>Enter a Qtum address (e.g. %1)</source>
        <translation type="unfinished">Qtum-Adresse eingeben (z.B. %1)</translation>
    </message>
    <message>
        <source>Ctrl+W</source>
        <translation type="unfinished">Strg+W</translation>
    </message>
    <message>
        <source>Unroutable</source>
        <translation type="unfinished">Nicht weiterleitbar</translation>
    </message>
    <message>
        <source>Inbound</source>
        <extracomment>An inbound connection from a peer. An inbound connection is a connection initiated by a peer.</extracomment>
        <translation type="unfinished">Eingehend</translation>
    </message>
    <message>
        <source>Outbound</source>
        <extracomment>An outbound connection to a peer. An outbound connection is a connection initiated by us.</extracomment>
        <translation type="unfinished">Ausgehend</translation>
    </message>
    <message>
        <source>Full Relay</source>
        <extracomment>Peer connection type that relays all network information.</extracomment>
        <translation type="unfinished">Volles Relais</translation>
    </message>
    <message>
        <source>Block Relay</source>
        <extracomment>Peer connection type that relays network information about blocks and not transactions or addresses.</extracomment>
        <translation type="unfinished">Blockrelais</translation>
    </message>
    <message>
        <source>Manual</source>
        <extracomment>Peer connection type established manually through one of several methods.</extracomment>
        <translation type="unfinished">Manuell</translation>
    </message>
    <message>
        <source>Feeler</source>
        <extracomment>Short-lived peer connection type that tests the aliveness of known addresses.</extracomment>
        <translation type="unfinished">Fühler</translation>
    </message>
    <message>
        <source>Address Fetch</source>
        <extracomment>Short-lived peer connection type that solicits known addresses from a peer.</extracomment>
        <translation type="unfinished">Adress Abholung</translation>
    </message>
    <message>
        <source>%1 d</source>
        <translation type="unfinished">%1 T</translation>
    </message>
    <message>
        <source>%1 h</source>
        <translation type="unfinished">%1 S</translation>
    </message>
    <message>
        <source>%1 m</source>
        <translation type="unfinished">%1 min</translation>
    </message>
    <message>
        <source>None</source>
        <translation type="unfinished">Keine</translation>
    </message>
    <message>
        <source>N/A</source>
        <translation type="unfinished">k.A.</translation>
    </message>
    <message numerus="yes">
        <source>%n second(s)</source>
        <translation type="unfinished">
            <numerusform>%n Sekunde</numerusform>
            <numerusform>%n Sekunden</numerusform>
        </translation>
    </message>
    <message numerus="yes">
        <source>%n minute(s)</source>
        <translation type="unfinished">
            <numerusform>%n Minute</numerusform>
            <numerusform>%n Minuten</numerusform>
        </translation>
    </message>
    <message numerus="yes">
        <source>%n hour(s)</source>
        <translation type="unfinished">
            <numerusform>%n Stunde</numerusform>
            <numerusform>%n Stunden</numerusform>
        </translation>
    </message>
    <message numerus="yes">
        <source>%n day(s)</source>
        <translation type="unfinished">
            <numerusform>%n Tag</numerusform>
            <numerusform>%n Tage</numerusform>
        </translation>
    </message>
    <message numerus="yes">
        <source>%n week(s)</source>
        <translation type="unfinished">
            <numerusform>%n Woche</numerusform>
            <numerusform>%n Wochen</numerusform>
        </translation>
    </message>
    <message>
        <source>%1 and %2</source>
        <translation type="unfinished">%1 und %2</translation>
    </message>
    <message numerus="yes">
        <source>%n year(s)</source>
        <translation type="unfinished">
            <numerusform>%n Jahr</numerusform>
            <numerusform>%n Jahre</numerusform>
        </translation>
    </message>
    </context>
<context>
    <name>BitcoinGUI</name>
    <message>
        <source>&amp;Overview</source>
        <translation type="unfinished">&amp;Übersicht</translation>
    </message>
    <message>
        <source>Show general overview of wallet</source>
        <translation type="unfinished">Allgemeine Übersicht des Wallets anzeigen.</translation>
    </message>
    <message>
        <source>&amp;Transactions</source>
        <translation type="unfinished">&amp;Transaktionen</translation>
    </message>
    <message>
        <source>Browse transaction history</source>
        <translation type="unfinished">Transaktionsverlauf anschauen</translation>
    </message>
    <message>
        <source>E&amp;xit</source>
        <translation type="unfinished">&amp;Beenden</translation>
    </message>
    <message>
        <source>Quit application</source>
        <translation type="unfinished">Anwendung beenden</translation>
    </message>
    <message>
        <source>&amp;About %1</source>
        <translation type="unfinished">&amp;Über %1</translation>
    </message>
    <message>
        <source>Show information about %1</source>
        <translation type="unfinished">Informationen anzeigen über %1</translation>
    </message>
    <message>
        <source>About &amp;Qt</source>
        <translation type="unfinished">Über &amp;Qt</translation>
    </message>
    <message>
        <source>Show information about Qt</source>
        <translation type="unfinished">Informationen anzeigen über Qt</translation>
    </message>
    <message>
        <source>Modify configuration options for %1</source>
        <translation type="unfinished">Konfiguration von %1 bearbeiten</translation>
    </message>
    <message>
        <source>Create a new wallet</source>
        <translation type="unfinished">Neues Wallet erstellen</translation>
    </message>
    <message>
        <source>&amp;Minimize</source>
        <translation type="unfinished">&amp;Minimieren</translation>
    </message>
    <message>
        <source>Wallet:</source>
        <translation type="unfinished">Wallet: </translation>
    </message>
    <message>
        <source>Network activity disabled.</source>
        <extracomment>A substring of the tooltip.</extracomment>
        <translation type="unfinished">Netzwerkaktivität deaktiviert.</translation>
    </message>
    <message>
        <source>Proxy is &lt;b&gt;enabled&lt;/b&gt;: %1</source>
        <translation type="unfinished">Proxy ist &lt;b&gt;aktiviert&lt;/b&gt;: %1</translation>
    </message>
    <message>
        <source>Send coins to a Bitcoin address</source>
        <translation type="unfinished">Bitcoins an eine Bitcoin-Adresse überweisen</translation>
    </message>
    <message>
        <source>Backup wallet to another location</source>
        <translation type="unfinished">Eine Wallet-Sicherungskopie erstellen und abspeichern</translation>
    </message>
    <message>
        <source>Change the passphrase used for wallet encryption</source>
        <translation type="unfinished">Die Passphrase ändern, die für die Wallet-Verschlüsselung benutzt wird</translation>
    </message>
    <message>
        <source>&amp;Send</source>
        <translation type="unfinished">&amp;Überweisen</translation>
    </message>
    <message>
        <source>&amp;Receive</source>
        <translation type="unfinished">&amp;Empfangen</translation>
    </message>
    <message>
        <source>&amp;Options…</source>
        <translation type="unfinished">&amp;Optionen…</translation>
    </message>
    <message>
        <source>&amp;Encrypt Wallet…</source>
        <translation type="unfinished">Wallet &amp;verschlüsseln…</translation>
    </message>
    <message>
        <source>Encrypt the private keys that belong to your wallet</source>
        <translation type="unfinished">Die zu Ihrer Wallet gehörenden privaten Schlüssel verschlüsseln</translation>
    </message>
    <message>
        <source>&amp;Backup Wallet…</source>
        <translation type="unfinished">Wallet &amp;sichern…</translation>
    </message>
    <message>
        <source>&amp;Change Passphrase…</source>
        <translation type="unfinished">Passphrase &amp;ändern…</translation>
    </message>
    <message>
        <source>Sign &amp;message…</source>
        <translation type="unfinished">&amp;Nachricht signieren</translation>
    </message>
    <message>
        <source>Sign messages with your Bitcoin addresses to prove you own them</source>
        <translation type="unfinished">Nachrichten signieren, um den Besitz Ihrer Bitcoin-Adressen zu beweisen</translation>
    </message>
    <message>
        <source>&amp;Verify message…</source>
        <translation type="unfinished">Nachricht &amp;verifizieren…</translation>
    </message>
    <message>
        <source>Verify messages to ensure they were signed with specified Bitcoin addresses</source>
        <translation type="unfinished">Nachrichten verifizieren, um sicherzustellen, dass diese mit den angegebenen Bitcoin-Adressen signiert wurden</translation>
    </message>
    <message>
        <source>&amp;Load PSBT from file…</source>
        <translation type="unfinished">&amp;Lade PSBT aus Datei…</translation>
    </message>
    <message>
        <source>Open &amp;URI…</source>
        <translation type="unfinished">Öffne &amp;URI…</translation>
    </message>
    <message>
        <source>Close Wallet…</source>
        <translation type="unfinished">Wallet schließen</translation>
    </message>
    <message>
        <source>Create Wallet…</source>
        <translation type="unfinished">Wallet erstellen…</translation>
    </message>
    <message>
        <source>Close All Wallets…</source>
        <translation type="unfinished">Schließe alle Wallets…</translation>
    </message>
    <message>
        <source>&amp;File</source>
        <translation type="unfinished">&amp;Datei</translation>
    </message>
    <message>
        <source>&amp;Settings</source>
        <translation type="unfinished">&amp;Einstellungen</translation>
    </message>
    <message>
        <source>&amp;Help</source>
        <translation type="unfinished">&amp;Hilfe</translation>
    </message>
    <message>
        <source>Tabs toolbar</source>
        <translation type="unfinished">Registerkartenleiste</translation>
    </message>
    <message>
        <source>Syncing Headers (%1%)…</source>
        <translation type="unfinished">Synchronisiere Header (%1%)…</translation>
    </message>
    <message>
        <source>Synchronizing with network…</source>
        <translation type="unfinished">Synchronisiere mit Netzwerk...</translation>
    </message>
    <message>
        <source>Indexing blocks on disk…</source>
        <translation type="unfinished">Indiziere Blöcke auf Datenträger...</translation>
    </message>
    <message>
        <source>Processing blocks on disk…</source>
        <translation type="unfinished">Verarbeite Blöcke auf Datenträger...</translation>
    </message>
    <message>
        <source>Connecting to peers…</source>
        <translation type="unfinished">Verbinde mit Gegenstellen...</translation>
    </message>
    <message>
<<<<<<< HEAD
        <source>Request payments (generates QR codes and qtum: URIs)</source>
        <translation type="unfinished">Zahlungen anfordern (erzeugt QR-Codes und "qtum:"-URIs)</translation>
=======
        <source>Request payments (generates QR codes and bitcoin: URIs)</source>
        <translation type="unfinished">Zahlungen anfordern (erzeugt QR-Codes und bitcoin: URIs)</translation>
>>>>>>> 7da4ae1f
    </message>
    <message>
        <source>Show the list of used sending addresses and labels</source>
        <translation type="unfinished">Liste verwendeter Zahlungsadressen und Bezeichnungen anzeigen</translation>
    </message>
    <message>
        <source>Show the list of used receiving addresses and labels</source>
        <translation type="unfinished">Liste verwendeter Empfangsadressen und Bezeichnungen anzeigen</translation>
    </message>
    <message>
        <source>&amp;Command-line options</source>
        <translation type="unfinished">&amp;Kommandozeilenoptionen</translation>
    </message>
    <message numerus="yes">
        <source>Processed %n block(s) of transaction history.</source>
        <translation type="unfinished">
            <numerusform>Processed %n block(s) of transaction history.</numerusform>
            <numerusform> %n Blöcke der Transaktionshistorie verarbeitet.</numerusform>
        </translation>
    </message>
    <message>
        <source>%1 behind</source>
        <translation type="unfinished">%1 im Rückstand</translation>
    </message>
    <message>
        <source>Catching up…</source>
        <translation type="unfinished">Hole auf…</translation>
    </message>
    <message>
        <source>Last received block was generated %1 ago.</source>
        <translation type="unfinished">Zuletzt empfangener Block wurde generiert vor %1 .</translation>
    </message>
    <message>
        <source>Transactions after this will not yet be visible.</source>
        <translation type="unfinished">Transaktionen hiernach werden noch nicht angezeigt.</translation>
    </message>
    <message>
        <source>Error</source>
        <translation type="unfinished">Fehler</translation>
    </message>
    <message>
        <source>Warning</source>
        <translation type="unfinished">Warnung</translation>
    </message>
    <message>
        <source>Information</source>
        <translation type="unfinished">Informationen</translation>
    </message>
    <message>
        <source>Up to date</source>
        <translation type="unfinished">Auf aktuellem Stand</translation>
    </message>
    <message>
        <source>Ctrl+Q</source>
        <translation type="unfinished">STRG+B</translation>
    </message>
    <message>
        <source>Load Partially Signed Bitcoin Transaction</source>
        <translation type="unfinished">Lade teilsignierte Bitcoin-Transaktion</translation>
    </message>
    <message>
        <source>Load PSBT from &amp;clipboard…</source>
        <translation type="unfinished">Lade PSBT aus Zwischenablage…</translation>
    </message>
    <message>
        <source>Load Partially Signed Bitcoin Transaction from clipboard</source>
        <translation type="unfinished">Lade teilsignierte Bitcoin-Transaktion aus Zwischenablage</translation>
    </message>
    <message>
        <source>Node window</source>
        <translation type="unfinished">Node-Fenster</translation>
    </message>
    <message>
        <source>Open node debugging and diagnostic console</source>
        <translation type="unfinished">Öffne Node-Konsole für Fehlersuche und Diagnose</translation>
    </message>
    <message>
        <source>&amp;Sending addresses</source>
        <translation type="unfinished">&amp;Versandadressen</translation>
    </message>
    <message>
        <source>&amp;Receiving addresses</source>
        <translation type="unfinished">&amp;Empfangsadressen</translation>
    </message>
    <message>
        <source>Open a bitcoin: URI</source>
        <translation type="unfinished">Öffne bitcoin: URI</translation>
    </message>
    <message>
        <source>Open Wallet</source>
        <translation type="unfinished">Wallet öffnen</translation>
    </message>
    <message>
        <source>Open a wallet</source>
        <translation type="unfinished">Eine Wallet öffnen</translation>
    </message>
    <message>
        <source>Close wallet</source>
        <translation type="unfinished">Wallet schließen</translation>
    </message>
    <message>
        <source>Restore Wallet…</source>
        <extracomment>Name of the menu item that restores wallet from a backup file.</extracomment>
        <translation type="unfinished">Wallet wiederherstellen...</translation>
    </message>
    <message>
        <source>Restore a wallet from a backup file</source>
        <extracomment>Status tip for Restore Wallet menu item</extracomment>
        <translation type="unfinished">Wiederherstellen einer Wallet aus einer Sicherungsdatei</translation>
    </message>
    <message>
        <source>Close all wallets</source>
        <translation type="unfinished">Schließe alle Wallets</translation>
    </message>
    <message>
        <source>Show the %1 help message to get a list with possible Qtum command-line options</source> 
        <translation type="unfinished">Zeige den "%1"-Hilfetext, um eine Liste mit möglichen Kommandozeilenoptionen zu erhalten</translation>
    </message>
    <message>
        <source>&amp;Mask values</source>
        <translation type="unfinished">&amp;Blende Werte aus</translation>
    </message>
    <message>
        <source>Mask the values in the Overview tab</source>
        <translation type="unfinished">Blende die Werte im Übersichtsreiter aus</translation>
    </message>
    <message>
        <source>default wallet</source>
        <translation type="unfinished">Standard-Wallet</translation>
    </message>
    <message>
        <source>No wallets available</source>
        <translation type="unfinished">Keine Wallets verfügbar</translation>
    </message>
    <message>
        <source>Wallet Data</source>
        <extracomment>Name of the wallet data file format.</extracomment>
        <translation type="unfinished">Wallet-Daten</translation>
    </message>
    <message>
        <source>Load Wallet Backup</source>
        <extracomment>The title for Restore Wallet File Windows</extracomment>
        <translation type="unfinished">Wallet-Backup laden</translation>
    </message>
    <message>
        <source>Restore Wallet</source>
        <extracomment>Title of pop-up window shown when the user is attempting to restore a wallet.</extracomment>
        <translation type="unfinished">Wallet wiederherstellen...</translation>
    </message>
    <message>
        <source>Wallet Name</source>
        <extracomment>Label of the input field where the name of the wallet is entered.</extracomment>
        <translation type="unfinished">Wallet-Name</translation>
    </message>
    <message>
        <source>&amp;Window</source>
        <translation type="unfinished">&amp;Programmfenster</translation>
    </message>
    <message>
        <source>Zoom</source>
        <translation type="unfinished">Vergrößern</translation>
    </message>
    <message>
        <source>Main Window</source>
        <translation type="unfinished">Hauptfenster</translation>
    </message>
    <message>
        <source>%1 client</source>
        <translation type="unfinished">%1 Client</translation>
    </message>
    <message>
        <source>&amp;Hide</source>
        <translation type="unfinished">&amp;Ausblenden</translation>
    </message>
    <message>
        <source>S&amp;how</source>
        <translation type="unfinished">&amp;Anzeigen</translation>
    </message>
    <message numerus="yes">
        <source>%n active connection(s) to Qtum network.</source> 
        <extracomment>A substring of the tooltip.</extracomment>
        <translation type="unfinished">
<<<<<<< HEAD
            <numerusform>%n aktive Verbindung zum Qtum-Netzwerk</numerusform>
            <numerusform>%n aktive Verbindung(en) zum Qtum-Netzwerk</numerusform>
=======
            <numerusform>%n active connection(s) to Bitcoin network.</numerusform>
            <numerusform>%n aktive Verbindung(en) zum Bitcoin-Netzwerk</numerusform>
>>>>>>> 7da4ae1f
        </translation>
    </message>
    <message>
        <source>Click for more actions.</source>
        <extracomment>A substring of the tooltip. "More actions" are available via the context menu.</extracomment>
        <translation type="unfinished">Klicken für sonstige Aktionen.</translation>
    </message>
    <message>
        <source>Show Peers tab</source>
        <extracomment>A context menu item. The "Peers tab" is an element of the "Node window".</extracomment>
        <translation type="unfinished">Gegenstellen Reiter anzeigen</translation>
    </message>
    <message>
        <source>Disable network activity</source>
        <extracomment>A context menu item.</extracomment>
        <translation type="unfinished">Netzwerk Aktivität ausschalten</translation>
    </message>
    <message>
        <source>Enable network activity</source>
        <extracomment>A context menu item. The network activity was disabled previously.</extracomment>
        <translation type="unfinished">Netzwerk Aktivität einschalten</translation>
    </message>
    <message>
        <source>Pre-syncing Headers (%1%)…</source>
        <translation type="unfinished">Synchronisiere Header vorab (%1%)…</translation>
    </message>
    <message>
        <source>Error: %1</source>
        <translation type="unfinished">Fehler: %1</translation>
    </message>
    <message>
        <source>Warning: %1</source>
        <translation type="unfinished">Warnung: %1</translation>
    </message>
    <message>
        <source>Date: %1
</source>
        <translation type="unfinished">Datum: %1
</translation>
    </message>
    <message>
        <source>Amount: %1
</source>
        <translation type="unfinished">Betrag: %1
</translation>
    </message>
    <message>
        <source>Type: %1
</source>
        <translation type="unfinished">Typ: %1
</translation>
    </message>
    <message>
        <source>Label: %1
</source>
        <translation type="unfinished">Bezeichnung: %1
</translation>
    </message>
    <message>
        <source>Address: %1
</source>
        <translation type="unfinished">Adresse: %1
</translation>
    </message>
    <message>
        <source>Sent transaction</source>
        <translation type="unfinished">Gesendete Transaktion</translation>
    </message>
    <message>
        <source>Incoming transaction</source>
        <translation type="unfinished">Eingehende Transaktion</translation>
    </message>
    <message>
        <source>HD key generation is &lt;b&gt;enabled&lt;/b&gt;</source>
        <translation type="unfinished">HD Schlüssel Generierung ist &lt;b&gt;aktiviert&lt;/b&gt;</translation>
    </message>
    <message>
        <source>HD key generation is &lt;b&gt;disabled&lt;/b&gt;</source>
        <translation type="unfinished">HD Schlüssel Generierung ist &lt;b&gt;deaktiviert&lt;/b&gt;</translation>
    </message>
    <message>
        <source>Private key &lt;b&gt;disabled&lt;/b&gt;</source>
        <translation type="unfinished">Privater Schlüssel &lt;b&gt;deaktiviert&lt;/b&gt;</translation>
    </message>
    <message>
        <source>Wallet is &lt;b&gt;encrypted&lt;/b&gt; and currently &lt;b&gt;unlocked&lt;/b&gt;</source>
        <translation type="unfinished">Wallet ist &lt;b&gt;verschlüsselt&lt;/b&gt; und aktuell &lt;b&gt;entsperrt&lt;/b&gt;.</translation>
    </message>
    <message>
        <source>Wallet is &lt;b&gt;encrypted&lt;/b&gt; and currently &lt;b&gt;locked&lt;/b&gt;</source>
        <translation type="unfinished">Wallet ist &lt;b&gt;verschlüsselt&lt;/b&gt; und aktuell &lt;b&gt;gesperrt&lt;/b&gt;</translation>
    </message>
    <message>
        <source>Original message:</source>
        <translation type="unfinished">Original-Nachricht:</translation>
    </message>
</context>
<context>
    <name>UnitDisplayStatusBarControl</name>
    <message>
        <source>Unit to show amounts in. Click to select another unit.</source>
        <translation type="unfinished">Die Einheit in der Beträge angezeigt werden. Klicken, um eine andere Einheit auszuwählen.</translation>
    </message>
</context>
<context>
    <name>CoinControlDialog</name>
    <message>
        <source>Coin Selection</source>
        <translation type="unfinished">Münzauswahl ("Coin Control")</translation>
    </message>
    <message>
        <source>Quantity:</source>
        <translation type="unfinished">Anzahl:</translation>
    </message>
    <message>
        <source>Amount:</source>
        <translation type="unfinished">Betrag:</translation>
    </message>
    <message>
        <source>Fee:</source>
        <translation type="unfinished">Gebühr:</translation>
    </message>
    <message>
        <source>Dust:</source>
        <translation type="unfinished">"Staub":</translation>
    </message>
    <message>
        <source>After Fee:</source>
        <translation type="unfinished">Abzüglich Gebühr:</translation>
    </message>
    <message>
        <source>Change:</source>
        <translation type="unfinished">Wechselgeld:</translation>
    </message>
    <message>
        <source>(un)select all</source>
        <translation type="unfinished">Alles (de)selektieren</translation>
    </message>
    <message>
        <source>Tree mode</source>
        <translation type="unfinished">Baumansicht</translation>
    </message>
    <message>
        <source>List mode</source>
        <translation type="unfinished">Listenansicht</translation>
    </message>
    <message>
        <source>Amount</source>
        <translation type="unfinished">Betrag</translation>
    </message>
    <message>
        <source>Received with label</source>
        <translation type="unfinished">Empfangen mit Bezeichnung</translation>
    </message>
    <message>
        <source>Received with address</source>
        <translation type="unfinished">Empfangen mit Adresse</translation>
    </message>
    <message>
        <source>Date</source>
        <translation type="unfinished">Datum</translation>
    </message>
    <message>
        <source>Confirmations</source>
        <translation type="unfinished">Bestätigungen</translation>
    </message>
    <message>
        <source>Confirmed</source>
        <translation type="unfinished">Bestätigt</translation>
    </message>
    <message>
        <source>Copy amount</source>
        <translation type="unfinished">Betrag kopieren</translation>
    </message>
    <message>
        <source>&amp;Copy address</source>
        <translation type="unfinished">&amp;Adresse kopieren</translation>
    </message>
    <message>
        <source>Copy &amp;label</source>
        <translation type="unfinished">&amp;Bezeichnung kopieren</translation>
    </message>
    <message>
        <source>Copy &amp;amount</source>
        <translation type="unfinished">&amp;Betrag kopieren</translation>
    </message>
    <message>
        <source>Copy transaction &amp;ID and output index</source>
        <translation type="unfinished">Transaktion &amp;ID und Ausgabeindex kopieren</translation>
    </message>
    <message>
        <source>L&amp;ock unspent</source>
        <translation type="unfinished">Nicht ausgegebenen Betrag &amp;sperren</translation>
    </message>
    <message>
        <source>&amp;Unlock unspent</source>
        <translation type="unfinished">Nicht ausgegebenen Betrag &amp;entsperren</translation>
    </message>
    <message>
        <source>Copy quantity</source>
        <translation type="unfinished">Anzahl kopieren</translation>
    </message>
    <message>
        <source>Copy fee</source>
        <translation type="unfinished">Gebühr kopieren</translation>
    </message>
    <message>
        <source>Copy after fee</source>
        <translation type="unfinished">Abzüglich Gebühr kopieren</translation>
    </message>
    <message>
        <source>Copy bytes</source>
        <translation type="unfinished">Bytes kopieren</translation>
    </message>
    <message>
        <source>Copy dust</source>
        <translation type="unfinished">"Staub" kopieren</translation>
    </message>
    <message>
        <source>Copy change</source>
        <translation type="unfinished">Wechselgeld kopieren</translation>
    </message>
    <message>
        <source>(%1 locked)</source>
        <translation type="unfinished">(%1 gesperrt)</translation>
    </message>
    <message>
        <source>yes</source>
        <translation type="unfinished">ja</translation>
    </message>
    <message>
        <source>no</source>
        <translation type="unfinished">nein</translation>
    </message>
    <message>
        <source>This label turns red if any recipient receives an amount smaller than the current dust threshold.</source>
        <translation type="unfinished">Diese Bezeichnung wird rot, wenn irgendein Empfänger einen Betrag kleiner als die derzeitige "Staubgrenze" erhält.</translation>
    </message>
    <message>
        <source>Can vary +/- %1 satoshi(s) per input.</source>
        <translation type="unfinished">Kann pro Eingabe um +/- %1 Satoshi(s) abweichen.</translation>
    </message>
    <message>
        <source>(no label)</source>
        <translation type="unfinished">(keine Bezeichnung)</translation>
    </message>
    <message>
        <source>change from %1 (%2)</source>
        <translation type="unfinished">Wechselgeld von %1 (%2)</translation>
    </message>
    <message>
        <source>(change)</source>
        <translation type="unfinished">(Wechselgeld)</translation>
    </message>
</context>
<context>
    <name>CreateWalletActivity</name>
    <message>
        <source>Create Wallet</source>
        <extracomment>Title of window indicating the progress of creation of a new wallet.</extracomment>
        <translation type="unfinished">Wallet erstellen</translation>
    </message>
    <message>
        <source>Creating Wallet &lt;b&gt;%1&lt;/b&gt;…</source>
        <extracomment>Descriptive text of the create wallet progress window which indicates to the user which wallet is currently being created.</extracomment>
        <translation type="unfinished">Erstelle Wallet &lt;b&gt;%1&lt;/b&gt;…</translation>
    </message>
    <message>
        <source>Create wallet failed</source>
        <translation type="unfinished">Fehler beim Wallet erstellen aufgetreten</translation>
    </message>
    <message>
        <source>Create wallet warning</source>
        <translation type="unfinished">Warnung beim Wallet erstellen aufgetreten</translation>
    </message>
    <message>
        <source>Can't list signers</source>
        <translation type="unfinished">Unterzeichner können nicht aufgelistet werden</translation>
    </message>
    <message>
        <source>Too many external signers found</source>
        <translation type="unfinished">Zu viele externe Unterzeichner erkannt.</translation>
    </message>
</context>
<context>
    <name>LoadWalletsActivity</name>
    <message>
        <source>Load Wallets</source>
        <extracomment>Title of progress window which is displayed when wallets are being loaded.</extracomment>
        <translation type="unfinished">Lade Wallets</translation>
    </message>
    <message>
        <source>Loading wallets…</source>
        <extracomment>Descriptive text of the load wallets progress window which indicates to the user that wallets are currently being loaded.</extracomment>
        <translation type="unfinished">Lade Wallets...</translation>
    </message>
</context>
<context>
    <name>OpenWalletActivity</name>
    <message>
        <source>Open wallet failed</source>
        <translation type="unfinished">Wallet öffnen fehlgeschlagen</translation>
    </message>
    <message>
        <source>Open wallet warning</source>
        <translation type="unfinished">Wallet öffnen Warnung</translation>
    </message>
    <message>
        <source>default wallet</source>
        <translation type="unfinished">Standard-Wallet</translation>
    </message>
    <message>
        <source>Open Wallet</source>
        <extracomment>Title of window indicating the progress of opening of a wallet.</extracomment>
        <translation type="unfinished">Wallet öffnen</translation>
    </message>
    <message>
        <source>Opening Wallet &lt;b&gt;%1&lt;/b&gt;…</source>
        <extracomment>Descriptive text of the open wallet progress window which indicates to the user which wallet is currently being opened.</extracomment>
        <translation type="unfinished">Öffne Wallet &lt;b&gt;%1&lt;/b&gt;…</translation>
    </message>
</context>
<context>
    <name>RestoreWalletActivity</name>
    <message>
        <source>Restore Wallet</source>
        <extracomment>Title of progress window which is displayed when wallets are being restored.</extracomment>
        <translation type="unfinished">Wallet wiederherstellen...</translation>
    </message>
    <message>
        <source>Restoring Wallet &lt;b&gt;%1&lt;/b&gt;…</source>
        <extracomment>Descriptive text of the restore wallets progress window which indicates to the user that wallets are currently being restored.</extracomment>
        <translation type="unfinished">Wiederherstellen der Wallet &lt;b&gt;%1&lt;/b&gt;…</translation>
    </message>
    <message>
        <source>Restore wallet failed</source>
        <extracomment>Title of message box which is displayed when the wallet could not be restored.</extracomment>
        <translation type="unfinished">Wallet Wiederherstellung fehlgeschlagen</translation>
    </message>
    <message>
        <source>Restore wallet warning</source>
        <extracomment>Title of message box which is displayed when the wallet is restored with some warning.</extracomment>
        <translation type="unfinished">Wallet Wiederherstellungs Warnung</translation>
    </message>
    <message>
        <source>Restore wallet message</source>
        <extracomment>Title of message box which is displayed when the wallet is successfully restored.</extracomment>
        <translation type="unfinished">Wallet Wiederherstellungs Nachricht</translation>
    </message>
</context>
<context>
    <name>WalletController</name>
    <message>
        <source>Close wallet</source>
        <translation type="unfinished">Wallet schließen</translation>
    </message>
    <message>
        <source>Are you sure you wish to close the wallet &lt;i&gt;%1&lt;/i&gt;?</source>
        <translation type="unfinished">Sind Sie sich sicher, dass Sie die Wallet &lt;i&gt;%1&lt;/i&gt; schließen möchten?</translation>
    </message>
    <message>
        <source>Closing the wallet for too long can result in having to resync the entire chain if pruning is enabled.</source>
        <translation type="unfinished">Wenn Sie die Wallet zu lange schließen, kann es dazu kommen, dass Sie die gesamte Chain neu synchronisieren müssen, wenn Pruning aktiviert ist.</translation>
    </message>
    <message>
        <source>Close all wallets</source>
        <translation type="unfinished">Schließe alle Wallets</translation>
    </message>
    <message>
        <source>Are you sure you wish to close all wallets?</source>
        <translation type="unfinished">Sicher, dass Sie alle Wallets schließen möchten?</translation>
    </message>
</context>
<context>
    <name>CreateWalletDialog</name>
    <message>
        <source>Create Wallet</source>
        <translation type="unfinished">Wallet erstellen</translation>
    </message>
    <message>
        <source>Wallet Name</source>
        <translation type="unfinished">Wallet-Name</translation>
    </message>
    <message>
        <source>Encrypt the wallet. The wallet will be encrypted with a passphrase of your choice.</source>
        <translation type="unfinished">Wallet verschlüsseln. Das Wallet wird mit einer Passphrase deiner Wahl verschlüsselt.</translation>
    </message>
    <message>
        <source>Encrypt Wallet</source>
        <translation type="unfinished">Wallet verschlüsseln</translation>
    </message>
    <message>
        <source>Advanced Options</source>
        <translation type="unfinished">Erweiterte Optionen</translation>
    </message>
    <message>
        <source>Disable private keys for this wallet. Wallets with private keys disabled will have no private keys and cannot have an HD seed or imported private keys. This is ideal for watch-only wallets.</source>
        <translation type="unfinished">Deaktiviert private Schlüssel für dieses Wallet. Wallets mit deaktivierten privaten Schlüsseln werden keine privaten Schlüssel haben und können keinen HD Seed oder private Schlüssel importieren. Das ist ideal für Wallets, die nur beobachten.</translation>
    </message>
    <message>
        <source>Disable Private Keys</source>
        <translation type="unfinished">Private Keys deaktivieren</translation>
    </message>
    <message>
        <source>Make a blank wallet. Blank wallets do not initially have private keys or scripts. Private keys and addresses can be imported, or an HD seed can be set, at a later time.</source>
        <translation type="unfinished">Erzeugt ein leeres Wallet. Leere Wallets haben zu Anfang keine privaten Schlüssel oder Scripte. Private Schlüssel oder Adressen können importiert werden, ebenso können jetzt oder später HD-Seeds gesetzt werden.</translation>
    </message>
    <message>
        <source>Make Blank Wallet</source>
        <translation type="unfinished">Eine leere Wallet erstellen</translation>
    </message>
    <message>
        <source>Use descriptors for scriptPubKey management</source>
        <translation type="unfinished">Deskriptoren für scriptPubKey Verwaltung nutzen</translation>
    </message>
    <message>
        <source>Descriptor Wallet</source>
        <translation type="unfinished">Deskriptor-Wallet</translation>
    </message>
    <message>
        <source>Use an external signing device such as a hardware wallet. Configure the external signer script in wallet preferences first.</source>
        <translation type="unfinished">Verwenden Sie ein externes Signiergerät, z. B. eine Hardware-Wallet. Konfigurieren Sie zunächst das Skript für den externen Signierer in den Wallet-Einstellungen.</translation>
    </message>
    <message>
        <source>External signer</source>
        <translation type="unfinished">Externer Unterzeichner</translation>
    </message>
    <message>
        <source>Create</source>
        <translation type="unfinished">Erstellen</translation>
    </message>
    <message>
        <source>Compiled without sqlite support (required for descriptor wallets)</source>
        <translation type="unfinished">Ohne SQLite-Unterstützung (erforderlich für Deskriptor-Wallets) kompiliert</translation>
    </message>
    <message>
        <source>Compiled without external signing support (required for external signing)</source>
        <extracomment>"External signing" means using devices such as hardware wallets.</extracomment>
        <translation type="unfinished">Ohne Unterstützung für die Signierung durch externe Geräte Dritter kompiliert (notwendig für Signierung durch externe Geräte Dritter)</translation>
    </message>
</context>
<context>
    <name>EditAddressDialog</name>
    <message>
        <source>Edit Address</source>
        <translation type="unfinished">Adresse bearbeiten</translation>
    </message>
    <message>
        <source>&amp;Label</source>
        <translation type="unfinished">&amp;Bezeichnung</translation>
    </message>
    <message>
        <source>The label associated with this address list entry</source>
        <translation type="unfinished">Bezeichnung, die dem Adresslisteneintrag zugeordnet ist.</translation>
    </message>
    <message>
        <source>The address associated with this address list entry. This can only be modified for sending addresses.</source>
        <translation type="unfinished">Adresse, die dem Adresslisteneintrag zugeordnet ist. Diese kann nur bei Zahlungsadressen verändert werden.</translation>
    </message>
    <message>
        <source>&amp;Address</source>
        <translation type="unfinished">&amp;Adresse</translation>
    </message>
    <message>
        <source>New sending address</source>
        <translation type="unfinished">Neue Zahlungsadresse</translation>
    </message>
    <message>
        <source>Edit receiving address</source>
        <translation type="unfinished">Empfangsadresse bearbeiten</translation>
    </message>
    <message>
        <source>Edit sending address</source>
        <translation type="unfinished">Zahlungsadresse bearbeiten</translation>
    </message>
    <message>
        <source>The entered address "%1" is not a valid Qtum address.</source>
        <translation type="unfinished">Die eingegebene Adresse "%1" ist keine gültige Qtum-Adresse.</translation>
    </message>
    <message>
        <source>Address "%1" already exists as a receiving address with label "%2" and so cannot be added as a sending address.</source>
        <translation type="unfinished">Die Adresse "%1" existiert bereits als Empfangsadresse mit dem Label "%2" und kann daher nicht als Sendeadresse hinzugefügt werden.</translation>
    </message>
    <message>
        <source>The entered address "%1" is already in the address book with label "%2".</source>
        <translation type="unfinished">Die eingegebene Adresse "%1" befindet sich bereits im Adressbuch mit der Bezeichnung "%2".</translation>
    </message>
    <message>
        <source>Could not unlock wallet.</source>
        <translation type="unfinished">Wallet konnte nicht entsperrt werden.</translation>
    </message>
    <message>
        <source>New key generation failed.</source>
        <translation type="unfinished">Erzeugung eines neuen Schlüssels fehlgeschlagen.</translation>
    </message>
</context>
<context>
    <name>FreespaceChecker</name>
    <message>
        <source>A new data directory will be created.</source>
        <translation type="unfinished">Es wird ein neues Datenverzeichnis angelegt.</translation>
    </message>
    <message>
        <source>name</source>
        <translation type="unfinished">Name</translation>
    </message>
    <message>
        <source>Directory already exists. Add %1 if you intend to create a new directory here.</source>
        <translation type="unfinished">Verzeichnis existiert bereits. Fügen Sie %1 an, wenn Sie beabsichtigen hier ein neues Verzeichnis anzulegen.</translation>
    </message>
    <message>
        <source>Path already exists, and is not a directory.</source>
        <translation type="unfinished">Pfad existiert bereits und ist kein Verzeichnis.</translation>
    </message>
    <message>
        <source>Cannot create data directory here.</source>
        <translation type="unfinished">Datenverzeichnis kann hier nicht angelegt werden.</translation>
    </message>
</context>
<context>
    <name>Intro</name>
    <message numerus="yes">
        <source>%n GB of space available</source>
        <translation type="unfinished">
            <numerusform>%n GB of space available</numerusform>
            <numerusform>%n GB Speicherplatz verfügbar</numerusform>
        </translation>
    </message>
    <message numerus="yes">
        <source>(of %n GB needed)</source>
        <translation type="unfinished">
            <numerusform>(of %n GB needed)</numerusform>
            <numerusform>(von %n GB benötigt)</numerusform>
        </translation>
    </message>
    <message numerus="yes">
        <source>(%n GB needed for full chain)</source>
        <translation type="unfinished">
            <numerusform>(%n GB needed for full chain)</numerusform>
            <numerusform>(%n GB benötigt für komplette Blockchain)</numerusform>
        </translation>
    </message>
    <message>
        <source>Choose data directory</source>
        <translation type="unfinished">Datenverzeichnis auswählen</translation>
    </message>
    <message>
        <source>At least %1 GB of data will be stored in this directory, and it will grow over time.</source>
        <translation type="unfinished">Mindestens %1 GB Daten werden in diesem Verzeichnis gespeichert, und sie werden mit der Zeit zunehmen.</translation>
    </message>
    <message>
        <source>Approximately %1 GB of data will be stored in this directory.</source>
        <translation type="unfinished">Etwa %1 GB Daten werden in diesem Verzeichnis gespeichert.</translation>
    </message>
    <message numerus="yes">
        <source>(sufficient to restore backups %n day(s) old)</source>
        <extracomment>Explanatory text on the capability of the current prune target.</extracomment>
        <translation type="unfinished">
            <numerusform>(sufficient to restore backups %n day(s) old)</numerusform>
            <numerusform>(für Wiederherstellung ausreichende Sicherung %n Tage alt)</numerusform>
        </translation>
    </message>
    <message>
        <source>%1 will download and store a copy of the Qtum block chain.</source>
        <translation type="unfinished">%1 wird eine Kopie der Qtum-Blockchain herunterladen und speichern.</translation>
    </message>
    <message>
        <source>The wallet will also be stored in this directory.</source>
        <translation type="unfinished">Die Wallet wird ebenfalls in diesem Verzeichnis gespeichert.</translation>
    </message>
    <message>
        <source>Error: Specified data directory "%1" cannot be created.</source>
        <translation type="unfinished">Fehler: Angegebenes Datenverzeichnis "%1" kann nicht angelegt werden.</translation>
    </message>
    <message>
        <source>Error</source>
        <translation type="unfinished">Fehler</translation>
    </message>
    <message>
        <source>Welcome</source>
        <translation type="unfinished">Willkommen</translation>
    </message>
    <message>
        <source>Welcome to %1.</source>
        <translation type="unfinished">Willkommen bei %1.</translation>
    </message>
    <message>
        <source>As this is the first time the program is launched, you can choose where %1 will store its data.</source>
        <translation type="unfinished">Da Sie das Programm gerade zum ersten Mal starten, können Sie nun auswählen wo %1 seine Daten ablegen wird.</translation>
    </message>
    <message>
        <source>Limit block chain storage to</source>
        <translation type="unfinished">Blockchain-Speicher beschränken auf</translation>
    </message>
    <message>
        <source>Reverting this setting requires re-downloading the entire blockchain. It is faster to download the full chain first and prune it later. Disables some advanced features.</source>
        <translation type="unfinished">Um diese Einstellung wiederherzustellen, muss die gesamte Blockchain neu heruntergeladen werden. Es ist schneller, die gesamte Chain zuerst herunterzuladen und später zu stutzen. Deaktiviert einige erweiterte Funktionen.</translation>
    </message>
    <message>
        <source>This initial synchronisation is very demanding, and may expose hardware problems with your computer that had previously gone unnoticed. Each time you run %1, it will continue downloading where it left off.</source>
        <translation type="unfinished">Diese initiale Synchronisation führt zu hoher Last und kann Hardwareprobleme, die bisher nicht aufgetreten sind, bei ihrem Computer verursachen. Jedes Mal, wenn Sie %1 ausführen, wird der Download zum letzten Synchronisationspunkt fortgesetzt.</translation>
    </message>
    <message>
        <source>When you click OK, %1 will begin to download and process the full %4 block chain (%2 GB) starting with the earliest transactions in %3 when %4 initially launched.</source>
        <translation type="unfinished">Wenn Sie auf OK klicken, beginnt %1 mit dem Herunterladen und Verarbeiten der gesamten %4-Blockchain (%2GB), beginnend mit den frühesten Transaktionen in %3 beim ersten Start von %4.</translation>
    </message>
    <message>
        <source>If you have chosen to limit block chain storage (pruning), the historical data must still be downloaded and processed, but will be deleted afterward to keep your disk usage low.</source>
        <translation type="unfinished">Wenn Sie bewusst den Blockchain-Speicher begrenzen (pruning), müssen die historischen Daten dennoch heruntergeladen und verarbeitet werden. Diese Daten werden aber zu einem späteren Zeitpunkt gelöscht, um die Festplattennutzung niedrig zu halten.</translation>
    </message>
    <message>
        <source>Use the default data directory</source>
        <translation type="unfinished">Standard-Datenverzeichnis verwenden</translation>
    </message>
    <message>
        <source>Use a custom data directory:</source>
        <translation type="unfinished">Ein benutzerdefiniertes Datenverzeichnis verwenden:</translation>
    </message>
</context>
<context>
    <name>HelpMessageDialog</name>
    <message>
        <source>version</source>
        <translation type="unfinished">Version</translation>
    </message>
    <message>
        <source>About %1</source>
        <translation type="unfinished">Über %1</translation>
    </message>
    <message>
        <source>Command-line options</source>
        <translation type="unfinished">Kommandozeilenoptionen</translation>
    </message>
</context>
<context>
    <name>ShutdownWindow</name>
    <message>
        <source>%1 is shutting down…</source>
        <translation type="unfinished">%1 wird beendet...</translation>
    </message>
    <message>
        <source>Do not shut down the computer until this window disappears.</source>
        <translation type="unfinished">Fahren Sie den Computer nicht herunter, bevor dieses Fenster verschwindet.</translation>
    </message>
</context>
<context>
    <name>ModalOverlay</name>
    <message>
        <source>Form</source>
        <translation type="unfinished">Formular</translation>
    </message>
    <message>
        <source>Recent transactions may not yet be visible, and therefore your wallet's balance might be incorrect. This information will be correct once your wallet has finished synchronizing with the qtum network, as detailed below.</source>
        <translation type="unfinished">Neueste Transaktionen werden eventuell noch nicht angezeigt, daher könnte Ihr Kontostand veraltet sein. Er wird korrigiert, sobald Ihr Wallet die Synchronisation mit dem Qtum-Netzwerk erfolgreich abgeschlossen hat. Details dazu finden sich weiter unten.</translation>
    </message>
    <message>
        <source>Attempting to spend qtums that are affected by not-yet-displayed transactions will not be accepted by the network.</source>
        <translation type="unfinished">Versuche, Qtums aus noch nicht angezeigten Transaktionen auszugeben, werden vom Netzwerk nicht akzeptiert.</translation>
    </message>
    <message>
        <source>Number of blocks left</source>
        <translation type="unfinished">Anzahl verbleibender Blöcke</translation>
    </message>
    <message>
        <source>Unknown…</source>
        <translation type="unfinished">Unbekannt...</translation>
    </message>
    <message>
        <source>calculating…</source>
        <translation type="unfinished">berechne...</translation>
    </message>
    <message>
        <source>Last block time</source>
        <translation type="unfinished">Letzte Blockzeit</translation>
    </message>
    <message>
        <source>Progress</source>
        <translation type="unfinished">Fortschritt</translation>
    </message>
    <message>
        <source>Progress increase per hour</source>
        <translation type="unfinished">Fortschritt pro Stunde</translation>
    </message>
    <message>
        <source>Estimated time left until synced</source>
        <translation type="unfinished">Geschätzt verbleibende Zeit bis synchronisiert</translation>
    </message>
    <message>
        <source>Hide</source>
        <translation type="unfinished">Ausblenden</translation>
    </message>
    <message>
        <source>%1 is currently syncing.  It will download headers and blocks from peers and validate them until reaching the tip of the block chain.</source>
        <translation type="unfinished">%1 synchronisiert gerade. Es lädt Header und Blöcke von Gegenstellen und validiert sie bis zum Erreichen der Spitze der Blockchain.</translation>
    </message>
    <message>
        <source>Unknown. Syncing Headers (%1, %2%)…</source>
        <translation type="unfinished">Unbekannt. Synchronisiere Header (%1, %2%)...</translation>
    </message>
    <message>
        <source>Unknown. Pre-syncing Headers (%1, %2%)…</source>
        <translation type="unfinished">Unbekannt. vorsynchronisiere Header (%1, %2%)...</translation>
    </message>
</context>
<context>
    <name>OpenURIDialog</name>
    <message>
        <source>Open qtum URI</source>
        <translation type="unfinished">Öffne qtum URI</translation>
    </message>
    <message>
        <source>Paste address from clipboard</source>
        <extracomment>Tooltip text for button that allows you to paste an address that is in your clipboard.</extracomment>
        <translation type="unfinished">Adresse aus der Zwischenablage einfügen</translation>
    </message>
</context>
<context>
    <name>OptionsDialog</name>
    <message>
        <source>Options</source>
        <translation type="unfinished">Konfiguration</translation>
    </message>
    <message>
        <source>&amp;Main</source>
        <translation type="unfinished">&amp;Allgemein</translation>
    </message>
    <message>
        <source>Automatically start %1 after logging in to the system.</source>
        <translation type="unfinished">%1 nach der Anmeldung im System automatisch ausführen.</translation>
    </message>
    <message>
        <source>&amp;Start %1 on system login</source>
        <translation type="unfinished">&amp;Starte %1 nach Systemanmeldung</translation>
    </message>
    <message>
        <source>Enabling pruning significantly reduces the disk space required to store transactions. All blocks are still fully validated. Reverting this setting requires re-downloading the entire blockchain.</source>
        <translation type="unfinished">Durch das Aktivieren von Pruning wird der zum Speichern von Transaktionen benötigte Speicherplatz erheblich reduziert. Alle Blöcke werden weiterhin vollständig validiert. Um diese Einstellung rückgängig zu machen, muss die gesamte Blockchain erneut heruntergeladen werden.</translation>
    </message>
    <message>
        <source>Size of &amp;database cache</source>
        <translation type="unfinished">Größe des &amp;Datenbankpufferspeichers</translation>
    </message>
    <message>
        <source>Number of script &amp;verification threads</source>
        <translation type="unfinished">Anzahl an Skript-&amp;Verifizierungs-Threads</translation>
    </message>
    <message>
        <source>Full path to a %1 compatible script (e.g. C:\Downloads\hwi.exe or /Users/you/Downloads/hwi.py). Beware: malware can steal your coins!</source>
        <translation type="unfinished">Vollständiger Pfad zu %1 einem Qtum Core kompatibelen Script (z.B.: C:\Downloads\hwi.exe oder /Users/you/Downloads/hwi.py). Achtung: Malware kann Qtums stehlen!</translation>
    </message>
    <message>
        <source>IP address of the proxy (e.g. IPv4: 127.0.0.1 / IPv6: ::1)</source>
        <translation type="unfinished">IP-Adresse des Proxies (z.B. IPv4: 127.0.0.1 / IPv6: ::1)</translation>
    </message>
    <message>
        <source>Shows if the supplied default SOCKS5 proxy is used to reach peers via this network type.</source>
        <translation type="unfinished">Zeigt an, ob der gelieferte Standard SOCKS5 Proxy verwendet wurde, um die Peers mit diesem Netzwerktyp zu erreichen.</translation>
    </message>
    <message>
        <source>Minimize instead of exit the application when the window is closed. When this option is enabled, the application will be closed only after selecting Exit in the menu.</source>
        <translation type="unfinished">Minimiert die Anwendung anstatt sie zu beenden wenn das Fenster geschlossen wird. Wenn dies aktiviert ist, müssen Sie die Anwendung über "Beenden" im Menü schließen.</translation>
    </message>
    <message>
        <source>Options set in this dialog are overridden by the command line:</source>
        <translation type="unfinished">Einstellungen in diesem Dialog werden von der Kommandozeile überschrieben:</translation>
    </message>
    <message>
        <source>Open the %1 configuration file from the working directory.</source>
        <translation type="unfinished">Öffnen Sie die %1 Konfigurationsdatei aus dem Arbeitsverzeichnis.</translation>
    </message>
    <message>
        <source>Open Configuration File</source>
        <translation type="unfinished">Konfigurationsdatei öffnen</translation>
    </message>
    <message>
        <source>Reset all client options to default.</source>
        <translation type="unfinished">Setzt die Clientkonfiguration auf Standardwerte zurück.</translation>
    </message>
    <message>
        <source>&amp;Reset Options</source>
        <translation type="unfinished">Konfiguration &amp;zurücksetzen</translation>
    </message>
    <message>
        <source>&amp;Network</source>
        <translation type="unfinished">&amp;Netzwerk</translation>
    </message>
    <message>
        <source>Prune &amp;block storage to</source>
        <translation type="unfinished">&amp;Blockspeicher kürzen auf</translation>
    </message>
    <message>
        <source>Reverting this setting requires re-downloading the entire blockchain.</source>
        <translation type="unfinished">Wenn diese Einstellung rückgängig gemacht wird, muss die komplette Blockchain erneut heruntergeladen werden.</translation>
    </message>
    <message>
        <source>Maximum database cache size. A larger cache can contribute to faster sync, after which the benefit is less pronounced for most use cases. Lowering the cache size will reduce memory usage. Unused mempool memory is shared for this cache.</source>
        <extracomment>Tooltip text for Options window setting that sets the size of the database cache. Explains the corresponding effects of increasing/decreasing this value.</extracomment>
        <translation type="unfinished">Maximale Größe des Datenbank-Caches. Ein größerer Cache kann zu einer schnelleren Synchronisierung beitragen, danach ist der Vorteil für die meisten Anwendungsfälle weniger ausgeprägt. Eine Verringerung der Cache-Größe reduziert den Speicherverbrauch. Ungenutzter Mempool-Speicher wird für diesen Cache gemeinsam genutzt.</translation>
    </message>
    <message>
        <source>Set the number of script verification threads. Negative values correspond to the number of cores you want to leave free to the system.</source>
        <extracomment>Tooltip text for Options window setting that sets the number of script verification threads. Explains that negative values mean to leave these many cores free to the system.</extracomment>
        <translation type="unfinished">Legen Sie die Anzahl der Skriptüberprüfungs-Threads fest. Negative Werte entsprechen der Anzahl der Kerne, die Sie für das System frei lassen möchten.</translation>
    </message>
    <message>
        <source>(0 = auto, &lt;0 = leave that many cores free)</source>
        <translation type="unfinished">(0 = automatisch, &lt;0 = so viele Kerne frei lassen)</translation>
    </message>
    <message>
        <source>This allows you or a third party tool to communicate with the node through command-line and JSON-RPC commands.</source>
        <extracomment>Tooltip text for Options window setting that enables the RPC server.</extracomment>
        <translation type="unfinished">Dies ermöglicht Ihnen oder einem Drittanbieter-Tool die Kommunikation mit dem Knoten über Befehlszeilen- und JSON-RPC-Befehle.</translation>
    </message>
    <message>
        <source>Enable R&amp;PC server</source>
        <extracomment>An Options window setting to enable the RPC server.</extracomment>
        <translation type="unfinished">RPC-Server aktivieren</translation>
    </message>
    <message>
        <source>Whether to set subtract fee from amount as default or not.</source>
        <extracomment>Tooltip text for Options window setting that sets subtracting the fee from a sending amount as default.</extracomment>
        <translation type="unfinished">Wählen Sie, ob die Gebühr standardmäßig vom Betrag abgezogen werden soll oder nicht.</translation>
    </message>
    <message>
        <source>Subtract &amp;fee from amount by default</source>
        <extracomment>An Options window setting to set subtracting the fee from a sending amount as default.</extracomment>
        <translation type="unfinished">Standardmäßig die Gebühr vom Betrag abziehen</translation>
    </message>
    <message>
        <source>Expert</source>
        <translation type="unfinished">Experten-Optionen</translation>
    </message>
    <message>
        <source>Enable coin &amp;control features</source>
        <translation type="unfinished">"&amp;Coin Control"-Funktionen aktivieren</translation>
    </message>
    <message>
        <source>If you disable the spending of unconfirmed change, the change from a transaction cannot be used until that transaction has at least one confirmation. This also affects how your balance is computed.</source>
        <translation type="unfinished">Wenn Sie das Ausgeben von unbestätigtem Wechselgeld deaktivieren, kann das Wechselgeld einer Transaktion nicht verwendet werden, bis es mindestens eine Bestätigung erhalten hat. Dies wirkt sich auf die Berechnung des Kontostands aus.</translation>
    </message>
    <message>
        <source>&amp;Spend unconfirmed change</source>
        <translation type="unfinished">&amp;Unbestätigtes Wechselgeld darf ausgegeben werden</translation>
    </message>
    <message>
        <source>Enable &amp;PSBT controls</source>
        <extracomment>An options window setting to enable PSBT controls.</extracomment>
        <translation type="unfinished">&amp;PBST-Kontrollen aktivieren</translation>
    </message>
    <message>
        <source>Whether to show PSBT controls.</source>
        <extracomment>Tooltip text for options window setting that enables PSBT controls.</extracomment>
        <translation type="unfinished">Ob PSBT-Kontrollen angezeigt werden sollen. </translation>
    </message>
    <message>
        <source>External Signer (e.g. hardware wallet)</source>
        <translation type="unfinished">Gerät für externe Signierung (z. B.: Hardware wallet)</translation>
    </message>
    <message>
        <source>&amp;External signer script path</source>
        <translation type="unfinished">&amp;Pfad zum Script des externen Gerätes zur Signierung</translation>
    </message>
    <message>
        <source>Automatically open the Qtum client port on the router. This only works when your router supports UPnP and it is enabled.</source>
        <translation type="unfinished">Automatisch den Qtum-Clientport auf dem Router öffnen. Dies funktioniert nur, wenn Ihr Router UPnP unterstützt und dies aktiviert ist.</translation>
    </message>
    <message>
        <source>Map port using &amp;UPnP</source>
        <translation type="unfinished">Portweiterleitung via &amp;UPnP</translation>
    </message>
    <message>
        <source>Automatically open the Qtum client port on the router. This only works when your router supports NAT-PMP and it is enabled. The external port could be random.</source>
        <translation type="unfinished">Öffnet automatisch den Qtum-Client-Port auf dem Router. Dies funktioniert nur, wenn Ihr Router NAT-PMP unterstützt und es aktiviert ist. Der externe Port kann zufällig sein.</translation>
    </message>
    <message>
        <source>Map port using NA&amp;T-PMP</source>
        <translation type="unfinished">Map-Port mit NA&amp;T-PMP</translation>
    </message>
    <message>
        <source>Accept connections from outside.</source>
        <translation type="unfinished">Akzeptiere Verbindungen von außerhalb.</translation>
    </message>
    <message>
        <source>Allow incomin&amp;g connections</source>
        <translation type="unfinished">Erlaube &amp;eingehende Verbindungen</translation>
    </message>
    <message>
        <source>Connect to the Qtum network through a SOCKS5 proxy.</source>
        <translation type="unfinished">Über einen SOCKS5-Proxy mit dem Qtum-Netzwerk verbinden.</translation>
    </message>
    <message>
        <source>&amp;Connect through SOCKS5 proxy (default proxy):</source>
        <translation type="unfinished">Über einen SOCKS5-Proxy &amp;verbinden (Standardproxy):</translation>
    </message>
    <message>
        <source>Proxy &amp;IP:</source>
        <translation type="unfinished">Proxy-&amp;IP:</translation>
    </message>
    <message>
        <source>Port of the proxy (e.g. 9050)</source>
        <translation type="unfinished">Port des Proxies (z.B. 9050)</translation>
    </message>
    <message>
        <source>Used for reaching peers via:</source>
        <translation type="unfinished">Benutzt um Gegenstellen zu erreichen über:</translation>
    </message>
    <message>
        <source>&amp;Window</source>
        <translation type="unfinished">&amp;Programmfenster</translation>
    </message>
    <message>
        <source>Show the icon in the system tray.</source>
        <translation type="unfinished">Zeigt das Symbol in der Leiste an.</translation>
    </message>
    <message>
        <source>&amp;Show tray icon</source>
        <translation type="unfinished">&amp;Zeige Statusleistensymbol</translation>
    </message>
    <message>
        <source>Show only a tray icon after minimizing the window.</source>
        <translation type="unfinished">Nur ein Symbol im Infobereich anzeigen, nachdem das Programmfenster minimiert wurde.</translation>
    </message>
    <message>
        <source>&amp;Minimize to the tray instead of the taskbar</source>
        <translation type="unfinished">In den Infobereich anstatt in die Taskleiste &amp;minimieren</translation>
    </message>
    <message>
        <source>M&amp;inimize on close</source>
        <translation type="unfinished">Beim Schließen m&amp;inimieren</translation>
    </message>
    <message>
        <source>&amp;Display</source>
        <translation type="unfinished">&amp;Anzeige</translation>
    </message>
    <message>
        <source>User Interface &amp;language:</source>
        <translation type="unfinished">&amp;Sprache der Benutzeroberfläche:</translation>
    </message>
    <message>
        <source>The user interface language can be set here. This setting will take effect after restarting %1.</source>
        <translation type="unfinished">Die Sprache der Benutzeroberflächen kann hier festgelegt werden. Diese Einstellung wird nach einem Neustart von %1 wirksam werden.</translation>
    </message>
    <message>
        <source>&amp;Unit to show amounts in:</source>
        <translation type="unfinished">&amp;Einheit der Beträge:</translation>
    </message>
    <message>
        <source>Choose the default subdivision unit to show in the interface and when sending coins.</source>
        <translation type="unfinished">Wählen Sie die standardmäßige Untereinheit, die in der Benutzeroberfläche und beim Überweisen von Qtums angezeigt werden soll.</translation> 
    </message>
    <message>
        <source>Third-party URLs (e.g. a block explorer) that appear in the transactions tab as context menu items. %s in the URL is replaced by transaction hash. Multiple URLs are separated by vertical bar |.</source>
        <translation type="unfinished">URLs von Drittanbietern (z. B. eines Block-Explorers), erscheinen als Kontextmenüpunkte auf der Registerkarte. %s in der URL wird durch den Transaktionshash ersetzt. Mehrere URLs werden durch senkrechte Striche | getrennt.</translation>
    </message>
    <message>
        <source>&amp;Third-party transaction URLs</source>
        <translation type="unfinished">&amp;Transaktions-URLs von Drittparteien</translation>
    </message>
    <message>
        <source>Whether to show coin control features or not.</source>
        <translation type="unfinished">Legt fest, ob die "Coin Control"-Funktionen angezeigt werden.</translation>
    </message>
    <message>
        <source>Connect to the Qtum network through a separate SOCKS5 proxy for Tor onion services.</source>
        <translation type="unfinished">Verbinde mit dem Qtum-Netzwerk über einen separaten SOCKS5-Proxy für Tor-Onion-Dienste.</translation>
    </message>
    <message>
        <source>Use separate SOCKS&amp;5 proxy to reach peers via Tor onion services:</source>
        <translation type="unfinished">Nutze separaten SOCKS&amp;5-Proxy um Gegenstellen über Tor-Onion-Dienste zu erreichen:</translation>
    </message>
    <message>
        <source>Monospaced font in the Overview tab:</source>
        <translation type="unfinished">Monospace Font im Übersichtsreiter:</translation>
    </message>
    <message>
        <source>embedded "%1"</source>
        <translation type="unfinished">eingebettet "%1"</translation>
    </message>
    <message>
        <source>closest matching "%1"</source>
        <translation type="unfinished">nächstliegende Übereinstimmung "%1"</translation>
    </message>
    <message>
        <source>&amp;Cancel</source>
        <translation type="unfinished">&amp;Abbrechen</translation>
    </message>
    <message>
        <source>Compiled without external signing support (required for external signing)</source>
        <extracomment>"External signing" means using devices such as hardware wallets.</extracomment>
        <translation type="unfinished">Ohne Unterstützung für die Signierung durch externe Geräte Dritter kompiliert (notwendig für Signierung durch externe Geräte Dritter)</translation>
    </message>
    <message>
        <source>default</source>
        <translation type="unfinished">Standard</translation>
    </message>
    <message>
        <source>none</source>
        <translation type="unfinished">keine</translation>
    </message>
    <message>
        <source>Confirm options reset</source>
        <extracomment>Window title text of pop-up window shown when the user has chosen to reset options.</extracomment>
        <translation type="unfinished">Zurücksetzen der Konfiguration bestätigen</translation>
    </message>
    <message>
        <source>Client restart required to activate changes.</source>
        <extracomment>Text explaining that the settings changed will not come into effect until the client is restarted.</extracomment>
        <translation type="unfinished">Client-Neustart erforderlich, um Änderungen zu aktivieren.</translation>
    </message>
    <message>
        <source>Current settings will be backed up at "%1".</source>
        <extracomment>Text explaining to the user that the client's current settings will be backed up at a specific location. %1 is a stand-in argument for the backup location's path.</extracomment>
        <translation type="unfinished">Aktuelle Einstellungen werden in "%1" gespeichert.</translation>
    </message>
    <message>
        <source>Client will be shut down. Do you want to proceed?</source>
        <extracomment>Text asking the user to confirm if they would like to proceed with a client shutdown.</extracomment>
        <translation type="unfinished">Client wird beendet. Möchten Sie den Vorgang fortsetzen?</translation>
    </message>
    <message>
        <source>Configuration options</source>
        <extracomment>Window title text of pop-up box that allows opening up of configuration file.</extracomment>
        <translation type="unfinished">Konfigurationsoptionen</translation>
    </message>
    <message>
        <source>The configuration file is used to specify advanced user options which override GUI settings. Additionally, any command-line options will override this configuration file.</source>
        <extracomment>Explanatory text about the priority order of instructions considered by client. The order from high to low being: command-line, configuration file, GUI settings.</extracomment>
        <translation type="unfinished">Die Konfigurationsdatei wird verwendet, um erweiterte Benutzeroptionen festzulegen, die die GUI-Einstellungen überschreiben. Darüber hinaus werden alle Befehlszeilenoptionen diese Konfigurationsdatei überschreiben.</translation>
    </message>
    <message>
        <source>Continue</source>
        <translation type="unfinished">Weiter</translation>
    </message>
    <message>
        <source>Cancel</source>
        <translation type="unfinished">Abbrechen</translation>
    </message>
    <message>
        <source>Error</source>
        <translation type="unfinished">Fehler</translation>
    </message>
    <message>
        <source>The configuration file could not be opened.</source>
        <translation type="unfinished">Die Konfigurationsdatei konnte nicht geöffnet werden.</translation>
    </message>
    <message>
        <source>This change would require a client restart.</source>
        <translation type="unfinished">Diese Änderung würde einen Client-Neustart erfordern.</translation>
    </message>
    <message>
        <source>The supplied proxy address is invalid.</source>
        <translation type="unfinished">Die eingegebene Proxy-Adresse ist ungültig.</translation>
    </message>
</context>
<context>
    <name>OptionsModel</name>
    <message>
        <source>Could not read setting "%1", %2.</source>
        <translation type="unfinished">Die folgende Einstellung konnte nicht gelesen werden "%1", %2.</translation>
    </message>
</context>
<context>
    <name>OverviewPage</name>
    <message>
        <source>Form</source>
        <translation type="unfinished">Formular</translation>
    </message>
    <message>
        <source>The displayed information may be out of date. Your wallet automatically synchronizes with the Qtum network after a connection is established, but this process has not completed yet.</source>
        <translation type="unfinished">Die angezeigten Informationen sind möglicherweise nicht mehr aktuell. Ihre Wallet wird automatisch synchronisiert, nachdem eine Verbindung zum Qtum-Netzwerk hergestellt wurde. Dieser Prozess ist jedoch derzeit noch nicht abgeschlossen.</translation>
    </message>
    <message>
        <source>Watch-only:</source>
        <translation type="unfinished">Beobachtet:</translation>
    </message>
    <message>
        <source>Available:</source>
        <translation type="unfinished">Verfügbar:</translation>
    </message>
    <message>
        <source>Your current spendable balance</source>
        <translation type="unfinished">Ihr aktuell verfügbarer Kontostand</translation>
    </message>
    <message>
        <source>Pending:</source>
        <translation type="unfinished">Ausstehend:</translation>
    </message>
    <message>
        <source>Total of transactions that have yet to be confirmed, and do not yet count toward the spendable balance</source>
        <translation type="unfinished">Gesamtbetrag aus unbestätigten Transaktionen, der noch nicht im aktuell verfügbaren Kontostand enthalten ist</translation>
    </message>
    <message>
        <source>Immature:</source>
        <translation type="unfinished">Unreif:</translation>
    </message>
    <message>
        <source>Mined balance that has not yet matured</source>
        <translation type="unfinished">Erarbeiteter Betrag der noch nicht gereift ist</translation>
    </message>
    <message>
        <source>Balances</source>
        <translation type="unfinished">Kontostände</translation>
    </message>
    <message>
        <source>Total:</source>
        <translation type="unfinished">Gesamtbetrag:</translation>
    </message>
    <message>
        <source>Your current total balance</source>
        <translation type="unfinished">Ihr aktueller Gesamtbetrag</translation>
    </message>
    <message>
        <source>Your current balance in watch-only addresses</source>
        <translation type="unfinished">Ihr aktueller Kontostand in nur-beobachteten Adressen</translation>
    </message>
    <message>
        <source>Spendable:</source>
        <translation type="unfinished">Verfügbar:</translation>
    </message>
    <message>
        <source>Recent transactions</source>
        <translation type="unfinished">Letzte Transaktionen</translation>
    </message>
    <message>
        <source>Unconfirmed transactions to watch-only addresses</source>
        <translation type="unfinished">Unbestätigte Transaktionen an nur-beobachtete Adressen</translation>
    </message>
    <message>
        <source>Mined balance in watch-only addresses that has not yet matured</source>
        <translation type="unfinished">Erarbeiteter Betrag in nur-beobachteten Adressen der noch nicht gereift ist</translation>
    </message>
    <message>
        <source>Current total balance in watch-only addresses</source>
        <translation type="unfinished">Aktueller Gesamtbetrag in nur-beobachteten Adressen</translation>
    </message>
    <message>
        <source>Privacy mode activated for the Overview tab. To unmask the values, uncheck Settings-&gt;Mask values.</source>
        <translation type="unfinished">Datenschutz-Modus aktiviert für den Übersichtsreiter. Um die Werte einzublenden, deaktiviere Einstellungen-&gt;Werte ausblenden.</translation>
    </message>
</context>
<context>
    <name>PSBTOperationsDialog</name>
    <message>
        <source>PSBT Operations</source>
        <translation type="unfinished">PSBT-Operationen</translation>
    </message>
    <message>
        <source>Sign Tx</source>
        <translation type="unfinished">Signiere Tx</translation>
    </message>
    <message>
        <source>Broadcast Tx</source>
        <translation type="unfinished">Rundsende Tx</translation>
    </message>
    <message>
        <source>Copy to Clipboard</source>
        <translation type="unfinished">Kopiere in Zwischenablage</translation>
    </message>
    <message>
        <source>Save…</source>
        <translation type="unfinished">Speichern...</translation>
    </message>
    <message>
        <source>Close</source>
        <translation type="unfinished">Schließen</translation>
    </message>
    <message>
        <source>Failed to load transaction: %1</source>
        <translation type="unfinished">Laden der Transaktion fehlgeschlagen: %1</translation>
    </message>
    <message>
        <source>Failed to sign transaction: %1</source>
        <translation type="unfinished">Signieren der Transaktion fehlgeschlagen: %1</translation>
    </message>
    <message>
        <source>Cannot sign inputs while wallet is locked.</source>
        <translation type="unfinished">Eingaben können nicht unterzeichnet werden, wenn die Wallet gesperrt ist.</translation>
    </message>
    <message>
        <source>Could not sign any more inputs.</source>
        <translation type="unfinished">Konnte keinerlei weitere Eingaben signieren.</translation>
    </message>
    <message>
        <source>Signed %1 inputs, but more signatures are still required.</source>
        <translation type="unfinished">%1 Eingaben signiert, doch noch sind weitere Signaturen erforderlich.</translation>
    </message>
    <message>
        <source>Signed transaction successfully. Transaction is ready to broadcast.</source>
        <translation type="unfinished">Transaktion erfolgreich signiert. Transaktion ist bereit für Rundsendung.</translation>
    </message>
    <message>
        <source>Unknown error processing transaction.</source>
        <translation type="unfinished">Unbekannter Fehler bei der Transaktionsverarbeitung</translation>
    </message>
    <message>
        <source>Transaction broadcast successfully! Transaction ID: %1</source>
        <translation type="unfinished">Transaktion erfolgreich rundgesendet! Transaktions-ID: %1</translation>
    </message>
    <message>
        <source>Transaction broadcast failed: %1</source>
        <translation type="unfinished">Rundsenden der Transaktion fehlgeschlagen: %1</translation>
    </message>
    <message>
        <source>PSBT copied to clipboard.</source>
        <translation type="unfinished">PSBT in Zwischenablage kopiert.</translation>
    </message>
    <message>
        <source>Save Transaction Data</source>
        <translation type="unfinished">Speichere Transaktionsdaten</translation>
    </message>
    <message>
        <source>Partially Signed Transaction (Binary)</source>
        <extracomment>Expanded name of the binary PSBT file format. See: BIP 174.</extracomment>
        <translation type="unfinished">Teilweise signierte Transaktion (binär)</translation>
    </message>
    <message>
        <source>PSBT saved to disk.</source>
        <translation type="unfinished">PSBT auf Platte gespeichert.</translation>
    </message>
    <message>
        <source> * Sends %1 to %2</source>
        <translation type="unfinished">* Sende %1 an %2</translation>
    </message>
    <message>
        <source>Unable to calculate transaction fee or total transaction amount.</source>
        <translation type="unfinished">Kann die Gebühr oder den Gesamtbetrag der Transaktion nicht berechnen.</translation>
    </message>
    <message>
        <source>Pays transaction fee: </source>
        <translation type="unfinished">Zahlt Transaktionsgebühr:</translation>
    </message>
    <message>
        <source>Total Amount</source>
        <translation type="unfinished">Gesamtbetrag</translation>
    </message>
    <message>
        <source>or</source>
        <translation type="unfinished">oder</translation>
    </message>
    <message>
        <source>Transaction has %1 unsigned inputs.</source>
        <translation type="unfinished">Transaktion hat %1 unsignierte Eingaben.</translation>
    </message>
    <message>
        <source>Transaction is missing some information about inputs.</source>
        <translation type="unfinished">Der Transaktion fehlen einige Informationen über Eingaben.</translation>
    </message>
    <message>
        <source>Transaction still needs signature(s).</source>
        <translation type="unfinished">Transaktion erfordert weiterhin Signatur(en).</translation>
    </message>
    <message>
        <source>(But no wallet is loaded.)</source>
        <translation type="unfinished">(Aber kein Wallet ist geladen.)</translation>
    </message>
    <message>
        <source>(But this wallet cannot sign transactions.)</source>
        <translation type="unfinished">(doch diese Wallet kann Transaktionen nicht signieren)</translation>
    </message>
    <message>
        <source>(But this wallet does not have the right keys.)</source>
        <translation type="unfinished">(doch diese Wallet hat nicht die richtigen Schlüssel)</translation>
    </message>
    <message>
        <source>Transaction is fully signed and ready for broadcast.</source>
        <translation type="unfinished">Transaktion ist vollständig signiert und zur Rundsendung bereit.</translation>
    </message>
    <message>
        <source>Transaction status is unknown.</source>
        <translation type="unfinished">Transaktionsstatus ist unbekannt.</translation>
    </message>
</context>
<context>
    <name>PaymentServer</name>
    <message>
        <source>Payment request error</source>
        <translation type="unfinished">Fehler bei der Zahlungsanforderung</translation>
    </message>
    <message>
        <source>Cannot start qtum: click-to-pay handler</source>
        <translation type="unfinished">Kann Qtum nicht starten: Klicken-zum-Bezahlen-Verarbeiter</translation>
    </message>
    <message>
        <source>URI handling</source>
        <translation type="unfinished">URI-Verarbeitung</translation>
    </message>
    <message>
        <source>'qtum://' is not a valid URI. Use 'qtum:' instead.</source>
        <translation type="unfinished">'qtum://' ist kein gültiger URL. Bitte 'qtum:' nutzen.</translation>
    </message>
    <message>
        <source>Cannot process payment request because BIP70 is not supported.
Due to widespread security flaws in BIP70 it's strongly recommended that any merchant instructions to switch wallets be ignored.
If you are receiving this error you should request the merchant provide a BIP21 compatible URI.</source>
        <translation type="unfinished">Zahlungsanforderung kann nicht verarbeitet werden, da BIP70 nicht unterstützt wird.
Aufgrund der weit verbreiteten Sicherheitslücken in BIP70 wird dringend empfohlen, die Anweisungen des Händlers zum Wechsel des Wallets zu ignorieren.
Wenn Sie diese Fehlermeldung erhalten, sollten Sie den Händler bitten, einen BIP21-kompatiblen URI bereitzustellen.</translation>
    </message>
    <message>
        <source>URI cannot be parsed! This can be caused by an invalid Qtum address or malformed URI parameters.</source>
        <translation type="unfinished">URI kann nicht analysiert werden! Dies kann durch eine ungültige Qtum-Adresse oder fehlerhafte URI-Parameter verursacht werden.</translation>
    </message>
    <message>
        <source>Payment request file handling</source>
        <translation type="unfinished">Zahlungsanforderungsdatei-Verarbeitung</translation>
    </message>
</context>
<context>
    <name>PeerTableModel</name>
    <message>
        <source>User Agent</source>
        <extracomment>Title of Peers Table column which contains the peer's User Agent string.</extracomment>
        <translation type="unfinished">User-Agent</translation>
    </message>
    <message>
        <source>Peer</source>
        <extracomment>Title of Peers Table column which contains a unique number used to identify a connection.</extracomment>
        <translation type="unfinished">Gegenstelle</translation>
    </message>
    <message>
        <source>Age</source>
        <extracomment>Title of Peers Table column which indicates the duration (length of time) since the peer connection started.</extracomment>
        <translation type="unfinished">Alter</translation>
    </message>
    <message>
        <source>Direction</source>
        <extracomment>Title of Peers Table column which indicates the direction the peer connection was initiated from.</extracomment>
        <translation type="unfinished">Richtung</translation>
    </message>
    <message>
        <source>Sent</source>
        <extracomment>Title of Peers Table column which indicates the total amount of network information we have sent to the peer.</extracomment>
        <translation type="unfinished">Übertragen</translation>
    </message>
    <message>
        <source>Received</source>
        <extracomment>Title of Peers Table column which indicates the total amount of network information we have received from the peer.</extracomment>
        <translation type="unfinished">Empfangen</translation>
    </message>
    <message>
        <source>Address</source>
        <extracomment>Title of Peers Table column which contains the IP/Onion/I2P address of the connected peer.</extracomment>
        <translation type="unfinished">Adresse</translation>
    </message>
    <message>
        <source>Type</source>
        <extracomment>Title of Peers Table column which describes the type of peer connection. The "type" describes why the connection exists.</extracomment>
        <translation type="unfinished">Typ</translation>
    </message>
    <message>
        <source>Network</source>
        <extracomment>Title of Peers Table column which states the network the peer connected through.</extracomment>
        <translation type="unfinished">Netzwerk</translation>
    </message>
    <message>
        <source>Inbound</source>
        <extracomment>An Inbound Connection from a Peer.</extracomment>
        <translation type="unfinished">Eingehend</translation>
    </message>
    <message>
        <source>Outbound</source>
        <extracomment>An Outbound Connection to a Peer.</extracomment>
        <translation type="unfinished">Ausgehend</translation>
    </message>
</context>
<context>
    <name>QRImageWidget</name>
    <message>
        <source>&amp;Save Image…</source>
        <translation type="unfinished">&amp;Bild speichern...</translation>
    </message>
    <message>
        <source>&amp;Copy Image</source>
        <translation type="unfinished">Grafik &amp;kopieren</translation>
    </message>
    <message>
        <source>Resulting URI too long, try to reduce the text for label / message.</source>
        <translation type="unfinished">Resultierende URI ist zu lang, bitte den Text für Bezeichnung/Nachricht kürzen.</translation>
    </message>
    <message>
        <source>Error encoding URI into QR Code.</source>
        <translation type="unfinished">Beim Kodieren der URI in den QR-Code ist ein Fehler aufgetreten.</translation>
    </message>
    <message>
        <source>QR code support not available.</source>
        <translation type="unfinished">QR Code Funktionalität nicht vorhanden</translation>
    </message>
    <message>
        <source>Save QR Code</source>
        <translation type="unfinished">QR-Code speichern</translation>
    </message>
    <message>
        <source>PNG Image</source>
        <extracomment>Expanded name of the PNG file format. See: https://en.wikipedia.org/wiki/Portable_Network_Graphics.</extracomment>
        <translation type="unfinished">PNG-Bild</translation>
    </message>
</context>
<context>
    <name>RPCConsole</name>
    <message>
        <source>N/A</source>
        <translation type="unfinished">k.A.</translation>
    </message>
    <message>
        <source>Client version</source>
        <translation type="unfinished">Client-Version</translation>
    </message>
    <message>
        <source>&amp;Information</source>
        <translation type="unfinished">&amp;Informationen</translation>
    </message>
    <message>
        <source>General</source>
        <translation type="unfinished">Allgemein</translation>
    </message>
    <message>
        <source>Datadir</source>
        <translation type="unfinished">Datenverzeichnis</translation>
    </message>
    <message>
        <source>To specify a non-default location of the data directory use the '%1' option.</source>
        <translation type="unfinished">Verwenden Sie die Option '%1' um einen anderen, nicht standardmäßigen Speicherort für das Datenverzeichnis festzulegen.</translation>
    </message>
    <message>
        <source>Blocksdir</source>
        <translation type="unfinished">Blockverzeichnis</translation>
    </message>
    <message>
        <source>To specify a non-default location of the blocks directory use the '%1' option.</source>
        <translation type="unfinished">Verwenden Sie die Option '%1' um einen anderen, nicht standardmäßigen Speicherort für das Blöckeverzeichnis festzulegen.</translation>
    </message>
    <message>
        <source>Startup time</source>
        <translation type="unfinished">Startzeit</translation>
    </message>
    <message>
        <source>Network</source>
        <translation type="unfinished">Netzwerk</translation>
    </message>
    <message>
        <source>Number of connections</source>
        <translation type="unfinished">Anzahl der Verbindungen</translation>
    </message>
    <message>
        <source>Block chain</source>
        <translation type="unfinished">Blockchain</translation>
    </message>
    <message>
        <source>Memory Pool</source>
        <translation type="unfinished">Speicher-Pool</translation>
    </message>
    <message>
        <source>Current number of transactions</source>
        <translation type="unfinished">Aktuelle Anzahl der Transaktionen</translation>
    </message>
    <message>
        <source>Memory usage</source>
        <translation type="unfinished">Speichernutzung</translation>
    </message>
    <message>
        <source>(none)</source>
        <translation type="unfinished">(keine)</translation>
    </message>
    <message>
        <source>&amp;Reset</source>
        <translation type="unfinished">&amp;Zurücksetzen</translation>
    </message>
    <message>
        <source>Received</source>
        <translation type="unfinished">Empfangen</translation>
    </message>
    <message>
        <source>Sent</source>
        <translation type="unfinished">Übertragen</translation>
    </message>
    <message>
        <source>&amp;Peers</source>
        <translation type="unfinished">&amp;Gegenstellen</translation>
    </message>
    <message>
        <source>Banned peers</source>
        <translation type="unfinished">Gesperrte Gegenstellen</translation>
    </message>
    <message>
        <source>Select a peer to view detailed information.</source>
        <translation type="unfinished">Gegenstelle auswählen, um detaillierte Informationen zu erhalten.</translation>
    </message>
    <message>
        <source>Whether we relay transactions to this peer.</source>
        <translation type="unfinished">Ob wir Adressen an diese Gegenstelle weiterleiten.</translation>
    </message>
    <message>
        <source>Transaction Relay</source>
        <translation type="unfinished">Transaktions-Relay</translation>
    </message>
    <message>
        <source>Starting Block</source>
        <translation type="unfinished">Start Block</translation>
    </message>
    <message>
        <source>Synced Headers</source>
        <translation type="unfinished">Synchronisierte Header</translation>
    </message>
    <message>
        <source>Synced Blocks</source>
        <translation type="unfinished">Synchronisierte Blöcke</translation>
    </message>
    <message>
        <source>Last Transaction</source>
        <translation type="unfinished">Letzte Transaktion</translation>
    </message>
    <message>
        <source>The mapped Autonomous System used for diversifying peer selection.</source>
        <translation type="unfinished">Das zugeordnete autonome System zur Diversifizierung der Gegenstellen-Auswahl.</translation>
    </message>
    <message>
        <source>Mapped AS</source>
        <translation type="unfinished">Zugeordnetes AS</translation>
    </message>
    <message>
        <source>Whether we relay addresses to this peer.</source>
        <extracomment>Tooltip text for the Address Relay field in the peer details area, which displays whether we relay addresses to this peer (Yes/No).</extracomment>
        <translation type="unfinished">Ob wir Adressen an diese Gegenstelle weiterleiten.</translation>
    </message>
    <message>
        <source>Address Relay</source>
        <extracomment>Text title for the Address Relay field in the peer details area, which displays whether we relay addresses to this peer (Yes/No).</extracomment>
        <translation type="unfinished">Adress-Relay</translation>
    </message>
    <message>
        <source>The total number of addresses received from this peer that were processed (excludes addresses that were dropped due to rate-limiting).</source>
        <extracomment>Tooltip text for the Addresses Processed field in the peer details area, which displays the total number of addresses received from this peer that were processed (excludes addresses that were dropped due to rate-limiting).</extracomment>
        <translation type="unfinished">Die Gesamtzahl der von dieser Gegenstelle empfangenen Adressen, die aufgrund von Ratenbegrenzung verworfen (nicht verarbeitet) wurden.</translation>
    </message>
    <message>
        <source>The total number of addresses received from this peer that were dropped (not processed) due to rate-limiting.</source>
        <extracomment>Tooltip text for the Addresses Rate-Limited field in the peer details area, which displays the total number of addresses received from this peer that were dropped (not processed) due to rate-limiting.</extracomment>
        <translation type="unfinished">Die Gesamtzahl der von dieser Gegenstelle empfangenen Adressen, die aufgrund von Ratenbegrenzung verworfen (nicht verarbeitet) wurden.</translation>
    </message>
    <message>
        <source>Addresses Processed</source>
        <extracomment>Text title for the Addresses Processed field in the peer details area, which displays the total number of addresses received from this peer that were processed (excludes addresses that were dropped due to rate-limiting).</extracomment>
        <translation type="unfinished">Verarbeitete Adressen</translation>
    </message>
    <message>
        <source>Addresses Rate-Limited</source>
        <extracomment>Text title for the Addresses Rate-Limited field in the peer details area, which displays the total number of addresses received from this peer that were dropped (not processed) due to rate-limiting.</extracomment>
        <translation type="unfinished">Ratenbeschränkte Adressen</translation>
    </message>
    <message>
        <source>User Agent</source>
        <translation type="unfinished">User-Agent</translation>
    </message>
    <message>
        <source>Node window</source>
        <translation type="unfinished">Node-Fenster</translation>
    </message>
    <message>
        <source>Current block height</source>
        <translation type="unfinished">Aktuelle Blockhöhe</translation>
    </message>
    <message>
        <source>Open the %1 debug log file from the current data directory. This can take a few seconds for large log files.</source>
        <translation type="unfinished">Öffnet die %1-Debug-Protokolldatei aus dem aktuellen Datenverzeichnis. Dies kann bei großen Protokolldateien einige Sekunden dauern.</translation>
    </message>
    <message>
        <source>Decrease font size</source>
        <translation type="unfinished">Schrift verkleinern</translation>
    </message>
    <message>
        <source>Increase font size</source>
        <translation type="unfinished">Schrift vergrößern</translation>
    </message>
    <message>
        <source>Permissions</source>
        <translation type="unfinished">Berechtigungen</translation>
    </message>
    <message>
        <source>The direction and type of peer connection: %1</source>
        <translation type="unfinished">Die Richtung und der Typ der Gegenstellen-Verbindung: %1</translation>
    </message>
    <message>
        <source>Direction/Type</source>
        <translation type="unfinished">Richtung/Typ</translation>
    </message>
    <message>
        <source>The network protocol this peer is connected through: IPv4, IPv6, Onion, I2P, or CJDNS.</source>
        <translation type="unfinished">Das Netzwerkprotokoll, über das diese Gegenstelle verbunden ist, ist: IPv4, IPv6, Onion, I2P oder CJDNS.</translation>
    </message>
    <message>
        <source>Services</source>
        <translation type="unfinished">Dienste</translation>
    </message>
    <message>
        <source>High bandwidth BIP152 compact block relay: %1</source>
        <translation type="unfinished">Kompakte BIP152 Blockweiterleitung mit hoher Bandbreite: %1</translation>
    </message>
    <message>
        <source>High Bandwidth</source>
        <translation type="unfinished">Hohe Bandbreite</translation>
    </message>
    <message>
        <source>Connection Time</source>
        <translation type="unfinished">Verbindungsdauer</translation>
    </message>
    <message>
        <source>Elapsed time since a novel block passing initial validity checks was received from this peer.</source>
        <translation type="unfinished">Abgelaufene Zeit seitdem ein neuer Block mit erfolgreichen initialen Gültigkeitsprüfungen von dieser Gegenstelle empfangen wurde.</translation>
    </message>
    <message>
        <source>Last Block</source>
        <translation type="unfinished">Letzter Block</translation>
    </message>
    <message>
        <source>Elapsed time since a novel transaction accepted into our mempool was received from this peer.</source>
        <extracomment>Tooltip text for the Last Transaction field in the peer details area.</extracomment>
        <translation type="unfinished">Abgelaufene Zeit seit eine neue Transaktion, die in unseren Speicherpool hineingelassen wurde, von dieser Gegenstelle empfangen wurde.</translation>
    </message>
    <message>
        <source>Last Send</source>
        <translation type="unfinished">Letzte Übertragung</translation>
    </message>
    <message>
        <source>Last Receive</source>
        <translation type="unfinished">Letzter Empfang</translation>
    </message>
    <message>
        <source>Ping Time</source>
        <translation type="unfinished">Ping-Zeit</translation>
    </message>
    <message>
        <source>The duration of a currently outstanding ping.</source>
        <translation type="unfinished">Die Laufzeit eines aktuell ausstehenden Ping.</translation>
    </message>
    <message>
        <source>Ping Wait</source>
        <translation type="unfinished">Ping-Wartezeit</translation>
    </message>
    <message>
        <source>Min Ping</source>
        <translation type="unfinished">Minimaler Ping</translation>
    </message>
    <message>
        <source>Time Offset</source>
        <translation type="unfinished">Zeitversatz</translation>
    </message>
    <message>
        <source>Last block time</source>
        <translation type="unfinished">Letzte Blockzeit</translation>
    </message>
    <message>
        <source>&amp;Open</source>
        <translation type="unfinished">&amp;Öffnen</translation>
    </message>
    <message>
        <source>&amp;Console</source>
        <translation type="unfinished">&amp;Konsole</translation>
    </message>
    <message>
        <source>&amp;Network Traffic</source>
        <translation type="unfinished">&amp;Netzwerkauslastung</translation>
    </message>
    <message>
        <source>Totals</source>
        <translation type="unfinished">Gesamtbetrag</translation>
    </message>
    <message>
        <source>Debug log file</source>
        <translation type="unfinished">Debug-Protokolldatei</translation>
    </message>
    <message>
        <source>Clear console</source>
        <translation type="unfinished">Konsole zurücksetzen</translation>
    </message>
    <message>
        <source>In:</source>
        <translation type="unfinished">Ein:</translation>
    </message>
    <message>
        <source>Out:</source>
        <translation type="unfinished">Aus:</translation>
    </message>
    <message>
        <source>Inbound: initiated by peer</source>
        <extracomment>Explanatory text for an inbound peer connection.</extracomment>
        <translation type="unfinished">Eingehend: wurde von Gegenstelle initiiert</translation>
    </message>
    <message>
        <source>Outbound Full Relay: default</source>
        <extracomment>Explanatory text for an outbound peer connection that relays all network information. This is the default behavior for outbound connections.</extracomment>
        <translation type="unfinished">Ausgehende vollständige Weiterleitung: Standard</translation>
    </message>
    <message>
        <source>Outbound Block Relay: does not relay transactions or addresses</source>
        <extracomment>Explanatory text for an outbound peer connection that relays network information about blocks and not transactions or addresses.</extracomment>
        <translation type="unfinished">Ausgehende Blockweiterleitung: leitet Transaktionen und Adressen nicht weiter</translation>
    </message>
    <message>
        <source>Outbound Manual: added using RPC %1 or %2/%3 configuration options</source>
        <extracomment>Explanatory text for an outbound peer connection that was established manually through one of several methods. The numbered arguments are stand-ins for the methods available to establish manual connections.</extracomment>
        <translation type="unfinished">Ausgehend Manuell: durch die RPC %1 oder %2/%3 Konfigurationsoptionen hinzugefügt</translation>
    </message>
    <message>
        <source>Outbound Feeler: short-lived, for testing addresses</source>
        <extracomment>Explanatory text for a short-lived outbound peer connection that is used to test the aliveness of known addresses.</extracomment>
        <translation type="unfinished">Ausgehender Fühler: kurzlebig, zum Testen von Adressen</translation>
    </message>
    <message>
        <source>Outbound Address Fetch: short-lived, for soliciting addresses</source>
        <extracomment>Explanatory text for a short-lived outbound peer connection that is used to request addresses from a peer.</extracomment>
        <translation type="unfinished">Ausgehende Adressensammlung: kurzlebig, zum Anfragen von Adressen</translation>
    </message>
    <message>
        <source>we selected the peer for high bandwidth relay</source>
        <translation type="unfinished">Wir haben die Gegenstelle zum Weiterleiten mit hoher Bandbreite ausgewählt</translation>
    </message>
    <message>
        <source>the peer selected us for high bandwidth relay</source>
        <translation type="unfinished">Die Gegenstelle hat uns zum Weiterleiten mit hoher Bandbreite ausgewählt</translation>
    </message>
    <message>
        <source>no high bandwidth relay selected</source>
        <translation type="unfinished">Keine Weiterleitung mit hoher Bandbreite ausgewählt</translation>
    </message>
    <message>
        <source>Ctrl++</source>
        <extracomment>Main shortcut to increase the RPC console font size.</extracomment>
        <translation type="unfinished">Strg++</translation>
    </message>
    <message>
        <source>Ctrl+=</source>
        <extracomment>Secondary shortcut to increase the RPC console font size.</extracomment>
        <translation type="unfinished">Strg+=</translation>
    </message>
    <message>
        <source>Ctrl+-</source>
        <extracomment>Main shortcut to decrease the RPC console font size.</extracomment>
        <translation type="unfinished">Strg+-</translation>
    </message>
    <message>
        <source>Ctrl+_</source>
        <extracomment>Secondary shortcut to decrease the RPC console font size.</extracomment>
        <translation type="unfinished">Strg+_</translation>
    </message>
    <message>
        <source>&amp;Copy address</source>
        <extracomment>Context menu action to copy the address of a peer.</extracomment>
        <translation type="unfinished">&amp;Adresse kopieren</translation>
    </message>
    <message>
        <source>&amp;Disconnect</source>
        <translation type="unfinished">&amp;Trennen</translation>
    </message>
    <message>
        <source>1 &amp;hour</source>
        <translation type="unfinished">1 &amp;Stunde</translation>
    </message>
    <message>
        <source>1 d&amp;ay</source>
        <translation type="unfinished">1 T&amp;ag</translation>
    </message>
    <message>
        <source>1 &amp;week</source>
        <translation type="unfinished">1 &amp;Woche</translation>
    </message>
    <message>
        <source>1 &amp;year</source>
        <translation type="unfinished">1 &amp;Jahr</translation>
    </message>
    <message>
        <source>&amp;Copy IP/Netmask</source>
        <extracomment>Context menu action to copy the IP/Netmask of a banned peer. IP/Netmask is the combination of a peer's IP address and its Netmask. For IP address, see: https://en.wikipedia.org/wiki/IP_address.</extracomment>
        <translation type="unfinished">&amp;Kopiere IP/Netzmaske</translation>
    </message>
    <message>
        <source>&amp;Unban</source>
        <translation type="unfinished">&amp;Entsperren</translation>
    </message>
    <message>
        <source>Network activity disabled</source>
        <translation type="unfinished">Netzwerkaktivität deaktiviert</translation>
    </message>
    <message>
        <source>Executing command without any wallet</source>
        <translation type="unfinished">Befehl wird ohne spezifizierte Wallet ausgeführt</translation>
    </message>
    <message>
        <source>Ctrl+I</source>
        <translation type="unfinished">Strg+I</translation>
    </message>
    <message>
        <source>Ctrl+T</source>
        <translation type="unfinished">Strg+T</translation>
    </message>
    <message>
        <source>Ctrl+N</source>
        <translation type="unfinished">Strg+N</translation>
    </message>
    <message>
        <source>Ctrl+P</source>
        <translation type="unfinished">Strg+P</translation>
    </message>
    <message>
        <source>Executing command using "%1" wallet</source>
        <translation type="unfinished">Befehl wird mit Wallet "%1" ausgeführt</translation>
    </message>
    <message>
        <source>Welcome to the %1 RPC console.
Use up and down arrows to navigate history, and %2 to clear screen.
Use %3 and %4 to increase or decrease the font size.
Type %5 for an overview of available commands.
For more information on using this console, type %6.

%7WARNING: Scammers have been active, telling users to type commands here, stealing their wallet contents. Do not use this console without fully understanding the ramifications of a command.%8</source>
        <extracomment>RPC console welcome message. Placeholders %7 and %8 are style tags for the warning content, and they are not space separated from the rest of the text intentionally.</extracomment>
        <translation type="unfinished">Willkommen bei der %1 RPC Konsole.
Benutze die Auf/Ab Pfeiltasten, um durch die Historie zu navigieren, und %2, um den Bildschirm zu löschen.
Benutze %3 und %4, um die Fontgröße zu vergrößern bzw. verkleinern.
Tippe %5 für einen Überblick über verfügbare Befehle.
Für weitere Informationen über diese Konsole, tippe %6.

%7 ACHTUNG: Es sind Betrüger zu Gange, die Benutzer anweisen, hier Kommandos einzugeben, wodurch sie den Inhalt der Wallet stehlen können. Benutze diese Konsole nicht, ohne die Implikationen eines Kommandos vollständig zu verstehen.%8</translation>
    </message>
    <message>
        <source>Executing…</source>
        <extracomment>A console message indicating an entered command is currently being executed.</extracomment>
        <translation type="unfinished">Ausführen…</translation>
    </message>
    <message>
        <source>(peer: %1)</source>
        <translation type="unfinished">(Gegenstelle: %1)</translation>
    </message>
    <message>
        <source>via %1</source>
        <translation type="unfinished">über %1</translation>
    </message>
    <message>
        <source>Yes</source>
        <translation type="unfinished">Ja</translation>
    </message>
    <message>
        <source>No</source>
        <translation type="unfinished">Nein</translation>
    </message>
    <message>
        <source>To</source>
        <translation type="unfinished">An</translation>
    </message>
    <message>
        <source>From</source>
        <translation type="unfinished">Von</translation>
    </message>
    <message>
        <source>Ban for</source>
        <translation type="unfinished">Sperren für</translation>
    </message>
    <message>
        <source>Never</source>
        <translation type="unfinished">Nie</translation>
    </message>
    <message>
        <source>Unknown</source>
        <translation type="unfinished">Unbekannt</translation>
    </message>
</context>
<context>
    <name>ReceiveCoinsDialog</name>
    <message>
        <source>&amp;Amount:</source>
        <translation type="unfinished">&amp;Betrag:</translation>
    </message>
    <message>
        <source>&amp;Label:</source>
        <translation type="unfinished">&amp;Bezeichnung:</translation>
    </message>
    <message>
        <source>&amp;Message:</source>
        <translation type="unfinished">&amp;Nachricht:</translation>
    </message>
    <message>
        <source>An optional message to attach to the payment request, which will be displayed when the request is opened. Note: The message will not be sent with the payment over the Qtum network.</source>
        <translation type="unfinished">Eine optionale Nachricht, die an die Zahlungsanforderung angehängt wird. Sie wird angezeigt, wenn die Anforderung geöffnet wird. Hinweis: Diese Nachricht wird nicht mit der Zahlung über das Qtum-Netzwerk gesendet.</translation>
    </message>
    <message>
        <source>An optional label to associate with the new receiving address.</source>
        <translation type="unfinished">Eine optionale Bezeichnung, die der neuen Empfangsadresse zugeordnet wird.</translation>
    </message>
    <message>
        <source>Use this form to request payments. All fields are &lt;b&gt;optional&lt;/b&gt;.</source>
        <translation type="unfinished">Verwenden Sie dieses Formular, um Zahlungen anzufordern. Alle Felder sind &lt;b&gt;optional&lt;/b&gt;.</translation>
    </message>
    <message>
        <source>An optional amount to request. Leave this empty or zero to not request a specific amount.</source>
        <translation type="unfinished">Ein optional angeforderter Betrag. Lassen Sie dieses Feld leer oder setzen Sie es auf 0, um keinen spezifischen Betrag anzufordern.</translation>
    </message>
    <message>
        <source>An optional label to associate with the new receiving address (used by you to identify an invoice).  It is also attached to the payment request.</source>
        <translation type="unfinished">Ein optionales Etikett zu einer neuen Empfängeradresse (für dich zum Identifizieren einer Rechnung). Es wird auch der Zahlungsanforderung beigefügt.</translation>
    </message>
    <message>
        <source>An optional message that is attached to the payment request and may be displayed to the sender.</source>
        <translation type="unfinished">Eine optionale Nachricht, die der Zahlungsanforderung beigefügt wird und dem Absender angezeigt werden kann.</translation>
    </message>
    <message>
        <source>&amp;Create new receiving address</source>
        <translation type="unfinished">&amp;Neue Empfangsadresse erstellen</translation>
    </message>
    <message>
        <source>Clear all fields of the form.</source>
        <translation type="unfinished">Alle Formularfelder zurücksetzen.</translation>
    </message>
    <message>
        <source>Clear</source>
        <translation type="unfinished">Zurücksetzen</translation>
    </message>
    <message>
        <source>Requested payments history</source>
        <translation type="unfinished">Verlauf der angeforderten Zahlungen</translation>
    </message>
    <message>
        <source>Show the selected request (does the same as double clicking an entry)</source>
        <translation type="unfinished">Ausgewählte Zahlungsanforderungen anzeigen (entspricht einem Doppelklick auf einen Eintrag)</translation>
    </message>
    <message>
        <source>Show</source>
        <translation type="unfinished">Anzeigen</translation>
    </message>
    <message>
        <source>Remove the selected entries from the list</source>
        <translation type="unfinished">Ausgewählte Einträge aus der Liste entfernen</translation>
    </message>
    <message>
        <source>Remove</source>
        <translation type="unfinished">Entfernen</translation>
    </message>
    <message>
        <source>Copy &amp;URI</source>
        <translation type="unfinished">&amp;URI kopieren</translation>
    </message>
    <message>
        <source>&amp;Copy address</source>
        <translation type="unfinished">&amp;Adresse kopieren</translation>
    </message>
    <message>
        <source>Copy &amp;label</source>
        <translation type="unfinished">&amp;Bezeichnung kopieren</translation>
    </message>
    <message>
        <source>Copy &amp;message</source>
        <translation type="unfinished">&amp;Nachricht kopieren</translation>
    </message>
    <message>
        <source>Copy &amp;amount</source>
        <translation type="unfinished">&amp;Betrag kopieren</translation>
    </message>
    <message>
        <source>Not recommended due to higher fees and less protection against typos.</source>
        <translation type="unfinished">Nicht zu empfehlen aufgrund höherer Gebühren und geringerem Schutz vor Tippfehlern.</translation>
    </message>
    <message>
        <source>Generates an address compatible with older wallets.</source>
        <translation type="unfinished">Generiert eine Adresse, die mit älteren Wallets kompatibel ist.</translation>
    </message>
    <message>
        <source>Generates a native segwit address (BIP-173). Some old wallets don't support it.</source>
        <translation type="unfinished">Generiert eine native Segwit-Adresse (BIP-173). Einige alte Wallets unterstützen es nicht.</translation>
    </message>
    <message>
        <source>Bech32m (BIP-350) is an upgrade to Bech32, wallet support is still limited.</source>
        <translation type="unfinished">Bech32m (BIP-350) ist ein Upgrade auf Bech32, Wallet-Unterstützung ist immer noch eingeschränkt.</translation>
    </message>
    <message>
        <source>Could not unlock wallet.</source>
        <translation type="unfinished">Wallet konnte nicht entsperrt werden.</translation>
    </message>
    <message>
        <source>Could not generate new %1 address</source>
        <translation type="unfinished">Konnte neue %1 Adresse nicht erzeugen.</translation>
    </message>
</context>
<context>
    <name>ReceiveRequestDialog</name>
    <message>
        <source>Request payment to …</source>
        <translation type="unfinished">Zahlung anfordern an ...</translation>
    </message>
    <message>
        <source>Address:</source>
        <translation type="unfinished">Adresse:</translation>
    </message>
    <message>
        <source>Amount:</source>
        <translation type="unfinished">Betrag:</translation>
    </message>
    <message>
        <source>Label:</source>
        <translation type="unfinished">Bezeichnung:</translation>
    </message>
    <message>
        <source>Message:</source>
        <translation type="unfinished">Nachricht:</translation>
    </message>
    <message>
        <source>Copy &amp;URI</source>
        <translation type="unfinished">&amp;URI kopieren</translation>
    </message>
    <message>
        <source>Copy &amp;Address</source>
        <translation type="unfinished">&amp;Adresse kopieren</translation>
    </message>
    <message>
        <source>&amp;Verify</source>
        <translation type="unfinished">&amp;Überprüfen</translation>
    </message>
    <message>
        <source>Verify this address on e.g. a hardware wallet screen</source>
        <translation type="unfinished">Verifizieren Sie diese Adresse z.B. auf dem Display Ihres Hardware-Wallets</translation>
    </message>
    <message>
        <source>&amp;Save Image…</source>
        <translation type="unfinished">&amp;Bild speichern...</translation>
    </message>
    <message>
        <source>Payment information</source>
        <translation type="unfinished">Zahlungsinformationen</translation>
    </message>
    <message>
        <source>Request payment to %1</source>
        <translation type="unfinished">Zahlung anfordern an %1</translation>
    </message>
</context>
<context>
    <name>RecentRequestsTableModel</name>
    <message>
        <source>Date</source>
        <translation type="unfinished">Datum</translation>
    </message>
    <message>
        <source>Label</source>
        <translation type="unfinished">Bezeichnung</translation>
    </message>
    <message>
        <source>Message</source>
        <translation type="unfinished">Nachricht</translation>
    </message>
    <message>
        <source>(no label)</source>
        <translation type="unfinished">(keine Bezeichnung)</translation>
    </message>
    <message>
        <source>(no message)</source>
        <translation type="unfinished">(keine Nachricht)</translation>
    </message>
    <message>
        <source>(no amount requested)</source>
        <translation type="unfinished">(kein Betrag angefordert)</translation>
    </message>
    <message>
        <source>Requested</source>
        <translation type="unfinished">Angefordert</translation>
    </message>
</context>
<context>
    <name>SendCoinsDialog</name>
    <message>
        <source>Send Coins</source>
        <translation type="unfinished">Qtums überweisen</translation>
    </message>
    <message>
        <source>Coin Control Features</source>
        <translation type="unfinished">"Coin Control"-Funktionen</translation>
    </message>
    <message>
        <source>automatically selected</source>
        <translation type="unfinished">automatisch ausgewählt</translation>
    </message>
    <message>
        <source>Insufficient funds!</source>
        <translation type="unfinished">Unzureichender Kontostand!</translation>
    </message>
    <message>
        <source>Quantity:</source>
        <translation type="unfinished">Anzahl:</translation>
    </message>
    <message>
        <source>Amount:</source>
        <translation type="unfinished">Betrag:</translation>
    </message>
    <message>
        <source>Fee:</source>
        <translation type="unfinished">Gebühr:</translation>
    </message>
    <message>
        <source>After Fee:</source>
        <translation type="unfinished">Abzüglich Gebühr:</translation>
    </message>
    <message>
        <source>Change:</source>
        <translation type="unfinished">Wechselgeld:</translation>
    </message>
    <message>
        <source>If this is activated, but the change address is empty or invalid, change will be sent to a newly generated address.</source>
        <translation type="unfinished">Wenn dies aktiviert ist, aber die Wechselgeld-Adresse leer oder ungültig ist, wird das Wechselgeld an eine neu generierte Adresse gesendet.</translation>
    </message>
    <message>
        <source>Custom change address</source>
        <translation type="unfinished">Benutzerdefinierte Wechselgeld-Adresse</translation>
    </message>
    <message>
        <source>Transaction Fee:</source>
        <translation type="unfinished">Transaktionsgebühr:</translation>
    </message>
    <message>
        <source>Using the fallbackfee can result in sending a transaction that will take several hours or days (or never) to confirm. Consider choosing your fee manually or wait until you have validated the complete chain.</source>
        <translation type="unfinished">Die Verwendung der "fallbackfee" kann dazu führen, dass eine gesendete Transaktion erst nach mehreren Stunden oder Tagen (oder nie) bestätigt wird. Erwägen Sie, Ihre Gebühr manuell auszuwählen oder warten Sie, bis Sie die gesamte Chain validiert haben.</translation>
    </message>
    <message>
        <source>Warning: Fee estimation is currently not possible.</source>
        <translation type="unfinished">Achtung: Berechnung der Gebühr ist momentan nicht möglich.</translation>
    </message>
    <message>
        <source>per kilobyte</source>
        <translation type="unfinished">pro Kilobyte</translation>
    </message>
    <message>
        <source>Hide</source>
        <translation type="unfinished">Ausblenden</translation>
    </message>
    <message>
        <source>Recommended:</source>
        <translation type="unfinished">Empfohlen:</translation>
    </message>
    <message>
        <source>Custom:</source>
        <translation type="unfinished">Benutzerdefiniert:</translation>
    </message>
    <message>
        <source>Send to multiple recipients at once</source>
        <translation type="unfinished">An mehrere Empfänger auf einmal überweisen</translation>
    </message>
    <message>
        <source>Add &amp;Recipient</source>
        <translation type="unfinished">Empfänger &amp;hinzufügen</translation>
    </message>
    <message>
        <source>Clear all fields of the form.</source>
        <translation type="unfinished">Alle Formularfelder zurücksetzen.</translation>
    </message>
    <message>
        <source>Inputs…</source>
        <translation type="unfinished">Eingaben...</translation>
    </message>
    <message>
        <source>Dust:</source>
        <translation type="unfinished">"Staub":</translation>
    </message>
    <message>
        <source>Choose…</source>
        <translation type="unfinished">Auswählen...</translation>
    </message>
    <message>
        <source>Hide transaction fee settings</source>
        <translation type="unfinished">Einstellungen für Transaktionsgebühr nicht anzeigen</translation>
    </message>
    <message>
        <source>Specify a custom fee per kB (1,000 bytes) of the transaction's virtual size.

Note:  Since the fee is calculated on a per-byte basis, a fee rate of "100 satoshis per kvB" for a transaction size of 500 virtual bytes (half of 1 kvB) would ultimately yield a fee of only 50 satoshis.</source>
        <translation type="unfinished">Gib manuell eine Gebühr pro kB (1.000 Bytes) der virtuellen Transaktionsgröße an.

Hinweis: Da die Gebühr auf Basis der Bytes berechnet wird, führt eine Gebührenrate von "100 Satoshis per kvB" für eine Transaktion von 500 virtuellen Bytes (die Hälfte von 1 kvB) letztlich zu einer Gebühr von nur 50 Satoshis.</translation>
    </message>
    <message>
        <source>When there is less transaction volume than space in the blocks, miners as well as relaying nodes may enforce a minimum fee. Paying only this minimum fee is just fine, but be aware that this can result in a never confirming transaction once there is more demand for qtum transactions than the network can process.</source>
        <translation type="unfinished">Nur die minimale Gebühr zu bezahlen ist so lange in Ordnung, wie weniger Transaktionsvolumen als Platz in den Blöcken vorhanden ist. Aber Vorsicht, diese Option kann dazu führen, dass Transaktionen nicht bestätigt werden, wenn mehr Bedarf an Qtum-Transaktionen besteht als das Netzwerk verarbeiten kann.</translation>
    </message>
    <message>
        <source>A too low fee might result in a never confirming transaction (read the tooltip)</source>
        <translation type="unfinished">Eine niedrige Gebühr kann dazu führen das eine Transaktion niemals bestätigt wird (Lesen sie die Anmerkung).</translation>
    </message>
    <message>
        <source>(Smart fee not initialized yet. This usually takes a few blocks…)</source>
        <translation type="unfinished">(Intelligente Gebühr noch nicht initialisiert. Das dauert normalerweise ein paar Blocks…)</translation>
    </message>
    <message>
        <source>Confirmation time target:</source>
        <translation type="unfinished">Bestätigungsziel:</translation>
    </message>
    <message>
        <source>Enable Replace-By-Fee</source>
        <translation type="unfinished">Aktiviere Replace-By-Fee</translation>
    </message>
    <message>
        <source>With Replace-By-Fee (BIP-125) you can increase a transaction's fee after it is sent. Without this, a higher fee may be recommended to compensate for increased transaction delay risk.</source>
        <translation type="unfinished">Mit Replace-By-Fee (BIP-125) kann die Transaktionsgebühr nach dem Senden erhöht werden. Ohne dies wird eine höhere Gebühr empfohlen, um das Risiko einer hohen Transaktionszeit zu reduzieren.</translation>
    </message>
    <message>
        <source>Clear &amp;All</source>
        <translation type="unfinished">&amp;Zurücksetzen</translation>
    </message>
    <message>
        <source>Balance:</source>
        <translation type="unfinished">Kontostand:</translation>
    </message>
    <message>
        <source>Confirm the send action</source>
        <translation type="unfinished">Überweisung bestätigen</translation>
    </message>
    <message>
        <source>S&amp;end</source>
        <translation type="unfinished">&amp;Überweisen</translation>
    </message>
    <message>
        <source>Copy quantity</source>
        <translation type="unfinished">Anzahl kopieren</translation>
    </message>
    <message>
        <source>Copy amount</source>
        <translation type="unfinished">Betrag kopieren</translation>
    </message>
    <message>
        <source>Copy fee</source>
        <translation type="unfinished">Gebühr kopieren</translation>
    </message>
    <message>
        <source>Copy after fee</source>
        <translation type="unfinished">Abzüglich Gebühr kopieren</translation>
    </message>
    <message>
        <source>Copy bytes</source>
        <translation type="unfinished">Bytes kopieren</translation>
    </message>
    <message>
        <source>Copy dust</source>
        <translation type="unfinished">"Staub" kopieren</translation>
    </message>
    <message>
        <source>Copy change</source>
        <translation type="unfinished">Wechselgeld kopieren</translation>
    </message>
    <message>
        <source>%1 (%2 blocks)</source>
        <translation type="unfinished">%1 (%2 Blöcke)</translation>
    </message>
    <message>
        <source>Sign on device</source>
        <extracomment>"device" usually means a hardware wallet.</extracomment>
        <translation type="unfinished">Gerät anmelden</translation>
    </message>
    <message>
        <source>Connect your hardware wallet first.</source>
        <translation type="unfinished">Verbinden Sie zunächst Ihre Hardware-Wallet</translation>
    </message>
    <message>
        <source>Set external signer script path in Options -&gt; Wallet</source>
        <extracomment>"External signer" means using devices such as hardware wallets.</extracomment>
        <translation type="unfinished">Pfad für externes Signierskript in Optionen festlegen -&gt; Wallet</translation>
    </message>
    <message>
        <source>Cr&amp;eate Unsigned</source>
        <translation type="unfinished">Unsigniert &amp;erzeugen</translation>
    </message>
    <message>
        <source>Creates a Partially Signed Qtum Transaction (PSBT) for use with e.g. an offline %1 wallet, or a PSBT-compatible hardware wallet.</source>
        <translation type="unfinished">Erzeugt eine teilsignierte Qtum Transaktion (PSBT) zur Benutzung mit z.B. einem Offline %1 Wallet, oder einem kompatiblen Hardware Wallet.</translation>
    </message>
    <message>
        <source> from wallet '%1'</source>
        <translation type="unfinished">von der Wallet '%1'</translation>
    </message>
    <message>
        <source>%1 to '%2'</source>
        <translation type="unfinished">%1 an '%2'</translation>
    </message>
    <message>
        <source>%1 to %2</source>
        <translation type="unfinished">%1 an %2</translation>
    </message>
    <message>
        <source>To review recipient list click "Show Details…"</source>
        <translation type="unfinished">Um die Empfängerliste zu sehen, klicke auf "Zeige Details…"</translation>
    </message>
    <message>
        <source>Sign failed</source>
        <translation type="unfinished">Signierung der Nachricht fehlgeschlagen</translation>
    </message>
    <message>
        <source>External signer not found</source>
        <extracomment>"External signer" means using devices such as hardware wallets.</extracomment>
        <translation type="unfinished">Es konnte kein externes Gerät zum signieren gefunden werden</translation>
    </message>
    <message>
        <source>External signer failure</source>
        <extracomment>"External signer" means using devices such as hardware wallets.</extracomment>
        <translation type="unfinished">Signierung durch externes Gerät fehlgeschlagen</translation>
    </message>
    <message>
        <source>Save Transaction Data</source>
        <translation type="unfinished">Speichere Transaktionsdaten</translation>
    </message>
    <message>
        <source>Partially Signed Transaction (Binary)</source>
        <extracomment>Expanded name of the binary PSBT file format. See: BIP 174.</extracomment>
        <translation type="unfinished">Teilweise signierte Transaktion (binär)</translation>
    </message>
    <message>
        <source>PSBT saved</source>
        <extracomment>Popup message when a PSBT has been saved to a file</extracomment>
        <translation type="unfinished">PSBT gespeichert</translation>
    </message>
    <message>
        <source>External balance:</source>
        <translation type="unfinished">Externe Bilanz:</translation>
    </message>
    <message>
        <source>or</source>
        <translation type="unfinished">oder</translation>
    </message>
    <message>
        <source>You can increase the fee later (signals Replace-By-Fee, BIP-125).</source>
        <translation type="unfinished">Sie können die Gebühr später erhöhen (signalisiert Replace-By-Fee, BIP-125).</translation>
    </message>
    <message>
        <source>Please, review your transaction proposal. This will produce a Partially Signed Qtum Transaction (PSBT) which you can save or copy and then sign with e.g. an offline %1 wallet, or a PSBT-compatible hardware wallet.</source> 
        <extracomment>Text to inform a user attempting to create a transaction of their current options. At this stage, a user can only create a PSBT. This string is displayed when private keys are disabled and an external signer is not available.</extracomment>
        <translation type="unfinished">Überprüfen Sie bitte Ihr Transaktionsvorhaben. Dadurch wird eine Partiell Signierte Qtum-Transaktion (PSBT) erstellt, die Sie speichern oder kopieren und dann z. B. mit einer Offline-Wallet %1 oder einer PSBT-kompatible Hardware-Wallet nutzen können.</translation>
    </message>
    <message>
        <source>Do you want to create this transaction?</source>
        <extracomment>Message displayed when attempting to create a transaction. Cautionary text to prompt the user to verify that the displayed transaction details represent the transaction the user intends to create.</extracomment>
        <translation type="unfinished">Möchtest du diese Transaktion erstellen?</translation>
    </message>
    <message>
        <source>Please, review your transaction. You can create and send this transaction or create a Partially Signed Qtum Transaction (PSBT), which you can save or copy and then sign with, e.g., an offline %1 wallet, or a PSBT-compatible hardware wallet.</source>
        <extracomment>Text to inform a user attempting to create a transaction of their current options. At this stage, a user can send their transaction or create a PSBT. This string is displayed when both private keys and PSBT controls are enabled.</extracomment>
        <translation type="unfinished">Bitte überprüfen Sie Ihre Transaktion. Sie können diese Transaktion erstellen und versenden oder eine Partiell Signierte Qtum Transaction (PSBT) erstellen, die Sie speichern oder kopieren und dann z.B. mit einer offline %1 Wallet oder einer PSBT-kompatiblen Hardware-Wallet signieren können.</translation>
    </message>
    <message>
        <source>Please, review your transaction.</source>
        <extracomment>Text to prompt a user to review the details of the transaction they are attempting to send.</extracomment>
        <translation type="unfinished">Bitte überprüfen sie ihre Transaktion.</translation>
    </message>
    <message>
        <source>Transaction fee</source>
        <translation type="unfinished">Transaktionsgebühr</translation>
    </message>
    <message>
        <source>Not signalling Replace-By-Fee, BIP-125.</source>
        <translation type="unfinished">Replace-By-Fee, BIP-125 wird nicht angezeigt.</translation>
    </message>
    <message>
        <source>Total Amount</source>
        <translation type="unfinished">Gesamtbetrag</translation>
    </message>
    <message>
        <source>Unsigned Transaction</source>
        <comment>PSBT copied</comment>
        <extracomment>Caption of "PSBT has been copied" messagebox</extracomment>
        <translation type="unfinished">Unsignierte Transaktion</translation>
    </message>
    <message>
        <source>The PSBT has been copied to the clipboard. You can also save it.</source>
        <translation type="unfinished">Die PSBT wurde in die Zwischenablage kopiert. Kann auch abgespeichert werden.</translation>
    </message>
    <message>
        <source>PSBT saved to disk</source>
        <translation type="unfinished">PSBT auf Festplatte gespeichert</translation>
    </message>
    <message>
        <source>Confirm send coins</source>
        <translation type="unfinished">Überweisung bestätigen</translation>
    </message>
    <message>
        <source>Watch-only balance:</source>
        <translation type="unfinished">Nur-Anzeige Saldo:</translation>
    </message>
    <message>
        <source>The recipient address is not valid. Please recheck.</source>
        <translation type="unfinished">Die Zahlungsadresse ist ungültig, bitte nochmals überprüfen.</translation>
    </message>
    <message>
        <source>The amount to pay must be larger than 0.</source>
        <translation type="unfinished">Der zu zahlende Betrag muss größer als 0 sein.</translation>
    </message>
    <message>
        <source>The amount exceeds your balance.</source>
        <translation type="unfinished">Der angegebene Betrag übersteigt Ihren Kontostand.</translation>
    </message>
    <message>
        <source>The total exceeds your balance when the %1 transaction fee is included.</source>
        <translation type="unfinished">Der angegebene Betrag übersteigt aufgrund der Transaktionsgebühr in Höhe von %1 Ihren Kontostand.</translation>
    </message>
    <message>
        <source>Duplicate address found: addresses should only be used once each.</source>
        <translation type="unfinished">Doppelte Adresse entdeckt: Adressen sollten jeweils nur einmal benutzt werden.</translation>
    </message>
    <message>
        <source>Transaction creation failed!</source>
        <translation type="unfinished">Transaktionserstellung fehlgeschlagen!</translation>
    </message>
    <message>
        <source>A fee higher than %1 is considered an absurdly high fee.</source>
        <translation type="unfinished">Eine höhere Gebühr als %1 wird als unsinnig hohe Gebühr angesehen.</translation>
    </message>
    <message numerus="yes">
        <source>Estimated to begin confirmation within %n block(s).</source>
        <translation type="unfinished">
            <numerusform>Estimated to begin confirmation within %n block(s).</numerusform>
            <numerusform>Voraussichtlicher Beginn der Bestätigung innerhalb von %n Blöcken</numerusform>
        </translation>
    </message>
    <message>
        <source>Warning: Invalid Qtum address</source>
        <translation type="unfinished">Warnung: Ungültige Qtum-Adresse</translation>
    </message>
    <message>
        <source>Warning: Unknown change address</source>
        <translation type="unfinished">Warnung: Unbekannte Wechselgeld-Adresse</translation>
    </message>
    <message>
        <source>Confirm custom change address</source>
        <translation type="unfinished">Bestätige benutzerdefinierte Wechselgeld-Adresse</translation>
    </message>
    <message>
        <source>The address you selected for change is not part of this wallet. Any or all funds in your wallet may be sent to this address. Are you sure?</source>
        <translation type="unfinished">Die ausgewählte Wechselgeld-Adresse ist nicht Bestandteil dieses Wallets. Einige oder alle Mittel aus Ihrem Wallet könnten an diese Adresse gesendet werden. Wollen Sie das wirklich?</translation>
    </message>
    <message>
        <source>(no label)</source>
        <translation type="unfinished">(keine Bezeichnung)</translation>
    </message>
</context>
<context>
    <name>SendCoinsEntry</name>
    <message>
        <source>A&amp;mount:</source>
        <translation type="unfinished">Betra&amp;g:</translation>
    </message>
    <message>
        <source>Pay &amp;To:</source>
        <translation type="unfinished">E&amp;mpfänger:</translation>
    </message>
    <message>
        <source>&amp;Label:</source>
        <translation type="unfinished">&amp;Bezeichnung:</translation>
    </message>
    <message>
        <source>Choose previously used address</source>
        <translation type="unfinished">Bereits verwendete Adresse auswählen</translation>
    </message>
    <message>
        <source>The Qtum address to send the payment to</source> 
        <translation type="unfinished">Die Zahlungsadresse der Überweisung</translation>
    </message>
    <message>
        <source>Paste address from clipboard</source>
        <translation type="unfinished">Adresse aus der Zwischenablage einfügen</translation>
    </message>
    <message>
        <source>Remove this entry</source>
        <translation type="unfinished">Diesen Eintrag entfernen</translation>
    </message>
    <message>
        <source>The amount to send in the selected unit</source>
        <translation type="unfinished">Zu sendender Betrag in der ausgewählten Einheit</translation>
    </message>
    <message>
        <source>The fee will be deducted from the amount being sent. The recipient will receive less qtums than you enter in the amount field. If multiple recipients are selected, the fee is split equally.</source>
        <translation type="unfinished">Die Gebühr wird vom zu überweisenden Betrag abgezogen. Der Empfänger wird also weniger Qtums erhalten, als Sie im Betrags-Feld eingegeben haben. Falls mehrere Empfänger ausgewählt wurden, wird die Gebühr gleichmäßig verteilt.</translation>
    </message>
    <message>
        <source>S&amp;ubtract fee from amount</source>
        <translation type="unfinished">Gebühr vom Betrag ab&amp;ziehen</translation>
    </message>
    <message>
        <source>Use available balance</source>
        <translation type="unfinished">Benutze verfügbaren Kontostand</translation>
    </message>
    <message>
        <source>Message:</source>
        <translation type="unfinished">Nachricht:</translation>
    </message>
    <message>
        <source>Enter a label for this address to add it to the list of used addresses</source>
        <translation type="unfinished">Bezeichnung für diese Adresse eingeben, um sie zur Liste bereits verwendeter Adressen hinzuzufügen.</translation>
    </message>
    <message>
        <source>A message that was attached to the qtum: URI which will be stored with the transaction for your reference. Note: This message will not be sent over the Qtum network.</source>
        <translation type="unfinished">Eine an die "qtum:"-URI angefügte Nachricht, die zusammen mit der Transaktion gespeichert wird. Hinweis: Diese Nachricht wird nicht über das Qtum-Netzwerk gesendet.</translation>
    </message>
</context>
<context>
    <name>SendConfirmationDialog</name>
    <message>
        <source>Send</source>
        <translation type="unfinished">Senden</translation>
    </message>
    <message>
        <source>Create Unsigned</source>
        <translation type="unfinished">Unsigniert erstellen</translation>
    </message>
</context>
<context>
    <name>SignVerifyMessageDialog</name>
    <message>
        <source>Signatures - Sign / Verify a Message</source>
        <translation type="unfinished">Signaturen - eine Nachricht signieren / verifizieren</translation>
    </message>
    <message>
        <source>&amp;Sign Message</source>
        <translation type="unfinished">Nachricht &amp;signieren</translation>
    </message>
    <message>
        <source>You can sign messages/agreements with your addresses to prove you can receive qtums sent to them. Be careful not to sign anything vague or random, as phishing attacks may try to trick you into signing your identity over to them. Only sign fully-detailed statements you agree to.</source>
        <translation type="unfinished">Sie können Nachrichten/Vereinbarungen mit Hilfe Ihrer Adressen signieren, um zu beweisen, dass Sie Qtums empfangen können, die an diese Adressen überwiesen werden. Seien Sie vorsichtig und signieren Sie nichts Vages oder Willkürliches, um Ihre Indentität vor Phishingangriffen zu schützen. Signieren Sie nur vollständig-detaillierte Aussagen, mit denen Sie auch einverstanden sind.</translation>
    </message>
    <message>
        <source>The Qtum address to sign the message with</source>
        <translation type="unfinished">Die Qtum-Adresse, mit der die Nachricht signiert wird</translation>
    </message>
    <message>
        <source>Choose previously used address</source>
        <translation type="unfinished">Bereits verwendete Adresse auswählen</translation>
    </message>
    <message>
        <source>Paste address from clipboard</source>
        <translation type="unfinished">Adresse aus der Zwischenablage einfügen</translation>
    </message>
    <message>
        <source>Enter the message you want to sign here</source>
        <translation type="unfinished">Zu signierende Nachricht hier eingeben</translation>
    </message>
    <message>
        <source>Signature</source>
        <translation type="unfinished">Signatur</translation>
    </message>
    <message>
        <source>Copy the current signature to the system clipboard</source>
        <translation type="unfinished">Aktuelle Signatur in die Zwischenablage kopieren</translation>
    </message>
    <message>
        <source>Sign the message to prove you own this Qtum address</source>
        <translation type="unfinished">Die Nachricht signieren, um den Besitz dieser Qtum-Adresse zu beweisen</translation>
    </message>
    <message>
        <source>Sign &amp;Message</source>
        <translation type="unfinished">&amp;Nachricht signieren</translation>
    </message>
    <message>
        <source>Reset all sign message fields</source>
        <translation type="unfinished">Alle "Nachricht signieren"-Felder zurücksetzen</translation>
    </message>
    <message>
        <source>Clear &amp;All</source>
        <translation type="unfinished">&amp;Zurücksetzen</translation>
    </message>
    <message>
        <source>&amp;Verify Message</source>
        <translation type="unfinished">Nachricht &amp;verifizieren</translation>
    </message>
    <message>
        <source>Enter the receiver's address, message (ensure you copy line breaks, spaces, tabs, etc. exactly) and signature below to verify the message. Be careful not to read more into the signature than what is in the signed message itself, to avoid being tricked by a man-in-the-middle attack. Note that this only proves the signing party receives with the address, it cannot prove sendership of any transaction!</source>
        <translation type="unfinished">Geben Sie die Zahlungsadresse des Empfängers, Nachricht (achten Sie darauf Zeilenumbrüche, Leerzeichen, Tabulatoren usw. exakt zu kopieren) und Signatur unten ein, um die Nachricht zu verifizieren. Vorsicht, interpretieren Sie nicht mehr in die Signatur hinein, als in der signierten Nachricht selber enthalten ist, um nicht von einem Man-in-the-middle-Angriff hinters Licht geführt zu werden. Beachten Sie, dass dies nur beweist, dass die signierende Partei über diese Adresse Überweisungen empfangen kann.</translation>
    </message>
    <message>
        <source>The Qtum address the message was signed with</source>
        <translation type="unfinished">Die Qtum-Adresse, mit der die Nachricht signiert wurde</translation>
    </message>
    <message>
        <source>The signed message to verify</source>
        <translation type="unfinished">Die zu überprüfende signierte Nachricht</translation>
    </message>
    <message>
        <source>The signature given when the message was signed</source>
        <translation type="unfinished">Die beim Signieren der Nachricht geleistete Signatur</translation>
    </message>
    <message>
        <source>Verify the message to ensure it was signed with the specified Qtum address</source>
        <translation type="unfinished">Die Nachricht verifizieren, um sicherzustellen, dass diese mit der angegebenen Qtum-Adresse signiert wurde</translation>
    </message>
    <message>
        <source>Verify &amp;Message</source>
        <translation type="unfinished">&amp;Nachricht verifizieren</translation>
    </message>
    <message>
        <source>Reset all verify message fields</source>
        <translation type="unfinished">Alle "Nachricht verifizieren"-Felder zurücksetzen</translation>
    </message>
    <message>
        <source>Click "Sign Message" to generate signature</source>
        <translation type="unfinished">Auf "Nachricht signieren" klicken, um die Signatur zu erzeugen</translation>
    </message>
    <message>
        <source>The entered address is invalid.</source>
        <translation type="unfinished">Die eingegebene Adresse ist ungültig.</translation>
    </message>
    <message>
        <source>Please check the address and try again.</source>
        <translation type="unfinished">Bitte überprüfen Sie die Adresse und versuchen Sie es erneut.</translation>
    </message>
    <message>
        <source>The entered address does not refer to a key.</source>
        <translation type="unfinished">Die eingegebene Adresse verweist nicht auf einen Schlüssel.</translation>
    </message>
    <message>
        <source>Wallet unlock was cancelled.</source>
        <translation type="unfinished">Wallet-Entsperrung wurde abgebrochen.</translation>
    </message>
    <message>
        <source>No error</source>
        <translation type="unfinished">Kein Fehler</translation>
    </message>
    <message>
        <source>Private key for the entered address is not available.</source>
        <translation type="unfinished">Privater Schlüssel zur eingegebenen Adresse ist nicht verfügbar.</translation>
    </message>
    <message>
        <source>Message signing failed.</source>
        <translation type="unfinished">Signierung der Nachricht fehlgeschlagen.</translation>
    </message>
    <message>
        <source>Message signed.</source>
        <translation type="unfinished">Nachricht signiert.</translation>
    </message>
    <message>
        <source>The signature could not be decoded.</source>
        <translation type="unfinished">Die Signatur konnte nicht dekodiert werden.</translation>
    </message>
    <message>
        <source>Please check the signature and try again.</source>
        <translation type="unfinished">Bitte überprüfen Sie die Signatur und versuchen Sie es erneut.</translation>
    </message>
    <message>
        <source>The signature did not match the message digest.</source>
        <translation type="unfinished">Die Signatur entspricht nicht dem "Message Digest".</translation>
    </message>
    <message>
        <source>Message verification failed.</source>
        <translation type="unfinished">Verifizierung der Nachricht fehlgeschlagen.</translation>
    </message>
    <message>
        <source>Message verified.</source>
        <translation type="unfinished">Nachricht verifiziert.</translation>
    </message>
</context>
<context>
    <name>SplashScreen</name>
    <message>
        <source>(press q to shutdown and continue later)</source>
        <translation type="unfinished">(drücke q, um herunterzufahren und später fortzuführen)</translation>
    </message>
    <message>
        <source>press q to shutdown</source>
        <translation type="unfinished">q zum Herunterfahren drücken</translation>
    </message>
</context>
<context>
    <name>TransactionDesc</name>
    <message>
        <source>conflicted with a transaction with %1 confirmations</source>
        <extracomment>Text explaining the current status of a transaction, shown in the status field of the details window for this transaction. This status represents an unconfirmed transaction that conflicts with a confirmed transaction.</extracomment>
        <translation type="unfinished">steht im Konflikt mit einer Transaktion mit %1 Bestätigungen</translation>
    </message>
    <message>
        <source>0/unconfirmed, in memory pool</source>
        <extracomment>Text explaining the current status of a transaction, shown in the status field of the details window for this transaction. This status represents an unconfirmed transaction that is in the memory pool.</extracomment>
        <translation type="unfinished">0/unbestätigt, im Speicherpool</translation>
    </message>
    <message>
        <source>0/unconfirmed, not in memory pool</source>
        <extracomment>Text explaining the current status of a transaction, shown in the status field of the details window for this transaction. This status represents an unconfirmed transaction that is not in the memory pool.</extracomment>
        <translation type="unfinished">0/unbestätigt, nicht im Speicherpool</translation>
    </message>
    <message>
        <source>abandoned</source>
        <extracomment>Text explaining the current status of a transaction, shown in the status field of the details window for this transaction. This status represents an abandoned transaction.</extracomment>
        <translation type="unfinished">eingestellt</translation>
    </message>
    <message>
        <source>%1/unconfirmed</source>
        <extracomment>Text explaining the current status of a transaction, shown in the status field of the details window for this transaction. This status represents a transaction confirmed in at least one block, but less than 6 blocks.</extracomment>
        <translation type="unfinished">%1/unbestätigt</translation>
    </message>
    <message>
        <source>%1 confirmations</source>
        <extracomment>Text explaining the current status of a transaction, shown in the status field of the details window for this transaction. This status represents a transaction confirmed in 6 or more blocks.</extracomment>
        <translation type="unfinished">%1 Bestätigungen</translation>
    </message>
    <message>
        <source>Date</source>
        <translation type="unfinished">Datum</translation>
    </message>
    <message>
        <source>Source</source>
        <translation type="unfinished">Quelle</translation>
    </message>
    <message>
        <source>Generated</source>
        <translation type="unfinished">Erzeugt</translation>
    </message>
    <message>
        <source>From</source>
        <translation type="unfinished">Von</translation>
    </message>
    <message>
        <source>unknown</source>
        <translation type="unfinished">unbekannt</translation>
    </message>
    <message>
        <source>To</source>
        <translation type="unfinished">An</translation>
    </message>
    <message>
        <source>own address</source>
        <translation type="unfinished">eigene Adresse</translation>
    </message>
    <message>
        <source>watch-only</source>
        <translation type="unfinished">beobachtet</translation>
    </message>
    <message>
        <source>label</source>
        <translation type="unfinished">Bezeichnung</translation>
    </message>
    <message>
        <source>Credit</source>
        <translation type="unfinished">Gutschrift</translation>
    </message>
    <message numerus="yes">
        <source>matures in %n more block(s)</source>
        <translation type="unfinished">
            <numerusform>matures in %n more block(s)</numerusform>
            <numerusform>reift noch %n weitere Blöcken</numerusform>
        </translation>
    </message>
    <message>
        <source>not accepted</source>
        <translation type="unfinished">nicht angenommen</translation>
    </message>
    <message>
        <source>Debit</source>
        <translation type="unfinished">Belastung</translation>
    </message>
    <message>
        <source>Total debit</source>
        <translation type="unfinished">Gesamtbelastung</translation>
    </message>
    <message>
        <source>Total credit</source>
        <translation type="unfinished">Gesamtgutschrift</translation>
    </message>
    <message>
        <source>Transaction fee</source>
        <translation type="unfinished">Transaktionsgebühr</translation>
    </message>
    <message>
        <source>Net amount</source>
        <translation type="unfinished">Nettobetrag</translation>
    </message>
    <message>
        <source>Message</source>
        <translation type="unfinished">Nachricht</translation>
    </message>
    <message>
        <source>Comment</source>
        <translation type="unfinished">Kommentar</translation>
    </message>
    <message>
        <source>Transaction ID</source>
        <translation type="unfinished">Transaktionskennung</translation>
    </message>
    <message>
        <source>Transaction total size</source>
        <translation type="unfinished">Gesamte Transaktionsgröße</translation>
    </message>
    <message>
        <source>Transaction virtual size</source>
        <translation type="unfinished">Virtuelle Größe der Transaktion</translation>
    </message>
    <message>
        <source>Output index</source>
        <translation type="unfinished">Ausgabeindex</translation>
    </message>
    <message>
        <source> (Certificate was not verified)</source>
        <translation type="unfinished">(Zertifikat wurde nicht verifiziert)</translation>
    </message>
    <message>
        <source>Merchant</source>
        <translation type="unfinished">Händler</translation>
    </message>
    <message>
        <source>Generated coins must mature %1 blocks before they can be spent. When you generated this block, it was broadcast to the network to be added to the block chain. If it fails to get into the chain, its state will change to "not accepted" and it won't be spendable. This may occasionally happen if another node generates a block within a few seconds of yours.</source>
        <translation type="unfinished">Erzeugte Qtums müssen %1 Blöcke lang reifen, bevor sie ausgegeben werden können. Als Sie diesen Block erzeugten, wurde er an das Netzwerk übertragen, um ihn der Blockchain hinzuzufügen. Falls dies fehlschlägt wird der Status in "nicht angenommen" geändert und Sie werden keine Qtums gutgeschrieben bekommen. Das kann gelegentlich passieren, wenn ein anderer Knoten einen Block fast zeitgleich erzeugt.</translation> 
    </message>
    <message>
        <source>Debug information</source>
        <translation type="unfinished">Debug-Informationen</translation>
    </message>
    <message>
        <source>Transaction</source>
        <translation type="unfinished">Transaktion</translation>
    </message>
    <message>
        <source>Inputs</source>
        <translation type="unfinished">Eingaben</translation>
    </message>
    <message>
        <source>Amount</source>
        <translation type="unfinished">Betrag</translation>
    </message>
    <message>
        <source>true</source>
        <translation type="unfinished">wahr</translation>
    </message>
    <message>
        <source>false</source>
        <translation type="unfinished">falsch</translation>
    </message>
</context>
<context>
    <name>TransactionDescDialog</name>
    <message>
        <source>This pane shows a detailed description of the transaction</source>
        <translation type="unfinished">Dieser Bereich zeigt eine detaillierte Beschreibung der Transaktion an</translation>
    </message>
    <message>
        <source>Details for %1</source>
        <translation type="unfinished">Details für %1</translation>
    </message>
</context>
<context>
    <name>TransactionTableModel</name>
    <message>
        <source>Date</source>
        <translation type="unfinished">Datum</translation>
    </message>
    <message>
        <source>Type</source>
        <translation type="unfinished">Typ</translation>
    </message>
    <message>
        <source>Label</source>
        <translation type="unfinished">Bezeichnung</translation>
    </message>
    <message>
        <source>Unconfirmed</source>
        <translation type="unfinished">Unbestätigt</translation>
    </message>
    <message>
        <source>Abandoned</source>
        <translation type="unfinished">Eingestellt</translation>
    </message>
    <message>
        <source>Confirming (%1 of %2 recommended confirmations)</source>
        <translation type="unfinished">Wird bestätigt (%1 von %2 empfohlenen Bestätigungen)</translation>
    </message>
    <message>
        <source>Confirmed (%1 confirmations)</source>
        <translation type="unfinished">Bestätigt (%1 Bestätigungen)</translation>
    </message>
    <message>
        <source>Conflicted</source>
        <translation type="unfinished">in Konflikt stehend</translation>
    </message>
    <message>
        <source>Immature (%1 confirmations, will be available after %2)</source>
        <translation type="unfinished">Unreif (%1 Bestätigungen, wird verfügbar sein nach %2)</translation>
    </message>
    <message>
        <source>Generated but not accepted</source>
        <translation type="unfinished">Generiert, aber nicht akzeptiert</translation>
    </message>
    <message>
        <source>Received with</source>
        <translation type="unfinished">Empfangen über</translation>
    </message>
    <message>
        <source>Received from</source>
        <translation type="unfinished">Empfangen von</translation>
    </message>
    <message>
        <source>Sent to</source>
        <translation type="unfinished">Überwiesen an</translation>
    </message>
    <message>
        <source>Payment to yourself</source>
        <translation type="unfinished">Eigenüberweisung</translation>
    </message>
    <message>
        <source>Mined</source>
        <translation type="unfinished">Erarbeitet</translation>
    </message>
    <message>
        <source>watch-only</source>
        <translation type="unfinished">beobachtet</translation>
    </message>
    <message>
        <source>(n/a)</source>
        <translation type="unfinished">(k.A.)</translation>
    </message>
    <message>
        <source>(no label)</source>
        <translation type="unfinished">(keine Bezeichnung)</translation>
    </message>
    <message>
        <source>Transaction status. Hover over this field to show number of confirmations.</source>
        <translation type="unfinished">Transaktionsstatus. Fahren Sie mit der Maus über dieses Feld, um die Anzahl der Bestätigungen zu sehen.</translation>
    </message>
    <message>
        <source>Date and time that the transaction was received.</source>
        <translation type="unfinished">Datum und Zeit als die Transaktion empfangen wurde.</translation>
    </message>
    <message>
        <source>Type of transaction.</source>
        <translation type="unfinished">Art der Transaktion</translation>
    </message>
    <message>
        <source>Whether or not a watch-only address is involved in this transaction.</source>
        <translation type="unfinished">Zeigt an, ob eine beobachtete Adresse in diese Transaktion involviert ist.</translation>
    </message>
    <message>
        <source>User-defined intent/purpose of the transaction.</source>
        <translation type="unfinished">Benutzerdefinierter Verwendungszweck der Transaktion</translation>
    </message>
    <message>
        <source>Amount removed from or added to balance.</source>
        <translation type="unfinished">Der Betrag, der dem Kontostand abgezogen oder hinzugefügt wurde.</translation>
    </message>
</context>
<context>
    <name>TransactionView</name>
    <message>
        <source>All</source>
        <translation type="unfinished">Alle</translation>
    </message>
    <message>
        <source>Today</source>
        <translation type="unfinished">Heute</translation>
    </message>
    <message>
        <source>This week</source>
        <translation type="unfinished">Diese Woche</translation>
    </message>
    <message>
        <source>This month</source>
        <translation type="unfinished">Diesen Monat</translation>
    </message>
    <message>
        <source>Last month</source>
        <translation type="unfinished">Letzten Monat</translation>
    </message>
    <message>
        <source>This year</source>
        <translation type="unfinished">Dieses Jahr</translation>
    </message>
    <message>
        <source>Received with</source>
        <translation type="unfinished">Empfangen über</translation>
    </message>
    <message>
        <source>Sent to</source>
        <translation type="unfinished">Überwiesen an</translation>
    </message>
    <message>
        <source>To yourself</source>
        <translation type="unfinished">Eigenüberweisung</translation>
    </message>
    <message>
        <source>Mined</source>
        <translation type="unfinished">Erarbeitet</translation>
    </message>
    <message>
        <source>Other</source>
        <translation type="unfinished">Andere</translation>
    </message>
    <message>
        <source>Enter address, transaction id, or label to search</source>
        <translation type="unfinished">Zu suchende Adresse, Transaktion oder Bezeichnung eingeben</translation>
    </message>
    <message>
        <source>Min amount</source>
        <translation type="unfinished">Mindestbetrag</translation>
    </message>
    <message>
        <source>Range…</source>
        <translation type="unfinished">Bereich…</translation>
    </message>
    <message>
        <source>&amp;Copy address</source>
        <translation type="unfinished">&amp;Adresse kopieren</translation>
    </message>
    <message>
        <source>Copy &amp;label</source>
        <translation type="unfinished">&amp;Bezeichnung kopieren</translation>
    </message>
    <message>
        <source>Copy &amp;amount</source>
        <translation type="unfinished">&amp;Betrag kopieren</translation>
    </message>
    <message>
        <source>Copy transaction &amp;ID</source>
        <translation type="unfinished">Transaktionskennung kopieren</translation>
    </message>
    <message>
        <source>Copy &amp;raw transaction</source>
        <translation type="unfinished">&amp;Rohdaten der Transaktion kopieren</translation>
    </message>
    <message>
        <source>Copy full transaction &amp;details</source>
        <translation type="unfinished">Vollständige Transaktions&amp;details kopieren</translation>
    </message>
    <message>
        <source>&amp;Show transaction details</source>
        <translation type="unfinished">Transaktionsdetails &amp;anzeigen</translation>
    </message>
    <message>
        <source>Increase transaction &amp;fee</source>
        <translation type="unfinished">Transaktions&amp;gebühr erhöhen</translation>
    </message>
    <message>
        <source>A&amp;bandon transaction</source>
        <translation type="unfinished">Transaktion a&amp;bbrechen</translation>
    </message>
    <message>
        <source>&amp;Edit address label</source>
        <translation type="unfinished">Adressbezeichnung &amp;bearbeiten</translation>
    </message>
    <message>
        <source>Show in %1</source>
        <extracomment>Transactions table context menu action to show the selected transaction in a third-party block explorer. %1 is a stand-in argument for the URL of the explorer.</extracomment>
        <translation type="unfinished">Zeige in %1</translation>
    </message>
    <message>
        <source>Export Transaction History</source>
        <translation type="unfinished">Transaktionsverlauf exportieren</translation>
    </message>
    <message>
        <source>Comma separated file</source>
        <extracomment>Expanded name of the CSV file format. See: https://en.wikipedia.org/wiki/Comma-separated_values.</extracomment>
        <translation type="unfinished">Durch Komma getrennte Datei</translation>
    </message>
    <message>
        <source>Confirmed</source>
        <translation type="unfinished">Bestätigt</translation>
    </message>
    <message>
        <source>Watch-only</source>
        <translation type="unfinished">beobachtet</translation>
    </message>
    <message>
        <source>Date</source>
        <translation type="unfinished">Datum</translation>
    </message>
    <message>
        <source>Type</source>
        <translation type="unfinished">Typ</translation>
    </message>
    <message>
        <source>Label</source>
        <translation type="unfinished">Bezeichnung</translation>
    </message>
    <message>
        <source>Address</source>
        <translation type="unfinished">Adresse</translation>
    </message>
    <message>
        <source>Exporting Failed</source>
        <translation type="unfinished">Exportieren fehlgeschlagen</translation>
    </message>
    <message>
        <source>There was an error trying to save the transaction history to %1.</source>
        <translation type="unfinished">Beim Speichern des Transaktionsverlaufs nach %1 ist ein Fehler aufgetreten.</translation>
    </message>
    <message>
        <source>Exporting Successful</source>
        <translation type="unfinished">Exportieren erfolgreich</translation>
    </message>
    <message>
        <source>The transaction history was successfully saved to %1.</source>
        <translation type="unfinished">Speichern des Transaktionsverlaufs nach %1 war erfolgreich.</translation>
    </message>
    <message>
        <source>Range:</source>
        <translation type="unfinished">Zeitraum:</translation>
    </message>
    <message>
        <source>to</source>
        <translation type="unfinished">bis</translation>
    </message>
</context>
<context>
    <name>WalletFrame</name>
    <message>
        <source>No wallet has been loaded.
Go to File &gt; Open Wallet to load a wallet.
- OR -</source>
        <translation type="unfinished">Es wurde keine Wallet geladen.
Gehen Sie zu Datei &gt; Wallet Öffnen, um eine Wallet zu laden.
- ODER-</translation>
    </message>
    <message>
        <source>Create a new wallet</source>
        <translation type="unfinished">Neue Wallet erstellen</translation>
    </message>
    <message>
        <source>Error</source>
        <translation type="unfinished">Fehler</translation>
    </message>
    <message>
        <source>Unable to decode PSBT from clipboard (invalid base64)</source>
        <translation type="unfinished">Konnte PSBT aus Zwischenablage nicht entschlüsseln (ungültiges Base64)</translation>
    </message>
    <message>
        <source>Load Transaction Data</source>
        <translation type="unfinished">Lade Transaktionsdaten</translation>
    </message>
    <message>
        <source>Partially Signed Transaction (*.psbt)</source>
        <translation type="unfinished">Teilsignierte Transaktion (*.psbt)</translation>
    </message>
    <message>
        <source>PSBT file must be smaller than 100 MiB</source>
        <translation type="unfinished">PSBT-Datei muss kleiner als 100 MiB sein</translation>
    </message>
    <message>
        <source>Unable to decode PSBT</source>
        <translation type="unfinished">PSBT konnte nicht entschlüsselt werden</translation>
    </message>
</context>
<context>
    <name>WalletModel</name>
    <message>
        <source>Send Coins</source>
        <translation type="unfinished">Qtums überweisen</translation> 
    </message>
    <message>
        <source>Fee bump error</source>
        <translation type="unfinished">Gebührenerhöhungsfehler</translation>
    </message>
    <message>
        <source>Increasing transaction fee failed</source>
        <translation type="unfinished">Erhöhung der Transaktionsgebühr fehlgeschlagen</translation>
    </message>
    <message>
        <source>Do you want to increase the fee?</source>
        <extracomment>Asks a user if they would like to manually increase the fee of a transaction that has already been created.</extracomment>
        <translation type="unfinished">Möchten Sie die Gebühr erhöhen?</translation>
    </message>
    <message>
        <source>Current fee:</source>
        <translation type="unfinished">Aktuelle Gebühr:</translation>
    </message>
    <message>
        <source>Increase:</source>
        <translation type="unfinished">Erhöhung:</translation>
    </message>
    <message>
        <source>New fee:</source>
        <translation type="unfinished">Neue Gebühr:</translation>
    </message>
    <message>
        <source>Warning: This may pay the additional fee by reducing change outputs or adding inputs, when necessary. It may add a new change output if one does not already exist. These changes may potentially leak privacy.</source>
        <translation type="unfinished">Warnung: Hierdurch kann die zusätzliche Gebühr durch Verkleinerung von Wechselgeld Outputs oder nötigenfalls durch Hinzunahme weitere Inputs beglichen werden. Ein neuer Wechselgeld Output kann dabei entstehen, falls noch keiner existiert. Diese Änderungen können möglicherweise private Daten preisgeben.</translation>
    </message>
    <message>
        <source>Confirm fee bump</source>
        <translation type="unfinished">Gebührenerhöhung bestätigen</translation>
    </message>
    <message>
        <source>Can't draft transaction.</source>
        <translation type="unfinished">Kann Transaktion nicht entwerfen.</translation>
    </message>
    <message>
        <source>PSBT copied</source>
        <translation type="unfinished">PSBT kopiert</translation>
    </message>
    <message>
        <source>Copied to clipboard</source>
        <comment>Fee-bump PSBT saved</comment>
        <translation type="unfinished">In die Zwischenablage kopiert</translation>
    </message>
    <message>
        <source>Can't sign transaction.</source>
        <translation type="unfinished">Signierung der Transaktion fehlgeschlagen.</translation>
    </message>
    <message>
        <source>Could not commit transaction</source>
        <translation type="unfinished">Konnte Transaktion nicht übergeben</translation>
    </message>
    <message>
        <source>Can't display address</source>
        <translation type="unfinished">Die Adresse kann nicht angezeigt werden</translation>
    </message>
    <message>
        <source>default wallet</source>
        <translation type="unfinished">Standard-Wallet</translation>
    </message>
</context>
<context>
    <name>WalletView</name>
    <message>
        <source>&amp;Export</source>
        <translation type="unfinished">&amp;Exportieren</translation>
    </message>
    <message>
        <source>Export the data in the current tab to a file</source>
        <translation type="unfinished">Daten der aktuellen Ansicht in eine Datei exportieren</translation>
    </message>
    <message>
        <source>Backup Wallet</source>
        <translation type="unfinished">Wallet sichern</translation>
    </message>
    <message>
        <source>Wallet Data</source>
        <extracomment>Name of the wallet data file format.</extracomment>
        <translation type="unfinished">Wallet-Daten</translation>
    </message>
    <message>
        <source>Backup Failed</source>
        <translation type="unfinished">Sicherung fehlgeschlagen</translation>
    </message>
    <message>
        <source>There was an error trying to save the wallet data to %1.</source>
        <translation type="unfinished">Beim Speichern der Wallet-Daten nach %1 ist ein Fehler aufgetreten.</translation>
    </message>
    <message>
        <source>Backup Successful</source>
        <translation type="unfinished">Sicherung erfolgreich</translation>
    </message>
    <message>
        <source>The wallet data was successfully saved to %1.</source>
        <translation type="unfinished">Speichern der Wallet-Daten nach %1 war erfolgreich.</translation>
    </message>
    <message>
        <source>Cancel</source>
        <translation type="unfinished">Abbrechen</translation>
    </message>
</context>
<context>
    <name>bitcoin-core</name>
    <message>
        <source>The %s developers</source>
        <translation type="unfinished">Die %s-Entwickler</translation>
    </message>
    <message>
        <source>%s corrupt. Try using the wallet tool qtum-wallet to salvage or restoring a backup.</source>
        <translation type="unfinished">%s korrupt. Versuche mit dem Wallet-Werkzeug qtum-wallet zu retten, oder eine Sicherung wiederherzustellen.</translation>
    </message>
    <message>
        <source>%s request to listen on port %u. This port is considered "bad" and thus it is unlikely that any peer will connect to it. See doc/p2p-bad-ports.md for details and a full list.</source>
        <translation type="unfinished">%s Aufforderung, auf Port %u zu lauschen. Dieser Port wird als "schlecht" eingeschätzt und es ist daher unwahrscheinlich, dass sich Qtum Core Gegenstellen mit ihm verbinden. Siehe doc/p2p-bad-ports.md für Details und eine vollständige Liste.</translation>
    </message>
    <message>
        <source>Cannot downgrade wallet from version %i to version %i. Wallet version unchanged.</source>
        <translation type="unfinished">Kann Wallet Version nicht von Version %i auf Version %i abstufen. Wallet Version bleibt unverändert.</translation>
    </message>
    <message>
        <source>Cannot obtain a lock on data directory %s. %s is probably already running.</source>
        <translation type="unfinished">Datenverzeichnis %s kann nicht gesperrt werden. Evtl. wurde %s bereits gestartet.</translation>
    </message>
    <message>
        <source>Cannot upgrade a non HD split wallet from version %i to version %i without upgrading to support pre-split keypool. Please use version %i or no version specified.</source>
        <translation type="unfinished">Kann ein aufgespaltenes nicht-HD Wallet nicht von Version %i auf Version %i aktualisieren, ohne auf Unterstützung von Keypools vor der Aufspaltung zu aktualisieren. Bitte benutze Version%i oder keine bestimmte Version.</translation>
    </message>
    <message>
        <source>Disk space for %s may not accommodate the block files. Approximately %u GB of data will be stored in this directory.</source>
        <translation type="unfinished">Der Speicherplatz für %s reicht möglicherweise nicht für die Block-Dateien aus. In diesem Verzeichnis werden ca. %u GB an Daten gespeichert.</translation>
    </message>
    <message>
        <source>Distributed under the MIT software license, see the accompanying file %s or %s</source>
        <translation type="unfinished">Veröffentlicht unter der MIT-Softwarelizenz, siehe beiliegende Datei %s oder %s.</translation>
    </message>
    <message>
        <source>Error loading wallet. Wallet requires blocks to be downloaded, and software does not currently support loading wallets while blocks are being downloaded out of order when using assumeutxo snapshots. Wallet should be able to load successfully after node sync reaches height %s</source>
        <translation type="unfinished">Fehler beim Laden der Wallet. Wallet erfordert das Herunterladen von Blöcken, und die Software unterstützt derzeit nicht das Laden von Wallets, während Blöcke außer der Reihe heruntergeladen werden, wenn assumeutxo-Snapshots verwendet werden. Die Wallet sollte erfolgreich geladen werden können, nachdem die Node-Synchronisation die Höhe %s erreicht hat.</translation>
    </message>
    <message>
        <source>Error reading %s! All keys read correctly, but transaction data or address book entries might be missing or incorrect.</source>
        <translation type="unfinished">Lesen von %s fehlgeschlagen! Alle Schlüssel wurden korrekt gelesen, Transaktionsdaten bzw. Adressbucheinträge fehlen aber möglicherweise oder sind inkorrekt.</translation>
    </message>
    <message>
        <source>Error reading %s! Transaction data may be missing or incorrect. Rescanning wallet.</source>
        <translation type="unfinished">Fehler beim Lesen von %s! Transaktionsdaten fehlen oder sind nicht korrekt. Wallet wird erneut gescannt.</translation>
    </message>
    <message>
        <source>Error: Dumpfile format record is incorrect. Got "%s", expected "format".</source>
        <translation type="unfinished">Fehler: Dumpdatei Format Eintrag ist Ungültig. Habe "%s" bekommen, aber "format" erwartet.</translation>
    </message>
    <message>
        <source>Error: Dumpfile identifier record is incorrect. Got "%s", expected "%s".</source>
        <translation type="unfinished">Fehler: Dumpdatei Identifikationseintrag ist ungültig. Habe "%s" bekommen, aber "%s" erwartet.</translation>
    </message>
    <message>
        <source>Error: Dumpfile version is not supported. This version of qtum-wallet only supports version 1 dumpfiles. Got dumpfile with version %s</source>
        <translation type="unfinished">Fehler: Die Version der Speicherauszugsdatei ist %s und wird nicht unterstützt. Diese Version von qtum-wallet unterstützt nur Speicherauszugsdateien der Version 1.</translation>
    </message>
    <message>
        <source>Error: Legacy wallets only support the "legacy", "p2sh-segwit", and "bech32" address types</source>
        <translation type="unfinished">Fehler: Legacy Wallets unterstützen nur die Adresstypen "legacy", "p2sh-segwit" und "bech32".</translation>
    </message>
    <message>
        <source>Error: Unable to produce descriptors for this legacy wallet. Make sure to provide the wallet's passphrase if it is encrypted.</source>
        <translation type="unfinished">Fehler: Es können keine Deskriptoren für diese Legacy-Wallet erstellt werden. Stellen Sie sicher, dass Sie die Passphrase der Wallet angeben, wenn diese verschlüsselt ist.</translation>
    </message>
    <message>
        <source>File %s already exists. If you are sure this is what you want, move it out of the way first.</source>
        <translation type="unfinished">Datei %s existiert bereits. Wenn Sie das wirklich tun wollen, dann bewegen Sie zuvor die existierende Datei woanders hin.</translation>
    </message>
    <message>
        <source>Invalid or corrupt peers.dat (%s). If you believe this is a bug, please report it to %s. As a workaround, you can move the file (%s) out of the way (rename, move, or delete) to have a new one created on the next start.</source>
        <translation type="unfinished">Ungültige oder beschädigte peers.dat (%s). Wenn Sie glauben, dass dies ein Programmierfehler ist, melden Sie ihn bitte an %s. Zur Abhilfe können Sie die Datei (%s) aus dem Weg räumen (umbenennen, verschieben oder löschen), so dass beim nächsten Start eine neue Datei erstellt wird.</translation>
    </message>
    <message>
        <source>More than one onion bind address is provided. Using %s for the automatically created Tor onion service.</source>
        <translation type="unfinished">Mehr als eine Onion-Bindungsadresse angegeben. Verwende %s für den automatisch erstellten Tor-Onion-Dienst.</translation>
    </message>
    <message>
        <source>No dump file provided. To use createfromdump, -dumpfile=&lt;filename&gt; must be provided.</source>
        <translation type="unfinished">Keine Dumpdatei angegeben. Um createfromdump zu benutzen, muss -dumpfile=&lt;filename&gt; angegeben werden.</translation>
    </message>
    <message>
        <source>No dump file provided. To use dump, -dumpfile=&lt;filename&gt; must be provided.</source>
        <translation type="unfinished">Keine Dumpdatei angegeben. Um dump verwenden zu können, muss -dumpfile=&lt;filename&gt; angegeben werden.</translation>
    </message>
    <message>
        <source>No wallet file format provided. To use createfromdump, -format=&lt;format&gt; must be provided.</source>
        <translation type="unfinished">Kein Format der Wallet-Datei angegeben. Um createfromdump zu nutzen, muss -format=&lt;format&gt; angegeben werden.</translation>
    </message>
    <message>
        <source>Please check that your computer's date and time are correct! If your clock is wrong, %s will not work properly.</source>
        <translation type="unfinished">Bitte korrigieren Sie die Datums- und Uhrzeiteinstellungen Ihres Computers, da %s ansonsten nicht ordnungsgemäß funktionieren wird.</translation>
    </message>
    <message>
        <source>Please contribute if you find %s useful. Visit %s for further information about the software.</source>
        <translation type="unfinished">Wenn sie %s nützlich finden, sind Helfer sehr gern gesehen. Besuchen Sie %s um mehr über das Softwareprojekt zu erfahren.</translation>
    </message>
    <message>
        <source>Prune configured below the minimum of %d MiB.  Please use a higher number.</source>
        <translation type="unfinished">Prune-Modus wurde kleiner als das Minimum in Höhe von %d MiB konfiguriert. Bitte verwenden Sie einen größeren Wert.</translation>
    </message>
    <message>
        <source>Prune mode is incompatible with -reindex-chainstate. Use full -reindex instead.</source>
        <translation type="unfinished">Der Prune-Modus ist mit -reindex-chainstate nicht kompatibel. Verwende stattdessen den vollen -reindex.</translation>
    </message>
    <message>
        <source>Prune: last wallet synchronisation goes beyond pruned data. You need to -reindex (download the whole blockchain again in case of pruned node)</source>
        <translation type="unfinished">Prune (Kürzung): Die letzte Synchronisation der Wallet liegt vor gekürzten (gelöschten) Blöcken. Es ist ein -reindex (erneuter Download der gesamten Blockchain im Fall eines gekürzten Nodes) notwendig.</translation>
    </message>
    <message>
        <source>SQLiteDatabase: Unknown sqlite wallet schema version %d. Only version %d is supported</source>
        <translation type="unfinished">SQLite-Datenbank: Unbekannte SQLite-Wallet-Schema-Version %d. Nur Version %d wird unterstützt.</translation>
    </message>
    <message>
        <source>The block database contains a block which appears to be from the future. This may be due to your computer's date and time being set incorrectly. Only rebuild the block database if you are sure that your computer's date and time are correct</source>
        <translation type="unfinished">Die Block-Datenbank enthält einen Block, der scheinbar aus der Zukunft kommt. Dies kann daran liegen, dass die Systemzeit Ihres Computers falsch eingestellt ist. Stellen Sie die Block-Datenbank erst dann wieder her, wenn Sie sich sicher sind, dass Ihre Systemzeit korrekt eingestellt ist.</translation>
    </message>
    <message>
        <source>The block index db contains a legacy 'txindex'. To clear the occupied disk space, run a full -reindex, otherwise ignore this error. This error message will not be displayed again.</source>
        <translation type="unfinished">Die Blockindexdatenbank enthält einen veralteten 'txindex'. Um den belegten Speicherplatz frei zu geben, führen Sie ein vollständiges -reindex aus, ansonsten ignorieren Sie diesen Fehler. Diese Fehlermeldung wird nicht noch einmal angezeigt.</translation>
    </message>
    <message>
        <source>The transaction amount is too small to send after the fee has been deducted</source>
        <translation type="unfinished">Der Transaktionsbetrag ist zu klein, um ihn nach Abzug der Gebühr zu senden.</translation>
    </message>
    <message>
        <source>This error could occur if this wallet was not shutdown cleanly and was last loaded using a build with a newer version of Berkeley DB. If so, please use the software that last loaded this wallet</source>
        <translation type="unfinished">Dieser Fehler kann auftreten, wenn diese Wallet nicht ordnungsgemäß heruntergefahren und zuletzt mithilfe eines Builds mit einer neueren Version von Berkeley DB geladen wurde. Verwenden Sie in diesem Fall die Software, die diese Wallet zuletzt geladen hat</translation>
    </message>
    <message>
        <source>This is a pre-release test build - use at your own risk - do not use for mining or merchant applications</source>
        <translation type="unfinished">Dies ist eine Vorab-Testversion - Verwendung auf eigene Gefahr - nicht für Mining- oder Handelsanwendungen nutzen!</translation>
    </message>
    <message>
        <source>This is the maximum transaction fee you pay (in addition to the normal fee) to prioritize partial spend avoidance over regular coin selection.</source>
        <translation type="unfinished">Dies ist die maximale Transaktionsgebühr, die Sie (zusätzlich zur normalen Gebühr) zahlen, um die Vermeidung von teilweisen Ausgaben gegenüber der regulären Münzauswahl zu priorisieren.</translation>
    </message>
    <message>
        <source>This is the transaction fee you may discard if change is smaller than dust at this level</source>
        <translation type="unfinished">Dies ist die Transaktionsgebühr, die ggf. abgeschrieben wird, wenn das Wechselgeld "Staub" ist in dieser Stufe.</translation>
    </message>
    <message>
        <source>This is the transaction fee you may pay when fee estimates are not available.</source>
        <translation type="unfinished">Das ist die Transaktionsgebühr, welche Sie zahlen müssten, wenn die Gebührenschätzungen nicht verfügbar sind.</translation>
    </message>
    <message>
        <source>Total length of network version string (%i) exceeds maximum length (%i). Reduce the number or size of uacomments.</source>
        <translation type="unfinished">Gesamtlänge des Netzwerkversionstrings (%i) erreicht die maximale Länge (%i). Reduzieren Sie Anzahl oder Größe von uacomments.</translation>
    </message>
    <message>
        <source>Unable to replay blocks. You will need to rebuild the database using -reindex-chainstate.</source>
        <translation type="unfinished">Fehler beim Verarbeiten von Blöcken. Sie müssen die Datenbank mit Hilfe des Arguments '-reindex-chainstate' neu aufbauen.</translation>
    </message>
    <message>
        <source>Unknown wallet file format "%s" provided. Please provide one of "bdb" or "sqlite".</source>
        <translation type="unfinished">Angegebenes Format "%s" der Wallet-Datei ist unbekannt.
Bitte nutzen Sie entweder "bdb" oder "sqlite".</translation>
    </message>
    <message>
        <source>Unsupported chainstate database format found. Please restart with -reindex-chainstate. This will rebuild the chainstate database.</source>
        <translation type="unfinished">Nicht unterstütztes Chainstate-Datenbankformat gefunden. Bitte starte mit -reindex-chainstate neu. Dadurch wird die Chainstate-Datenbank neu erstellt.</translation>
    </message>
    <message>
        <source>Wallet created successfully. The legacy wallet type is being deprecated and support for creating and opening legacy wallets will be removed in the future.</source>
        <translation type="unfinished">Wallet erfolgreich erstellt. Der Legacy-Wallet-Typ ist veraltet und die Unterstützung für das Erstellen und Öffnen von Legacy-Wallets wird in Zukunft entfernt.</translation>
    </message>
    <message>
        <source>Warning: Dumpfile wallet format "%s" does not match command line specified format "%s".</source>
        <translation type="unfinished">Warnung: Dumpdatei Wallet Format "%s" passt nicht zum auf der Kommandozeile angegebenen Format "%s".</translation>
    </message>
    <message>
        <source>Warning: Private keys detected in wallet {%s} with disabled private keys</source>
        <translation type="unfinished">Warnung: Es wurden private Schlüssel in der Wallet {%s} entdeckt, welche private Schlüssel jedoch deaktiviert hat.</translation>
    </message>
    <message>
        <source>Warning: We do not appear to fully agree with our peers! You may need to upgrade, or other nodes may need to upgrade.</source>
        <translation type="unfinished">Warnung: Wir scheinen nicht vollständig mit unseren Gegenstellen übereinzustimmen! Sie oder die anderen Knoten müssen unter Umständen Ihre Client-Software aktualisieren.</translation>
    </message>
    <message>
        <source>Witness data for blocks after height %d requires validation. Please restart with -reindex.</source>
        <translation type="unfinished">Witnessdaten für Blöcke nach Höhe %d müssen validiert werden. Bitte mit -reindex neu starten.</translation>
    </message>
    <message>
        <source>You need to rebuild the database using -reindex to go back to unpruned mode.  This will redownload the entire blockchain</source>
        <translation type="unfinished">Sie müssen die Datenbank mit Hilfe von -reindex neu aufbauen, um zum ungekürzten Modus zurückzukehren. Dies erfordert, dass die gesamte Blockchain erneut heruntergeladen wird.</translation>
    </message>
    <message>
        <source>%s is set very high!</source>
        <translation type="unfinished">%s steht sehr hoch!</translation>
    </message>
    <message>
        <source>-maxmempool must be at least %d MB</source>
        <translation type="unfinished">-maxmempool muss mindestens %d MB betragen</translation>
    </message>
    <message>
        <source>A fatal internal error occurred, see debug.log for details</source>
        <translation type="unfinished">Ein fataler interner Fehler ist aufgetreten, siehe debug.log für Details</translation>
    </message>
    <message>
        <source>Cannot resolve -%s address: '%s'</source>
        <translation type="unfinished">Kann Adresse in -%s nicht auflösen: '%s'</translation>
    </message>
    <message>
        <source>Cannot set -forcednsseed to true when setting -dnsseed to false.</source>
        <translation type="unfinished">Kann -forcednsseed nicht auf true setzen, wenn -dnsseed auf false gesetzt ist.</translation>
    </message>
    <message>
        <source>Cannot set -peerblockfilters without -blockfilterindex.</source>
        <translation type="unfinished">Kann -peerblockfilters nicht ohne -blockfilterindex setzen.</translation>
    </message>
    <message>
        <source>Cannot write to data directory '%s'; check permissions.</source>
        <translation type="unfinished">Es konnte nicht in das Datenverzeichnis '%s' geschrieben werden; Überprüfen Sie die Berechtigungen.</translation>
    </message>
    <message>
        <source>The -txindex upgrade started by a previous version cannot be completed. Restart with the previous version or run a full -reindex.</source>
        <translation type="unfinished">Das von einer früheren Version gestartete -txindex-Upgrade kann nicht abgeschlossen werden. Starten Sie mit der vorherigen Version neu oder führen Sie ein vollständiges -reindex aus.</translation>
    </message>
    <message>
        <source>%s failed to validate the -assumeutxo snapshot state. This indicates a hardware problem, or a bug in the software, or a bad software modification that allowed an invalid snapshot to be loaded. As a result of this, the node will shut down and stop using any state that was built on the snapshot, resetting the chain height from %d to %d. On the next restart, the node will resume syncing from %d without using any snapshot data. Please report this incident to %s, including how you obtained the snapshot. The invalid snapshot chainstate has been left on disk in case it is helpful in diagnosing the issue that caused this error.</source>
        <translation type="unfinished">%s konnte den Snapshot-Status -assumeutxo nicht validieren. Dies weist auf ein Hardwareproblem, einen Fehler in der Software oder eine fehlerhafte Softwaremodifikation hin, die das Laden eines ungültigen Snapshots ermöglicht hat. Infolgedessen wird der Knoten heruntergefahren und verwendet keinen Status mehr, der auf dem Snapshot erstellt wurde, wodurch die Kettenhöhe von %d auf %d zurückgesetzt wird. Beim nächsten Neustart setzt der Knoten die Synchronisierung ab %d fort, ohne Snapshot-Daten zu verwenden. Bitte melden Sie diesen Vorfall an %s und geben Sie an, wie Sie den Snapshot erhalten haben. Der ungültige Snapshot-Kettenstatus wurde auf der Festplatte belassen, falls dies bei der Diagnose des Problems hilfreich ist, das diesen Fehler verursacht hat.</translation>
    </message>
    <message>
        <source>%s is set very high! Fees this large could be paid on a single transaction.</source>
        <translation type="unfinished">%s ist sehr hoch gesetzt! Gebühren dieser Höhe könnten für eine einzelne Transaktion gezahlt werden.</translation>
    </message>
    <message>
        <source>-reindex-chainstate option is not compatible with -blockfilterindex. Please temporarily disable blockfilterindex while using -reindex-chainstate, or replace -reindex-chainstate with -reindex to fully rebuild all indexes.</source>
        <translation type="unfinished">Die Option -reindex-chainstate ist nicht mit -coinstatsindex kompatibel. Bitte deaktiviere coinstatsindex vorübergehend, während du -reindex-chainstate verwendest oder ersetze -reindex-chainstate durch -reindex, um alle Indizes vollständig neu zu erstellen.</translation>
    </message>
    <message>
        <source>-reindex-chainstate option is not compatible with -coinstatsindex. Please temporarily disable coinstatsindex while using -reindex-chainstate, or replace -reindex-chainstate with -reindex to fully rebuild all indexes.</source>
        <translation type="unfinished">Die Option -reindex-chainstate ist nicht mit -txindex kompatibel. Bitte deaktiviere txindex vorübergehend, während du -reindex-chainstate verwendest oder ersetze -reindex-chainstate durch -reindex, um alle Indizes vollständig neu zu erstellen.</translation>
    </message>
    <message>
        <source>-reindex-chainstate option is not compatible with -txindex. Please temporarily disable txindex while using -reindex-chainstate, or replace -reindex-chainstate with -reindex to fully rebuild all indexes.</source>
        <translation type="unfinished">Die Option -reindex-chainstate ist nicht mit -txindex kompatibel. Bitte deaktiviere txindex vorübergehend, während du -reindex-chainstate verwendest oder ersetze -reindex-chainstate durch -reindex, um alle Indizes vollständig neu zu erstellen.</translation>
    </message>
    <message>
        <source>Cannot provide specific connections and have addrman find outgoing connections at the same time.</source>
        <translation type="unfinished">Es ist nicht möglich, bestimmte Verbindungen anzubieten und gleichzeitig addrman ausgehende Verbindungen finden zu lassen.</translation>
    </message>
    <message>
        <source>Error loading %s: External signer wallet being loaded without external signer support compiled</source>
        <translation type="unfinished">Fehler beim Laden von %s: Externe Unterzeichner-Wallet wird geladen, ohne dass die Unterstützung für externe Unterzeichner kompiliert wurde</translation>
    </message>
    <message>
        <source>Error: Address book data in wallet cannot be identified to belong to migrated wallets</source>
        <translation type="unfinished">Fehler: Adressbuchdaten im Wallet können nicht als zum migrierten Wallet gehörend identifiziert werden</translation>
    </message>
    <message>
        <source>Error: Duplicate descriptors created during migration. Your wallet may be corrupted.</source>
        <translation type="unfinished">Fehler: Doppelte Deskriptoren, die während der Migration erstellt wurden. Diese Wallet ist möglicherweise beschädigt.</translation>
    </message>
    <message>
        <source>Error: Transaction %s in wallet cannot be identified to belong to migrated wallets</source>
        <translation type="unfinished">Fehler: Transaktion in Wallet %s kann nicht als zu migrierten Wallet gehörend identifiziert werden</translation>
    </message>
    <message>
        <source>Failed to rename invalid peers.dat file. Please move or delete it and try again.</source>
        <translation type="unfinished">Kann ungültige Datei peers.dat nicht umbenennen. Bitte Verschieben oder Löschen und noch einmal versuchen.</translation>
    </message>
    <message>
        <source>Fee estimation failed. Fallbackfee is disabled. Wait a few blocks or enable %s.</source>
        <translation type="unfinished">Gebührenschätzung fehlgeschlagen. Fallbackgebühr ist deaktiviert. Warten Sie ein paar Blöcke oder aktivieren Sie %s.</translation>
    </message>
    <message>
        <source>Incompatible options: -dnsseed=1 was explicitly specified, but -onlynet forbids connections to IPv4/IPv6</source>
        <translation type="unfinished">Inkompatible Optionen: -dnsseed=1 wurde explizit angegeben, aber -onlynet verbietet Verbindungen zu IPv4/IPv6</translation>
    </message>
    <message>
        <source>Invalid amount for %s=&lt;amount&gt;: '%s' (must be at least the minrelay fee of %s to prevent stuck transactions)</source>
        <translation type="unfinished">Ungültiger Betrag für %s=&lt;amount&gt;: '%s' (muss mindestens die MinRelay-Gebühr von %s betragen, um festhängende Transaktionen zu verhindern)</translation>
    </message>
    <message>
        <source>Outbound connections restricted to CJDNS (-onlynet=cjdns) but -cjdnsreachable is not provided</source>
        <translation type="unfinished">Ausgehende Verbindungen sind auf CJDNS beschränkt (-onlynet=cjdns), aber -cjdnsreachable ist nicht angegeben</translation>
    </message>
    <message>
        <source>Outbound connections restricted to Tor (-onlynet=onion) but the proxy for reaching the Tor network is explicitly forbidden: -onion=0</source>
        <translation type="unfinished">Ausgehende Verbindungen sind eingeschränkt auf Tor (-onlynet=onion), aber der Proxy, um das Tor-Netzwerk zu erreichen ist nicht vorhanden (no -proxy= and no -onion= given) oder ausdrücklich verboten (-onion=0)</translation>
    </message>
    <message>
        <source>Outbound connections restricted to Tor (-onlynet=onion) but the proxy for reaching the Tor network is not provided: none of -proxy, -onion or -listenonion is given</source>
        <translation type="unfinished">Ausgehende Verbindungen sind eingeschränkt auf Tor (-onlynet=onion), aber der Proxy, um das Tor-Netzwerk zu erreichen ist nicht vorhanden. Weder -proxy noch -onion noch -listenonion ist angegeben.</translation>
    </message>
    <message>
        <source>Outbound connections restricted to i2p (-onlynet=i2p) but -i2psam is not provided</source>
        <translation type="unfinished">Ausgehende Verbindungen sind auf i2p (-onlynet=i2p) beschränkt, aber -i2psam ist nicht angegeben</translation>
    </message>
    <message>
        <source>The inputs size exceeds the maximum weight. Please try sending a smaller amount or manually consolidating your wallet's UTXOs</source>
        <translation type="unfinished">Die Größe der Inputs übersteigt das maximale Gewicht. Bitte versuchen Sie, einen kleineren Betrag zu senden oder die UTXOs Ihrer Wallet manuell zu konsolidieren.</translation>
    </message>
    <message>
        <source>The preselected coins total amount does not cover the transaction target. Please allow other inputs to be automatically selected or include more coins manually</source>
        <translation type="unfinished">Die vorgewählte Gesamtsumme der Coins deckt das Transaktionsziel nicht ab. Bitte erlauben Sie, dass andere Eingaben automatisch ausgewählt werden, oder fügen Sie manuell mehr Coins hinzu</translation>
    </message>
    <message>
        <source>Transaction requires one destination of non-0 value, a non-0 feerate, or a pre-selected input</source>
        <translation type="unfinished">Die Transaktion erfordert ein Ziel mit einem Wert ungleich 0, eine Gebühr ungleich 0 oder eine vorausgewählte Eingabe</translation>
    </message>
    <message>
        <source>UTXO snapshot failed to validate. Restart to resume normal initial block download, or try loading a different snapshot.</source>
        <translation type="unfinished">UTXO-Snapshot konnte nicht validiert werden. Starten Sie neu, um den normalen anfänglichen Block-Download fortzusetzen, oder versuchen Sie, einen anderen Snapshot zu laden.</translation>
    </message>
    <message>
        <source>Unconfirmed UTXOs are available, but spending them creates a chain of transactions that will be rejected by the mempool</source>
        <translation type="unfinished">Unbestätigte UTXOs sind verfügbar, aber deren Ausgabe erzeugt eine Kette von Transaktionen, die vom Mempool abgelehnt werden</translation>
    </message>
    <message>
        <source>Unexpected legacy entry in descriptor wallet found. Loading wallet %s

The wallet might have been tampered with or created with malicious intent.
</source>
        <translation type="unfinished">Unerwarteter Legacy-Eintrag in Deskriptor-Wallet gefunden. Lade Wallet %s

Die Wallet könnte manipuliert oder in böser Absicht erstellt worden sein.
</translation>
    </message>
    <message>
        <source>Unrecognized descriptor found. Loading wallet %s

The wallet might had been created on a newer version.
Please try running the latest software version.
</source>
        <translation type="unfinished">Nicht erkannter Deskriptor gefunden. Beim Laden vom Wallet %s 

Die Wallet wurde möglicherweise in einer neueren Version erstellt.
Bitte mit der neuesten Softwareversion versuchen.
</translation>
    </message>
    <message>
        <source>Unsupported category-specific logging level -loglevel=%s. Expected -loglevel=&lt;category&gt;:&lt;loglevel&gt;. Valid categories: %s. Valid loglevels: %s.</source>
        <translation type="unfinished">Nicht unterstützter kategoriespezifischer logging level -loglevel=%s. Erwarteter -loglevel=&lt;category&gt; :&lt;loglevel&gt;. Gültige Kategorien:%s. Gültige Log-Ebenen:%s.</translation>
    </message>
    <message>
        <source>
Unable to cleanup failed migration</source>
        <translation type="unfinished">
Fehlgeschlagene Migration kann nicht bereinigt werden</translation>
    </message>
    <message>
        <source>
Unable to restore backup of wallet.</source>
        <translation type="unfinished">
Die Sicherung der Wallet kann nicht wiederhergestellt werden.</translation>
    </message>
    <message>
        <source>Block verification was interrupted</source>
        <translation type="unfinished">Blocküberprüfung wurde unterbrochen</translation>
    </message>
    <message>
        <source>Config setting for %s only applied on %s network when in [%s] section.</source>
        <translation type="unfinished">Konfigurationseinstellungen für %s sind nur auf %s network gültig, wenn in Sektion [%s]</translation>
    </message>
    <message>
        <source>Corrupted block database detected</source>
        <translation type="unfinished">Beschädigte Blockdatenbank erkannt</translation>
    </message>
    <message>
        <source>Could not find asmap file %s</source>
        <translation type="unfinished">Konnte die asmap Datei %s nicht finden</translation>
    </message>
    <message>
        <source>Could not parse asmap file %s</source>
        <translation type="unfinished">Konnte die asmap Datei %s nicht analysieren</translation>
    </message>
    <message>
        <source>Disk space is too low!</source>
        <translation type="unfinished">Freier Plattenspeicher zu gering!</translation>
    </message>
    <message>
        <source>Do you want to rebuild the block database now?</source>
        <translation type="unfinished">Möchten Sie die Blockdatenbank jetzt neu aufbauen?</translation>
    </message>
    <message>
        <source>Done loading</source>
        <translation type="unfinished">Laden abgeschlossen</translation>
    </message>
    <message>
        <source>Dump file %s does not exist.</source>
        <translation type="unfinished">Speicherauszugsdatei %sexistiert nicht.</translation>
    </message>
    <message>
        <source>Error creating %s</source>
        <translation type="unfinished">Error beim Erstellen von %s</translation>
    </message>
    <message>
        <source>Error initializing block database</source>
        <translation type="unfinished">Fehler beim Initialisieren der Blockdatenbank</translation>
    </message>
    <message>
        <source>Error initializing wallet database environment %s!</source>
        <translation type="unfinished">Fehler beim Initialisieren der Wallet-Datenbankumgebung %s!</translation>
    </message>
    <message>
        <source>Error loading %s</source>
        <translation type="unfinished">Fehler beim Laden von %s</translation>
    </message>
    <message>
        <source>Error loading %s: Private keys can only be disabled during creation</source>
        <translation type="unfinished">Fehler beim Laden von %s: Private Schlüssel können nur bei der Erstellung deaktiviert werden</translation>
    </message>
    <message>
        <source>Error loading %s: Wallet corrupted</source>
        <translation type="unfinished">Fehler beim Laden von %s: Das Wallet ist beschädigt</translation>
    </message>
    <message>
        <source>Error loading %s: Wallet requires newer version of %s</source>
        <translation type="unfinished">Fehler beim Laden von %s: Das Wallet benötigt eine neuere Version von %s</translation>
    </message>
    <message>
        <source>Error loading block database</source>
        <translation type="unfinished">Fehler beim Laden der Blockdatenbank</translation>
    </message>
    <message>
        <source>Error opening block database</source>
        <translation type="unfinished">Fehler beim Öffnen der Blockdatenbank</translation>
    </message>
    <message>
        <source>Error reading configuration file: %s</source>
        <translation type="unfinished">Fehler beim Lesen der Konfigurationsdatei: %s</translation>
    </message>
    <message>
        <source>Error reading from database, shutting down.</source>
        <translation type="unfinished">Fehler beim Lesen der Datenbank, Ausführung wird beendet.</translation>
    </message>
    <message>
        <source>Error reading next record from wallet database</source>
        <translation type="unfinished">Fehler beim Lesen des nächsten Eintrags aus der Wallet Datenbank</translation>
    </message>
    <message>
        <source>Error: Cannot extract destination from the generated scriptpubkey</source>
        <translation type="unfinished">Fehler: Das Ziel kann nicht aus dem generierten scriptpubkey extrahiert werden</translation>
    </message>
    <message>
        <source>Error: Could not add watchonly tx to watchonly wallet</source>
        <translation type="unfinished">Fehler: watchonly tx konnte nicht zu watchonly Wallet hinzugefügt werden</translation>
    </message>
    <message>
        <source>Error: Could not delete watchonly transactions</source>
        <translation type="unfinished">Fehler: Watchonly-Transaktionen konnten nicht gelöscht werden</translation>
    </message>
    <message>
        <source>Error: Couldn't create cursor into database</source>
        <translation type="unfinished">Fehler: Konnte den Cursor in der Datenbank nicht erzeugen</translation>
    </message>
    <message>
        <source>Error: Disk space is low for %s</source>
        <translation type="unfinished">Fehler: Zu wenig Speicherplatz auf der Festplatte %s</translation>
    </message>
    <message>
        <source>Error: Dumpfile checksum does not match. Computed %s, expected %s</source>
        <translation type="unfinished">Fehler: Prüfsumme der Speicherauszugsdatei stimmt nicht überein.
Berechnet: %s, erwartet: %s</translation>
    </message>
    <message>
        <source>Error: Failed to create new watchonly wallet</source>
        <translation type="unfinished">Fehler: Fehler beim Erstellen einer neuen nur-beobachten Wallet</translation>
    </message>
    <message>
        <source>Error: Got key that was not hex: %s</source>
        <translation type="unfinished">Fehler: Schlüssel ist kein Hex: %s</translation>
    </message>
    <message>
        <source>Error: Got value that was not hex: %s</source>
        <translation type="unfinished">Fehler: Wert ist kein Hex: %s</translation>
    </message>
    <message>
        <source>Error: Keypool ran out, please call keypoolrefill first</source>
        <translation type="unfinished">Fehler: Schlüsselspeicher ausgeschöpft, bitte zunächst keypoolrefill ausführen</translation>
    </message>
    <message>
        <source>Error: Missing checksum</source>
        <translation type="unfinished">Fehler: Fehlende Prüfsumme</translation>
    </message>
    <message>
        <source>Error: No %s addresses available.</source>
        <translation type="unfinished">Fehler: Keine %s Adressen verfügbar.</translation>
    </message>
    <message>
        <source>Error: Not all watchonly txs could be deleted</source>
        <translation type="unfinished">Fehler: Nicht alle nur-beobachten txs konnten gelöscht werden</translation>
    </message>
    <message>
        <source>Error: This wallet already uses SQLite</source>
        <translation type="unfinished">Fehler: Diese Wallet verwendet bereits SQLite</translation>
    </message>
    <message>
        <source>Error: This wallet is already a descriptor wallet</source>
        <translation type="unfinished">Fehler: Diese Wallet ist bereits eine Deskriptor-Wallet</translation>
    </message>
    <message>
        <source>Error: Unable to begin reading all records in the database</source>
        <translation type="unfinished">Fehler: Konnte nicht anfangen, alle Datensätze in der Datenbank zu lesen.</translation>
    </message>
    <message>
        <source>Error: Unable to make a backup of your wallet</source>
        <translation type="unfinished">Fehler: Es kann keine Sicherungskopie Ihrer Wallet erstellt werden</translation>
    </message>
    <message>
        <source>Error: Unable to parse version %u as a uint32_t</source>
        <translation type="unfinished">Fehler: Kann Version %u nicht als uint32_t lesen.</translation>
    </message>
    <message>
        <source>Error: Unable to read all records in the database</source>
        <translation type="unfinished">Fehler: Nicht alle Datensätze in der Datenbank können gelesen werden</translation>
    </message>
    <message>
        <source>Error: Unable to remove watchonly address book data</source>
        <translation type="unfinished">Fehler: Watchonly-Adressbuchdaten konnten nicht entfernt werden</translation>
    </message>
    <message>
        <source>Error: Unable to write record to new wallet</source>
        <translation type="unfinished">Fehler: Kann neuen Eintrag nicht in Wallet schreiben</translation>
    </message>
    <message>
        <source>Failed to listen on any port. Use -listen=0 if you want this.</source>
        <translation type="unfinished">Fehler: Konnte auf keinem Port hören. Wenn dies so gewünscht wird -listen=0 verwenden.</translation>
    </message>
    <message>
        <source>Failed to rescan the wallet during initialization</source>
        <translation type="unfinished">Fehler: Wallet konnte während der Initialisierung nicht erneut gescannt werden.</translation>
    </message>
    <message>
        <source>Failed to verify database</source>
        <translation type="unfinished">Verifizierung der Datenbank fehlgeschlagen</translation>
    </message>
    <message>
        <source>Fee rate (%s) is lower than the minimum fee rate setting (%s)</source>
        <translation type="unfinished">Der Gebührensatz (%s) ist niedriger als die Mindestgebührensatz (%s) Einstellung.</translation>
    </message>
    <message>
        <source>Ignoring duplicate -wallet %s.</source>
        <translation type="unfinished">Ignoriere doppeltes -wallet %s.</translation>
    </message>
    <message>
        <source>Importing…</source>
        <translation type="unfinished">Importiere...</translation>
    </message>
    <message>
        <source>Incorrect or no genesis block found. Wrong datadir for network?</source>
        <translation type="unfinished">Fehlerhafter oder kein Genesis-Block gefunden. Falsches Datenverzeichnis für das Netzwerk?</translation>
    </message>
    <message>
        <source>Initialization sanity check failed. %s is shutting down.</source>
        <translation type="unfinished">Initialisierungsplausibilitätsprüfung fehlgeschlagen. %s wird beendet.</translation>
    </message>
    <message>
        <source>Input not found or already spent</source>
        <translation type="unfinished">Input nicht gefunden oder bereits ausgegeben</translation>
    </message>
    <message>
        <source>Insufficient dbcache for block verification</source>
        <translation type="unfinished">Unzureichender dbcache für die Blocküberprüfung</translation>
    </message>
    <message>
        <source>Insufficient funds</source>
        <translation type="unfinished">Unzureichender Kontostand</translation>
    </message>
    <message>
        <source>Invalid -i2psam address or hostname: '%s'</source>
        <translation type="unfinished">Ungültige -i2psam Adresse oder Hostname: '%s'</translation>
    </message>
    <message>
        <source>Invalid -onion address or hostname: '%s'</source>
        <translation type="unfinished">Ungültige Onion-Adresse oder ungültiger Hostname: '%s'</translation>
    </message>
    <message>
        <source>Invalid -proxy address or hostname: '%s'</source>
        <translation type="unfinished">Ungültige Proxy-Adresse oder ungültiger Hostname: '%s'</translation>
    </message>
    <message>
        <source>Invalid P2P permission: '%s'</source>
        <translation type="unfinished">Ungültige P2P Genehmigung: '%s'</translation>
    </message>
    <message>
        <source>Invalid amount for %s=&lt;amount&gt;: '%s' (must be at least %s)</source>
        <translation type="unfinished">Ungültiger Betrag für %s=&lt;amount&gt;: '%s' (muss mindestens %ssein)</translation>
    </message>
    <message>
        <source>Invalid amount for %s=&lt;amount&gt;: '%s'</source>
        <translation type="unfinished">Ungültiger Betrag für %s=&lt;amount&gt;: '%s'</translation>
    </message>
    <message>
        <source>Invalid amount for -%s=&lt;amount&gt;: '%s'</source>
        <translation type="unfinished">Ungültiger Betrag für -%s=&lt;amount&gt;: '%s'</translation>
    </message>
    <message>
        <source>Invalid netmask specified in -whitelist: '%s'</source>
        <translation type="unfinished">Ungültige Netzmaske angegeben in -whitelist: '%s'</translation>
    </message>
    <message>
        <source>Invalid port specified in %s: '%s'</source>
        <translation type="unfinished">Ungültiger Port angegeben in %s: '%s'</translation>
    </message>
    <message>
        <source>Invalid pre-selected input %s</source>
        <translation type="unfinished">Ungültige vorausgewählte Eingabe %s</translation>
    </message>
    <message>
        <source>Listening for incoming connections failed (listen returned error %s)</source>
        <translation type="unfinished">Das Hören auf eingehende Verbindungen ist fehlgeschlagen (Das Hören hat Fehler %s zurückgegeben)</translation>
    </message>
    <message>
        <source>Loading P2P addresses…</source>
        <translation type="unfinished">Lade P2P-Adressen...</translation>
    </message>
    <message>
        <source>Loading banlist…</source>
        <translation type="unfinished">Lade Bannliste…</translation>
    </message>
    <message>
        <source>Loading block index…</source>
        <translation type="unfinished">Lade Block-Index...</translation>
    </message>
    <message>
        <source>Loading wallet…</source>
        <translation type="unfinished">Lade Wallet...</translation>
    </message>
    <message>
        <source>Missing amount</source>
        <translation type="unfinished">Fehlender Betrag</translation>
    </message>
    <message>
        <source>Missing solving data for estimating transaction size</source>
        <translation type="unfinished">Fehlende Auflösungsdaten zur Schätzung der Transaktionsgröße</translation>
    </message>
    <message>
        <source>Need to specify a port with -whitebind: '%s'</source>
        <translation type="unfinished">Angabe eines Ports benötigt für -whitebind: '%s'</translation>
    </message>
    <message>
        <source>No addresses available</source>
        <translation type="unfinished">Keine Adressen verfügbar</translation>
    </message>
    <message>
        <source>Not enough file descriptors available.</source>
        <translation type="unfinished">Nicht genügend Datei-Deskriptoren verfügbar.</translation>
    </message>
    <message>
        <source>Not found pre-selected input %s</source>
        <translation type="unfinished">Nicht gefundener vorausgewählter Input %s</translation>
    </message>
    <message>
        <source>Not solvable pre-selected input %s</source>
        <translation type="unfinished">Nicht auflösbare vorausgewählter Input %s</translation>
    </message>
    <message>
        <source>Prune cannot be configured with a negative value.</source>
        <translation type="unfinished">Kürzungsmodus kann nicht mit einem negativen Wert konfiguriert werden.</translation>
    </message>
    <message>
        <source>Prune mode is incompatible with -txindex.</source>
        <translation type="unfinished">Kürzungsmodus ist nicht mit -txindex kompatibel.</translation>
    </message>
    <message>
        <source>Pruning blockstore…</source>
        <translation type="unfinished">Kürze den Blockspeicher…</translation>
    </message>
    <message>
        <source>Reducing -maxconnections from %d to %d, because of system limitations.</source>
        <translation type="unfinished">Reduziere -maxconnections von %d zu %d, aufgrund von Systemlimitierungen.</translation>
    </message>
    <message>
        <source>Replaying blocks…</source>
        <translation type="unfinished">Spiele alle Blocks erneut ein…</translation>
    </message>
    <message>
        <source>Rescanning…</source>
        <translation type="unfinished">Wiederhole Scan...</translation>
    </message>
    <message>
        <source>SQLiteDatabase: Failed to execute statement to verify database: %s</source>
        <translation type="unfinished">SQLite-Datenbank: Anweisung, die Datenbank zu verifizieren fehlgeschlagen: %s</translation>
    </message>
    <message>
        <source>SQLiteDatabase: Failed to prepare statement to verify database: %s</source>
        <translation type="unfinished">SQLite-Datenbank: Anfertigung der Anweisung zum Verifizieren der Datenbank fehlgeschlagen: %s</translation>
    </message>
    <message>
        <source>SQLiteDatabase: Failed to read database verification error: %s</source>
        <translation type="unfinished">Datenbank konnte nicht gelesen werden
Verifikations-Error: %s</translation>
    </message>
    <message>
        <source>SQLiteDatabase: Unexpected application id. Expected %u, got %u</source>
        <translation type="unfinished">SQLiteDatabase: Unerwartete Anwendungs-ID. %u statt %u erhalten.</translation>
    </message>
    <message>
        <source>Section [%s] is not recognized.</source>
        <translation type="unfinished">Sektion [%s] ist nicht erkannt.</translation>
    </message>
    <message>
        <source>Signing transaction failed</source>
        <translation type="unfinished">Signierung der Transaktion fehlgeschlagen</translation>
    </message>
    <message>
        <source>Specified -walletdir "%s" does not exist</source>
        <translation type="unfinished">Angegebenes -walletdir "%s" existiert nicht</translation>
    </message>
    <message>
        <source>Specified -walletdir "%s" is a relative path</source>
        <translation type="unfinished">Angegebenes -walletdir "%s" ist ein relativer Pfad</translation>
    </message>
    <message>
        <source>Specified -walletdir "%s" is not a directory</source>
        <translation type="unfinished">Angegebenes -walletdir "%s" ist kein Verzeichnis</translation>
    </message>
    <message>
        <source>Specified blocks directory "%s" does not exist.</source>
        <translation type="unfinished">Angegebener Blöcke-Ordner "%s" existiert nicht.</translation>
    </message>
    <message>
        <source>Specified data directory "%s" does not exist.</source>
        <translation type="unfinished">Das angegebene Datenverzeichnis "%s" existiert nicht.</translation>
    </message>
    <message>
        <source>Starting network threads…</source>
        <translation type="unfinished">Starte Netzwerk-Threads...</translation>
    </message>
    <message>
        <source>The source code is available from %s.</source>
        <translation type="unfinished">Der Quellcode ist auf %s verfügbar.</translation>
    </message>
    <message>
        <source>The specified config file %s does not exist</source>
        <translation type="unfinished">Die angegebene Konfigurationsdatei %sexistiert nicht</translation>
    </message>
    <message>
        <source>The transaction amount is too small to pay the fee</source>
        <translation type="unfinished">Der Transaktionsbetrag ist zu niedrig, um die Gebühr zu bezahlen.</translation>
    </message>
    <message>
        <source>The wallet will avoid paying less than the minimum relay fee.</source>
        <translation type="unfinished">Das Wallet verhindert Zahlungen, die die Mindesttransaktionsgebühr nicht berücksichtigen.</translation>
    </message>
    <message>
        <source>This is experimental software.</source>
        <translation type="unfinished">Dies ist experimentelle Software.</translation>
    </message>
    <message>
        <source>This is the minimum transaction fee you pay on every transaction.</source>
        <translation type="unfinished">Dies ist die kleinstmögliche Gebühr, die beim Senden einer Transaktion fällig wird.</translation>
    </message>
    <message>
        <source>This is the transaction fee you will pay if you send a transaction.</source>
        <translation type="unfinished">Dies ist die Gebühr, die beim Senden einer Transaktion fällig wird.</translation>
    </message>
    <message>
        <source>Transaction amount too small</source>
        <translation type="unfinished">Transaktionsbetrag zu niedrig</translation>
    </message>
    <message>
        <source>Transaction amounts must not be negative</source>
        <translation type="unfinished">Transaktionsbeträge dürfen nicht negativ sein.</translation>
    </message>
    <message>
        <source>Transaction change output index out of range</source>
        <translation type="unfinished">Ausgangsindex des Wechselgelds außerhalb des Bereichs</translation>
    </message>
    <message>
        <source>Transaction has too long of a mempool chain</source>
        <translation type="unfinished">Die Speicherpoolkette der Transaktion ist zu lang.</translation>
    </message>
    <message>
        <source>Transaction must have at least one recipient</source>
        <translation type="unfinished">Die Transaktion muss mindestens einen Empfänger enthalten.</translation>
    </message>
    <message>
        <source>Transaction needs a change address, but we can't generate it.</source>
        <translation type="unfinished">Transaktion erfordert eine Wechselgeldadresse, die jedoch nicht erzeugt werden kann.</translation>
    </message>
    <message>
        <source>Transaction too large</source>
        <translation type="unfinished">Transaktion zu groß</translation>
    </message>
    <message>
        <source>Unable to allocate memory for -maxsigcachesize: '%s' MiB</source>
        <translation type="unfinished">Speicher kann für -maxsigcachesize: '%s' MiB nicht zugewiesen werden:</translation>
    </message>
    <message>
        <source>Unable to bind to %s on this computer (bind returned error %s)</source>
        <translation type="unfinished">Kann auf diesem Computer nicht an %s binden (bind meldete Fehler %s)</translation>
    </message>
    <message>
        <source>Unable to bind to %s on this computer. %s is probably already running.</source>
        <translation type="unfinished">Kann auf diesem Computer nicht an %s binden. Evtl. wurde %s bereits gestartet.</translation>
    </message>
    <message>
        <source>Unable to create the PID file '%s': %s</source>
        <translation type="unfinished">Erstellung der PID-Datei '%s': %s ist nicht möglich</translation>
    </message>
    <message>
        <source>Unable to find UTXO for external input</source>
        <translation type="unfinished">UTXO für externen Input konnte nicht gefunden werden</translation>
    </message>
    <message>
        <source>Unable to generate initial keys</source>
        <translation type="unfinished">Initialschlüssel können nicht generiert werden</translation>
    </message>
    <message>
        <source>Unable to generate keys</source>
        <translation type="unfinished">Schlüssel können nicht generiert werden</translation>
    </message>
    <message>
        <source>Unable to open %s for writing</source>
        <translation type="unfinished">Konnte %s nicht zum Schreiben zu öffnen</translation>
    </message>
    <message>
        <source>Unable to parse -maxuploadtarget: '%s'</source>
        <translation type="unfinished">Kann -maxuploadtarget: '%s' nicht parsen</translation>
    </message>
    <message>
        <source>Unable to start HTTP server. See debug log for details.</source>
        <translation type="unfinished">Kann HTTP-Server nicht starten. Siehe Debug-Log für Details.</translation>
    </message>
    <message>
        <source>Unable to unload the wallet before migrating</source>
        <translation type="unfinished">Die Wallet kann vor der Migration nicht entladen werden</translation>
    </message>
    <message>
        <source>Unknown -blockfilterindex value %s.</source>
        <translation type="unfinished">Unbekannter -blockfilterindex Wert %s.</translation>
    </message>
    <message>
        <source>Unknown address type '%s'</source>
        <translation type="unfinished">Unbekannter Adresstyp '%s'</translation>
    </message>
    <message>
        <source>Unknown change type '%s'</source>
        <translation type="unfinished">Unbekannter Wechselgeld-Typ '%s'</translation>
    </message>
    <message>
        <source>Unknown network specified in -onlynet: '%s'</source>
        <translation type="unfinished">Unbekannter Netztyp in -onlynet angegeben: '%s'</translation>
    </message>
    <message>
        <source>Unknown new rules activated (versionbit %i)</source>
        <translation type="unfinished">Unbekannte neue Regeln aktiviert (Versionsbit %i)</translation>
    </message>
    <message>
        <source>Unsupported global logging level -loglevel=%s. Valid values: %s.</source>
        <translation type="unfinished">Nicht unterstützter globaler Protokolliergrad -loglevel=%s. Gültige Werte:%s.</translation>
    </message>
    <message>
        <source>Unsupported logging category %s=%s.</source>
        <translation type="unfinished">Nicht unterstützte Protokollkategorie %s=%s.</translation>
    </message>
    <message>
        <source>User Agent comment (%s) contains unsafe characters.</source>
        <translation type="unfinished">Der User Agent Kommentar  (%s) enthält unsichere Zeichen.</translation>
    </message>
    <message>
        <source>Verifying blocks…</source>
        <translation type="unfinished">Überprüfe Blöcke...</translation>
    </message>
    <message>
        <source>Verifying wallet(s)…</source>
        <translation type="unfinished">Überprüfe Wallet(s)...</translation>
    </message>
    <message>
        <source>Wallet needed to be rewritten: restart %s to complete</source>
        <translation type="unfinished">Wallet musste neu geschrieben werden: starten Sie %s zur Fertigstellung neu</translation>
    </message>
    <message>
        <source>Settings file could not be read</source>
        <translation type="unfinished">Einstellungsdatei konnte nicht gelesen werden</translation>
    </message>
    <message>
        <source>Settings file could not be written</source>
        <translation type="unfinished">Einstellungsdatei kann nicht geschrieben werden</translation>
    </message>
</context>
</TS><|MERGE_RESOLUTION|>--- conflicted
+++ resolved
@@ -488,8 +488,8 @@
         <translation type="unfinished">Proxy ist &lt;b&gt;aktiviert&lt;/b&gt;: %1</translation>
     </message>
     <message>
-        <source>Send coins to a Bitcoin address</source>
-        <translation type="unfinished">Bitcoins an eine Bitcoin-Adresse überweisen</translation>
+        <source>Send coins to a Qtum address</source>
+        <translation type="unfinished">Qtums an eine Qtum-Adresse überweisen</translation>
     </message>
     <message>
         <source>Backup wallet to another location</source>
@@ -532,16 +532,16 @@
         <translation type="unfinished">&amp;Nachricht signieren</translation>
     </message>
     <message>
-        <source>Sign messages with your Bitcoin addresses to prove you own them</source>
-        <translation type="unfinished">Nachrichten signieren, um den Besitz Ihrer Bitcoin-Adressen zu beweisen</translation>
+        <source>Sign messages with your Qtum addresses to prove you own them</source>
+        <translation type="unfinished">Nachrichten signieren, um den Besitz Ihrer Qtum-Adressen zu beweisen</translation>
     </message>
     <message>
         <source>&amp;Verify message…</source>
         <translation type="unfinished">Nachricht &amp;verifizieren…</translation>
     </message>
     <message>
-        <source>Verify messages to ensure they were signed with specified Bitcoin addresses</source>
-        <translation type="unfinished">Nachrichten verifizieren, um sicherzustellen, dass diese mit den angegebenen Bitcoin-Adressen signiert wurden</translation>
+        <source>Verify messages to ensure they were signed with specified Qtum addresses</source>
+        <translation type="unfinished">Nachrichten verifizieren, um sicherzustellen, dass diese mit den angegebenen Qtum-Adressen signiert wurden</translation>
     </message>
     <message>
         <source>&amp;Load PSBT from file…</source>
@@ -600,13 +600,8 @@
         <translation type="unfinished">Verbinde mit Gegenstellen...</translation>
     </message>
     <message>
-<<<<<<< HEAD
         <source>Request payments (generates QR codes and qtum: URIs)</source>
-        <translation type="unfinished">Zahlungen anfordern (erzeugt QR-Codes und "qtum:"-URIs)</translation>
-=======
-        <source>Request payments (generates QR codes and bitcoin: URIs)</source>
-        <translation type="unfinished">Zahlungen anfordern (erzeugt QR-Codes und bitcoin: URIs)</translation>
->>>>>>> 7da4ae1f
+        <translation type="unfinished">Zahlungen anfordern (erzeugt QR-Codes und qtum: URIs)</translation>
     </message>
     <message>
         <source>Show the list of used sending addresses and labels</source>
@@ -664,16 +659,16 @@
         <translation type="unfinished">STRG+B</translation>
     </message>
     <message>
-        <source>Load Partially Signed Bitcoin Transaction</source>
-        <translation type="unfinished">Lade teilsignierte Bitcoin-Transaktion</translation>
+        <source>Load Partially Signed Qtum Transaction</source>
+        <translation type="unfinished">Lade teilsignierte Qtum-Transaktion</translation>
     </message>
     <message>
         <source>Load PSBT from &amp;clipboard…</source>
         <translation type="unfinished">Lade PSBT aus Zwischenablage…</translation>
     </message>
     <message>
-        <source>Load Partially Signed Bitcoin Transaction from clipboard</source>
-        <translation type="unfinished">Lade teilsignierte Bitcoin-Transaktion aus Zwischenablage</translation>
+        <source>Load Partially Signed Qtum Transaction from clipboard</source>
+        <translation type="unfinished">Lade teilsignierte Qtum-Transaktion aus Zwischenablage</translation>
     </message>
     <message>
         <source>Node window</source>
@@ -692,8 +687,8 @@
         <translation type="unfinished">&amp;Empfangsadressen</translation>
     </message>
     <message>
-        <source>Open a bitcoin: URI</source>
-        <translation type="unfinished">Öffne bitcoin: URI</translation>
+        <source>Open a qtum: URI</source>
+        <translation type="unfinished">Öffne qtum: URI</translation>
     </message>
     <message>
         <source>Open Wallet</source>
@@ -789,13 +784,8 @@
         <source>%n active connection(s) to Qtum network.</source> 
         <extracomment>A substring of the tooltip.</extracomment>
         <translation type="unfinished">
-<<<<<<< HEAD
-            <numerusform>%n aktive Verbindung zum Qtum-Netzwerk</numerusform>
+            <numerusform>%n active connection(s) to Qtum network.</numerusform>
             <numerusform>%n aktive Verbindung(en) zum Qtum-Netzwerk</numerusform>
-=======
-            <numerusform>%n active connection(s) to Bitcoin network.</numerusform>
-            <numerusform>%n aktive Verbindung(en) zum Bitcoin-Netzwerk</numerusform>
->>>>>>> 7da4ae1f
         </translation>
     </message>
     <message>
