<TS language="de" version="2.1">
<context>
    <name>AddressBookPage</name>
    <message>
        <source>Right-click to edit address or label</source>
        <translation>Rechtsklick zum Bearbeiten der Adresse oder der Bezeichnung</translation>
    </message>
    <message>
        <source>Create a new address</source>
        <translation>Neue Adresse erstellen</translation>
    </message>
    <message>
        <source>&amp;New</source>
        <translation>&amp;Neu</translation>
    </message>
    <message>
        <source>Copy the currently selected address to the system clipboard</source>
        <translation>Ausgewählte Adresse in die Zwischenablage kopieren</translation>
    </message>
    <message>
        <source>&amp;Copy</source>
        <translation>&amp;Kopieren</translation>
    </message>
    <message>
        <source>C&amp;lose</source>
        <translation>&amp;Schließen</translation>
    </message>
    <message>
        <source>Delete the currently selected address from the list</source>
        <translation>Ausgewählte Adresse aus der Liste entfernen</translation>
    </message>
    <message>
        <source>Enter address or label to search</source>
        <translation>Zu suchende Adresse oder Bezeichnung eingeben</translation>
    </message>
    <message>
        <source>Export the data in the current tab to a file</source>
        <translation>Daten der aktuellen Ansicht in eine Datei exportieren</translation>
    </message>
    <message>
        <source>&amp;Export</source>
        <translation>&amp;Exportieren</translation>
    </message>
    <message>
        <source>&amp;Delete</source>
        <translation>&amp;Löschen</translation>
    </message>
    <message>
        <source>Choose the address to send coins to</source>
        <translation>Wählen Sie die Adresse aus, an die Sie Qtums senden möchten</translation>
    </message>
    <message>
        <source>Choose the address to receive coins with</source>
        <translation>Wählen Sie die Adresse aus, mit der Sie Qtums empfangen wollen</translation>
    </message>
    <message>
        <source>C&amp;hoose</source>
        <translation>&amp;Auswählen</translation>
    </message>
    <message>
        <source>Sending addresses</source>
        <translation>Sendeadressen</translation>
    </message>
    <message>
        <source>Receiving addresses</source>
        <translation>Empfangsadressen</translation>
    </message>
    <message>
        <source>These are your Qtum addresses for sending payments. Always check the amount and the receiving address before sending coins.</source>
        <translation>Dies sind Ihre Qtum-Adressen zum Tätigen von Überweisungen. Bitte prüfen Sie den Betrag und die Adresse des Empfängers, bevor Sie Qtums überweisen.</translation>
    </message>
    <message>
        <source>These are your Qtum addresses for receiving payments. Use the 'Create new receiving address' button in the receive tab to create new addresses.</source>
        <translation>Dies sind Ihre Qtum-Adressen zum Empfangen von Zahlungen. Benutze den 'Neue Empfangsadresse erstellen' Button im Empfangen-Tab, um eine neue Addresse zu erstellen.</translation>
    </message>
    <message>
        <source>&amp;Copy Address</source>
        <translation>&amp;Adresse kopieren</translation>
    </message>
    <message>
        <source>Copy &amp;Label</source>
        <translation>&amp;Bezeichnung kopieren</translation>
    </message>
    <message>
        <source>&amp;Edit</source>
        <translation>&amp;Bearbeiten</translation>
    </message>
    <message>
        <source>Export Address List</source>
        <translation>Adressliste exportieren</translation>
    </message>
    <message>
        <source>Comma separated file (*.csv)</source>
        <translation>Kommagetrennte-Datei (*.csv)</translation>
    </message>
    <message>
        <source>Exporting Failed</source>
        <translation>Exportieren fehlgeschlagen</translation>
    </message>
    <message>
        <source>There was an error trying to save the address list to %1. Please try again.</source>
        <translation>Beim Speichern der Adressliste nach %1 ist ein Fehler aufgetreten. Bitte versuchen Sie es erneut.</translation>
    </message>
</context>
<context>
    <name>AddressTableModel</name>
    <message>
        <source>Label</source>
        <translation>Bezeichnung</translation>
    </message>
    <message>
        <source>Address</source>
        <translation>Adresse</translation>
    </message>
    <message>
        <source>(no label)</source>
        <translation>(keine Bezeichnung)</translation>
    </message>
</context>
<context>
    <name>AskPassphraseDialog</name>
    <message>
        <source>Passphrase Dialog</source>
        <translation>Passphrasendialog</translation>
    </message>
    <message>
        <source>Enter passphrase</source>
        <translation>Passphrase eingeben</translation>
    </message>
    <message>
        <source>New passphrase</source>
        <translation>Neue Passphrase</translation>
    </message>
    <message>
        <source>Repeat new passphrase</source>
        <translation>Neue Passphrase bestätigen</translation>
    </message>
    <message>
        <source>Show passphrase</source>
        <translation>Zeige Passphrase</translation>
    </message>
    <message>
        <source>Encrypt wallet</source>
        <translation>Wallet verschlüsseln</translation>
    </message>
    <message>
        <source>This operation needs your wallet passphrase to unlock the wallet.</source>
        <translation>Dieser Vorgang benötigt Ihre Passphrase, um die Wallet zu entsperren.</translation>
    </message>
    <message>
        <source>Unlock wallet</source>
        <translation>Wallet entsperren</translation>
    </message>
    <message>
        <source>This operation needs your wallet passphrase to decrypt the wallet.</source>
        <translation>Dieser Vorgang benötigt Ihre Passphrase, um die Wallet zu entschlüsseln.</translation>
    </message>
    <message>
        <source>Decrypt wallet</source>
        <translation>Wallet entschlüsseln</translation>
    </message>
    <message>
        <source>Change passphrase</source>
        <translation>Passphrase ändern</translation>
    </message>
    <message>
        <source>Confirm wallet encryption</source>
        <translation>Wallet-Verschlüsselung bestätigen</translation>
    </message>
    <message>
        <source>Warning: If you encrypt your wallet and lose your passphrase, you will &lt;b&gt;LOSE ALL OF YOUR QTUMS&lt;/b&gt;!</source>
        <translation>Warnung: Wenn Sie Ihre Wallet verschlüsseln und Ihre Passphrase verlieren, werden Sie &lt;b&gt;ALLE IHRE QTUMS VERLIEREN&lt;/b&gt;!</translation>
    </message>
    <message>
        <source>Are you sure you wish to encrypt your wallet?</source>
        <translation>Sind Sie sich sicher, dass Sie Ihre Wallet verschlüsseln möchten?</translation>
    </message>
    <message>
        <source>Wallet encrypted</source>
        <translation>Wallet verschlüsselt</translation>
    </message>
    <message>
        <source>Enter the new passphrase for the wallet.&lt;br/&gt;Please use a passphrase of &lt;b&gt;ten or more random characters&lt;/b&gt;, or &lt;b&gt;eight or more words&lt;/b&gt;.</source>
        <translation>Geben Sie die neue Passphrase für die Wallet ein.&lt;br/&gt;Bitte benutzen Sie eine Passphrase bestehend aus &lt;b&gt;zehn oder mehr zufälligen Zeichen&lt;/b&gt; oder &lt;b&gt;acht oder mehr Wörtern&lt;/b&gt;.</translation>
    </message>
    <message>
        <source>Enter the old passphrase and new passphrase for the wallet.</source>
        <translation>Geben Sie die alte und die neue Wallet-Passphrase ein.</translation>
    </message>
    <message>
        <source>Remember that encrypting your wallet cannot fully protect your qtums from being stolen by malware infecting your computer.</source>
        <translation>Beachten Sie, dass das Verschlüsseln Ihrer Wallet nicht komplett vor Diebstahl Ihrer Qtums durch Malware schützt, die Ihren Computer infiziert hat.</translation>
    </message>
    <message>
        <source>Wallet to be encrypted</source>
        <translation>Wallet zu verschlüsseln</translation>
    </message>
    <message>
        <source>Your wallet is about to be encrypted. </source>
        <translation>Wallet wird verschlüsselt.</translation>
    </message>
    <message>
        <source>Your wallet is now encrypted. </source>
        <translation>Deine Wallet ist jetzt verschlüsselt.</translation>
    </message>
    <message>
        <source>IMPORTANT: Any previous backups you have made of your wallet file should be replaced with the newly generated, encrypted wallet file. For security reasons, previous backups of the unencrypted wallet file will become useless as soon as you start using the new, encrypted wallet.</source>
        <translation>WICHTIG: Alle vorherigen Wallet-Backups sollten durch die neu erzeugte, verschlüsselte Wallet ersetzt werden. Aus Sicherheitsgründen werden vorherige Backups der unverschlüsselten Wallet nutzlos, sobald Sie die neue, verschlüsselte Wallet verwenden.</translation>
    </message>
    <message>
        <source>Wallet encryption failed</source>
        <translation>Wallet-Verschlüsselung fehlgeschlagen</translation>
    </message>
    <message>
        <source>Wallet encryption failed due to an internal error. Your wallet was not encrypted.</source>
        <translation>Die Wallet-Verschlüsselung ist aufgrund eines internen Fehlers fehlgeschlagen. Ihre Wallet wurde nicht verschlüsselt.</translation>
    </message>
    <message>
        <source>The supplied passphrases do not match.</source>
        <translation>Die eingegebenen Passphrasen stimmen nicht überein.</translation>
    </message>
    <message>
        <source>Wallet unlock failed</source>
        <translation>Wallet-Entsperrung fehlgeschlagen</translation>
    </message>
    <message>
        <source>The passphrase entered for the wallet decryption was incorrect.</source>
        <translation>Die eingegebene Passphrase zur Wallet-Entschlüsselung war nicht korrekt.</translation>
    </message>
    <message>
        <source>Wallet decryption failed</source>
        <translation>Wallet-Entschlüsselung fehlgeschlagen</translation>
    </message>
    <message>
        <source>Wallet passphrase was successfully changed.</source>
        <translation>Die Wallet-Passphrase wurde erfolgreich geändert.</translation>
    </message>
    <message>
        <source>Warning: The Caps Lock key is on!</source>
        <translation>Warnung: Die Feststelltaste ist aktiviert!</translation>
    </message>
</context>
<context>
    <name>BanTableModel</name>
    <message>
        <source>IP/Netmask</source>
        <translation>IP/Netzmaske</translation>
    </message>
    <message>
        <source>Banned Until</source>
        <translation>Gesperrt bis</translation>
    </message>
</context>
<context>
    <name>QtumGUI</name>
    <message>
        <source>Sign &amp;message...</source>
        <translation>Nachricht s&amp;ignieren...</translation>
    </message>
    <message>
        <source>Synchronizing with network...</source>
        <translation>Synchronisiere mit Netzwerk...</translation>
    </message>
    <message>
        <source>&amp;Overview</source>
        <translation>&amp;Übersicht</translation>
    </message>
    <message>
        <source>Show general overview of wallet</source>
        <translation>Allgemeine Wallet-Übersicht anzeigen</translation>
    </message>
    <message>
        <source>&amp;Transactions</source>
        <translation>&amp;Transaktionen</translation>
    </message>
    <message>
        <source>Browse transaction history</source>
        <translation>Transaktionsverlauf durchsehen</translation>
    </message>
    <message>
        <source>E&amp;xit</source>
        <translation>&amp;Beenden</translation>
    </message>
    <message>
        <source>Quit application</source>
        <translation>Anwendung beenden</translation>
    </message>
    <message>
        <source>&amp;About %1</source>
        <translation>Über %1</translation>
    </message>
    <message>
        <source>Show information about %1</source>
        <translation>Informationen über %1 anzeigen</translation>
    </message>
    <message>
        <source>About &amp;Qt</source>
        <translation>Über &amp;Qt</translation>
    </message>
    <message>
        <source>Show information about Qt</source>
        <translation>Informationen über Qt anzeigen</translation>
    </message>
    <message>
        <source>&amp;Options...</source>
        <translation>&amp;Konfiguration...</translation>
    </message>
    <message>
        <source>Modify configuration options for %1</source>
        <translation>Konfiguration von %1 bearbeiten</translation>
    </message>
    <message>
        <source>&amp;Encrypt Wallet...</source>
        <translation>Wallet &amp;verschlüsseln...</translation>
    </message>
    <message>
        <source>&amp;Backup Wallet...</source>
        <translation>Wallet &amp;sichern...</translation>
    </message>
    <message>
        <source>&amp;Change Passphrase...</source>
        <translation>Passphrase &amp;ändern...</translation>
    </message>
    <message>
        <source>Open &amp;URI...</source>
        <translation>&amp;URI öffnen...</translation>
    </message>
    <message>
        <source>Create Wallet...</source>
        <translation>Wallet erstellen...</translation>
    </message>
    <message>
        <source>Create a new wallet</source>
        <translation>Neue Wallet erstellen</translation>
    </message>
    <message>
        <source>Wallet:</source>
        <translation>Wallet:</translation>
    </message>
    <message>
        <source>Click to disable network activity.</source>
        <translation>Klicken zum Deaktivieren der Netzwerkaktivität.</translation>
    </message>
    <message>
        <source>Network activity disabled.</source>
        <translation>Netzwerkaktivität deaktiviert.</translation>
    </message>
    <message>
        <source>Click to enable network activity again.</source>
        <translation>Klicken zum Aktivieren der Netzwerkaktivität.</translation>
    </message>
    <message>
        <source>Syncing Headers (%1%)...</source>
        <translation>Kopfdaten werden synchronisiert (%1%)...</translation>
    </message>
    <message>
        <source>Reindexing blocks on disk...</source>
        <translation>Reindiziere Blöcke auf Datenträger...</translation>
    </message>
    <message>
        <source>Proxy is &lt;b&gt;enabled&lt;/b&gt;: %1</source>
        <translation>Proxy ist &lt;b&gt;aktiviert&lt;/b&gt;: %1</translation>
    </message>
    <message>
        <source>Send coins to a Qtum address</source>
        <translation>Qtums an eine Qtum-Adresse überweisen</translation>
    </message>
    <message>
        <source>Backup wallet to another location</source>
        <translation>Eine Wallet-Sicherungskopie erstellen und abspeichern</translation>
    </message>
    <message>
        <source>Change the passphrase used for wallet encryption</source>
        <translation>Ändert die Passphrase, die für die Wallet-Verschlüsselung benutzt wird</translation>
    </message>
    <message>
        <source>&amp;Verify message...</source>
        <translation>Nachricht &amp;verifizieren...</translation>
    </message>
    <message>
        <source>&amp;Send</source>
        <translation>&amp;Überweisen</translation>
    </message>
    <message>
        <source>&amp;Receive</source>
        <translation>&amp;Empfangen</translation>
    </message>
    <message>
        <source>&amp;Show / Hide</source>
        <translation>&amp;Anzeigen / Verstecken</translation>
    </message>
    <message>
        <source>Show or hide the main Window</source>
        <translation>Das Hauptfenster anzeigen oder verstecken</translation>
    </message>
    <message>
        <source>Encrypt the private keys that belong to your wallet</source>
        <translation>Verschlüsselt die zu Ihrer Wallet gehörenden privaten Schlüssel</translation>
    </message>
    <message>
        <source>Sign messages with your Qtum addresses to prove you own them</source>
        <translation>Nachrichten signieren, um den Besitz Ihrer Qtum-Adressen zu beweisen</translation>
    </message>
    <message>
        <source>Verify messages to ensure they were signed with specified Qtum addresses</source>
        <translation>Nachrichten verifizieren, um sicherzustellen, dass diese mit den angegebenen Qtum-Adressen signiert wurden</translation>
    </message>
    <message>
        <source>&amp;File</source>
        <translation>&amp;Datei</translation>
    </message>
    <message>
        <source>&amp;Settings</source>
        <translation>&amp;Einstellungen</translation>
    </message>
    <message>
        <source>&amp;Help</source>
        <translation>&amp;Hilfe</translation>
    </message>
    <message>
        <source>Tabs toolbar</source>
        <translation>Registerkartenleiste</translation>
    </message>
    <message>
        <source>Request payments (generates QR codes and qtum: URIs)</source>
        <translation>Zahlungen anfordern (erzeugt QR-Codes und "qtum:"-URIs)</translation>
    </message>
    <message>
        <source>Show the list of used sending addresses and labels</source>
        <translation>Liste verwendeter Zahlungsadressen und Bezeichnungen anzeigen</translation>
    </message>
    <message>
        <source>Show the list of used receiving addresses and labels</source>
        <translation>Liste verwendeter Empfangsadressen und Bezeichnungen anzeigen</translation>
    </message>
    <message>
<<<<<<< HEAD
        <source>Open a qtum: URI or payment request</source>
        <translation>Eine "qtum:"-URI oder Zahlungsanforderung öffnen</translation>
    </message>
    <message>
=======
>>>>>>> ee8ca219
        <source>&amp;Command-line options</source>
        <translation>&amp;Kommandozeilenoptionen</translation>
    </message>
    <message numerus="yes">
        <source>%n active connection(s) to Qtum network</source>
        <translation><numerusform>%n aktive Verbindung zum Qtum-Netzwerk</numerusform><numerusform>%n aktive Verbindungen zum Qtum-Netzwerk</numerusform></translation>
    </message>
    <message>
        <source>Indexing blocks on disk...</source>
        <translation>Indiziere Blöcke auf Datenträger...</translation>
    </message>
    <message>
        <source>Processing blocks on disk...</source>
        <translation>Verarbeite Blöcke auf Datenträger...</translation>
    </message>
    <message numerus="yes">
        <source>Processed %n block(s) of transaction history.</source>
        <translation><numerusform>%n Block des Transaktionsverlaufs verarbeitet.</numerusform><numerusform>%n Blöcke des Transaktionsverlaufs verarbeitet.</numerusform></translation>
    </message>
    <message>
        <source>%1 behind</source>
        <translation>%1 im Rückstand</translation>
    </message>
    <message>
        <source>Last received block was generated %1 ago.</source>
        <translation>Der letzte empfangene Block ist %1 alt.</translation>
    </message>
    <message>
        <source>Transactions after this will not yet be visible.</source>
        <translation>Transaktionen hiernach werden noch nicht angezeigt.</translation>
    </message>
    <message>
        <source>Error</source>
        <translation>Fehler</translation>
    </message>
    <message>
        <source>Warning</source>
        <translation>Warnung</translation>
    </message>
    <message>
        <source>Information</source>
        <translation>Hinweis</translation>
    </message>
    <message>
        <source>Up to date</source>
        <translation>Auf aktuellem Stand</translation>
    </message>
    <message>
        <source>Node window</source>
        <translation>Node Fenster</translation>
    </message>
    <message>
        <source>Open node debugging and diagnostic console</source>
        <translation>Konsole für Node Debugging und Diagnose öffnen</translation>
    </message>
    <message>
        <source>&amp;Sending addresses</source>
        <translation>&amp;Versandadressen</translation>
    </message>
    <message>
        <source>&amp;Receiving addresses</source>
        <translation>&amp;Empfangsadressen</translation>
    </message>
    <message>
        <source>Open a qtum: URI</source>
        <translation>qtum: URI öffnen</translation>
    </message>
    <message>
        <source>Open Wallet</source>
        <translation>Wallet öffnen</translation>
    </message>
    <message>
        <source>Open a wallet</source>
        <translation>Eine Wallet öffnen</translation>
    </message>
    <message>
        <source>Close Wallet...</source>
        <translation>Wallet schließen...</translation>
    </message>
    <message>
        <source>Close wallet</source>
        <translation>Wallet schließen</translation>
    </message>
    <message>
        <source>Show the %1 help message to get a list with possible Qtum command-line options</source>
        <translation>Zeige den "%1"-Hilfetext, um eine Liste mit möglichen Kommandozeilenoptionen zu erhalten</translation>
    </message>
    <message>
        <source>default wallet</source>
        <translation>Standard Wallet</translation>
    </message>
    <message>
        <source>No wallets available</source>
        <translation>Keine Wallets verfügbar</translation>
    </message>
    <message>
        <source>&amp;Window</source>
        <translation>&amp;Programmfenster</translation>
    </message>
    <message>
        <source>Minimize</source>
        <translation>Minimieren</translation>
    </message>
    <message>
        <source>Zoom</source>
        <translation>Vergrößern</translation>
    </message>
    <message>
        <source>Main Window</source>
        <translation>Hauptfenster</translation>
    </message>
    <message>
        <source>%1 client</source>
        <translation>%1 Client</translation>
    </message>
    <message>
        <source>Connecting to peers...</source>
        <translation>Verbinde mit Netzwerk...</translation>
    </message>
    <message>
        <source>Catching up...</source>
        <translation>Hole auf...</translation>
    </message>
    <message>
        <source>Error: %1</source>
        <translation>Fehler: %1</translation>
    </message>
    <message>
        <source>Warning: %1</source>
        <translation>Warnung: %1</translation>
    </message>
    <message>
        <source>Date: %1
</source>
        <translation>Datum: %1
</translation>
    </message>
    <message>
        <source>Amount: %1
</source>
        <translation>Betrag: %1
</translation>
    </message>
    <message>
        <source>Wallet: %1
</source>
        <translation>Wallet: %1
</translation>
    </message>
    <message>
        <source>Type: %1
</source>
        <translation>Typ: %1
</translation>
    </message>
    <message>
        <source>Label: %1
</source>
        <translation>Bezeichnung: %1
</translation>
    </message>
    <message>
        <source>Address: %1
</source>
        <translation>Adresse: %1
</translation>
    </message>
    <message>
        <source>Sent transaction</source>
        <translation>Gesendete Transaktion</translation>
    </message>
    <message>
        <source>Incoming transaction</source>
        <translation>Eingehende Transaktion</translation>
    </message>
    <message>
        <source>HD key generation is &lt;b&gt;enabled&lt;/b&gt;</source>
        <translation>HD Schlüssel Generierung ist &lt;b&gt;aktiviert&lt;/b&gt;</translation>
    </message>
    <message>
        <source>HD key generation is &lt;b&gt;disabled&lt;/b&gt;</source>
        <translation>HD Schlüssel Generierung ist &lt;b&gt;deaktiviert&lt;/b&gt;</translation>
    </message>
    <message>
        <source>Private key &lt;b&gt;disabled&lt;/b&gt;</source>
        <translation>Privater Schlüssel &lt;b&gt;deaktiviert&lt;/b&gt;</translation>
    </message>
    <message>
        <source>Wallet is &lt;b&gt;encrypted&lt;/b&gt; and currently &lt;b&gt;unlocked&lt;/b&gt;</source>
        <translation>Wallet ist &lt;b&gt;verschlüsselt&lt;/b&gt; und aktuell &lt;b&gt;entsperrt&lt;/b&gt;</translation>
    </message>
    <message>
        <source>Wallet is &lt;b&gt;encrypted&lt;/b&gt; and currently &lt;b&gt;locked&lt;/b&gt;</source>
        <translation>Wallet ist &lt;b&gt;verschlüsselt&lt;/b&gt; und aktuell &lt;b&gt;gesperrt&lt;/b&gt;</translation>
    </message>
    <message>
        <source>A fatal error occurred. Qtum can no longer continue safely and will quit.</source>
        <translation>Ein schwerer Fehler ist aufgetreten. Qtum kann nicht stabil weiter ausgeführt werden und wird beendet.</translation>
    </message>
</context>
<context>
    <name>CoinControlDialog</name>
    <message>
        <source>Coin Selection</source>
        <translation>Münzauswahl ("Coin Control")</translation>
    </message>
    <message>
        <source>Quantity:</source>
        <translation>Anzahl:</translation>
    </message>
    <message>
        <source>Bytes:</source>
        <translation>Byte:</translation>
    </message>
    <message>
        <source>Amount:</source>
        <translation>Betrag:</translation>
    </message>
    <message>
        <source>Fee:</source>
        <translation>Gebühr:</translation>
    </message>
    <message>
        <source>Dust:</source>
        <translation>"Staub":</translation>
    </message>
    <message>
        <source>After Fee:</source>
        <translation>Abzüglich Gebühr:</translation>
    </message>
    <message>
        <source>Change:</source>
        <translation>Wechselgeld:</translation>
    </message>
    <message>
        <source>(un)select all</source>
        <translation>Alles (de)selektieren</translation>
    </message>
    <message>
        <source>Tree mode</source>
        <translation>Baumansicht</translation>
    </message>
    <message>
        <source>List mode</source>
        <translation>Listenansicht</translation>
    </message>
    <message>
        <source>Amount</source>
        <translation>Betrag</translation>
    </message>
    <message>
        <source>Received with label</source>
        <translation>Empfangen über Bezeichnung</translation>
    </message>
    <message>
        <source>Received with address</source>
        <translation>Empfangen über Adresse</translation>
    </message>
    <message>
        <source>Date</source>
        <translation>Datum</translation>
    </message>
    <message>
        <source>Confirmations</source>
        <translation>Bestätigungen</translation>
    </message>
    <message>
        <source>Confirmed</source>
        <translation>Bestätigt</translation>
    </message>
    <message>
        <source>Copy address</source>
        <translation>Adresse kopieren</translation>
    </message>
    <message>
        <source>Copy label</source>
        <translation>Bezeichnung kopieren</translation>
    </message>
    <message>
        <source>Copy amount</source>
        <translation>Betrag kopieren</translation>
    </message>
    <message>
        <source>Copy transaction ID</source>
        <translation>Transaktionskennung kopieren</translation>
    </message>
    <message>
        <source>Lock unspent</source>
        <translation>Nicht ausgegebenen Betrag sperren</translation>
    </message>
    <message>
        <source>Unlock unspent</source>
        <translation>Nicht ausgegebenen Betrag entsperren</translation>
    </message>
    <message>
        <source>Copy quantity</source>
        <translation>Anzahl kopieren</translation>
    </message>
    <message>
        <source>Copy fee</source>
        <translation>Gebühr kopieren</translation>
    </message>
    <message>
        <source>Copy after fee</source>
        <translation>Abzüglich Gebühr kopieren</translation>
    </message>
    <message>
        <source>Copy bytes</source>
        <translation>Byte kopieren</translation>
    </message>
    <message>
        <source>Copy dust</source>
        <translation>"Staub" kopieren</translation>
    </message>
    <message>
        <source>Copy change</source>
        <translation>Wechselgeld kopieren</translation>
    </message>
    <message>
        <source>(%1 locked)</source>
        <translation>(%1 gesperrt)</translation>
    </message>
    <message>
        <source>yes</source>
        <translation>ja</translation>
    </message>
    <message>
        <source>no</source>
        <translation>nein</translation>
    </message>
    <message>
        <source>This label turns red if any recipient receives an amount smaller than the current dust threshold.</source>
        <translation>Diese Bezeichnung wird rot, wenn irgendein Empfänger einen Betrag kleiner als die derzeitige "Staubgrenze" erhält.</translation>
    </message>
    <message>
        <source>Can vary +/- %1 satoshi(s) per input.</source>
        <translation>Kann pro Eingabe um +/- %1 Satoshi(s) abweichen.</translation>
    </message>
    <message>
        <source>(no label)</source>
        <translation>(keine Bezeichnung)</translation>
    </message>
    <message>
        <source>change from %1 (%2)</source>
        <translation>Wechselgeld von %1 (%2)</translation>
    </message>
    <message>
        <source>(change)</source>
        <translation>(Wechselgeld)</translation>
    </message>
</context>
<context>
    <name>CreateWalletActivity</name>
    <message>
        <source>Creating Wallet &lt;b&gt;%1&lt;/b&gt;...</source>
        <translation>Erstelle Wallet&lt;b&gt;%1&lt;/b&gt; ...</translation>
    </message>
    <message>
        <source>Create wallet failed</source>
        <translation>Fehler beim Wallet erstellen aufgetreten</translation>
    </message>
    <message>
        <source>Create wallet warning</source>
        <translation>Warnung beim Wallet erstellen aufgetreten</translation>
    </message>
</context>
<context>
    <name>CreateWalletDialog</name>
    <message>
        <source>Create Wallet</source>
        <translation>Wallet erstellen</translation>
    </message>
    <message>
        <source>Wallet Name</source>
<<<<<<< HEAD
        <translation>Wallet Name</translation>
=======
        <translation>Wallet-Name</translation>
>>>>>>> ee8ca219
    </message>
    <message>
        <source>Encrypt the wallet. The wallet will be encrypted with a passphrase of your choice.</source>
        <translation>Verschlüssele das Wallet. Das Wallet wird mit einer Passphrase deiner Wahl verschlüsselt.</translation>
    </message>
    <message>
        <source>Encrypt Wallet</source>
        <translation>Wallet verschlüsseln</translation>
    </message>
    <message>
        <source>Disable private keys for this wallet. Wallets with private keys disabled will have no private keys and cannot have an HD seed or imported private keys. This is ideal for watch-only wallets.</source>
        <translation>Deaktiviert private Schlüssel für dieses Wallet. Wallets mit deaktivierten privaten Schlüsseln werden keine privaten Schlüssel haben und können keinen HD Seed oder private Schlüssel importieren. Das ist ideal für Wallets, die nur beobachten.</translation>
    </message>
    <message>
        <source>Disable Private Keys</source>
        <translation>Private Keys deaktivieren</translation>
    </message>
    <message>
        <source>Make a blank wallet. Blank wallets do not initially have private keys or scripts. Private keys and addresses can be imported, or an HD seed can be set, at a later time.</source>
        <translation>Erzeugt ein leeres Wallet. Leere Wallets haben zu Anfang keine privaten Schlüssel oder Scripte. Private Schlüssel oder Adressen können importiert werden, ebenso können jetzt oder später HD-Seeds gesetzt werden.</translation>
    </message>
    <message>
        <source>Make Blank Wallet</source>
        <translation>Eine leere Wallet erstellen</translation>
    </message>
    <message>
        <source>Create</source>
        <translation>Erstellen</translation>
    </message>
</context>
<context>
    <name>EditAddressDialog</name>
    <message>
        <source>Edit Address</source>
        <translation>Adresse bearbeiten</translation>
    </message>
    <message>
        <source>&amp;Label</source>
        <translation>&amp;Bezeichnung</translation>
    </message>
    <message>
        <source>The label associated with this address list entry</source>
        <translation>Bezeichnung, die dem Adresslisteneintrag zugeordnet ist.</translation>
    </message>
    <message>
        <source>The address associated with this address list entry. This can only be modified for sending addresses.</source>
        <translation>Adresse, die dem Adresslisteneintrag zugeordnet ist. Diese kann nur bei Zahlungsadressen verändert werden.</translation>
    </message>
    <message>
        <source>&amp;Address</source>
        <translation>&amp;Adresse</translation>
    </message>
    <message>
        <source>New sending address</source>
        <translation>Neue Zahlungsadresse</translation>
    </message>
    <message>
        <source>Edit receiving address</source>
        <translation>Empfangsadresse bearbeiten</translation>
    </message>
    <message>
        <source>Edit sending address</source>
        <translation>Zahlungsadresse bearbeiten</translation>
    </message>
    <message>
        <source>The entered address "%1" is not a valid Qtum address.</source>
        <translation>Die eingegebene Adresse "%1" ist keine gültige Qtum-Adresse.</translation>
    </message>
    <message>
        <source>Address "%1" already exists as a receiving address with label "%2" and so cannot be added as a sending address.</source>
        <translation>Die Adresse "%1" existiert bereits als Empfangsadresse mit dem Label "%2" und kann daher nicht als Sendeadresse hinzugefügt werden.</translation>
    </message>
    <message>
        <source>The entered address "%1" is already in the address book with label "%2".</source>
        <translation>Die eingegebene Adresse "%1" befindet sich bereits im Adressbuch mit der Bezeichnung "%2".</translation>
    </message>
    <message>
        <source>Could not unlock wallet.</source>
        <translation>Wallet konnte nicht entsperrt werden.</translation>
    </message>
    <message>
        <source>New key generation failed.</source>
        <translation>Erzeugung eines neuen Schlüssels fehlgeschlagen.</translation>
    </message>
</context>
<context>
    <name>FreespaceChecker</name>
    <message>
        <source>A new data directory will be created.</source>
        <translation>Es wird ein neues Datenverzeichnis angelegt.</translation>
    </message>
    <message>
        <source>name</source>
        <translation>Name</translation>
    </message>
    <message>
        <source>Directory already exists. Add %1 if you intend to create a new directory here.</source>
        <translation>Verzeichnis existiert bereits. Fügen Sie %1 an, wenn Sie beabsichtigen hier ein neues Verzeichnis anzulegen.</translation>
    </message>
    <message>
        <source>Path already exists, and is not a directory.</source>
        <translation>Pfad existiert bereits und ist kein Verzeichnis.</translation>
    </message>
    <message>
        <source>Cannot create data directory here.</source>
        <translation>Datenverzeichnis kann hier nicht angelegt werden.</translation>
    </message>
</context>
<context>
    <name>HelpMessageDialog</name>
    <message>
        <source>version</source>
        <translation>Version</translation>
    </message>
    <message>
        <source>About %1</source>
        <translation>Über %1</translation>
    </message>
    <message>
        <source>Command-line options</source>
        <translation>Kommandozeilenoptionen</translation>
    </message>
</context>
<context>
    <name>Intro</name>
    <message>
        <source>Welcome</source>
        <translation>Willkommen</translation>
    </message>
    <message>
        <source>Welcome to %1.</source>
        <translation>Willkommen zu %1.</translation>
    </message>
    <message>
        <source>As this is the first time the program is launched, you can choose where %1 will store its data.</source>
        <translation>Da Sie das Programm gerade zum ersten Mal starten, können Sie nun auswählen wo %1 seine Daten ablegen wird.</translation>
    </message>
    <message>
        <source>When you click OK, %1 will begin to download and process the full %4 block chain (%2GB) starting with the earliest transactions in %3 when %4 initially launched.</source>
        <translation>Wenn Sie auf OK klicken, beginnt %1 mit dem Herunterladen und Verarbeiten der gesamten %4-Blockchain (%2GB), beginnend mit den frühesten Transaktionen in %3 beim ersten Start von %4.</translation>
    </message>
    <message>
        <source>Reverting this setting requires re-downloading the entire blockchain. It is faster to download the full chain first and prune it later. Disables some advanced features.</source>
        <translation>Um diese Einstellung wiederherzustellen, muss die gesamte Blockchain neu heruntergeladen werden. Es ist schneller, die gesamte Chain zuerst herunterzuladen und später zu bearbeiten. Deaktiviert einige erweiterte Funktionen.</translation>
    </message>
    <message>
        <source>This initial synchronisation is very demanding, and may expose hardware problems with your computer that had previously gone unnoticed. Each time you run %1, it will continue downloading where it left off.</source>
        <translation>Diese initiale Synchronisation führt zur hohen Last und kann Harewareprobleme, die bisher nicht aufgetreten sind, mit ihrem Computer verursachen. Jedes Mal, wenn Sie %1 ausführen, wird der Download zum letzten Synchronisationspunkt fortgesetzt.</translation>
    </message>
    <message>
        <source>If you have chosen to limit block chain storage (pruning), the historical data must still be downloaded and processed, but will be deleted afterward to keep your disk usage low.</source>
        <translation>Wenn Sie bewusst den Blockchain-Speicher begrenzen (pruning), müssen die historischen Daten dennoch heruntergeladen und verarbeitet werden. Diese Daten werden aber zum späteren Zeitpunkt gelöscht, um die Festplattennutzung niedrig zu halten.</translation>
    </message>
    <message>
        <source>Use the default data directory</source>
        <translation>Standard-Datenverzeichnis verwenden</translation>
    </message>
    <message>
        <source>Use a custom data directory:</source>
        <translation>Ein benutzerdefiniertes Datenverzeichnis verwenden:</translation>
    </message>
    <message>
        <source>Qtum</source>
        <translation>Qtum</translation>
    </message>
    <message>
        <source>Discard blocks after verification, except most recent %1 GB (prune)</source>
        <translation>Verwerfe Blöcke nachdem sie verifiziert worden sind, ausser die %1 GB (prune)</translation>
    </message>
    <message>
        <source>At least %1 GB of data will be stored in this directory, and it will grow over time.</source>
        <translation>Mindestens %1 GB Daten werden in diesem Verzeichnis gespeichert, und sie werden mit der Zeit zunehmen.</translation>
    </message>
    <message>
        <source>Approximately %1 GB of data will be stored in this directory.</source>
        <translation>Etwa %1 GB Daten werden in diesem Verzeichnis gespeichert.</translation>
    </message>
    <message>
        <source>%1 will download and store a copy of the Qtum block chain.</source>
        <translation>%1 wird eine Kopie der Qtum-Blockchain herunterladen und speichern.</translation>
    </message>
    <message>
        <source>The wallet will also be stored in this directory.</source>
        <translation>Die Wallet wird ebenfalls in diesem Verzeichnis gespeichert.</translation>
    </message>
    <message>
        <source>Error: Specified data directory "%1" cannot be created.</source>
        <translation>Fehler: Angegebenes Datenverzeichnis "%1" kann nicht angelegt werden.</translation>
    </message>
    <message>
        <source>Error</source>
        <translation>Fehler</translation>
    </message>
    <message numerus="yes">
        <source>%n GB of free space available</source>
        <translation><numerusform>%n GB freier Speicher verfügbar</numerusform><numerusform>%n GB freier Speicher verfügbar</numerusform></translation>
    </message>
    <message numerus="yes">
        <source>(of %n GB needed)</source>
        <translation><numerusform>(von %n GB benötigt)</numerusform><numerusform>(von %n GB benötigt)</numerusform></translation>
    </message>
    <message numerus="yes">
        <source>(%n GB needed for full chain)</source>
        <translation><numerusform>(%n GB benötigt für komplette Blockchain)</numerusform><numerusform>(%n GB benötigt für komplette Blockchain)</numerusform></translation>
    </message>
</context>
<context>
    <name>ModalOverlay</name>
    <message>
        <source>Form</source>
        <translation>Formular</translation>
    </message>
    <message>
        <source>Recent transactions may not yet be visible, and therefore your wallet's balance might be incorrect. This information will be correct once your wallet has finished synchronizing with the qtum network, as detailed below.</source>
        <translation>Neueste Transaktionen werden eventuell noch nicht angezeigt, daher könnte Ihr Kontostand veraltet sein. Er wird korrigiert, sobald Ihr Wallet die Synchronisation mit dem Qtum-Netzwerk erfolgreich abgeschlossen hat. Details dazu finden sich weiter unten.</translation>
    </message>
    <message>
        <source>Attempting to spend qtums that are affected by not-yet-displayed transactions will not be accepted by the network.</source>
        <translation>Versuche, Qtums aus noch nicht angezeigten Transaktionen auszugeben, werden vom Netzwerk nicht akzeptiert.</translation>
    </message>
    <message>
        <source>Number of blocks left</source>
        <translation>Anzahl verbleibender Blöcke</translation>
    </message>
    <message>
        <source>Unknown...</source>
        <translation>Unbekannt...</translation>
    </message>
    <message>
        <source>Last block time</source>
        <translation>Letzte Blockzeit</translation>
    </message>
    <message>
        <source>Progress</source>
        <translation>Fortschritt</translation>
    </message>
    <message>
        <source>Progress increase per hour</source>
        <translation>Fortschritt pro Stunde</translation>
    </message>
    <message>
        <source>calculating...</source>
        <translation>berechne...</translation>
    </message>
    <message>
        <source>Estimated time left until synced</source>
        <translation>Abschätzung der verbleibenden Zeit bis synchronisiert</translation>
    </message>
    <message>
        <source>Hide</source>
        <translation>Ausblenden</translation>
    </message>
    <message>
        <source>Esc</source>
        <translation>Esc</translation>
    </message>
    <message>
        <source>%1 is currently syncing.  It will download headers and blocks from peers and validate them until reaching the tip of the block chain.</source>
        <translation>%1 synchronisiert gerade. Es lädt Header und Blöcke von Gegenstellen und validiert sie bis zum Erreichen der Spitze der Blockkette.</translation>
    </message>
    <message>
        <source>Unknown. Syncing Headers (%1, %2%)...</source>
        <translation>Unbekannt. Synchronisiere Headers (%1, %2%)...</translation>
    </message>
</context>
<context>
    <name>OpenURIDialog</name>
    <message>
        <source>Open qtum URI</source>
        <translation>Öffne qtum URI</translation>
    </message>
    <message>
        <source>URI:</source>
        <translation>URI:</translation>
    </message>
</context>
<context>
    <name>OpenWalletActivity</name>
    <message>
        <source>Open wallet failed</source>
        <translation>Wallet öffnen fehlgeschlagen</translation>
    </message>
    <message>
        <source>Open wallet warning</source>
        <translation>Wallet öffnen Warnung</translation>
    </message>
    <message>
        <source>Open wallet failed</source>
        <translation>Wallet öffnen fehlgeschlagen</translation>
    </message>
    <message>
        <source>Open wallet warning</source>
        <translation>Wallet öffnen Warnung</translation>
    </message>
    <message>
        <source>default wallet</source>
        <translation>Standard-Wallet</translation>
    </message>
    <message>
        <source>Opening Wallet &lt;b&gt;%1&lt;/b&gt;...</source>
        <translation>Öffne Wallet&lt;b&gt;%1&lt;/b&gt; ...</translation>
    </message>
</context>
<context>
    <name>OptionsDialog</name>
    <message>
        <source>Options</source>
        <translation>Konfiguration</translation>
    </message>
    <message>
        <source>&amp;Main</source>
        <translation>&amp;Allgemein</translation>
    </message>
    <message>
        <source>Automatically start %1 after logging in to the system.</source>
        <translation>%1 nach der Anmeldung im System automatisch ausführen.</translation>
    </message>
    <message>
        <source>&amp;Start %1 on system login</source>
        <translation>&amp;Starte %1 nach Systemanmeldung</translation>
    </message>
    <message>
        <source>Size of &amp;database cache</source>
        <translation>Größe des &amp;Datenbankpufferspeichers</translation>
    </message>
    <message>
        <source>Number of script &amp;verification threads</source>
        <translation>Anzahl an Skript-&amp;Verifizierungs-Threads</translation>
    </message>
    <message>
        <source>IP address of the proxy (e.g. IPv4: 127.0.0.1 / IPv6: ::1)</source>
        <translation>IP-Adresse des Proxies (z.B. IPv4: 127.0.0.1 / IPv6: ::1)</translation>
    </message>
    <message>
        <source>Shows if the supplied default SOCKS5 proxy is used to reach peers via this network type.</source>
        <translation>Zeigt an, ob der gelieferte Standard SOCKS5 Proxy verwendet wurde, um die Peers mit diesem Netzwerktyp zu erreichen.</translation>
    </message>
    <message>
        <source>Use separate SOCKS&amp;5 proxy to reach peers via Tor hidden services:</source>
        <translation>Separaten SOCKS5-Proxy verwenden, um Gegenstellen über versteckte Tor-Dienste zu erreichen:</translation>
    </message>
    <message>
        <source>Hide the icon from the system tray.</source>
        <translation>Verstecke das Icon von der Statusleiste.</translation>
    </message>
    <message>
        <source>&amp;Hide tray icon</source>
        <translation>&amp;Verstecke Statusleistensymbol</translation>
    </message>
    <message>
        <source>Minimize instead of exit the application when the window is closed. When this option is enabled, the application will be closed only after selecting Exit in the menu.</source>
        <translation>Minimiert die Anwendung anstatt sie zu beenden wenn das Fenster geschlossen wird. Wenn dies aktiviert ist, müssen Sie die Anwendung über "Beenden" im Menü schließen.</translation>
    </message>
    <message>
        <source>Third party URLs (e.g. a block explorer) that appear in the transactions tab as context menu items. %s in the URL is replaced by transaction hash. Multiple URLs are separated by vertical bar |.</source>
        <translation>Externe URLs (z.B. ein Block-Explorer), die im Kontextmenü des Transaktionsverlaufs eingefügt werden. In der URL wird %s durch den Transaktionshash ersetzt. Bei Angabe mehrerer URLs müssen diese durch "|" voneinander getrennt werden.</translation>
    </message>
    <message>
        <source>Open the %1 configuration file from the working directory.</source>
        <translation>Öffnen Sie die %1 Konfigurationsdatei aus dem Arbeitsverzeichnis.</translation>
    </message>
    <message>
        <source>Open Configuration File</source>
        <translation>Konfigurationsdatei öffnen</translation>
    </message>
    <message>
        <source>Reset all client options to default.</source>
        <translation>Setzt die Clientkonfiguration auf Standardwerte zurück.</translation>
    </message>
    <message>
        <source>&amp;Reset Options</source>
        <translation>Konfiguration &amp;zurücksetzen</translation>
    </message>
    <message>
        <source>&amp;Network</source>
        <translation>&amp;Netzwerk</translation>
    </message>
    <message>
        <source>Disables some advanced features but all blocks will still be fully validated. Reverting this setting requires re-downloading the entire blockchain. Actual disk usage may be somewhat higher.</source>
        <translation>Deaktiviert einige erweiterte Funktionen, aber alle Blöcke werden trotzdem vollständig validiert. Um diese Einstellung rückgängig zu machen, muss die gesamte Blockchain erneut heruntergeladen werden. Die tatsächliche Festplattennutzung kann etwas höher sein.</translation>
    </message>
    <message>
        <source>Prune &amp;block storage to</source>
        <translation>&amp;Blockspeicher kürzen auf</translation>
    </message>
    <message>
        <source>GB</source>
        <translation>GB</translation>
    </message>
    <message>
        <source>Reverting this setting requires re-downloading the entire blockchain.</source>
        <translation>Wenn diese Einstellung rückgängig gemacht wird, muss die komplette Blockchain erneut heruntergeladen werden.</translation>
    </message>
    <message>
        <source>MiB</source>
        <translation>MiB</translation>
    </message>
    <message>
        <source>(0 = auto, &lt;0 = leave that many cores free)</source>
        <translation>(0 = automatisch, &lt;0 = so viele Kerne frei lassen)</translation>
    </message>
    <message>
        <source>W&amp;allet</source>
        <translation>W&amp;allet</translation>
    </message>
    <message>
        <source>Expert</source>
        <translation>Experten-Optionen</translation>
    </message>
    <message>
        <source>Enable coin &amp;control features</source>
        <translation>"&amp;Coin Control"-Funktionen aktivieren</translation>
    </message>
    <message>
        <source>If you disable the spending of unconfirmed change, the change from a transaction cannot be used until that transaction has at least one confirmation. This also affects how your balance is computed.</source>
        <translation>Wenn Sie das Ausgeben von unbestätigtem Wechselgeld deaktivieren, kann das Wechselgeld einer Transaktion nicht verwendet werden, bis es mindestens eine Bestätigung erhalten hat. Dies wirkt sich auf die Berechnung des Kontostands aus.</translation>
    </message>
    <message>
        <source>&amp;Spend unconfirmed change</source>
        <translation>&amp;Unbestätigtes Wechselgeld darf ausgegeben werden</translation>
    </message>
    <message>
        <source>Automatically open the Qtum client port on the router. This only works when your router supports UPnP and it is enabled.</source>
        <translation>Automatisch den Qtum-Clientport auf dem Router öffnen. Dies funktioniert nur, wenn Ihr Router UPnP unterstützt und dies aktiviert ist.</translation>
    </message>
    <message>
        <source>Map port using &amp;UPnP</source>
        <translation>Portweiterleitung via &amp;UPnP</translation>
    </message>
    <message>
        <source>Accept connections from outside.</source>
        <translation>Akzeptiere Verbindungen von außerhalb.</translation>
    </message>
    <message>
        <source>Allow incomin&amp;g connections</source>
        <translation>Erlaube eingehende Verbindungen</translation>
    </message>
    <message>
        <source>Connect to the Qtum network through a SOCKS5 proxy.</source>
        <translation>Über einen SOCKS5-Proxy mit dem Qtum-Netzwerk verbinden.</translation>
    </message>
    <message>
        <source>&amp;Connect through SOCKS5 proxy (default proxy):</source>
        <translation>Über einen SOCKS5-Proxy &amp;verbinden (Standardproxy):</translation>
    </message>
    <message>
        <source>Proxy &amp;IP:</source>
        <translation>Proxy-&amp;IP:</translation>
    </message>
    <message>
        <source>&amp;Port:</source>
        <translation>&amp;Port:</translation>
    </message>
    <message>
        <source>Port of the proxy (e.g. 9050)</source>
        <translation>Port des Proxies (z.B. 9050)</translation>
    </message>
    <message>
        <source>Used for reaching peers via:</source>
        <translation>Benutzt um Gegenstellen zu erreichen über:</translation>
    </message>
    <message>
        <source>IPv4</source>
        <translation>IPv4</translation>
    </message>
    <message>
        <source>IPv6</source>
        <translation>IPv6</translation>
    </message>
    <message>
        <source>Tor</source>
        <translation>Tor</translation>
    </message>
    <message>
        <source>Connect to the Qtum network through a separate SOCKS5 proxy for Tor hidden services.</source>
        <translation>Über einen separaten SOCKS5 Proxy für Tor Hidden Services mit dem Qtum-Netzwerk verbinden.</translation>
    </message>
    <message>
        <source>&amp;Window</source>
        <translation>&amp;Programmfenster</translation>
    </message>
    <message>
        <source>Show only a tray icon after minimizing the window.</source>
        <translation>Nur ein Symbol im Infobereich anzeigen, nachdem das Programmfenster minimiert wurde.</translation>
    </message>
    <message>
        <source>&amp;Minimize to the tray instead of the taskbar</source>
        <translation>In den Infobereich anstatt in die Taskleiste &amp;minimieren</translation>
    </message>
    <message>
        <source>M&amp;inimize on close</source>
        <translation>Beim Schließen m&amp;inimieren</translation>
    </message>
    <message>
        <source>&amp;Display</source>
        <translation>&amp;Anzeige</translation>
    </message>
    <message>
        <source>User Interface &amp;language:</source>
        <translation>&amp;Sprache der Benutzeroberfläche:</translation>
    </message>
    <message>
        <source>The user interface language can be set here. This setting will take effect after restarting %1.</source>
        <translation>Die Sprache der Benutzeroberflächen kann hier festgelegt werden. Diese Einstellung wird nach einem Neustart von %1 wirksam werden.</translation>
    </message>
    <message>
        <source>&amp;Unit to show amounts in:</source>
        <translation>&amp;Einheit der Beträge:</translation>
    </message>
    <message>
        <source>Choose the default subdivision unit to show in the interface and when sending coins.</source>
        <translation>Wählen Sie die standardmäßige Untereinheit, die in der Benutzeroberfläche und beim Überweisen von Qtums angezeigt werden soll.</translation>
    </message>
    <message>
        <source>Whether to show coin control features or not.</source>
        <translation>Legt fest, ob die "Coin Control"-Funktionen angezeigt werden.</translation>
    </message>
    <message>
        <source>&amp;Third party transaction URLs</source>
        <translation>&amp;Externe Transaktions-URLs</translation>
    </message>
    <message>
        <source>Options set in this dialog are overridden by the command line or in the configuration file:</source>
        <translation>Einstellungen in diesem Dialog werden von der Kommandozeile oder in der Konfigurationsdatei überschrieben:</translation>
    </message>
    <message>
        <source>&amp;OK</source>
        <translation>&amp;OK</translation>
    </message>
    <message>
        <source>&amp;Cancel</source>
        <translation>&amp;Abbrechen</translation>
    </message>
    <message>
        <source>default</source>
        <translation>Standard</translation>
    </message>
    <message>
        <source>none</source>
        <translation>keine</translation>
    </message>
    <message>
        <source>Confirm options reset</source>
        <translation>Zurücksetzen der Konfiguration bestätigen</translation>
    </message>
    <message>
        <source>Client restart required to activate changes.</source>
        <translation>Client-Neustart erforderlich, um Änderungen zu aktivieren.</translation>
    </message>
    <message>
        <source>Client will be shut down. Do you want to proceed?</source>
        <translation>Client wird beendet. Möchten Sie den Vorgang fortsetzen?</translation>
    </message>
    <message>
        <source>Configuration options</source>
        <translation>Konfigurationsoptionen</translation>
    </message>
    <message>
        <source>The configuration file is used to specify advanced user options which override GUI settings. Additionally, any command-line options will override this configuration file.</source>
        <translation>Die Konfigurationsdatei wird verwendet, um erweiterte Benutzeroptionen festzulegen, die die GUI-Einstellungen überschreiben. Darüber hinaus werden alle Befehlszeilenoptionen diese Konfigurationsdatei überschreiben.</translation>
    </message>
    <message>
        <source>Error</source>
        <translation>Fehler</translation>
    </message>
    <message>
        <source>The configuration file could not be opened.</source>
        <translation>Die Konfigurationsdatei konnte nicht geöffnet werden.</translation>
    </message>
    <message>
        <source>This change would require a client restart.</source>
        <translation>Diese Änderung würde einen Client-Neustart erfordern.</translation>
    </message>
    <message>
        <source>The supplied proxy address is invalid.</source>
        <translation>Die eingegebene Proxy-Adresse ist ungültig.</translation>
    </message>
</context>
<context>
    <name>OverviewPage</name>
    <message>
        <source>Form</source>
        <translation>Formular</translation>
    </message>
    <message>
        <source>The displayed information may be out of date. Your wallet automatically synchronizes with the Qtum network after a connection is established, but this process has not completed yet.</source>
        <translation>Die angezeigten Informationen sind möglicherweise nicht mehr aktuell. Ihre Wallet wird automatisch synchronisiert, nachdem eine Verbindung zum Qtum-Netzwerk hergestellt wurde. Dieser Prozess ist jedoch derzeit noch nicht abgeschlossen.</translation>
    </message>
    <message>
        <source>Watch-only:</source>
        <translation>Nur-beobachtet:</translation>
    </message>
    <message>
        <source>Available:</source>
        <translation>Verfügbar:</translation>
    </message>
    <message>
        <source>Your current spendable balance</source>
        <translation>Ihr aktuell verfügbarer Kontostand</translation>
    </message>
    <message>
        <source>Pending:</source>
        <translation>Ausstehend:</translation>
    </message>
    <message>
        <source>Total of transactions that have yet to be confirmed, and do not yet count toward the spendable balance</source>
        <translation>Gesamtbetrag aus unbestätigten Transaktionen, der noch nicht im aktuell verfügbaren Kontostand enthalten ist</translation>
    </message>
    <message>
        <source>Immature:</source>
        <translation>Unreif:</translation>
    </message>
    <message>
        <source>Mined balance that has not yet matured</source>
        <translation>Erarbeiteter Betrag der noch nicht gereift ist</translation>
    </message>
    <message>
        <source>Balances</source>
        <translation>Kontostände</translation>
    </message>
    <message>
        <source>Total:</source>
        <translation>Gesamtbetrag:</translation>
    </message>
    <message>
        <source>Your current total balance</source>
        <translation>Ihr aktueller Gesamtbetrag</translation>
    </message>
    <message>
        <source>Your current balance in watch-only addresses</source>
        <translation>Ihr aktueller Kontostand in nur-beobachteten Adressen</translation>
    </message>
    <message>
        <source>Spendable:</source>
        <translation>Verfügbar:</translation>
    </message>
    <message>
        <source>Recent transactions</source>
        <translation>Letzte Transaktionen</translation>
    </message>
    <message>
        <source>Unconfirmed transactions to watch-only addresses</source>
        <translation>Unbestätigte Transaktionen an nur-beobachtete Adressen</translation>
    </message>
    <message>
        <source>Mined balance in watch-only addresses that has not yet matured</source>
        <translation>Erarbeiteter Betrag in nur-beobachteten Adressen der noch nicht gereift ist</translation>
    </message>
    <message>
        <source>Current total balance in watch-only addresses</source>
        <translation>Aktueller Gesamtbetrag in nur-beobachteten Adressen</translation>
    </message>
</context>
<context>
    <name>PaymentServer</name>
    <message>
        <source>Payment request error</source>
        <translation>Fehler bei der Zahlungsanforderung</translation>
    </message>
    <message>
        <source>Cannot start qtum: click-to-pay handler</source>
        <translation>Kann Qtum nicht starten: Klicken-zum-Bezahlen-Handler</translation>
    </message>
    <message>
        <source>URI handling</source>
        <translation>URI-Verarbeitung</translation>
    </message>
    <message>
        <source>'qtum://' is not a valid URI. Use 'qtum:' instead.</source>
        <translation>'qtum://' ist kein gültiger URL. Bitte 'qtum:' nutzen.</translation>
    </message>
    <message>
        <source>Cannot process payment request because BIP70 is not supported.</source>
        <translation>Zahlung kann aufgrund fehlender BIP70 Unterstützung nicht bearbeitet werden.</translation>
    </message>
    <message>
        <source>Due to widespread security flaws in BIP70 it's strongly recommended that any merchant instructions to switch wallets be ignored.</source>
        <translation>Aufgrund der weit verbreiteten Sicherheitsmängel in BIP70 wird dringend empfohlen, dass alle Anweisungen des Händlers zum Wechseln von Wallets ignoriert werden.</translation>
    </message>
    <message>
        <source>If you are receiving this error you should request the merchant provide a BIP21 compatible URI.</source>
        <translation>Wenn du diese Fehlermeldung erhälst, solltest du Kontakt mit dem Händler aufnehmen und eine mit BIP21 kompatible URL zur Verwendung nachfragen.</translation>
    </message>
    <message>
        <source>Due to widespread security flaws in BIP70 it's strongly recommended that any merchant instructions to switch wallets be ignored.</source>
        <translation>Aufgrund der weit verbreiteten Sicherheitsmängel in BIP70 wird dringend empfohlen, dass alle Anweisungen des Händlers zum Wechseln von Wallets ignoriert werden.</translation>
    </message>
    <message>
        <source>If you are receiving this error you should request the merchant provide a BIP21 compatible URI.</source>
        <translation>Wenn du diese Fehlermeldung erhälst, solltest du Kontakt mit dem Händler aufnehmen und eine mit BIP21 kompatible URL zur Verwendung nachfragen.</translation>
    </message>
    <message>
        <source>Invalid payment address %1</source>
        <translation>Ungültige Zahlungsadresse %1</translation>
    </message>
    <message>
        <source>URI cannot be parsed! This can be caused by an invalid Qtum address or malformed URI parameters.</source>
        <translation>URI kann nicht analysiert werden! Dies kann durch eine ungültige Qtum-Adresse oder fehlerhafte URI-Parameter verursacht werden.</translation>
    </message>
    <message>
        <source>Payment request file handling</source>
        <translation>Zahlungsanforderungsdatei-Verarbeitung</translation>
    </message>
</context>
<context>
    <name>PeerTableModel</name>
    <message>
        <source>User Agent</source>
        <translation>User-Agent</translation>
    </message>
    <message>
        <source>Node/Service</source>
        <translation>Knoten/Dienst</translation>
    </message>
    <message>
        <source>NodeId</source>
        <translation>Knotenkennung</translation>
    </message>
    <message>
        <source>Ping</source>
        <translation>Ping</translation>
    </message>
    <message>
        <source>Sent</source>
        <translation>Übertragen</translation>
    </message>
    <message>
        <source>Received</source>
        <translation>Empfangen</translation>
    </message>
</context>
<context>
    <name>QObject</name>
    <message>
        <source>Amount</source>
        <translation>Betrag</translation>
    </message>
    <message>
        <source>Enter a Qtum address (e.g. %1)</source>
        <translation>Qtum-Adresse eingeben (z.B. %1)</translation>
    </message>
    <message>
        <source>%1 d</source>
        <translation>%1 T</translation>
    </message>
    <message>
        <source>%1 h</source>
        <translation>%1 h</translation>
    </message>
    <message>
        <source>%1 m</source>
        <translation>%1 min</translation>
    </message>
    <message>
        <source>%1 s</source>
        <translation>%1 s</translation>
    </message>
    <message>
        <source>None</source>
        <translation>Keine</translation>
    </message>
    <message>
        <source>N/A</source>
        <translation>k.A.</translation>
    </message>
    <message>
        <source>%1 ms</source>
        <translation>%1 ms</translation>
    </message>
    <message numerus="yes">
        <source>%n second(s)</source>
        <translation><numerusform>%n Sekunde</numerusform><numerusform>%n Sekunden</numerusform></translation>
    </message>
    <message numerus="yes">
        <source>%n minute(s)</source>
        <translation><numerusform>%n Minute</numerusform><numerusform>%n Minuten</numerusform></translation>
    </message>
    <message numerus="yes">
        <source>%n hour(s)</source>
        <translation><numerusform>%n Stunde</numerusform><numerusform>%n Stunden</numerusform></translation>
    </message>
    <message numerus="yes">
        <source>%n day(s)</source>
        <translation><numerusform>%n Tag</numerusform><numerusform>%n Tage</numerusform></translation>
    </message>
    <message numerus="yes">
        <source>%n week(s)</source>
        <translation><numerusform>%n Woche</numerusform><numerusform>%n Wochen</numerusform></translation>
    </message>
    <message>
        <source>%1 and %2</source>
        <translation>%1 und %2</translation>
    </message>
    <message numerus="yes">
        <source>%n year(s)</source>
        <translation><numerusform>%n Jahr</numerusform><numerusform>%n Jahre</numerusform></translation>
    </message>
    <message>
        <source>%1 B</source>
        <translation>%1 B</translation>
    </message>
    <message>
        <source>%1 KB</source>
        <translation>%1 KB</translation>
    </message>
    <message>
        <source>%1 MB</source>
        <translation>%1 MB</translation>
    </message>
    <message>
        <source>%1 GB</source>
        <translation>%1 GB</translation>
    </message>
    <message>
        <source>Error: Specified data directory "%1" does not exist.</source>
        <translation>Fehler: Angegebenes Datenverzeichnis "%1" existiert nicht.</translation>
    </message>
    <message>
        <source>Error: Cannot parse configuration file: %1.</source>
        <translation>Fehler: Konfigurationsdatei konnte nicht Verarbeitet werden: %1.</translation>
    </message>
    <message>
        <source>Error: %1</source>
        <translation>Fehler: %1</translation>
    </message>
    <message>
        <source>%1 didn't yet exit safely...</source>
        <translation>%1 wurde noch nicht sicher beendet...</translation>
    </message>
    <message>
        <source>unknown</source>
        <translation>unbekannt</translation>
    </message>
</context>
<context>
    <name>QRImageWidget</name>
    <message>
        <source>&amp;Save Image...</source>
        <translation>Grafik &amp;speichern...</translation>
    </message>
    <message>
        <source>&amp;Copy Image</source>
        <translation>Grafik &amp;kopieren</translation>
    </message>
    <message>
        <source>Resulting URI too long, try to reduce the text for label / message.</source>
        <translation>Resultierende URI ist zu lang, bitte den Text für Bezeichnung/Nachricht kürzen.</translation>
    </message>
    <message>
        <source>Error encoding URI into QR Code.</source>
        <translation>Beim Enkodieren der URI in den QR-Code ist ein Fehler aufgetreten.</translation>
    </message>
    <message>
        <source>QR code support not available.</source>
        <translation>QR Code Funktionalität nicht vorhanden</translation>
    </message>
    <message>
        <source>Save QR Code</source>
        <translation>QR-Code speichern</translation>
    </message>
    <message>
        <source>PNG Image (*.png)</source>
        <translation>PNG-Grafik (*.png)</translation>
    </message>
</context>
<context>
    <name>RPCConsole</name>
    <message>
        <source>N/A</source>
        <translation>k.A.</translation>
    </message>
    <message>
        <source>Client version</source>
        <translation>Client-Version</translation>
    </message>
    <message>
        <source>&amp;Information</source>
        <translation>Hinweis</translation>
    </message>
    <message>
        <source>General</source>
        <translation>Allgemein</translation>
    </message>
    <message>
        <source>Using BerkeleyDB version</source>
        <translation>Verwendete BerkeleyDB-Version</translation>
    </message>
    <message>
        <source>Datadir</source>
        <translation>Datenverzeichnis</translation>
    </message>
    <message>
        <source>To specify a non-default location of the data directory use the '%1' option.</source>
        <translation>Verwenden Sie die Option '%1' um einen anderen, nicht standardmäßigen Speicherort für das Datenverzeichnis festzulegen.</translation>
    </message>
    <message>
        <source>Blocksdir</source>
        <translation>Blockverzeichnis</translation>
    </message>
    <message>
        <source>To specify a non-default location of the blocks directory use the '%1' option.</source>
        <translation>Verwenden Sie die Option '%1' um einen anderen, nicht standardmäßigen Speicherort für das Blöckeverzeichnis festzulegen.</translation>
    </message>
    <message>
        <source>Startup time</source>
        <translation>Startzeit</translation>
    </message>
    <message>
        <source>Network</source>
        <translation>Netzwerk</translation>
    </message>
    <message>
        <source>Name</source>
        <translation>Name</translation>
    </message>
    <message>
        <source>Number of connections</source>
        <translation>Anzahl der Verbindungen</translation>
    </message>
    <message>
        <source>Block chain</source>
        <translation>Blockchain</translation>
    </message>
    <message>
        <source>Current number of blocks</source>
        <translation>Aktuelle Anzahl der Blöcke</translation>
    </message>
    <message>
        <source>Memory Pool</source>
        <translation>Speicher-Pool</translation>
    </message>
    <message>
        <source>Current number of transactions</source>
        <translation>Aktuelle Anzahl der Transaktionen</translation>
    </message>
    <message>
        <source>Memory usage</source>
        <translation>Speichernutzung</translation>
    </message>
    <message>
        <source>Wallet: </source>
        <translation>Wallet:</translation>
    </message>
    <message>
        <source>(none)</source>
        <translation>(keine)</translation>
    </message>
    <message>
        <source>&amp;Reset</source>
        <translation>&amp;Zurücksetzen</translation>
    </message>
    <message>
        <source>Received</source>
        <translation>Empfangen</translation>
    </message>
    <message>
        <source>Sent</source>
        <translation>Übertragen</translation>
    </message>
    <message>
        <source>&amp;Peers</source>
        <translation>&amp;Gegenstellen</translation>
    </message>
    <message>
        <source>Banned peers</source>
        <translation>Gesperrte Gegenstellen</translation>
    </message>
    <message>
        <source>Select a peer to view detailed information.</source>
        <translation>Gegenstelle auswählen, um detaillierte Informationen zu erhalten.</translation>
    </message>
    <message>
        <source>Whitelisted</source>
        <translation>Auf Weißliste</translation>
    </message>
    <message>
        <source>Direction</source>
        <translation>Richtung</translation>
    </message>
    <message>
        <source>Version</source>
        <translation>Version</translation>
    </message>
    <message>
        <source>Starting Block</source>
        <translation>Start Block</translation>
    </message>
    <message>
        <source>Synced Headers</source>
        <translation>Synchronisierte Kopfdaten</translation>
    </message>
    <message>
        <source>Synced Blocks</source>
        <translation>Synchronisierte Blöcke</translation>
    </message>
    <message>
        <source>The mapped Autonomous System used for diversifying peer selection.</source>
        <translation>Das zugeordnete autonome System zur Diversifizierung der Gegenstellen-Auswahl.</translation>
    </message>
    <message>
        <source>Mapped AS</source>
        <translation>Zugeordnetes AS</translation>
    </message>
    <message>
        <source>User Agent</source>
        <translation>User-Agent</translation>
    </message>
    <message>
        <source>Node window</source>
        <translation>Node Fenster</translation>
    </message>
    <message>
        <source>Open the %1 debug log file from the current data directory. This can take a few seconds for large log files.</source>
        <translation>Öffnet die %1-Debug-Protokolldatei aus dem aktuellen Datenverzeichnis. Dies kann bei großen Protokolldateien einige Sekunden dauern.</translation>
    </message>
    <message>
        <source>Decrease font size</source>
        <translation>Schrift verkleinern</translation>
    </message>
    <message>
        <source>Increase font size</source>
        <translation>Schrift vergrößern</translation>
    </message>
    <message>
        <source>Services</source>
        <translation>Dienste</translation>
    </message>
    <message>
        <source>Ban Score</source>
        <translation>Sperrpunktzahl</translation>
    </message>
    <message>
        <source>Connection Time</source>
        <translation>Verbindungsdauer</translation>
    </message>
    <message>
        <source>Last Send</source>
        <translation>Letzte Übertragung</translation>
    </message>
    <message>
        <source>Last Receive</source>
        <translation>Letzter Empfang</translation>
    </message>
    <message>
        <source>Ping Time</source>
        <translation>Ping-Zeit</translation>
    </message>
    <message>
        <source>The duration of a currently outstanding ping.</source>
        <translation>Die Laufzeit eines aktuell ausstehenden Ping.</translation>
    </message>
    <message>
        <source>Ping Wait</source>
        <translation>Ping-Wartezeit</translation>
    </message>
    <message>
        <source>Min Ping</source>
        <translation>Minimaler Ping</translation>
    </message>
    <message>
        <source>Time Offset</source>
        <translation>Zeitversatz</translation>
    </message>
    <message>
        <source>Last block time</source>
        <translation>Letzte Blockzeit</translation>
    </message>
    <message>
        <source>&amp;Open</source>
        <translation>&amp;Öffnen</translation>
    </message>
    <message>
        <source>&amp;Console</source>
        <translation>&amp;Konsole</translation>
    </message>
    <message>
        <source>&amp;Network Traffic</source>
        <translation>&amp;Netzwerkauslastung</translation>
    </message>
    <message>
        <source>Totals</source>
        <translation>Gesamtbetrag:</translation>
    </message>
    <message>
        <source>In:</source>
        <translation>Eingehend:</translation>
    </message>
    <message>
        <source>Out:</source>
        <translation>Ausgehend:</translation>
    </message>
    <message>
        <source>Debug log file</source>
        <translation>Debug-Protokolldatei</translation>
    </message>
    <message>
        <source>Clear console</source>
        <translation>Konsole zurücksetzen</translation>
    </message>
    <message>
        <source>1 &amp;hour</source>
        <translation>1 &amp;Stunde</translation>
    </message>
    <message>
        <source>1 &amp;day</source>
        <translation>1 &amp;Tag</translation>
    </message>
    <message>
        <source>1 &amp;week</source>
        <translation>1 &amp;Woche</translation>
    </message>
    <message>
        <source>1 &amp;year</source>
        <translation>1 &amp;Jahr</translation>
    </message>
    <message>
        <source>&amp;Disconnect</source>
        <translation>&amp;Trennen</translation>
    </message>
    <message>
        <source>Ban for</source>
        <translation>Sperren für</translation>
    </message>
    <message>
        <source>&amp;Unban</source>
        <translation>&amp;Entsperren</translation>
    </message>
    <message>
        <source>Welcome to the %1 RPC console.</source>
        <translation>Willkommen in der %1 RPC Konsole.</translation>
    </message>
    <message>
        <source>Use up and down arrows to navigate history, and %1 to clear screen.</source>
        <translation>Verwenden Sie die aufwärt- und abwärtszeigenden Pfeiltasten, um in der Historie zu navigieren. Verwenden Sie %1, um den Verlauf zu leeren.</translation>
    </message>
    <message>
        <source>Type %1 for an overview of available commands.</source>
        <translation>Bitte %1 eingeben, um eine Übersicht verfügbarer Befehle zu erhalten.</translation>
    </message>
    <message>
        <source>For more information on using this console type %1.</source>
        <translation>Für mehr Information über die Benützung dieser Konsole %1 eingeben.</translation>
    </message>
    <message>
        <source>WARNING: Scammers have been active, telling users to type commands here, stealing their wallet contents. Do not use this console without fully understanding the ramifications of a command.</source>
        <translation>WARNUNG: Betrüger haben versucht, Benutzer dazu zu bringen, hier Befehle einzugeben, um ihr Wallet-Guthaben zu stehlen. Verwenden Sie diese Konsole nicht, ohne die Auswirkungen eines Befehls vollständig zu verstehen.</translation>
    </message>
    <message>
        <source>Network activity disabled</source>
        <translation>Netzwerkaktivität deaktiviert</translation>
    </message>
    <message>
        <source>Executing command without any wallet</source>
        <translation>Befehl wird ohne spezifizierte Wallet ausgeführt</translation>
    </message>
    <message>
        <source>Executing command using "%1" wallet</source>
        <translation>Befehl wird mit Wallet "%1" ausgeführt</translation>
    </message>
    <message>
        <source>(node id: %1)</source>
        <translation>(Knotenkennung: %1)</translation>
    </message>
    <message>
        <source>via %1</source>
        <translation>über %1</translation>
    </message>
    <message>
        <source>never</source>
        <translation>nie</translation>
    </message>
    <message>
        <source>Inbound</source>
        <translation>Eingehend</translation>
    </message>
    <message>
        <source>Outbound</source>
        <translation>ausgehend</translation>
    </message>
    <message>
        <source>Yes</source>
        <translation>Ja</translation>
    </message>
    <message>
        <source>No</source>
        <translation>Nein</translation>
    </message>
    <message>
        <source>Unknown</source>
        <translation>Unbekannt</translation>
    </message>
</context>
<context>
    <name>ReceiveCoinsDialog</name>
    <message>
        <source>&amp;Amount:</source>
        <translation>&amp;Betrag:</translation>
    </message>
    <message>
        <source>&amp;Label:</source>
        <translation>&amp;Bezeichnung:</translation>
    </message>
    <message>
        <source>&amp;Message:</source>
        <translation>&amp;Nachricht:</translation>
    </message>
    <message>
        <source>An optional message to attach to the payment request, which will be displayed when the request is opened. Note: The message will not be sent with the payment over the Qtum network.</source>
        <translation>Eine optionale Nachricht, die an die Zahlungsanforderung angehängt wird. Sie wird angezeigt, wenn die Anforderung geöffnet wird. Hinweis: Diese Nachricht wird nicht mit der Zahlung über das Qtum-Netzwerk gesendet.</translation>
    </message>
    <message>
        <source>An optional label to associate with the new receiving address.</source>
        <translation>Eine optionale Bezeichnung, die der neuen Empfangsadresse zugeordnet wird.</translation>
    </message>
    <message>
        <source>Use this form to request payments. All fields are &lt;b&gt;optional&lt;/b&gt;.</source>
        <translation>Verwenden Sie dieses Formular, um Zahlungen anzufordern. Alle Felder sind &lt;b&gt;optional&lt;/b&gt;.</translation>
    </message>
    <message>
        <source>An optional amount to request. Leave this empty or zero to not request a specific amount.</source>
        <translation>Ein optional angeforderter Betrag. Lassen Sie dieses Feld leer oder setzen Sie es auf 0, um keinen spezifischen Betrag anzufordern.</translation>
    </message>
    <message>
<<<<<<< HEAD
=======
        <source>An optional label to associate with the new receiving address (used by you to identify an invoice).  It is also attached to the payment request.</source>
        <translation>Ein optionales Etikett zu einer neuen Empfängeradresse (für dich zum Identifizieren einer Rechnung). Es wird auch der Zahlungsanforderung beigefügt.</translation>
    </message>
    <message>
        <source>An optional message that is attached to the payment request and may be displayed to the sender.</source>
        <translation>Eine optionale Nachricht, die der Zahlungsanforderung beigefügt wird und dem Absender angezeigt werden kann.</translation>
    </message>
    <message>
>>>>>>> ee8ca219
        <source>&amp;Create new receiving address</source>
        <translation>Neue Empfangsadresse erstellen</translation>
    </message>
    <message>
        <source>Clear all fields of the form.</source>
        <translation>Alle Formularfelder zurücksetzen.</translation>
    </message>
    <message>
        <source>Clear</source>
        <translation>Zurücksetzen</translation>
    </message>
    <message>
        <source>Native segwit addresses (aka Bech32 or BIP-173) reduce your transaction fees later on and offer better protection against typos, but old wallets don't support them. When unchecked, an address compatible with older wallets will be created instead.</source>
        <translation>Native SegWit-Adressen (alias Bech32 oder BIP-173) werden Ihre Transaktionsgebühren senken und bieten besseren Tippfehlerschutz, werden jedoch von alten Wallets nicht unterstützt. Wenn deaktiviert, wird eine mit älteren Wallets kompatible Adresse erstellt.</translation>
    </message>
    <message>
        <source>Generate native segwit (Bech32) address</source>
        <translation>Generiere native SegWit (Bech32) Adresse</translation>
    </message>
    <message>
        <source>Requested payments history</source>
        <translation>Verlauf der angeforderten Zahlungen</translation>
    </message>
    <message>
        <source>Show the selected request (does the same as double clicking an entry)</source>
        <translation>Ausgewählte Zahlungsanforderungen anzeigen (entspricht einem Doppelklick auf einen Eintrag)</translation>
    </message>
    <message>
        <source>Show</source>
        <translation>Anzeigen</translation>
    </message>
    <message>
        <source>Remove the selected entries from the list</source>
        <translation>Ausgewählte Einträge aus der Liste entfernen</translation>
    </message>
    <message>
        <source>Remove</source>
        <translation>Entfernen</translation>
    </message>
    <message>
        <source>Copy URI</source>
        <translation>&amp;URI kopieren</translation>
    </message>
    <message>
        <source>Copy label</source>
        <translation>Bezeichnung kopieren</translation>
    </message>
    <message>
        <source>Copy message</source>
        <translation>Nachricht kopieren</translation>
    </message>
    <message>
        <source>Copy amount</source>
        <translation>Betrag kopieren</translation>
    </message>
</context>
<context>
    <name>ReceiveRequestDialog</name>
    <message>
        <source>QR Code</source>
        <translation>QR-Code</translation>
    </message>
    <message>
        <source>Copy &amp;URI</source>
        <translation>&amp;URI kopieren</translation>
    </message>
    <message>
        <source>Copy &amp;Address</source>
        <translation>&amp;Adresse kopieren</translation>
    </message>
    <message>
        <source>&amp;Save Image...</source>
        <translation>Grafik &amp;speichern...</translation>
    </message>
    <message>
        <source>Request payment to %1</source>
        <translation>Zahlung anfordern an %1</translation>
    </message>
    <message>
        <source>Payment information</source>
        <translation>Zahlungsinformationen</translation>
    </message>
    <message>
        <source>URI</source>
        <translation>URI</translation>
    </message>
    <message>
        <source>Address</source>
        <translation>Adresse</translation>
    </message>
    <message>
        <source>Amount</source>
        <translation>Betrag</translation>
    </message>
    <message>
        <source>Label</source>
        <translation>Bezeichnung</translation>
    </message>
    <message>
        <source>Message</source>
        <translation>Nachricht</translation>
    </message>
    <message>
        <source>Wallet</source>
        <translation>Wallet</translation>
    </message>
</context>
<context>
    <name>RecentRequestsTableModel</name>
    <message>
        <source>Date</source>
        <translation>Datum</translation>
    </message>
    <message>
        <source>Label</source>
        <translation>Bezeichnung</translation>
    </message>
    <message>
        <source>Message</source>
        <translation>Nachricht</translation>
    </message>
    <message>
        <source>(no label)</source>
        <translation>(keine Bezeichnung)</translation>
    </message>
    <message>
        <source>(no message)</source>
        <translation>(keine Nachricht)</translation>
    </message>
    <message>
        <source>(no amount requested)</source>
        <translation>(kein Betrag angefordert)</translation>
    </message>
    <message>
        <source>Requested</source>
        <translation>Angefordert</translation>
    </message>
</context>
<context>
    <name>SendCoinsDialog</name>
    <message>
        <source>Send Coins</source>
        <translation>Qtums überweisen</translation>
    </message>
    <message>
        <source>Coin Control Features</source>
        <translation>"Coin Control"-Funktionen</translation>
    </message>
    <message>
        <source>Inputs...</source>
        <translation>Eingaben...</translation>
    </message>
    <message>
        <source>automatically selected</source>
        <translation>automatisch ausgewählt</translation>
    </message>
    <message>
        <source>Insufficient funds!</source>
        <translation>Unzureichender Kontostand!</translation>
    </message>
    <message>
        <source>Quantity:</source>
        <translation>Anzahl:</translation>
    </message>
    <message>
        <source>Bytes:</source>
        <translation>Byte:</translation>
    </message>
    <message>
        <source>Amount:</source>
        <translation>Betrag:</translation>
    </message>
    <message>
        <source>Fee:</source>
        <translation>Gebühr:</translation>
    </message>
    <message>
        <source>After Fee:</source>
        <translation>Abzüglich Gebühr:</translation>
    </message>
    <message>
        <source>Change:</source>
        <translation>Wechselgeld:</translation>
    </message>
    <message>
        <source>If this is activated, but the change address is empty or invalid, change will be sent to a newly generated address.</source>
        <translation>Wenn dies aktiviert ist, aber die Wechselgeld-Adresse leer oder ungültig ist, wird das Wechselgeld an eine neu generierte Adresse gesendet.</translation>
    </message>
    <message>
        <source>Custom change address</source>
        <translation>Benutzerdefinierte Wechselgeld-Adresse</translation>
    </message>
    <message>
        <source>Transaction Fee:</source>
        <translation>Transaktionsgebühr:</translation>
    </message>
    <message>
        <source>Choose...</source>
        <translation>Auswählen...</translation>
    </message>
    <message>
        <source>Using the fallbackfee can result in sending a transaction that will take several hours or days (or never) to confirm. Consider choosing your fee manually or wait until you have validated the complete chain.</source>
        <translation>Die Verwendung der "fallbackfee" kann dazu führen, dass eine gesendete Transaktion erst nach mehreren Stunden oder Tagen (oder nie) bestätigt wird. Erwägen Sie, Ihre Gebühr manuell auszuwählen oder warten Sie, bis Sie die gesamte Chain validiert haben.</translation>
    </message>
    <message>
        <source>Warning: Fee estimation is currently not possible.</source>
        <translation>Achtung: Berechnung der Gebühr ist momentan nicht möglich.</translation>
    </message>
    <message>
        <source>Specify a custom fee per kB (1,000 bytes) of the transaction's virtual size.

Note:  Since the fee is calculated on a per-byte basis, a fee of "100 satoshis per kB" for a transaction size of 500 bytes (half of 1 kB) would ultimately yield a fee of only 50 satoshis.</source>
        <translation>Geben sie eine angepasste Gebühr pro kB (1.000 Byte) virtueller Größe der Transaktion an.

Hinweis: Eine Gebühr von "100 Satoshis pro kB" bei einer Größe der Transaktion von 500 Byte (einem halben kB) würde eine Gebühr von 50 Satoshis ergeben, da die Gebühr pro Byte berechnet wird.</translation>
    </message>
    <message>
        <source>per kilobyte</source>
        <translation>pro Kilobyte</translation>
    </message>
    <message>
        <source>Hide</source>
        <translation>Ausblenden</translation>
    </message>
    <message>
        <source>Recommended:</source>
        <translation>Empfehlungen:</translation>
    </message>
    <message>
        <source>Custom:</source>
        <translation>Benutzerdefiniert:</translation>
    </message>
    <message>
        <source>(Smart fee not initialized yet. This usually takes a few blocks...)</source>
        <translation>(Intelligente Gebührenlogik ist noch nicht verfügbar. Normalerweise dauert dies einige Blöcke lang...)</translation>
    </message>
    <message>
        <source>Send to multiple recipients at once</source>
        <translation>An mehrere Empfänger auf einmal überweisen</translation>
    </message>
    <message>
        <source>Add &amp;Recipient</source>
        <translation>Empfänger &amp;hinzufügen</translation>
    </message>
    <message>
        <source>Clear all fields of the form.</source>
        <translation>Alle Formularfelder zurücksetzen.</translation>
    </message>
    <message>
        <source>Dust:</source>
        <translation>"Staub":</translation>
    </message>
    <message>
<<<<<<< HEAD
=======
        <source>Hide transaction fee settings</source>
        <translation>Einstellungen für Transaktionsgebühr nicht anzeigen</translation>
    </message>
    <message>
>>>>>>> ee8ca219
        <source>When there is less transaction volume than space in the blocks, miners as well as relaying nodes may enforce a minimum fee. Paying only this minimum fee is just fine, but be aware that this can result in a never confirming transaction once there is more demand for qtum transactions than the network can process.</source>
        <translation>Nur die minimale Gebühr zu bezahlen ist so lange in Ordnung, wie weniger Transaktionsvolumen als Platz in den Blöcken vorhanden ist. Aber Vorsicht, diese Option kann dazu führen, dass Transaktionen nicht bestätigt werden, wenn mehr Bedarf an Qtum-Transaktionen besteht als das Netzwerk verarbeiten kann.</translation>
    </message>
    <message>
        <source>A too low fee might result in a never confirming transaction (read the tooltip)</source>
        <translation>Eine niedrige Gebühr kann dazu führen das eine Transaktion niemals bestätigt wird (Lesen sie die Anmerkung).</translation>
    </message>
    <message>
        <source>Confirmation time target:</source>
        <translation>Bestätigungsziel:</translation>
    </message>
    <message>
        <source>Enable Replace-By-Fee</source>
        <translation>Aktiviere Replace-By-Fee</translation>
    </message>
    <message>
        <source>With Replace-By-Fee (BIP-125) you can increase a transaction's fee after it is sent. Without this, a higher fee may be recommended to compensate for increased transaction delay risk.</source>
        <translation>Mit Replace-By-Fee (BIP-125) kann die Transaktionsgebühr nach dem Senden erhöht werden. Ohne dies wird eine höhere Gebühr empfohlen, um das Risiko einer hohen Transaktionszeit zu reduzieren.</translation>
    </message>
    <message>
        <source>Clear &amp;All</source>
        <translation>&amp;Zurücksetzen</translation>
    </message>
    <message>
        <source>Balance:</source>
        <translation>Kontostand:</translation>
    </message>
    <message>
        <source>Confirm the send action</source>
        <translation>Überweisung bestätigen</translation>
    </message>
    <message>
        <source>S&amp;end</source>
        <translation>&amp;Überweisen</translation>
    </message>
    <message>
        <source>Copy quantity</source>
        <translation>Anzahl kopieren</translation>
    </message>
    <message>
        <source>Copy amount</source>
        <translation>Betrag kopieren</translation>
    </message>
    <message>
        <source>Copy fee</source>
        <translation>Gebühr kopieren</translation>
    </message>
    <message>
        <source>Copy after fee</source>
        <translation>Abzüglich Gebühr kopieren</translation>
    </message>
    <message>
        <source>Copy bytes</source>
        <translation>Byte kopieren</translation>
    </message>
    <message>
        <source>Copy dust</source>
        <translation>"Staub" kopieren</translation>
    </message>
    <message>
        <source>Copy change</source>
        <translation>Wechselgeld kopieren</translation>
    </message>
    <message>
        <source>%1 (%2 blocks)</source>
        <translation>%1 (%2 Blöcke)</translation>
    </message>
    <message>
<<<<<<< HEAD
=======
        <source>Cr&amp;eate Unsigned</source>
        <translation>Unsigniert erzeugen</translation>
    </message>
    <message>
        <source>Creates a Partially Signed Qtum Transaction (PSBT) for use with e.g. an offline %1 wallet, or a PSBT-compatible hardware wallet.</source>
        <translation>Erzeugt eine teilsignierte Qtum Transaktion (PSBT) zur Benutzung mit z.B. einem Offline %1 Wallet, oder einem kompatiblen Hardware Wallet.</translation>
    </message>
    <message>
>>>>>>> ee8ca219
        <source> from wallet '%1'</source>
        <translation>von der Wallet '%1'</translation>
    </message>
    <message>
        <source>%1 to '%2'</source>
        <translation>%1 an '%2'</translation>
    </message>
    <message>
        <source>%1 to %2</source>
        <translation>%1 an %2</translation>
    </message>
    <message>
        <source>Do you want to draft this transaction?</source>
        <translation>Möchtest du diesen Transaktionsentwurf anlegen?</translation>
    </message>
    <message>
        <source>Are you sure you want to send?</source>
        <translation>Wollen Sie die Überweisung ausführen?</translation>
    </message>
    <message>
        <source>Please, review your transaction proposal. This will produce a Partially Signed Qtum Transaction (PSBT) which you can copy and then sign with e.g. an offline %1 wallet, or a PSBT-compatible hardware wallet.</source>
        <translation>Bitte überprüfe deinen Transaktionsentwurf. Es wird eine teilsignierte Qtum Transaktion (PSBT) erzeugt, die du kopieren und dann mit z.B. einem Offline %1 Wallet oder einem PSBT-kompatiblen Hardware Wallet signieren kannst.</translation>
    </message>
    <message>
        <source>or</source>
        <translation>oder</translation>
    </message>
    <message>
        <source>You can increase the fee later (signals Replace-By-Fee, BIP-125).</source>
        <translation>Sie können die Gebühr später erhöhen (zeigt Replace-By-Fee, BIP-125).</translation>
    </message>
    <message>
        <source>Please, review your transaction.</source>
        <translation>Bitte überprüfen sie ihre Transaktion.</translation>
    </message>
    <message>
        <source>Transaction fee</source>
        <translation>Transaktionsgebühr</translation>
    </message>
    <message>
        <source>Not signalling Replace-By-Fee, BIP-125.</source>
        <translation>Replace-By-Fee, BIP-125 wird nicht angezeigt.</translation>
    </message>
    <message>
        <source>Total Amount</source>
        <translation>Gesamtbetrag</translation>
    </message>
    <message>
        <source>To review recipient list click "Show Details..."</source>
        <translation>Um die Empfängerliste anzuzeigen, klicke auf "Details anzeigen..."</translation>
    </message>
    <message>
        <source>Confirm send coins</source>
        <translation>Überweisung bestätigen</translation>
    </message>
    <message>
        <source>Confirm transaction proposal</source>
        <translation>Bestätige Transaktionsentwurf</translation>
    </message>
    <message>
        <source>Copy PSBT to clipboard</source>
        <translation>PSBT kopieren</translation>
    </message>
    <message>
        <source>Send</source>
        <translation>Senden</translation>
    </message>
    <message>
        <source>PSBT copied</source>
        <translation>PSBT kopiert</translation>
    </message>
    <message>
        <source>Watch-only balance:</source>
        <translation>Nur-Anzeige Saldo:</translation>
    </message>
    <message>
        <source>The recipient address is not valid. Please recheck.</source>
        <translation>Die Zahlungsadresse ist ungültig, bitte nochmals überprüfen.</translation>
    </message>
    <message>
        <source>The amount to pay must be larger than 0.</source>
        <translation>Der zu zahlende Betrag muss größer als 0 sein.</translation>
    </message>
    <message>
        <source>The amount exceeds your balance.</source>
        <translation>Der angegebene Betrag übersteigt Ihren Kontostand.</translation>
    </message>
    <message>
        <source>The total exceeds your balance when the %1 transaction fee is included.</source>
        <translation>Der angegebene Betrag übersteigt aufgrund der Transaktionsgebühr in Höhe von %1 Ihren Kontostand.</translation>
    </message>
    <message>
        <source>Duplicate address found: addresses should only be used once each.</source>
        <translation>Doppelte Adresse entdeckt: Adressen sollten jeweils nur einmal benutzt werden.</translation>
    </message>
    <message>
        <source>Transaction creation failed!</source>
        <translation>Transaktionserstellung fehlgeschlagen!</translation>
    </message>
    <message>
        <source>A fee higher than %1 is considered an absurdly high fee.</source>
        <translation>Eine höhere Gebühr als %1 wird als unsinnig hohe Gebühr angesehen.</translation>
    </message>
    <message>
        <source>Payment request expired.</source>
        <translation>Zahlungsanforderung abgelaufen.</translation>
    </message>
    <message numerus="yes">
        <source>Estimated to begin confirmation within %n block(s).</source>
        <translation><numerusform>Voraussichtlicher Beginn der Bestätigung innerhalb von %n Block</numerusform><numerusform>Voraussichtlicher Beginn der Bestätigung innerhalb von %n Blöcken.</numerusform></translation>
    </message>
    <message>
        <source>Warning: Invalid Qtum address</source>
        <translation>Warnung: Ungültige Qtum-Adresse</translation>
    </message>
    <message>
        <source>Warning: Unknown change address</source>
        <translation>Warnung: Unbekannte Wechselgeld-Adresse</translation>
    </message>
    <message>
        <source>Confirm custom change address</source>
        <translation>Bestätige benutzerdefinierte Wechselgeld-Adresse</translation>
    </message>
    <message>
        <source>The address you selected for change is not part of this wallet. Any or all funds in your wallet may be sent to this address. Are you sure?</source>
        <translation>Die ausgewählte Wechselgeld-Adresse ist nicht Bestandteil dieses Wallets. Einige oder alle Mittel aus Ihrem Wallet könnten an diese Adresse gesendet werden. Wollen Sie das wirklich?</translation>
    </message>
    <message>
        <source>(no label)</source>
        <translation>(keine Bezeichnung)</translation>
    </message>
</context>
<context>
    <name>SendCoinsEntry</name>
    <message>
        <source>A&amp;mount:</source>
        <translation>Betra&amp;g:</translation>
    </message>
    <message>
        <source>Pay &amp;To:</source>
        <translation>E&amp;mpfänger:</translation>
    </message>
    <message>
        <source>&amp;Label:</source>
        <translation>&amp;Bezeichnung:</translation>
    </message>
    <message>
        <source>Choose previously used address</source>
        <translation>Bereits verwendete Adresse auswählen</translation>
    </message>
    <message>
<<<<<<< HEAD
        <source>This is a normal payment.</source>
        <translation>Dies ist eine normale Überweisung.</translation>
    </message>
    <message>
=======
>>>>>>> ee8ca219
        <source>The Qtum address to send the payment to</source>
        <translation>Die Zahlungsadresse der Überweisung</translation>
    </message>
    <message>
        <source>Alt+A</source>
        <translation>Alt+A</translation>
    </message>
    <message>
        <source>Paste address from clipboard</source>
        <translation>Adresse aus der Zwischenablage einfügen</translation>
    </message>
    <message>
        <source>Alt+P</source>
        <translation>Alt+P</translation>
    </message>
    <message>
        <source>Remove this entry</source>
        <translation>Diesen Eintrag entfernen</translation>
    </message>
    <message>
<<<<<<< HEAD
=======
        <source>The amount to send in the selected unit</source>
        <translation>Zu sendender Betrag in der ausgewählten Einheit</translation>
    </message>
    <message>
>>>>>>> ee8ca219
        <source>The fee will be deducted from the amount being sent. The recipient will receive less qtums than you enter in the amount field. If multiple recipients are selected, the fee is split equally.</source>
        <translation>Die Gebühr wird vom zu überweisenden Betrag abgezogen. Der Empfänger wird also weniger Qtums erhalten, als Sie im Betrags-Feld eingegeben haben. Falls mehrere Empfänger ausgewählt wurden, wird die Gebühr gleichmäßig verteilt.</translation>
    </message>
    <message>
        <source>S&amp;ubtract fee from amount</source>
        <translation>Gebühr vom Betrag ab&amp;ziehen</translation>
    </message>
    <message>
        <source>Use available balance</source>
        <translation>Benutze verfügbaren Kontostand</translation>
    </message>
    <message>
        <source>Message:</source>
        <translation>Nachricht:</translation>
    </message>
    <message>
        <source>This is an unauthenticated payment request.</source>
        <translation>Dies ist keine beglaubigte Zahlungsanforderung.</translation>
    </message>
    <message>
        <source>This is an authenticated payment request.</source>
        <translation>Dies ist eine beglaubigte Zahlungsanforderung.</translation>
    </message>
    <message>
        <source>Enter a label for this address to add it to the list of used addresses</source>
        <translation>Adressbezeichnung eingeben, die dann zusammen mit der Adresse der Liste bereits verwendeter Adressen hinzugefügt wird.</translation>
    </message>
    <message>
        <source>A message that was attached to the qtum: URI which will be stored with the transaction for your reference. Note: This message will not be sent over the Qtum network.</source>
        <translation>Eine an die "qtum:"-URI angefügte Nachricht, die zusammen mit der Transaktion gespeichert wird. Hinweis: Diese Nachricht wird nicht über das Qtum-Netzwerk gesendet.</translation>
    </message>
    <message>
        <source>Pay To:</source>
        <translation>Empfänger:</translation>
    </message>
    <message>
        <source>Memo:</source>
        <translation>Memo:</translation>
    </message>
</context>
<context>
    <name>ShutdownWindow</name>
    <message>
        <source>%1 is shutting down...</source>
        <translation>%1 wird beendet...</translation>
    </message>
    <message>
        <source>Do not shut down the computer until this window disappears.</source>
        <translation>Fahren Sie den Computer nicht herunter, bevor dieses Fenster verschwindet.</translation>
    </message>
</context>
<context>
    <name>SignVerifyMessageDialog</name>
    <message>
        <source>Signatures - Sign / Verify a Message</source>
        <translation>Signaturen - eine Nachricht signieren / verifizieren</translation>
    </message>
    <message>
        <source>&amp;Sign Message</source>
        <translation>Nachricht &amp;signieren</translation>
    </message>
    <message>
        <source>You can sign messages/agreements with your addresses to prove you can receive qtums sent to them. Be careful not to sign anything vague or random, as phishing attacks may try to trick you into signing your identity over to them. Only sign fully-detailed statements you agree to.</source>
        <translation>Sie können Nachrichten/Vereinbarungen mit Hilfe Ihrer Adressen signieren, um zu beweisen, dass Sie Qtums empfangen können, die an diese Adressen überwiesen werden. Seien Sie vorsichtig und signieren Sie nichts Vages oder Willkürliches, um Ihre Indentität vor Phishingangriffen zu schützen. Signieren Sie nur vollständig-detaillierte Aussagen, mit denen Sie auch einverstanden sind.</translation>
    </message>
    <message>
        <source>The Qtum address to sign the message with</source>
        <translation>Die Qtum-Adresse mit der die Nachricht signiert wird</translation>
    </message>
    <message>
        <source>Choose previously used address</source>
        <translation>Bereits verwendete Adresse auswählen</translation>
    </message>
    <message>
        <source>Alt+A</source>
        <translation>Alt+A</translation>
    </message>
    <message>
        <source>Paste address from clipboard</source>
        <translation>Adresse aus der Zwischenablage einfügen</translation>
    </message>
    <message>
        <source>Alt+P</source>
        <translation>Alt+P</translation>
    </message>
    <message>
        <source>Enter the message you want to sign here</source>
        <translation>Zu signierende Nachricht hier eingeben</translation>
    </message>
    <message>
        <source>Signature</source>
        <translation>Signatur</translation>
    </message>
    <message>
        <source>Copy the current signature to the system clipboard</source>
        <translation>Aktuelle Signatur in die Zwischenablage kopieren</translation>
    </message>
    <message>
        <source>Sign the message to prove you own this Qtum address</source>
        <translation>Die Nachricht signieren, um den Besitz dieser Qtum-Adresse zu beweisen</translation>
    </message>
    <message>
        <source>Sign &amp;Message</source>
        <translation>&amp;Nachricht signieren</translation>
    </message>
    <message>
        <source>Reset all sign message fields</source>
        <translation>Alle "Nachricht signieren"-Felder zurücksetzen</translation>
    </message>
    <message>
        <source>Clear &amp;All</source>
        <translation>&amp;Zurücksetzen</translation>
    </message>
    <message>
        <source>&amp;Verify Message</source>
        <translation>Nachricht &amp;verifizieren</translation>
    </message>
    <message>
        <source>Enter the receiver's address, message (ensure you copy line breaks, spaces, tabs, etc. exactly) and signature below to verify the message. Be careful not to read more into the signature than what is in the signed message itself, to avoid being tricked by a man-in-the-middle attack. Note that this only proves the signing party receives with the address, it cannot prove sendership of any transaction!</source>
        <translation>Geben Sie die Zahlungsadresse des Empfängers, Nachricht (achten Sie darauf Zeilenumbrüche, Leerzeichen, Tabulatoren usw. exakt zu kopieren) und Signatur unten ein, um die Nachricht zu verifizieren. Vorsicht, interpretieren Sie nicht mehr in die Signatur hinein, als in der signierten Nachricht selber enthalten ist, um nicht von einem Man-in-the-middle-Angriff hinters Licht geführt zu werden. Beachten Sie dass dies nur beweist, dass die signierende Partei über diese Adresse Überweisungen empfangen kann.</translation>
    </message>
    <message>
        <source>The Qtum address the message was signed with</source>
        <translation>Die Qtum-Adresse mit der die Nachricht signiert wurde</translation>
<<<<<<< HEAD
    </message>
    <message>
=======
    </message>
    <message>
        <source>The signed message to verify</source>
        <translation>Die zu überprüfende signierte Nachricht</translation>
    </message>
    <message>
        <source>The signature given when the message was signed</source>
        <translation>Die beim Signieren der Nachricht geleistete Signatur</translation>
    </message>
    <message>
>>>>>>> ee8ca219
        <source>Verify the message to ensure it was signed with the specified Qtum address</source>
        <translation>Die Nachricht verifizieren, um sicherzustellen, dass diese mit der angegebenen Qtum-Adresse signiert wurde</translation>
    </message>
    <message>
        <source>Verify &amp;Message</source>
        <translation>&amp;Nachricht verifizieren</translation>
    </message>
    <message>
        <source>Reset all verify message fields</source>
        <translation>Alle "Nachricht verifizieren"-Felder zurücksetzen</translation>
    </message>
    <message>
        <source>Click "Sign Message" to generate signature</source>
        <translation>Auf "Nachricht signieren" klicken, um die Signatur zu erzeugen</translation>
    </message>
    <message>
        <source>The entered address is invalid.</source>
        <translation>Die eingegebene Adresse ist ungültig.</translation>
    </message>
    <message>
        <source>Please check the address and try again.</source>
        <translation>Bitte überprüfen Sie die Adresse und versuchen Sie es erneut.</translation>
    </message>
    <message>
        <source>The entered address does not refer to a key.</source>
        <translation>Die eingegebene Adresse verweist nicht auf einen Schlüssel.</translation>
    </message>
    <message>
        <source>Wallet unlock was cancelled.</source>
        <translation>Wallet-Entsperrung wurde abgebrochen.</translation>
    </message>
    <message>
        <source>No error</source>
        <translation>Kein Fehler</translation>
    </message>
    <message>
        <source>Private key for the entered address is not available.</source>
        <translation>Privater Schlüssel zur eingegebenen Adresse ist nicht verfügbar.</translation>
    </message>
    <message>
        <source>Message signing failed.</source>
        <translation>Signierung der Nachricht fehlgeschlagen.</translation>
    </message>
    <message>
        <source>Message signed.</source>
        <translation>Nachricht signiert.</translation>
    </message>
    <message>
        <source>The signature could not be decoded.</source>
        <translation>Die Signatur konnte nicht dekodiert werden.</translation>
    </message>
    <message>
        <source>Please check the signature and try again.</source>
        <translation>Bitte überprüfen Sie die Signatur und versuchen Sie es erneut.</translation>
    </message>
    <message>
        <source>The signature did not match the message digest.</source>
        <translation>Die Signatur entspricht nicht dem "Message Digest".</translation>
    </message>
    <message>
        <source>Message verification failed.</source>
        <translation>Verifizierung der Nachricht fehlgeschlagen.</translation>
    </message>
    <message>
        <source>Message verified.</source>
        <translation>Nachricht verifiziert.</translation>
    </message>
</context>
<context>
    <name>TrafficGraphWidget</name>
    <message>
        <source>KB/s</source>
        <translation>KB/s</translation>
    </message>
</context>
<context>
    <name>TransactionDesc</name>
    <message numerus="yes">
        <source>Open for %n more block(s)</source>
        <translation><numerusform>Offen für %n weiteren Block</numerusform><numerusform>Offen für %n weitere Blöcke</numerusform></translation>
    </message>
    <message>
        <source>Open until %1</source>
        <translation>Offen bis %1</translation>
    </message>
    <message>
        <source>conflicted with a transaction with %1 confirmations</source>
        <translation>steht im Konflikt mit einer Transaktion mit %1 Bestätigungen</translation>
    </message>
    <message>
        <source>0/unconfirmed, %1</source>
        <translation>0/unbestätigt, %1</translation>
    </message>
    <message>
        <source>in memory pool</source>
        <translation>im Speicher-Pool</translation>
    </message>
    <message>
        <source>not in memory pool</source>
        <translation>nicht im Speicher-Pool</translation>
    </message>
    <message>
        <source>abandoned</source>
        <translation>eingestellt</translation>
    </message>
    <message>
        <source>%1/unconfirmed</source>
        <translation>%1/unbestätigt</translation>
    </message>
    <message>
        <source>%1 confirmations</source>
        <translation>%1 Bestätigungen</translation>
    </message>
    <message>
        <source>Status</source>
        <translation>Status</translation>
    </message>
    <message>
        <source>Date</source>
        <translation>Datum</translation>
    </message>
    <message>
        <source>Source</source>
        <translation>Quelle</translation>
    </message>
    <message>
        <source>Generated</source>
        <translation>Erzeugt</translation>
    </message>
    <message>
        <source>From</source>
        <translation>Von</translation>
    </message>
    <message>
        <source>unknown</source>
        <translation>unbekannt</translation>
    </message>
    <message>
        <source>To</source>
        <translation>An</translation>
    </message>
    <message>
        <source>own address</source>
        <translation>eigene Adresse</translation>
    </message>
    <message>
        <source>watch-only</source>
        <translation>beobachtet</translation>
    </message>
    <message>
        <source>label</source>
        <translation>Bezeichnung</translation>
    </message>
    <message>
        <source>Credit</source>
        <translation>Gutschrift</translation>
    </message>
    <message numerus="yes">
        <source>matures in %n more block(s)</source>
        <translation><numerusform>reift noch %n weiteren Block</numerusform><numerusform>reift noch %n weitere Blöcke</numerusform></translation>
    </message>
    <message>
        <source>not accepted</source>
        <translation>nicht angenommen</translation>
    </message>
    <message>
        <source>Debit</source>
        <translation>Belastung</translation>
    </message>
    <message>
        <source>Total debit</source>
        <translation>Gesamtbelastung</translation>
    </message>
    <message>
        <source>Total credit</source>
        <translation>Gesamtgutschrift</translation>
    </message>
    <message>
        <source>Transaction fee</source>
        <translation>Transaktionsgebühr</translation>
    </message>
    <message>
        <source>Net amount</source>
        <translation>Nettobetrag</translation>
    </message>
    <message>
        <source>Message</source>
        <translation>Nachricht</translation>
    </message>
    <message>
        <source>Comment</source>
        <translation>Kommentar</translation>
    </message>
    <message>
        <source>Transaction ID</source>
        <translation>Transaktionskennung</translation>
    </message>
    <message>
        <source>Transaction total size</source>
        <translation>Gesamte Transaktionsgröße</translation>
    </message>
    <message>
        <source>Transaction virtual size</source>
        <translation>Virtuelle Größe der Transaktion</translation>
    </message>
    <message>
        <source>Output index</source>
        <translation>Ausgabeindex</translation>
    </message>
    <message>
        <source> (Certificate was not verified)</source>
        <translation>(Zertifikat wurde nicht verifiziert)</translation>
    </message>
    <message>
        <source>Merchant</source>
        <translation>Händler</translation>
    </message>
    <message>
        <source>Generated coins must mature %1 blocks before they can be spent. When you generated this block, it was broadcast to the network to be added to the block chain. If it fails to get into the chain, its state will change to "not accepted" and it won't be spendable. This may occasionally happen if another node generates a block within a few seconds of yours.</source>
        <translation>Erzeugte Qtums müssen %1 Blöcke lang reifen, bevor sie ausgegeben werden können. Als Sie diesen Block erzeugten, wurde er an das Netzwerk übertragen, um ihn der Blockchain hinzuzufügen. Falls dies fehlschlägt wird der Status in "nicht angenommen" geändert und Sie werden keine Qtums gutgeschrieben bekommen. Das kann gelegentlich passieren, wenn ein anderer Knoten einen Block fast zeitgleich erzeugt.</translation>
    </message>
    <message>
        <source>Debug information</source>
        <translation>Debug-Informationen</translation>
    </message>
    <message>
        <source>Transaction</source>
        <translation>Transaktion</translation>
    </message>
    <message>
        <source>Inputs</source>
        <translation>Eingaben</translation>
    </message>
    <message>
        <source>Amount</source>
        <translation>Betrag</translation>
    </message>
    <message>
        <source>true</source>
        <translation>wahr</translation>
    </message>
    <message>
        <source>false</source>
        <translation>falsch</translation>
    </message>
</context>
<context>
    <name>TransactionDescDialog</name>
    <message>
        <source>This pane shows a detailed description of the transaction</source>
        <translation>Dieser Bereich zeigt eine detaillierte Beschreibung der Transaktion an</translation>
    </message>
    <message>
        <source>Details for %1</source>
        <translation>Details für %1</translation>
    </message>
</context>
<context>
    <name>TransactionTableModel</name>
    <message>
        <source>Date</source>
        <translation>Datum</translation>
    </message>
    <message>
        <source>Type</source>
        <translation>Typ</translation>
    </message>
    <message>
        <source>Label</source>
        <translation>Bezeichnung</translation>
    </message>
    <message numerus="yes">
        <source>Open for %n more block(s)</source>
        <translation><numerusform>Offen für %n weiteren Block</numerusform><numerusform>Offen für %n weitere Blöcke</numerusform></translation>
    </message>
    <message>
        <source>Open until %1</source>
        <translation>Offen bis %1</translation>
    </message>
    <message>
        <source>Unconfirmed</source>
        <translation>Unbestätigt</translation>
    </message>
    <message>
        <source>Abandoned</source>
        <translation>Eingestellt</translation>
    </message>
    <message>
        <source>Confirming (%1 of %2 recommended confirmations)</source>
        <translation>Wird bestätigt (%1 von %2 empfohlenen Bestätigungen)</translation>
    </message>
    <message>
        <source>Confirmed (%1 confirmations)</source>
        <translation>Bestätigt (%1 Bestätigungen)</translation>
    </message>
    <message>
        <source>Conflicted</source>
        <translation>in Konflikt stehend</translation>
    </message>
    <message>
        <source>Immature (%1 confirmations, will be available after %2)</source>
        <translation>Unreif (%1 Bestätigungen, wird verfügbar sein nach %2)</translation>
    </message>
    <message>
        <source>Generated but not accepted</source>
        <translation>Generiert, aber nicht akzeptiert</translation>
    </message>
    <message>
        <source>Received with</source>
        <translation>Empfangen über</translation>
    </message>
    <message>
        <source>Received from</source>
        <translation>Empfangen von</translation>
    </message>
    <message>
        <source>Sent to</source>
        <translation>Überwiesen an</translation>
    </message>
    <message>
        <source>Payment to yourself</source>
        <translation>Eigenüberweisung</translation>
    </message>
    <message>
        <source>Mined</source>
        <translation>Erarbeitet</translation>
    </message>
    <message>
        <source>watch-only</source>
        <translation>beobachtet</translation>
    </message>
    <message>
        <source>(n/a)</source>
        <translation>(k.A.)</translation>
    </message>
    <message>
        <source>(no label)</source>
        <translation>(keine Bezeichnung)</translation>
    </message>
    <message>
        <source>Transaction status. Hover over this field to show number of confirmations.</source>
        <translation>Transaktionsstatus. Fahren Sie mit der Maus über dieses Feld, um die Anzahl der Bestätigungen zu sehen.</translation>
    </message>
    <message>
        <source>Date and time that the transaction was received.</source>
        <translation>Datum und Zeit als die Transaktion empfangen wurde.</translation>
    </message>
    <message>
        <source>Type of transaction.</source>
        <translation>Art der Transaktion</translation>
    </message>
    <message>
        <source>Whether or not a watch-only address is involved in this transaction.</source>
        <translation>Zeigt an, ob eine beobachtete Adresse in diese Transaktion involviert ist.</translation>
    </message>
    <message>
        <source>User-defined intent/purpose of the transaction.</source>
        <translation>Benutzerdefinierte Absicht bzw. Verwendungszweck der Transaktion</translation>
    </message>
    <message>
        <source>Amount removed from or added to balance.</source>
        <translation>Der Betrag, der dem Kontostand abgezogen oder hinzugefügt wurde.</translation>
    </message>
</context>
<context>
    <name>TransactionView</name>
    <message>
        <source>All</source>
        <translation>Alle</translation>
    </message>
    <message>
        <source>Today</source>
        <translation>Heute</translation>
    </message>
    <message>
        <source>This week</source>
        <translation>Diese Woche</translation>
    </message>
    <message>
        <source>This month</source>
        <translation>Diesen Monat</translation>
    </message>
    <message>
        <source>Last month</source>
        <translation>Letzten Monat</translation>
    </message>
    <message>
        <source>This year</source>
        <translation>Dieses Jahr</translation>
    </message>
    <message>
        <source>Range...</source>
        <translation>Zeitraum...</translation>
    </message>
    <message>
        <source>Received with</source>
        <translation>Empfangen über</translation>
    </message>
    <message>
        <source>Sent to</source>
        <translation>Überwiesen an</translation>
    </message>
    <message>
        <source>To yourself</source>
        <translation>Eigenüberweisung</translation>
    </message>
    <message>
        <source>Mined</source>
        <translation>Erarbeitet</translation>
    </message>
    <message>
        <source>Other</source>
        <translation>Andere</translation>
    </message>
    <message>
        <source>Enter address, transaction id, or label to search</source>
        <translation>Zu suchende Adresse, Transaktion oder Bezeichnung eingeben</translation>
    </message>
    <message>
        <source>Min amount</source>
        <translation>Mindestbetrag</translation>
    </message>
    <message>
        <source>Abandon transaction</source>
        <translation>Transaktion einstellen</translation>
    </message>
    <message>
        <source>Increase transaction fee</source>
        <translation>Transaktionsgebühr erhöhen</translation>
    </message>
    <message>
        <source>Copy address</source>
        <translation>Adresse kopieren</translation>
    </message>
    <message>
        <source>Copy label</source>
        <translation>Bezeichnung kopieren</translation>
    </message>
    <message>
        <source>Copy amount</source>
        <translation>Betrag kopieren</translation>
    </message>
    <message>
        <source>Copy transaction ID</source>
        <translation>Transaktionskennung kopieren</translation>
    </message>
    <message>
        <source>Copy raw transaction</source>
        <translation>Rohe Transaktion kopieren</translation>
    </message>
    <message>
        <source>Copy full transaction details</source>
        <translation>Vollständige Transaktionsdetails kopieren</translation>
    </message>
    <message>
        <source>Edit label</source>
        <translation>Bezeichnung bearbeiten</translation>
    </message>
    <message>
        <source>Show transaction details</source>
        <translation>Transaktionsdetails anzeigen</translation>
    </message>
    <message>
        <source>Export Transaction History</source>
        <translation>Transaktionsverlauf exportieren</translation>
    </message>
    <message>
        <source>Comma separated file (*.csv)</source>
        <translation>Kommagetrennte-Datei (*.csv)</translation>
    </message>
    <message>
        <source>Confirmed</source>
        <translation>Bestätigt</translation>
    </message>
    <message>
        <source>Watch-only</source>
        <translation>Nur beobachten</translation>
    </message>
    <message>
        <source>Date</source>
        <translation>Datum</translation>
    </message>
    <message>
        <source>Type</source>
        <translation>Typ</translation>
    </message>
    <message>
        <source>Label</source>
        <translation>Bezeichnung</translation>
    </message>
    <message>
        <source>Address</source>
        <translation>Adresse</translation>
    </message>
    <message>
        <source>ID</source>
        <translation>ID</translation>
    </message>
    <message>
        <source>Exporting Failed</source>
        <translation>Exportieren fehlgeschlagen</translation>
    </message>
    <message>
        <source>There was an error trying to save the transaction history to %1.</source>
        <translation>Beim Speichern des Transaktionsverlaufs nach %1 ist ein Fehler aufgetreten.</translation>
    </message>
    <message>
        <source>Exporting Successful</source>
        <translation>Exportieren erfolgreich</translation>
    </message>
    <message>
        <source>The transaction history was successfully saved to %1.</source>
        <translation>Speichern des Transaktionsverlaufs nach %1 war erfolgreich.</translation>
    </message>
    <message>
        <source>Range:</source>
        <translation>Zeitraum:</translation>
    </message>
    <message>
        <source>to</source>
        <translation>bis</translation>
    </message>
</context>
<context>
    <name>UnitDisplayStatusBarControl</name>
    <message>
        <source>Unit to show amounts in. Click to select another unit.</source>
        <translation>Die Einheit in der Beträge angezeigt werden. Klicken, um eine andere Einheit auszuwählen.</translation>
    </message>
</context>
<context>
    <name>WalletController</name>
    <message>
        <source>Close wallet</source>
        <translation>Wallet schließen</translation>
    </message>
    <message>
        <source>Are you sure you wish to close the wallet &lt;i&gt;%1&lt;/i&gt;?</source>
        <translation>Sind Sie sich sicher, dass Sie die Wallet &lt;i&gt;%1&lt;/i&gt; schließen möchten?</translation>
    </message>
    <message>
        <source>Closing the wallet for too long can result in having to resync the entire chain if pruning is enabled.</source>
        <translation>Wenn Sie die Wallet zu lange schließen, kann es dazu kommen, dass Sie die gesamte Chain neu synchronisieren müssen, wenn Pruning aktiviert ist.</translation>
    </message>
</context>
<context>
    <name>WalletFrame</name>
    <message>
        <source>No wallet has been loaded.</source>
        <translation>Es wurde keine Wallet geladen.</translation>
    </message>
</context>
<context>
    <name>WalletModel</name>
    <message>
        <source>Send Coins</source>
        <translation>Qtums überweisen</translation>
    </message>
    <message>
        <source>Fee bump error</source>
        <translation>Gebührenerhöhungsfehler</translation>
    </message>
    <message>
        <source>Increasing transaction fee failed</source>
        <translation>Erhöhung der Transaktionsgebühr fehlgeschlagen</translation>
    </message>
    <message>
        <source>Do you want to increase the fee?</source>
        <translation>Möchten Sie die Gebühr erhöhen?</translation>
    </message>
    <message>
        <source>Do you want to draft a transaction with fee increase?</source>
        <translation>Möchtest du eine Transaktion mit erhöhter Gebühr entwerfen?</translation>
    </message>
    <message>
        <source>Current fee:</source>
        <translation>Aktuelle Gebühr:</translation>
    </message>
    <message>
        <source>Increase:</source>
        <translation>Erhöhung:</translation>
    </message>
    <message>
        <source>New fee:</source>
        <translation>Neue Gebühr:</translation>
    </message>
    <message>
        <source>Confirm fee bump</source>
        <translation>Gebührenerhöhung bestätigen</translation>
    </message>
    <message>
        <source>Can't draft transaction.</source>
        <translation>Kann Transaktion nicht entwerfen.</translation>
    </message>
    <message>
        <source>PSBT copied</source>
        <translation>PSBT kopiert</translation>
    </message>
    <message>
        <source>Can't sign transaction.</source>
        <translation>Signierung der Transaktion fehlgeschlagen.</translation>
    </message>
    <message>
        <source>Could not commit transaction</source>
        <translation>Konnte Transaktion nicht übergeben</translation>
    </message>
    <message>
        <source>default wallet</source>
        <translation>Standard Wallet</translation>
    </message>
</context>
<context>
    <name>WalletView</name>
    <message>
        <source>&amp;Export</source>
        <translation>E&amp;xportieren</translation>
    </message>
    <message>
        <source>Export the data in the current tab to a file</source>
        <translation>Daten der aktuellen Ansicht in eine Datei exportieren</translation>
    </message>
    <message>
        <source>Backup Wallet</source>
        <translation>Wallet sichern</translation>
    </message>
    <message>
        <source>Wallet Data (*.dat)</source>
        <translation>Wallet-Daten (*.dat)</translation>
    </message>
    <message>
        <source>Backup Failed</source>
        <translation>Sicherung fehlgeschlagen</translation>
    </message>
    <message>
        <source>There was an error trying to save the wallet data to %1.</source>
        <translation>Beim Speichern der Wallet-Daten nach %1 ist ein Fehler aufgetreten.</translation>
    </message>
    <message>
        <source>Backup Successful</source>
        <translation>Sicherung erfolgreich</translation>
    </message>
    <message>
        <source>The wallet data was successfully saved to %1.</source>
        <translation>Speichern der Wallet-Daten nach %1 war erfolgreich.</translation>
    </message>
    <message>
        <source>Cancel</source>
        <translation>Abbrechen</translation>
    </message>
</context>
<context>
    <name>qtum-core</name>
    <message>
        <source>Distributed under the MIT software license, see the accompanying file %s or %s</source>
        <translation>Veröffentlicht unter der MIT-Softwarelizenz, siehe beiliegende Datei %s oder %s.</translation>
    </message>
    <message>
        <source>Prune configured below the minimum of %d MiB.  Please use a higher number.</source>
        <translation>Kürzungsmodus wurde kleiner als das Minimum in Höhe von %d MiB konfiguriert. Bitte verwenden Sie einen größeren Wert.</translation>
    </message>
    <message>
        <source>Prune: last wallet synchronisation goes beyond pruned data. You need to -reindex (download the whole blockchain again in case of pruned node)</source>
        <translation>Prune (Kürzung): Die letzte Synchronisation der Wallet liegt vor gekürzten (gelöschten) Blöcken. Es ist ein -reindex (erneuter Download der gesamten Blockchain im Fall eines gekürzten Knotens) notwendig.</translation>
    </message>
    <message>
        <source>Error: A fatal internal error occurred, see debug.log for details</source>
        <translation>Fehler: Ein schwerer interner Fehler ist aufgetreten, siehe debug.log für Details.</translation>
    </message>
    <message>
        <source>Pruning blockstore...</source>
        <translation>Kürze Block-Speicher...</translation>
    </message>
    <message>
        <source>Unable to start HTTP server. See debug log for details.</source>
        <translation>Kann HTTP Server nicht starten. Siehe debug log für Details.</translation>
    </message>
    <message>
        <source>The %s developers</source>
        <translation>Die %s-Entwickler</translation>
    </message>
    <message>
        <source>Can't generate a change-address key. No keys in the internal keypool and can't generate any keys.</source>
        <translation>Kann keinen Schlüssel für die Wechselgeld-Adresse generieren. Keine Schlüssel im internen Keypool und kann keine Schlüssel generieren.
</translation>
    </message>
    <message>
        <source>Cannot obtain a lock on data directory %s. %s is probably already running.</source>
        <translation>Datenverzeichnis %s kann nicht gesperrt werden. Evtl. wurde %s bereits gestartet.</translation>
    </message>
    <message>
        <source>Cannot provide specific connections and have addrman find outgoing connections at the same.</source>
        <translation>Kann keine Verbindungen herstellen und addrman gleichzeitig ausgehende Verbindungen suchen lassen.</translation>
    </message>
    <message>
        <source>Error reading %s! All keys read correctly, but transaction data or address book entries might be missing or incorrect.</source>
        <translation>Lesen von %s fehlgeschlagen! Alle Schlüssel wurden korrekt gelesen, Transaktionsdaten bzw. Adressbucheinträge fehlen aber möglicherweise oder sind inkorrekt.</translation>
    </message>
    <message>
        <source>Please check that your computer's date and time are correct! If your clock is wrong, %s will not work properly.</source>
        <translation>Bitte korrigieren Sie die Datums- und Uhrzeiteinstellungen Ihres Computers, da %s ansonsten nicht ordnungsgemäß funktionieren wird.</translation>
    </message>
    <message>
        <source>Please contribute if you find %s useful. Visit %s for further information about the software.</source>
        <translation>Wenn sie %s nützlich finden, sind Helfer sehr gern gesehen. Besuchen Sie %s um mehr über das Softwareprojekt zu erfahren.</translation>
    </message>
    <message>
        <source>The block database contains a block which appears to be from the future. This may be due to your computer's date and time being set incorrectly. Only rebuild the block database if you are sure that your computer's date and time are correct</source>
        <translation>Die Block-Datenbank enthält einen Block, der in der Zukunft auftaucht. Dies kann daran liegen, dass die Systemzeit Ihres Computers falsch eingestellt ist. Stellen Sie die Block-Datenbank nur wieder her, wenn Sie sich sicher sind, dass Ihre Systemzeit korrekt eingestellt ist.</translation>
    </message>
    <message>
        <source>This is a pre-release test build - use at your own risk - do not use for mining or merchant applications</source>
        <translation>Dies ist eine Vorab-Testversion - Verwendung auf eigene Gefahr - nicht für Mining- oder Handelsanwendungen nutzen!</translation>
    </message>
    <message>
        <source>This is the transaction fee you may discard if change is smaller than dust at this level</source>
        <translation>Dies ist die Transaktionsgebühr, die ggf. abgeschrieben wird, wenn das Wechselgeld "Staub" ist in dieser Stufe.</translation>
    </message>
    <message>
        <source>Unable to replay blocks. You will need to rebuild the database using -reindex-chainstate.</source>
        <translation>Fehler beim Verarbeiten von Blöcken. Sie müssen die Datenbank mit Hilfe des Arguments '-reindex-chainstate' neu aufbauen.</translation>
    </message>
    <message>
        <source>Unable to rewind the database to a pre-fork state. You will need to redownload the blockchain</source>
        <translation>Sie müssen die Datenbank mit Hilfe von -reindex neu aufbauen, um zum Pre-Fork-Status zurückzukehren. Dies erfordert, dass die gesamte Blockchain erneut heruntergeladen wird.</translation>
    </message>
    <message>
        <source>Warning: The network does not appear to fully agree! Some miners appear to be experiencing issues.</source>
        <translation>Warnung: Das Netzwerk scheint nicht vollständig übereinzustimmen! Einige Miner scheinen Probleme zu haben.</translation>
    </message>
    <message>
        <source>Warning: We do not appear to fully agree with our peers! You may need to upgrade, or other nodes may need to upgrade.</source>
        <translation>Warnung: Wir scheinen nicht vollständig mit unseren Gegenstellen übereinzustimmen! Sie oder die anderen Knoten müssen unter Umständen Ihre Client-Software aktualisieren.</translation>
    </message>
    <message>
        <source>%d of last 100 blocks have unexpected version</source>
        <translation>%d der letzten 100 Blöcke haben eine unerwartete Version</translation>
    </message>
    <message>
        <source>%s corrupt, salvage failed</source>
        <translation>%s beschädigt, Datenrettung fehlgeschlagen</translation>
    </message>
    <message>
        <source>-maxmempool must be at least %d MB</source>
        <translation>-maxmempool muss mindestens %d MB betragen</translation>
    </message>
    <message>
        <source>Cannot resolve -%s address: '%s'</source>
        <translation>Kann Adresse in -%s nicht auflösen: '%s'</translation>
    </message>
    <message>
        <source>Change index out of range</source>
        <translation>Position des Wechselgelds außerhalb des Bereichs</translation>
    </message>
    <message>
        <source>Config setting for %s only applied on %s network when in [%s] section.</source>
        <translation>Konfigurationseinstellungen für %s sind nur auf %s network gültig, wenn in Sektion [%s]</translation>
    </message>
    <message>
        <source>Copyright (C) %i-%i</source>
        <translation>Copyright (C) %i-%i</translation>
    </message>
    <message>
        <source>Corrupted block database detected</source>
        <translation>Beschädigte Blockdatenbank erkannt</translation>
    </message>
    <message>
        <source>Could not find asmap file %s</source>
        <translation>Konnte die asmap Datei %s nicht finden</translation>
    </message>
    <message>
        <source>Could not parse asmap file %s</source>
        <translation>Konnte die asmap Datei %s nicht analysieren</translation>
    </message>
    <message>
        <source>Do you want to rebuild the block database now?</source>
        <translation>Möchten Sie die Blockdatenbank jetzt neu aufbauen?</translation>
    </message>
    <message>
        <source>Error initializing block database</source>
        <translation>Fehler beim Initialisieren der Blockdatenbank</translation>
    </message>
    <message>
        <source>Error initializing wallet database environment %s!</source>
        <translation>Fehler beim Initialisieren der Wallet-Datenbankumgebung %s!</translation>
    </message>
    <message>
        <source>Error loading %s</source>
        <translation>Fehler beim Laden von %s</translation>
    </message>
    <message>
        <source>Error loading %s: Private keys can only be disabled during creation</source>
        <translation>Fehler beim Laden von %s: Private Schlüssel können nur bei der Erstellung deaktiviert werden
</translation>
    </message>
    <message>
        <source>Error loading %s: Wallet corrupted</source>
        <translation>Fehler beim Laden von %s: Das Wallet ist beschädigt</translation>
    </message>
    <message>
        <source>Error loading %s: Wallet requires newer version of %s</source>
        <translation>Fehler beim Laden von %s: Das Wallet benötigt eine neuere Version von %s</translation>
    </message>
    <message>
        <source>Error loading block database</source>
        <translation>Fehler beim Laden der Blockdatenbank</translation>
    </message>
    <message>
        <source>Error opening block database</source>
        <translation>Fehler beim Öffnen der Blockdatenbank</translation>
    </message>
    <message>
        <source>Failed to listen on any port. Use -listen=0 if you want this.</source>
        <translation>Fehler: Es konnte kein Port abgehört werden. Wenn dies so gewünscht wird -listen=0 verwenden.</translation>
    </message>
    <message>
        <source>Failed to rescan the wallet during initialization</source>
        <translation>Fehler: Wallet konnte während der Initialisierung nicht erneut gescannt werden.</translation>
    </message>
    <message>
        <source>Importing...</source>
        <translation>Importiere...</translation>
    </message>
    <message>
        <source>Incorrect or no genesis block found. Wrong datadir for network?</source>
        <translation>Fehlerhafter oder kein Genesis-Block gefunden. Falsches Datenverzeichnis für das Netzwerk?</translation>
    </message>
    <message>
        <source>Initialization sanity check failed. %s is shutting down.</source>
        <translation>Initialisierungsplausibilitätsprüfung fehlgeschlagen. %s wird beendet.</translation>
    </message>
    <message>
        <source>Invalid P2P permission: '%s'</source>
        <translation>Ungültige P2P Genehmigung: '%s'</translation>
    </message>
    <message>
        <source>Invalid amount for -%s=&lt;amount&gt;: '%s'</source>
        <translation>Ungültiger Betrag für -%s=&lt;amount&gt;: '%s'</translation>
    </message>
    <message>
        <source>Invalid amount for -discardfee=&lt;amount&gt;: '%s'</source>
        <translation>Ungültiger Betrag für -discardfee=&lt;amount&gt;: '%s'</translation>
    </message>
    <message>
        <source>Invalid amount for -fallbackfee=&lt;amount&gt;: '%s'</source>
        <translation>Ungültiger Betrag für -fallbackfee=&lt;amount&gt;: '%s'</translation>
    </message>
    <message>
        <source>Specified blocks directory "%s" does not exist.</source>
        <translation>Angegebener Blöcke-Ordner "%s" existiert nicht.</translation>
    </message>
    <message>
        <source>Unknown address type '%s'</source>
        <translation>Unbekannter Adresstyp '%s'</translation>
    </message>
    <message>
        <source>Unknown change type '%s'</source>
        <translation>Unbekannter Änderungstyp '%s'</translation>
    </message>
    <message>
        <source>Upgrading txindex database</source>
        <translation>Erneuern der txindex Datenbank</translation>
    </message>
    <message>
        <source>Loading P2P addresses...</source>
        <translation>Lade P2P-Adressen...</translation>
    </message>
    <message>
        <source>Error: Disk space is too low!</source>
        <translation>Fehler: Zu wenig freier Speicherplatz auf dem Datenträger!</translation>
    </message>
    <message>
        <source>Loading banlist...</source>
        <translation>Lade Sperrliste...</translation>
    </message>
    <message>
        <source>Not enough file descriptors available.</source>
        <translation>Nicht genügend Datei-Deskriptoren verfügbar.</translation>
    </message>
    <message>
        <source>Prune cannot be configured with a negative value.</source>
        <translation>Kürzungsmodus kann nicht mit einem negativen Wert konfiguriert werden.</translation>
    </message>
    <message>
        <source>Prune mode is incompatible with -txindex.</source>
        <translation>Kürzungsmodus ist nicht mit -txindex kompatibel.</translation>
    </message>
    <message>
        <source>Replaying blocks...</source>
        <translation>Blöcke werden erneut verarbeitet ...</translation>
    </message>
    <message>
        <source>Rewinding blocks...</source>
        <translation>Verifiziere Blöcke...</translation>
    </message>
    <message>
        <source>The source code is available from %s.</source>
        <translation>Der Quellcode ist von %s verfügbar.</translation>
    </message>
    <message>
        <source>Transaction fee and change calculation failed</source>
        <translation>Transaktionsgebühr- und Wechselgeldberechnung fehlgeschlagen</translation>
    </message>
    <message>
        <source>Unable to bind to %s on this computer. %s is probably already running.</source>
        <translation>Kann auf diesem Computer nicht an %s binden. Evtl. wurde %s bereits gestartet.</translation>
    </message>
    <message>
        <source>Unable to generate keys</source>
        <translation>Schlüssel können nicht generiert werden</translation>
    </message>
    <message>
        <source>Unsupported logging category %s=%s.</source>
        <translation>Nicht unterstützte Protokollkategorie %s=%s.</translation>
    </message>
    <message>
        <source>Upgrading UTXO database</source>
        <translation>Aktualisierung der UTXO-Datenbank</translation>
    </message>
    <message>
        <source>User Agent comment (%s) contains unsafe characters.</source>
        <translation>Der User Agent Kommentar  (%s) enthält unsichere Zeichen.</translation>
    </message>
    <message>
        <source>Verifying blocks...</source>
        <translation>Verifiziere Blöcke...</translation>
    </message>
    <message>
        <source>Wallet needed to be rewritten: restart %s to complete</source>
        <translation>Wallet musste neu geschrieben werden: starten Sie %s zur Fertigstellung neu</translation>
    </message>
    <message>
        <source>Error: Listening for incoming connections failed (listen returned error %s)</source>
        <translation>Fehler: Abhören nach eingehenden Verbindungen fehlgeschlagen (listen meldete Fehler %s)</translation>
    </message>
    <message>
        <source>Invalid amount for -maxtxfee=&lt;amount&gt;: '%s' (must be at least the minrelay fee of %s to prevent stuck transactions)</source>
        <translation>Ungültiger Betrag für -maxtxfee=&lt;amount&gt;: '%s' (muss mindestens die minimale Weiterleitungsgebühr in Höhe von %s sein, um zu verhindern dass Transaktionen nicht bearbeitet werden)</translation>
    </message>
    <message>
        <source>The transaction amount is too small to send after the fee has been deducted</source>
        <translation>Der Transaktionsbetrag ist zu klein, um ihn nach Abzug der Gebühr zu senden.</translation>
    </message>
    <message>
        <source>You need to rebuild the database using -reindex to go back to unpruned mode.  This will redownload the entire blockchain</source>
        <translation>Sie müssen die Datenbank mit Hilfe von -reindex neu aufbauen, um zum ungekürzten Modus zurückzukehren. Dies erfordert, dass die gesamte Blockchain erneut heruntergeladen wird.</translation>
    </message>
    <message>
        <source>Error reading from database, shutting down.</source>
        <translation>Fehler beim Lesen der Datenbank, Ausführung wird beendet.</translation>
    </message>
    <message>
        <source>Error upgrading chainstate database</source>
        <translation>Fehler bei der Aktualisierung einer Chainstate-Datenbank</translation>
    </message>
    <message>
        <source>Error: Disk space is low for %s</source>
        <translation>Fehler: Zu wenig Speicherplatz auf der Festplatte %s</translation>
    </message>
    <message>
        <source>Invalid -onion address or hostname: '%s'</source>
        <translation>Ungültige Onion-Adresse oder ungültiger Hostname: '%s'</translation>
    </message>
    <message>
        <source>Invalid -proxy address or hostname: '%s'</source>
        <translation>Ungültige Proxy-Adresse oder ungültiger Hostname: '%s'</translation>
    </message>
    <message>
        <source>Invalid amount for -paytxfee=&lt;amount&gt;: '%s' (must be at least %s)</source>
        <translation>Ungültiger Betrag für -paytxfee=&lt;amount&gt;: '%s' (muss mindestens %s sein)</translation>
    </message>
    <message>
        <source>Invalid netmask specified in -whitelist: '%s'</source>
        <translation>Ungültige Netzmaske angegeben in -whitelist: '%s'</translation>
    </message>
    <message>
        <source>Need to specify a port with -whitebind: '%s'</source>
        <translation>Angabe eines Ports benötigt für -whitebind: '%s'</translation>
    </message>
    <message>
        <source>Prune mode is incompatible with -blockfilterindex.</source>
        <translation>Kürzungsmodus ist nicht mit -blockfilterindex kompatibel.</translation>
    </message>
    <message>
        <source>Reducing -maxconnections from %d to %d, because of system limitations.</source>
        <translation>Reduziere -maxconnections von %d zu %d, aufgrund von Systemlimitierungen.</translation>
    </message>
    <message>
        <source>Section [%s] is not recognized.</source>
        <translation>Sektion [%s] ist nicht delegiert.</translation>
    </message>
    <message>
        <source>Signing transaction failed</source>
        <translation>Signierung der Transaktion fehlgeschlagen</translation>
    </message>
    <message>
        <source>Specified -walletdir "%s" does not exist</source>
        <translation>Angegebenes Verzeichnis "%s" existiert nicht</translation>
    </message>
    <message>
        <source>Specified -walletdir "%s" is a relative path</source>
        <translation>Angegebenes Verzeichnis "%s" ist ein relativer Pfad</translation>
    </message>
    <message>
        <source>Specified -walletdir "%s" is not a directory</source>
        <translation>Angegebenes Verzeichnis "%s" ist kein Verzeichnis</translation>
    </message>
    <message>
        <source>The specified config file %s does not exist
</source>
        <translation>Die spezifische Konfigurationsdatei %s existiert nicht.
</translation>
    </message>
    <message>
        <source>The transaction amount is too small to pay the fee</source>
        <translation>Der Transaktionsbetrag ist zu niedrig, um die Gebühr zu bezahlen.</translation>
    </message>
    <message>
        <source>This is experimental software.</source>
        <translation>Dies ist experimentelle Software.</translation>
    </message>
    <message>
        <source>Transaction amount too small</source>
        <translation>Transaktionsbetrag zu niedrig</translation>
    </message>
    <message>
        <source>Transaction too large</source>
        <translation>Transaktion zu groß</translation>
    </message>
    <message>
        <source>Unable to bind to %s on this computer (bind returned error %s)</source>
        <translation>Kann auf diesem Computer nicht an %s binden (bind meldete Fehler %s)</translation>
    </message>
    <message>
        <source>Unable to create the PID file '%s': %s</source>
        <translation>Erstellung der PID-Datei '%s': %s ist nicht möglich</translation>
    </message>
    <message>
        <source>Unable to generate initial keys</source>
        <translation>Initialschlüssel können nicht generiert werden</translation>
    </message>
    <message>
        <source>Unknown -blockfilterindex value %s.</source>
        <translation>Unbekannter -blockfilterindex Wert %s.</translation>
    </message>
    <message>
        <source>Verifying wallet(s)...</source>
        <translation>Verifiziere Wallet(s)...</translation>
    </message>
    <message>
        <source>Warning: unknown new rules activated (versionbit %i)</source>
        <translation>Warnung: Unbekannte neue Regeln aktiviert (Versionsbit %i)</translation>
    </message>
    <message>
        <source>Zapping all transactions from wallet...</source>
        <translation>Lösche alle Transaktionen aus Wallet...</translation>
    </message>
    <message>
        <source>-maxtxfee is set very high! Fees this large could be paid on a single transaction.</source>
        <translation>-maxtxfee ist auf einen sehr hohen Wert festgelegt! Gebühren dieser Höhe könnten für eine einzelne Transaktion bezahlt werden.</translation>
    </message>
    <message>
        <source>This is the transaction fee you may pay when fee estimates are not available.</source>
        <translation>Das ist die Transaktionsgebühr, welche Sie zahlen müssten, wenn die Gebührenschätzungen nicht verfügbar sind.</translation>
    </message>
    <message>
        <source>Total length of network version string (%i) exceeds maximum length (%i). Reduce the number or size of uacomments.</source>
        <translation>Gesamtlänge des Netzwerkversionstrings (%i) erreicht die maximale Länge (%i). Reduzieren Sie die Nummer oder die Größe von uacomments.</translation>
    </message>
    <message>
        <source>Warning: Wallet file corrupt, data salvaged! Original %s saved as %s in %s; if your balance or transactions are incorrect you should restore from a backup.</source>
        <translation>Warnung: wallet.dat beschädigt, Datenrettung erfolgreich! Original %s wurde als wallet %s in %s gespeichert. Falls Ihr Kontostand oder Transaktionen nicht korrekt sind, sollten Sie von einer Datensicherung wiederherstellen.</translation>
    </message>
    <message>
        <source>%s is set very high!</source>
        <translation>%s wurde sehr hoch eingestellt!</translation>
    </message>
    <message>
        <source>Error loading wallet %s. Duplicate -wallet filename specified.</source>
        <translation>Fehler beim Laden der Wallet %s. -wallet Dateiname doppelt angegeben.</translation>
    </message>
    <message>
        <source>Starting network threads...</source>
        <translation>Netzwerk-Threads werden gestartet...</translation>
    </message>
    <message>
        <source>The wallet will avoid paying less than the minimum relay fee.</source>
        <translation>Das Wallet verhindert Zahlungen, die die Mindesttransaktionsgebühr nicht berücksichtigen.</translation>
    </message>
    <message>
        <source>This is the minimum transaction fee you pay on every transaction.</source>
        <translation>Dies ist die kleinstmögliche Gebühr, die beim Senden einer Transaktion fällig wird.</translation>
    </message>
    <message>
        <source>This is the transaction fee you will pay if you send a transaction.</source>
        <translation>Dies ist die Gebühr, die beim Senden einer Transaktion fällig wird.</translation>
    </message>
    <message>
        <source>Transaction amounts must not be negative</source>
        <translation>Transaktionsbeträge dürfen nicht negativ sein.</translation>
    </message>
    <message>
        <source>Transaction has too long of a mempool chain</source>
        <translation>Die Speicherpoolkette der Transaktion ist zu lang.</translation>
    </message>
    <message>
        <source>Transaction must have at least one recipient</source>
        <translation>Die Transaktion muss mindestens einen Empfänger enthalten.</translation>
    </message>
    <message>
        <source>Unknown network specified in -onlynet: '%s'</source>
        <translation>Unbekannter Netztyp in -onlynet angegeben: '%s'</translation>
    </message>
    <message>
        <source>Insufficient funds</source>
        <translation>Unzureichender Kontostand</translation>
    </message>
    <message>
        <source>Cannot upgrade a non HD split wallet without upgrading to support pre split keypool. Please use -upgradewallet=169900 or -upgradewallet with no version specified.</source>
        <translation>Ein Wallet das kein geteiltes HD-Wallet ist, kann kein Upgrade erfahren, wenn nicht auch der Schlüsselpool vor der Teilung ein Upgrade erfahren hat. Bitte benutzen Sie upgradewallet=169900 oder -upgradewallet ohne Angabe einer Version.</translation>
    </message>
    <message>
        <source>Fee estimation failed. Fallbackfee is disabled. Wait a few blocks or enable -fallbackfee.</source>
        <translation>Die Gebührenabschätzung schlug fehl. Fallbackfee ist deaktiviert. Warten Sie ein paar Blöcke oder aktivieren Sie -fallbackfee.</translation>
    </message>
    <message>
        <source>Warning: Private keys detected in wallet {%s} with disabled private keys</source>
        <translation>Warnung: Es wurden private Schlüssel in der Wallet {%s} entdeckt, welche private Schlüssel jedoch deaktiviert hat.</translation>
    </message>
    <message>
        <source>Cannot write to data directory '%s'; check permissions.</source>
        <translation>Es konnte nicht in das Datenverzeichnis '%s' geschrieben werden; Überprüfen Sie die Berechtigungen.</translation>
    </message>
    <message>
        <source>Loading block index...</source>
        <translation>Lade Blockindex...</translation>
    </message>
    <message>
        <source>Loading wallet...</source>
        <translation>Lade Wallet...</translation>
    </message>
    <message>
        <source>Cannot downgrade wallet</source>
        <translation>Wallet kann nicht auf eine ältere Version herabgestuft werden</translation>
    </message>
    <message>
        <source>Rescanning...</source>
        <translation>Durchsuche erneut...</translation>
    </message>
    <message>
        <source>Done loading</source>
        <translation>Laden abgeschlossen</translation>
    </message>
</context>
</TS><|MERGE_RESOLUTION|>--- conflicted
+++ resolved
@@ -434,13 +434,6 @@
         <translation>Liste verwendeter Empfangsadressen und Bezeichnungen anzeigen</translation>
     </message>
     <message>
-<<<<<<< HEAD
-        <source>Open a qtum: URI or payment request</source>
-        <translation>Eine "qtum:"-URI oder Zahlungsanforderung öffnen</translation>
-    </message>
-    <message>
-=======
->>>>>>> ee8ca219
         <source>&amp;Command-line options</source>
         <translation>&amp;Kommandozeilenoptionen</translation>
     </message>
@@ -815,11 +808,7 @@
     </message>
     <message>
         <source>Wallet Name</source>
-<<<<<<< HEAD
-        <translation>Wallet Name</translation>
-=======
         <translation>Wallet-Name</translation>
->>>>>>> ee8ca219
     </message>
     <message>
         <source>Encrypt the wallet. The wallet will be encrypted with a passphrase of your choice.</source>
@@ -1107,14 +1096,6 @@
         <translation>Wallet öffnen Warnung</translation>
     </message>
     <message>
-        <source>Open wallet failed</source>
-        <translation>Wallet öffnen fehlgeschlagen</translation>
-    </message>
-    <message>
-        <source>Open wallet warning</source>
-        <translation>Wallet öffnen Warnung</translation>
-    </message>
-    <message>
         <source>default wallet</source>
         <translation>Standard-Wallet</translation>
     </message>
@@ -1494,14 +1475,6 @@
     <message>
         <source>Cannot process payment request because BIP70 is not supported.</source>
         <translation>Zahlung kann aufgrund fehlender BIP70 Unterstützung nicht bearbeitet werden.</translation>
-    </message>
-    <message>
-        <source>Due to widespread security flaws in BIP70 it's strongly recommended that any merchant instructions to switch wallets be ignored.</source>
-        <translation>Aufgrund der weit verbreiteten Sicherheitsmängel in BIP70 wird dringend empfohlen, dass alle Anweisungen des Händlers zum Wechseln von Wallets ignoriert werden.</translation>
-    </message>
-    <message>
-        <source>If you are receiving this error you should request the merchant provide a BIP21 compatible URI.</source>
-        <translation>Wenn du diese Fehlermeldung erhälst, solltest du Kontakt mit dem Händler aufnehmen und eine mit BIP21 kompatible URL zur Verwendung nachfragen.</translation>
     </message>
     <message>
         <source>Due to widespread security flaws in BIP70 it's strongly recommended that any merchant instructions to switch wallets be ignored.</source>
@@ -2043,8 +2016,6 @@
         <translation>Ein optional angeforderter Betrag. Lassen Sie dieses Feld leer oder setzen Sie es auf 0, um keinen spezifischen Betrag anzufordern.</translation>
     </message>
     <message>
-<<<<<<< HEAD
-=======
         <source>An optional label to associate with the new receiving address (used by you to identify an invoice).  It is also attached to the payment request.</source>
         <translation>Ein optionales Etikett zu einer neuen Empfängeradresse (für dich zum Identifizieren einer Rechnung). Es wird auch der Zahlungsanforderung beigefügt.</translation>
     </message>
@@ -2053,7 +2024,6 @@
         <translation>Eine optionale Nachricht, die der Zahlungsanforderung beigefügt wird und dem Absender angezeigt werden kann.</translation>
     </message>
     <message>
->>>>>>> ee8ca219
         <source>&amp;Create new receiving address</source>
         <translation>Neue Empfangsadresse erstellen</translation>
     </message>
@@ -2307,13 +2277,10 @@
         <translation>"Staub":</translation>
     </message>
     <message>
-<<<<<<< HEAD
-=======
         <source>Hide transaction fee settings</source>
         <translation>Einstellungen für Transaktionsgebühr nicht anzeigen</translation>
     </message>
     <message>
->>>>>>> ee8ca219
         <source>When there is less transaction volume than space in the blocks, miners as well as relaying nodes may enforce a minimum fee. Paying only this minimum fee is just fine, but be aware that this can result in a never confirming transaction once there is more demand for qtum transactions than the network can process.</source>
         <translation>Nur die minimale Gebühr zu bezahlen ist so lange in Ordnung, wie weniger Transaktionsvolumen als Platz in den Blöcken vorhanden ist. Aber Vorsicht, diese Option kann dazu führen, dass Transaktionen nicht bestätigt werden, wenn mehr Bedarf an Qtum-Transaktionen besteht als das Netzwerk verarbeiten kann.</translation>
     </message>
@@ -2382,8 +2349,6 @@
         <translation>%1 (%2 Blöcke)</translation>
     </message>
     <message>
-<<<<<<< HEAD
-=======
         <source>Cr&amp;eate Unsigned</source>
         <translation>Unsigniert erzeugen</translation>
     </message>
@@ -2392,7 +2357,6 @@
         <translation>Erzeugt eine teilsignierte Qtum Transaktion (PSBT) zur Benutzung mit z.B. einem Offline %1 Wallet, oder einem kompatiblen Hardware Wallet.</translation>
     </message>
     <message>
->>>>>>> ee8ca219
         <source> from wallet '%1'</source>
         <translation>von der Wallet '%1'</translation>
     </message>
@@ -2544,13 +2508,6 @@
         <translation>Bereits verwendete Adresse auswählen</translation>
     </message>
     <message>
-<<<<<<< HEAD
-        <source>This is a normal payment.</source>
-        <translation>Dies ist eine normale Überweisung.</translation>
-    </message>
-    <message>
-=======
->>>>>>> ee8ca219
         <source>The Qtum address to send the payment to</source>
         <translation>Die Zahlungsadresse der Überweisung</translation>
     </message>
@@ -2571,13 +2528,10 @@
         <translation>Diesen Eintrag entfernen</translation>
     </message>
     <message>
-<<<<<<< HEAD
-=======
         <source>The amount to send in the selected unit</source>
         <translation>Zu sendender Betrag in der ausgewählten Einheit</translation>
     </message>
     <message>
->>>>>>> ee8ca219
         <source>The fee will be deducted from the amount being sent. The recipient will receive less qtums than you enter in the amount field. If multiple recipients are selected, the fee is split equally.</source>
         <translation>Die Gebühr wird vom zu überweisenden Betrag abgezogen. Der Empfänger wird also weniger Qtums erhalten, als Sie im Betrags-Feld eingegeben haben. Falls mehrere Empfänger ausgewählt wurden, wird die Gebühr gleichmäßig verteilt.</translation>
     </message>
@@ -2702,10 +2656,6 @@
     <message>
         <source>The Qtum address the message was signed with</source>
         <translation>Die Qtum-Adresse mit der die Nachricht signiert wurde</translation>
-<<<<<<< HEAD
-    </message>
-    <message>
-=======
     </message>
     <message>
         <source>The signed message to verify</source>
@@ -2716,7 +2666,6 @@
         <translation>Die beim Signieren der Nachricht geleistete Signatur</translation>
     </message>
     <message>
->>>>>>> ee8ca219
         <source>Verify the message to ensure it was signed with the specified Qtum address</source>
         <translation>Die Nachricht verifizieren, um sicherzustellen, dass diese mit der angegebenen Qtum-Adresse signiert wurde</translation>
     </message>
