<TS version="2.1" language="de">
<context>
    <name>AddressBookPage</name>
    <message>
        <source>Right-click to edit address or label</source>
        <translation type="unfinished">Rechtsklick zum Bearbeiten der Adresse oder der Beschreibung</translation>
    </message>
    <message>
        <source>Create a new address</source>
        <translation type="unfinished">Neue Adresse erstellen</translation>
    </message>
    <message>
        <source>&amp;New</source>
        <translation type="unfinished">&amp;Neu</translation>
    </message>
    <message>
        <source>Copy the currently selected address to the system clipboard</source>
        <translation type="unfinished">Ausgewählte Adresse in die Zwischenablage kopieren</translation>
    </message>
    <message>
        <source>&amp;Copy</source>
        <translation type="unfinished">&amp;Kopieren</translation>
    </message>
    <message>
        <source>C&amp;lose</source>
        <translation type="unfinished">&amp;Schließen</translation>
    </message>
    <message>
        <source>Delete the currently selected address from the list</source>
        <translation type="unfinished">Ausgewählte Adresse aus der Liste entfernen</translation>
    </message>
    <message>
        <source>Enter address or label to search</source>
        <translation type="unfinished">Zu suchende Adresse oder Bezeichnung eingeben</translation>
    </message>
    <message>
        <source>Export the data in the current tab to a file</source>
        <translation type="unfinished">Daten der aktuellen Ansicht in eine Datei exportieren</translation>
    </message>
    <message>
        <source>&amp;Export</source>
        <translation type="unfinished">&amp;Exportieren</translation>
    </message>
    <message>
        <source>&amp;Delete</source>
        <translation type="unfinished">&amp;Löschen</translation>
    </message>
    <message>
        <source>Choose the address to send coins to</source>
        <translation type="unfinished">Wählen Sie die Adresse aus, an die Sie Qtums senden möchten</translation>
    </message>
    <message>
        <source>Choose the address to receive coins with</source>
        <translation type="unfinished">Wählen Sie die Adresse aus, mit der Sie Qtums empfangen wollen</translation>
    </message>
    <message>
        <source>C&amp;hoose</source>
        <translation type="unfinished">&amp;Auswählen</translation>
    </message>
    <message>
        <source>These are your Qtum addresses for sending payments. Always check the amount and the receiving address before sending coins.</source>
        <translation type="unfinished">Dies sind Ihre Qtum-Adressen zum Tätigen von Überweisungen. Bitte prüfen Sie den Betrag und die Adresse des Empfängers, bevor Sie Qtums überweisen.</translation>
    </message>
    <message>
        <source>These are your Qtum addresses for receiving payments. Use the 'Create new receiving address' button in the receive tab to create new addresses.
Signing is only possible with addresses of the type 'legacy'.</source>
        <translation type="unfinished">Dies sind Ihre Qtum-Adressen für den Empfang von Zahlungen. Verwenden Sie die 'Neue Empfangsadresse erstellen' Taste auf der Registerkarte "Empfangen", um neue Adressen zu erstellen.
Das Signieren ist nur mit Adressen vom Typ 'Legacy' möglich.</translation>
    </message>
    <message>
        <source>&amp;Copy Address</source>
        <translation type="unfinished">&amp;Adresse kopieren</translation>
    </message>
    <message>
        <source>Copy &amp;Label</source>
        <translation type="unfinished">&amp;Bezeichnung kopieren</translation>
    </message>
    <message>
        <source>&amp;Edit</source>
        <translation type="unfinished">&amp;Bearbeiten</translation>
    </message>
    <message>
        <source>Export Address List</source>
        <translation type="unfinished">Adressliste exportieren</translation>
    </message>
    <message>
        <source>Comma separated file</source>
        <extracomment>Expanded name of the CSV file format. See: https://en.wikipedia.org/wiki/Comma-separated_values.</extracomment>
        <translation type="unfinished">Durch Komma getrennte Datei</translation>
    </message>
    <message>
        <source>There was an error trying to save the address list to %1. Please try again.</source>
        <extracomment>An error message. %1 is a stand-in argument for the name of the file we attempted to save to.</extracomment>
        <translation type="unfinished">Beim Speichern der Adressliste nach %1 ist ein Fehler aufgetreten. Bitte versuchen Sie es erneut.</translation>
    </message>
    <message>
        <source>Sending addresses - %1</source>
        <translation type="unfinished">Sendeadressen - %1</translation>
    </message>
    <message>
        <source>Receiving addresses - %1</source>
        <translation type="unfinished">Empfangsadressen - %1</translation>
    </message>
    <message>
        <source>Exporting Failed</source>
        <translation type="unfinished">Exportieren fehlgeschlagen</translation>
    </message>
</context>
<context>
    <name>AddressTableModel</name>
    <message>
        <source>Label</source>
        <translation type="unfinished">Bezeichnung</translation>
    </message>
    <message>
        <source>Address</source>
        <translation type="unfinished">Adresse</translation>
    </message>
    <message>
        <source>(no label)</source>
        <translation type="unfinished">(keine Bezeichnung)</translation>
    </message>
</context>
<context>
    <name>AskPassphraseDialog</name>
    <message>
        <source>Passphrase Dialog</source>
        <translation type="unfinished">Passphrasendialog</translation>
    </message>
    <message>
        <source>Enter passphrase</source>
        <translation type="unfinished">Passphrase eingeben</translation>
    </message>
    <message>
        <source>New passphrase</source>
        <translation type="unfinished">Neue Passphrase</translation>
    </message>
    <message>
        <source>Repeat new passphrase</source>
        <translation type="unfinished">Neue Passphrase bestätigen</translation>
    </message>
    <message>
        <source>Show passphrase</source>
        <translation type="unfinished">Zeige Passphrase</translation>
    </message>
    <message>
        <source>Encrypt wallet</source>
        <translation type="unfinished">Wallet verschlüsseln</translation>
    </message>
    <message>
        <source>This operation needs your wallet passphrase to unlock the wallet.</source>
        <translation type="unfinished">Dieser Vorgang benötigt Ihre Passphrase, um die Wallet zu entsperren.</translation>
    </message>
    <message>
        <source>Unlock wallet</source>
        <translation type="unfinished">Wallet entsperren</translation>
    </message>
    <message>
        <source>Change passphrase</source>
        <translation type="unfinished">Passphrase ändern</translation>
    </message>
    <message>
        <source>Confirm wallet encryption</source>
        <translation type="unfinished">Wallet-Verschlüsselung bestätigen</translation>
    </message>
    <message>
        <source>Warning: If you encrypt your wallet and lose your passphrase, you will &lt;b&gt;LOSE ALL OF YOUR QTUMS&lt;/b&gt;!</source>
        <translation type="unfinished">Warnung: Wenn Sie Ihre Wallet verschlüsseln und Ihre Passphrase verlieren, werden Sie &lt;b&gt;ALLE IHRE QTUMS VERLIEREN&lt;/b&gt;!</translation>
    </message>
    <message>
        <source>Are you sure you wish to encrypt your wallet?</source>
        <translation type="unfinished">Sind Sie sich sicher, dass Sie Ihre Wallet verschlüsseln möchten?</translation>
    </message>
    <message>
        <source>Wallet encrypted</source>
        <translation type="unfinished">Wallet verschlüsselt</translation>
    </message>
    <message>
        <source>Enter the new passphrase for the wallet.&lt;br/&gt;Please use a passphrase of &lt;b&gt;ten or more random characters&lt;/b&gt;, or &lt;b&gt;eight or more words&lt;/b&gt;.</source>
        <translation type="unfinished">Geben Sie die neue Passphrase für die Wallet ein.&lt;br/&gt;Bitte benutzen Sie eine Passphrase bestehend aus &lt;b&gt;zehn oder mehr zufälligen Zeichen&lt;/b&gt; oder &lt;b&gt;acht oder mehr Wörtern&lt;/b&gt;.</translation>
    </message>
    <message>
        <source>Enter the old passphrase and new passphrase for the wallet.</source>
        <translation type="unfinished">Geben Sie die alte und die neue Wallet-Passphrase ein.</translation>
    </message>
    <message>
        <source>Remember that encrypting your wallet cannot fully protect your qtums from being stolen by malware infecting your computer.</source>
        <translation type="unfinished">Beachten Sie, dass das Verschlüsseln Ihrer Wallet nicht komplett vor Diebstahl Ihrer Qtums durch Malware schützt, die Ihren Computer infiziert hat.</translation>
    </message>
    <message>
        <source>Wallet to be encrypted</source>
        <translation type="unfinished">Wallet zu verschlüsseln</translation>
    </message>
    <message>
        <source>Your wallet is about to be encrypted. </source>
        <translation type="unfinished">Wallet wird verschlüsselt.</translation>
    </message>
    <message>
        <source>Your wallet is now encrypted. </source>
        <translation type="unfinished">Deine Wallet ist jetzt verschlüsselt.</translation>
    </message>
    <message>
        <source>IMPORTANT: Any previous backups you have made of your wallet file should be replaced with the newly generated, encrypted wallet file. For security reasons, previous backups of the unencrypted wallet file will become useless as soon as you start using the new, encrypted wallet.</source>
        <translation type="unfinished">WICHTIG: Alle vorherigen Wallet-Backups sollten durch die neu erzeugte, verschlüsselte Wallet ersetzt werden. Aus Sicherheitsgründen werden vorherige Backups der unverschlüsselten Wallet nutzlos, sobald Sie die neue, verschlüsselte Wallet verwenden.</translation>
    </message>
    <message>
        <source>Wallet encryption failed</source>
        <translation type="unfinished">Wallet-Verschlüsselung fehlgeschlagen</translation>
    </message>
    <message>
        <source>Wallet encryption failed due to an internal error. Your wallet was not encrypted.</source>
        <translation type="unfinished">Die Wallet-Verschlüsselung ist aufgrund eines internen Fehlers fehlgeschlagen. Ihre Wallet wurde nicht verschlüsselt.</translation>
    </message>
    <message>
        <source>The supplied passphrases do not match.</source>
        <translation type="unfinished">Die eingegebenen Passphrasen stimmen nicht überein.</translation>
    </message>
    <message>
        <source>Wallet unlock failed</source>
        <translation type="unfinished">Wallet-Entsperrung fehlgeschlagen.</translation>
    </message>
    <message>
        <source>The passphrase entered for the wallet decryption was incorrect.</source>
        <translation type="unfinished">Die eingegebene Passphrase zur Wallet-Entschlüsselung war nicht korrekt.</translation>
    </message>
    <message>
        <source>The passphrase entered for the wallet decryption is incorrect. It contains a null character (ie - a zero byte). If the passphrase was set with a version of this software prior to 25.0, please try again with only the characters up to — but not including — the first null character. If this is successful, please set a new passphrase to avoid this issue in the future.</source>
        <translation type="unfinished">Die für die Entschlüsselung der Wallet eingegebene Passphrase ist falsch. Sie enthält ein Null-Zeichen (d.h. ein Null-Byte). Wenn die Passphrase mit einer Version dieser Software vor 25.0 festgelegt wurde, versuchen Sie es bitte erneut mit den Zeichen bis zum ersten Null-Zeichen, aber ohne dieses. Wenn dies erfolgreich ist, setzen Sie bitte eine neue Passphrase, um dieses Problem in Zukunft zu vermeiden.</translation>
    </message>
    <message>
        <source>Wallet passphrase was successfully changed.</source>
        <translation type="unfinished">Die Wallet-Passphrase wurde erfolgreich geändert.</translation>
    </message>
    <message>
        <source>Passphrase change failed</source>
        <translation type="unfinished">Änderung der Passphrase fehlgeschlagen</translation>
    </message>
    <message>
        <source>The old passphrase entered for the wallet decryption is incorrect. It contains a null character (ie - a zero byte). If the passphrase was set with a version of this software prior to 25.0, please try again with only the characters up to — but not including — the first null character.</source>
        <translation type="unfinished">Die alte Passphrase, die für die Entschlüsselung der Wallet eingegeben wurde, ist falsch. Sie enthält ein Null-Zeichen (d.h. ein Null-Byte). Wenn die Passphrase mit einer Version dieser Software vor 25.0 festgelegt wurde, versuchen Sie es bitte erneut mit den Zeichen bis zum ersten Null-Zeichen, aber ohne dieses.</translation>
    </message>
    <message>
        <source>Warning: The Caps Lock key is on!</source>
        <translation type="unfinished">Warnung: Die Feststelltaste ist aktiviert!</translation>
    </message>
</context>
<context>
    <name>BanTableModel</name>
    <message>
        <source>IP/Netmask</source>
        <translation type="unfinished">IP/Netzmaske</translation>
    </message>
    <message>
        <source>Banned Until</source>
        <translation type="unfinished">Gesperrt bis</translation>
    </message>
</context>
<context>
    <name>BitcoinApplication</name>
    <message>
        <source>Settings file %1 might be corrupt or invalid.</source>
        <translation type="unfinished">Die Einstellungsdatei %1 ist möglicherweise beschädigt oder ungültig.</translation>
    </message>
    <message>
        <source>Runaway exception</source>
        <translation type="unfinished">Nicht abgefangene Ausnahme</translation>
    </message>
    <message>
        <source>A fatal error occurred. %1 can no longer continue safely and will quit.</source>
        <translation type="unfinished">Ein fataler Fehler ist aufgetreten. %1 kann nicht länger sicher fortfahren und wird beendet.</translation>
    </message>
    <message>
        <source>Internal error</source>
        <translation type="unfinished">Interner Fehler</translation>
    </message>
    <message>
        <source>An internal error occurred. %1 will attempt to continue safely. This is an unexpected bug which can be reported as described below.</source>
        <translation type="unfinished">Ein interner Fehler ist aufgetreten. %1 wird versuchen, sicher fortzufahren. Dies ist ein unerwarteter Fehler, der wie unten beschrieben, gemeldet werden kann.</translation>
    </message>
</context>
<context>
    <name>QObject</name>
    <message>
        <source>Do you want to reset settings to default values, or to abort without making changes?</source>
        <extracomment>Explanatory text shown on startup when the settings file cannot be read. Prompts user to make a choice between resetting or aborting.</extracomment>
        <translation type="unfinished">Möchten Sie Einstellungen auf Standardwerte zurücksetzen oder abbrechen, ohne Änderungen vorzunehmen?</translation>
    </message>
    <message>
        <source>A fatal error occurred. Check that settings file is writable, or try running with -nosettings.</source>
        <extracomment>Explanatory text shown on startup when the settings file could not be written. Prompts user to check that we have the ability to write to the file. Explains that the user has the option of running without a settings file.</extracomment>
        <translation type="unfinished">Ein schwerwiegender Fehler ist aufgetreten. Überprüfen Sie, ob die Einstellungsdatei beschreibbar ist, oder versuchen Sie, mit -nosettings zu starten.</translation>
    </message>
    <message>
        <source>%1 didn't yet exit safely…</source>
        <translation type="unfinished">%1 noch nicht sicher beendet…</translation>
    </message>
    <message>
        <source>unknown</source>
        <translation type="unfinished">unbekannt</translation>
    </message>
    <message>
        <source>Embedded "%1"</source>
        <translation type="unfinished">Eingebettet "%1"</translation>
    </message>
    <message>
        <source>Default system font "%1"</source>
        <translation type="unfinished">Standard Systemschriftart "%1"</translation>
    </message>
    <message>
        <source>Custom…</source>
        <translation type="unfinished">Benutzerdefiniert...</translation>
    </message>
    <message>
        <source>Amount</source>
        <translation type="unfinished">Betrag</translation>
    </message>
    <message>
        <source>Enter a Qtum address (e.g. %1)</source>
        <translation type="unfinished">Qtum-Adresse eingeben (z.B. %1)</translation>
    </message>
    <message>
        <source>Ctrl+W</source>
        <translation type="unfinished">Strg+W</translation>
    </message>
    <message>
        <source>Unroutable</source>
        <translation type="unfinished">Nicht weiterleitbar</translation>
    </message>
    <message>
        <source>Inbound</source>
        <extracomment>An inbound connection from a peer. An inbound connection is a connection initiated by a peer.</extracomment>
        <translation type="unfinished">Eingehend</translation>
    </message>
    <message>
        <source>Outbound</source>
        <extracomment>An outbound connection to a peer. An outbound connection is a connection initiated by us.</extracomment>
        <translation type="unfinished">Ausgehend</translation>
    </message>
    <message>
        <source>Full Relay</source>
        <extracomment>Peer connection type that relays all network information.</extracomment>
        <translation type="unfinished">Volles Relais</translation>
    </message>
    <message>
        <source>Block Relay</source>
        <extracomment>Peer connection type that relays network information about blocks and not transactions or addresses.</extracomment>
        <translation type="unfinished">Blockrelais</translation>
    </message>
    <message>
        <source>Manual</source>
        <extracomment>Peer connection type established manually through one of several methods.</extracomment>
        <translation type="unfinished">Manuell</translation>
    </message>
    <message>
        <source>Feeler</source>
        <extracomment>Short-lived peer connection type that tests the aliveness of known addresses.</extracomment>
        <translation type="unfinished">Fühler</translation>
    </message>
    <message>
        <source>Address Fetch</source>
        <extracomment>Short-lived peer connection type that solicits known addresses from a peer.</extracomment>
        <translation type="unfinished">Adress Abholung</translation>
    </message>
    <message>
        <source>%1 d</source>
        <translation type="unfinished">%1 T</translation>
    </message>
    <message>
        <source>%1 m</source>
        <translation type="unfinished">%1 min</translation>
    </message>
    <message>
        <source>None</source>
        <translation type="unfinished">Keine</translation>
    </message>
    <message>
        <source>N/A</source>
        <translation type="unfinished">k.A.</translation>
    </message>
    <message numerus="yes">
        <source>%n second(s)</source>
        <translation type="unfinished">
            <numerusform>%n Sekunde</numerusform>
            <numerusform>%n Sekunden</numerusform>
        </translation>
    </message>
    <message numerus="yes">
        <source>%n minute(s)</source>
        <translation type="unfinished">
            <numerusform>%n Minute</numerusform>
            <numerusform>%n Minuten</numerusform>
        </translation>
    </message>
    <message numerus="yes">
        <source>%n hour(s)</source>
        <translation type="unfinished">
            <numerusform>%n Stunde</numerusform>
            <numerusform>%n Stunden</numerusform>
        </translation>
    </message>
    <message numerus="yes">
        <source>%n day(s)</source>
        <translation type="unfinished">
            <numerusform>%nTag</numerusform>
            <numerusform>%n Tage</numerusform>
        </translation>
    </message>
    <message numerus="yes">
        <source>%n week(s)</source>
        <translation type="unfinished">
            <numerusform>%n Woche</numerusform>
            <numerusform>%n Wochen</numerusform>
        </translation>
    </message>
    <message>
        <source>%1 and %2</source>
        <translation type="unfinished">%1 und %2</translation>
    </message>
    <message numerus="yes">
        <source>%n year(s)</source>
        <translation type="unfinished">
            <numerusform>%nJahr</numerusform>
            <numerusform>%n Jahre</numerusform>
        </translation>
    </message>
    </context>
<context>
    <name>BitcoinGUI</name>
    <message>
        <source>&amp;Overview</source>
        <translation type="unfinished">&amp;Übersicht</translation>
    </message>
    <message>
        <source>Show general overview of wallet</source>
        <translation type="unfinished">Allgemeine Übersicht des Wallets anzeigen.</translation>
    </message>
    <message>
        <source>&amp;Transactions</source>
        <translation type="unfinished">&amp;Transaktionen</translation>
    </message>
    <message>
        <source>Browse transaction history</source>
        <translation type="unfinished">Transaktionsverlauf anschauen</translation>
    </message>
    <message>
        <source>E&amp;xit</source>
        <translation type="unfinished">&amp;Beenden</translation>
    </message>
    <message>
        <source>Quit application</source>
        <translation type="unfinished">Anwendung beenden</translation>
    </message>
    <message>
        <source>&amp;About %1</source>
        <translation type="unfinished">&amp;Über %1</translation>
    </message>
    <message>
        <source>Show information about %1</source>
        <translation type="unfinished">Informationen anzeigen über %1</translation>
    </message>
    <message>
        <source>About &amp;Qt</source>
        <translation type="unfinished">Über &amp;Qt</translation>
    </message>
    <message>
        <source>Show information about Qt</source>
        <translation type="unfinished">Informationen anzeigen über Qt</translation>
    </message>
    <message>
        <source>Modify configuration options for %1</source>
        <translation type="unfinished">Konfiguration von %1 bearbeiten</translation>
    </message>
    <message>
        <source>Create a new wallet</source>
        <translation type="unfinished">Neues Wallet erstellen</translation>
    </message>
    <message>
        <source>&amp;Minimize</source>
        <translation type="unfinished">&amp;Minimieren</translation>
    </message>
    <message>
        <source>Wallet:</source>
        <translation type="unfinished">Wallet: </translation>
    </message>
    <message>
        <source>Network activity disabled.</source>
        <extracomment>A substring of the tooltip.</extracomment>
        <translation type="unfinished">Netzwerkaktivität deaktiviert.</translation>
    </message>
    <message>
        <source>Proxy is &lt;b&gt;enabled&lt;/b&gt;: %1</source>
        <translation type="unfinished">Proxy ist &lt;b&gt;aktiviert&lt;/b&gt;: %1</translation>
    </message>
    <message>
        <source>Send coins to a Qtum address</source>
        <translation type="unfinished">Qtums an eine Qtum-Adresse überweisen</translation>
    </message>
    <message>
        <source>Backup wallet to another location</source>
        <translation type="unfinished">Eine Wallet-Sicherungskopie erstellen und abspeichern</translation>
    </message>
    <message>
        <source>Change the passphrase used for wallet encryption</source>
        <translation type="unfinished">Die Passphrase ändern, die für die Wallet-Verschlüsselung benutzt wird</translation>
    </message>
    <message>
        <source>&amp;Send</source>
        <translation type="unfinished">&amp;Überweisen</translation>
    </message>
    <message>
        <source>&amp;Receive</source>
        <translation type="unfinished">&amp;Empfangen</translation>
    </message>
    <message>
        <source>&amp;Options…</source>
        <translation type="unfinished">&amp;Optionen…</translation>
    </message>
    <message>
        <source>&amp;Encrypt Wallet…</source>
        <translation type="unfinished">Wallet &amp;verschlüsseln…</translation>
    </message>
    <message>
        <source>Encrypt the private keys that belong to your wallet</source>
        <translation type="unfinished">Die zu Ihrer Wallet gehörenden privaten Schlüssel verschlüsseln</translation>
    </message>
    <message>
        <source>&amp;Backup Wallet…</source>
        <translation type="unfinished">Wallet &amp;sichern…</translation>
    </message>
    <message>
        <source>&amp;Change Passphrase…</source>
        <translation type="unfinished">Passphrase &amp;ändern…</translation>
    </message>
    <message>
        <source>Sign &amp;message…</source>
        <translation type="unfinished">&amp;Nachricht signieren</translation>
    </message>
    <message>
        <source>Sign messages with your Qtum addresses to prove you own them</source>
        <translation type="unfinished">Nachrichten signieren, um den Besitz Ihrer Qtum-Adressen zu beweisen</translation>
    </message>
    <message>
        <source>&amp;Verify message…</source>
        <translation type="unfinished">Nachricht &amp;verifizieren…</translation>
    </message>
    <message>
        <source>Verify messages to ensure they were signed with specified Qtum addresses</source>
        <translation type="unfinished">Nachrichten verifizieren, um sicherzustellen, dass diese mit den angegebenen Qtum-Adressen signiert wurden</translation>
    </message>
    <message>
        <source>&amp;Load PSBT from file…</source>
        <translation type="unfinished">&amp;Lade PSBT aus Datei…</translation>
    </message>
    <message>
        <source>Open &amp;URI…</source>
        <translation type="unfinished">Öffne &amp;URI…</translation>
    </message>
    <message>
        <source>Close Wallet…</source>
        <translation type="unfinished">Wallet schließen</translation>
    </message>
    <message>
        <source>Create Wallet…</source>
        <translation type="unfinished">Wallet erstellen…</translation>
    </message>
    <message>
        <source>Close All Wallets…</source>
        <translation type="unfinished">Schließe alle Wallets…</translation>
    </message>
    <message>
        <source>&amp;File</source>
        <translation type="unfinished">&amp;Datei</translation>
    </message>
    <message>
        <source>&amp;Settings</source>
        <translation type="unfinished">&amp;Einstellungen</translation>
    </message>
    <message>
        <source>&amp;Help</source>
        <translation type="unfinished">&amp;Hilfe</translation>
    </message>
    <message>
        <source>Tabs toolbar</source>
        <translation type="unfinished">Registerkartenleiste</translation>
    </message>
    <message>
        <source>Syncing Headers (%1%)…</source>
        <translation type="unfinished">Synchronisiere Header (%1%)…</translation>
    </message>
    <message>
        <source>Synchronizing with network…</source>
        <translation type="unfinished">Synchronisiere mit Netzwerk...</translation>
    </message>
    <message>
        <source>Indexing blocks on disk…</source>
        <translation type="unfinished">Indiziere Blöcke auf Datenträger...</translation>
    </message>
    <message>
        <source>Processing blocks on disk…</source>
        <translation type="unfinished">Verarbeite Blöcke auf Datenträger...</translation>
    </message>
    <message>
        <source>Connecting to peers…</source>
        <translation type="unfinished">Verbinde mit Gegenstellen...</translation>
    </message>
    <message>
        <source>Request payments (generates QR codes and qtum: URIs)</source>
        <translation type="unfinished">Zahlungen anfordern (erzeugt QR-Codes und qtum: URIs)</translation>
    </message>
    <message>
        <source>Show the list of used sending addresses and labels</source>
        <translation type="unfinished">Liste verwendeter Zahlungsadressen und Bezeichnungen anzeigen</translation>
    </message>
    <message>
        <source>Show the list of used receiving addresses and labels</source>
        <translation type="unfinished">Liste verwendeter Empfangsadressen und Bezeichnungen anzeigen</translation>
    </message>
    <message>
        <source>&amp;Command-line options</source>
        <translation type="unfinished">&amp;Kommandozeilenoptionen</translation>
    </message>
    <message numerus="yes">
        <source>Processed %n block(s) of transaction history.</source>
        <translation type="unfinished">
            <numerusform> %n Block der Transaktionshistorie verarbeitet.</numerusform>
            <numerusform> %n Blöcke der Transaktionshistorie verarbeitet.</numerusform>
        </translation>
    </message>
    <message>
        <source>%1 behind</source>
        <translation type="unfinished">%1 im Rückstand</translation>
    </message>
    <message>
        <source>Catching up…</source>
        <translation type="unfinished">Hole auf…</translation>
    </message>
    <message>
        <source>Last received block was generated %1 ago.</source>
        <translation type="unfinished">Zuletzt empfangener Block wurde generiert vor %1 .</translation>
    </message>
    <message>
        <source>Transactions after this will not yet be visible.</source>
        <translation type="unfinished">Transaktionen hiernach werden noch nicht angezeigt.</translation>
    </message>
    <message>
        <source>Error</source>
        <translation type="unfinished">Fehler</translation>
    </message>
    <message>
        <source>Warning</source>
        <translation type="unfinished">Warnung</translation>
    </message>
    <message>
        <source>Information</source>
        <translation type="unfinished">Informationen</translation>
    </message>
    <message>
        <source>Up to date</source>
        <translation type="unfinished">Auf aktuellem Stand</translation>
    </message>
    <message>
        <source>Ctrl+Q</source>
        <translation type="unfinished">STRG+B</translation>
    </message>
    <message>
        <source>Load Partially Signed Qtum Transaction</source>
        <translation type="unfinished">Lade teilsignierte Qtum-Transaktion</translation>
    </message>
    <message>
        <source>Load PSBT from &amp;clipboard…</source>
        <translation type="unfinished">Lade PSBT aus Zwischenablage…</translation>
    </message>
    <message>
        <source>Load Partially Signed Qtum Transaction from clipboard</source>
        <translation type="unfinished">Lade teilsignierte Qtum-Transaktion aus Zwischenablage</translation>
    </message>
    <message>
        <source>Node window</source>
        <translation type="unfinished">Node-Fenster</translation>
    </message>
    <message>
        <source>Open node debugging and diagnostic console</source>
        <translation type="unfinished">Öffne Node-Konsole für Fehlersuche und Diagnose</translation>
    </message>
    <message>
        <source>&amp;Sending addresses</source>
        <translation type="unfinished">&amp;Versandadressen</translation>
    </message>
    <message>
        <source>&amp;Receiving addresses</source>
        <translation type="unfinished">&amp;Empfangsadressen</translation>
    </message>
    <message>
        <source>Open a qtum: URI</source>
        <translation type="unfinished">Öffne qtum: URI</translation>
    </message>
    <message>
        <source>Open Wallet</source>
        <translation type="unfinished">Wallet öffnen</translation>
    </message>
    <message>
        <source>Open a wallet</source>
        <translation type="unfinished">Eine Wallet öffnen</translation>
    </message>
    <message>
        <source>Close wallet</source>
        <translation type="unfinished">Wallet schließen</translation>
    </message>
    <message>
        <source>Restore Wallet…</source>
        <extracomment>Name of the menu item that restores wallet from a backup file.</extracomment>
        <translation type="unfinished">Wallet wiederherstellen...</translation>
    </message>
    <message>
        <source>Restore a wallet from a backup file</source>
        <extracomment>Status tip for Restore Wallet menu item</extracomment>
        <translation type="unfinished">Wiederherstellen einer Wallet aus einer Sicherungsdatei</translation>
    </message>
    <message>
        <source>Close all wallets</source>
        <translation type="unfinished">Schließe alle Wallets</translation>
    </message>
    <message>
        <source>Migrate Wallet</source>
        <translation type="unfinished">Wallet migrieren</translation>
    </message>
    <message>
        <source>Migrate a wallet</source>
        <translation type="unfinished">Eine Wallet Migrieren</translation>
    </message>
    <message>
        <source>Show the %1 help message to get a list with possible Qtum command-line options</source>
        <translation type="unfinished">Zeige den "%1"-Hilfetext, um eine Liste mit möglichen Kommandozeilenoptionen zu erhalten</translation>
    </message>
    <message>
        <source>&amp;Mask values</source>
        <translation type="unfinished">&amp;Blende Werte aus</translation>
    </message>
    <message>
        <source>Mask the values in the Overview tab</source>
        <translation type="unfinished">Blende die Werte im Übersichtsreiter aus</translation>
    </message>
    <message>
        <source>default wallet</source>
        <translation type="unfinished">Standard-Wallet</translation>
    </message>
    <message>
        <source>No wallets available</source>
        <translation type="unfinished">Keine Wallets verfügbar</translation>
    </message>
    <message>
        <source>Wallet Data</source>
        <extracomment>Name of the wallet data file format.</extracomment>
        <translation type="unfinished">Wallet-Daten</translation>
    </message>
    <message>
        <source>Load Wallet Backup</source>
        <extracomment>The title for Restore Wallet File Windows</extracomment>
        <translation type="unfinished">Wallet-Backup laden</translation>
    </message>
    <message>
        <source>Restore Wallet</source>
        <extracomment>Title of pop-up window shown when the user is attempting to restore a wallet.</extracomment>
        <translation type="unfinished">Wallet wiederherstellen...</translation>
    </message>
    <message>
        <source>Wallet Name</source>
        <extracomment>Label of the input field where the name of the wallet is entered.</extracomment>
        <translation type="unfinished">Wallet-Name</translation>
    </message>
    <message>
        <source>&amp;Window</source>
        <translation type="unfinished">&amp;Programmfenster</translation>
    </message>
    <message>
        <source>Ctrl+M</source>
        <translation type="unfinished">STRG+M</translation>
    </message>
    <message>
        <source>Zoom</source>
        <translation type="unfinished">Vergrößern</translation>
    </message>
    <message>
        <source>Main Window</source>
        <translation type="unfinished">Hauptfenster</translation>
    </message>
    <message>
        <source>%1 client</source>
        <translation type="unfinished">%1 Client</translation>
    </message>
    <message>
        <source>&amp;Hide</source>
        <translation type="unfinished">&amp;Ausblenden</translation>
    </message>
    <message>
        <source>S&amp;how</source>
        <translation type="unfinished">&amp;Anzeigen</translation>
    </message>
    <message numerus="yes">
        <source>%n active connection(s) to Qtum network.</source>
        <extracomment>A substring of the tooltip.</extracomment>
        <translation type="unfinished">
            <numerusform>%n active connection(s) to Qtum network.</numerusform>
            <numerusform>%n aktive Verbindung(en) zum Qtum-Netzwerk</numerusform>
        </translation>
    </message>
    <message>
        <source>Click for more actions.</source>
        <extracomment>A substring of the tooltip. "More actions" are available via the context menu.</extracomment>
        <translation type="unfinished">Klicken für sonstige Aktionen.</translation>
    </message>
    <message>
        <source>Show Peers tab</source>
        <extracomment>A context menu item. The "Peers tab" is an element of the "Node window".</extracomment>
        <translation type="unfinished">Gegenstellen Reiter anzeigen</translation>
    </message>
    <message>
        <source>Disable network activity</source>
        <extracomment>A context menu item.</extracomment>
        <translation type="unfinished">Netzwerk Aktivität ausschalten</translation>
    </message>
    <message>
        <source>Enable network activity</source>
        <extracomment>A context menu item. The network activity was disabled previously.</extracomment>
        <translation type="unfinished">Netzwerk Aktivität einschalten</translation>
    </message>
    <message>
        <source>Pre-syncing Headers (%1%)…</source>
        <translation type="unfinished">Synchronisiere Header vorab (%1%)…</translation>
    </message>
    <message>
        <source>Error creating wallet</source>
        <translation type="unfinished">Fehler beim Erstellen des Wallets</translation>
    </message>
    <message>
        <source>Cannot create new wallet, the software was compiled without sqlite support (required for descriptor wallets)</source>
        <translation type="unfinished">Es kann keine neue Wallet erstellt werden, die Software wurde ohne SQLite-Unterstützung kompiliert (erforderlich für Deskriptor-Wallets)</translation>
    </message>
    <message>
        <source>Error: %1</source>
        <translation type="unfinished">Fehler: %1</translation>
    </message>
    <message>
        <source>Warning: %1</source>
        <translation type="unfinished">Warnung: %1</translation>
    </message>
    <message>
        <source>Date: %1
</source>
        <translation type="unfinished">Datum: %1
</translation>
    </message>
    <message>
        <source>Amount: %1
</source>
        <translation type="unfinished">Betrag: %1
</translation>
    </message>
    <message>
        <source>Type: %1
</source>
        <translation type="unfinished">Typ: %1
</translation>
    </message>
    <message>
        <source>Label: %1
</source>
        <translation type="unfinished">Bezeichnung: %1
</translation>
    </message>
    <message>
        <source>Address: %1
</source>
        <translation type="unfinished">Adresse: %1
</translation>
    </message>
    <message>
        <source>Sent transaction</source>
        <translation type="unfinished">Gesendete Transaktion</translation>
    </message>
    <message>
        <source>Incoming transaction</source>
        <translation type="unfinished">Eingehende Transaktion</translation>
    </message>
    <message>
        <source>HD key generation is &lt;b&gt;enabled&lt;/b&gt;</source>
        <translation type="unfinished">HD Schlüssel Generierung ist &lt;b&gt;aktiviert&lt;/b&gt;</translation>
    </message>
    <message>
        <source>HD key generation is &lt;b&gt;disabled&lt;/b&gt;</source>
        <translation type="unfinished">HD Schlüssel Generierung ist &lt;b&gt;deaktiviert&lt;/b&gt;</translation>
    </message>
    <message>
        <source>Private key &lt;b&gt;disabled&lt;/b&gt;</source>
        <translation type="unfinished">Privater Schlüssel &lt;b&gt;deaktiviert&lt;/b&gt;</translation>
    </message>
    <message>
        <source>Wallet is &lt;b&gt;encrypted&lt;/b&gt; and currently &lt;b&gt;unlocked&lt;/b&gt;</source>
        <translation type="unfinished">Wallet ist &lt;b&gt;verschlüsselt&lt;/b&gt; und aktuell &lt;b&gt;entsperrt&lt;/b&gt;.</translation>
    </message>
    <message>
        <source>Wallet is &lt;b&gt;encrypted&lt;/b&gt; and currently &lt;b&gt;locked&lt;/b&gt;</source>
        <translation type="unfinished">Wallet ist &lt;b&gt;verschlüsselt&lt;/b&gt; und aktuell &lt;b&gt;gesperrt&lt;/b&gt;</translation>
    </message>
    <message>
        <source>Original message:</source>
        <translation type="unfinished">Original-Nachricht:</translation>
    </message>
</context>
<context>
    <name>UnitDisplayStatusBarControl</name>
    <message>
        <source>Unit to show amounts in. Click to select another unit.</source>
        <translation type="unfinished">Die Einheit in der Beträge angezeigt werden. Klicken, um eine andere Einheit auszuwählen.</translation>
    </message>
</context>
<context>
    <name>CoinControlDialog</name>
    <message>
        <source>Coin Selection</source>
        <translation type="unfinished">Münzauswahl ("Coin Control")</translation>
    </message>
    <message>
        <source>Quantity:</source>
        <translation type="unfinished">Anzahl:</translation>
    </message>
    <message>
        <source>Amount:</source>
        <translation type="unfinished">Betrag:</translation>
    </message>
    <message>
        <source>Fee:</source>
        <translation type="unfinished">Gebühr:</translation>
    </message>
    <message>
        <source>After Fee:</source>
        <translation type="unfinished">Abzüglich Gebühr:</translation>
    </message>
    <message>
        <source>Change:</source>
        <translation type="unfinished">Wechselgeld:</translation>
    </message>
    <message>
        <source>(un)select all</source>
        <translation type="unfinished">Alles (de)selektieren</translation>
    </message>
    <message>
        <source>Tree mode</source>
        <translation type="unfinished">Baumansicht</translation>
    </message>
    <message>
        <source>List mode</source>
        <translation type="unfinished">Listenansicht</translation>
    </message>
    <message>
        <source>Amount</source>
        <translation type="unfinished">Betrag</translation>
    </message>
    <message>
        <source>Received with label</source>
        <translation type="unfinished">Empfangen mit Bezeichnung</translation>
    </message>
    <message>
        <source>Received with address</source>
        <translation type="unfinished">Empfangen mit Adresse</translation>
    </message>
    <message>
        <source>Date</source>
        <translation type="unfinished">Datum</translation>
    </message>
    <message>
        <source>Confirmations</source>
        <translation type="unfinished">Bestätigungen</translation>
    </message>
    <message>
        <source>Confirmed</source>
        <translation type="unfinished">Bestätigt</translation>
    </message>
    <message>
        <source>Copy amount</source>
        <translation type="unfinished">Betrag kopieren</translation>
    </message>
    <message>
        <source>&amp;Copy address</source>
        <translation type="unfinished">&amp;Adresse kopieren</translation>
    </message>
    <message>
        <source>Copy &amp;label</source>
        <translation type="unfinished">&amp;Bezeichnung kopieren</translation>
    </message>
    <message>
        <source>Copy &amp;amount</source>
        <translation type="unfinished">&amp;Betrag kopieren</translation>
    </message>
    <message>
        <source>Copy transaction &amp;ID and output index</source>
        <translation type="unfinished">Transaktion &amp;ID und Ausgabeindex kopieren</translation>
    </message>
    <message>
        <source>L&amp;ock unspent</source>
        <translation type="unfinished">Nicht ausgegebenen Betrag &amp;sperren</translation>
    </message>
    <message>
        <source>&amp;Unlock unspent</source>
        <translation type="unfinished">Nicht ausgegebenen Betrag &amp;entsperren</translation>
    </message>
    <message>
        <source>Copy quantity</source>
        <translation type="unfinished">Anzahl kopieren</translation>
    </message>
    <message>
        <source>Copy fee</source>
        <translation type="unfinished">Gebühr kopieren</translation>
    </message>
    <message>
        <source>Copy after fee</source>
        <translation type="unfinished">Abzüglich Gebühr kopieren</translation>
    </message>
    <message>
        <source>Copy bytes</source>
        <translation type="unfinished">Bytes kopieren</translation>
    </message>
    <message>
        <source>Copy change</source>
        <translation type="unfinished">Wechselgeld kopieren</translation>
    </message>
    <message>
        <source>(%1 locked)</source>
        <translation type="unfinished">(%1 gesperrt)</translation>
    </message>
    <message>
        <source>Can vary +/- %1 satoshi(s) per input.</source>
        <translation type="unfinished">Kann pro Eingabe um +/- %1 Satoshi(s) abweichen.</translation>
    </message>
    <message>
        <source>(no label)</source>
        <translation type="unfinished">(keine Bezeichnung)</translation>
    </message>
    <message>
        <source>change from %1 (%2)</source>
        <translation type="unfinished">Wechselgeld von %1 (%2)</translation>
    </message>
    <message>
        <source>(change)</source>
        <translation type="unfinished">(Wechselgeld)</translation>
    </message>
</context>
<context>
    <name>CreateWalletActivity</name>
    <message>
        <source>Create Wallet</source>
        <extracomment>Title of window indicating the progress of creation of a new wallet.</extracomment>
        <translation type="unfinished">Wallet erstellen</translation>
    </message>
    <message>
        <source>Creating Wallet &lt;b&gt;%1&lt;/b&gt;…</source>
        <extracomment>Descriptive text of the create wallet progress window which indicates to the user which wallet is currently being created.</extracomment>
        <translation type="unfinished">Erstelle Wallet &lt;b&gt;%1&lt;/b&gt;…</translation>
    </message>
    <message>
        <source>Create wallet failed</source>
        <translation type="unfinished">Fehler beim Wallet erstellen aufgetreten</translation>
    </message>
    <message>
        <source>Create wallet warning</source>
        <translation type="unfinished">Warnung beim Wallet erstellen aufgetreten</translation>
    </message>
    <message>
        <source>Can't list signers</source>
        <translation type="unfinished">Unterzeichner können nicht aufgelistet werden</translation>
    </message>
    <message>
        <source>Too many external signers found</source>
        <translation type="unfinished">Zu viele externe Unterzeichner erkannt.</translation>
    </message>
</context>
<context>
    <name>LoadWalletsActivity</name>
    <message>
        <source>Load Wallets</source>
        <extracomment>Title of progress window which is displayed when wallets are being loaded.</extracomment>
        <translation type="unfinished">Lade Wallets</translation>
    </message>
    <message>
        <source>Loading wallets…</source>
        <extracomment>Descriptive text of the load wallets progress window which indicates to the user that wallets are currently being loaded.</extracomment>
        <translation type="unfinished">Lade Wallets...</translation>
    </message>
</context>
<context>
    <name>MigrateWalletActivity</name>
    <message>
        <source>Migrate wallet</source>
        <translation type="unfinished">Wallet migrieren</translation>
    </message>
    <message>
        <source>Are you sure you wish to migrate the wallet &lt;i&gt;%1&lt;/i&gt;?</source>
        <translation type="unfinished">Sicher, dass die Wallet migriert werden soll? &lt;i&gt;%1&lt;/i&gt;?</translation>
    </message>
    <message>
        <source>Migrating the wallet will convert this wallet to one or more descriptor wallets. A new wallet backup will need to be made.
If this wallet contains any watchonly scripts, a new wallet will be created which contains those watchonly scripts.
If this wallet contains any solvable but not watched scripts, a different and new wallet will be created which contains those scripts.

The migration process will create a backup of the wallet before migrating. This backup file will be named &lt;wallet name&gt;-&lt;timestamp&gt;.legacy.bak and can be found in the directory for this wallet. In the event of an incorrect migration, the backup can be restored with the "Restore Wallet" functionality.</source>
        <translation type="unfinished">Durch die Migration der Wallet wird diese Wallet in eine oder mehrere Deskriptor-Wallets umgewandelt. Es muss ein neues Wallet-Backup erstellt werden.
Wenn diese Wallet Watchonly-Skripte enthält, wird eine neue Wallet erstellt, die diese Watchonly-Skripte enthält.
Wenn diese Wallet lösbare, aber nicht beobachtete Skripte enthält, wird eine andere und neue Wallet erstellt, die diese Skripte enthält.

Während des Migrationsprozesses wird vor der Migration ein Backup der Wallet erstellt. Diese Backup-Datei heißt &lt;wallet name&gt;-&lt;timestamp&gt;.legacy.bak und befindet sich im Verzeichnis für diese Wallet. Im Falle einer fehlerhaften Migration kann das Backup mit der Funktion "Wallet wiederherstellen" wiederhergestellt werden.</translation>
    </message>
    <message>
        <source>Migrate Wallet</source>
        <translation type="unfinished">Wallet migrieren</translation>
    </message>
    <message>
        <source>Migrating Wallet &lt;b&gt;%1&lt;/b&gt;…</source>
        <translation type="unfinished">Wallet migrieren &lt;b&gt;%1&lt;/b&gt;…</translation>
    </message>
    <message>
        <source>The wallet '%1' was migrated successfully.</source>
        <translation type="unfinished">Die Wallet '%1' wurde erfolgreich migriert.</translation>
    </message>
    <message>
        <source>Watchonly scripts have been migrated to a new wallet named '%1'.</source>
        <translation type="unfinished">Nur-beobachten Scripts wurden in eine neue Wallet namens '%1' überführt.</translation>
    </message>
    <message>
        <source>Solvable but not watched scripts have been migrated to a new wallet named '%1'.</source>
        <translation type="unfinished">Lösbare aber nicht beobachtete Scripts wurde in eine neue Wallet namens '%1' überführt.</translation>
    </message>
    <message>
        <source>Migration failed</source>
        <translation type="unfinished">Migration fehlgeschlagen</translation>
    </message>
    <message>
        <source>Migration Successful</source>
        <translation type="unfinished">Migration erfolgreich</translation>
    </message>
</context>
<context>
    <name>OpenWalletActivity</name>
    <message>
        <source>Open wallet failed</source>
        <translation type="unfinished">Wallet öffnen fehlgeschlagen</translation>
    </message>
    <message>
        <source>Open wallet warning</source>
        <translation type="unfinished">Wallet öffnen Warnung</translation>
    </message>
    <message>
        <source>default wallet</source>
        <translation type="unfinished">Standard-Wallet</translation>
    </message>
    <message>
        <source>Open Wallet</source>
        <extracomment>Title of window indicating the progress of opening of a wallet.</extracomment>
        <translation type="unfinished">Wallet öffnen</translation>
    </message>
    <message>
        <source>Opening Wallet &lt;b&gt;%1&lt;/b&gt;…</source>
        <extracomment>Descriptive text of the open wallet progress window which indicates to the user which wallet is currently being opened.</extracomment>
        <translation type="unfinished">Öffne Wallet &lt;b&gt;%1&lt;/b&gt;…</translation>
    </message>
</context>
<context>
    <name>RestoreWalletActivity</name>
    <message>
        <source>Restore Wallet</source>
        <extracomment>Title of progress window which is displayed when wallets are being restored.</extracomment>
        <translation type="unfinished">Wallet wiederherstellen...</translation>
    </message>
    <message>
        <source>Restoring Wallet &lt;b&gt;%1&lt;/b&gt;…</source>
        <extracomment>Descriptive text of the restore wallets progress window which indicates to the user that wallets are currently being restored.</extracomment>
        <translation type="unfinished">Wiederherstellen der Wallet &lt;b&gt;%1&lt;/b&gt;…</translation>
    </message>
    <message>
        <source>Restore wallet failed</source>
        <extracomment>Title of message box which is displayed when the wallet could not be restored.</extracomment>
        <translation type="unfinished">Wallet Wiederherstellung fehlgeschlagen</translation>
    </message>
    <message>
        <source>Restore wallet warning</source>
        <extracomment>Title of message box which is displayed when the wallet is restored with some warning.</extracomment>
        <translation type="unfinished">Wallet Wiederherstellungs Warnung</translation>
    </message>
    <message>
        <source>Restore wallet message</source>
        <extracomment>Title of message box which is displayed when the wallet is successfully restored.</extracomment>
        <translation type="unfinished">Wallet Wiederherstellungs Nachricht</translation>
    </message>
</context>
<context>
    <name>WalletController</name>
    <message>
        <source>Close wallet</source>
        <translation type="unfinished">Wallet schließen</translation>
    </message>
    <message>
        <source>Are you sure you wish to close the wallet &lt;i&gt;%1&lt;/i&gt;?</source>
        <translation type="unfinished">Sind Sie sich sicher, dass Sie die Wallet &lt;i&gt;%1&lt;/i&gt; schließen möchten?</translation>
    </message>
    <message>
        <source>Closing the wallet for too long can result in having to resync the entire chain if pruning is enabled.</source>
        <translation type="unfinished">Wenn Sie die Wallet zu lange schließen, kann es dazu kommen, dass Sie die gesamte Chain neu synchronisieren müssen, wenn Pruning aktiviert ist.</translation>
    </message>
    <message>
        <source>Close all wallets</source>
        <translation type="unfinished">Schließe alle Wallets</translation>
    </message>
    <message>
        <source>Are you sure you wish to close all wallets?</source>
        <translation type="unfinished">Sicher, dass Sie alle Wallets schließen möchten?</translation>
    </message>
</context>
<context>
    <name>CreateWalletDialog</name>
    <message>
        <source>Create Wallet</source>
        <translation type="unfinished">Wallet erstellen</translation>
    </message>
    <message>
        <source>You are one step away from creating your new wallet!</source>
        <translation type="unfinished">Nur noch einen Schritt entfernt um das neue Wallet zu erstellen!</translation>
    </message>
    <message>
        <source>Please provide a name and, if desired, enable any advanced options</source>
        <translation type="unfinished">Bitte einen Namen angeben und, falls gewünscht, alle erweiterten Optionen aktivieren</translation>
    </message>
    <message>
        <source>Encrypt the wallet. The wallet will be encrypted with a passphrase of your choice.</source>
        <translation type="unfinished">Wallet verschlüsseln. Das Wallet wird mit einer Passphrase deiner Wahl verschlüsselt.</translation>
    </message>
    <message>
        <source>Encrypt Wallet</source>
        <translation type="unfinished">Wallet verschlüsseln</translation>
    </message>
    <message>
        <source>Advanced Options</source>
        <translation type="unfinished">Erweiterte Optionen</translation>
    </message>
    <message>
        <source>Disable private keys for this wallet. Wallets with private keys disabled will have no private keys and cannot have an HD seed or imported private keys. This is ideal for watch-only wallets.</source>
        <translation type="unfinished">Deaktiviert private Schlüssel für dieses Wallet. Wallets mit deaktivierten privaten Schlüsseln werden keine privaten Schlüssel haben und können keinen HD Seed oder private Schlüssel importieren. Das ist ideal für Wallets, die nur beobachten.</translation>
    </message>
    <message>
        <source>Disable Private Keys</source>
        <translation type="unfinished">Private Keys deaktivieren</translation>
    </message>
    <message>
        <source>Make a blank wallet. Blank wallets do not initially have private keys or scripts. Private keys and addresses can be imported, or an HD seed can be set, at a later time.</source>
        <translation type="unfinished">Erzeugt ein leeres Wallet. Leere Wallets haben zu Anfang keine privaten Schlüssel oder Scripte. Private Schlüssel oder Adressen können importiert werden, ebenso können jetzt oder später HD-Seeds gesetzt werden.</translation>
    </message>
    <message>
        <source>Make Blank Wallet</source>
        <translation type="unfinished">Eine leere Wallet erstellen</translation>
    </message>
    <message>
        <source>Use an external signing device such as a hardware wallet. Configure the external signer script in wallet preferences first.</source>
        <translation type="unfinished">Verwenden Sie ein externes Signiergerät, z. B. eine Hardware-Wallet. Konfigurieren Sie zunächst das Skript für den externen Signierer in den Wallet-Einstellungen.</translation>
    </message>
    <message>
        <source>External signer</source>
        <translation type="unfinished">Externer Unterzeichner</translation>
    </message>
    <message>
        <source>Create</source>
        <translation type="unfinished">Erstellen</translation>
    </message>
    <message>
        <source>Compiled without external signing support (required for external signing)</source>
        <extracomment>"External signing" means using devices such as hardware wallets.</extracomment>
        <translation type="unfinished">Ohne Unterstützung für die Signierung durch externe Geräte Dritter kompiliert (notwendig für Signierung durch externe Geräte Dritter)</translation>
    </message>
</context>
<context>
    <name>EditAddressDialog</name>
    <message>
        <source>Edit Address</source>
        <translation type="unfinished">Adresse bearbeiten</translation>
    </message>
    <message>
        <source>&amp;Label</source>
        <translation type="unfinished">&amp;Bezeichnung</translation>
    </message>
    <message>
        <source>The label associated with this address list entry</source>
        <translation type="unfinished">Bezeichnung, die dem Adresslisteneintrag zugeordnet ist.</translation>
    </message>
    <message>
        <source>The address associated with this address list entry. This can only be modified for sending addresses.</source>
        <translation type="unfinished">Adresse, die dem Adresslisteneintrag zugeordnet ist. Diese kann nur bei Zahlungsadressen verändert werden.</translation>
    </message>
    <message>
        <source>&amp;Address</source>
        <translation type="unfinished">&amp;Adresse</translation>
    </message>
    <message>
        <source>New sending address</source>
        <translation type="unfinished">Neue Zahlungsadresse</translation>
    </message>
    <message>
        <source>Edit receiving address</source>
        <translation type="unfinished">Empfangsadresse bearbeiten</translation>
    </message>
    <message>
        <source>Edit sending address</source>
        <translation type="unfinished">Zahlungsadresse bearbeiten</translation>
    </message>
    <message>
        <source>The entered address "%1" is not a valid Qtum address.</source>
        <translation type="unfinished">Die eingegebene Adresse "%1" ist keine gültige Qtum-Adresse.</translation>
    </message>
    <message>
        <source>Address "%1" already exists as a receiving address with label "%2" and so cannot be added as a sending address.</source>
        <translation type="unfinished">Die Adresse "%1" existiert bereits als Empfangsadresse mit dem Label "%2" und kann daher nicht als Sendeadresse hinzugefügt werden.</translation>
    </message>
    <message>
        <source>The entered address "%1" is already in the address book with label "%2".</source>
        <translation type="unfinished">Die eingegebene Adresse "%1" befindet sich bereits im Adressbuch mit der Bezeichnung "%2".</translation>
    </message>
    <message>
        <source>Could not unlock wallet.</source>
        <translation type="unfinished">Wallet konnte nicht entsperrt werden.</translation>
    </message>
    <message>
        <source>New key generation failed.</source>
        <translation type="unfinished">Erzeugung eines neuen Schlüssels fehlgeschlagen.</translation>
    </message>
</context>
<context>
    <name>FreespaceChecker</name>
    <message>
        <source>A new data directory will be created.</source>
        <translation type="unfinished">Es wird ein neues Datenverzeichnis angelegt.</translation>
    </message>
    <message>
        <source>name</source>
        <translation type="unfinished">Name</translation>
    </message>
    <message>
        <source>Directory already exists. Add %1 if you intend to create a new directory here.</source>
        <translation type="unfinished">Verzeichnis existiert bereits. Fügen Sie %1 an, wenn Sie beabsichtigen hier ein neues Verzeichnis anzulegen.</translation>
    </message>
    <message>
        <source>Path already exists, and is not a directory.</source>
        <translation type="unfinished">Pfad existiert bereits und ist kein Verzeichnis.</translation>
    </message>
    <message>
        <source>Cannot create data directory here.</source>
        <translation type="unfinished">Datenverzeichnis kann hier nicht angelegt werden.</translation>
    </message>
</context>
<context>
    <name>Intro</name>
    <message numerus="yes">
        <source>%n GB of space available</source>
        <translation type="unfinished">
            <numerusform>%n GB Speicherplatz verfügbar</numerusform>
            <numerusform>%n GB Speicherplatz verfügbar</numerusform>
        </translation>
    </message>
    <message numerus="yes">
        <source>(of %n GB needed)</source>
        <translation type="unfinished">
            <numerusform>(von %n GB benötigt)</numerusform>
            <numerusform>(von %n GB benötigt)</numerusform>
        </translation>
    </message>
    <message numerus="yes">
        <source>(%n GB needed for full chain)</source>
        <translation type="unfinished">
            <numerusform>(%n GB benötigt für komplette Blockchain)</numerusform>
            <numerusform>(%n GB benötigt für komplette Blockchain)</numerusform>
        </translation>
    </message>
    <message>
        <source>Choose data directory</source>
        <translation type="unfinished">Datenverzeichnis auswählen</translation>
    </message>
    <message>
        <source>At least %1 GB of data will be stored in this directory, and it will grow over time.</source>
        <translation type="unfinished">Mindestens %1 GB Daten werden in diesem Verzeichnis gespeichert, und sie werden mit der Zeit zunehmen.</translation>
    </message>
    <message>
        <source>Approximately %1 GB of data will be stored in this directory.</source>
        <translation type="unfinished">Etwa %1 GB Daten werden in diesem Verzeichnis gespeichert.</translation>
    </message>
    <message numerus="yes">
        <source>(sufficient to restore backups %n day(s) old)</source>
        <extracomment>Explanatory text on the capability of the current prune target.</extracomment>
        <translation type="unfinished">
            <numerusform>(für Wiederherstellung ausreichende Sicherung %n Tag alt)</numerusform>
            <numerusform>(für Wiederherstellung ausreichende Sicherung %n Tage alt)</numerusform>
        </translation>
    </message>
    <message>
        <source>%1 will download and store a copy of the Qtum block chain.</source>
        <translation type="unfinished">%1 wird eine Kopie der Qtum-Blockchain herunterladen und speichern.</translation>
    </message>
    <message>
        <source>The wallet will also be stored in this directory.</source>
        <translation type="unfinished">Die Wallet wird ebenfalls in diesem Verzeichnis gespeichert.</translation>
    </message>
    <message>
        <source>Error: Specified data directory "%1" cannot be created.</source>
        <translation type="unfinished">Fehler: Angegebenes Datenverzeichnis "%1" kann nicht angelegt werden.</translation>
    </message>
    <message>
        <source>Error</source>
        <translation type="unfinished">Fehler</translation>
    </message>
    <message>
        <source>Welcome</source>
        <translation type="unfinished">Willkommen</translation>
    </message>
    <message>
        <source>Welcome to %1.</source>
        <translation type="unfinished">Willkommen bei %1.</translation>
    </message>
    <message>
        <source>As this is the first time the program is launched, you can choose where %1 will store its data.</source>
        <translation type="unfinished">Da Sie das Programm gerade zum ersten Mal starten, können Sie nun auswählen wo %1 seine Daten ablegen wird.</translation>
    </message>
    <message>
        <source>Limit block chain storage to</source>
        <translation type="unfinished">Blockchain-Speicher beschränken auf</translation>
    </message>
    <message>
        <source>Reverting this setting requires re-downloading the entire blockchain. It is faster to download the full chain first and prune it later. Disables some advanced features.</source>
        <translation type="unfinished">Um diese Einstellung wiederherzustellen, muss die gesamte Blockchain neu heruntergeladen werden. Es ist schneller, die gesamte Chain zuerst herunterzuladen und später zu kürzen. Deaktiviert einige erweiterte Funktionen.</translation>
    </message>
    <message>
        <source>This initial synchronisation is very demanding, and may expose hardware problems with your computer that had previously gone unnoticed. Each time you run %1, it will continue downloading where it left off.</source>
        <translation type="unfinished">Diese initiale Synchronisation führt zu hoher Last und kann Hardwareprobleme, die bisher nicht aufgetreten sind, mit dem Computer verursachen. Jedes Mal, beim %1 ausführen, wird der Download zum letzten Synchronisationspunkt fortgesetzt.</translation>
    </message>
    <message>
        <source>When you click OK, %1 will begin to download and process the full %4 block chain (%2 GB) starting with the earliest transactions in %3 when %4 initially launched.</source>
        <translation type="unfinished">Wenn Sie auf OK klicken, beginnt %1 mit dem Herunterladen und Verarbeiten der gesamten %4-Blockchain (%2GB), beginnend mit den frühesten Transaktionen in %3 beim ersten Start von %4.</translation>
    </message>
    <message>
        <source>If you have chosen to limit block chain storage (pruning), the historical data must still be downloaded and processed, but will be deleted afterward to keep your disk usage low.</source>
        <translation type="unfinished">Wenn man den Blockchain-Speicher begrenzt (pruning), müssen die historischen Daten dennoch heruntergeladen und verarbeitet werden. Diese Daten werden aber zu einem späteren Zeitpunkt gelöscht, um die Festplattennutzung niedrig zu halten.</translation>
    </message>
    <message>
        <source>Use the default data directory</source>
        <translation type="unfinished">Standard-Datenverzeichnis verwenden</translation>
    </message>
    <message>
        <source>Use a custom data directory:</source>
        <translation type="unfinished">Ein benutzerdefiniertes Datenverzeichnis verwenden:</translation>
    </message>
</context>
<context>
    <name>HelpMessageDialog</name>
    <message>
        <source>version</source>
        <translation type="unfinished">Version</translation>
    </message>
    <message>
        <source>About %1</source>
        <translation type="unfinished">Über %1</translation>
    </message>
    <message>
        <source>Command-line options</source>
        <translation type="unfinished">Kommandozeilenoptionen</translation>
    </message>
</context>
<context>
    <name>ShutdownWindow</name>
    <message>
        <source>%1 is shutting down…</source>
        <translation type="unfinished">%1 wird beendet...</translation>
    </message>
    <message>
        <source>Do not shut down the computer until this window disappears.</source>
        <translation type="unfinished">Fahren Sie den Computer nicht herunter, bevor dieses Fenster verschwindet.</translation>
    </message>
</context>
<context>
    <name>ModalOverlay</name>
    <message>
        <source>Form</source>
        <translation type="unfinished">Formular</translation>
    </message>
    <message>
        <source>Recent transactions may not yet be visible, and therefore your wallet's balance might be incorrect. This information will be correct once your wallet has finished synchronizing with the qtum network, as detailed below.</source>
        <translation type="unfinished">Neueste Transaktionen werden eventuell noch nicht angezeigt, daher könnte Ihr Kontostand veraltet sein. Er wird korrigiert, sobald Ihr Wallet die Synchronisation mit dem Qtum-Netzwerk erfolgreich abgeschlossen hat. Details dazu finden sich weiter unten.</translation>
    </message>
    <message>
        <source>Attempting to spend qtums that are affected by not-yet-displayed transactions will not be accepted by the network.</source>
        <translation type="unfinished">Versuche, Qtums aus noch nicht angezeigten Transaktionen auszugeben, werden vom Netzwerk nicht akzeptiert.</translation>
    </message>
    <message>
        <source>Number of blocks left</source>
        <translation type="unfinished">Anzahl verbleibender Blöcke</translation>
    </message>
    <message>
        <source>Unknown…</source>
        <translation type="unfinished">Unbekannt...</translation>
    </message>
    <message>
        <source>calculating…</source>
        <translation type="unfinished">berechne...</translation>
    </message>
    <message>
        <source>Last block time</source>
        <translation type="unfinished">Letzte Blockzeit</translation>
    </message>
    <message>
        <source>Progress</source>
        <translation type="unfinished">Fortschritt</translation>
    </message>
    <message>
        <source>Progress increase per hour</source>
        <translation type="unfinished">Fortschritt pro Stunde</translation>
    </message>
    <message>
        <source>Estimated time left until synced</source>
        <translation type="unfinished">Geschätzt verbleibende Zeit bis synchronisiert</translation>
    </message>
    <message>
        <source>Hide</source>
        <translation type="unfinished">Ausblenden</translation>
    </message>
    <message>
        <source>%1 is currently syncing.  It will download headers and blocks from peers and validate them until reaching the tip of the block chain.</source>
        <translation type="unfinished">%1 synchronisiert gerade. Es lädt Header und Blöcke von Gegenstellen und validiert sie bis zum Erreichen der Spitze der Blockchain.</translation>
    </message>
    <message>
        <source>Unknown. Syncing Headers (%1, %2%)…</source>
        <translation type="unfinished">Unbekannt. Synchronisiere Header (%1, %2%)...</translation>
    </message>
    <message>
        <source>Unknown. Pre-syncing Headers (%1, %2%)…</source>
        <translation type="unfinished">Unbekannt. vorsynchronisiere Header (%1, %2%)...</translation>
    </message>
</context>
<context>
    <name>OpenURIDialog</name>
    <message>
        <source>Open qtum URI</source>
        <translation type="unfinished">Öffne qtum URI</translation>
    </message>
    <message>
        <source>Paste address from clipboard</source>
        <extracomment>Tooltip text for button that allows you to paste an address that is in your clipboard.</extracomment>
        <translation type="unfinished">Adresse aus der Zwischenablage einfügen</translation>
    </message>
</context>
<context>
    <name>OptionsDialog</name>
    <message>
        <source>Options</source>
        <translation type="unfinished">Konfiguration</translation>
    </message>
    <message>
        <source>&amp;Main</source>
        <translation type="unfinished">&amp;Allgemein</translation>
    </message>
    <message>
        <source>Automatically start %1 after logging in to the system.</source>
        <translation type="unfinished">%1 nach der Anmeldung im System automatisch ausführen.</translation>
    </message>
    <message>
        <source>&amp;Start %1 on system login</source>
        <translation type="unfinished">&amp;Starte %1 nach Systemanmeldung</translation>
    </message>
    <message>
        <source>Enabling pruning significantly reduces the disk space required to store transactions. All blocks are still fully validated. Reverting this setting requires re-downloading the entire blockchain.</source>
        <translation type="unfinished">Durch das Aktivieren von Pruning wird der zum Speichern von Transaktionen benötigte Speicherplatz erheblich reduziert. Alle Blöcke werden weiterhin vollständig validiert. Um diese Einstellung rückgängig zu machen, muss die gesamte Blockchain erneut heruntergeladen werden.</translation>
    </message>
    <message>
        <source>Size of &amp;database cache</source>
        <translation type="unfinished">Größe des &amp;Datenbankpufferspeichers</translation>
    </message>
    <message>
        <source>Number of script &amp;verification threads</source>
        <translation type="unfinished">Anzahl an Skript-&amp;Verifizierungs-Threads</translation>
    </message>
    <message>
        <source>Full path to a %1 compatible script (e.g. C:\Downloads\hwi.exe or /Users/you/Downloads/hwi.py). Beware: malware can steal your coins!</source>
        <translation type="unfinished">Vollständiger Pfad zu %1 einem Qtum Core kompatibelen Script (z.B.: C:\Downloads\hwi.exe oder /Users/you/Downloads/hwi.py). Achtung: Malware kann Qtums stehlen!</translation>
    </message>
    <message>
        <source>IP address of the proxy (e.g. IPv4: 127.0.0.1 / IPv6: ::1)</source>
        <translation type="unfinished">IP-Adresse des Proxies (z.B. IPv4: 127.0.0.1 / IPv6: ::1)</translation>
    </message>
    <message>
        <source>Shows if the supplied default SOCKS5 proxy is used to reach peers via this network type.</source>
        <translation type="unfinished">Zeigt an, ob der gelieferte Standard SOCKS5 Proxy verwendet wurde, um die Peers mit diesem Netzwerktyp zu erreichen.</translation>
    </message>
    <message>
        <source>Minimize instead of exit the application when the window is closed. When this option is enabled, the application will be closed only after selecting Exit in the menu.</source>
        <translation type="unfinished">Minimiert die Anwendung anstatt sie zu beenden wenn das Fenster geschlossen wird. Wenn dies aktiviert ist, müssen Sie die Anwendung über "Beenden" im Menü schließen.</translation>
    </message>
    <message>
        <source>Font in the Overview tab: </source>
        <translation type="unfinished">Schriftart im Überblicks-Reiter:</translation>
    </message>
    <message>
        <source>Options set in this dialog are overridden by the command line:</source>
        <translation type="unfinished">Einstellungen in diesem Dialog werden von der Kommandozeile überschrieben:</translation>
    </message>
    <message>
        <source>Open the %1 configuration file from the working directory.</source>
        <translation type="unfinished">Öffnen Sie die %1 Konfigurationsdatei aus dem Arbeitsverzeichnis.</translation>
    </message>
    <message>
        <source>Open Configuration File</source>
        <translation type="unfinished">Konfigurationsdatei öffnen</translation>
    </message>
    <message>
        <source>Reset all client options to default.</source>
        <translation type="unfinished">Setzt die Clientkonfiguration auf Standardwerte zurück.</translation>
    </message>
    <message>
        <source>&amp;Reset Options</source>
        <translation type="unfinished">Konfiguration &amp;zurücksetzen</translation>
    </message>
    <message>
        <source>&amp;Network</source>
        <translation type="unfinished">&amp;Netzwerk</translation>
    </message>
    <message>
        <source>Prune &amp;block storage to</source>
        <translation type="unfinished">&amp;Blockspeicher kürzen auf</translation>
    </message>
    <message>
        <source>Reverting this setting requires re-downloading the entire blockchain.</source>
        <translation type="unfinished">Wenn diese Einstellung rückgängig gemacht wird, muss die komplette Blockchain erneut heruntergeladen werden.</translation>
    </message>
    <message>
        <source>Maximum database cache size. A larger cache can contribute to faster sync, after which the benefit is less pronounced for most use cases. Lowering the cache size will reduce memory usage. Unused mempool memory is shared for this cache.</source>
        <extracomment>Tooltip text for Options window setting that sets the size of the database cache. Explains the corresponding effects of increasing/decreasing this value.</extracomment>
        <translation type="unfinished">Maximale Größe des Datenbank-Caches. Ein größerer Cache kann zu einer schnelleren Synchronisierung beitragen, danach ist der Vorteil für die meisten Anwendungsfälle weniger ausgeprägt. Eine Verringerung der Cache-Größe reduziert den Speicherverbrauch. Ungenutzter Mempool-Speicher wird für diesen Cache gemeinsam genutzt.</translation>
    </message>
    <message>
        <source>Set the number of script verification threads. Negative values correspond to the number of cores you want to leave free to the system.</source>
        <extracomment>Tooltip text for Options window setting that sets the number of script verification threads. Explains that negative values mean to leave these many cores free to the system.</extracomment>
        <translation type="unfinished">Legen Sie die Anzahl der Skriptüberprüfungs-Threads fest. Negative Werte entsprechen der Anzahl der Kerne, die Sie für das System frei lassen möchten.</translation>
    </message>
    <message>
        <source>(0 = auto, &lt;0 = leave that many cores free)</source>
        <translation type="unfinished">(0 = automatisch, &lt;0 = so viele Kerne frei lassen)</translation>
    </message>
    <message>
        <source>This allows you or a third party tool to communicate with the node through command-line and JSON-RPC commands.</source>
        <extracomment>Tooltip text for Options window setting that enables the RPC server.</extracomment>
        <translation type="unfinished">Dies ermöglicht Ihnen oder einem Drittanbieter-Tool die Kommunikation mit dem Knoten über Befehlszeilen- und JSON-RPC-Befehle.</translation>
    </message>
    <message>
        <source>Enable R&amp;PC server</source>
        <extracomment>An Options window setting to enable the RPC server.</extracomment>
        <translation type="unfinished">R&amp;PC-Server aktivieren</translation>
    </message>
    <message>
        <source>W&amp;allet</source>
        <translation type="unfinished">B&amp;rieftasche</translation>
    </message>
    <message>
        <source>Whether to set subtract fee from amount as default or not.</source>
        <extracomment>Tooltip text for Options window setting that sets subtracting the fee from a sending amount as default.</extracomment>
        <translation type="unfinished">Wählen Sie, ob die Gebühr standardmäßig vom Betrag abgezogen werden soll oder nicht.</translation>
    </message>
    <message>
        <source>Subtract &amp;fee from amount by default</source>
        <extracomment>An Options window setting to set subtracting the fee from a sending amount as default.</extracomment>
        <translation type="unfinished">Standardmäßig die Gebühr vom Betrag abziehen</translation>
    </message>
    <message>
        <source>Expert</source>
        <translation type="unfinished">Experten-Optionen</translation>
    </message>
    <message>
        <source>Enable coin &amp;control features</source>
        <translation type="unfinished">"&amp;Coin Control"-Funktionen aktivieren</translation>
    </message>
    <message>
        <source>If you disable the spending of unconfirmed change, the change from a transaction cannot be used until that transaction has at least one confirmation. This also affects how your balance is computed.</source>
        <translation type="unfinished">Wenn Sie das Ausgeben von unbestätigtem Wechselgeld deaktivieren, kann das Wechselgeld einer Transaktion nicht verwendet werden, bis es mindestens eine Bestätigung erhalten hat. Dies wirkt sich auf die Berechnung des Kontostands aus.</translation>
    </message>
    <message>
        <source>&amp;Spend unconfirmed change</source>
        <translation type="unfinished">&amp;Unbestätigtes Wechselgeld darf ausgegeben werden</translation>
    </message>
    <message>
        <source>Enable &amp;PSBT controls</source>
        <extracomment>An options window setting to enable PSBT controls.</extracomment>
        <translation type="unfinished">&amp;PBST-Kontrollen aktivieren</translation>
    </message>
    <message>
        <source>Whether to show PSBT controls.</source>
        <extracomment>Tooltip text for options window setting that enables PSBT controls.</extracomment>
        <translation type="unfinished">Ob PSBT-Kontrollen angezeigt werden sollen. </translation>
    </message>
    <message>
        <source>External Signer (e.g. hardware wallet)</source>
        <translation type="unfinished">Gerät für externe Signierung (z. B.: Hardware wallet)</translation>
    </message>
    <message>
        <source>&amp;External signer script path</source>
        <translation type="unfinished">&amp;Pfad zum Script des externen Gerätes zur Signierung</translation>
    </message>
    <message>
        <source>Automatically open the Qtum client port on the router. This only works when your router supports UPnP and it is enabled.</source>
        <translation type="unfinished">Automatisch den Qtum-Clientport auf dem Router öffnen. Dies funktioniert nur, wenn Ihr Router UPnP unterstützt und dies aktiviert ist.</translation>
    </message>
    <message>
        <source>Map port using &amp;UPnP</source>
        <translation type="unfinished">Portweiterleitung via &amp;UPnP</translation>
    </message>
    <message>
        <source>Automatically open the Qtum client port on the router. This only works when your router supports NAT-PMP and it is enabled. The external port could be random.</source>
        <translation type="unfinished">Öffnet automatisch den Qtum-Client-Port auf dem Router. Dies funktioniert nur, wenn Ihr Router NAT-PMP unterstützt und es aktiviert ist. Der externe Port kann zufällig sein.</translation>
    </message>
    <message>
        <source>Map port using NA&amp;T-PMP</source>
        <translation type="unfinished">Map-Port mit NA&amp;T-PMP</translation>
    </message>
    <message>
        <source>Accept connections from outside.</source>
        <translation type="unfinished">Akzeptiere Verbindungen von außerhalb.</translation>
    </message>
    <message>
        <source>Allow incomin&amp;g connections</source>
        <translation type="unfinished">Erlaube &amp;eingehende Verbindungen</translation>
    </message>
    <message>
        <source>Connect to the Qtum network through a SOCKS5 proxy.</source>
        <translation type="unfinished">Über einen SOCKS5-Proxy mit dem Qtum-Netzwerk verbinden.</translation>
    </message>
    <message>
        <source>&amp;Connect through SOCKS5 proxy (default proxy):</source>
        <translation type="unfinished">Über einen SOCKS5-Proxy &amp;verbinden (Standardproxy):</translation>
    </message>
    <message>
        <source>Proxy &amp;IP:</source>
        <translation type="unfinished">Proxy-&amp;IP:</translation>
    </message>
    <message>
        <source>Port of the proxy (e.g. 9050)</source>
        <translation type="unfinished">Port des Proxies (z.B. 9050)</translation>
    </message>
    <message>
        <source>Used for reaching peers via:</source>
        <translation type="unfinished">Benutzt um Gegenstellen zu erreichen über:</translation>
    </message>
    <message>
        <source>&amp;Window</source>
        <translation type="unfinished">&amp;Programmfenster</translation>
    </message>
    <message>
        <source>Show the icon in the system tray.</source>
        <translation type="unfinished">Zeigt das Symbol in der Leiste an.</translation>
    </message>
    <message>
        <source>&amp;Show tray icon</source>
        <translation type="unfinished">&amp;Zeige Statusleistensymbol</translation>
    </message>
    <message>
        <source>Show only a tray icon after minimizing the window.</source>
        <translation type="unfinished">Nur ein Symbol im Infobereich anzeigen, nachdem das Programmfenster minimiert wurde.</translation>
    </message>
    <message>
        <source>&amp;Minimize to the tray instead of the taskbar</source>
        <translation type="unfinished">In den Infobereich anstatt in die Taskleiste &amp;minimieren</translation>
    </message>
    <message>
        <source>M&amp;inimize on close</source>
        <translation type="unfinished">Beim Schließen m&amp;inimieren</translation>
    </message>
    <message>
        <source>&amp;Display</source>
        <translation type="unfinished">&amp;Anzeige</translation>
    </message>
    <message>
        <source>User Interface &amp;language:</source>
        <translation type="unfinished">&amp;Sprache der Benutzeroberfläche:</translation>
    </message>
    <message>
        <source>The user interface language can be set here. This setting will take effect after restarting %1.</source>
        <translation type="unfinished">Die Sprache der Benutzeroberflächen kann hier festgelegt werden. Diese Einstellung wird nach einem Neustart von %1 wirksam werden.</translation>
    </message>
    <message>
        <source>&amp;Unit to show amounts in:</source>
        <translation type="unfinished">&amp;Einheit der Beträge:</translation>
    </message>
    <message>
        <source>Choose the default subdivision unit to show in the interface and when sending coins.</source>
        <translation type="unfinished">Wählen Sie die standardmäßige Untereinheit, die in der Benutzeroberfläche und beim Überweisen von Qtums angezeigt werden soll.</translation>
    </message>
    <message>
        <source>Third-party URLs (e.g. a block explorer) that appear in the transactions tab as context menu items. %s in the URL is replaced by transaction hash. Multiple URLs are separated by vertical bar |.</source>
        <translation type="unfinished">URLs von Drittanbietern (z. B. eines Block-Explorers), erscheinen als Kontextmenüpunkte auf der Registerkarte. %s in der URL wird durch den Transaktionshash ersetzt. Mehrere URLs werden durch senkrechte Striche | getrennt.</translation>
    </message>
    <message>
        <source>&amp;Third-party transaction URLs</source>
        <translation type="unfinished">&amp;Transaktions-URLs von Drittparteien</translation>
    </message>
    <message>
        <source>Whether to show coin control features or not.</source>
        <translation type="unfinished">Legt fest, ob die "Coin Control"-Funktionen angezeigt werden.</translation>
    </message>
    <message>
        <source>Connect to the Qtum network through a separate SOCKS5 proxy for Tor onion services.</source>
        <translation type="unfinished">Verbinde mit dem Qtum-Netzwerk über einen separaten SOCKS5-Proxy für Tor-Onion-Dienste.</translation>
    </message>
    <message>
        <source>Use separate SOCKS&amp;5 proxy to reach peers via Tor onion services:</source>
        <translation type="unfinished">Nutze separaten SOCKS&amp;5-Proxy um Gegenstellen über Tor-Onion-Dienste zu erreichen:</translation>
    </message>
    <message>
        <source>&amp;Cancel</source>
        <translation type="unfinished">&amp;Abbrechen</translation>
    </message>
    <message>
        <source>Compiled without external signing support (required for external signing)</source>
        <extracomment>"External signing" means using devices such as hardware wallets.</extracomment>
        <translation type="unfinished">Ohne Unterstützung für die Signierung durch externe Geräte Dritter kompiliert (notwendig für Signierung durch externe Geräte Dritter)</translation>
    </message>
    <message>
        <source>default</source>
        <translation type="unfinished">Standard</translation>
    </message>
    <message>
        <source>none</source>
        <translation type="unfinished">keine</translation>
    </message>
    <message>
        <source>Confirm options reset</source>
        <extracomment>Window title text of pop-up window shown when the user has chosen to reset options.</extracomment>
        <translation type="unfinished">Zurücksetzen der Konfiguration bestätigen</translation>
    </message>
    <message>
        <source>Client restart required to activate changes.</source>
        <extracomment>Text explaining that the settings changed will not come into effect until the client is restarted.</extracomment>
        <translation type="unfinished">Client-Neustart erforderlich, um Änderungen zu aktivieren.</translation>
    </message>
    <message>
        <source>Current settings will be backed up at "%1".</source>
        <extracomment>Text explaining to the user that the client's current settings will be backed up at a specific location. %1 is a stand-in argument for the backup location's path.</extracomment>
        <translation type="unfinished">Aktuelle Einstellungen werden in "%1" gespeichert.</translation>
    </message>
    <message>
        <source>Client will be shut down. Do you want to proceed?</source>
        <extracomment>Text asking the user to confirm if they would like to proceed with a client shutdown.</extracomment>
        <translation type="unfinished">Client wird beendet. Möchten Sie den Vorgang fortsetzen?</translation>
    </message>
    <message>
        <source>Configuration options</source>
        <extracomment>Window title text of pop-up box that allows opening up of configuration file.</extracomment>
        <translation type="unfinished">Konfigurationsoptionen</translation>
    </message>
    <message>
        <source>The configuration file is used to specify advanced user options which override GUI settings. Additionally, any command-line options will override this configuration file.</source>
        <extracomment>Explanatory text about the priority order of instructions considered by client. The order from high to low being: command-line, configuration file, GUI settings.</extracomment>
        <translation type="unfinished">Die Konfigurationsdatei wird verwendet, um erweiterte Benutzeroptionen festzulegen, die die GUI-Einstellungen überschreiben. Darüber hinaus werden alle Befehlszeilenoptionen diese Konfigurationsdatei überschreiben.</translation>
    </message>
    <message>
        <source>Continue</source>
        <translation type="unfinished">Weiter</translation>
    </message>
    <message>
        <source>Cancel</source>
        <translation type="unfinished">Abbrechen</translation>
    </message>
    <message>
        <source>Error</source>
        <translation type="unfinished">Fehler</translation>
    </message>
    <message>
        <source>The configuration file could not be opened.</source>
        <translation type="unfinished">Die Konfigurationsdatei konnte nicht geöffnet werden.</translation>
    </message>
    <message>
        <source>This change would require a client restart.</source>
        <translation type="unfinished">Diese Änderung würde einen Client-Neustart erfordern.</translation>
    </message>
    <message>
        <source>The supplied proxy address is invalid.</source>
        <translation type="unfinished">Die eingegebene Proxy-Adresse ist ungültig.</translation>
    </message>
</context>
<context>
    <name>OptionsModel</name>
    <message>
        <source>Could not read setting "%1", %2.</source>
        <translation type="unfinished">Die folgende Einstellung konnte nicht gelesen werden "%1", %2.</translation>
    </message>
</context>
<context>
    <name>OverviewPage</name>
    <message>
        <source>Form</source>
        <translation type="unfinished">Formular</translation>
    </message>
    <message>
        <source>The displayed information may be out of date. Your wallet automatically synchronizes with the Qtum network after a connection is established, but this process has not completed yet.</source>
        <translation type="unfinished">Die angezeigten Informationen sind möglicherweise nicht mehr aktuell. Ihre Wallet wird automatisch synchronisiert, nachdem eine Verbindung zum Qtum-Netzwerk hergestellt wurde. Dieser Prozess ist jedoch derzeit noch nicht abgeschlossen.</translation>
    </message>
    <message>
        <source>Watch-only:</source>
        <translation type="unfinished">Beobachtet:</translation>
    </message>
    <message>
        <source>Available:</source>
        <translation type="unfinished">Verfügbar:</translation>
    </message>
    <message>
        <source>Your current spendable balance</source>
        <translation type="unfinished">Ihr aktuell verfügbarer Kontostand</translation>
    </message>
    <message>
        <source>Pending:</source>
        <translation type="unfinished">Ausstehend:</translation>
    </message>
    <message>
        <source>Total of transactions that have yet to be confirmed, and do not yet count toward the spendable balance</source>
        <translation type="unfinished">Gesamtbetrag aus unbestätigten Transaktionen, der noch nicht im aktuell verfügbaren Kontostand enthalten ist</translation>
    </message>
    <message>
        <source>Immature:</source>
        <translation type="unfinished">Unreif:</translation>
    </message>
    <message>
        <source>Mined balance that has not yet matured</source>
        <translation type="unfinished">Erarbeiteter Betrag der noch nicht gereift ist</translation>
    </message>
    <message>
        <source>Balances</source>
        <translation type="unfinished">Kontostände</translation>
    </message>
    <message>
        <source>Total:</source>
        <translation type="unfinished">Gesamtbetrag:</translation>
    </message>
    <message>
        <source>Your current total balance</source>
        <translation type="unfinished">Ihr aktueller Gesamtbetrag</translation>
    </message>
    <message>
        <source>Your current balance in watch-only addresses</source>
        <translation type="unfinished">Ihr aktueller Kontostand in nur-beobachteten Adressen</translation>
    </message>
    <message>
        <source>Spendable:</source>
        <translation type="unfinished">Verfügbar:</translation>
    </message>
    <message>
        <source>Recent transactions</source>
        <translation type="unfinished">Letzte Transaktionen</translation>
    </message>
    <message>
        <source>Unconfirmed transactions to watch-only addresses</source>
        <translation type="unfinished">Unbestätigte Transaktionen an nur-beobachtete Adressen</translation>
    </message>
    <message>
        <source>Mined balance in watch-only addresses that has not yet matured</source>
        <translation type="unfinished">Erarbeiteter Betrag in nur-beobachteten Adressen der noch nicht gereift ist</translation>
    </message>
    <message>
        <source>Current total balance in watch-only addresses</source>
        <translation type="unfinished">Aktueller Gesamtbetrag in nur-beobachteten Adressen</translation>
    </message>
    <message>
        <source>Privacy mode activated for the Overview tab. To unmask the values, uncheck Settings-&gt;Mask values.</source>
        <translation type="unfinished">Datenschutz-Modus aktiviert für den Übersichtsreiter. Um die Werte einzublenden, deaktiviere Einstellungen-&gt;Werte ausblenden.</translation>
    </message>
</context>
<context>
    <name>PSBTOperationsDialog</name>
    <message>
        <source>PSBT Operations</source>
        <translation type="unfinished">PSBT-Operationen</translation>
    </message>
    <message>
        <source>Sign Tx</source>
        <translation type="unfinished">Signiere Tx</translation>
    </message>
    <message>
        <source>Broadcast Tx</source>
        <translation type="unfinished">Rundsende Tx</translation>
    </message>
    <message>
        <source>Copy to Clipboard</source>
        <translation type="unfinished">Kopiere in Zwischenablage</translation>
    </message>
    <message>
        <source>Save…</source>
        <translation type="unfinished">Speichern...</translation>
    </message>
    <message>
        <source>Close</source>
        <translation type="unfinished">Schließen</translation>
    </message>
    <message>
        <source>Failed to load transaction: %1</source>
        <translation type="unfinished">Laden der Transaktion fehlgeschlagen: %1</translation>
    </message>
    <message>
        <source>Failed to sign transaction: %1</source>
        <translation type="unfinished">Signieren der Transaktion fehlgeschlagen: %1</translation>
    </message>
    <message>
        <source>Cannot sign inputs while wallet is locked.</source>
        <translation type="unfinished">Eingaben können nicht unterzeichnet werden, wenn die Wallet gesperrt ist.</translation>
    </message>
    <message>
        <source>Could not sign any more inputs.</source>
        <translation type="unfinished">Konnte keinerlei weitere Eingaben signieren.</translation>
    </message>
    <message>
        <source>Signed %1 inputs, but more signatures are still required.</source>
        <translation type="unfinished">%1 Eingaben signiert, doch noch sind weitere Signaturen erforderlich.</translation>
    </message>
    <message>
        <source>Signed transaction successfully. Transaction is ready to broadcast.</source>
        <translation type="unfinished">Transaktion erfolgreich signiert. Transaktion ist bereit für Rundsendung.</translation>
    </message>
    <message>
        <source>Unknown error processing transaction.</source>
        <translation type="unfinished">Unbekannter Fehler bei der Transaktionsverarbeitung</translation>
    </message>
    <message>
        <source>Transaction broadcast successfully! Transaction ID: %1</source>
        <translation type="unfinished">Transaktion erfolgreich rundgesendet! Transaktions-ID: %1</translation>
    </message>
    <message>
        <source>Transaction broadcast failed: %1</source>
        <translation type="unfinished">Rundsenden der Transaktion fehlgeschlagen: %1</translation>
    </message>
    <message>
        <source>PSBT copied to clipboard.</source>
        <translation type="unfinished">PSBT in Zwischenablage kopiert.</translation>
    </message>
    <message>
        <source>Save Transaction Data</source>
        <translation type="unfinished">Speichere Transaktionsdaten</translation>
    </message>
    <message>
        <source>Partially Signed Transaction (Binary)</source>
        <extracomment>Expanded name of the binary PSBT file format. See: BIP 174.</extracomment>
        <translation type="unfinished">Teilweise signierte Transaktion (binär)</translation>
    </message>
    <message>
        <source>PSBT saved to disk.</source>
        <translation type="unfinished">PSBT auf Platte gespeichert.</translation>
    </message>
    <message>
        <source>Sends %1 to %2</source>
        <translation type="unfinished">Schickt %1 an %2</translation>
    </message>
    <message>
        <source>own address</source>
        <translation type="unfinished">eigene Adresse</translation>
    </message>
    <message>
        <source>Unable to calculate transaction fee or total transaction amount.</source>
        <translation type="unfinished">Kann die Gebühr oder den Gesamtbetrag der Transaktion nicht berechnen.</translation>
    </message>
    <message>
        <source>Pays transaction fee: </source>
        <translation type="unfinished">Zahlt Transaktionsgebühr:</translation>
    </message>
    <message>
        <source>Total Amount</source>
        <translation type="unfinished">Gesamtbetrag</translation>
    </message>
    <message>
        <source>or</source>
        <translation type="unfinished">oder</translation>
    </message>
    <message>
        <source>Transaction has %1 unsigned inputs.</source>
        <translation type="unfinished">Transaktion hat %1 unsignierte Eingaben.</translation>
    </message>
    <message>
        <source>Transaction is missing some information about inputs.</source>
        <translation type="unfinished">Der Transaktion fehlen einige Informationen über Eingaben.</translation>
    </message>
    <message>
        <source>Transaction still needs signature(s).</source>
        <translation type="unfinished">Transaktion erfordert weiterhin Signatur(en).</translation>
    </message>
    <message>
        <source>(But no wallet is loaded.)</source>
        <translation type="unfinished">(Aber kein Wallet ist geladen.)</translation>
    </message>
    <message>
        <source>(But this wallet cannot sign transactions.)</source>
        <translation type="unfinished">(doch diese Wallet kann Transaktionen nicht signieren)</translation>
    </message>
    <message>
        <source>(But this wallet does not have the right keys.)</source>
        <translation type="unfinished">(doch diese Wallet hat nicht die richtigen Schlüssel)</translation>
    </message>
    <message>
        <source>Transaction is fully signed and ready for broadcast.</source>
        <translation type="unfinished">Transaktion ist vollständig signiert und zur Rundsendung bereit.</translation>
    </message>
    <message>
        <source>Transaction status is unknown.</source>
        <translation type="unfinished">Transaktionsstatus ist unbekannt.</translation>
    </message>
</context>
<context>
    <name>PaymentServer</name>
    <message>
        <source>Payment request error</source>
        <translation type="unfinished">Fehler bei der Zahlungsanforderung</translation>
    </message>
    <message>
        <source>Cannot start qtum: click-to-pay handler</source>
        <translation type="unfinished">Kann Qtum nicht starten: Klicken-zum-Bezahlen-Verarbeiter</translation>
    </message>
    <message>
        <source>URI handling</source>
        <translation type="unfinished">URI-Verarbeitung</translation>
    </message>
    <message>
        <source>'qtum://' is not a valid URI. Use 'qtum:' instead.</source>
        <translation type="unfinished">'qtum://' ist kein gültiger URL. Bitte 'qtum:' nutzen.</translation>
    </message>
    <message>
        <source>Cannot process payment request because BIP70 is not supported.
Due to widespread security flaws in BIP70 it's strongly recommended that any merchant instructions to switch wallets be ignored.
If you are receiving this error you should request the merchant provide a BIP21 compatible URI.</source>
        <translation type="unfinished">Zahlungsanforderung kann nicht verarbeitet werden, da BIP70 nicht unterstützt wird.
Aufgrund der weit verbreiteten Sicherheitslücken in BIP70 wird dringend empfohlen, die Anweisungen des Händlers zum Wechsel des Wallets zu ignorieren.
Wenn Sie diese Fehlermeldung erhalten, sollten Sie den Händler bitten, einen BIP21-kompatiblen URI bereitzustellen.</translation>
    </message>
    <message>
        <source>URI cannot be parsed! This can be caused by an invalid Qtum address or malformed URI parameters.</source>
        <translation type="unfinished">URI kann nicht analysiert werden! Dies kann durch eine ungültige Qtum-Adresse oder fehlerhafte URI-Parameter verursacht werden.</translation>
    </message>
    <message>
        <source>Payment request file handling</source>
        <translation type="unfinished">Zahlungsanforderungsdatei-Verarbeitung</translation>
    </message>
</context>
<context>
    <name>PeerTableModel</name>
    <message>
        <source>User Agent</source>
        <extracomment>Title of Peers Table column which contains the peer's User Agent string.</extracomment>
        <translation type="unfinished">User-Agent</translation>
    </message>
    <message>
        <source>Peer</source>
        <extracomment>Title of Peers Table column which contains a unique number used to identify a connection.</extracomment>
        <translation type="unfinished">Gegenstelle</translation>
    </message>
    <message>
        <source>Age</source>
        <extracomment>Title of Peers Table column which indicates the duration (length of time) since the peer connection started.</extracomment>
        <translation type="unfinished">Alter</translation>
    </message>
    <message>
        <source>Direction</source>
        <extracomment>Title of Peers Table column which indicates the direction the peer connection was initiated from.</extracomment>
        <translation type="unfinished">Richtung</translation>
    </message>
    <message>
        <source>Sent</source>
        <extracomment>Title of Peers Table column which indicates the total amount of network information we have sent to the peer.</extracomment>
        <translation type="unfinished">Gesendet</translation>
    </message>
    <message>
        <source>Received</source>
        <extracomment>Title of Peers Table column which indicates the total amount of network information we have received from the peer.</extracomment>
        <translation type="unfinished">Empfangen</translation>
    </message>
    <message>
        <source>Address</source>
        <extracomment>Title of Peers Table column which contains the IP/Onion/I2P address of the connected peer.</extracomment>
        <translation type="unfinished">Adresse</translation>
    </message>
    <message>
        <source>Type</source>
        <extracomment>Title of Peers Table column which describes the type of peer connection. The "type" describes why the connection exists.</extracomment>
        <translation type="unfinished">Typ</translation>
    </message>
    <message>
        <source>Network</source>
        <extracomment>Title of Peers Table column which states the network the peer connected through.</extracomment>
        <translation type="unfinished">Netzwerk</translation>
    </message>
    <message>
        <source>Inbound</source>
        <extracomment>An Inbound Connection from a Peer.</extracomment>
        <translation type="unfinished">Eingehend</translation>
    </message>
    <message>
        <source>Outbound</source>
        <extracomment>An Outbound Connection to a Peer.</extracomment>
        <translation type="unfinished">Ausgehend</translation>
    </message>
</context>
<context>
    <name>QRImageWidget</name>
    <message>
        <source>&amp;Save Image…</source>
        <translation type="unfinished">&amp;Bild speichern...</translation>
    </message>
    <message>
        <source>&amp;Copy Image</source>
        <translation type="unfinished">Grafik &amp;kopieren</translation>
    </message>
    <message>
        <source>Resulting URI too long, try to reduce the text for label / message.</source>
        <translation type="unfinished">Resultierende URI ist zu lang, bitte den Text für Bezeichnung/Nachricht kürzen.</translation>
    </message>
    <message>
        <source>Error encoding URI into QR Code.</source>
        <translation type="unfinished">Beim Kodieren der URI in den QR-Code ist ein Fehler aufgetreten.</translation>
    </message>
    <message>
        <source>QR code support not available.</source>
        <translation type="unfinished">QR Code Funktionalität nicht vorhanden</translation>
    </message>
    <message>
        <source>Save QR Code</source>
        <translation type="unfinished">QR-Code speichern</translation>
    </message>
    <message>
        <source>PNG Image</source>
        <extracomment>Expanded name of the PNG file format. See: https://en.wikipedia.org/wiki/Portable_Network_Graphics.</extracomment>
        <translation type="unfinished">PNG-Bild</translation>
    </message>
</context>
<context>
    <name>RPCConsole</name>
    <message>
        <source>N/A</source>
        <translation type="unfinished">k.A.</translation>
    </message>
    <message>
        <source>Client version</source>
        <translation type="unfinished">Client-Version</translation>
    </message>
    <message>
        <source>&amp;Information</source>
        <translation type="unfinished">&amp;Informationen</translation>
    </message>
    <message>
        <source>General</source>
        <translation type="unfinished">Allgemein</translation>
    </message>
    <message>
        <source>Datadir</source>
        <translation type="unfinished">Datenverzeichnis</translation>
    </message>
    <message>
        <source>To specify a non-default location of the data directory use the '%1' option.</source>
        <translation type="unfinished">Verwenden Sie die Option '%1' um einen anderen, nicht standardmäßigen Speicherort für das Datenverzeichnis festzulegen.</translation>
    </message>
    <message>
        <source>Blocksdir</source>
        <translation type="unfinished">Blockverzeichnis</translation>
    </message>
    <message>
        <source>To specify a non-default location of the blocks directory use the '%1' option.</source>
        <translation type="unfinished">Verwenden Sie die Option '%1' um einen anderen, nicht standardmäßigen Speicherort für das Blöckeverzeichnis festzulegen.</translation>
    </message>
    <message>
        <source>Startup time</source>
        <translation type="unfinished">Startzeit</translation>
    </message>
    <message>
        <source>Network</source>
        <translation type="unfinished">Netzwerk</translation>
    </message>
    <message>
        <source>Number of connections</source>
        <translation type="unfinished">Anzahl der Verbindungen</translation>
    </message>
    <message>
        <source>Block chain</source>
        <translation type="unfinished">Blockchain</translation>
    </message>
    <message>
        <source>Memory Pool</source>
        <translation type="unfinished">Speicher-Pool</translation>
    </message>
    <message>
        <source>Current number of transactions</source>
        <translation type="unfinished">Aktuelle Anzahl der Transaktionen</translation>
    </message>
    <message>
        <source>Memory usage</source>
        <translation type="unfinished">Speichernutzung</translation>
    </message>
    <message>
        <source>(none)</source>
        <translation type="unfinished">(keine)</translation>
    </message>
    <message>
        <source>&amp;Reset</source>
        <translation type="unfinished">&amp;Zurücksetzen</translation>
    </message>
    <message>
        <source>Received</source>
        <translation type="unfinished">Empfangen</translation>
    </message>
    <message>
        <source>Sent</source>
        <translation type="unfinished">Gesendet</translation>
    </message>
    <message>
        <source>&amp;Peers</source>
        <translation type="unfinished">&amp;Gegenstellen</translation>
    </message>
    <message>
        <source>Banned peers</source>
        <translation type="unfinished">Gesperrte Gegenstellen</translation>
    </message>
    <message>
        <source>Select a peer to view detailed information.</source>
        <translation type="unfinished">Gegenstelle auswählen, um detaillierte Informationen zu erhalten.</translation>
    </message>
    <message>
        <source>The transport layer version: %1</source>
        <translation type="unfinished">Die Transportschicht-Version: %1</translation>
    </message>
    <message>
        <source>The BIP324 session ID string in hex, if any.</source>
        <translation type="unfinished">Die BIP324-Sitzungs-ID-Zeichenfolge in hexadezimaler Form, falls vorhanden.</translation>
    </message>
    <message>
        <source>Whether we relay transactions to this peer.</source>
        <translation type="unfinished">Ob wir Adressen an diese Gegenstelle weiterleiten.</translation>
    </message>
    <message>
        <source>Transaction Relay</source>
        <translation type="unfinished">Transaktions-Relay</translation>
    </message>
    <message>
        <source>Starting Block</source>
        <translation type="unfinished">Start Block</translation>
    </message>
    <message>
        <source>Synced Headers</source>
        <translation type="unfinished">Synchronisierte Header</translation>
    </message>
    <message>
        <source>Synced Blocks</source>
        <translation type="unfinished">Synchronisierte Blöcke</translation>
    </message>
    <message>
        <source>Last Transaction</source>
        <translation type="unfinished">Letzte Transaktion</translation>
    </message>
    <message>
        <source>The mapped Autonomous System used for diversifying peer selection.</source>
        <translation type="unfinished">Das zugeordnete autonome System zur Diversifizierung der Gegenstellen-Auswahl.</translation>
    </message>
    <message>
        <source>Mapped AS</source>
        <translation type="unfinished">Zugeordnetes AS</translation>
    </message>
    <message>
        <source>Whether we relay addresses to this peer.</source>
        <extracomment>Tooltip text for the Address Relay field in the peer details area, which displays whether we relay addresses to this peer (Yes/No).</extracomment>
        <translation type="unfinished">Ob wir Adressen an diese Gegenstelle weiterleiten.</translation>
    </message>
    <message>
        <source>Address Relay</source>
        <extracomment>Text title for the Address Relay field in the peer details area, which displays whether we relay addresses to this peer (Yes/No).</extracomment>
        <translation type="unfinished">Adress-Relay</translation>
    </message>
    <message>
        <source>The total number of addresses received from this peer that were processed (excludes addresses that were dropped due to rate-limiting).</source>
        <extracomment>Tooltip text for the Addresses Processed field in the peer details area, which displays the total number of addresses received from this peer that were processed (excludes addresses that were dropped due to rate-limiting).</extracomment>
        <translation type="unfinished">Die Gesamtzahl der von dieser Gegenstelle empfangenen Adressen, die aufgrund von Ratenbegrenzung verworfen (nicht verarbeitet) wurden.</translation>
    </message>
    <message>
        <source>The total number of addresses received from this peer that were dropped (not processed) due to rate-limiting.</source>
        <extracomment>Tooltip text for the Addresses Rate-Limited field in the peer details area, which displays the total number of addresses received from this peer that were dropped (not processed) due to rate-limiting.</extracomment>
        <translation type="unfinished">Die Gesamtzahl der von dieser Gegenstelle empfangenen Adressen, die aufgrund von Ratenbegrenzung verworfen (nicht verarbeitet) wurden.</translation>
    </message>
    <message>
        <source>Addresses Processed</source>
        <extracomment>Text title for the Addresses Processed field in the peer details area, which displays the total number of addresses received from this peer that were processed (excludes addresses that were dropped due to rate-limiting).</extracomment>
        <translation type="unfinished">Verarbeitete Adressen</translation>
    </message>
    <message>
        <source>Addresses Rate-Limited</source>
        <extracomment>Text title for the Addresses Rate-Limited field in the peer details area, which displays the total number of addresses received from this peer that were dropped (not processed) due to rate-limiting.</extracomment>
        <translation type="unfinished">Ratenbeschränkte Adressen</translation>
    </message>
    <message>
        <source>User Agent</source>
        <translation type="unfinished">User-Agent</translation>
    </message>
    <message>
        <source>Node window</source>
        <translation type="unfinished">Node-Fenster</translation>
    </message>
    <message>
        <source>Current block height</source>
        <translation type="unfinished">Aktuelle Blockhöhe</translation>
    </message>
    <message>
        <source>Open the %1 debug log file from the current data directory. This can take a few seconds for large log files.</source>
        <translation type="unfinished">Öffnet die %1-Debug-Protokolldatei aus dem aktuellen Datenverzeichnis. Dies kann bei großen Protokolldateien einige Sekunden dauern.</translation>
    </message>
    <message>
        <source>Decrease font size</source>
        <translation type="unfinished">Schrift verkleinern</translation>
    </message>
    <message>
        <source>Increase font size</source>
        <translation type="unfinished">Schrift vergrößern</translation>
    </message>
    <message>
        <source>Permissions</source>
        <translation type="unfinished">Berechtigungen</translation>
    </message>
    <message>
        <source>The direction and type of peer connection: %1</source>
        <translation type="unfinished">Die Richtung und der Typ der Gegenstellen-Verbindung: %1</translation>
    </message>
    <message>
        <source>Direction/Type</source>
        <translation type="unfinished">Richtung/Typ</translation>
    </message>
    <message>
        <source>The network protocol this peer is connected through: IPv4, IPv6, Onion, I2P, or CJDNS.</source>
        <translation type="unfinished">Das Netzwerkprotokoll, über das diese Gegenstelle verbunden ist, ist: IPv4, IPv6, Onion, I2P oder CJDNS.</translation>
    </message>
    <message>
        <source>Services</source>
        <translation type="unfinished">Dienste</translation>
    </message>
    <message>
        <source>High bandwidth BIP152 compact block relay: %1</source>
        <translation type="unfinished">Kompakte BIP152 Blockweiterleitung mit hoher Bandbreite: %1</translation>
    </message>
    <message>
        <source>High Bandwidth</source>
        <translation type="unfinished">Hohe Bandbreite</translation>
    </message>
    <message>
        <source>Connection Time</source>
        <translation type="unfinished">Verbindungsdauer</translation>
    </message>
    <message>
        <source>Elapsed time since a novel block passing initial validity checks was received from this peer.</source>
        <translation type="unfinished">Abgelaufene Zeit seitdem ein neuer Block mit erfolgreichen initialen Gültigkeitsprüfungen von dieser Gegenstelle empfangen wurde.</translation>
    </message>
    <message>
        <source>Last Block</source>
        <translation type="unfinished">Letzter Block</translation>
    </message>
    <message>
        <source>Elapsed time since a novel transaction accepted into our mempool was received from this peer.</source>
        <extracomment>Tooltip text for the Last Transaction field in the peer details area.</extracomment>
        <translation type="unfinished">Abgelaufene Zeit seit eine neue Transaktion, die in unseren Speicherpool hineingelassen wurde, von dieser Gegenstelle empfangen wurde.</translation>
    </message>
    <message>
        <source>Last Send</source>
        <translation type="unfinished">Letzte Übertragung</translation>
    </message>
    <message>
        <source>Last Receive</source>
        <translation type="unfinished">Letzter Empfang</translation>
    </message>
    <message>
        <source>Ping Time</source>
        <translation type="unfinished">Ping-Zeit</translation>
    </message>
    <message>
        <source>The duration of a currently outstanding ping.</source>
        <translation type="unfinished">Die Laufzeit eines aktuell ausstehenden Ping.</translation>
    </message>
    <message>
        <source>Ping Wait</source>
        <translation type="unfinished">Ping-Wartezeit</translation>
    </message>
    <message>
        <source>Min Ping</source>
        <translation type="unfinished">Minimaler Ping</translation>
    </message>
    <message>
        <source>Time Offset</source>
        <translation type="unfinished">Zeitversatz</translation>
    </message>
    <message>
        <source>Last block time</source>
        <translation type="unfinished">Letzte Blockzeit</translation>
    </message>
    <message>
        <source>&amp;Open</source>
        <translation type="unfinished">&amp;Öffnen</translation>
    </message>
    <message>
        <source>&amp;Console</source>
        <translation type="unfinished">&amp;Konsole</translation>
    </message>
    <message>
        <source>&amp;Network Traffic</source>
        <translation type="unfinished">&amp;Netzwerkauslastung</translation>
    </message>
    <message>
        <source>Totals</source>
        <translation type="unfinished">Gesamtbetrag:</translation>
    </message>
    <message>
        <source>Debug log file</source>
        <translation type="unfinished">Debug-Protokolldatei</translation>
    </message>
    <message>
        <source>Clear console</source>
        <translation type="unfinished">Konsole zurücksetzen</translation>
    </message>
    <message>
        <source>In:</source>
        <translation type="unfinished">Ein:</translation>
    </message>
    <message>
        <source>Out:</source>
        <translation type="unfinished">Aus:</translation>
    </message>
    <message>
        <source>Inbound: initiated by peer</source>
        <extracomment>Explanatory text for an inbound peer connection.</extracomment>
        <translation type="unfinished">Eingehend: wurde von Gegenstelle initiiert</translation>
    </message>
    <message>
        <source>Outbound Full Relay: default</source>
        <extracomment>Explanatory text for an outbound peer connection that relays all network information. This is the default behavior for outbound connections.</extracomment>
        <translation type="unfinished">Ausgehende vollständige Weiterleitung: Standard</translation>
    </message>
    <message>
        <source>Outbound Block Relay: does not relay transactions or addresses</source>
        <extracomment>Explanatory text for an outbound peer connection that relays network information about blocks and not transactions or addresses.</extracomment>
        <translation type="unfinished">Ausgehende Blockweiterleitung: leitet Transaktionen und Adressen nicht weiter</translation>
    </message>
    <message>
        <source>Outbound Manual: added using RPC %1 or %2/%3 configuration options</source>
        <extracomment>Explanatory text for an outbound peer connection that was established manually through one of several methods. The numbered arguments are stand-ins for the methods available to establish manual connections.</extracomment>
        <translation type="unfinished">Ausgehend Manuell: durch die RPC %1 oder %2/%3 Konfigurationsoptionen hinzugefügt</translation>
    </message>
    <message>
        <source>Outbound Feeler: short-lived, for testing addresses</source>
        <extracomment>Explanatory text for a short-lived outbound peer connection that is used to test the aliveness of known addresses.</extracomment>
        <translation type="unfinished">Ausgehender Fühler: kurzlebig, zum Testen von Adressen</translation>
    </message>
    <message>
        <source>Outbound Address Fetch: short-lived, for soliciting addresses</source>
        <extracomment>Explanatory text for a short-lived outbound peer connection that is used to request addresses from a peer.</extracomment>
        <translation type="unfinished">Ausgehende Adressensammlung: kurzlebig, zum Anfragen von Adressen</translation>
    </message>
    <message>
        <source>detecting: peer could be v1 or v2</source>
        <extracomment>Explanatory text for "detecting" transport type.</extracomment>
        <translation type="unfinished">Erkennen: Peer könnte v1 oder v2 sein</translation>
    </message>
    <message>
        <source>v1: unencrypted, plaintext transport protocol</source>
        <extracomment>Explanatory text for v1 transport type.</extracomment>
        <translation type="unfinished">V1: Unverschlüsseltes Klartext-Transportprotokoll</translation>
    </message>
    <message>
        <source>v2: BIP324 encrypted transport protocol</source>
        <extracomment>Explanatory text for v2 transport type.</extracomment>
        <translation type="unfinished">v2: BIP324 verschlüsseltes Transportprotokoll</translation>
    </message>
    <message>
        <source>we selected the peer for high bandwidth relay</source>
        <translation type="unfinished">Wir haben die Gegenstelle zum Weiterleiten mit hoher Bandbreite ausgewählt</translation>
    </message>
    <message>
        <source>the peer selected us for high bandwidth relay</source>
        <translation type="unfinished">Die Gegenstelle hat uns zum Weiterleiten mit hoher Bandbreite ausgewählt</translation>
    </message>
    <message>
        <source>no high bandwidth relay selected</source>
        <translation type="unfinished">Keine Weiterleitung mit hoher Bandbreite ausgewählt</translation>
    </message>
    <message>
        <source>Ctrl++</source>
        <extracomment>Main shortcut to increase the RPC console font size.</extracomment>
        <translation type="unfinished">Strg++</translation>
    </message>
    <message>
        <source>Ctrl+=</source>
        <extracomment>Secondary shortcut to increase the RPC console font size.</extracomment>
        <translation type="unfinished">Strg+=</translation>
    </message>
    <message>
        <source>Ctrl+-</source>
        <extracomment>Main shortcut to decrease the RPC console font size.</extracomment>
        <translation type="unfinished">Strg+-</translation>
    </message>
    <message>
        <source>Ctrl+_</source>
        <extracomment>Secondary shortcut to decrease the RPC console font size.</extracomment>
        <translation type="unfinished">Strg+_</translation>
    </message>
    <message>
        <source>&amp;Copy address</source>
        <extracomment>Context menu action to copy the address of a peer.</extracomment>
        <translation type="unfinished">&amp;Adresse kopieren</translation>
    </message>
    <message>
        <source>&amp;Disconnect</source>
        <translation type="unfinished">&amp;Trennen</translation>
    </message>
    <message>
        <source>1 &amp;hour</source>
        <translation type="unfinished">1 &amp;Stunde</translation>
    </message>
    <message>
        <source>1 d&amp;ay</source>
        <translation type="unfinished">1 T&amp;ag</translation>
    </message>
    <message>
        <source>1 &amp;week</source>
        <translation type="unfinished">1 &amp;Woche</translation>
    </message>
    <message>
        <source>1 &amp;year</source>
        <translation type="unfinished">1 &amp;Jahr</translation>
    </message>
    <message>
        <source>&amp;Copy IP/Netmask</source>
        <extracomment>Context menu action to copy the IP/Netmask of a banned peer. IP/Netmask is the combination of a peer's IP address and its Netmask. For IP address, see: https://en.wikipedia.org/wiki/IP_address.</extracomment>
        <translation type="unfinished">&amp;Kopiere IP/Netzmaske</translation>
    </message>
    <message>
        <source>&amp;Unban</source>
        <translation type="unfinished">&amp;Entsperren</translation>
    </message>
    <message>
        <source>Network activity disabled</source>
        <translation type="unfinished">Netzwerkaktivität deaktiviert</translation>
    </message>
    <message>
        <source>Executing command without any wallet</source>
        <translation type="unfinished">Befehl wird ohne spezifizierte Wallet ausgeführt</translation>
    </message>
    <message>
        <source>Ctrl+I</source>
        <translation type="unfinished">Strg+I</translation>
    </message>
    <message>
        <source>Ctrl+T</source>
        <translation type="unfinished">Strg+T</translation>
    </message>
    <message>
        <source>Ctrl+N</source>
        <translation type="unfinished">Strg+N</translation>
    </message>
    <message>
        <source>Ctrl+P</source>
        <translation type="unfinished">Strg+P</translation>
    </message>
    <message>
        <source>Node window - [%1]</source>
        <translation type="unfinished">Node-Fenster - [%1]</translation>
    </message>
    <message>
        <source>Executing command using "%1" wallet</source>
        <translation type="unfinished">Befehl wird mit Wallet "%1" ausgeführt</translation>
    </message>
    <message>
        <source>Welcome to the %1 RPC console.
Use up and down arrows to navigate history, and %2 to clear screen.
Use %3 and %4 to increase or decrease the font size.
Type %5 for an overview of available commands.
For more information on using this console, type %6.

%7WARNING: Scammers have been active, telling users to type commands here, stealing their wallet contents. Do not use this console without fully understanding the ramifications of a command.%8</source>
        <extracomment>RPC console welcome message. Placeholders %7 and %8 are style tags for the warning content, and they are not space separated from the rest of the text intentionally.</extracomment>
        <translation type="unfinished">Willkommen bei der %1 RPC Konsole.
Benutze die Auf/Ab Pfeiltasten, um durch die Historie zu navigieren, und %2, um den Bildschirm zu löschen.
Benutze %3 und %4, um die Fontgröße zu vergrößern bzw. verkleinern.
Tippe %5 für einen Überblick über verfügbare Befehle.
Für weitere Informationen über diese Konsole, tippe %6.

%7ACHTUNG: Es sind Betrüger zu Gange, die Benutzer anweisen, hier Kommandos einzugeben, wodurch sie den Inhalt der Wallet stehlen können. Benutze diese Konsole nicht, ohne die Implikationen eines Kommandos vollständig zu verstehen.%8</translation>
    </message>
    <message>
        <source>Executing…</source>
        <extracomment>A console message indicating an entered command is currently being executed.</extracomment>
        <translation type="unfinished">Ausführen…</translation>
    </message>
    <message>
        <source>(peer: %1)</source>
        <translation type="unfinished">(Gegenstelle: %1)</translation>
    </message>
    <message>
        <source>via %1</source>
        <translation type="unfinished">über %1</translation>
    </message>
    <message>
        <source>Yes</source>
        <translation type="unfinished">Ja</translation>
    </message>
    <message>
        <source>No</source>
        <translation type="unfinished">Nein</translation>
    </message>
    <message>
        <source>To</source>
        <translation type="unfinished">An</translation>
    </message>
    <message>
        <source>From</source>
        <translation type="unfinished">Von</translation>
    </message>
    <message>
        <source>Ban for</source>
        <translation type="unfinished">Sperren für</translation>
    </message>
    <message>
        <source>Never</source>
        <translation type="unfinished">Nie</translation>
    </message>
    <message>
        <source>Unknown</source>
        <translation type="unfinished">Unbekannt</translation>
    </message>
</context>
<context>
    <name>ReceiveCoinsDialog</name>
    <message>
        <source>&amp;Amount:</source>
        <translation type="unfinished">&amp;Betrag:</translation>
    </message>
    <message>
        <source>&amp;Label:</source>
        <translation type="unfinished">&amp;Bezeichnung:</translation>
    </message>
    <message>
        <source>&amp;Message:</source>
        <translation type="unfinished">&amp;Nachricht:</translation>
    </message>
    <message>
        <source>An optional message to attach to the payment request, which will be displayed when the request is opened. Note: The message will not be sent with the payment over the Qtum network.</source>
        <translation type="unfinished">Eine optionale Nachricht, die an die Zahlungsanforderung angehängt wird. Sie wird angezeigt, wenn die Anforderung geöffnet wird. Hinweis: Diese Nachricht wird nicht mit der Zahlung über das Qtum-Netzwerk gesendet.</translation>
    </message>
    <message>
        <source>An optional label to associate with the new receiving address.</source>
        <translation type="unfinished">Eine optionale Bezeichnung, die der neuen Empfangsadresse zugeordnet wird.</translation>
    </message>
    <message>
        <source>Use this form to request payments. All fields are &lt;b&gt;optional&lt;/b&gt;.</source>
        <translation type="unfinished">Verwenden Sie dieses Formular, um Zahlungen anzufordern. Alle Felder sind &lt;b&gt;optional&lt;/b&gt;.</translation>
    </message>
    <message>
        <source>An optional amount to request. Leave this empty or zero to not request a specific amount.</source>
        <translation type="unfinished">Ein optional angeforderter Betrag. Lassen Sie dieses Feld leer oder setzen Sie es auf 0, um keinen spezifischen Betrag anzufordern.</translation>
    </message>
    <message>
        <source>An optional label to associate with the new receiving address (used by you to identify an invoice).  It is also attached to the payment request.</source>
        <translation type="unfinished">Ein optionales Etikett zu einer neuen Empfängeradresse (für dich zum Identifizieren einer Rechnung). Es wird auch der Zahlungsanforderung beigefügt.</translation>
    </message>
    <message>
        <source>An optional message that is attached to the payment request and may be displayed to the sender.</source>
        <translation type="unfinished">Eine optionale Nachricht, die der Zahlungsanforderung beigefügt wird und dem Absender angezeigt werden kann.</translation>
    </message>
    <message>
        <source>&amp;Create new receiving address</source>
        <translation type="unfinished">&amp;Neue Empfangsadresse erstellen</translation>
    </message>
    <message>
        <source>Clear all fields of the form.</source>
        <translation type="unfinished">Alle Formularfelder zurücksetzen.</translation>
    </message>
    <message>
        <source>Clear</source>
        <translation type="unfinished">Zurücksetzen</translation>
    </message>
    <message>
        <source>Requested payments history</source>
        <translation type="unfinished">Verlauf der angeforderten Zahlungen</translation>
    </message>
    <message>
        <source>Show the selected request (does the same as double clicking an entry)</source>
        <translation type="unfinished">Ausgewählte Zahlungsanforderungen anzeigen (entspricht einem Doppelklick auf einen Eintrag)</translation>
    </message>
    <message>
        <source>Show</source>
        <translation type="unfinished">Anzeigen</translation>
    </message>
    <message>
        <source>Remove the selected entries from the list</source>
        <translation type="unfinished">Ausgewählte Einträge aus der Liste entfernen</translation>
    </message>
    <message>
        <source>Remove</source>
        <translation type="unfinished">Entfernen</translation>
    </message>
    <message>
        <source>Copy &amp;URI</source>
        <translation type="unfinished">&amp;URI kopieren</translation>
    </message>
    <message>
        <source>&amp;Copy address</source>
        <translation type="unfinished">&amp;Adresse kopieren</translation>
    </message>
    <message>
        <source>Copy &amp;label</source>
        <translation type="unfinished">&amp;Bezeichnung kopieren</translation>
    </message>
    <message>
        <source>Copy &amp;message</source>
        <translation type="unfinished">&amp;Nachricht kopieren</translation>
    </message>
    <message>
        <source>Copy &amp;amount</source>
        <translation type="unfinished">&amp;Betrag kopieren</translation>
    </message>
    <message>
        <source>Not recommended due to higher fees and less protection against typos.</source>
        <translation type="unfinished">Nicht zu empfehlen aufgrund höherer Gebühren und geringerem Schutz vor Tippfehlern.</translation>
    </message>
    <message>
        <source>Generates an address compatible with older wallets.</source>
        <translation type="unfinished">Generiert eine Adresse, die mit älteren Wallets kompatibel ist.</translation>
    </message>
    <message>
        <source>Generates a native segwit address (BIP-173). Some old wallets don't support it.</source>
        <translation type="unfinished">Generiert eine native Segwit-Adresse (BIP-173). Einige alte Wallets unterstützen es nicht.</translation>
    </message>
    <message>
        <source>Bech32m (BIP-350) is an upgrade to Bech32, wallet support is still limited.</source>
        <translation type="unfinished">Bech32m (BIP-350) ist ein Upgrade auf Bech32, Wallet-Unterstützung ist immer noch eingeschränkt.</translation>
    </message>
    <message>
        <source>Could not unlock wallet.</source>
        <translation type="unfinished">Wallet konnte nicht entsperrt werden.</translation>
    </message>
    <message>
        <source>Could not generate new %1 address</source>
        <translation type="unfinished">Konnte neue %1 Adresse nicht erzeugen.</translation>
    </message>
</context>
<context>
    <name>ReceiveRequestDialog</name>
    <message>
        <source>Request payment to …</source>
        <translation type="unfinished">Zahlung anfordern an ...</translation>
    </message>
    <message>
        <source>Address:</source>
        <translation type="unfinished">Adresse:</translation>
    </message>
    <message>
        <source>Amount:</source>
        <translation type="unfinished">Betrag:</translation>
    </message>
    <message>
        <source>Label:</source>
        <translation type="unfinished">Bezeichnung:</translation>
    </message>
    <message>
        <source>Message:</source>
        <translation type="unfinished">Nachricht:</translation>
    </message>
    <message>
        <source>Wallet:</source>
        <translation type="unfinished">Wallet: </translation>
    </message>
    <message>
        <source>Copy &amp;URI</source>
        <translation type="unfinished">&amp;URI kopieren</translation>
    </message>
    <message>
        <source>Copy &amp;Address</source>
        <translation type="unfinished">&amp;Adresse kopieren</translation>
    </message>
    <message>
        <source>&amp;Verify</source>
        <translation type="unfinished">&amp;Überprüfen</translation>
    </message>
    <message>
        <source>Verify this address on e.g. a hardware wallet screen</source>
        <translation type="unfinished">Verifizieren Sie diese Adresse z.B. auf dem Display Ihres Hardware-Wallets</translation>
    </message>
    <message>
        <source>&amp;Save Image…</source>
        <translation type="unfinished">&amp;Bild speichern...</translation>
    </message>
    <message>
        <source>Payment information</source>
        <translation type="unfinished">Zahlungsinformationen</translation>
    </message>
    <message>
        <source>Request payment to %1</source>
        <translation type="unfinished">Zahlung anfordern an %1</translation>
    </message>
</context>
<context>
    <name>RecentRequestsTableModel</name>
    <message>
        <source>Date</source>
        <translation type="unfinished">Datum</translation>
    </message>
    <message>
        <source>Label</source>
        <translation type="unfinished">Bezeichnung</translation>
    </message>
    <message>
        <source>Message</source>
        <translation type="unfinished">Nachricht</translation>
    </message>
    <message>
        <source>(no label)</source>
        <translation type="unfinished">(keine Bezeichnung)</translation>
    </message>
    <message>
        <source>(no message)</source>
        <translation type="unfinished">(keine Nachricht)</translation>
    </message>
    <message>
        <source>(no amount requested)</source>
        <translation type="unfinished">(kein Betrag angefordert)</translation>
    </message>
    <message>
        <source>Requested</source>
        <translation type="unfinished">Angefordert</translation>
    </message>
</context>
<context>
    <name>SendCoinsDialog</name>
    <message>
        <source>Send Coins</source>
        <translation type="unfinished">Qtums überweisen</translation>
    </message>
    <message>
        <source>Coin Control Features</source>
        <translation type="unfinished">"Coin Control"-Funktionen</translation>
    </message>
    <message>
        <source>automatically selected</source>
        <translation type="unfinished">automatisch ausgewählt</translation>
    </message>
    <message>
        <source>Insufficient funds!</source>
        <translation type="unfinished">Unzureichender Kontostand!</translation>
    </message>
    <message>
        <source>Quantity:</source>
        <translation type="unfinished">Anzahl:</translation>
    </message>
    <message>
        <source>Amount:</source>
        <translation type="unfinished">Betrag:</translation>
    </message>
    <message>
        <source>Fee:</source>
        <translation type="unfinished">Gebühr:</translation>
    </message>
    <message>
        <source>After Fee:</source>
        <translation type="unfinished">Abzüglich Gebühr:</translation>
    </message>
    <message>
        <source>Change:</source>
        <translation type="unfinished">Wechselgeld:</translation>
    </message>
    <message>
        <source>If this is activated, but the change address is empty or invalid, change will be sent to a newly generated address.</source>
        <translation type="unfinished">Wenn dies aktiviert ist, aber die Wechselgeld-Adresse leer oder ungültig ist, wird das Wechselgeld an eine neu generierte Adresse gesendet.</translation>
    </message>
    <message>
        <source>Custom change address</source>
        <translation type="unfinished">Benutzerdefinierte Wechselgeld-Adresse</translation>
    </message>
    <message>
        <source>Transaction Fee:</source>
        <translation type="unfinished">Transaktionsgebühr:</translation>
    </message>
    <message>
        <source>Using the fallbackfee can result in sending a transaction that will take several hours or days (or never) to confirm. Consider choosing your fee manually or wait until you have validated the complete chain.</source>
        <translation type="unfinished">Die Verwendung der "fallbackfee" kann dazu führen, dass eine gesendete Transaktion erst nach mehreren Stunden oder Tagen (oder nie) bestätigt wird. Erwägen Sie, Ihre Gebühr manuell auszuwählen oder warten Sie, bis Sie die gesamte Chain validiert haben.</translation>
    </message>
    <message>
        <source>Warning: Fee estimation is currently not possible.</source>
        <translation type="unfinished">Achtung: Berechnung der Gebühr ist momentan nicht möglich.</translation>
    </message>
    <message>
        <source>per kilobyte</source>
        <translation type="unfinished">pro Kilobyte</translation>
    </message>
    <message>
        <source>Hide</source>
        <translation type="unfinished">Ausblenden</translation>
    </message>
    <message>
        <source>Recommended:</source>
        <translation type="unfinished">Empfehlungen:</translation>
    </message>
    <message>
        <source>Custom:</source>
        <translation type="unfinished">Benutzerdefiniert:</translation>
    </message>
    <message>
        <source>Send to multiple recipients at once</source>
        <translation type="unfinished">An mehrere Empfänger auf einmal überweisen</translation>
    </message>
    <message>
        <source>Add &amp;Recipient</source>
        <translation type="unfinished">Empfänger &amp;hinzufügen</translation>
    </message>
    <message>
        <source>Clear all fields of the form.</source>
        <translation type="unfinished">Alle Formularfelder zurücksetzen.</translation>
    </message>
    <message>
        <source>Inputs…</source>
        <translation type="unfinished">Eingaben...</translation>
    </message>
    <message>
        <source>Choose…</source>
        <translation type="unfinished">Auswählen...</translation>
    </message>
    <message>
        <source>Hide transaction fee settings</source>
        <translation type="unfinished">Einstellungen für Transaktionsgebühr nicht anzeigen</translation>
    </message>
    <message>
        <source>Specify a custom fee per kB (1,000 bytes) of the transaction's virtual size.

Note:  Since the fee is calculated on a per-byte basis, a fee rate of "100 satoshis per kvB" for a transaction size of 500 virtual bytes (half of 1 kvB) would ultimately yield a fee of only 50 satoshis.</source>
        <translation type="unfinished">Gib manuell eine Gebühr pro kB (1.000 Bytes) der virtuellen Transaktionsgröße an.

Hinweis: Da die Gebühr auf Basis der Bytes berechnet wird, führt eine Gebührenrate von "100 Satoshis per kvB" für eine Transaktion von 500 virtuellen Bytes (die Hälfte von 1 kvB) letztlich zu einer Gebühr von nur 50 Satoshis.</translation>
    </message>
    <message>
        <source>When there is less transaction volume than space in the blocks, miners as well as relaying nodes may enforce a minimum fee. Paying only this minimum fee is just fine, but be aware that this can result in a never confirming transaction once there is more demand for qtum transactions than the network can process.</source>
        <translation type="unfinished">Nur die minimale Gebühr zu bezahlen ist so lange in Ordnung, wie weniger Transaktionsvolumen als Platz in den Blöcken vorhanden ist. Aber Vorsicht, diese Option kann dazu führen, dass Transaktionen nicht bestätigt werden, wenn mehr Bedarf an Qtum-Transaktionen besteht als das Netzwerk verarbeiten kann.</translation>
    </message>
    <message>
        <source>A too low fee might result in a never confirming transaction (read the tooltip)</source>
        <translation type="unfinished">Eine niedrige Gebühr kann dazu führen das eine Transaktion niemals bestätigt wird (Lesen Sie die Anmerkung).</translation>
    </message>
    <message>
        <source>(Smart fee not initialized yet. This usually takes a few blocks…)</source>
        <translation type="unfinished">(Intelligente Gebühr noch nicht initialisiert. Das dauert normalerweise ein paar Blocks…)</translation>
    </message>
    <message>
        <source>Confirmation time target:</source>
        <translation type="unfinished">Bestätigungsziel:</translation>
    </message>
    <message>
        <source>Enable Replace-By-Fee</source>
        <translation type="unfinished">Aktiviere Replace-By-Fee</translation>
    </message>
    <message>
        <source>With Replace-By-Fee (BIP-125) you can increase a transaction's fee after it is sent. Without this, a higher fee may be recommended to compensate for increased transaction delay risk.</source>
        <translation type="unfinished">Mit Replace-By-Fee (BIP-125) kann die Transaktionsgebühr nach dem Senden erhöht werden. Ohne dies wird eine höhere Gebühr empfohlen, um das Risiko einer hohen Transaktionszeit zu reduzieren.</translation>
    </message>
    <message>
        <source>Clear &amp;All</source>
        <translation type="unfinished">&amp;Zurücksetzen</translation>
    </message>
    <message>
        <source>Balance:</source>
        <translation type="unfinished">Kontostand:</translation>
    </message>
    <message>
        <source>Confirm the send action</source>
        <translation type="unfinished">Überweisung bestätigen</translation>
    </message>
    <message>
        <source>S&amp;end</source>
        <translation type="unfinished">&amp;Überweisen</translation>
    </message>
    <message>
        <source>Copy quantity</source>
        <translation type="unfinished">Anzahl kopieren</translation>
    </message>
    <message>
        <source>Copy amount</source>
        <translation type="unfinished">Betrag kopieren</translation>
    </message>
    <message>
        <source>Copy fee</source>
        <translation type="unfinished">Gebühr kopieren</translation>
    </message>
    <message>
        <source>Copy after fee</source>
        <translation type="unfinished">Abzüglich Gebühr kopieren</translation>
    </message>
    <message>
        <source>Copy bytes</source>
        <translation type="unfinished">Bytes kopieren</translation>
    </message>
    <message>
        <source>Copy change</source>
        <translation type="unfinished">Wechselgeld kopieren</translation>
    </message>
    <message>
        <source>%1 (%2 blocks)</source>
        <translation type="unfinished">%1 (%2 Blöcke)</translation>
    </message>
    <message>
        <source>Sign on device</source>
        <extracomment>"device" usually means a hardware wallet.</extracomment>
        <translation type="unfinished">Gerät anmelden</translation>
    </message>
    <message>
        <source>Connect your hardware wallet first.</source>
        <translation type="unfinished">Verbinden Sie zunächst Ihre Hardware-Wallet</translation>
    </message>
    <message>
        <source>Set external signer script path in Options -&gt; Wallet</source>
        <extracomment>"External signer" means using devices such as hardware wallets.</extracomment>
        <translation type="unfinished">Pfad für externes Signierskript in Optionen festlegen -&gt; Wallet</translation>
    </message>
    <message>
        <source>Cr&amp;eate Unsigned</source>
        <translation type="unfinished">Unsigniert &amp;erzeugen</translation>
    </message>
    <message>
<<<<<<< HEAD
        <source>Creates a Partially Signed Qtum Transaction (PSBT) for use with e.g. an offline %1 wallet, or a PSBT-compatible hardware wallet.</source>
        <translation type="unfinished">Erzeugt eine teilsignierte Qtum Transaktion (PSBT) zur Benutzung mit z.B. einem Offline %1 Wallet, oder einem kompatiblen Hardware Wallet.</translation>
=======
        <source>Creates a Partially Signed Bitcoin Transaction (PSBT) for use with e.g. an offline %1 wallet, or a PSBT-compatible hardware wallet.</source>
        <translation type="unfinished">Erzeugt eine teilsignierte Bitcoin Transaktion (PSBT) zur Benutzung mit z.B. einem Offline %1 Wallet oder einem kompatiblen Hardware Wallet.</translation>
>>>>>>> 1088a98f
    </message>
    <message>
        <source>%1 to '%2'</source>
        <translation type="unfinished">%1 an '%2'</translation>
    </message>
    <message>
        <source>%1 to %2</source>
        <translation type="unfinished">%1 an %2</translation>
    </message>
    <message>
        <source>To review recipient list click "Show Details…"</source>
        <translation type="unfinished">Um die Empfängerliste zu sehen, klicke auf "Zeige Details…"</translation>
    </message>
    <message>
        <source>Sign failed</source>
        <translation type="unfinished">Signierung der Nachricht fehlgeschlagen</translation>
    </message>
    <message>
        <source>External signer not found</source>
        <extracomment>"External signer" means using devices such as hardware wallets.</extracomment>
        <translation type="unfinished">Es konnte kein externes Gerät zum signieren gefunden werden</translation>
    </message>
    <message>
        <source>External signer failure</source>
        <extracomment>"External signer" means using devices such as hardware wallets.</extracomment>
        <translation type="unfinished">Signierung durch externes Gerät fehlgeschlagen</translation>
    </message>
    <message>
        <source>Save Transaction Data</source>
        <translation type="unfinished">Speichere Transaktionsdaten</translation>
    </message>
    <message>
        <source>Partially Signed Transaction (Binary)</source>
        <extracomment>Expanded name of the binary PSBT file format. See: BIP 174.</extracomment>
        <translation type="unfinished">Teilweise signierte Transaktion (binär)</translation>
    </message>
    <message>
        <source>PSBT saved</source>
        <extracomment>Popup message when a PSBT has been saved to a file</extracomment>
        <translation type="unfinished">PSBT gespeichert</translation>
    </message>
    <message>
        <source>External balance:</source>
        <translation type="unfinished">Externe Bilanz:</translation>
    </message>
    <message>
        <source>or</source>
        <translation type="unfinished">oder</translation>
    </message>
    <message>
        <source>You can increase the fee later (signals Replace-By-Fee, BIP-125).</source>
        <translation type="unfinished">Sie können die Gebühr später erhöhen (signalisiert Replace-By-Fee, BIP-125).</translation>
    </message>
    <message>
        <source>Please, review your transaction proposal. This will produce a Partially Signed Qtum Transaction (PSBT) which you can save or copy and then sign with e.g. an offline %1 wallet, or a PSBT-compatible hardware wallet.</source>
        <extracomment>Text to inform a user attempting to create a transaction of their current options. At this stage, a user can only create a PSBT. This string is displayed when private keys are disabled and an external signer is not available.</extracomment>
        <translation type="unfinished">Überprüfen Sie bitte Ihr Transaktionsvorhaben. Dadurch wird eine Partiell Signierte Qtum-Transaktion (PSBT) erstellt, die Sie speichern oder kopieren und dann z. B. mit einer Offline-Wallet %1 oder einer PSBT-kompatible Hardware-Wallet nutzen können.</translation>
    </message>
    <message>
        <source>%1 from wallet '%2'</source>
        <translation type="unfinished">%1 von Wallet '%2'</translation>
    </message>
    <message>
        <source>Do you want to create this transaction?</source>
        <extracomment>Message displayed when attempting to create a transaction. Cautionary text to prompt the user to verify that the displayed transaction details represent the transaction the user intends to create.</extracomment>
        <translation type="unfinished">Möchtest du diese Transaktion erstellen?</translation>
    </message>
    <message>
        <source>Please, review your transaction. You can create and send this transaction or create a Partially Signed Qtum Transaction (PSBT), which you can save or copy and then sign with, e.g., an offline %1 wallet, or a PSBT-compatible hardware wallet.</source>
        <extracomment>Text to inform a user attempting to create a transaction of their current options. At this stage, a user can send their transaction or create a PSBT. This string is displayed when both private keys and PSBT controls are enabled.</extracomment>
        <translation type="unfinished">Bitte überprüfen Sie Ihre Transaktion. Sie können diese Transaktion erstellen und versenden oder eine Partiell Signierte Qtum Transaction (PSBT) erstellen, die Sie speichern oder kopieren und dann z.B. mit einer offline %1 Wallet oder einer PSBT-kompatiblen Hardware-Wallet signieren können.</translation>
    </message>
    <message>
        <source>Please, review your transaction.</source>
        <extracomment>Text to prompt a user to review the details of the transaction they are attempting to send.</extracomment>
        <translation type="unfinished">Bitte überprüfen sie ihre Transaktion.</translation>
    </message>
    <message>
        <source>Transaction fee</source>
        <translation type="unfinished">Transaktionsgebühr</translation>
    </message>
    <message>
        <source>Not signalling Replace-By-Fee, BIP-125.</source>
        <translation type="unfinished">Replace-By-Fee, BIP-125 wird nicht angezeigt.</translation>
    </message>
    <message>
        <source>Total Amount</source>
        <translation type="unfinished">Gesamtbetrag</translation>
    </message>
    <message>
        <source>Unsigned Transaction</source>
        <comment>PSBT copied</comment>
        <extracomment>Caption of "PSBT has been copied" messagebox</extracomment>
        <translation type="unfinished">Unsignierte Transaktion</translation>
    </message>
    <message>
        <source>The PSBT has been copied to the clipboard. You can also save it.</source>
        <translation type="unfinished">Die PSBT wurde in die Zwischenablage kopiert. Kann auch abgespeichert werden.</translation>
    </message>
    <message>
        <source>PSBT saved to disk</source>
        <translation type="unfinished">PSBT auf Festplatte gespeichert</translation>
    </message>
    <message>
        <source>Confirm send coins</source>
        <translation type="unfinished">Überweisung bestätigen</translation>
    </message>
    <message>
        <source>Watch-only balance:</source>
        <translation type="unfinished">Nur-Anzeige Saldo:</translation>
    </message>
    <message>
        <source>The recipient address is not valid. Please recheck.</source>
        <translation type="unfinished">Die Zahlungsadresse ist ungültig, bitte nochmals überprüfen.</translation>
    </message>
    <message>
        <source>The amount to pay must be larger than 0.</source>
        <translation type="unfinished">Der zu zahlende Betrag muss größer als 0 sein.</translation>
    </message>
    <message>
        <source>The amount exceeds your balance.</source>
        <translation type="unfinished">Der angegebene Betrag übersteigt Ihren Kontostand.</translation>
    </message>
    <message>
        <source>The total exceeds your balance when the %1 transaction fee is included.</source>
        <translation type="unfinished">Der angegebene Betrag übersteigt aufgrund der Transaktionsgebühr in Höhe von %1 Ihren Kontostand.</translation>
    </message>
    <message>
        <source>Duplicate address found: addresses should only be used once each.</source>
        <translation type="unfinished">Doppelte Adresse entdeckt: Adressen sollten jeweils nur einmal benutzt werden.</translation>
    </message>
    <message>
        <source>Transaction creation failed!</source>
        <translation type="unfinished">Transaktionserstellung fehlgeschlagen!</translation>
    </message>
    <message>
        <source>A fee higher than %1 is considered an absurdly high fee.</source>
        <translation type="unfinished">Eine höhere Gebühr als %1 wird als unsinnig hohe Gebühr angesehen.</translation>
    </message>
    <message numerus="yes">
        <source>Estimated to begin confirmation within %n block(s).</source>
        <translation type="unfinished">
            <numerusform>Voraussichtlicher Beginn der Bestätigung innerhalb von %n Block</numerusform>
            <numerusform>Voraussichtlicher Beginn der Bestätigung innerhalb von %n Blöcken</numerusform>
        </translation>
    </message>
    <message>
        <source>Warning: Invalid Qtum address</source>
        <translation type="unfinished">Warnung: Ungültige Qtum-Adresse</translation>
    </message>
    <message>
        <source>Warning: Unknown change address</source>
        <translation type="unfinished">Warnung: Unbekannte Wechselgeld-Adresse</translation>
    </message>
    <message>
        <source>Confirm custom change address</source>
        <translation type="unfinished">Bestätige benutzerdefinierte Wechselgeld-Adresse</translation>
    </message>
    <message>
        <source>The address you selected for change is not part of this wallet. Any or all funds in your wallet may be sent to this address. Are you sure?</source>
        <translation type="unfinished">Die ausgewählte Wechselgeld-Adresse ist nicht Bestandteil dieses Wallets. Einige oder alle Mittel aus Ihrem Wallet könnten an diese Adresse gesendet werden. Wollen Sie das wirklich?</translation>
    </message>
    <message>
        <source>(no label)</source>
        <translation type="unfinished">(keine Bezeichnung)</translation>
    </message>
</context>
<context>
    <name>SendCoinsEntry</name>
    <message>
        <source>A&amp;mount:</source>
        <translation type="unfinished">Betra&amp;g:</translation>
    </message>
    <message>
        <source>Pay &amp;To:</source>
        <translation type="unfinished">E&amp;mpfänger:</translation>
    </message>
    <message>
        <source>&amp;Label:</source>
        <translation type="unfinished">&amp;Bezeichnung:</translation>
    </message>
    <message>
        <source>Choose previously used address</source>
        <translation type="unfinished">Bereits verwendete Adresse auswählen</translation>
    </message>
    <message>
        <source>The Qtum address to send the payment to</source>
        <translation type="unfinished">Die Zahlungsadresse der Überweisung</translation>
    </message>
    <message>
        <source>Paste address from clipboard</source>
        <translation type="unfinished">Adresse aus der Zwischenablage einfügen</translation>
    </message>
    <message>
        <source>Remove this entry</source>
        <translation type="unfinished">Diesen Eintrag entfernen</translation>
    </message>
    <message>
        <source>The amount to send in the selected unit</source>
        <translation type="unfinished">Zu sendender Betrag in der ausgewählten Einheit</translation>
    </message>
    <message>
        <source>The fee will be deducted from the amount being sent. The recipient will receive less qtums than you enter in the amount field. If multiple recipients are selected, the fee is split equally.</source>
        <translation type="unfinished">Die Gebühr wird vom zu überweisenden Betrag abgezogen. Der Empfänger wird also weniger Qtums erhalten, als Sie im Betrags-Feld eingegeben haben. Falls mehrere Empfänger ausgewählt wurden, wird die Gebühr gleichmäßig verteilt.</translation>
    </message>
    <message>
        <source>S&amp;ubtract fee from amount</source>
        <translation type="unfinished">Gebühr vom Betrag ab&amp;ziehen</translation>
    </message>
    <message>
        <source>Use available balance</source>
        <translation type="unfinished">Benutze verfügbaren Kontostand</translation>
    </message>
    <message>
        <source>Message:</source>
        <translation type="unfinished">Nachricht:</translation>
    </message>
    <message>
        <source>Enter a label for this address to add it to the list of used addresses</source>
        <translation type="unfinished">Bezeichnung für diese Adresse eingeben, um sie zur Liste bereits verwendeter Adressen hinzuzufügen.</translation>
    </message>
    <message>
        <source>A message that was attached to the qtum: URI which will be stored with the transaction for your reference. Note: This message will not be sent over the Qtum network.</source>
        <translation type="unfinished">Eine an die "qtum:"-URI angefügte Nachricht, die zusammen mit der Transaktion gespeichert wird. Hinweis: Diese Nachricht wird nicht über das Qtum-Netzwerk gesendet.</translation>
    </message>
</context>
<context>
    <name>SendConfirmationDialog</name>
    <message>
        <source>Send</source>
        <translation type="unfinished">Senden</translation>
    </message>
    <message>
        <source>Create Unsigned</source>
        <translation type="unfinished">Unsigniert erstellen</translation>
    </message>
</context>
<context>
    <name>SignVerifyMessageDialog</name>
    <message>
        <source>Signatures - Sign / Verify a Message</source>
        <translation type="unfinished">Signaturen - eine Nachricht signieren / verifizieren</translation>
    </message>
    <message>
        <source>&amp;Sign Message</source>
        <translation type="unfinished">Nachricht &amp;signieren</translation>
    </message>
    <message>
        <source>You can sign messages/agreements with your addresses to prove you can receive qtums sent to them. Be careful not to sign anything vague or random, as phishing attacks may try to trick you into signing your identity over to them. Only sign fully-detailed statements you agree to.</source>
        <translation type="unfinished">Sie können Nachrichten/Vereinbarungen mit Hilfe Ihrer Adressen signieren, um zu beweisen, dass Sie Qtums empfangen können, die an diese Adressen überwiesen werden. Seien Sie vorsichtig und signieren Sie nichts Vages oder Willkürliches, um Ihre Indentität vor Phishingangriffen zu schützen. Signieren Sie nur vollständig-detaillierte Aussagen, mit denen Sie auch einverstanden sind.</translation>
    </message>
    <message>
        <source>The Qtum address to sign the message with</source>
        <translation type="unfinished">Die Qtum-Adresse, mit der die Nachricht signiert wird</translation>
    </message>
    <message>
        <source>Choose previously used address</source>
        <translation type="unfinished">Bereits verwendete Adresse auswählen</translation>
    </message>
    <message>
        <source>Paste address from clipboard</source>
        <translation type="unfinished">Adresse aus der Zwischenablage einfügen</translation>
    </message>
    <message>
        <source>Enter the message you want to sign here</source>
        <translation type="unfinished">Zu signierende Nachricht hier eingeben</translation>
    </message>
    <message>
        <source>Signature</source>
        <translation type="unfinished">Signatur</translation>
    </message>
    <message>
        <source>Copy the current signature to the system clipboard</source>
        <translation type="unfinished">Aktuelle Signatur in die Zwischenablage kopieren</translation>
    </message>
    <message>
        <source>Sign the message to prove you own this Qtum address</source>
        <translation type="unfinished">Die Nachricht signieren, um den Besitz dieser Qtum-Adresse zu beweisen</translation>
    </message>
    <message>
        <source>Sign &amp;Message</source>
        <translation type="unfinished">&amp;Nachricht signieren</translation>
    </message>
    <message>
        <source>Reset all sign message fields</source>
        <translation type="unfinished">Alle "Nachricht signieren"-Felder zurücksetzen</translation>
    </message>
    <message>
        <source>Clear &amp;All</source>
        <translation type="unfinished">&amp;Zurücksetzen</translation>
    </message>
    <message>
        <source>&amp;Verify Message</source>
        <translation type="unfinished">Nachricht &amp;verifizieren</translation>
    </message>
    <message>
        <source>Enter the receiver's address, message (ensure you copy line breaks, spaces, tabs, etc. exactly) and signature below to verify the message. Be careful not to read more into the signature than what is in the signed message itself, to avoid being tricked by a man-in-the-middle attack. Note that this only proves the signing party receives with the address, it cannot prove sendership of any transaction!</source>
        <translation type="unfinished">Geben Sie die Zahlungsadresse des Empfängers, Nachricht (achten Sie darauf Zeilenumbrüche, Leerzeichen, Tabulatoren usw. exakt zu kopieren) und Signatur unten ein, um die Nachricht zu verifizieren. Vorsicht, interpretieren Sie nicht mehr in die Signatur hinein, als in der signierten Nachricht selber enthalten ist, um nicht von einem Man-in-the-middle-Angriff hinters Licht geführt zu werden. Beachten Sie, dass dies nur beweist, dass die signierende Partei über diese Adresse Überweisungen empfangen kann.</translation>
    </message>
    <message>
        <source>The Qtum address the message was signed with</source>
        <translation type="unfinished">Die Qtum-Adresse, mit der die Nachricht signiert wurde</translation>
    </message>
    <message>
        <source>The signed message to verify</source>
        <translation type="unfinished">Die zu überprüfende signierte Nachricht</translation>
    </message>
    <message>
        <source>The signature given when the message was signed</source>
        <translation type="unfinished">Die beim Signieren der Nachricht geleistete Signatur</translation>
    </message>
    <message>
        <source>Verify the message to ensure it was signed with the specified Qtum address</source>
        <translation type="unfinished">Die Nachricht verifizieren, um sicherzustellen, dass diese mit der angegebenen Qtum-Adresse signiert wurde</translation>
    </message>
    <message>
        <source>Verify &amp;Message</source>
        <translation type="unfinished">&amp;Nachricht verifizieren</translation>
    </message>
    <message>
        <source>Reset all verify message fields</source>
        <translation type="unfinished">Alle "Nachricht verifizieren"-Felder zurücksetzen</translation>
    </message>
    <message>
        <source>Click "Sign Message" to generate signature</source>
        <translation type="unfinished">Auf "Nachricht signieren" klicken, um die Signatur zu erzeugen</translation>
    </message>
    <message>
        <source>The entered address is invalid.</source>
        <translation type="unfinished">Die eingegebene Adresse ist ungültig.</translation>
    </message>
    <message>
        <source>Please check the address and try again.</source>
        <translation type="unfinished">Bitte überprüfen Sie die Adresse und versuchen Sie es erneut.</translation>
    </message>
    <message>
        <source>The entered address does not refer to a key.</source>
        <translation type="unfinished">Die eingegebene Adresse verweist nicht auf einen Schlüssel.</translation>
    </message>
    <message>
        <source>Wallet unlock was cancelled.</source>
        <translation type="unfinished">Wallet-Entsperrung wurde abgebrochen.</translation>
    </message>
    <message>
        <source>No error</source>
        <translation type="unfinished">Kein Fehler</translation>
    </message>
    <message>
        <source>Private key for the entered address is not available.</source>
        <translation type="unfinished">Privater Schlüssel zur eingegebenen Adresse ist nicht verfügbar.</translation>
    </message>
    <message>
        <source>Message signing failed.</source>
        <translation type="unfinished">Signierung der Nachricht fehlgeschlagen.</translation>
    </message>
    <message>
        <source>Message signed.</source>
        <translation type="unfinished">Nachricht signiert.</translation>
    </message>
    <message>
        <source>The signature could not be decoded.</source>
        <translation type="unfinished">Die Signatur konnte nicht dekodiert werden.</translation>
    </message>
    <message>
        <source>Please check the signature and try again.</source>
        <translation type="unfinished">Bitte überprüfen Sie die Signatur und versuchen Sie es erneut.</translation>
    </message>
    <message>
        <source>The signature did not match the message digest.</source>
        <translation type="unfinished">Die Signatur entspricht nicht dem "Message Digest".</translation>
    </message>
    <message>
        <source>Message verification failed.</source>
        <translation type="unfinished">Verifizierung der Nachricht fehlgeschlagen.</translation>
    </message>
    <message>
        <source>Message verified.</source>
        <translation type="unfinished">Nachricht verifiziert.</translation>
    </message>
</context>
<context>
    <name>SplashScreen</name>
    <message>
        <source>(press q to shutdown and continue later)</source>
        <translation type="unfinished">(drücke q, um herunterzufahren und später fortzuführen)</translation>
    </message>
    <message>
        <source>press q to shutdown</source>
        <translation type="unfinished">q zum Herunterfahren drücken</translation>
    </message>
</context>
<context>
    <name>TransactionDesc</name>
    <message>
        <source>conflicted with a transaction with %1 confirmations</source>
        <extracomment>Text explaining the current status of a transaction, shown in the status field of the details window for this transaction. This status represents an unconfirmed transaction that conflicts with a confirmed transaction.</extracomment>
        <translation type="unfinished">steht im Konflikt mit einer Transaktion mit %1 Bestätigungen</translation>
    </message>
    <message>
        <source>0/unconfirmed, in memory pool</source>
        <extracomment>Text explaining the current status of a transaction, shown in the status field of the details window for this transaction. This status represents an unconfirmed transaction that is in the memory pool.</extracomment>
        <translation type="unfinished">0/unbestätigt, im Speicherpool</translation>
    </message>
    <message>
        <source>0/unconfirmed, not in memory pool</source>
        <extracomment>Text explaining the current status of a transaction, shown in the status field of the details window for this transaction. This status represents an unconfirmed transaction that is not in the memory pool.</extracomment>
        <translation type="unfinished">0/unbestätigt, nicht im Speicherpool</translation>
    </message>
    <message>
        <source>abandoned</source>
        <extracomment>Text explaining the current status of a transaction, shown in the status field of the details window for this transaction. This status represents an abandoned transaction.</extracomment>
        <translation type="unfinished">eingestellt</translation>
    </message>
    <message>
        <source>%1/unconfirmed</source>
        <extracomment>Text explaining the current status of a transaction, shown in the status field of the details window for this transaction. This status represents a transaction confirmed in at least one block, but less than 6 blocks.</extracomment>
        <translation type="unfinished">%1/unbestätigt</translation>
    </message>
    <message>
        <source>%1 confirmations</source>
        <extracomment>Text explaining the current status of a transaction, shown in the status field of the details window for this transaction. This status represents a transaction confirmed in 6 or more blocks.</extracomment>
        <translation type="unfinished">%1 Bestätigungen</translation>
    </message>
    <message>
        <source>Date</source>
        <translation type="unfinished">Datum</translation>
    </message>
    <message>
        <source>Source</source>
        <translation type="unfinished">Quelle</translation>
    </message>
    <message>
        <source>Generated</source>
        <translation type="unfinished">Erzeugt</translation>
    </message>
    <message>
        <source>From</source>
        <translation type="unfinished">Von</translation>
    </message>
    <message>
        <source>unknown</source>
        <translation type="unfinished">unbekannt</translation>
    </message>
    <message>
        <source>To</source>
        <translation type="unfinished">An</translation>
    </message>
    <message>
        <source>own address</source>
        <translation type="unfinished">eigene Adresse</translation>
    </message>
    <message>
        <source>watch-only</source>
        <translation type="unfinished">beobachtet</translation>
    </message>
    <message>
        <source>label</source>
        <translation type="unfinished">Bezeichnung</translation>
    </message>
    <message>
        <source>Credit</source>
        <translation type="unfinished">Gutschrift</translation>
    </message>
    <message numerus="yes">
        <source>matures in %n more block(s)</source>
        <translation type="unfinished">
            <numerusform>reift noch %n weiteren Block</numerusform>
            <numerusform>reift noch %n weitere Blöcken</numerusform>
        </translation>
    </message>
    <message>
        <source>not accepted</source>
        <translation type="unfinished">nicht angenommen</translation>
    </message>
    <message>
        <source>Debit</source>
        <translation type="unfinished">Belastung</translation>
    </message>
    <message>
        <source>Total debit</source>
        <translation type="unfinished">Gesamtbelastung</translation>
    </message>
    <message>
        <source>Total credit</source>
        <translation type="unfinished">Gesamtgutschrift</translation>
    </message>
    <message>
        <source>Transaction fee</source>
        <translation type="unfinished">Transaktionsgebühr</translation>
    </message>
    <message>
        <source>Net amount</source>
        <translation type="unfinished">Nettobetrag</translation>
    </message>
    <message>
        <source>Message</source>
        <translation type="unfinished">Nachricht</translation>
    </message>
    <message>
        <source>Comment</source>
        <translation type="unfinished">Kommentar</translation>
    </message>
    <message>
        <source>Transaction ID</source>
        <translation type="unfinished">Transaktionskennung</translation>
    </message>
    <message>
        <source>Transaction total size</source>
        <translation type="unfinished">Gesamte Transaktionsgröße</translation>
    </message>
    <message>
        <source>Transaction virtual size</source>
        <translation type="unfinished">Virtuelle Größe der Transaktion</translation>
    </message>
    <message>
        <source>Output index</source>
        <translation type="unfinished">Ausgabeindex</translation>
    </message>
    <message>
        <source>%1 (Certificate was not verified)</source>
        <translation type="unfinished">%1 (Zertifikat wurde nicht verifiziert)</translation>
    </message>
    <message>
        <source>Merchant</source>
        <translation type="unfinished">Händler</translation>
    </message>
    <message>
        <source>Generated coins must mature %1 blocks before they can be spent. When you generated this block, it was broadcast to the network to be added to the block chain. If it fails to get into the chain, its state will change to "not accepted" and it won't be spendable. This may occasionally happen if another node generates a block within a few seconds of yours.</source>
        <translation type="unfinished">Erzeugte Qtums müssen %1 Blöcke lang reifen, bevor sie ausgegeben werden können. Als Sie diesen Block erzeugten, wurde er an das Netzwerk übertragen, um ihn der Blockchain hinzuzufügen. Falls dies fehlschlägt wird der Status in "nicht angenommen" geändert und Sie werden keine Qtums gutgeschrieben bekommen. Das kann gelegentlich passieren, wenn ein anderer Knoten einen Block fast zeitgleich erzeugt.</translation>
    </message>
    <message>
        <source>Debug information</source>
        <translation type="unfinished">Debug-Informationen</translation>
    </message>
    <message>
        <source>Transaction</source>
        <translation type="unfinished">Transaktion</translation>
    </message>
    <message>
        <source>Inputs</source>
        <translation type="unfinished">Eingaben</translation>
    </message>
    <message>
        <source>Amount</source>
        <translation type="unfinished">Betrag</translation>
    </message>
    <message>
        <source>true</source>
        <translation type="unfinished">wahr</translation>
    </message>
    <message>
        <source>false</source>
        <translation type="unfinished">falsch</translation>
    </message>
</context>
<context>
    <name>TransactionDescDialog</name>
    <message>
        <source>This pane shows a detailed description of the transaction</source>
        <translation type="unfinished">Dieser Bereich zeigt eine detaillierte Beschreibung der Transaktion an</translation>
    </message>
    <message>
        <source>Details for %1</source>
        <translation type="unfinished">Details für %1</translation>
    </message>
</context>
<context>
    <name>TransactionTableModel</name>
    <message>
        <source>Date</source>
        <translation type="unfinished">Datum</translation>
    </message>
    <message>
        <source>Type</source>
        <translation type="unfinished">Typ</translation>
    </message>
    <message>
        <source>Label</source>
        <translation type="unfinished">Bezeichnung</translation>
    </message>
    <message>
        <source>Unconfirmed</source>
        <translation type="unfinished">Unbestätigt</translation>
    </message>
    <message>
        <source>Abandoned</source>
        <translation type="unfinished">Eingestellt</translation>
    </message>
    <message>
        <source>Confirming (%1 of %2 recommended confirmations)</source>
        <translation type="unfinished">Wird bestätigt (%1 von %2 empfohlenen Bestätigungen)</translation>
    </message>
    <message>
        <source>Confirmed (%1 confirmations)</source>
        <translation type="unfinished">Bestätigt (%1 Bestätigungen)</translation>
    </message>
    <message>
        <source>Conflicted</source>
        <translation type="unfinished">in Konflikt stehend</translation>
    </message>
    <message>
        <source>Immature (%1 confirmations, will be available after %2)</source>
        <translation type="unfinished">Unreif (%1 Bestätigungen, wird verfügbar sein nach %2)</translation>
    </message>
    <message>
        <source>Generated but not accepted</source>
        <translation type="unfinished">Generiert, aber nicht akzeptiert</translation>
    </message>
    <message>
        <source>Received with</source>
        <translation type="unfinished">Empfangen über</translation>
    </message>
    <message>
        <source>Received from</source>
        <translation type="unfinished">Empfangen von</translation>
    </message>
    <message>
        <source>Sent to</source>
        <translation type="unfinished">Überwiesen an</translation>
    </message>
    <message>
        <source>Mined</source>
        <translation type="unfinished">Erarbeitet</translation>
    </message>
    <message>
        <source>watch-only</source>
        <translation type="unfinished">beobachtet</translation>
    </message>
    <message>
        <source>(n/a)</source>
        <translation type="unfinished">(k.A.)</translation>
    </message>
    <message>
        <source>(no label)</source>
        <translation type="unfinished">(keine Bezeichnung)</translation>
    </message>
    <message>
        <source>Transaction status. Hover over this field to show number of confirmations.</source>
        <translation type="unfinished">Transaktionsstatus. Fahren Sie mit der Maus über dieses Feld, um die Anzahl der Bestätigungen zu sehen.</translation>
    </message>
    <message>
        <source>Date and time that the transaction was received.</source>
        <translation type="unfinished">Datum und Zeit als die Transaktion empfangen wurde.</translation>
    </message>
    <message>
        <source>Type of transaction.</source>
        <translation type="unfinished">Art der Transaktion</translation>
    </message>
    <message>
        <source>Whether or not a watch-only address is involved in this transaction.</source>
        <translation type="unfinished">Zeigt an, ob eine beobachtete Adresse in diese Transaktion involviert ist.</translation>
    </message>
    <message>
        <source>User-defined intent/purpose of the transaction.</source>
        <translation type="unfinished">Benutzerdefinierter Verwendungszweck der Transaktion</translation>
    </message>
    <message>
        <source>Amount removed from or added to balance.</source>
        <translation type="unfinished">Der Betrag, der dem Kontostand abgezogen oder hinzugefügt wurde.</translation>
    </message>
</context>
<context>
    <name>TransactionView</name>
    <message>
        <source>All</source>
        <translation type="unfinished">Alle</translation>
    </message>
    <message>
        <source>Today</source>
        <translation type="unfinished">Heute</translation>
    </message>
    <message>
        <source>This week</source>
        <translation type="unfinished">Diese Woche</translation>
    </message>
    <message>
        <source>This month</source>
        <translation type="unfinished">Diesen Monat</translation>
    </message>
    <message>
        <source>Last month</source>
        <translation type="unfinished">Letzten Monat</translation>
    </message>
    <message>
        <source>This year</source>
        <translation type="unfinished">Dieses Jahr</translation>
    </message>
    <message>
        <source>Received with</source>
        <translation type="unfinished">Empfangen über</translation>
    </message>
    <message>
        <source>Sent to</source>
        <translation type="unfinished">Überwiesen an</translation>
    </message>
    <message>
        <source>Mined</source>
        <translation type="unfinished">Erarbeitet</translation>
    </message>
    <message>
        <source>Other</source>
        <translation type="unfinished">Andere</translation>
    </message>
    <message>
        <source>Enter address, transaction id, or label to search</source>
        <translation type="unfinished">Zu suchende Adresse, Transaktion oder Bezeichnung eingeben</translation>
    </message>
    <message>
        <source>Min amount</source>
        <translation type="unfinished">Mindestbetrag</translation>
    </message>
    <message>
        <source>Range…</source>
        <translation type="unfinished">Bereich…</translation>
    </message>
    <message>
        <source>&amp;Copy address</source>
        <translation type="unfinished">&amp;Adresse kopieren</translation>
    </message>
    <message>
        <source>Copy &amp;label</source>
        <translation type="unfinished">&amp;Bezeichnung kopieren</translation>
    </message>
    <message>
        <source>Copy &amp;amount</source>
        <translation type="unfinished">&amp;Betrag kopieren</translation>
    </message>
    <message>
        <source>Copy transaction &amp;ID</source>
        <translation type="unfinished">Transaktionskennung kopieren</translation>
    </message>
    <message>
        <source>Copy &amp;raw transaction</source>
        <translation type="unfinished">&amp;Rohdaten der Transaktion kopieren</translation>
    </message>
    <message>
        <source>Copy full transaction &amp;details</source>
        <translation type="unfinished">Vollständige Transaktions&amp;details kopieren</translation>
    </message>
    <message>
        <source>&amp;Show transaction details</source>
        <translation type="unfinished">Transaktionsdetails &amp;anzeigen</translation>
    </message>
    <message>
        <source>Increase transaction &amp;fee</source>
        <translation type="unfinished">Transaktions&amp;gebühr erhöhen</translation>
    </message>
    <message>
        <source>A&amp;bandon transaction</source>
        <translation type="unfinished">Transaktion a&amp;bbrechen</translation>
    </message>
    <message>
        <source>&amp;Edit address label</source>
        <translation type="unfinished">Adressbezeichnung &amp;bearbeiten</translation>
    </message>
    <message>
        <source>Show in %1</source>
        <extracomment>Transactions table context menu action to show the selected transaction in a third-party block explorer. %1 is a stand-in argument for the URL of the explorer.</extracomment>
        <translation type="unfinished">Zeige in %1</translation>
    </message>
    <message>
        <source>Export Transaction History</source>
        <translation type="unfinished">Transaktionsverlauf exportieren</translation>
    </message>
    <message>
        <source>Comma separated file</source>
        <extracomment>Expanded name of the CSV file format. See: https://en.wikipedia.org/wiki/Comma-separated_values.</extracomment>
        <translation type="unfinished">Durch Komma getrennte Datei</translation>
    </message>
    <message>
        <source>Confirmed</source>
        <translation type="unfinished">Bestätigt</translation>
    </message>
    <message>
        <source>Watch-only</source>
        <translation type="unfinished">Nur beobachten</translation>
    </message>
    <message>
        <source>Date</source>
        <translation type="unfinished">Datum</translation>
    </message>
    <message>
        <source>Type</source>
        <translation type="unfinished">Typ</translation>
    </message>
    <message>
        <source>Label</source>
        <translation type="unfinished">Bezeichnung</translation>
    </message>
    <message>
        <source>Address</source>
        <translation type="unfinished">Adresse</translation>
    </message>
    <message>
        <source>Exporting Failed</source>
        <translation type="unfinished">Exportieren fehlgeschlagen</translation>
    </message>
    <message>
        <source>There was an error trying to save the transaction history to %1.</source>
        <translation type="unfinished">Beim Speichern des Transaktionsverlaufs nach %1 ist ein Fehler aufgetreten.</translation>
    </message>
    <message>
        <source>Exporting Successful</source>
        <translation type="unfinished">Exportieren erfolgreich</translation>
    </message>
    <message>
        <source>The transaction history was successfully saved to %1.</source>
        <translation type="unfinished">Speichern des Transaktionsverlaufs nach %1 war erfolgreich.</translation>
    </message>
    <message>
        <source>Range:</source>
        <translation type="unfinished">Zeitraum:</translation>
    </message>
    <message>
        <source>to</source>
        <translation type="unfinished">bis</translation>
    </message>
</context>
<context>
    <name>WalletFrame</name>
    <message>
        <source>No wallet has been loaded.
Go to File &gt; Open Wallet to load a wallet.
- OR -</source>
        <translation type="unfinished">Es wurde keine Wallet geladen.
Gehen Sie zu Datei &gt; Wallet Öffnen, um eine Wallet zu laden.
- ODER-</translation>
    </message>
    <message>
        <source>Create a new wallet</source>
        <translation type="unfinished">Neues Wallet erstellen</translation>
    </message>
    <message>
        <source>Error</source>
        <translation type="unfinished">Fehler</translation>
    </message>
    <message>
        <source>Unable to decode PSBT from clipboard (invalid base64)</source>
        <translation type="unfinished">Konnte PSBT aus Zwischenablage nicht entschlüsseln (ungültiges Base64)</translation>
    </message>
    <message>
        <source>Load Transaction Data</source>
        <translation type="unfinished">Lade Transaktionsdaten</translation>
    </message>
    <message>
        <source>Partially Signed Transaction (*.psbt)</source>
        <translation type="unfinished">Teilsignierte Transaktion (*.psbt)</translation>
    </message>
    <message>
        <source>PSBT file must be smaller than 100 MiB</source>
        <translation type="unfinished">PSBT-Datei muss kleiner als 100 MiB sein</translation>
    </message>
    <message>
        <source>Unable to decode PSBT</source>
        <translation type="unfinished">PSBT konnte nicht entschlüsselt werden</translation>
    </message>
</context>
<context>
    <name>WalletModel</name>
    <message>
        <source>Send Coins</source>
        <translation type="unfinished">Qtums überweisen</translation>
    </message>
    <message>
        <source>Fee bump error</source>
        <translation type="unfinished">Gebührenerhöhungsfehler</translation>
    </message>
    <message>
        <source>Increasing transaction fee failed</source>
        <translation type="unfinished">Erhöhung der Transaktionsgebühr fehlgeschlagen</translation>
    </message>
    <message>
        <source>Do you want to increase the fee?</source>
        <extracomment>Asks a user if they would like to manually increase the fee of a transaction that has already been created.</extracomment>
        <translation type="unfinished">Möchten Sie die Gebühr erhöhen?</translation>
    </message>
    <message>
        <source>Current fee:</source>
        <translation type="unfinished">Aktuelle Gebühr:</translation>
    </message>
    <message>
        <source>Increase:</source>
        <translation type="unfinished">Erhöhung:</translation>
    </message>
    <message>
        <source>New fee:</source>
        <translation type="unfinished">Neue Gebühr:</translation>
    </message>
    <message>
        <source>Warning: This may pay the additional fee by reducing change outputs or adding inputs, when necessary. It may add a new change output if one does not already exist. These changes may potentially leak privacy.</source>
        <translation type="unfinished">Warnung: Hierdurch kann die zusätzliche Gebühr durch Verkleinerung von Wechselgeld Outputs oder nötigenfalls durch Hinzunahme weitere Inputs beglichen werden. Ein neuer Wechselgeld Output kann dabei entstehen, falls noch keiner existiert. Diese Änderungen können möglicherweise private Daten preisgeben.</translation>
    </message>
    <message>
        <source>Confirm fee bump</source>
        <translation type="unfinished">Gebührenerhöhung bestätigen</translation>
    </message>
    <message>
        <source>Can't draft transaction.</source>
        <translation type="unfinished">Kann Transaktion nicht entwerfen.</translation>
    </message>
    <message>
        <source>PSBT copied</source>
        <translation type="unfinished">PSBT kopiert</translation>
    </message>
    <message>
        <source>Copied to clipboard</source>
        <comment>Fee-bump PSBT saved</comment>
        <translation type="unfinished">In die Zwischenablage kopiert </translation>
    </message>
    <message>
        <source>Can't sign transaction.</source>
        <translation type="unfinished">Signierung der Transaktion fehlgeschlagen.</translation>
    </message>
    <message>
        <source>Could not commit transaction</source>
        <translation type="unfinished">Konnte Transaktion nicht übergeben</translation>
    </message>
    <message>
        <source>Can't display address</source>
        <translation type="unfinished">Die Adresse kann nicht angezeigt werden</translation>
    </message>
    <message>
        <source>default wallet</source>
        <translation type="unfinished">Standard-Wallet</translation>
    </message>
</context>
<context>
    <name>WalletView</name>
    <message>
        <source>&amp;Export</source>
        <translation type="unfinished">&amp;Exportieren</translation>
    </message>
    <message>
        <source>Export the data in the current tab to a file</source>
        <translation type="unfinished">Daten der aktuellen Ansicht in eine Datei exportieren</translation>
    </message>
    <message>
        <source>Backup Wallet</source>
        <translation type="unfinished">Wallet sichern</translation>
    </message>
    <message>
        <source>Wallet Data</source>
        <extracomment>Name of the wallet data file format.</extracomment>
        <translation type="unfinished">Wallet-Daten</translation>
    </message>
    <message>
        <source>Backup Failed</source>
        <translation type="unfinished">Sicherung fehlgeschlagen</translation>
    </message>
    <message>
        <source>There was an error trying to save the wallet data to %1.</source>
        <translation type="unfinished">Beim Speichern der Wallet-Daten nach %1 ist ein Fehler aufgetreten.</translation>
    </message>
    <message>
        <source>Backup Successful</source>
        <translation type="unfinished">Sicherung erfolgreich</translation>
    </message>
    <message>
        <source>The wallet data was successfully saved to %1.</source>
        <translation type="unfinished">Speichern der Wallet-Daten nach %1 war erfolgreich.</translation>
    </message>
    <message>
        <source>Cancel</source>
        <translation type="unfinished">Abbrechen</translation>
    </message>
</context>
<context>
    <name>bitcoin-core</name>
    <message>
        <source>The %s developers</source>
        <translation type="unfinished">Die %s-Entwickler</translation>
    </message>
    <message>
        <source>%s corrupt. Try using the wallet tool qtum-wallet to salvage or restoring a backup.</source>
        <translation type="unfinished">%s korrupt. Versuche mit dem Wallet-Werkzeug qtum-wallet zu retten, oder eine Sicherung wiederherzustellen.</translation>
    </message>
    <message>
        <source>%s failed to validate the -assumeutxo snapshot state. This indicates a hardware problem, or a bug in the software, or a bad software modification that allowed an invalid snapshot to be loaded. As a result of this, the node will shut down and stop using any state that was built on the snapshot, resetting the chain height from %d to %d. On the next restart, the node will resume syncing from %d without using any snapshot data. Please report this incident to %s, including how you obtained the snapshot. The invalid snapshot chainstate will be left on disk in case it is helpful in diagnosing the issue that caused this error.</source>
        <translation type="unfinished">%s konnte den -assumeutxo-Snapshot-Status nicht validieren. Dies deutet auf ein Hardwareproblem, einen Fehler in der Software oder eine fehlerhafte Softwareänderung hin, die das Laden eines ungültigen Schnappschusses ermöglichte. Infolgedessen wird der Knoten heruntergefahren und verwendet keinen Zustand mehr, der auf dem Snapshot aufgebaut wurde, wodurch die Chain Height von %d auf %d zurückgesetzt wird. Beim nächsten Neustart nimmt der Knoten die Synchronisierung ab %d ohne Verwendung von Snapshot-Daten wieder auf. Bitte melden Sie diesen Vorfall an %s und geben Sie an, wie Sie den Snapshot erhalten haben. Der ungültige Snapshot-Chainstatus wird auf der Festplatte belassen, falls er bei der Diagnose des Problems, das diesen Fehler verursacht hat, hilfreich ist.</translation>
    </message>
    <message>
        <source>%s request to listen on port %u. This port is considered "bad" and thus it is unlikely that any peer will connect to it. See doc/p2p-bad-ports.md for details and a full list.</source>
        <translation type="unfinished">%s Aufforderung, auf Port %u zu lauschen. Dieser Port wird als "schlecht" eingeschätzt und es ist daher unwahrscheinlich, dass sich Qtum Core Gegenstellen mit ihm verbinden. Siehe doc/p2p-bad-ports.md für Details und eine vollständige Liste.</translation>
    </message>
    <message>
        <source>Cannot downgrade wallet from version %i to version %i. Wallet version unchanged.</source>
        <translation type="unfinished">Kann Wallet Version nicht von Version %i auf Version %i abstufen. Wallet Version bleibt unverändert.</translation>
    </message>
    <message>
        <source>Cannot obtain a lock on data directory %s. %s is probably already running.</source>
        <translation type="unfinished">Datenverzeichnis %s kann nicht gesperrt werden. Evtl. wurde %s bereits gestartet.</translation>
    </message>
    <message>
        <source>Cannot upgrade a non HD split wallet from version %i to version %i without upgrading to support pre-split keypool. Please use version %i or no version specified.</source>
        <translation type="unfinished">Kann ein aufgespaltenes nicht-HD Wallet nicht von Version %i auf Version %i aktualisieren, ohne auf Unterstützung von Keypools vor der Aufspaltung zu aktualisieren. Bitte benutze Version%i oder keine bestimmte Version.</translation>
    </message>
    <message>
        <source>Disk space for %s may not accommodate the block files. Approximately %u GB of data will be stored in this directory.</source>
        <translation type="unfinished">Der Speicherplatz für %s reicht möglicherweise nicht für die Block-Dateien aus. In diesem Verzeichnis werden ca. %u GB an Daten gespeichert.</translation>
    </message>
    <message>
        <source>Distributed under the MIT software license, see the accompanying file %s or %s</source>
        <translation type="unfinished">Veröffentlicht unter der MIT-Softwarelizenz, siehe beiliegende Datei %s oder %s.</translation>
    </message>
    <message>
        <source>Error loading wallet. Wallet requires blocks to be downloaded, and software does not currently support loading wallets while blocks are being downloaded out of order when using assumeutxo snapshots. Wallet should be able to load successfully after node sync reaches height %s</source>
        <translation type="unfinished">Fehler beim Laden der Wallet. Wallet erfordert das Herunterladen von Blöcken, und die Software unterstützt derzeit nicht das Laden von Wallets, während Blöcke außer der Reihe heruntergeladen werden, wenn assumeutxo-Snapshots verwendet werden. Die Wallet sollte erfolgreich geladen werden können, nachdem die Node-Synchronisation die Höhe %s erreicht hat.</translation>
    </message>
    <message>
        <source>Error reading %s! Transaction data may be missing or incorrect. Rescanning wallet.</source>
        <translation type="unfinished">Fehler beim Lesen von %s! Transaktionsdaten fehlen oder sind nicht korrekt. Wallet wird erneut gescannt.</translation>
    </message>
    <message>
        <source>Error: Dumpfile format record is incorrect. Got "%s", expected "format".</source>
        <translation type="unfinished">Fehler: Dumpdatei Format Eintrag ist Ungültig. Habe "%s" bekommen, aber "format" erwartet.</translation>
    </message>
    <message>
        <source>Error: Dumpfile identifier record is incorrect. Got "%s", expected "%s".</source>
        <translation type="unfinished">Fehler: Dumpdatei Identifikationseintrag ist ungültig. Habe "%s" bekommen, aber "%s" erwartet.</translation>
    </message>
    <message>
        <source>Error: Dumpfile version is not supported. This version of qtum-wallet only supports version 1 dumpfiles. Got dumpfile with version %s</source>
        <translation type="unfinished">Fehler: Die Version der Speicherauszugsdatei ist %s und wird nicht unterstützt. Diese Version von qtum-wallet unterstützt nur Speicherauszugsdateien der Version 1.</translation>
    </message>
    <message>
        <source>Error: Legacy wallets only support the "legacy", "p2sh-segwit", and "bech32" address types</source>
        <translation type="unfinished">Fehler: Legacy Wallets unterstützen nur die Adresstypen "legacy", "p2sh-segwit" und "bech32".</translation>
    </message>
    <message>
        <source>Error: Unable to produce descriptors for this legacy wallet. Make sure to provide the wallet's passphrase if it is encrypted.</source>
        <translation type="unfinished">Fehler: Es können keine Deskriptoren für diese Legacy-Wallet erstellt werden. Stellen Sie sicher, dass Sie die Passphrase der Wallet angeben, wenn diese verschlüsselt ist.</translation>
    </message>
    <message>
        <source>File %s already exists. If you are sure this is what you want, move it out of the way first.</source>
        <translation type="unfinished">Datei %s existiert bereits. Wenn Sie das wirklich tun wollen, dann bewegen Sie zuvor die existierende Datei woanders hin.</translation>
    </message>
    <message>
        <source>Invalid or corrupt peers.dat (%s). If you believe this is a bug, please report it to %s. As a workaround, you can move the file (%s) out of the way (rename, move, or delete) to have a new one created on the next start.</source>
        <translation type="unfinished">Ungültige oder beschädigte peers.dat (%s). Wenn Sie glauben, dass dies ein Programmierfehler ist, melden Sie ihn bitte an %s. Zur Abhilfe können Sie die Datei (%s) aus dem Weg räumen (umbenennen, verschieben oder löschen), so dass beim nächsten Start eine neue Datei erstellt wird.</translation>
    </message>
    <message>
        <source>More than one onion bind address is provided. Using %s for the automatically created Tor onion service.</source>
        <translation type="unfinished">Mehr als eine Onion-Bindungsadresse angegeben. Verwende %s für den automatisch erstellten Tor-Onion-Dienst.</translation>
    </message>
    <message>
        <source>No dump file provided. To use createfromdump, -dumpfile=&lt;filename&gt; must be provided.</source>
        <translation type="unfinished">Keine Dumpdatei angegeben. Um createfromdump zu benutzen, muss -dumpfile=&lt;filename&gt; angegeben werden.</translation>
    </message>
    <message>
        <source>No dump file provided. To use dump, -dumpfile=&lt;filename&gt; must be provided.</source>
        <translation type="unfinished">Keine Dumpdatei angegeben. Um dump verwenden zu können, muss -dumpfile=&lt;filename&gt; angegeben werden.</translation>
    </message>
    <message>
        <source>No wallet file format provided. To use createfromdump, -format=&lt;format&gt; must be provided.</source>
        <translation type="unfinished">Kein Format der Wallet-Datei angegeben. Um createfromdump zu nutzen, muss -format=&lt;format&gt; angegeben werden.</translation>
    </message>
    <message>
        <source>Please check that your computer's date and time are correct! If your clock is wrong, %s will not work properly.</source>
        <translation type="unfinished">Bitte korrigieren Sie die Datums- und Uhrzeiteinstellungen Ihres Computers, da %s ansonsten nicht ordnungsgemäß funktionieren wird.</translation>
    </message>
    <message>
        <source>Please contribute if you find %s useful. Visit %s for further information about the software.</source>
        <translation type="unfinished">Wenn sie %s nützlich finden, sind Helfer sehr gern gesehen. Besuchen Sie %s um mehr über das Softwareprojekt zu erfahren.</translation>
    </message>
    <message>
        <source>Prune configured below the minimum of %d MiB.  Please use a higher number.</source>
        <translation type="unfinished">Prune-Modus wurde kleiner als das Minimum in Höhe von %d MiB konfiguriert. Bitte verwenden Sie einen größeren Wert.</translation>
    </message>
    <message>
        <source>Prune mode is incompatible with -reindex-chainstate. Use full -reindex instead.</source>
        <translation type="unfinished">Der Prune-Modus ist mit -reindex-chainstate nicht kompatibel. Verwende stattdessen den vollen -reindex.</translation>
    </message>
    <message>
        <source>Prune: last wallet synchronisation goes beyond pruned data. You need to -reindex (download the whole blockchain again in case of pruned node)</source>
        <translation type="unfinished">Prune (Kürzung): Die letzte Synchronisation der Wallet liegt vor gekürzten (gelöschten) Blöcken. Es ist ein -reindex (erneuter Download der gesamten Blockchain im Fall eines gekürzten Nodes) notwendig.</translation>
    </message>
    <message>
        <source>Rename of '%s' -&gt; '%s' failed. You should resolve this by manually moving or deleting the invalid snapshot directory %s, otherwise you will encounter the same error again on the next startup.</source>
        <translation type="unfinished">Umbenennung von '%s' -&gt; '%s' fehlgeschlagen. Sie sollten dieses Problem beheben, indem Sie das ungültige Snapshot-Verzeichnis %s manuell verschieben oder löschen, andernfalls wird der gleiche Fehler beim nächsten Start erneut auftreten.</translation>
    </message>
    <message>
        <source>SQLiteDatabase: Unknown sqlite wallet schema version %d. Only version %d is supported</source>
        <translation type="unfinished">SQLite-Datenbank: Unbekannte SQLite-Wallet-Schema-Version %d. Nur Version %d wird unterstützt.</translation>
    </message>
    <message>
        <source>The block database contains a block which appears to be from the future. This may be due to your computer's date and time being set incorrectly. Only rebuild the block database if you are sure that your computer's date and time are correct</source>
        <translation type="unfinished">Die Block-Datenbank enthält einen Block, der scheinbar aus der Zukunft kommt. Dies kann daran liegen, dass die Systemzeit Ihres Computers falsch eingestellt ist. Stellen Sie die Block-Datenbank erst dann wieder her, wenn Sie sich sicher sind, dass Ihre Systemzeit korrekt eingestellt ist.</translation>
    </message>
    <message>
        <source>The transaction amount is too small to send after the fee has been deducted</source>
        <translation type="unfinished">Der Transaktionsbetrag ist zu klein, um ihn nach Abzug der Gebühr zu senden.</translation>
    </message>
    <message>
        <source>This error could occur if this wallet was not shutdown cleanly and was last loaded using a build with a newer version of Berkeley DB. If so, please use the software that last loaded this wallet</source>
        <translation type="unfinished">Dieser Fehler kann auftreten, wenn diese Wallet nicht ordnungsgemäß heruntergefahren und zuletzt mithilfe eines Builds mit einer neueren Version von Berkeley DB geladen wurde. Verwenden Sie in diesem Fall die Software, die diese Wallet zuletzt geladen hat</translation>
    </message>
    <message>
        <source>This is a pre-release test build - use at your own risk - do not use for mining or merchant applications</source>
        <translation type="unfinished">Dies ist eine Vorab-Testversion - Verwendung auf eigene Gefahr - nicht für Mining- oder Handelsanwendungen nutzen!</translation>
    </message>
    <message>
        <source>This is the maximum transaction fee you pay (in addition to the normal fee) to prioritize partial spend avoidance over regular coin selection.</source>
        <translation type="unfinished">Dies ist die maximale Transaktionsgebühr, die Sie (zusätzlich zur normalen Gebühr) zahlen, um die Vermeidung von teilweisen Ausgaben gegenüber der regulären Münzauswahl zu priorisieren.</translation>
    </message>
    <message>
        <source>This is the transaction fee you may discard if change is smaller than dust at this level</source>
        <translation type="unfinished">Dies ist die Transaktionsgebühr, die ggf. abgeschrieben wird, wenn das Wechselgeld "Staub" ist in dieser Stufe.</translation>
    </message>
    <message>
        <source>This is the transaction fee you may pay when fee estimates are not available.</source>
        <translation type="unfinished">Das ist die Transaktionsgebühr, welche Sie zahlen müssten, wenn die Gebührenschätzungen nicht verfügbar sind.</translation>
    </message>
    <message>
        <source>Total length of network version string (%i) exceeds maximum length (%i). Reduce the number or size of uacomments.</source>
        <translation type="unfinished">Gesamtlänge des Netzwerkversionstrings (%i) erreicht die maximale Länge (%i). Reduzieren Sie Anzahl oder Größe von uacomments.</translation>
    </message>
    <message>
        <source>Unable to replay blocks. You will need to rebuild the database using -reindex-chainstate.</source>
        <translation type="unfinished">Fehler beim Verarbeiten von Blöcken. Sie müssen die Datenbank mit Hilfe des Arguments '-reindex-chainstate' neu aufbauen.</translation>
    </message>
    <message>
        <source>Unknown wallet file format "%s" provided. Please provide one of "bdb" or "sqlite".</source>
        <translation type="unfinished">Angegebenes Format "%s" der Wallet-Datei ist unbekannt.
Bitte nutzen Sie entweder "bdb" oder "sqlite".</translation>
    </message>
    <message>
        <source>Unsupported category-specific logging level %1$s=%2$s. Expected %1$s=&lt;category&gt;:&lt;loglevel&gt;. Valid categories: %3$s. Valid loglevels: %4$s.</source>
        <translation type="unfinished">Nicht unterstützte kategoriespezifische Protokollierungsebene %1$s=%2$s. Erwartet %1$s=&lt;category&gt;:&lt;loglevel&gt;. Gültige Kategorien: %3$s. Gültige Loglevels: %4$s.</translation>
    </message>
    <message>
        <source>Unsupported chainstate database format found. Please restart with -reindex-chainstate. This will rebuild the chainstate database.</source>
        <translation type="unfinished">Nicht unterstütztes Chainstate-Datenbankformat gefunden. Bitte starte mit -reindex-chainstate neu. Dadurch wird die Chainstate-Datenbank neu erstellt.</translation>
    </message>
    <message>
        <source>Wallet created successfully. The legacy wallet type is being deprecated and support for creating and opening legacy wallets will be removed in the future.</source>
        <translation type="unfinished">Wallet erfolgreich erstellt. Der Legacy-Wallet-Typ ist veraltet und die Unterstützung für das Erstellen und Öffnen von Legacy-Wallets wird in Zukunft entfernt.</translation>
    </message>
    <message>
        <source>Wallet loaded successfully. The legacy wallet type is being deprecated and support for creating and opening legacy wallets will be removed in the future. Legacy wallets can be migrated to a descriptor wallet with migratewallet.</source>
        <translation type="unfinished">Wallet erfolgreich geladen. Der Legacy-Wallet-Typ ist veraltet und die Unterstützung für das Erstellen und Öffnen von Legacy-Wallets wird in Zukunft entfernt. Legacy-Wallets können mit migratewallet auf eine Deskriptor-Wallet migriert werden.</translation>
    </message>
    <message>
        <source>Warning: Dumpfile wallet format "%s" does not match command line specified format "%s".</source>
        <translation type="unfinished">Warnung: Dumpdatei Wallet Format "%s" passt nicht zum auf der Kommandozeile angegebenen Format "%s".</translation>
    </message>
    <message>
        <source>Warning: Private keys detected in wallet {%s} with disabled private keys</source>
        <translation type="unfinished">Warnung: Es wurden private Schlüssel in der Wallet {%s} entdeckt, welche private Schlüssel jedoch deaktiviert hat.</translation>
    </message>
    <message>
        <source>Warning: We do not appear to fully agree with our peers! You may need to upgrade, or other nodes may need to upgrade.</source>
        <translation type="unfinished">Warnung: Wir scheinen nicht vollständig mit unseren Gegenstellen übereinzustimmen! Sie oder die anderen Knoten müssen unter Umständen Ihre Client-Software aktualisieren.</translation>
    </message>
    <message>
        <source>Witness data for blocks after height %d requires validation. Please restart with -reindex.</source>
        <translation type="unfinished">Zeugnisdaten für Blöcke nach Höhe %d müssen validiert werden. Bitte mit -reindex neu starten.</translation>
    </message>
    <message>
        <source>You need to rebuild the database using -reindex to go back to unpruned mode.  This will redownload the entire blockchain</source>
        <translation type="unfinished">Sie müssen die Datenbank mit Hilfe von -reindex neu aufbauen, um zum ungekürzten Modus zurückzukehren. Dies erfordert, dass die gesamte Blockchain erneut heruntergeladen wird.</translation>
    </message>
    <message>
        <source>-maxmempool must be at least %d MB</source>
        <translation type="unfinished">-maxmempool muss mindestens %d MB betragen</translation>
    </message>
    <message>
        <source>A fatal internal error occurred, see debug.log for details</source>
        <translation type="unfinished">Ein fataler interner Fehler ist aufgetreten, siehe debug.log für Details</translation>
    </message>
    <message>
        <source>Cannot resolve -%s address: '%s'</source>
        <translation type="unfinished">Kann Adresse in -%s nicht auflösen: '%s'</translation>
    </message>
    <message>
        <source>Cannot set -forcednsseed to true when setting -dnsseed to false.</source>
        <translation type="unfinished">Kann -forcednsseed nicht auf true setzen, wenn -dnsseed auf false gesetzt ist.</translation>
    </message>
    <message>
        <source>Cannot set -peerblockfilters without -blockfilterindex.</source>
        <translation type="unfinished">Kann -peerblockfilters nicht ohne -blockfilterindex setzen.</translation>
    </message>
    <message>
        <source>Cannot write to data directory '%s'; check permissions.</source>
        <translation type="unfinished">Es konnte nicht in das Datenverzeichnis '%s' geschrieben werden; Überprüfen Sie die Berechtigungen.</translation>
    </message>
    <message>
        <source>%s is set very high! Fees this large could be paid on a single transaction.</source>
        <translation type="unfinished">%s ist sehr hoch gesetzt! Gebühren dieser Höhe könnten für eine einzelne Transaktion gezahlt werden.</translation>
    </message>
    <message>
        <source>Cannot provide specific connections and have addrman find outgoing connections at the same time.</source>
        <translation type="unfinished">Es ist nicht möglich, bestimmte Verbindungen anzubieten und gleichzeitig addrman ausgehende Verbindungen finden zu lassen.</translation>
    </message>
    <message>
        <source>Error loading %s: External signer wallet being loaded without external signer support compiled</source>
        <translation type="unfinished">Fehler beim Laden von %s: Externe Unterzeichner-Brieftasche wird geladen, ohne dass die Unterstützung für externe Unterzeichner kompiliert wurde</translation>
    </message>
    <message>
        <source>Error reading %s! All keys read correctly, but transaction data or address metadata may be missing or incorrect.</source>
        <translation type="unfinished">Fehler beim Lesen von %s! Alle Schlüssel wurden korrekt gelesen, aber Transaktionsdaten oder Adressmetadaten fehlen oder sind falsch.</translation>
    </message>
    <message>
        <source>Error: Address book data in wallet cannot be identified to belong to migrated wallets</source>
        <translation type="unfinished">Fehler: Adressbuchdaten im Wallet können nicht als zum migrierten Wallet gehörend identifiziert werden</translation>
    </message>
    <message>
        <source>Error: Duplicate descriptors created during migration. Your wallet may be corrupted.</source>
        <translation type="unfinished">Fehler: Doppelte Deskriptoren, die während der Migration erstellt wurden. Diese Wallet ist möglicherweise beschädigt.</translation>
    </message>
    <message>
        <source>Error: Transaction %s in wallet cannot be identified to belong to migrated wallets</source>
        <translation type="unfinished">Fehler: Transaktion in Wallet %s kann nicht als zu migrierten Wallet gehörend identifiziert werden</translation>
    </message>
    <message>
        <source>Failed to calculate bump fees, because unconfirmed UTXOs depend on enormous cluster of unconfirmed transactions.</source>
        <translation type="unfinished">Es war nicht möglich, die Bump-Gebühren zu berechnen, da unbestätigte UTXOs von einem enormen Cluster unbestätigter Transaktionen abhängen.</translation>
    </message>
    <message>
        <source>Failed to rename invalid peers.dat file. Please move or delete it and try again.</source>
        <translation type="unfinished">Kann ungültige Datei peers.dat nicht umbenennen. Bitte Verschieben oder Löschen und noch einmal versuchen.</translation>
    </message>
    <message>
        <source>Fee estimation failed. Fallbackfee is disabled. Wait a few blocks or enable %s.</source>
        <translation type="unfinished">Gebührenschätzung fehlgeschlagen. Fallbackgebühr ist deaktiviert. Warten Sie ein paar Blöcke oder aktivieren Sie %s.</translation>
    </message>
    <message>
        <source>Incompatible options: -dnsseed=1 was explicitly specified, but -onlynet forbids connections to IPv4/IPv6</source>
        <translation type="unfinished">Inkompatible Optionen: -dnsseed=1 wurde explizit angegeben, aber -onlynet verbietet Verbindungen zu IPv4/IPv6</translation>
    </message>
    <message>
        <source>Invalid amount for %s=&lt;amount&gt;: '%s' (must be at least the minrelay fee of %s to prevent stuck transactions)</source>
        <translation type="unfinished">Ungültiger Betrag für %s=&lt;amount&gt;: '%s' (muss mindestens die MinRelay-Gebühr von %s betragen, um festhängende Transaktionen zu verhindern)</translation>
    </message>
    <message>
        <source>Outbound connections restricted to CJDNS (-onlynet=cjdns) but -cjdnsreachable is not provided</source>
        <translation type="unfinished">Ausgehende Verbindungen sind auf CJDNS beschränkt (-onlynet=cjdns), aber -cjdnsreachable ist nicht angegeben</translation>
    </message>
    <message>
        <source>Outbound connections restricted to Tor (-onlynet=onion) but the proxy for reaching the Tor network is explicitly forbidden: -onion=0</source>
        <translation type="unfinished">Ausgehende Verbindungen sind eingeschränkt auf Tor (-onlynet=onion), aber der Proxy, um das Tor-Netzwerk zu erreichen ist nicht vorhanden (no -proxy= and no -onion= given) oder ausdrücklich verboten (-onion=0)</translation>
    </message>
    <message>
        <source>Outbound connections restricted to Tor (-onlynet=onion) but the proxy for reaching the Tor network is not provided: none of -proxy, -onion or -listenonion is given</source>
        <translation type="unfinished">Ausgehende Verbindungen sind eingeschränkt auf Tor (-onlynet=onion), aber der Proxy, um das Tor-Netzwerk zu erreichen ist nicht vorhanden. Weder -proxy noch -onion noch -listenonion ist angegeben.</translation>
    </message>
    <message>
        <source>Outbound connections restricted to i2p (-onlynet=i2p) but -i2psam is not provided</source>
        <translation type="unfinished">Ausgehende Verbindungen sind auf i2p (-onlynet=i2p) beschränkt, aber -i2psam ist nicht angegeben</translation>
    </message>
    <message>
        <source>The inputs size exceeds the maximum weight. Please try sending a smaller amount or manually consolidating your wallet's UTXOs</source>
        <translation type="unfinished">Die Größe der Inputs übersteigt das maximale Gewicht. Bitte versuchen Sie, einen kleineren Betrag zu senden oder die UTXOs Ihrer Wallet manuell zu konsolidieren.</translation>
    </message>
    <message>
        <source>The preselected coins total amount does not cover the transaction target. Please allow other inputs to be automatically selected or include more coins manually</source>
        <translation type="unfinished">Die vorgewählte Gesamtsumme der Coins deckt das Transaktionsziel nicht ab. Bitte erlauben Sie, dass andere Eingaben automatisch ausgewählt werden, oder fügen Sie manuell mehr Coins hinzu</translation>
    </message>
    <message>
        <source>Transaction requires one destination of non-0 value, a non-0 feerate, or a pre-selected input</source>
        <translation type="unfinished">Die Transaktion erfordert ein Ziel mit einem Wert ungleich nicht-0, eine Gebühr ungleich nicht-0 oder eine vorausgewählte Eingabe</translation>
    </message>
    <message>
        <source>UTXO snapshot failed to validate. Restart to resume normal initial block download, or try loading a different snapshot.</source>
        <translation type="unfinished">UTXO-Snapshot konnte nicht validiert werden. Starten Sie neu, um den normalen anfänglichen Block-Download fortzusetzen, oder versuchen Sie, einen anderen Snapshot zu laden.</translation>
    </message>
    <message>
        <source>Unconfirmed UTXOs are available, but spending them creates a chain of transactions that will be rejected by the mempool</source>
        <translation type="unfinished">Unbestätigte UTXOs sind verfügbar, aber deren Ausgabe erzeugt eine Kette von Transaktionen, die vom Mempool abgelehnt werden</translation>
    </message>
    <message>
        <source>Unexpected legacy entry in descriptor wallet found. Loading wallet %s

The wallet might have been tampered with or created with malicious intent.
</source>
        <translation type="unfinished">Unerwarteter Legacy-Eintrag in Deskriptor-Wallet gefunden. Lade Wallet %s

Die Wallet könnte manipuliert oder in böser Absicht erstellt worden sein.
</translation>
    </message>
    <message>
        <source>Unrecognized descriptor found. Loading wallet %s

The wallet might had been created on a newer version.
Please try running the latest software version.
</source>
        <translation type="unfinished">Nicht erkannter Deskriptor gefunden. Beim Laden vom Wallet %s 

Die Wallet wurde möglicherweise in einer neueren Version erstellt.
Bitte mit der neuesten Softwareversion versuchen.
</translation>
    </message>
    <message>
        <source>
Unable to cleanup failed migration</source>
        <translation type="unfinished">
Fehlgeschlagene Migration kann nicht bereinigt werden</translation>
    </message>
    <message>
        <source>
Unable to restore backup of wallet.</source>
        <translation type="unfinished">
Die Sicherung der Wallet kann nicht wiederhergestellt werden.</translation>
    </message>
    <message>
        <source>Block verification was interrupted</source>
        <translation type="unfinished">Blocküberprüfung wurde unterbrochen</translation>
    </message>
    <message>
        <source>Config setting for %s only applied on %s network when in [%s] section.</source>
        <translation type="unfinished">Konfigurationseinstellungen für %s sind nur auf %s network gültig, wenn in Sektion [%s]</translation>
    </message>
    <message>
        <source>Corrupted block database detected</source>
        <translation type="unfinished">Beschädigte Blockdatenbank erkannt</translation>
    </message>
    <message>
        <source>Could not find asmap file %s</source>
        <translation type="unfinished">Konnte die asmap Datei %s nicht finden</translation>
    </message>
    <message>
        <source>Could not parse asmap file %s</source>
        <translation type="unfinished">Konnte die asmap Datei %s nicht analysieren</translation>
    </message>
    <message>
        <source>Disk space is too low!</source>
        <translation type="unfinished">Freier Plattenspeicher zu gering!</translation>
    </message>
    <message>
        <source>Do you want to rebuild the block database now?</source>
        <translation type="unfinished">Möchten Sie die Blockdatenbank jetzt neu aufbauen?</translation>
    </message>
    <message>
        <source>Done loading</source>
        <translation type="unfinished">Laden abgeschlossen</translation>
    </message>
    <message>
        <source>Dump file %s does not exist.</source>
        <translation type="unfinished">Speicherauszugsdatei %sexistiert nicht.</translation>
    </message>
    <message>
        <source>Error committing db txn for wallet transactions removal</source>
        <translation type="unfinished">Fehler beim Bestätigen der Datenbanktransaktion für die Entfernung der Wallet-Transaktionen.</translation>
    </message>
    <message>
        <source>Error creating %s</source>
        <translation type="unfinished">Error beim Erstellen von %s</translation>
    </message>
    <message>
        <source>Error initializing block database</source>
        <translation type="unfinished">Fehler beim Initialisieren der Blockdatenbank</translation>
    </message>
    <message>
        <source>Error initializing wallet database environment %s!</source>
        <translation type="unfinished">Fehler beim Initialisieren der Wallet-Datenbankumgebung %s!</translation>
    </message>
    <message>
        <source>Error loading %s</source>
        <translation type="unfinished">Fehler beim Laden von %s</translation>
    </message>
    <message>
        <source>Error loading %s: Private keys can only be disabled during creation</source>
        <translation type="unfinished">Fehler beim Laden von %s: Private Schlüssel können nur bei der Erstellung deaktiviert werden</translation>
    </message>
    <message>
        <source>Error loading %s: Wallet corrupted</source>
        <translation type="unfinished">Fehler beim Laden von %s: Das Wallet ist beschädigt</translation>
    </message>
    <message>
        <source>Error loading %s: Wallet requires newer version of %s</source>
        <translation type="unfinished">Fehler beim Laden von %s: Das Wallet benötigt eine neuere Version von %s</translation>
    </message>
    <message>
        <source>Error loading block database</source>
        <translation type="unfinished">Fehler beim Laden der Blockdatenbank</translation>
    </message>
    <message>
        <source>Error opening block database</source>
        <translation type="unfinished">Fehler beim Öffnen der Blockdatenbank</translation>
    </message>
    <message>
        <source>Error reading configuration file: %s</source>
        <translation type="unfinished">Fehler beim Lesen der Konfigurationsdatei: %s</translation>
    </message>
    <message>
        <source>Error reading from database, shutting down.</source>
        <translation type="unfinished">Fehler beim Lesen der Datenbank, Ausführung wird beendet.</translation>
    </message>
    <message>
        <source>Error reading next record from wallet database</source>
        <translation type="unfinished">Fehler beim Lesen des nächsten Eintrags aus der Wallet Datenbank</translation>
    </message>
    <message>
        <source>Error starting db txn for wallet transactions removal</source>
        <translation type="unfinished">Fehler beim Starten der Datenbanktransaktion für die Entfernung der Wallet-Transaktionen.</translation>
    </message>
    <message>
        <source>Error: Cannot extract destination from the generated scriptpubkey</source>
        <translation type="unfinished">Fehler: Das Ziel kann nicht aus dem generierten scriptpubkey extrahiert werden</translation>
    </message>
    <message>
        <source>Error: Couldn't create cursor into database</source>
        <translation type="unfinished">Fehler: Konnte den Cursor in der Datenbank nicht erzeugen</translation>
    </message>
    <message>
        <source>Error: Disk space is low for %s</source>
        <translation type="unfinished">Fehler: Zu wenig Speicherplatz auf der Festplatte %s</translation>
    </message>
    <message>
        <source>Error: Dumpfile checksum does not match. Computed %s, expected %s</source>
        <translation type="unfinished">Fehler: Prüfsumme der Speicherauszugsdatei stimmt nicht überein.
Berechnet: %s, erwartet: %s</translation>
    </message>
    <message>
        <source>Error: Failed to create new watchonly wallet</source>
        <translation type="unfinished">Fehler: Fehler beim Erstellen einer neuen nur-beobachten Wallet</translation>
    </message>
    <message>
        <source>Error: Got key that was not hex: %s</source>
        <translation type="unfinished">Fehler: Schlüssel ist kein Hex: %s</translation>
    </message>
    <message>
        <source>Error: Got value that was not hex: %s</source>
        <translation type="unfinished">Fehler: Wert ist kein Hex: %s</translation>
    </message>
    <message>
        <source>Error: Keypool ran out, please call keypoolrefill first</source>
        <translation type="unfinished">Fehler: Schlüsselspeicher ausgeschöpft, bitte zunächst keypoolrefill ausführen</translation>
    </message>
    <message>
        <source>Error: Missing checksum</source>
        <translation type="unfinished">Fehler: Fehlende Prüfsumme</translation>
    </message>
    <message>
        <source>Error: No %s addresses available.</source>
        <translation type="unfinished">Fehler: Keine %s Adressen verfügbar.</translation>
    </message>
    <message>
        <source>Error: This wallet already uses SQLite</source>
        <translation type="unfinished">Fehler: Diese Wallet verwendet bereits SQLite</translation>
    </message>
    <message>
        <source>Error: This wallet is already a descriptor wallet</source>
        <translation type="unfinished">Fehler: Diese Wallet ist bereits eine Deskriptor-Brieftasche</translation>
    </message>
    <message>
        <source>Error: Unable to begin reading all records in the database</source>
        <translation type="unfinished">Fehler: Konnte nicht anfangen, alle Datensätze in der Datenbank zu lesen.</translation>
    </message>
    <message>
        <source>Error: Unable to make a backup of your wallet</source>
        <translation type="unfinished">Fehler: Es kann keine Sicherungskopie Ihrer Wallet erstellt werden</translation>
    </message>
    <message>
        <source>Error: Unable to parse version %u as a uint32_t</source>
        <translation type="unfinished">Fehler: Kann Version %u nicht als uint32_t lesen.</translation>
    </message>
    <message>
        <source>Error: Unable to read all records in the database</source>
        <translation type="unfinished">Fehler: Nicht alle Datensätze in der Datenbank können gelesen werden</translation>
    </message>
    <message>
        <source>Error: Unable to read wallet's best block locator record</source>
        <translation type="unfinished">Fehler: Konnte Wallet Eintrag für Ort des besten Blocks nicht lesen.</translation>
    </message>
    <message>
        <source>Error: Unable to remove watchonly address book data</source>
        <translation type="unfinished">Fehler: Watchonly-Adressbuchdaten können nicht entfernt werden</translation>
    </message>
    <message>
        <source>Error: Unable to write record to new wallet</source>
        <translation type="unfinished">Fehler: Kann neuen Eintrag nicht in Wallet schreiben</translation>
    </message>
    <message>
        <source>Error: Unable to write solvable wallet best block locator record</source>
        <translation type="unfinished">Fehler: Konnte Wallet Eintrag für Ort des besten Blocks nicht schreiben.</translation>
    </message>
    <message>
        <source>Error: Unable to write watchonly wallet best block locator record</source>
        <translation type="unfinished">Fehler: Konnte Nur-beobachten-Wallet Eintrag für Ort des besten Blocks nicht schreiben.</translation>
    </message>
    <message>
        <source>Error: address book copy failed for wallet %s</source>
        <translation type="unfinished">Fehler: Adressbuchkopie für Wallet %s fehlgeschlagen</translation>
    </message>
    <message>
        <source>Error: database transaction cannot be executed for wallet %s</source>
        <translation type="unfinished">Fehler: Datenbank-Transaktion kann für Wallet %s nicht ausgeführt werden.</translation>
    </message>
    <message>
        <source>Failed to listen on any port. Use -listen=0 if you want this.</source>
        <translation type="unfinished">Fehler: Konnte auf keinem Port hören. Wenn dies so gewünscht wird -listen=0 verwenden.</translation>
    </message>
    <message>
        <source>Failed to rescan the wallet during initialization</source>
        <translation type="unfinished">Fehler: Wallet konnte während der Initialisierung nicht erneut gescannt werden.</translation>
    </message>
    <message>
        <source>Failed to start indexes, shutting down..</source>
        <translation type="unfinished">Start der Indizes fehlgeschlagen, wird beendet..</translation>
    </message>
    <message>
        <source>Failed to verify database</source>
        <translation type="unfinished">Verifizierung der Datenbank fehlgeschlagen</translation>
    </message>
    <message>
        <source>Failure removing transaction: %s</source>
        <translation type="unfinished">Fehler beim Entfernen der Transaktion: %s</translation>
    </message>
    <message>
        <source>Fee rate (%s) is lower than the minimum fee rate setting (%s)</source>
        <translation type="unfinished">Der Gebührensatz (%s) ist niedriger als die Mindestgebührensatz (%s) Einstellung.</translation>
    </message>
    <message>
        <source>Ignoring duplicate -wallet %s.</source>
        <translation type="unfinished">Ignoriere doppeltes -wallet %s.</translation>
    </message>
    <message>
        <source>Importing…</source>
        <translation type="unfinished">Importiere...</translation>
    </message>
    <message>
        <source>Incorrect or no genesis block found. Wrong datadir for network?</source>
        <translation type="unfinished">Fehlerhafter oder kein Genesis-Block gefunden. Falsches Datenverzeichnis für das Netzwerk?</translation>
    </message>
    <message>
        <source>Initialization sanity check failed. %s is shutting down.</source>
        <translation type="unfinished">Initialisierungsplausibilitätsprüfung fehlgeschlagen. %s wird beendet.</translation>
    </message>
    <message>
        <source>Input not found or already spent</source>
        <translation type="unfinished">Eingabe nicht gefunden oder bereits ausgegeben</translation>
    </message>
    <message>
        <source>Insufficient dbcache for block verification</source>
        <translation type="unfinished">Unzureichender dbcache für die Blocküberprüfung</translation>
    </message>
    <message>
        <source>Insufficient funds</source>
        <translation type="unfinished">Unzureichender Kontostand</translation>
    </message>
    <message>
        <source>Invalid -i2psam address or hostname: '%s'</source>
        <translation type="unfinished">Ungültige -i2psam Adresse oder Hostname: '%s'</translation>
    </message>
    <message>
        <source>Invalid -onion address or hostname: '%s'</source>
        <translation type="unfinished">Ungültige Onion-Adresse oder ungültiger Hostname: '%s'</translation>
    </message>
    <message>
        <source>Invalid -proxy address or hostname: '%s'</source>
        <translation type="unfinished">Ungültige Proxy-Adresse oder ungültiger Hostname: '%s'</translation>
    </message>
    <message>
        <source>Invalid P2P permission: '%s'</source>
        <translation type="unfinished">Ungültige P2P Genehmigung: '%s'</translation>
    </message>
    <message>
        <source>Invalid amount for %s=&lt;amount&gt;: '%s' (must be at least %s)</source>
        <translation type="unfinished">Ungültiger Betrag für %s=&lt;amount&gt;: '%s' (muss mindestens %ssein)</translation>
    </message>
    <message>
        <source>Invalid amount for %s=&lt;amount&gt;: '%s'</source>
        <translation type="unfinished">Ungültiger Betrag für %s=&lt;amount&gt;: '%s'</translation>
    </message>
    <message>
        <source>Invalid amount for -%s=&lt;amount&gt;: '%s'</source>
        <translation type="unfinished">Ungültiger Betrag für -%s=&lt;amount&gt;: '%s'</translation>
    </message>
    <message>
        <source>Invalid netmask specified in -whitelist: '%s'</source>
        <translation type="unfinished">Ungültige Netzmaske angegeben in -whitelist: '%s'</translation>
    </message>
    <message>
        <source>Invalid port specified in %s: '%s'</source>
        <translation type="unfinished">Ungültiger Port angegeben in %s: '%s'</translation>
    </message>
    <message>
        <source>Invalid pre-selected input %s</source>
        <translation type="unfinished">Ungültige vorausgewählte Eingabe %s</translation>
    </message>
    <message>
        <source>Listening for incoming connections failed (listen returned error %s)</source>
        <translation type="unfinished">Das Hören auf eingehende Verbindungen ist fehlgeschlagen (Das Hören hat Fehler %s zurückgegeben)</translation>
    </message>
    <message>
        <source>Loading P2P addresses…</source>
        <translation type="unfinished">Lade P2P-Adressen...</translation>
    </message>
    <message>
        <source>Loading banlist…</source>
        <translation type="unfinished">Lade Bannliste…</translation>
    </message>
    <message>
        <source>Loading block index…</source>
        <translation type="unfinished">Lade Block-Index...</translation>
    </message>
    <message>
        <source>Loading wallet…</source>
        <translation type="unfinished">Lade Wallet...</translation>
    </message>
    <message>
        <source>Missing amount</source>
        <translation type="unfinished">Fehlender Betrag</translation>
    </message>
    <message>
        <source>Missing solving data for estimating transaction size</source>
        <translation type="unfinished">Fehlende Auflösungsdaten zur Schätzung der Transaktionsgröße</translation>
    </message>
    <message>
        <source>Need to specify a port with -whitebind: '%s'</source>
        <translation type="unfinished">Angabe eines Ports benötigt für -whitebind: '%s'</translation>
    </message>
    <message>
        <source>No addresses available</source>
        <translation type="unfinished">Keine Adressen verfügbar</translation>
    </message>
    <message>
        <source>Not enough file descriptors available.</source>
        <translation type="unfinished">Nicht genügend Datei-Deskriptoren verfügbar.</translation>
    </message>
    <message>
        <source>Not found pre-selected input %s</source>
        <translation type="unfinished">Nicht gefundener vorausgewählter Input %s</translation>
    </message>
    <message>
        <source>Not solvable pre-selected input %s</source>
        <translation type="unfinished">Nicht auflösbare vorausgewählter Input %s</translation>
    </message>
    <message>
        <source>Prune cannot be configured with a negative value.</source>
        <translation type="unfinished">Kürzungsmodus kann nicht mit einem negativen Wert konfiguriert werden.</translation>
    </message>
    <message>
        <source>Prune mode is incompatible with -txindex.</source>
        <translation type="unfinished">Kürzungsmodus ist nicht mit -txindex kompatibel.</translation>
    </message>
    <message>
        <source>Pruning blockstore…</source>
        <translation type="unfinished">Kürze den Blockspeicher…</translation>
    </message>
    <message>
        <source>Reducing -maxconnections from %d to %d, because of system limitations.</source>
        <translation type="unfinished">Reduziere -maxconnections von %d zu %d, aufgrund von Systemlimitierungen.</translation>
    </message>
    <message>
        <source>Replaying blocks…</source>
        <translation type="unfinished">Spiele alle Blocks erneut ein…</translation>
    </message>
    <message>
        <source>Rescanning…</source>
        <translation type="unfinished">Wiederhole Scan...</translation>
    </message>
    <message>
        <source>SQLiteDatabase: Failed to execute statement to verify database: %s</source>
        <translation type="unfinished">SQLite-Datenbank: Anweisung, die Datenbank zu verifizieren fehlgeschlagen: %s</translation>
    </message>
    <message>
        <source>SQLiteDatabase: Failed to prepare statement to verify database: %s</source>
        <translation type="unfinished">SQLite-Datenbank: Anfertigung der Anweisung zum Verifizieren der Datenbank fehlgeschlagen: %s</translation>
    </message>
    <message>
        <source>SQLiteDatabase: Failed to read database verification error: %s</source>
        <translation type="unfinished">Datenbank konnte nicht gelesen werden
Verifikations-Error: %s</translation>
    </message>
    <message>
        <source>SQLiteDatabase: Unexpected application id. Expected %u, got %u</source>
        <translation type="unfinished">SQLiteDatabase: Unerwartete Anwendungs-ID. %u statt %u erhalten.</translation>
    </message>
    <message>
        <source>Section [%s] is not recognized.</source>
        <translation type="unfinished">Sektion [%s] ist nicht delegiert.</translation>
    </message>
    <message>
        <source>Signing transaction failed</source>
        <translation type="unfinished">Signierung der Transaktion fehlgeschlagen</translation>
    </message>
    <message>
        <source>Specified -walletdir "%s" does not exist</source>
        <translation type="unfinished">Angegebenes Verzeichnis "%s" existiert nicht</translation>
    </message>
    <message>
        <source>Specified -walletdir "%s" is a relative path</source>
        <translation type="unfinished">Angegebenes -walletdir "%s" ist ein relativer Pfad</translation>
    </message>
    <message>
        <source>Specified -walletdir "%s" is not a directory</source>
        <translation type="unfinished">Angegebenes Verzeichnis "%s" ist kein Verzeichnis</translation>
    </message>
    <message>
        <source>Specified blocks directory "%s" does not exist.</source>
        <translation type="unfinished">Angegebener Blöcke-Ordner "%s" existiert nicht.</translation>
    </message>
    <message>
        <source>Specified data directory "%s" does not exist.</source>
        <translation type="unfinished">Das angegebene Datenverzeichnis "%s" existiert nicht.</translation>
    </message>
    <message>
        <source>Starting network threads…</source>
        <translation type="unfinished">Starte Netzwerk-Threads...</translation>
    </message>
    <message>
        <source>The source code is available from %s.</source>
        <translation type="unfinished">Der Quellcode ist auf %s verfügbar.</translation>
    </message>
    <message>
        <source>The specified config file %s does not exist</source>
        <translation type="unfinished">Die angegebene Konfigurationsdatei %sexistiert nicht</translation>
    </message>
    <message>
        <source>The transaction amount is too small to pay the fee</source>
        <translation type="unfinished">Der Transaktionsbetrag ist zu niedrig, um die Gebühr zu bezahlen.</translation>
    </message>
    <message>
        <source>The wallet will avoid paying less than the minimum relay fee.</source>
        <translation type="unfinished">Das Wallet verhindert Zahlungen, die die Mindesttransaktionsgebühr nicht berücksichtigen.</translation>
    </message>
    <message>
        <source>This is experimental software.</source>
        <translation type="unfinished">Dies ist experimentelle Software.</translation>
    </message>
    <message>
        <source>This is the minimum transaction fee you pay on every transaction.</source>
        <translation type="unfinished">Dies ist die kleinstmögliche Gebühr, die beim Senden einer Transaktion fällig wird.</translation>
    </message>
    <message>
        <source>This is the transaction fee you will pay if you send a transaction.</source>
        <translation type="unfinished">Dies ist die Gebühr, die beim Senden einer Transaktion fällig wird.</translation>
    </message>
    <message>
        <source>Transaction %s does not belong to this wallet</source>
        <translation type="unfinished">Transaktion %s gehört nicht zu dieser Wallet</translation>
    </message>
    <message>
        <source>Transaction amount too small</source>
        <translation type="unfinished">Transaktionsbetrag zu niedrig</translation>
    </message>
    <message>
        <source>Transaction amounts must not be negative</source>
        <translation type="unfinished">Transaktionsbeträge dürfen nicht negativ sein.</translation>
    </message>
    <message>
        <source>Transaction change output index out of range</source>
        <translation type="unfinished">Ausgangsindex des Wechselgelds außerhalb des Bereichs</translation>
    </message>
    <message>
        <source>Transaction must have at least one recipient</source>
        <translation type="unfinished">Die Transaktion muss mindestens einen Empfänger enthalten.</translation>
    </message>
    <message>
        <source>Transaction needs a change address, but we can't generate it.</source>
        <translation type="unfinished">Transaktion erfordert eine Wechselgeldadresse, die jedoch nicht erzeugt werden kann.</translation>
    </message>
    <message>
        <source>Transaction too large</source>
        <translation type="unfinished">Transaktion zu groß</translation>
    </message>
    <message>
        <source>Unable to allocate memory for -maxsigcachesize: '%s' MiB</source>
        <translation type="unfinished">Speicher kann für -maxsigcachesize: '%s' MiB nicht zugewiesen werden:</translation>
    </message>
    <message>
        <source>Unable to bind to %s on this computer (bind returned error %s)</source>
        <translation type="unfinished">Kann auf diesem Computer nicht an %s binden (bind meldete Fehler %s)</translation>
    </message>
    <message>
        <source>Unable to bind to %s on this computer. %s is probably already running.</source>
        <translation type="unfinished">Kann auf diesem Computer nicht an %s binden. Evtl. wurde %s bereits gestartet.</translation>
    </message>
    <message>
        <source>Unable to create the PID file '%s': %s</source>
        <translation type="unfinished">Erstellung der PID-Datei '%s': %s ist nicht möglich</translation>
    </message>
    <message>
        <source>Unable to find UTXO for external input</source>
        <translation type="unfinished">UTXO für externen Input konnte nicht gefunden werden</translation>
    </message>
    <message>
        <source>Unable to generate initial keys</source>
        <translation type="unfinished">Initialschlüssel können nicht generiert werden</translation>
    </message>
    <message>
        <source>Unable to generate keys</source>
        <translation type="unfinished">Schlüssel können nicht generiert werden</translation>
    </message>
    <message>
        <source>Unable to open %s for writing</source>
        <translation type="unfinished">Konnte %s nicht zum Schreiben zu öffnen</translation>
    </message>
    <message>
        <source>Unable to parse -maxuploadtarget: '%s'</source>
        <translation type="unfinished">Kann -maxuploadtarget: '%s' nicht parsen</translation>
    </message>
    <message>
        <source>Unable to start HTTP server. See debug log for details.</source>
        <translation type="unfinished">Kann HTTP-Server nicht starten. Siehe Debug-Log für Details.</translation>
    </message>
    <message>
        <source>Unable to unload the wallet before migrating</source>
        <translation type="unfinished">Die Wallet kann vor der Migration nicht entladen werden</translation>
    </message>
    <message>
        <source>Unknown -blockfilterindex value %s.</source>
        <translation type="unfinished">Unbekannter -blockfilterindex Wert %s.</translation>
    </message>
    <message>
        <source>Unknown address type '%s'</source>
        <translation type="unfinished">Unbekannter Adresstyp '%s'</translation>
    </message>
    <message>
        <source>Unknown change type '%s'</source>
        <translation type="unfinished">Unbekannter Wechselgeld-Typ '%s'</translation>
    </message>
    <message>
        <source>Unknown network specified in -onlynet: '%s'</source>
        <translation type="unfinished">Unbekannter Netztyp in -onlynet angegeben: '%s'</translation>
    </message>
    <message>
        <source>Unknown new rules activated (versionbit %i)</source>
        <translation type="unfinished">Unbekannte neue Regeln aktiviert (Versionsbit %i)</translation>
    </message>
    <message>
        <source>Unsupported global logging level %s=%s. Valid values: %s.</source>
        <translation type="unfinished">Nicht unterstützte globale Protokollierungsebene %s=%s. Gültige Werte: %s.</translation>
    </message>
    <message>
        <source>Wallet file creation failed: %s</source>
        <translation type="unfinished">Wallet Datei konnte nicht angelegt werden: %s</translation>
    </message>
    <message>
        <source>acceptstalefeeestimates is not supported on %s chain.</source>
        <translation type="unfinished">acceptstalefeeestimates wird auf der %s Chain nicht unterstützt.</translation>
    </message>
    <message>
        <source>Unsupported logging category %s=%s.</source>
        <translation type="unfinished">Nicht unterstützte Protokollkategorie %s=%s.</translation>
    </message>
    <message>
        <source>Error: Could not add watchonly tx %s to watchonly wallet</source>
        <translation type="unfinished">Fehler: Konnte Nur-beobachten TX %s der Nur-beobachten-Wallet nicht hinzufügen.</translation>
    </message>
    <message>
        <source>Error: Could not delete watchonly transactions. </source>
        <translation type="unfinished">Fehler: Watchonly-Transaktionen konnten nicht gelöscht werden.</translation>
    </message>
    <message>
        <source>User Agent comment (%s) contains unsafe characters.</source>
        <translation type="unfinished">Der User Agent Kommentar  (%s) enthält unsichere Zeichen.</translation>
    </message>
    <message>
        <source>Verifying blocks…</source>
        <translation type="unfinished">Überprüfe Blöcke...</translation>
    </message>
    <message>
        <source>Verifying wallet(s)…</source>
        <translation type="unfinished">Überprüfe Wallet(s)...</translation>
    </message>
    <message>
        <source>Wallet needed to be rewritten: restart %s to complete</source>
        <translation type="unfinished">Wallet musste neu geschrieben werden: starten Sie %s zur Fertigstellung neu</translation>
    </message>
    <message>
        <source>Settings file could not be read</source>
        <translation type="unfinished">Einstellungsdatei konnte nicht gelesen werden</translation>
    </message>
    <message>
        <source>Settings file could not be written</source>
        <translation type="unfinished">Einstellungsdatei kann nicht geschrieben werden</translation>
    </message>
</context>
</TS><|MERGE_RESOLUTION|>--- conflicted
+++ resolved
@@ -3119,13 +3119,8 @@
         <translation type="unfinished">Unsigniert &amp;erzeugen</translation>
     </message>
     <message>
-<<<<<<< HEAD
         <source>Creates a Partially Signed Qtum Transaction (PSBT) for use with e.g. an offline %1 wallet, or a PSBT-compatible hardware wallet.</source>
-        <translation type="unfinished">Erzeugt eine teilsignierte Qtum Transaktion (PSBT) zur Benutzung mit z.B. einem Offline %1 Wallet, oder einem kompatiblen Hardware Wallet.</translation>
-=======
-        <source>Creates a Partially Signed Bitcoin Transaction (PSBT) for use with e.g. an offline %1 wallet, or a PSBT-compatible hardware wallet.</source>
-        <translation type="unfinished">Erzeugt eine teilsignierte Bitcoin Transaktion (PSBT) zur Benutzung mit z.B. einem Offline %1 Wallet oder einem kompatiblen Hardware Wallet.</translation>
->>>>>>> 1088a98f
+        <translation type="unfinished">Erzeugt eine teilsignierte Qtum Transaktion (PSBT) zur Benutzung mit z.B. einem Offline %1 Wallet oder einem kompatiblen Hardware Wallet.</translation>
     </message>
     <message>
         <source>%1 to '%2'</source>
