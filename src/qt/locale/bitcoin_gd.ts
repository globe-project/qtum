<TS version="2.1" language="gd">
<context>
    <name>AddressBookPage</name>
    <message>
        <source>Right-click to edit address or label</source>
        <translation type="unfinished">Dèan briogadh deas airson seòladh no bileag a dheasachadh</translation>
    </message>
    <message>
        <source>Create a new address</source>
        <translation type="unfinished">Cruthaich seòladh ùr</translation>
    </message>
    <message>
        <source>Copy the currently selected address to the system clipboard</source>
        <translation type="unfinished">Dèan lethbhreac den t-seòladh a chaidh a thaghadh an-dràsta gu cairt-bhòrd an t-siostaim</translation>
    </message>
    <message>
        <source>Delete the currently selected address from the list</source>
        <translation type="unfinished">Thoir às an seòladh a chaidh a thaghadh an-dràsta bhon liosta</translation>
    </message>
    <message>
        <source>Choose the address to send coins to</source>
        <translation type="unfinished">Tagh an seòladh airson buinn a chuir thuige</translation>
    </message>
    </context>
<context>
    <name>AddressTableModel</name>
    <message>
        <source>Address</source>
        <translation type="unfinished">Seòladh</translation>
    </message>
    </context>
<context>
    <name>QObject</name>
    <message numerus="yes">
        <source>%n second(s)</source>
        <translation type="unfinished">
            <numerusform />
            <numerusform />
            <numerusform />
            <numerusform />
        </translation>
    </message>
    <message numerus="yes">
        <source>%n minute(s)</source>
        <translation type="unfinished">
            <numerusform />
            <numerusform />
            <numerusform />
            <numerusform />
        </translation>
    </message>
    <message numerus="yes">
        <source>%n hour(s)</source>
        <translation type="unfinished">
            <numerusform />
            <numerusform />
            <numerusform />
            <numerusform />
        </translation>
    </message>
    <message numerus="yes">
        <source>%n day(s)</source>
        <translation type="unfinished">
            <numerusform />
            <numerusform />
            <numerusform />
            <numerusform />
        </translation>
    </message>
    <message numerus="yes">
        <source>%n week(s)</source>
        <translation type="unfinished">
            <numerusform />
            <numerusform />
            <numerusform />
            <numerusform />
        </translation>
    </message>
    <message numerus="yes">
        <source>%n year(s)</source>
        <translation type="unfinished">
            <numerusform />
            <numerusform />
            <numerusform />
            <numerusform />
        </translation>
    </message>
    </context>
<context>
    <name>BitcoinGUI</name>
    <message numerus="yes">
        <source>Processed %n block(s) of transaction history.</source>
        <translation type="unfinished">
            <numerusform />
            <numerusform />
            <numerusform />
            <numerusform />
        </translation>
    </message>
    <message>
        <source>Error</source>
        <translation type="unfinished">Mearachd</translation>
    </message>
    <message>
        <source>Warning</source>
        <translation type="unfinished">Rabhadh</translation>
    </message>
    <message>
        <source>Information</source>
        <translation type="unfinished">Fiosrachadh</translation>
    </message>
    <message>
        <source>Wallet Name</source>
        <extracomment>Label of the input field where the name of the wallet is entered.</extracomment>
        <translation type="unfinished">Ainm Wallet</translation>
    </message>
    <message numerus="yes">
<<<<<<< HEAD
        <source>%n active connection(s) to Qtum network.</source> 
=======
        <source>%n active connection(s) to Qtum network.</source>
>>>>>>> 86d0551a
        <extracomment>A substring of the tooltip.</extracomment>
        <translation type="unfinished">
            <numerusform />
            <numerusform />
            <numerusform />
            <numerusform />
        </translation>
    </message>
    </context>
<context>
    <name>CreateWalletDialog</name>
    <message>
        <source>Wallet Name</source>
        <translation type="unfinished">Ainm Wallet</translation>
    </message>
    </context>
<context>
    <name>FreespaceChecker</name>
    <message>
        <source>name</source>
        <translation type="unfinished">ainm</translation>
    </message>
    </context>
<context>
    <name>Intro</name>
    <message numerus="yes">
        <source>%n GB of space available</source>
        <translation type="unfinished">
            <numerusform />
            <numerusform />
            <numerusform />
            <numerusform />
        </translation>
    </message>
    <message numerus="yes">
        <source>(of %n GB needed)</source>
        <translation type="unfinished">
            <numerusform />
            <numerusform />
            <numerusform />
            <numerusform />
        </translation>
    </message>
    <message numerus="yes">
        <source>(%n GB needed for full chain)</source>
        <translation type="unfinished">
            <numerusform />
            <numerusform />
            <numerusform />
            <numerusform />
        </translation>
    </message>
    <message numerus="yes">
        <source>(sufficient to restore backups %n day(s) old)</source>
        <extracomment>Explanatory text on the capability of the current prune target.</extracomment>
        <translation type="unfinished">
            <numerusform />
            <numerusform />
            <numerusform />
            <numerusform />
        </translation>
    </message>
    <message>
        <source>Error</source>
        <translation type="unfinished">Mearachd</translation>
    </message>
    </context>
<context>
    <name>ModalOverlay</name>
    <message>
        <source>Form</source>
        <translation type="unfinished">Fhoirm</translation>
    </message>
    </context>
<context>
    <name>OptionsDialog</name>
    <message>
        <source>Error</source>
        <translation type="unfinished">Mearachd</translation>
    </message>
    </context>
<context>
    <name>OverviewPage</name>
    <message>
        <source>Form</source>
        <translation type="unfinished">Fhoirm</translation>
    </message>
    </context>
<context>
    <name>PeerTableModel</name>
    <message>
        <source>Address</source>
        <extracomment>Title of Peers Table column which contains the IP/Onion/I2P address of the connected peer.</extracomment>
        <translation type="unfinished">Seòladh</translation>
    </message>
    </context>
<context>
    <name>SendCoinsDialog</name>
    <message numerus="yes">
        <source>Estimated to begin confirmation within %n block(s).</source>
        <translation type="unfinished">
            <numerusform />
            <numerusform />
            <numerusform />
            <numerusform />
        </translation>
    </message>
    </context>
<context>
    <name>TransactionDesc</name>
    <message numerus="yes">
        <source>matures in %n more block(s)</source>
        <translation type="unfinished">
            <numerusform />
            <numerusform />
            <numerusform />
            <numerusform />
        </translation>
    </message>
    </context>
<context>
    <name>TransactionView</name>
    <message>
        <source>Address</source>
        <translation type="unfinished">Seòladh</translation>
    </message>
    </context>
<context>
    <name>WalletFrame</name>
    <message>
        <source>Error</source>
        <translation type="unfinished">Mearachd</translation>
    </message>
    </context>
</TS><|MERGE_RESOLUTION|>--- conflicted
+++ resolved
@@ -115,11 +115,7 @@
         <translation type="unfinished">Ainm Wallet</translation>
     </message>
     <message numerus="yes">
-<<<<<<< HEAD
-        <source>%n active connection(s) to Qtum network.</source> 
-=======
         <source>%n active connection(s) to Qtum network.</source>
->>>>>>> 86d0551a
         <extracomment>A substring of the tooltip.</extracomment>
         <translation type="unfinished">
             <numerusform />
