--- conflicted
+++ resolved
@@ -191,13 +191,6 @@
         <translation>Dompet dienkripsi</translation>
     </message>
     <message>
-<<<<<<< HEAD
-        <source>%1 will close now to finish the encryption process. Remember that encrypting your wallet cannot fully protect your qtums from being stolen by malware infecting your computer.</source>
-        <translation>%1 akan tutup untuk menyelesaikan proses enkripsi. Ingat bahawa enkripsi tidak boleh melidungi sepenuhnya qtums anda daripada dicuri oleh malware yang menjangkiti komputer anda.</translation>
-    </message>
-    <message>
-=======
->>>>>>> 9e306671
         <source>IMPORTANT: Any previous backups you have made of your wallet file should be replaced with the newly generated, encrypted wallet file. For security reasons, previous backups of the unencrypted wallet file will become useless as soon as you start using the new, encrypted wallet.</source>
         <translation>PENTING: Apa-apa sandaran yang anda buat sebelum ini untuk fail dompet anda hendaklah digantikan dengan fail dompet enkripsi yang dijana baru. Untuk sebab-sebab keselamatan , sandaran fail dompet yang belum dibuat enkripsi sebelum ini akan menjadi tidak berguna secepat anda mula guna dompet enkripsi baru.</translation>
     </message>
@@ -370,13 +363,6 @@
     <message>
         <source>Qtum</source>
         <translation>Qtum</translation>
-<<<<<<< HEAD
-    </message>
-    <message>
-        <source>Wallet</source>
-        <translation>dompet</translation>
-=======
->>>>>>> 9e306671
     </message>
     <message>
         <source>&amp;Send</source>
@@ -500,13 +486,10 @@
     <message>
         <source>Qtum</source>
         <translation>Qtum</translation>
-<<<<<<< HEAD
-=======
     </message>
     <message>
         <source>Error</source>
         <translation>Ralat</translation>
->>>>>>> 9e306671
     </message>
     </context>
 <context>
@@ -672,9 +655,6 @@
     </context>
 <context>
     <name>qtum-core</name>
-<<<<<<< HEAD
-    </context>
-=======
     <message>
         <source>Information</source>
         <translation>Notis</translation>
@@ -696,5 +676,4 @@
         <translation>Ralat</translation>
     </message>
 </context>
->>>>>>> 9e306671
 </TS>