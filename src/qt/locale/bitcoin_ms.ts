<TS version="2.1" language="ms">
<context>
    <name>AddressBookPage</name>
    <message>
        <source>Right-click to edit address or label</source>
        <translation type="unfinished">Klik-kanan untuk edit alamat ataupun label</translation>
    </message>
    <message>
        <source>Create a new address</source>
        <translation type="unfinished">Cipta alamat baru</translation>
    </message>
    <message>
        <source>&amp;New</source>
        <translation type="unfinished">&amp;Baru</translation>
    </message>
    <message>
        <source>Copy the currently selected address to the system clipboard</source>
        <translation type="unfinished">Salin alamat terpilih ke dalam sistem papan klip</translation>
    </message>
    <message>
        <source>&amp;Copy</source>
        <translation type="unfinished">&amp;Salin</translation>
    </message>
    <message>
        <source>C&amp;lose</source>
        <translation type="unfinished">&amp;Tutup</translation>
    </message>
    <message>
        <source>Delete the currently selected address from the list</source>
        <translation type="unfinished">Padam alamat semasa yang dipilih dari senaraiyang dipilih dari senarai</translation>
    </message>
    <message>
        <source>Enter address or label to search</source>
        <translation type="unfinished">Masukkan alamat atau label untuk carian
</translation>
    </message>
    <message>
        <source>Export the data in the current tab to a file</source>
        <translation type="unfinished">
Alihkan fail data ke dalam tab semasa</translation>
    </message>
    <message>
        <source>&amp;Export</source>
        <translation type="unfinished">&amp;Eksport</translation>
    </message>
    <message>
        <source>&amp;Delete</source>
        <translation type="unfinished">&amp;Padam</translation>
    </message>
    <message>
        <source>Choose the address to send coins to</source>
        <translation type="unfinished">Pilih alamat untuk hantar koin kepada</translation>
    </message>
    <message>
        <source>Choose the address to receive coins with</source>
        <translation type="unfinished">Pilih alamat untuk menerima koin dengan</translation>
    </message>
    <message>
        <source>C&amp;hoose</source>
        <translation type="unfinished">&amp;Pilih</translation>
    </message>
    <message>
        <source>Sending addresses</source>
        <translation type="unfinished">alamat-alamat penghantaran</translation>
    </message>
    <message>
        <source>Receiving addresses</source>
        <translation type="unfinished">alamat-alamat penerimaan</translation>
    </message>
    <message>
        <source>These are your Qtum addresses for sending payments. Always check the amount and the receiving address before sending coins.</source>
        <translation type="unfinished">Ini adalah alamat Qtum anda untuk pembayaran. Periksa jumlah dan alamat penerima sebelum membuat penghantaran koin sentiasa.</translation>
    </message>
    <message>
        <source>&amp;Copy Address</source>
        <translation type="unfinished">&amp;Salin Aamat</translation>
    </message>
    <message>
        <source>Copy &amp;Label</source>
        <translation type="unfinished">Salin &amp; Label</translation>
    </message>
    <message>
        <source>Export Address List</source>
        <translation type="unfinished">Eskport Senarai Alamat</translation>
    </message>
    <message>
        <source>There was an error trying to save the address list to %1. Please try again.</source>
        <extracomment>An error message. %1 is a stand-in argument for the name of the file we attempted to save to.</extracomment>
        <translation type="unfinished">Terdapat ralat semasa cubaan menyimpan senarai alamat kepada %1. Sila cuba lagi.</translation>
    </message>
    <message>
        <source>Exporting Failed</source>
        <translation type="unfinished">Mengeksport Gagal</translation>
    </message>
</context>
<context>
    <name>AddressTableModel</name>
    <message>
        <source>Address</source>
        <translation type="unfinished">Alamat</translation>
    </message>
    <message>
        <source>(no label)</source>
        <translation type="unfinished">(tiada label)</translation>
    </message>
</context>
<context>
    <name>AskPassphraseDialog</name>
    <message>
        <source>Passphrase Dialog</source>
        <translation type="unfinished">Dialog frasa laluan</translation>
    </message>
    <message>
        <source>Enter passphrase</source>
        <translation type="unfinished">memasukkan frasa laluan</translation>
    </message>
    <message>
        <source>New passphrase</source>
        <translation type="unfinished">Frasa laluan baru</translation>
    </message>
    <message>
        <source>Repeat new passphrase</source>
<<<<<<< HEAD
        <translation>Ulangi frasa laluan baru</translation>
=======
        <translation type="unfinished">Ulangi frasa laluan baru</translation>
>>>>>>> ec86f1e9
    </message>
    <message>
        <source>Encrypt wallet</source>
        <translation type="unfinished">Dompet encrypt</translation>
    </message>
    <message>
        <source>This operation needs your wallet passphrase to unlock the wallet.</source>
        <translation type="unfinished">Operasi ini perlukan frasa laluan dompet anda untuk membuka kunci dompet.</translation>
    </message>
    <message>
        <source>Unlock wallet</source>
        <translation type="unfinished">Membuka kunci dompet</translation>
    </message>
    <message>
        <source>Change passphrase</source>
        <translation type="unfinished">Menukar frasa laluan</translation>
    </message>
    <message>
        <source>Confirm wallet encryption</source>
        <translation type="unfinished">Mengesahkan enkripsi dompet</translation>
    </message>
    <message>
        <source>Warning: If you encrypt your wallet and lose your passphrase, you will &lt;b&gt;LOSE ALL OF YOUR QTUMS&lt;/b&gt;!</source>
        <translation type="unfinished">Amaran: Jika anda enkripkan dompet anda dan hilangkan frasa laluan, anda akan &lt;b&gt;ANDA AKAN HILANGKAN SEMUA QTUM ANDA&lt;/b&gt;!</translation>
    </message>
    <message>
        <source>Are you sure you wish to encrypt your wallet?</source>
        <translation type="unfinished">Anda pasti untuk membuat enkripsi dompet anda?</translation>
    </message>
    <message>
        <source>Wallet encrypted</source>
        <translation type="unfinished">Dompet dienkripsi</translation>
    </message>
    <message>
        <source>IMPORTANT: Any previous backups you have made of your wallet file should be replaced with the newly generated, encrypted wallet file. For security reasons, previous backups of the unencrypted wallet file will become useless as soon as you start using the new, encrypted wallet.</source>
        <translation type="unfinished">PENTING: Apa-apa sandaran yang anda buat sebelum ini untuk fail dompet anda hendaklah digantikan dengan fail dompet enkripsi yang dijana baru. Untuk sebab-sebab keselamatan , sandaran fail dompet yang belum dibuat enkripsi sebelum ini akan menjadi tidak berguna secepat anda mula guna dompet enkripsi baru.</translation>
    </message>
    <message>
        <source>Wallet encryption failed</source>
        <translation type="unfinished">Enkripsi dompet gagal</translation>
    </message>
    <message>
        <source>Wallet encryption failed due to an internal error. Your wallet was not encrypted.</source>
        <translation type="unfinished">Enkripsi dompet gagal kerana ralat dalaman. Dompet anda tidak dienkripkan.</translation>
    </message>
    <message>
        <source>The supplied passphrases do not match.</source>
        <translation type="unfinished">Frasa laluan yang dibekalkan tidak sepadan.</translation>
    </message>
    <message>
        <source>Wallet unlock failed</source>
        <translation type="unfinished">Pembukaan kunci dompet gagal</translation>
    </message>
    <message>
        <source>The passphrase entered for the wallet decryption was incorrect.</source>
        <translation type="unfinished">Frasa laluan dimasukki untuk dekripsi dompet adalah tidak betul.</translation>
    </message>
    <message>
        <source>Wallet passphrase was successfully changed.</source>
        <translation type="unfinished">Frasa laluan dompet berjaya ditukar.</translation>
    </message>
    <message>
        <source>Warning: The Caps Lock key is on!</source>
        <translation type="unfinished">Amaran: Kunci Caps Lock buka!</translation>
    </message>
</context>
<context>
    <name>BanTableModel</name>
    <message>
        <source>Banned Until</source>
        <translation type="unfinished">Diharamkan sehingga</translation>
    </message>
</context>
<context>
    <name>QObject</name>
    <message numerus="yes">
        <source>%n second(s)</source>
<<<<<<< HEAD
        <translation>
            <numerusform />
        </translation>
    </message>
    <message numerus="yes">
        <source>%n minute(s)</source>
        <translation>
            <numerusform />
        </translation>
    </message>
    <message numerus="yes">
        <source>%n hour(s)</source>
        <translation type="unfinished">
            <numerusform />
        </translation>
    </message>
    <message numerus="yes">
        <source>%n day(s)</source>
        <translation type="unfinished">
            <numerusform />
        </translation>
    </message>
    <message numerus="yes">
        <source>%n week(s)</source>
        <translation type="unfinished">
            <numerusform />
        </translation>
    </message>
    <message numerus="yes">
        <source>%n year(s)</source>
        <translation type="unfinished">
            <numerusform />
        </translation>
    </message>
    </context>
<context>
    <name>QtumGUI</name>
=======
        <translation type="unfinished">
            <numerusform />
        </translation>
    </message>
    <message numerus="yes">
        <source>%n minute(s)</source>
        <translation type="unfinished">
            <numerusform />
        </translation>
    </message>
    <message numerus="yes">
        <source>%n hour(s)</source>
        <translation type="unfinished">
            <numerusform />
        </translation>
    </message>
    <message numerus="yes">
        <source>%n day(s)</source>
        <translation type="unfinished">
            <numerusform />
        </translation>
    </message>
    <message numerus="yes">
        <source>%n week(s)</source>
        <translation type="unfinished">
            <numerusform />
        </translation>
    </message>
    <message numerus="yes">
        <source>%n year(s)</source>
        <translation type="unfinished">
            <numerusform />
        </translation>
    </message>
    </context>
<context>
    <name>bitcoin-core</name>
    <message>
        <source>Done loading</source>
        <translation type="unfinished">Baca Selesai</translation>
    </message>
    </context>
<context>
    <name>BitcoinGUI</name>
>>>>>>> ec86f1e9
    <message>
        <source>&amp;Overview</source>
        <translation type="unfinished">&amp;Gambaran Keseluruhan</translation>
    </message>
    <message>
        <source>Show general overview of wallet</source>
        <translation type="unfinished">Tunjuk gambaran keseluruhan umum dompet</translation>
    </message>
    <message>
        <source>&amp;Transactions</source>
        <translation type="unfinished">&amp;Transaksi</translation>
    </message>
    <message>
        <source>Browse transaction history</source>
        <translation type="unfinished">Menyemak imbas sejarah transaksi</translation>
    </message>
    <message>
        <source>E&amp;xit</source>
        <translation type="unfinished">&amp;Keluar</translation>
    </message>
    <message>
        <source>Quit application</source>
        <translation type="unfinished">Berhenti aplikasi</translation>
    </message>
    <message>
        <source>&amp;About %1</source>
        <translation type="unfinished">&amp;Mengenai%1</translation>
    </message>
    <message>
        <source>Show information about %1</source>
        <translation type="unfinished">Menunjuk informasi mengenai%1</translation>
    </message>
    <message>
        <source>About &amp;Qt</source>
        <translation type="unfinished">Mengenai &amp;Qt</translation>
    </message>
    <message>
        <source>Show information about Qt</source>
<<<<<<< HEAD
        <translation>Menunjuk informasi megenai Qt</translation>
=======
        <translation type="unfinished">Menunjuk informasi megenai Qt</translation>
>>>>>>> ec86f1e9
    </message>
    <message>
        <source>Modify configuration options for %1</source>
        <translation type="unfinished">Mengubah suai pilihan konfigurasi untuk %1</translation>
    </message>
    <message>
        <source>Wallet:</source>
        <translation type="unfinished">dompet</translation>
    </message>
    <message>
        <source>Network activity disabled.</source>
        <extracomment>A substring of the tooltip.</extracomment>
        <translation type="unfinished">Aktiviti rangkaian dilumpuhkan</translation>
    </message>
    <message>
        <source>Send coins to a Qtum address</source>
<<<<<<< HEAD
        <translation>Menghantar koin kepada alamat Qtum</translation>
=======
        <translation type="unfinished">Menghantar koin kepada alamat Qtum</translation>
>>>>>>> ec86f1e9
    </message>
    <message>
        <source>Backup wallet to another location</source>
        <translation type="unfinished">Wallet sandaran ke lokasi lain</translation>
    </message>
    <message>
        <source>Change the passphrase used for wallet encryption</source>
<<<<<<< HEAD
        <translation>Tukar kata laluan untuk dompet disulitkan</translation>
=======
        <translation type="unfinished">Tukar kata laluan untuk dompet disulitkan</translation>
>>>>>>> ec86f1e9
    </message>
    <message>
        <source>&amp;Send</source>
        <translation type="unfinished">hantar</translation>
    </message>
    <message>
        <source>&amp;Receive</source>
        <translation type="unfinished">terima</translation>
    </message>
    <message>
        <source>Encrypt the private keys that belong to your wallet</source>
        <translation type="unfinished">sulitkan kata laluan milik peribadi anda</translation>
    </message>
    <message>
        <source>Sign messages with your Qtum addresses to prove you own them</source>
<<<<<<< HEAD
        <translation>sahkan mesej bersama alamat qtum anda untuk menunjukkan alamat ini anda punya</translation>
    </message>
    <message>
        <source>Verify messages to ensure they were signed with specified Qtum addresses</source>
        <translation>Sahkan mesej untuk memastikan mereka telah ditandatangani dengan alamat Qtum yang ditentukan</translation>
=======
        <translation type="unfinished">sahkan mesej bersama alamat qtum anda untuk menunjukkan alamat ini anda punya</translation>
    </message>
    <message>
        <source>Verify messages to ensure they were signed with specified Qtum addresses</source>
        <translation type="unfinished">Sahkan mesej untuk memastikan mereka telah ditandatangani dengan alamat Qtum yang ditentukan</translation>
>>>>>>> ec86f1e9
    </message>
    <message>
        <source>&amp;File</source>
        <translation type="unfinished">fail</translation>
    </message>
    <message>
        <source>&amp;Settings</source>
        <translation type="unfinished">tetapan</translation>
    </message>
    <message>
        <source>&amp;Help</source>
        <translation type="unfinished">tolong</translation>
    </message>
    <message>
        <source>Tabs toolbar</source>
        <translation type="unfinished">Bar alat tab
</translation>
    </message>
    <message>
        <source>Request payments (generates QR codes and qtum: URIs)</source>
        <translation type="unfinished">Request payments (generates QR codes and qtum: URIs)
</translation>
    </message>
    <message>
        <source>Show the list of used sending addresses and labels</source>
        <translation type="unfinished">Tunjukkan senarai alamat dan label yang digunakan
</translation>
    </message>
    <message numerus="yes">
        <source>Processed %n block(s) of transaction history.</source>
<<<<<<< HEAD
        <translation>
=======
        <translation type="unfinished">
>>>>>>> ec86f1e9
            <numerusform />
        </translation>
    </message>
    <message>
        <source>Error</source>
        <translation type="unfinished">Ralat</translation>
    </message>
    <message>
        <source>Warning</source>
        <translation type="unfinished">Amaran</translation>
    </message>
    <message>
        <source>Information</source>
        <translation type="unfinished">Notis</translation>
    </message>
    <message>
        <source>Up to date</source>
<<<<<<< HEAD
        <translation>Terkini</translation>
=======
        <translation type="unfinished">Terkini</translation>
>>>>>>> ec86f1e9
    </message>
    <message>
        <source>Open Wallet</source>
        <translation type="unfinished">Buka Wallet</translation>
    </message>
    <message>
        <source>Close wallet</source>
        <translation type="unfinished">Tutup Wallet</translation>
    </message>
    <message>
        <source>default wallet</source>
        <translation type="unfinished">dompet lalai
</translation>
    </message>
    <message numerus="yes">
        <source>%n active connection(s) to Qtum network.</source>
        <extracomment>A substring of the tooltip.</extracomment>
        <translation type="unfinished">
            <numerusform />
        </translation>
    </message>
    </context>
<context>
    <name>CoinControlDialog</name>
    <message>
        <source>(no label)</source>
        <translation type="unfinished">(tiada label)</translation>
<<<<<<< HEAD
    </message>
    </context>
<context>
    <name>OpenWalletActivity</name>
    <message>
        <source>default wallet</source>
        <translation type="unfinished">dompet lalai
</translation>
    </message>
    </context>
<context>
    <name>WalletController</name>
    <message>
        <source>Close wallet</source>
        <translation type="unfinished">Tutup Wallet</translation>
    </message>
    </context>
<context>
    <name>CreateWalletDialog</name>
    <message>
        <source>Wallet</source>
        <translation type="unfinished">dompet</translation>
=======
    </message>
    </context>
<context>
    <name>OpenWalletActivity</name>
    <message>
        <source>default wallet</source>
        <translation type="unfinished">dompet lalai
</translation>
>>>>>>> ec86f1e9
    </message>
    </context>
<context>
    <name>EditAddressDialog</name>
    <message>
<<<<<<< HEAD
        <source>Edit Address</source>
        <translation>Alamat</translation>
=======
        <source>Open Wallet</source>
        <extracomment>Title of window indicating the progress of opening of a wallet.</extracomment>
        <translation type="unfinished">Buka Wallet</translation>
>>>>>>> ec86f1e9
    </message>
    </context>
<context>
    <name>WalletController</name>
    <message>
<<<<<<< HEAD
        <source>&amp;Address</source>
        <translation>Alamat</translation>
    </message>
    </context>
<context>
    <name>Intro</name>
    <message numerus="yes">
        <source>(sufficient to restore backups %n day(s) old)</source>
        <extracomment>Explanatory text on the capability of the current prune target.</extracomment>
        <translation type="unfinished">
            <numerusform />
        </translation>
=======
        <source>Close wallet</source>
        <translation type="unfinished">Tutup Wallet</translation>
    </message>
    </context>
<context>
    <name>CreateWalletDialog</name>
    <message>
        <source>Wallet</source>
        <translation type="unfinished">dompet</translation>
>>>>>>> ec86f1e9
    </message>
    </context>
<context>
    <name>EditAddressDialog</name>
    <message>
<<<<<<< HEAD
        <source>Error</source>
        <translation>Ralat</translation>
=======
        <source>Edit Address</source>
        <translation type="unfinished">Alamat</translation>
>>>>>>> ec86f1e9
    </message>
    </context>
<context>
    <name>OptionsDialog</name>
    <message>
<<<<<<< HEAD
        <source>Error</source>
        <translation type="unfinished">Ralat</translation>
    </message>
    </context>
<context>
    <name>PeerTableModel</name>
    <message>
        <source>Address</source>
        <extracomment>Title of Peers Table column which contains the IP/Onion/I2P address of the connected peer.</extracomment>
        <translation type="unfinished">Alamat</translation>
=======
        <source>&amp;Address</source>
        <translation type="unfinished">Alamat</translation>
    </message>
    </context>
<context>
    <name>Intro</name>
    <message numerus="yes">
        <source>(sufficient to restore backups %n day(s) old)</source>
        <extracomment>Explanatory text on the capability of the current prune target.</extracomment>
        <translation type="unfinished">
            <numerusform />
        </translation>
>>>>>>> ec86f1e9
    </message>
    </context>
<context>
    <name>ReceiveRequestDialog</name>
    <message>
<<<<<<< HEAD
        <source>Wallet:</source>
        <translation type="unfinished">dompet</translation>
=======
        <source>Error</source>
        <translation type="unfinished">Ralat</translation>
>>>>>>> ec86f1e9
    </message>
    </context>
<context>
    <name>OptionsDialog</name>
    <message>
<<<<<<< HEAD
        <source>Copy &amp;Address</source>
        <translation type="unfinished">&amp;Salin Alamat</translation>
    </message>
    </context>
<context>
    <name>RecentRequestsTableModel</name>
    <message>
        <source>(no label)</source>
        <translation type="unfinished">(tiada label)</translation>
    </message>
    </context>
<context>
    <name>SendCoinsDialog</name>
    <message>
        <source>Balance:</source>
        <translation>Baki</translation>
    </message>
    <message numerus="yes">
        <source>Estimated to begin confirmation within %n block(s).</source>
        <translation>
            <numerusform />
        </translation>
=======
        <source>Error</source>
        <translation type="unfinished">Ralat</translation>
    </message>
    </context>
<context>
    <name>PeerTableModel</name>
    <message>
        <source>Address</source>
        <extracomment>Title of Peers Table column which contains the IP/Onion/I2P address of the connected peer.</extracomment>
        <translation type="unfinished">Alamat</translation>
    </message>
    </context>
<context>
    <name>ReceiveRequestDialog</name>
    <message>
        <source>Wallet:</source>
        <translation type="unfinished">dompet</translation>
    </message>
    <message>
        <source>Copy &amp;Address</source>
        <translation type="unfinished">&amp;Salin Alamat</translation>
>>>>>>> ec86f1e9
    </message>
    </context>
<context>
    <name>RecentRequestsTableModel</name>
    <message>
        <source>(no label)</source>
        <translation type="unfinished">(tiada label)</translation>
    </message>
<<<<<<< HEAD
</context>
<context>
    <name>TransactionDesc</name>
    <message numerus="yes">
        <source>Open for %n more block(s)</source>
        <translation>
            <numerusform />
        </translation>
    </message>
    <message numerus="yes">
        <source>matures in %n more block(s)</source>
        <translation>
            <numerusform />
        </translation>
    </message>
    </context>
<context>
    <name>TransactionTableModel</name>
    <message numerus="yes">
        <source>Open for %n more block(s)</source>
        <translation>
            <numerusform />
        </translation>
    </message>
    <message>
        <source>(no label)</source>
        <translation type="unfinished">(tiada label)</translation>
    </message>
    </context>
<context>
    <name>TransactionView</name>
    <message>
        <source>Address</source>
        <translation type="unfinished">Alamat</translation>
=======
    </context>
<context>
    <name>SendCoinsDialog</name>
    <message>
        <source>Balance:</source>
        <translation type="unfinished">Baki</translation>
    </message>
    <message numerus="yes">
        <source>Estimated to begin confirmation within %n block(s).</source>
        <translation type="unfinished">
            <numerusform />
        </translation>
    </message>
    <message>
        <source>(no label)</source>
        <translation type="unfinished">(tiada label)</translation>
    </message>
</context>
<context>
    <name>TransactionDesc</name>
    <message numerus="yes">
        <source>matures in %n more block(s)</source>
        <translation type="unfinished">
            <numerusform />
        </translation>
    </message>
    </context>
<context>
    <name>TransactionTableModel</name>
    <message>
        <source>(no label)</source>
        <translation type="unfinished">(tiada label)</translation>
>>>>>>> ec86f1e9
    </message>
    </context>
<context>
    <name>TransactionView</name>
    <message>
<<<<<<< HEAD
        <source>Exporting Failed</source>
        <translation type="unfinished">Mengeksport Gagal</translation>
=======
        <source>Address</source>
        <translation type="unfinished">Alamat</translation>
>>>>>>> ec86f1e9
    </message>
    </context>
<context>
    <name>WalletModel</name>
    <message>
<<<<<<< HEAD
        <source>default wallet</source>
        <translation type="unfinished">dompet lalai
</translation>
=======
        <source>Exporting Failed</source>
        <translation type="unfinished">Mengeksport Gagal</translation>
>>>>>>> ec86f1e9
    </message>
    </context>
<context>
<<<<<<< HEAD
    <name>WalletView</name>
    <message>
        <source>&amp;Export</source>
        <translation type="unfinished">&amp;Eksport</translation>
    </message>
    <message>
        <source>Export the data in the current tab to a file</source>
        <translation type="unfinished">
Alihkan fail data ke dalam tab semasa</translation>
=======
    <name>WalletFrame</name>
    <message>
        <source>Error</source>
        <translation type="unfinished">Ralat</translation>
>>>>>>> ec86f1e9
    </message>
    </context>
<context>
    <name>WalletModel</name>
    <message>
<<<<<<< HEAD
        <source>Error</source>
        <translation type="unfinished">Ralat</translation>
=======
        <source>default wallet</source>
        <translation type="unfinished">dompet lalai
</translation>
>>>>>>> ec86f1e9
    </message>
    </context>
<context>
<<<<<<< HEAD
    <name>qtum-core</name>
    <message>
        <source>Done loading</source>
        <translation type="unfinished">Baca Selesai</translation>
=======
    <name>WalletView</name>
    <message>
        <source>&amp;Export</source>
        <translation type="unfinished">&amp;Eksport</translation>
    </message>
    <message>
        <source>Export the data in the current tab to a file</source>
        <translation type="unfinished">
Alihkan fail data ke dalam tab semasa</translation>
>>>>>>> ec86f1e9
    </message>
    </context>
</TS><|MERGE_RESOLUTION|>--- conflicted
+++ resolved
@@ -120,11 +120,7 @@
     </message>
     <message>
         <source>Repeat new passphrase</source>
-<<<<<<< HEAD
-        <translation>Ulangi frasa laluan baru</translation>
-=======
         <translation type="unfinished">Ulangi frasa laluan baru</translation>
->>>>>>> ec86f1e9
     </message>
     <message>
         <source>Encrypt wallet</source>
@@ -202,45 +198,6 @@
     <name>QObject</name>
     <message numerus="yes">
         <source>%n second(s)</source>
-<<<<<<< HEAD
-        <translation>
-            <numerusform />
-        </translation>
-    </message>
-    <message numerus="yes">
-        <source>%n minute(s)</source>
-        <translation>
-            <numerusform />
-        </translation>
-    </message>
-    <message numerus="yes">
-        <source>%n hour(s)</source>
-        <translation type="unfinished">
-            <numerusform />
-        </translation>
-    </message>
-    <message numerus="yes">
-        <source>%n day(s)</source>
-        <translation type="unfinished">
-            <numerusform />
-        </translation>
-    </message>
-    <message numerus="yes">
-        <source>%n week(s)</source>
-        <translation type="unfinished">
-            <numerusform />
-        </translation>
-    </message>
-    <message numerus="yes">
-        <source>%n year(s)</source>
-        <translation type="unfinished">
-            <numerusform />
-        </translation>
-    </message>
-    </context>
-<context>
-    <name>QtumGUI</name>
-=======
         <translation type="unfinished">
             <numerusform />
         </translation>
@@ -285,7 +242,6 @@
     </context>
 <context>
     <name>BitcoinGUI</name>
->>>>>>> ec86f1e9
     <message>
         <source>&amp;Overview</source>
         <translation type="unfinished">&amp;Gambaran Keseluruhan</translation>
@@ -324,11 +280,7 @@
     </message>
     <message>
         <source>Show information about Qt</source>
-<<<<<<< HEAD
-        <translation>Menunjuk informasi megenai Qt</translation>
-=======
         <translation type="unfinished">Menunjuk informasi megenai Qt</translation>
->>>>>>> ec86f1e9
     </message>
     <message>
         <source>Modify configuration options for %1</source>
@@ -345,11 +297,7 @@
     </message>
     <message>
         <source>Send coins to a Qtum address</source>
-<<<<<<< HEAD
-        <translation>Menghantar koin kepada alamat Qtum</translation>
-=======
         <translation type="unfinished">Menghantar koin kepada alamat Qtum</translation>
->>>>>>> ec86f1e9
     </message>
     <message>
         <source>Backup wallet to another location</source>
@@ -357,11 +305,7 @@
     </message>
     <message>
         <source>Change the passphrase used for wallet encryption</source>
-<<<<<<< HEAD
-        <translation>Tukar kata laluan untuk dompet disulitkan</translation>
-=======
         <translation type="unfinished">Tukar kata laluan untuk dompet disulitkan</translation>
->>>>>>> ec86f1e9
     </message>
     <message>
         <source>&amp;Send</source>
@@ -377,19 +321,11 @@
     </message>
     <message>
         <source>Sign messages with your Qtum addresses to prove you own them</source>
-<<<<<<< HEAD
-        <translation>sahkan mesej bersama alamat qtum anda untuk menunjukkan alamat ini anda punya</translation>
-    </message>
-    <message>
-        <source>Verify messages to ensure they were signed with specified Qtum addresses</source>
-        <translation>Sahkan mesej untuk memastikan mereka telah ditandatangani dengan alamat Qtum yang ditentukan</translation>
-=======
         <translation type="unfinished">sahkan mesej bersama alamat qtum anda untuk menunjukkan alamat ini anda punya</translation>
     </message>
     <message>
         <source>Verify messages to ensure they were signed with specified Qtum addresses</source>
         <translation type="unfinished">Sahkan mesej untuk memastikan mereka telah ditandatangani dengan alamat Qtum yang ditentukan</translation>
->>>>>>> ec86f1e9
     </message>
     <message>
         <source>&amp;File</source>
@@ -420,11 +356,7 @@
     </message>
     <message numerus="yes">
         <source>Processed %n block(s) of transaction history.</source>
-<<<<<<< HEAD
-        <translation>
-=======
-        <translation type="unfinished">
->>>>>>> ec86f1e9
+        <translation type="unfinished">
             <numerusform />
         </translation>
     </message>
@@ -442,11 +374,7 @@
     </message>
     <message>
         <source>Up to date</source>
-<<<<<<< HEAD
-        <translation>Terkini</translation>
-=======
         <translation type="unfinished">Terkini</translation>
->>>>>>> ec86f1e9
     </message>
     <message>
         <source>Open Wallet</source>
@@ -474,7 +402,6 @@
     <message>
         <source>(no label)</source>
         <translation type="unfinished">(tiada label)</translation>
-<<<<<<< HEAD
     </message>
     </context>
 <context>
@@ -484,50 +411,35 @@
         <translation type="unfinished">dompet lalai
 </translation>
     </message>
-    </context>
-<context>
-    <name>WalletController</name>
-    <message>
-        <source>Close wallet</source>
-        <translation type="unfinished">Tutup Wallet</translation>
-    </message>
-    </context>
-<context>
-    <name>CreateWalletDialog</name>
-    <message>
-        <source>Wallet</source>
-        <translation type="unfinished">dompet</translation>
-=======
-    </message>
-    </context>
-<context>
-    <name>OpenWalletActivity</name>
-    <message>
-        <source>default wallet</source>
-        <translation type="unfinished">dompet lalai
-</translation>
->>>>>>> ec86f1e9
-    </message>
-    </context>
-<context>
-    <name>EditAddressDialog</name>
-    <message>
-<<<<<<< HEAD
-        <source>Edit Address</source>
-        <translation>Alamat</translation>
-=======
+    <message>
         <source>Open Wallet</source>
         <extracomment>Title of window indicating the progress of opening of a wallet.</extracomment>
         <translation type="unfinished">Buka Wallet</translation>
->>>>>>> ec86f1e9
     </message>
     </context>
 <context>
     <name>WalletController</name>
     <message>
-<<<<<<< HEAD
+        <source>Close wallet</source>
+        <translation type="unfinished">Tutup Wallet</translation>
+    </message>
+    </context>
+<context>
+    <name>CreateWalletDialog</name>
+    <message>
+        <source>Wallet</source>
+        <translation type="unfinished">dompet</translation>
+    </message>
+    </context>
+<context>
+    <name>EditAddressDialog</name>
+    <message>
+        <source>Edit Address</source>
+        <translation type="unfinished">Alamat</translation>
+    </message>
+    <message>
         <source>&amp;Address</source>
-        <translation>Alamat</translation>
+        <translation type="unfinished">Alamat</translation>
     </message>
     </context>
 <context>
@@ -538,35 +450,15 @@
         <translation type="unfinished">
             <numerusform />
         </translation>
-=======
-        <source>Close wallet</source>
-        <translation type="unfinished">Tutup Wallet</translation>
-    </message>
-    </context>
-<context>
-    <name>CreateWalletDialog</name>
-    <message>
-        <source>Wallet</source>
-        <translation type="unfinished">dompet</translation>
->>>>>>> ec86f1e9
-    </message>
-    </context>
-<context>
-    <name>EditAddressDialog</name>
-    <message>
-<<<<<<< HEAD
+    </message>
+    <message>
         <source>Error</source>
-        <translation>Ralat</translation>
-=======
-        <source>Edit Address</source>
-        <translation type="unfinished">Alamat</translation>
->>>>>>> ec86f1e9
+        <translation type="unfinished">Ralat</translation>
     </message>
     </context>
 <context>
     <name>OptionsDialog</name>
     <message>
-<<<<<<< HEAD
         <source>Error</source>
         <translation type="unfinished">Ralat</translation>
     </message>
@@ -577,189 +469,86 @@
         <source>Address</source>
         <extracomment>Title of Peers Table column which contains the IP/Onion/I2P address of the connected peer.</extracomment>
         <translation type="unfinished">Alamat</translation>
-=======
-        <source>&amp;Address</source>
-        <translation type="unfinished">Alamat</translation>
-    </message>
-    </context>
-<context>
-    <name>Intro</name>
-    <message numerus="yes">
-        <source>(sufficient to restore backups %n day(s) old)</source>
-        <extracomment>Explanatory text on the capability of the current prune target.</extracomment>
-        <translation type="unfinished">
-            <numerusform />
-        </translation>
->>>>>>> ec86f1e9
     </message>
     </context>
 <context>
     <name>ReceiveRequestDialog</name>
     <message>
-<<<<<<< HEAD
         <source>Wallet:</source>
         <translation type="unfinished">dompet</translation>
-=======
+    </message>
+    <message>
+        <source>Copy &amp;Address</source>
+        <translation type="unfinished">&amp;Salin Alamat</translation>
+    </message>
+    </context>
+<context>
+    <name>RecentRequestsTableModel</name>
+    <message>
+        <source>(no label)</source>
+        <translation type="unfinished">(tiada label)</translation>
+    </message>
+    </context>
+<context>
+    <name>SendCoinsDialog</name>
+    <message>
+        <source>Balance:</source>
+        <translation type="unfinished">Baki</translation>
+    </message>
+    <message numerus="yes">
+        <source>Estimated to begin confirmation within %n block(s).</source>
+        <translation type="unfinished">
+            <numerusform />
+        </translation>
+    </message>
+    <message>
+        <source>(no label)</source>
+        <translation type="unfinished">(tiada label)</translation>
+    </message>
+</context>
+<context>
+    <name>TransactionDesc</name>
+    <message numerus="yes">
+        <source>matures in %n more block(s)</source>
+        <translation type="unfinished">
+            <numerusform />
+        </translation>
+    </message>
+    </context>
+<context>
+    <name>TransactionTableModel</name>
+    <message>
+        <source>(no label)</source>
+        <translation type="unfinished">(tiada label)</translation>
+    </message>
+    </context>
+<context>
+    <name>TransactionView</name>
+    <message>
+        <source>Address</source>
+        <translation type="unfinished">Alamat</translation>
+    </message>
+    <message>
+        <source>Exporting Failed</source>
+        <translation type="unfinished">Mengeksport Gagal</translation>
+    </message>
+    </context>
+<context>
+    <name>WalletFrame</name>
+    <message>
         <source>Error</source>
         <translation type="unfinished">Ralat</translation>
->>>>>>> ec86f1e9
-    </message>
-    </context>
-<context>
-    <name>OptionsDialog</name>
-    <message>
-<<<<<<< HEAD
-        <source>Copy &amp;Address</source>
-        <translation type="unfinished">&amp;Salin Alamat</translation>
-    </message>
-    </context>
-<context>
-    <name>RecentRequestsTableModel</name>
-    <message>
-        <source>(no label)</source>
-        <translation type="unfinished">(tiada label)</translation>
-    </message>
-    </context>
-<context>
-    <name>SendCoinsDialog</name>
-    <message>
-        <source>Balance:</source>
-        <translation>Baki</translation>
-    </message>
-    <message numerus="yes">
-        <source>Estimated to begin confirmation within %n block(s).</source>
-        <translation>
-            <numerusform />
-        </translation>
-=======
-        <source>Error</source>
-        <translation type="unfinished">Ralat</translation>
-    </message>
-    </context>
-<context>
-    <name>PeerTableModel</name>
-    <message>
-        <source>Address</source>
-        <extracomment>Title of Peers Table column which contains the IP/Onion/I2P address of the connected peer.</extracomment>
-        <translation type="unfinished">Alamat</translation>
-    </message>
-    </context>
-<context>
-    <name>ReceiveRequestDialog</name>
-    <message>
-        <source>Wallet:</source>
-        <translation type="unfinished">dompet</translation>
-    </message>
-    <message>
-        <source>Copy &amp;Address</source>
-        <translation type="unfinished">&amp;Salin Alamat</translation>
->>>>>>> ec86f1e9
-    </message>
-    </context>
-<context>
-    <name>RecentRequestsTableModel</name>
-    <message>
-        <source>(no label)</source>
-        <translation type="unfinished">(tiada label)</translation>
-    </message>
-<<<<<<< HEAD
-</context>
-<context>
-    <name>TransactionDesc</name>
-    <message numerus="yes">
-        <source>Open for %n more block(s)</source>
-        <translation>
-            <numerusform />
-        </translation>
-    </message>
-    <message numerus="yes">
-        <source>matures in %n more block(s)</source>
-        <translation>
-            <numerusform />
-        </translation>
-    </message>
-    </context>
-<context>
-    <name>TransactionTableModel</name>
-    <message numerus="yes">
-        <source>Open for %n more block(s)</source>
-        <translation>
-            <numerusform />
-        </translation>
-    </message>
-    <message>
-        <source>(no label)</source>
-        <translation type="unfinished">(tiada label)</translation>
-    </message>
-    </context>
-<context>
-    <name>TransactionView</name>
-    <message>
-        <source>Address</source>
-        <translation type="unfinished">Alamat</translation>
-=======
-    </context>
-<context>
-    <name>SendCoinsDialog</name>
-    <message>
-        <source>Balance:</source>
-        <translation type="unfinished">Baki</translation>
-    </message>
-    <message numerus="yes">
-        <source>Estimated to begin confirmation within %n block(s).</source>
-        <translation type="unfinished">
-            <numerusform />
-        </translation>
-    </message>
-    <message>
-        <source>(no label)</source>
-        <translation type="unfinished">(tiada label)</translation>
-    </message>
-</context>
-<context>
-    <name>TransactionDesc</name>
-    <message numerus="yes">
-        <source>matures in %n more block(s)</source>
-        <translation type="unfinished">
-            <numerusform />
-        </translation>
-    </message>
-    </context>
-<context>
-    <name>TransactionTableModel</name>
-    <message>
-        <source>(no label)</source>
-        <translation type="unfinished">(tiada label)</translation>
->>>>>>> ec86f1e9
-    </message>
-    </context>
-<context>
-    <name>TransactionView</name>
-    <message>
-<<<<<<< HEAD
-        <source>Exporting Failed</source>
-        <translation type="unfinished">Mengeksport Gagal</translation>
-=======
-        <source>Address</source>
-        <translation type="unfinished">Alamat</translation>
->>>>>>> ec86f1e9
     </message>
     </context>
 <context>
     <name>WalletModel</name>
     <message>
-<<<<<<< HEAD
         <source>default wallet</source>
         <translation type="unfinished">dompet lalai
 </translation>
-=======
-        <source>Exporting Failed</source>
-        <translation type="unfinished">Mengeksport Gagal</translation>
->>>>>>> ec86f1e9
-    </message>
-    </context>
-<context>
-<<<<<<< HEAD
+    </message>
+</context>
+<context>
     <name>WalletView</name>
     <message>
         <source>&amp;Export</source>
@@ -769,44 +558,6 @@
         <source>Export the data in the current tab to a file</source>
         <translation type="unfinished">
 Alihkan fail data ke dalam tab semasa</translation>
-=======
-    <name>WalletFrame</name>
-    <message>
-        <source>Error</source>
-        <translation type="unfinished">Ralat</translation>
->>>>>>> ec86f1e9
-    </message>
-    </context>
-<context>
-    <name>WalletModel</name>
-    <message>
-<<<<<<< HEAD
-        <source>Error</source>
-        <translation type="unfinished">Ralat</translation>
-=======
-        <source>default wallet</source>
-        <translation type="unfinished">dompet lalai
-</translation>
->>>>>>> ec86f1e9
-    </message>
-    </context>
-<context>
-<<<<<<< HEAD
-    <name>qtum-core</name>
-    <message>
-        <source>Done loading</source>
-        <translation type="unfinished">Baca Selesai</translation>
-=======
-    <name>WalletView</name>
-    <message>
-        <source>&amp;Export</source>
-        <translation type="unfinished">&amp;Eksport</translation>
-    </message>
-    <message>
-        <source>Export the data in the current tab to a file</source>
-        <translation type="unfinished">
-Alihkan fail data ke dalam tab semasa</translation>
->>>>>>> ec86f1e9
     </message>
     </context>
 </TS>