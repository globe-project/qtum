--- conflicted
+++ resolved
@@ -436,13 +436,6 @@
     <message>
         <source>Error: Dumpfile version is not supported. This version of qtum-wallet only supports version 1 dumpfiles. Got dumpfile with version %s</source>
         <translation type="unfinished">Σφάλμα: Η έκδοση του αρχείου dump δεν υποστηρίζεται. Αυτή η έκδοση του qtum-wallet υποστηρίζει αρχεία dump μόνο της έκδοσης 1. Δόθηκε αρχείο dump έκδοσης %s.</translation>
-<<<<<<< HEAD
-    </message>
-    <message>
-        <source>Error: Listening for incoming connections failed (listen returned error %s)</source>
-        <translation type="unfinished">Σφάλμα: Η ακρόαση για εισερχόμενες συνδέσεις απέτυχε (ακούστε επιστραμμένο σφάλμα %s)</translation>
-=======
->>>>>>> d82fec21
     </message>
     <message>
         <source>Fee estimation failed. Fallbackfee is disabled. Wait a few blocks or enable -fallbackfee.</source>
@@ -1009,11 +1002,7 @@
         <translation type="unfinished">Υπογραφή &amp;μηνύματος...</translation>
     </message>
     <message>
-<<<<<<< HEAD
-        <source>Sign messages with your Qtum addresses to prove you own them</source>
-=======
         <source>Sign messages with your Qtum addresses to prove you own them</source> 
->>>>>>> d82fec21
         <translation type="unfinished">Υπογράψτε ένα μήνυμα για να βεβαιώσετε πως είστε ο κάτοχος αυτής της διεύθυνσης</translation>
     </message>
     <message>
@@ -1022,11 +1011,7 @@
     </message>
     <message>
         <source>Verify messages to ensure they were signed with specified Qtum addresses</source>
-<<<<<<< HEAD
-        <translation type="unfinished">Ελέγξτε τα μηνύματα για να βεβαιωθείτε ότι υπογράφηκαν με τις καθορισμένες διευθύνσεις Qtum</translation>
-=======
         <translation type="unfinished">Υπογράψτε ένα μήνυμα για ν' αποδείξετε πως ανήκει μια συγκεκριμένη διεύθυνση Qtum</translation>
->>>>>>> d82fec21
     </message>
     <message>
         <source>&amp;Load PSBT from file…</source>
@@ -1266,11 +1251,7 @@
         <translation type="unfinished">Ε&amp;μφάνιση</translation>
     </message>
     <message numerus="yes">
-<<<<<<< HEAD
-        <source>%n active connection(s) to Qtum network.</source>
-=======
         <source>%n active connection(s) to Qtum network.</source> 
->>>>>>> d82fec21
         <extracomment>A substring of the tooltip.</extracomment>
         <translation type="unfinished">
             <numerusform>1%n  ενεργές συνδέσεις στο δίκτυο Qtum.</numerusform>
@@ -2085,13 +2066,10 @@
         <translation type="unfinished">&amp;Ξόδεμα μη επικυρωμένων ρέστων</translation>
     </message>
     <message>
-<<<<<<< HEAD
-=======
         <source>External Signer (e.g. hardware wallet)</source>
         <translation type="unfinished">Εξωτερική συσκευή υπογραφής (π.χ. πορτοφόλι υλικού)</translation>
     </message>
     <message>
->>>>>>> d82fec21
         <source>Full path to a Qtum Core compatible script (e.g. C:\Downloads\hwi.exe or /Users/you/Downloads/hwi.py). Beware: malware can steal your coins!</source>
         <translation type="unfinished">Πλήρης διαδρομή ενός script συμβατού με το Qtum Core (π.χ.: C:\Downloads\hwi.exe ή /Users/you/Downloads/hwi.py). Προσοχή: το κακόβουλο λογισμικό μπορεί να κλέψει τα νομίσματά σας!</translation>
     </message>
@@ -3382,14 +3360,11 @@
         <source>Please, review your transaction proposal. This will produce a Partially Signed Qtum Transaction (PSBT) which you can save or copy and then sign with e.g. an offline %1 wallet, or a PSBT-compatible hardware wallet.</source>
         <extracomment>Text to inform a user attempting to create a transaction of their current options. At this stage, a user can only create a PSBT. This string is displayed when private keys are disabled and an external signer is not available.</extracomment>
         <translation type="unfinished">Παρακαλούμε, ελέγξτε την πρόταση συναλλαγής. Θα παραχθεί μια συναλλαγή Qtum με μερική υπογραφή (PSBT), την οποία μπορείτε να αντιγράψετε και στη συνέχεια να υπογράψετε με π.χ. ένα πορτοφόλι %1 εκτός σύνδεσης ή ένα πορτοφόλι υλικού συμβατό με το PSBT.</translation>
-<<<<<<< HEAD
-=======
     </message>
     <message>
         <source>Do you want to create this transaction?</source>
         <extracomment>Message displayed when attempting to create a transaction. Cautionary text to prompt the user to verify that the displayed transaction details represent the transaction the user intends to create.</extracomment>
         <translation type="unfinished">Θέλετε να δημιουργήσετε αυτήν τη συναλλαγή;</translation>
->>>>>>> d82fec21
     </message>
     <message>
         <source>Please, review your transaction.</source>
@@ -3526,17 +3501,6 @@
     <message>
         <source>A message that was attached to the qtum: URI which will be stored with the transaction for your reference. Note: This message will not be sent over the Qtum network.</source>
         <translation type="unfinished">Ένα μήνυμα που επισυνάφθηκε στο qtum: URI το οποίο θα αποθηκευτεί με τη συναλλαγή για αναφορά. Σημείωση: Αυτό το μήνυμα δεν θα σταλεί μέσω του δικτύου Qtum.</translation>
-<<<<<<< HEAD
-    </message>
-    <message>
-        <source>Pay To:</source>
-        <translation type="unfinished">Πληρωμή σε:</translation>
-    </message>
-    <message>
-        <source>Memo:</source>
-        <translation type="unfinished">Σημείωση:</translation>
-=======
->>>>>>> d82fec21
     </message>
 </context>
 <context>
@@ -3567,11 +3531,7 @@
     <message>
         <source>The Qtum address to sign the message with</source>
         <translation type="unfinished">Διεύθυνση Qtum που θα σταλεί το μήνυμα</translation>
-<<<<<<< HEAD
-    </message>
-=======
   </message>
->>>>>>> d82fec21
     <message>
         <source>Choose previously used address</source>
         <translation type="unfinished">Επιλογή διεύθυνσης που έχει ήδη χρησιμοποιηθεί</translation>
