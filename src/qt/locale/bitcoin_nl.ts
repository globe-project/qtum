<TS version="2.1" language="nl">
<context>
    <name>AddressBookPage</name>
    <message>
        <source>Right-click to edit address or label</source>
        <translation type="unfinished">Rechtermuisklik om adres of label te wijzigen</translation>
    </message>
    <message>
        <source>Create a new address</source>
        <translation type="unfinished">Maak een nieuw adres aan</translation>
    </message>
    <message>
        <source>&amp;New</source>
        <translation type="unfinished">&amp;Nieuw</translation>
    </message>
    <message>
        <source>Copy the currently selected address to the system clipboard</source>
        <translation type="unfinished">Kopieer het momenteel geselecteerde adres naar het systeem klembord</translation>
    </message>
    <message>
        <source>&amp;Copy</source>
        <translation type="unfinished">&amp;Kopieer</translation>
    </message>
    <message>
        <source>C&amp;lose</source>
        <translation type="unfinished">S&amp;luiten</translation>
    </message>
    <message>
        <source>Delete the currently selected address from the list</source>
        <translation type="unfinished">Verwijder het geselecteerde adres van de lijst</translation>
    </message>
    <message>
        <source>Enter address or label to search</source>
        <translation type="unfinished">Vul adres of label in om te zoeken</translation>
    </message>
    <message>
        <source>Export the data in the current tab to a file</source>
        <translation type="unfinished">Exporteer de data in de huidige tab naar een bestand</translation>
    </message>
    <message>
        <source>&amp;Export</source>
        <translation type="unfinished">&amp;Exporteer</translation>
    </message>
    <message>
        <source>&amp;Delete</source>
        <translation type="unfinished">&amp;Verwijder</translation>
    </message>
    <message>
        <source>Choose the address to send coins to</source>
        <translation type="unfinished">Kies het adres om de munten te versturen</translation>
    </message>
    <message>
        <source>Choose the address to receive coins with</source>
        <translation type="unfinished">Kies het adres om munten te ontvangen</translation>
    </message>
    <message>
        <source>C&amp;hoose</source>
        <translation type="unfinished">K&amp;iezen</translation>
    </message>
    <message>
        <source>These are your Qtum addresses for sending payments. Always check the amount and the receiving address before sending coins.</source>
        <translation type="unfinished">Dit zijn uw Qtum adressen om betalingen mee te verzenden. Controleer altijd het bedrag en het ontvangstadres voordat u uw qtums verzendt.</translation>
    </message>
    <message>
        <source>These are your Qtum addresses for receiving payments. Use the 'Create new receiving address' button in the receive tab to create new addresses.
Signing is only possible with addresses of the type 'legacy'.</source>
        <translation type="unfinished">Dit zijn uw Qtum adressen voor het ontvangen van betalingen. Gebruik de 'Nieuw ontvangstadres maken' knop in de ontvangst tab om nieuwe adressen te maken.
Ondertekenen is alleen mogelijk met adressen van het type 'legacy'.</translation>
    </message>
    <message>
        <source>&amp;Copy Address</source>
        <translation type="unfinished">&amp;Kopiëer adres</translation>
    </message>
    <message>
        <source>Copy &amp;Label</source>
        <translation type="unfinished">Kopieer &amp;Label</translation>
    </message>
    <message>
        <source>&amp;Edit</source>
        <translation type="unfinished">&amp;Bewerk</translation>
    </message>
    <message>
        <source>Export Address List</source>
        <translation type="unfinished">Exporteer adressenlijst</translation>
    </message>
    <message>
        <source>Comma separated file</source>
        <extracomment>Expanded name of the CSV file format. See: https://en.wikipedia.org/wiki/Comma-separated_values.</extracomment>
        <translation type="unfinished">Kommagescheiden bestand</translation>
    </message>
    <message>
        <source>There was an error trying to save the address list to %1. Please try again.</source>
        <extracomment>An error message. %1 is a stand-in argument for the name of the file we attempted to save to.</extracomment>
        <translation type="unfinished">Een fout is opgetreden tijdens het opslaan van deze adreslijst naar %1. Probeer nogmaals.</translation>
    </message>
    <message>
        <source>Sending addresses - %1</source>
        <translation type="unfinished">Verzendadressen - %1</translation>
    </message>
    <message>
        <source>Receiving addresses - %1</source>
        <translation type="unfinished">Ontvangstadressen - %1</translation>
    </message>
    <message>
        <source>Exporting Failed</source>
        <translation type="unfinished">Exporteren Mislukt</translation>
    </message>
</context>
<context>
    <name>AddressTableModel</name>
    <message>
        <source>Address</source>
        <translation type="unfinished">Adres</translation>
    </message>
    <message>
        <source>(no label)</source>
        <translation type="unfinished">(geen label)</translation>
    </message>
</context>
<context>
    <name>AskPassphraseDialog</name>
    <message>
        <source>Passphrase Dialog</source>
        <translation type="unfinished">Wachtwoordzindialoog</translation>
    </message>
    <message>
        <source>Enter passphrase</source>
        <translation type="unfinished">Voer wachtwoordzin in</translation>
    </message>
    <message>
        <source>New passphrase</source>
        <translation type="unfinished">Nieuwe wachtwoordzin</translation>
    </message>
    <message>
        <source>Repeat new passphrase</source>
        <translation type="unfinished">Herhaal nieuwe wachtwoordzin</translation>
    </message>
    <message>
        <source>Show passphrase</source>
        <translation type="unfinished">Toon wachtwoordzin</translation>
    </message>
    <message>
        <source>Encrypt wallet</source>
        <translation type="unfinished">Versleutel portemonnee</translation>
    </message>
    <message>
        <source>This operation needs your wallet passphrase to unlock the wallet.</source>
        <translation type="unfinished">Deze bewerking heeft uw portemonnee wachtwoordzin nodig om de portemonnee te ontgrendelen.</translation>
    </message>
    <message>
        <source>Unlock wallet</source>
        <translation type="unfinished">Portemonnee ontgrendelen</translation>
    </message>
    <message>
        <source>Change passphrase</source>
        <translation type="unfinished">Wijzig wachtwoordzin</translation>
    </message>
    <message>
        <source>Confirm wallet encryption</source>
        <translation type="unfinished">Bevestig versleuteling van de portemonnee</translation>
    </message>
    <message>
        <source>Warning: If you encrypt your wallet and lose your passphrase, you will &lt;b&gt;LOSE ALL OF YOUR QTUMS&lt;/b&gt;!</source>
        <translation type="unfinished">Waarschuwing: Als u uw portemonnee versleutelt en uw wachtwoord vergeet, zult u &lt;b&gt;AL UW QTUMS VERLIEZEN&lt;/b&gt;!</translation>
    </message>
    <message>
        <source>Are you sure you wish to encrypt your wallet?</source>
        <translation type="unfinished">Weet u zeker dat u uw portemonnee wilt versleutelen?</translation>
    </message>
    <message>
        <source>Wallet encrypted</source>
        <translation type="unfinished">Portemonnee versleuteld</translation>
    </message>
    <message>
        <source>Enter the new passphrase for the wallet.&lt;br/&gt;Please use a passphrase of &lt;b&gt;ten or more random characters&lt;/b&gt;, or &lt;b&gt;eight or more words&lt;/b&gt;.</source>
        <translation type="unfinished">Voer de nieuwe wachtwoordzin in voor de portemonnee.&lt;br/&gt;Gebruik a.u.b. een wachtwoordzin van &lt;b&gt;tien of meer willekeurige karakters&lt;/b&gt;, of &lt;b&gt;acht of meer woorden&lt;/b&gt;.</translation>
    </message>
    <message>
        <source>Enter the old passphrase and new passphrase for the wallet.</source>
        <translation type="unfinished">Voer de oude wachtwoordzin en de nieuwe wachtwoordzin in voor de portemonnee.</translation>
    </message>
    <message>
        <source>Remember that encrypting your wallet cannot fully protect your qtums from being stolen by malware infecting your computer.</source>
        <translation type="unfinished">Onthoud dat het versleutelen van uw portemonnee uw qtums niet volledig kan beschermen tegen diefstal, bijvoorbeeld door malware die uw computer infecteert.</translation>
    </message>
    <message>
        <source>Wallet to be encrypted</source>
        <translation type="unfinished">Portemonnee om te versleutelen</translation>
    </message>
    <message>
        <source>Your wallet is about to be encrypted. </source>
        <translation type="unfinished">Uw portemonnee gaat nu versleuteld worden.</translation>
    </message>
    <message>
        <source>Your wallet is now encrypted. </source>
        <translation type="unfinished">Uw portemonnee is nu versleuteld.</translation>
    </message>
    <message>
        <source>IMPORTANT: Any previous backups you have made of your wallet file should be replaced with the newly generated, encrypted wallet file. For security reasons, previous backups of the unencrypted wallet file will become useless as soon as you start using the new, encrypted wallet.</source>
        <translation type="unfinished">BELANGRIJK: Elke eerder gemaakte backup van uw portemonneebestand dient u te vervangen door het nieuw gegenereerde, versleutelde portemonneebestand. Om veiligheidsredenen zullen eerdere backups van het niet versleutelde portemonneebestand onbruikbaar worden zodra u uw nieuwe, versleutelde, portemonnee begint te gebruiken.</translation>
    </message>
    <message>
        <source>Wallet encryption failed</source>
        <translation type="unfinished">Portemonneeversleuteling mislukt</translation>
    </message>
    <message>
        <source>Wallet encryption failed due to an internal error. Your wallet was not encrypted.</source>
        <translation type="unfinished">Portemonneeversleuteling mislukt door een interne fout. Uw portemonnee is niet versleuteld.</translation>
    </message>
    <message>
        <source>The supplied passphrases do not match.</source>
        <translation type="unfinished">De opgegeven wachtwoorden komen niet overeen</translation>
    </message>
    <message>
        <source>Wallet unlock failed</source>
        <translation type="unfinished">Portemonnee openen mislukt</translation>
    </message>
    <message>
        <source>The passphrase entered for the wallet decryption was incorrect.</source>
        <translation type="unfinished">Het opgegeven wachtwoord voor de portemonnee ontsleuteling is niet correct.</translation>
    </message>
    <message>
        <source>The passphrase entered for the wallet decryption is incorrect. It contains a null character (ie - a zero byte). If the passphrase was set with a version of this software prior to 25.0, please try again with only the characters up to — but not including — the first null character. If this is successful, please set a new passphrase to avoid this issue in the future.</source>
        <translation type="unfinished">De ingevoerde wachtwoordzin voor de decodering van de portemonnee is onjuist. Het bevat een null-teken (dwz - een nulbyte). Als de wachtwoordzin is ingesteld met een versie van deze software ouder dan 25.0, probeer het dan opnieuw met alleen de tekens tot — maar niet inclusief —het eerste null-teken. Als dit lukt, stelt u een nieuwe wachtwoordzin in om dit probleem in de toekomst te voorkomen.</translation>
    </message>
    <message>
        <source>Wallet passphrase was successfully changed.</source>
        <translation type="unfinished">Portemonneewachtwoord is met succes gewijzigd.</translation>
    </message>
    <message>
        <source>Passphrase change failed</source>
        <translation type="unfinished">Wijzigen van wachtwoordzin mislukt</translation>
    </message>
    <message>
        <source>The old passphrase entered for the wallet decryption is incorrect. It contains a null character (ie - a zero byte). If the passphrase was set with a version of this software prior to 25.0, please try again with only the characters up to — but not including — the first null character.</source>
        <translation type="unfinished">De oude wachtwoordzin die is ingevoerd voor de decodering van de portemonnee is onjuist. Het bevat een null-teken (dwz - een nulbyte). Als de wachtwoordzin is ingesteld met een versie van deze software ouder dan 25.0, probeer het dan opnieuw met alleen de tekens tot — maar niet inclusief — het eerste null-teken.</translation>
    </message>
    <message>
        <source>Warning: The Caps Lock key is on!</source>
        <translation type="unfinished">Waarschuwing: De Caps-Lock toets staat aan!</translation>
    </message>
</context>
<context>
    <name>BanTableModel</name>
    <message>
        <source>IP/Netmask</source>
        <translation type="unfinished">IP/Netmasker</translation>
    </message>
    <message>
        <source>Banned Until</source>
        <translation type="unfinished">Geband tot</translation>
    </message>
</context>
<context>
    <name>BitcoinApplication</name>
    <message>
        <source>Settings file %1 might be corrupt or invalid.</source>
        <translation type="unfinished">Instellingenbestand %1 is mogelijk beschadigd of ongeldig.</translation>
    </message>
    <message>
        <source>Runaway exception</source>
        <translation type="unfinished">Ongecontroleerde uitzondering</translation>
    </message>
    <message>
        <source>A fatal error occurred. %1 can no longer continue safely and will quit.</source>
        <translation type="unfinished">Er is een fatale fout opgetreden. %1 kan niet langer veilig doorgaan en wordt afgesloten.</translation>
    </message>
    <message>
        <source>Internal error</source>
        <translation type="unfinished">Interne fout</translation>
    </message>
    <message>
        <source>An internal error occurred. %1 will attempt to continue safely. This is an unexpected bug which can be reported as described below.</source>
        <translation type="unfinished">Een interne fout heeft plaatsgevonden. %1 zal proberen om veilig door te gaan. Dit is een onverwacht probleem wat vermeldt kan worden zoals hieronder beschreven staat.</translation>
    </message>
</context>
<context>
    <name>QObject</name>
    <message>
        <source>Do you want to reset settings to default values, or to abort without making changes?</source>
        <extracomment>Explanatory text shown on startup when the settings file cannot be read. Prompts user to make a choice between resetting or aborting.</extracomment>
        <translation type="unfinished">Wilt u de instellingen terugzetten naar de standaardwaarden of afbreken zonder wijzigingen aan te brengen?</translation>
    </message>
    <message>
        <source>A fatal error occurred. Check that settings file is writable, or try running with -nosettings.</source>
        <extracomment>Explanatory text shown on startup when the settings file could not be written. Prompts user to check that we have the ability to write to the file. Explains that the user has the option of running without a settings file.</extracomment>
        <translation type="unfinished">Er is een fatale fout opgetreden. Controleer of het instellingen bestand schrijfbaar is of probeer het uit te voeren met -nosettings.</translation>
    </message>
    <message>
        <source>Error: %1</source>
        <translation type="unfinished">Fout: %1</translation>
    </message>
    <message>
        <source>%1 didn't yet exit safely…</source>
        <translation type="unfinished">%1 werd nog niet veilig afgesloten...</translation>
    </message>
    <message>
        <source>unknown</source>
        <translation type="unfinished">onbekend</translation>
    </message>
    <message>
        <source>Amount</source>
        <translation type="unfinished">Bedrag</translation>
    </message>
    <message>
        <source>Enter a Qtum address (e.g. %1)</source>
        <translation type="unfinished">Voer een Qtum adres in (bijv. %1)</translation>
    </message>
    <message>
        <source>Unroutable</source>
        <translation type="unfinished">Niet routeerbaar</translation>
    </message>
    <message>
        <source>Inbound</source>
        <extracomment>An inbound connection from a peer. An inbound connection is a connection initiated by a peer.</extracomment>
        <translation type="unfinished">Inkomend</translation>
    </message>
    <message>
        <source>Outbound</source>
        <extracomment>An outbound connection to a peer. An outbound connection is a connection initiated by us.</extracomment>
        <translation type="unfinished">Uitgaand</translation>
    </message>
    <message>
        <source>Full Relay</source>
        <extracomment>Peer connection type that relays all network information.</extracomment>
        <translation type="unfinished">Volledige relay</translation>
    </message>
    <message>
        <source>Block Relay</source>
        <extracomment>Peer connection type that relays network information about blocks and not transactions or addresses.</extracomment>
        <translation type="unfinished">Blok relay</translation>
    </message>
    <message>
        <source>Manual</source>
        <extracomment>Peer connection type established manually through one of several methods.</extracomment>
        <translation type="unfinished">Handmatig</translation>
    </message>
    <message>
        <source>Feeler</source>
        <extracomment>Short-lived peer connection type that tests the aliveness of known addresses.</extracomment>
        <translation type="unfinished">Sensor</translation>
    </message>
    <message>
        <source>Address Fetch</source>
        <extracomment>Short-lived peer connection type that solicits known addresses from a peer.</extracomment>
        <translation type="unfinished">Adres verkrijgen</translation>
    </message>
    <message>
        <source>%1 h</source>
        <translation type="unfinished">%1 uur</translation>
    </message>
    <message>
        <source>None</source>
        <translation type="unfinished">Geen</translation>
    </message>
    <message>
        <source>N/A</source>
        <translation type="unfinished">N.v.t.</translation>
    </message>
    <message numerus="yes">
        <source>%n second(s)</source>
        <translation type="unfinished">
            <numerusform>%n seconde(n)</numerusform>
            <numerusform>%n seconde(n)</numerusform>
        </translation>
    </message>
    <message numerus="yes">
        <source>%n minute(s)</source>
        <translation type="unfinished">
            <numerusform>%n minu(u)t(en)</numerusform>
            <numerusform>%n minu(u)t(en)</numerusform>
        </translation>
    </message>
    <message numerus="yes">
        <source>%n hour(s)</source>
        <translation type="unfinished">
            <numerusform>%n u(u)r(en)</numerusform>
            <numerusform>%n u(u)r(en)</numerusform>
        </translation>
    </message>
    <message numerus="yes">
        <source>%n day(s)</source>
        <translation type="unfinished">
            <numerusform>%n dag(en)</numerusform>
            <numerusform>%n dag(en)</numerusform>
        </translation>
    </message>
    <message numerus="yes">
        <source>%n week(s)</source>
        <translation type="unfinished">
            <numerusform>%n we(e)k(en)</numerusform>
            <numerusform>%n we(e)k(en)</numerusform>
        </translation>
    </message>
    <message>
        <source>%1 and %2</source>
        <translation type="unfinished">%1 en %2</translation>
    </message>
    <message numerus="yes">
        <source>%n year(s)</source>
        <translation type="unfinished">
            <numerusform>%n ja(a)r(en)</numerusform>
            <numerusform>%n ja(a)r(en)</numerusform>
        </translation>
    </message>
    <message>
        <source>%1 GB</source>
        <translation type="unfinished">%1 Gb</translation>
    </message>
</context>
<context>
    <name>BitcoinGUI</name>
    <message>
        <source>&amp;Overview</source>
        <translation type="unfinished">&amp;Overzicht</translation>
    </message>
    <message>
        <source>Show general overview of wallet</source>
        <translation type="unfinished">Toon algemeen overzicht van uw portemonnee</translation>
    </message>
    <message>
        <source>&amp;Transactions</source>
        <translation type="unfinished">&amp;Transacties</translation>
    </message>
    <message>
        <source>Browse transaction history</source>
        <translation type="unfinished">Blader door transactiegescheidenis</translation>
    </message>
    <message>
        <source>E&amp;xit</source>
        <translation type="unfinished">A&amp;fsluiten</translation>
    </message>
    <message>
        <source>Quit application</source>
        <translation type="unfinished">Programma afsluiten</translation>
    </message>
    <message>
        <source>&amp;About %1</source>
        <translation type="unfinished">&amp;Over %1</translation>
    </message>
    <message>
        <source>Show information about %1</source>
        <translation type="unfinished">Toon informatie over %1</translation>
    </message>
    <message>
        <source>About &amp;Qt</source>
        <translation type="unfinished">Over &amp;Qt</translation>
    </message>
    <message>
        <source>Show information about Qt</source>
        <translation type="unfinished">Toon informatie over Qt</translation>
    </message>
    <message>
        <source>Modify configuration options for %1</source>
        <translation type="unfinished">Wijzig configuratieopties voor %1</translation>
    </message>
    <message>
        <source>Create a new wallet</source>
        <translation type="unfinished">Nieuwe wallet creëren</translation>
    </message>
    <message>
        <source>&amp;Minimize</source>
        <translation type="unfinished">&amp;Minimaliseren</translation>
    </message>
    <message>
        <source>Wallet:</source>
        <translation type="unfinished">Portemonnee:</translation>
    </message>
    <message>
        <source>Network activity disabled.</source>
        <extracomment>A substring of the tooltip.</extracomment>
        <translation type="unfinished">Netwerkactiviteit gestopt.</translation>
    </message>
    <message>
        <source>Proxy is &lt;b&gt;enabled&lt;/b&gt;: %1</source>
        <translation type="unfinished">Proxy is &lt;b&gt;ingeschakeld&lt;/b&gt;: %1</translation>
    </message>
    <message>
        <source>Send coins to a Qtum address</source>
        <translation type="unfinished">Verstuur munten naar een Qtum adres</translation>
    </message>
    <message>
        <source>Backup wallet to another location</source>
        <translation type="unfinished">Backup portemonnee naar een andere locatie</translation>
    </message>
    <message>
        <source>Change the passphrase used for wallet encryption</source>
        <translation type="unfinished">Wijzig het wachtwoord voor uw portemonneversleuteling</translation>
    </message>
    <message>
        <source>&amp;Send</source>
        <translation type="unfinished">&amp;Verstuur</translation>
    </message>
    <message>
        <source>&amp;Receive</source>
        <translation type="unfinished">&amp;Ontvangen</translation>
    </message>
    <message>
        <source>&amp;Options…</source>
        <translation type="unfinished">&amp;Opties...</translation>
    </message>
    <message>
        <source>&amp;Encrypt Wallet…</source>
        <translation type="unfinished">&amp;Versleutel Portemonnee...</translation>
    </message>
    <message>
        <source>Encrypt the private keys that belong to your wallet</source>
        <translation type="unfinished">Versleutel de geheime sleutels die bij uw portemonnee horen</translation>
    </message>
    <message>
        <source>&amp;Backup Wallet…</source>
        <translation type="unfinished">&amp;Backup portemonnee...</translation>
    </message>
    <message>
        <source>&amp;Change Passphrase…</source>
        <translation type="unfinished">&amp;Verander Passphrase…</translation>
    </message>
    <message>
        <source>Sign &amp;message…</source>
        <translation type="unfinished">Onderteken &amp;bericht</translation>
    </message>
    <message>
        <source>Sign messages with your Qtum addresses to prove you own them</source>
        <translation type="unfinished">Onderteken berichten met uw Qtum adressen om te bewijzen dat u deze adressen bezit</translation>
    </message>
    <message>
        <source>&amp;Verify message…</source>
        <translation type="unfinished">&amp;Verifiëer Bericht...</translation>
    </message>
    <message>
        <source>Verify messages to ensure they were signed with specified Qtum addresses</source>
        <translation type="unfinished">Verifiëer handtekeningen om zeker te zijn dat de berichten zijn ondertekend met de gespecificeerde Qtum adressen</translation>
    </message>
    <message>
        <source>&amp;Load PSBT from file…</source>
        <translation type="unfinished">&amp;Laad PSBT vanuit bestand...</translation>
    </message>
    <message>
        <source>Open &amp;URI…</source>
        <translation type="unfinished">Open &amp;URI...</translation>
    </message>
    <message>
        <source>Close Wallet…</source>
        <translation type="unfinished">Portemonnee Sluiten...</translation>
    </message>
    <message>
        <source>Create Wallet…</source>
        <translation type="unfinished">Creëer portemonnee...</translation>
    </message>
    <message>
        <source>Close All Wallets…</source>
        <translation type="unfinished">Sluit Alle Wallets…</translation>
    </message>
    <message>
        <source>&amp;File</source>
        <translation type="unfinished">&amp;Bestand</translation>
    </message>
    <message>
        <source>&amp;Settings</source>
        <translation type="unfinished">&amp;Instellingen</translation>
    </message>
    <message>
        <source>&amp;Help</source>
        <translation type="unfinished">&amp;Hulp</translation>
    </message>
    <message>
        <source>Tabs toolbar</source>
        <translation type="unfinished">Tab-werkbalk</translation>
    </message>
    <message>
        <source>Syncing Headers (%1%)…</source>
        <translation type="unfinished">Blokhoofden synchroniseren (%1%)...</translation>
    </message>
    <message>
        <source>Synchronizing with network…</source>
        <translation type="unfinished">Synchroniseren met netwerk...</translation>
    </message>
    <message>
        <source>Indexing blocks on disk…</source>
        <translation type="unfinished">Bezig met indexeren van blokken op harde schijf...</translation>
    </message>
    <message>
        <source>Processing blocks on disk…</source>
        <translation type="unfinished">Bezig met verwerken van blokken op harde schijf...</translation>
    </message>
    <message>
        <source>Connecting to peers…</source>
        <translation type="unfinished">Verbinden met peers...</translation>
    </message>
    <message>
        <source>Request payments (generates QR codes and qtum: URIs)</source>
        <translation type="unfinished">Vraag betaling aan (genereert QR-codes en qtum: URI's)</translation>
    </message>
    <message>
        <source>Show the list of used sending addresses and labels</source>
        <translation type="unfinished">Toon de lijst met gebruikte verstuuradressen en -labels</translation>
    </message>
    <message>
        <source>Show the list of used receiving addresses and labels</source>
        <translation type="unfinished">Toon de lijst met gebruikte ontvangstadressen en labels</translation>
    </message>
    <message>
        <source>&amp;Command-line options</source>
        <translation type="unfinished">&amp;Opdrachtregelopties</translation>
    </message>
    <message numerus="yes">
        <source>Processed %n block(s) of transaction history.</source>
        <translation type="unfinished">
            <numerusform>%n blok(ken) aan transactiegeschiedenis verwerkt.</numerusform>
            <numerusform>%n blok(ken) aan transactiegeschiedenis verwerkt.</numerusform>
        </translation>
    </message>
    <message>
        <source>%1 behind</source>
        <translation type="unfinished">%1 achter</translation>
    </message>
    <message>
        <source>Catching up…</source>
        <translation type="unfinished">Aan het bijwerken...</translation>
    </message>
    <message>
        <source>Last received block was generated %1 ago.</source>
        <translation type="unfinished">Laatst ontvangen blok was %1 geleden gegenereerd.</translation>
    </message>
    <message>
        <source>Transactions after this will not yet be visible.</source>
        <translation type="unfinished">Transacties na dit moment zullen nu nog niet zichtbaar zijn.</translation>
    </message>
    <message>
        <source>Error</source>
        <translation type="unfinished">Fout</translation>
    </message>
    <message>
        <source>Warning</source>
        <translation type="unfinished">Waarschuwing</translation>
    </message>
    <message>
        <source>Information</source>
        <translation type="unfinished">Informatie</translation>
    </message>
    <message>
        <source>Up to date</source>
        <translation type="unfinished">Bijgewerkt</translation>
    </message>
    <message>
        <source>Load Partially Signed Qtum Transaction</source>
        <translation type="unfinished">Laad gedeeltelijk ondertekende Qtum-transactie</translation>
    </message>
    <message>
        <source>Load PSBT from &amp;clipboard…</source>
        <translation type="unfinished">Laad PSBT vanaf klembord...</translation>
    </message>
    <message>
        <source>Load Partially Signed Qtum Transaction from clipboard</source>
        <translation type="unfinished">Laad gedeeltelijk ondertekende Qtum-transactie vanaf het klembord</translation>
    </message>
    <message>
        <source>Node window</source>
        <translation type="unfinished">Nodevenster</translation>
    </message>
    <message>
        <source>Open node debugging and diagnostic console</source>
        <translation type="unfinished">Open node debugging en diagnostische console</translation>
    </message>
    <message>
        <source>&amp;Sending addresses</source>
        <translation type="unfinished">Verzendadressen</translation>
    </message>
    <message>
        <source>&amp;Receiving addresses</source>
        <translation type="unfinished">Ontvangstadressen</translation>
    </message>
    <message>
        <source>Open a qtum: URI</source>
        <translation type="unfinished">Open een qtum: URI</translation>
    </message>
    <message>
        <source>Open Wallet</source>
        <translation type="unfinished">Portemonnee Openen</translation>
    </message>
    <message>
        <source>Open a wallet</source>
        <translation type="unfinished">Open een portemonnee</translation>
    </message>
    <message>
        <source>Close wallet</source>
        <translation type="unfinished">Portemonnee Sluiten</translation>
    </message>
    <message>
        <source>Restore Wallet…</source>
        <extracomment>Name of the menu item that restores wallet from a backup file.</extracomment>
        <translation type="unfinished">Portemonnee Herstellen...</translation>
    </message>
    <message>
        <source>Restore a wallet from a backup file</source>
        <extracomment>Status tip for Restore Wallet menu item</extracomment>
        <translation type="unfinished">Herstel een portemonnee vanuit een back-upbestand</translation>
    </message>
    <message>
        <source>Close all wallets</source>
        <translation type="unfinished">Sluit alle portemonnees</translation>
    </message>
    <message>
        <source>Migrate Wallet</source>
        <translation type="unfinished">Wallet migreren</translation>
    </message>
    <message>
        <source>Migrate a wallet</source>
        <translation type="unfinished">Een wallet migreren</translation>
    </message>
    <message>
        <source>Show the %1 help message to get a list with possible Qtum command-line options</source>
        <translation type="unfinished">Toon het %1 hulpbericht om een lijst te krijgen met mogelijke Qtum commandoregelopties</translation>
    </message>
    <message>
        <source>&amp;Mask values</source>
        <translation type="unfinished">&amp;Maskeer waarden</translation>
    </message>
    <message>
        <source>Mask the values in the Overview tab</source>
        <translation type="unfinished">Maskeer de waarden op het tabblad Overzicht</translation>
    </message>
    <message>
        <source>default wallet</source>
        <translation type="unfinished">standaard portemonnee</translation>
    </message>
    <message>
        <source>No wallets available</source>
        <translation type="unfinished">Geen portefeuilles beschikbaar</translation>
    </message>
    <message>
        <source>Wallet Data</source>
        <extracomment>Name of the wallet data file format.</extracomment>
        <translation type="unfinished">Walletgegevens</translation>
    </message>
    <message>
        <source>Load Wallet Backup</source>
        <extracomment>The title for Restore Wallet File Windows</extracomment>
        <translation type="unfinished">Laad back-up van portemonnee</translation>
    </message>
    <message>
        <source>Restore Wallet</source>
        <extracomment>Title of pop-up window shown when the user is attempting to restore a wallet.</extracomment>
        <translation type="unfinished">Wallet herstellen</translation>
    </message>
    <message>
        <source>Wallet Name</source>
        <extracomment>Label of the input field where the name of the wallet is entered.</extracomment>
        <translation type="unfinished">Walletnaam</translation>
    </message>
    <message>
        <source>&amp;Window</source>
        <translation type="unfinished">&amp;Scherm</translation>
    </message>
    <message>
        <source>Main Window</source>
        <translation type="unfinished">Hoofdscherm</translation>
    </message>
    <message>
        <source>&amp;Hide</source>
        <translation type="unfinished">&amp;Verbergen</translation>
    </message>
    <message>
        <source>S&amp;how</source>
        <translation type="unfinished">&amp;Toon</translation>
    </message>
    <message numerus="yes">
        <source>%n active connection(s) to Qtum network.</source>
        <extracomment>A substring of the tooltip.</extracomment>
        <translation type="unfinished">
            <numerusform>%n actieve verbinding(en) met het Qtum netwerk.</numerusform>
            <numerusform>%n actieve verbinding(en) met het Qtum netwerk.</numerusform>
        </translation>
    </message>
    <message>
        <source>Click for more actions.</source>
        <extracomment>A substring of the tooltip. "More actions" are available via the context menu.</extracomment>
        <translation type="unfinished">Klik voor meer acties.</translation>
    </message>
    <message>
        <source>Show Peers tab</source>
        <extracomment>A context menu item. The "Peers tab" is an element of the "Node window".</extracomment>
        <translation type="unfinished">Peers tab tonen</translation>
    </message>
    <message>
        <source>Disable network activity</source>
        <extracomment>A context menu item.</extracomment>
        <translation type="unfinished">Netwerkactiviteit uitschakelen</translation>
    </message>
    <message>
        <source>Enable network activity</source>
        <extracomment>A context menu item. The network activity was disabled previously.</extracomment>
        <translation type="unfinished">Netwerkactiviteit inschakelen</translation>
    </message>
    <message>
        <source>Pre-syncing Headers (%1%)…</source>
        <translation type="unfinished">Blokhoofden synchroniseren (%1%)...</translation>
    </message>
    <message>
        <source>Error creating wallet</source>
        <translation type="unfinished">Fout bij wallet maken</translation>
    </message>
    <message>
<<<<<<< HEAD
=======
        <source>Cannot create new wallet, the software was compiled without sqlite support (required for descriptor wallets)</source>
        <translation type="unfinished">Kan geen nieuwe wallet maken, de software werd gecompileerd zonder sqlite-ondersteuning (nodig voor descriptor wallets)</translation>
    </message>
    <message>
>>>>>>> 258457a4
        <source>Error: %1</source>
        <translation type="unfinished">Fout: %1</translation>
    </message>
    <message>
        <source>Warning: %1</source>
        <translation type="unfinished">Waarschuwing: %1</translation>
    </message>
    <message>
        <source>Date: %1
</source>
        <translation type="unfinished">Datum: %1
</translation>
    </message>
    <message>
        <source>Amount: %1
</source>
        <translation type="unfinished">Aantal: %1
</translation>
    </message>
    <message>
        <source>Address: %1
</source>
        <translation type="unfinished">Adres: %1
</translation>
    </message>
    <message>
        <source>Sent transaction</source>
        <translation type="unfinished">Verstuurde transactie</translation>
    </message>
    <message>
        <source>Incoming transaction</source>
        <translation type="unfinished">Binnenkomende transactie</translation>
    </message>
    <message>
        <source>HD key generation is &lt;b&gt;enabled&lt;/b&gt;</source>
        <translation type="unfinished">HD-sleutel voortbrenging is &lt;b&gt;ingeschakeld&lt;/b&gt;</translation>
    </message>
    <message>
        <source>HD key generation is &lt;b&gt;disabled&lt;/b&gt;</source>
        <translation type="unfinished">HD-sleutel voortbrenging is &lt;b&gt;uitgeschakeld&lt;/b&gt;</translation>
    </message>
    <message>
        <source>Private key &lt;b&gt;disabled&lt;/b&gt;</source>
        <translation type="unfinished">Prive sleutel &lt;b&gt;uitgeschakeld&lt;/b&gt;</translation>
    </message>
    <message>
        <source>Wallet is &lt;b&gt;encrypted&lt;/b&gt; and currently &lt;b&gt;unlocked&lt;/b&gt;</source>
        <translation type="unfinished">Wallet is &lt;b&gt;versleuteld&lt;/b&gt; en momenteel &lt;b&gt;geopend&lt;/b&gt;</translation>
    </message>
    <message>
        <source>Wallet is &lt;b&gt;encrypted&lt;/b&gt; and currently &lt;b&gt;locked&lt;/b&gt;</source>
        <translation type="unfinished">Wallet is &lt;b&gt;versleuteld&lt;/b&gt; en momenteel &lt;b&gt;gesloten&lt;/b&gt;</translation>
    </message>
    <message>
        <source>Original message:</source>
        <translation type="unfinished">Origineel bericht:</translation>
    </message>
</context>
<context>
    <name>UnitDisplayStatusBarControl</name>
    <message>
        <source>Unit to show amounts in. Click to select another unit.</source>
        <translation type="unfinished">Eenheid om bedragen uit te drukken. Klik om een andere eenheid te selecteren.</translation>
    </message>
</context>
<context>
    <name>CoinControlDialog</name>
    <message>
        <source>Coin Selection</source>
        <translation type="unfinished">Munt Selectie</translation>
    </message>
    <message>
        <source>Quantity:</source>
        <translation type="unfinished">Kwantiteit</translation>
    </message>
    <message>
        <source>Amount:</source>
        <translation type="unfinished">Bedrag:</translation>
    </message>
    <message>
        <source>Fee:</source>
        <translation type="unfinished">Vergoeding:</translation>
    </message>
    <message>
        <source>After Fee:</source>
        <translation type="unfinished">Naheffing:</translation>
    </message>
    <message>
        <source>Change:</source>
        <translation type="unfinished">Wisselgeld:</translation>
    </message>
    <message>
        <source>(un)select all</source>
        <translation type="unfinished">(de)selecteer alles</translation>
    </message>
    <message>
        <source>Tree mode</source>
        <translation type="unfinished">Boom modus</translation>
    </message>
    <message>
        <source>List mode</source>
        <translation type="unfinished">Lijst modus</translation>
    </message>
    <message>
        <source>Amount</source>
        <translation type="unfinished">Bedrag</translation>
    </message>
    <message>
        <source>Received with label</source>
        <translation type="unfinished">Ontvangen met label</translation>
    </message>
    <message>
        <source>Received with address</source>
        <translation type="unfinished">Ontvangen met adres</translation>
    </message>
    <message>
        <source>Date</source>
        <translation type="unfinished">Datum</translation>
    </message>
    <message>
        <source>Confirmations</source>
        <translation type="unfinished">Bevestigingen</translation>
    </message>
    <message>
        <source>Confirmed</source>
        <translation type="unfinished">Bevestigd</translation>
    </message>
    <message>
        <source>Copy amount</source>
        <translation type="unfinished">Kopieer bedrag</translation>
    </message>
    <message>
        <source>&amp;Copy address</source>
        <translation type="unfinished">&amp;Kopieer adres</translation>
    </message>
    <message>
        <source>Copy &amp;label</source>
        <translation type="unfinished">Kopieer &amp;label</translation>
    </message>
    <message>
        <source>Copy &amp;amount</source>
        <translation type="unfinished">Kopieer &amp;bedrag</translation>
    </message>
    <message>
        <source>Copy transaction &amp;ID and output index</source>
        <translation type="unfinished">Kopieer transactie &amp;ID en output index</translation>
    </message>
    <message>
        <source>L&amp;ock unspent</source>
        <translation type="unfinished">Bl&amp;okeer ongebruikte</translation>
    </message>
    <message>
        <source>&amp;Unlock unspent</source>
        <translation type="unfinished">&amp;Deblokkeer ongebruikte</translation>
    </message>
    <message>
        <source>Copy quantity</source>
        <translation type="unfinished">Kopieer aantal</translation>
    </message>
    <message>
        <source>Copy fee</source>
        <translation type="unfinished">Kopieer vergoeding</translation>
    </message>
    <message>
        <source>Copy after fee</source>
        <translation type="unfinished">Kopieer na vergoeding</translation>
    </message>
    <message>
        <source>Copy bytes</source>
        <translation type="unfinished">Kopieer bytes</translation>
    </message>
    <message>
        <source>Copy change</source>
        <translation type="unfinished">Kopieer wijziging</translation>
    </message>
    <message>
        <source>(%1 locked)</source>
        <translation type="unfinished">(%1 geblokkeerd)</translation>
    </message>
    <message>
        <source>Can vary +/- %1 satoshi(s) per input.</source>
        <translation type="unfinished">Kan per input +/- %1 satoshi(s)  variëren.</translation>
    </message>
    <message>
        <source>(no label)</source>
        <translation type="unfinished">(geen label)</translation>
    </message>
    <message>
        <source>change from %1 (%2)</source>
        <translation type="unfinished">wijzig van %1 (%2)</translation>
    </message>
    <message>
        <source>(change)</source>
        <translation type="unfinished">(wijzig)</translation>
    </message>
</context>
<context>
    <name>CreateWalletActivity</name>
    <message>
        <source>Create Wallet</source>
        <extracomment>Title of window indicating the progress of creation of a new wallet.</extracomment>
        <translation type="unfinished">Wallet aanmaken</translation>
    </message>
    <message>
        <source>Creating Wallet &lt;b&gt;%1&lt;/b&gt;…</source>
        <extracomment>Descriptive text of the create wallet progress window which indicates to the user which wallet is currently being created.</extracomment>
        <translation type="unfinished">Aanmaken wallet &lt;b&gt;%1&lt;/b&gt;...</translation>
    </message>
    <message>
        <source>Create wallet failed</source>
        <translation type="unfinished">Wallet aanmaken mislukt</translation>
    </message>
    <message>
        <source>Create wallet warning</source>
        <translation type="unfinished">Wallet aanmaken waarschuwing</translation>
    </message>
    <message>
        <source>Can't list signers</source>
        <translation type="unfinished">Kan geen lijst maken van ondertekenaars</translation>
    </message>
    <message>
        <source>Too many external signers found</source>
        <translation type="unfinished">Te veel externe ondertekenaars gevonden</translation>
    </message>
</context>
<context>
    <name>LoadWalletsActivity</name>
    <message>
        <source>Load Wallets</source>
        <extracomment>Title of progress window which is displayed when wallets are being loaded.</extracomment>
        <translation type="unfinished">Wallets laden</translation>
    </message>
    <message>
        <source>Loading wallets…</source>
        <extracomment>Descriptive text of the load wallets progress window which indicates to the user that wallets are currently being loaded.</extracomment>
        <translation type="unfinished">Wallets laden…</translation>
    </message>
</context>
<context>
    <name>MigrateWalletActivity</name>
    <message>
        <source>Migrate wallet</source>
        <translation type="unfinished">Wallet migreren</translation>
    </message>
    <message>
        <source>Are you sure you wish to migrate the wallet &lt;i&gt;%1&lt;/i&gt;?</source>
        <translation type="unfinished">Weet je zeker dat je wil migreren van wallet &lt;i&gt;%1&lt;/i&gt;?</translation>
    </message>
    <message>
        <source>Migrating the wallet will convert this wallet to one or more descriptor wallets. A new wallet backup will need to be made.
If this wallet contains any watchonly scripts, a new wallet will be created which contains those watchonly scripts.
If this wallet contains any solvable but not watched scripts, a different and new wallet will be created which contains those scripts.

The migration process will create a backup of the wallet before migrating. This backup file will be named &lt;wallet name&gt;-&lt;timestamp&gt;.legacy.bak and can be found in the directory for this wallet. In the event of an incorrect migration, the backup can be restored with the "Restore Wallet" functionality.</source>
        <translation type="unfinished">De wallet migreren converteert deze wallet naar één of meerdere descriptor wallets. Er moet een nieuwe wallet backup gemaakt worden.
Indien deze wallet alleen lezen scripts bevat, wordt er een nieuwe wallet gemaakt die deze alleen lezen scripts bevat.
Indien deze wallet oplosbare maar ongemonitorde scripts bevat, wordt er een andere en nieuwe wallet gemaakt die deze scripts bevat.

Het migratieproces maakt voorafgaand aan het migreren een backup van de wallet. Dit backupbestand krijgt de naam &lt;wallet name&gt;-&lt;timestamp&gt;.legacy.bak en is te vinden in de map van deze wallet. In het geval van een onjuiste migratie, kan de backup hersteld worden met de "Wallet Herstellen" functie.</translation>
    </message>
    <message>
        <source>Migrate Wallet</source>
        <translation type="unfinished">Wallet migreren</translation>
    </message>
    <message>
        <source>Migrating Wallet &lt;b&gt;%1&lt;/b&gt;…</source>
        <translation type="unfinished">Migreren wallet &lt;b&gt;%1&lt;/b&gt;…</translation>
    </message>
    <message>
        <source>The wallet '%1' was migrated successfully.</source>
        <translation type="unfinished">De wallet '%1' werd succesvol gemigreerd.</translation>
    </message>
    <message>
<<<<<<< HEAD
        <source> Watchonly scripts have been migrated to a new wallet named '%1'.</source>
        <translation type="unfinished">Alleen lezen scripts zijn gemigreerd naar een nieuwe wallet met de naam '%1'.</translation>
    </message>
    <message>
        <source> Solvable but not watched scripts have been migrated to a new wallet named '%1'.</source>
=======
        <source>Watchonly scripts have been migrated to a new wallet named '%1'.</source>
        <translation type="unfinished">Alleen lezen scripts zijn gemigreerd naar een nieuwe wallet met de naam '%1'.</translation>
    </message>
    <message>
        <source>Solvable but not watched scripts have been migrated to a new wallet named '%1'.</source>
>>>>>>> 258457a4
        <translation type="unfinished">Oplosbare maar ongemonitorde scripts zijn gemigreerd naar een nieuwe wallet met de naam '%1'.</translation>
    </message>
    <message>
        <source>Migration failed</source>
        <translation type="unfinished">Migreren mislukt</translation>
    </message>
    <message>
        <source>Migration Successful</source>
        <translation type="unfinished">Migreren succesvol</translation>
    </message>
</context>
<context>
    <name>OpenWalletActivity</name>
    <message>
        <source>Open wallet failed</source>
        <translation type="unfinished">Wallet openen mislukt</translation>
    </message>
    <message>
        <source>Open wallet warning</source>
        <translation type="unfinished">Wallet openen waarschuwing</translation>
    </message>
    <message>
        <source>default wallet</source>
        <translation type="unfinished">standaard portemonnee</translation>
    </message>
    <message>
        <source>Open Wallet</source>
        <extracomment>Title of window indicating the progress of opening of a wallet.</extracomment>
        <translation type="unfinished">Portemonnee Openen</translation>
    </message>
    <message>
        <source>Opening Wallet &lt;b&gt;%1&lt;/b&gt;…</source>
        <extracomment>Descriptive text of the open wallet progress window which indicates to the user which wallet is currently being opened.</extracomment>
        <translation type="unfinished">Openen wallet &lt;b&gt;%1&lt;/b&gt;...</translation>
    </message>
</context>
<context>
    <name>RestoreWalletActivity</name>
    <message>
        <source>Restore Wallet</source>
        <extracomment>Title of progress window which is displayed when wallets are being restored.</extracomment>
        <translation type="unfinished">Wallet herstellen</translation>
    </message>
    <message>
        <source>Restoring Wallet &lt;b&gt;%1&lt;/b&gt;…</source>
        <extracomment>Descriptive text of the restore wallets progress window which indicates to the user that wallets are currently being restored.</extracomment>
        <translation type="unfinished">Herstellen wallet &lt;b&gt;%1&lt;/b&gt;…</translation>
    </message>
    <message>
        <source>Restore wallet failed</source>
        <extracomment>Title of message box which is displayed when the wallet could not be restored.</extracomment>
        <translation type="unfinished">Wallet herstellen mislukt</translation>
    </message>
    <message>
        <source>Restore wallet warning</source>
        <extracomment>Title of message box which is displayed when the wallet is restored with some warning.</extracomment>
        <translation type="unfinished">Wallet herstellen waarschuwing</translation>
    </message>
    <message>
        <source>Restore wallet message</source>
        <extracomment>Title of message box which is displayed when the wallet is successfully restored.</extracomment>
        <translation type="unfinished">Wallet herstellen melding</translation>
    </message>
</context>
<context>
    <name>WalletController</name>
    <message>
        <source>Close wallet</source>
        <translation type="unfinished">Portemonnee Sluiten</translation>
    </message>
    <message>
        <source>Are you sure you wish to close the wallet &lt;i&gt;%1&lt;/i&gt;?</source>
        <translation type="unfinished">Weet je zeker dat je wallet &lt;i&gt;%1&lt;/i&gt; wilt sluiten?</translation>
    </message>
    <message>
        <source>Closing the wallet for too long can result in having to resync the entire chain if pruning is enabled.</source>
        <translation type="unfinished">De wallet te lang gesloten houden kan leiden tot het moeten hersynchroniseren van de hele keten als pruning actief is.</translation>
    </message>
    <message>
        <source>Close all wallets</source>
        <translation type="unfinished">Sluit alle portemonnees</translation>
    </message>
    <message>
        <source>Are you sure you wish to close all wallets?</source>
        <translation type="unfinished">Weet je zeker dat je alle wallets wilt sluiten?</translation>
    </message>
</context>
<context>
    <name>CreateWalletDialog</name>
    <message>
        <source>Create Wallet</source>
        <translation type="unfinished">Wallet aanmaken</translation>
    </message>
    <message>
        <source>You are one step away from creating your new wallet!</source>
        <translation type="unfinished">Je bent één stap verwijderd van het maken van je nieuwe wallet!</translation>
    </message>
    <message>
        <source>Please provide a name and, if desired, enable any advanced options</source>
        <translation type="unfinished">Voer aub een naam in en activeer, indien gewenst, geavanceerde opties</translation>
    </message>
    <message>
        <source>Wallet Name</source>
        <translation type="unfinished">Walletnaam</translation>
    </message>
    <message>
        <source>Encrypt the wallet. The wallet will be encrypted with a passphrase of your choice.</source>
        <translation type="unfinished">Versleutel de wallet. De wallet zal versleuteld zijn met een passphrase (wachtwoord) naar eigen keuze.</translation>
    </message>
    <message>
        <source>Encrypt Wallet</source>
        <translation type="unfinished">Wallet versleutelen</translation>
    </message>
    <message>
        <source>Advanced Options</source>
        <translation type="unfinished">Geavanceerde Opties</translation>
    </message>
    <message>
        <source>Disable private keys for this wallet. Wallets with private keys disabled will have no private keys and cannot have an HD seed or imported private keys. This is ideal for watch-only wallets.</source>
        <translation type="unfinished">Schakel geheime sleutels uit voor deze wallet. Portomonnees met uitgeschakelde geheime sleutels hebben deze niet en kunnen geen HD seed of geimporteerde  geheime sleutels bevatten. Dit is ideaal voor alleen-bekijkbare portomonnees.</translation>
    </message>
    <message>
        <source>Disable Private Keys</source>
        <translation type="unfinished">Schakel privésleutels uit</translation>
    </message>
    <message>
        <source>Make a blank wallet. Blank wallets do not initially have private keys or scripts. Private keys and addresses can be imported, or an HD seed can be set, at a later time.</source>
        <translation type="unfinished">Maak een blanco wallet. Blanco wallets hebben initieel geen privésleutel of scripts. Privésleutels en adressen kunnen worden geimporteerd, of een HD seed kan ingesteld worden, op een later moment.</translation>
    </message>
    <message>
        <source>Make Blank Wallet</source>
        <translation type="unfinished">Lege wallet aanmaken</translation>
    </message>
    <message>
        <source>Use an external signing device such as a hardware wallet. Configure the external signer script in wallet preferences first.</source>
        <translation type="unfinished">Gebruik een externe signing device zoals een hardware wallet. Configureer eerst het externe signer script in de wallet voorkeuren.</translation>
    </message>
    <message>
        <source>External signer</source>
        <translation type="unfinished">Externe ondertekenaar</translation>
    </message>
    <message>
        <source>Create</source>
        <translation type="unfinished">Creëer</translation>
    </message>
    <message>
        <source>Compiled without external signing support (required for external signing)</source>
        <extracomment>"External signing" means using devices such as hardware wallets.</extracomment>
        <translation type="unfinished">Gecompileerd zonder ondersteuning voor externe ondertekenaars (vereist voor extern ondertekenen)</translation>
    </message>
</context>
<context>
    <name>EditAddressDialog</name>
    <message>
        <source>Edit Address</source>
        <translation type="unfinished">Bewerk adres</translation>
    </message>
    <message>
        <source>The label associated with this address list entry</source>
        <translation type="unfinished">Het label dat bij dit adres item hoort</translation>
    </message>
    <message>
        <source>The address associated with this address list entry. This can only be modified for sending addresses.</source>
        <translation type="unfinished">Het adres dat bij dit adresitem hoort. Dit kan alleen bewerkt worden voor verstuuradressen.</translation>
    </message>
    <message>
        <source>&amp;Address</source>
        <translation type="unfinished">&amp;Adres</translation>
    </message>
    <message>
        <source>New sending address</source>
        <translation type="unfinished">Nieuw verzendadres</translation>
    </message>
    <message>
        <source>Edit receiving address</source>
        <translation type="unfinished">Bewerk ontvangstadres</translation>
    </message>
    <message>
        <source>Edit sending address</source>
        <translation type="unfinished">Bewerk verzendadres</translation>
    </message>
    <message>
        <source>The entered address "%1" is not a valid Qtum address.</source>
        <translation type="unfinished">Het opgegeven adres "%1" is een ongeldig Qtum adres.</translation>
    </message>
    <message>
        <source>Address "%1" already exists as a receiving address with label "%2" and so cannot be added as a sending address.</source>
        <translation type="unfinished">Adres "%1" bestaat al als ontvang adres met label "%2" en kan dus niet toegevoegd worden als verzend adres.</translation>
    </message>
    <message>
        <source>The entered address "%1" is already in the address book with label "%2".</source>
        <translation type="unfinished">Het opgegeven adres "%1" bestaat al in uw adresboek onder label "%2".</translation>
    </message>
    <message>
        <source>Could not unlock wallet.</source>
        <translation type="unfinished">Kon de wallet niet openen.</translation>
    </message>
    <message>
        <source>New key generation failed.</source>
        <translation type="unfinished">Genereren nieuwe sleutel mislukt.</translation>
    </message>
</context>
<context>
    <name>FreespaceChecker</name>
    <message>
        <source>A new data directory will be created.</source>
        <translation type="unfinished">Een nieuwe gegevensmap wordt aangemaakt.</translation>
    </message>
    <message>
        <source>name</source>
        <translation type="unfinished">naam</translation>
    </message>
    <message>
        <source>Directory already exists. Add %1 if you intend to create a new directory here.</source>
        <translation type="unfinished">Map bestaat al. Voeg %1 toe als u van plan bent hier een nieuwe map aan te maken.</translation>
    </message>
    <message>
        <source>Path already exists, and is not a directory.</source>
        <translation type="unfinished">Pad bestaat al en is geen map.</translation>
    </message>
    <message>
        <source>Cannot create data directory here.</source>
        <translation type="unfinished">Kan hier geen gegevensmap aanmaken.</translation>
    </message>
</context>
<context>
    <name>Intro</name>
    <message numerus="yes">
        <source>%n GB of space available</source>
        <translation type="unfinished">
            <numerusform>%n GB beschikbare ruimte </numerusform>
            <numerusform>%n GB beschikbare ruimte </numerusform>
        </translation>
    </message>
    <message numerus="yes">
        <source>(of %n GB needed)</source>
        <translation type="unfinished">
            <numerusform>(van %n GB nodig)</numerusform>
            <numerusform>(van %n GB nodig)</numerusform>
        </translation>
    </message>
    <message numerus="yes">
        <source>(%n GB needed for full chain)</source>
        <translation type="unfinished">
            <numerusform>(%n GB nodig voor volledige keten)</numerusform>
            <numerusform>(%n GB nodig voor volledige keten)</numerusform>
        </translation>
    </message>
    <message>
        <source>Choose data directory</source>
        <translation type="unfinished">Stel gegevensmap in</translation>
    </message>
    <message>
        <source>At least %1 GB of data will be stored in this directory, and it will grow over time.</source>
        <translation type="unfinished">Tenminste %1 GB aan data zal worden opgeslagen in deze map, en dit zal naarmate de tijd voortschrijdt groeien.</translation>
    </message>
    <message>
        <source>Approximately %1 GB of data will be stored in this directory.</source>
        <translation type="unfinished">Gemiddeld %1 GB aan data zal worden opgeslagen in deze map.</translation>
    </message>
    <message numerus="yes">
        <source>(sufficient to restore backups %n day(s) old)</source>
        <extracomment>Explanatory text on the capability of the current prune target.</extracomment>
        <translation type="unfinished">
            <numerusform>(voldoende om back-ups van %n dag(en) oud te herstellen)</numerusform>
            <numerusform>(voldoende om back-ups van %n dag(en) oud te herstellen)</numerusform>
        </translation>
    </message>
    <message>
        <source>%1 will download and store a copy of the Qtum block chain.</source>
        <translation type="unfinished">%1 zal een kopie van de blokketen van Qtum downloaden en opslaan.</translation>
    </message>
    <message>
        <source>The wallet will also be stored in this directory.</source>
        <translation type="unfinished">De wallet wordt ook in deze map opgeslagen.</translation>
    </message>
    <message>
        <source>Error: Specified data directory "%1" cannot be created.</source>
        <translation type="unfinished">Fout: De gespecificeerde map "%1" kan niet worden gecreëerd.</translation>
    </message>
    <message>
        <source>Error</source>
        <translation type="unfinished">Fout</translation>
    </message>
    <message>
        <source>Welcome</source>
        <translation type="unfinished">Welkom</translation>
    </message>
    <message>
        <source>Welcome to %1.</source>
        <translation type="unfinished">Welkom bij %1.</translation>
    </message>
    <message>
        <source>As this is the first time the program is launched, you can choose where %1 will store its data.</source>
        <translation type="unfinished">Omdat dit de eerste keer is dat het programma gestart is, kunt u nu kiezen waar %1 de data moet opslaan.</translation>
    </message>
    <message>
        <source>Limit block chain storage to</source>
        <translation type="unfinished">Beperk blockchainopslag tot</translation>
    </message>
    <message>
        <source>Reverting this setting requires re-downloading the entire blockchain. It is faster to download the full chain first and prune it later. Disables some advanced features.</source>
        <translation type="unfinished">Om deze instelling weer ongedaan te maken moet de volledige blockchain opnieuw gedownload worden. Het is sneller om eerst de volledige blockchain te downloaden en deze later te prunen. Schakelt een aantal geavanceerde functies uit.</translation>
    </message>
    <message>
        <source> GB</source>
        <translation type="unfinished">GB</translation>
    </message>
    <message>
        <source>This initial synchronisation is very demanding, and may expose hardware problems with your computer that had previously gone unnoticed. Each time you run %1, it will continue downloading where it left off.</source>
        <translation type="unfinished">Deze initiële synchronisatie is heel veeleisend, en kan hardware problemen met uw computer blootleggen die voorheen onopgemerkt bleven. Elke keer dat %1 gebruikt word, zal verdergegaan worden waar gebleven is.</translation>
    </message>
    <message>
        <source>When you click OK, %1 will begin to download and process the full %4 block chain (%2 GB) starting with the earliest transactions in %3 when %4 initially launched.</source>
        <translation type="unfinished">Als u op OK klikt, dan zal %1 beginnen met downloaden en verwerken van de volledige %4 blokketen (%2GB) startend met de eerste transacties in %3 toen %4 initeel werd gestart.</translation>
    </message>
    <message>
        <source>If you have chosen to limit block chain storage (pruning), the historical data must still be downloaded and processed, but will be deleted afterward to keep your disk usage low.</source>
        <translation type="unfinished">Als u gekozen heeft om de blokketenopslag te beperken (pruning), dan moet de historische data nog steeds gedownload en verwerkt worden, maar zal verwijderd worden naderhand om schijf gebruik zo laag mogelijk te houden.</translation>
    </message>
    <message>
        <source>Use the default data directory</source>
        <translation type="unfinished">Gebruik de standaard gegevensmap</translation>
    </message>
    <message>
        <source>Use a custom data directory:</source>
        <translation type="unfinished">Gebruik een aangepaste gegevensmap:</translation>
    </message>
</context>
<context>
    <name>HelpMessageDialog</name>
    <message>
        <source>version</source>
        <translation type="unfinished">versie</translation>
    </message>
    <message>
        <source>About %1</source>
        <translation type="unfinished">Over %1</translation>
    </message>
    <message>
        <source>Command-line options</source>
        <translation type="unfinished">Opdrachtregelopties</translation>
    </message>
</context>
<context>
    <name>ShutdownWindow</name>
    <message>
        <source>%1 is shutting down…</source>
        <translation type="unfinished">%1 is aan het afsluiten...</translation>
    </message>
    <message>
        <source>Do not shut down the computer until this window disappears.</source>
        <translation type="unfinished">Sluit de computer niet af totdat dit venster verdwenen is.</translation>
    </message>
</context>
<context>
    <name>ModalOverlay</name>
    <message>
        <source>Form</source>
        <translation type="unfinished">Vorm</translation>
    </message>
    <message>
        <source>Recent transactions may not yet be visible, and therefore your wallet's balance might be incorrect. This information will be correct once your wallet has finished synchronizing with the qtum network, as detailed below.</source>
        <translation type="unfinished">Recente transacties zijn mogelijk nog niet zichtbaar. De balans van de wallet is daarom mogelijk niet correct. Deze informatie is correct zodra de synchronisatie van de wallet met het Qtumnetwerk gereed is, zoals onderaan toegelicht.</translation>
    </message>
    <message>
        <source>Attempting to spend qtums that are affected by not-yet-displayed transactions will not be accepted by the network.</source>
        <translation type="unfinished">Poging om qtums te besteden die door "nog niet weergegeven" transacties worden beïnvloed, worden niet door het netwerk geaccepteerd.</translation>
    </message>
    <message>
        <source>Number of blocks left</source>
        <translation type="unfinished">Aantal blokken resterend.</translation>
    </message>
    <message>
        <source>Unknown…</source>
        <translation type="unfinished">Onbekend...</translation>
    </message>
    <message>
        <source>calculating…</source>
        <translation type="unfinished">berekenen...</translation>
    </message>
    <message>
        <source>Last block time</source>
        <translation type="unfinished">Tijd laatste blok</translation>
    </message>
    <message>
        <source>Progress</source>
        <translation type="unfinished">Vooruitgang</translation>
    </message>
    <message>
        <source>Progress increase per hour</source>
        <translation type="unfinished">Vooruitgang per uur</translation>
    </message>
    <message>
        <source>Estimated time left until synced</source>
        <translation type="unfinished">Geschatte resterende tijd tot synchronisatie is voltooid</translation>
    </message>
    <message>
        <source>Hide</source>
        <translation type="unfinished">Verbergen</translation>
    </message>
    <message>
        <source>%1 is currently syncing.  It will download headers and blocks from peers and validate them until reaching the tip of the block chain.</source>
        <translation type="unfinished">%1 is momenteel aan het synchroniseren. Het zal headers en blocks downloaden van peers en deze valideren tot de top van de block chain bereikt is. </translation>
    </message>
    <message>
        <source>Unknown. Syncing Headers (%1, %2%)…</source>
        <translation type="unfinished">Onbekend. Blockheaders synchroniseren (%1, %2%)...</translation>
    </message>
    <message>
        <source>Unknown. Pre-syncing Headers (%1, %2%)…</source>
        <translation type="unfinished">Onbekend. Blockheaders synchroniseren (%1, %2%)...</translation>
    </message>
</context>
<context>
    <name>OpenURIDialog</name>
    <message>
        <source>Open qtum URI</source>
        <translation type="unfinished">Open qtum-URI</translation>
    </message>
    <message>
        <source>Paste address from clipboard</source>
        <extracomment>Tooltip text for button that allows you to paste an address that is in your clipboard.</extracomment>
        <translation type="unfinished">Plak adres vanuit klembord</translation>
    </message>
</context>
<context>
    <name>OptionsDialog</name>
    <message>
        <source>Options</source>
        <translation type="unfinished">Opties</translation>
    </message>
    <message>
        <source>&amp;Main</source>
        <translation type="unfinished">&amp;Algemeen</translation>
    </message>
    <message>
        <source>Automatically start %1 after logging in to the system.</source>
        <translation type="unfinished">Start %1 automatisch na inloggen in het systeem.</translation>
    </message>
    <message>
        <source>&amp;Start %1 on system login</source>
        <translation type="unfinished">&amp;Start %1 bij het inloggen op het systeem</translation>
    </message>
    <message>
        <source>Enabling pruning significantly reduces the disk space required to store transactions. All blocks are still fully validated. Reverting this setting requires re-downloading the entire blockchain.</source>
        <translation type="unfinished">Activeren van pruning verkleint de benodigde ruimte om transacties op de harde schijf op te slaan aanzienlijk. Alle blokken blijven volledig gevalideerd worden. Deze instelling ongedaan maken vereist het opnieuw downloaden van de gehele blockchain.</translation>
    </message>
    <message>
        <source>Size of &amp;database cache</source>
        <translation type="unfinished">Grootte van de &amp;databasecache</translation>
    </message>
    <message>
        <source>Number of script &amp;verification threads</source>
        <translation type="unfinished">Aantal threads voor &amp;scriptverificatie</translation>
    </message>
    <message>
        <source>Full path to a %1 compatible script (e.g. C:\Downloads\hwi.exe or /Users/you/Downloads/hwi.py). Beware: malware can steal your coins!</source>
        <translation type="unfinished">Volledig pad naar een %1 compatibel script (bijv. C:\Downloads\hwi.exe of /Gebruikers/gebruikersnaam/Downloads/hwi.py). Pas op: malware kan je munten stelen!</translation>
    </message>
    <message>
        <source>IP address of the proxy (e.g. IPv4: 127.0.0.1 / IPv6: ::1)</source>
        <translation type="unfinished">IP-adres van de proxy (bijv. IPv4: 127.0.0.1 / IPv6: ::1)</translation>
    </message>
    <message>
        <source>Shows if the supplied default SOCKS5 proxy is used to reach peers via this network type.</source>
        <translation type="unfinished">Toont aan of de aangeleverde standaard SOCKS5 proxy gebruikt wordt om peers te bereiken via dit netwerktype.</translation>
    </message>
    <message>
        <source>Minimize instead of exit the application when the window is closed. When this option is enabled, the application will be closed only after selecting Exit in the menu.</source>
        <translation type="unfinished">Minimaliseren in plaats van de applicatie af te sluiten wanneer het venster is afgesloten. Als deze optie is ingeschakeld, zal de toepassing pas worden afgesloten na het selecteren van Exit in het menu.</translation>
    </message>
    <message>
        <source>Options set in this dialog are overridden by the command line:</source>
        <translation type="unfinished">Gekozen opties in dit dialoogvenster worden overschreven door de command line:</translation>
    </message>
    <message>
        <source>Open the %1 configuration file from the working directory.</source>
        <translation type="unfinished">Open het %1 configuratiebestand van de werkmap.</translation>
    </message>
    <message>
        <source>Open Configuration File</source>
        <translation type="unfinished">Open configuratiebestand</translation>
    </message>
    <message>
        <source>Reset all client options to default.</source>
        <translation type="unfinished">Reset alle clientopties naar de standaardinstellingen.</translation>
    </message>
    <message>
        <source>&amp;Reset Options</source>
        <translation type="unfinished">&amp;Reset opties</translation>
    </message>
    <message>
        <source>&amp;Network</source>
        <translation type="unfinished">&amp;Netwerk</translation>
    </message>
    <message>
        <source>Prune &amp;block storage to</source>
        <translation type="unfinished">Prune &amp; block opslag op</translation>
    </message>
    <message>
        <source>Reverting this setting requires re-downloading the entire blockchain.</source>
        <translation type="unfinished">Deze instelling terugzetten vereist het opnieuw downloaden van de gehele blockchain.</translation>
    </message>
    <message>
        <source>Maximum database cache size. A larger cache can contribute to faster sync, after which the benefit is less pronounced for most use cases. Lowering the cache size will reduce memory usage. Unused mempool memory is shared for this cache.</source>
        <extracomment>Tooltip text for Options window setting that sets the size of the database cache. Explains the corresponding effects of increasing/decreasing this value.</extracomment>
        <translation type="unfinished">Maximum databank cache grootte. 
Een grotere cache kan bijdragen tot een snellere sync, waarna het voordeel verminderd voor de meeste use cases.
De cache grootte verminderen verlaagt het geheugen gebruik.
Ongebruikte mempool geheugen is gedeeld voor deze cache.</translation>
    </message>
    <message>
        <source>Set the number of script verification threads. Negative values correspond to the number of cores you want to leave free to the system.</source>
        <extracomment>Tooltip text for Options window setting that sets the number of script verification threads. Explains that negative values mean to leave these many cores free to the system.</extracomment>
        <translation type="unfinished">Stel het aantal scriptverificatiethreads in. Negatieve waarden komen overeen met het aantal cores dat u vrij wilt laten voor het systeem.</translation>
    </message>
    <message>
        <source>(0 = auto, &lt;0 = leave that many cores free)</source>
        <translation type="unfinished">(0 = auto, &lt;0 = laat dit aantal kernen vrij)</translation>
    </message>
    <message>
        <source>This allows you or a third party tool to communicate with the node through command-line and JSON-RPC commands.</source>
        <extracomment>Tooltip text for Options window setting that enables the RPC server.</extracomment>
        <translation type="unfinished">Hierdoor kunt u of een hulpprogramma van een derde partij communiceren met het knooppunt via opdrachtregel en JSON-RPC-opdrachten.</translation>
    </message>
    <message>
        <source>Enable R&amp;PC server</source>
        <extracomment>An Options window setting to enable the RPC server.</extracomment>
        <translation type="unfinished">R&amp;PC server inschakelen</translation>
    </message>
    <message>
        <source>Whether to set subtract fee from amount as default or not.</source>
        <extracomment>Tooltip text for Options window setting that sets subtracting the fee from a sending amount as default.</extracomment>
        <translation type="unfinished">Of de vergoeding standaard van het bedrag moet worden afgetrokken of niet.</translation>
    </message>
    <message>
        <source>Subtract &amp;fee from amount by default</source>
        <extracomment>An Options window setting to set subtracting the fee from a sending amount as default.</extracomment>
        <translation type="unfinished">Trek standaard de transactiekosten a&amp;f van het bedrag.</translation>
    </message>
    <message>
        <source>Enable coin &amp;control features</source>
        <translation type="unfinished">Coin &amp;control activeren</translation>
    </message>
    <message>
        <source>If you disable the spending of unconfirmed change, the change from a transaction cannot be used until that transaction has at least one confirmation. This also affects how your balance is computed.</source>
        <translation type="unfinished">Indien het uitgeven van onbevestigd wisselgeld uitgeschakeld wordt dan kan het wisselgeld van een transactie niet worden gebruikt totdat de transactie ten minste een bevestiging heeft. Dit heeft ook invloed op de manier waarop uw saldo wordt berekend.</translation>
    </message>
    <message>
        <source>&amp;Spend unconfirmed change</source>
        <translation type="unfinished">&amp;Spendeer onbevestigd wisselgeld</translation>
    </message>
    <message>
        <source>Enable &amp;PSBT controls</source>
        <extracomment>An options window setting to enable PSBT controls.</extracomment>
        <translation type="unfinished">&amp;PSBT besturingselementen inschakelen</translation>
    </message>
    <message>
        <source>Whether to show PSBT controls.</source>
        <extracomment>Tooltip text for options window setting that enables PSBT controls.</extracomment>
        <translation type="unfinished"> PSBT besturingselementen weergegeven?</translation>
    </message>
    <message>
        <source>External Signer (e.g. hardware wallet)</source>
        <translation type="unfinished">Externe signer (bijv. hardware wallet)</translation>
    </message>
    <message>
        <source>&amp;External signer script path</source>
        <translation type="unfinished">&amp;Extern ondertekenscript directory</translation>
    </message>
    <message>
        <source>Automatically open the Qtum client port on the router. This only works when your router supports UPnP and it is enabled.</source>
        <translation type="unfinished">Open de Qtum poort automatisch op de router. Dit werkt alleen als de router UPnP ondersteunt en het aanstaat.</translation>
    </message>
    <message>
        <source>Map port using &amp;UPnP</source>
        <translation type="unfinished">Portmapping via &amp;UPnP</translation>
    </message>
    <message>
        <source>Automatically open the Qtum client port on the router. This only works when your router supports NAT-PMP and it is enabled. The external port could be random.</source>
        <translation type="unfinished">Automatisch openen van de Qtum client poort op de router. Dit werkt alleen als de router NAT-PMP ondersteunt en het is ingeschakeld. De externe poort kan willekeurig zijn.</translation>
    </message>
    <message>
        <source>Map port using NA&amp;T-PMP</source>
        <translation type="unfinished">Port mapping via NA&amp;T-PMP</translation>
    </message>
    <message>
        <source>Accept connections from outside.</source>
        <translation type="unfinished">Accepteer verbindingen van buiten.</translation>
    </message>
    <message>
        <source>Allow incomin&amp;g connections</source>
        <translation type="unfinished">Sta inkomende verbindingen toe</translation>
    </message>
    <message>
        <source>Connect to the Qtum network through a SOCKS5 proxy.</source>
        <translation type="unfinished">Verbind met het Qtumnetwerk via een SOCKS5 proxy.</translation>
    </message>
    <message>
        <source>&amp;Connect through SOCKS5 proxy (default proxy):</source>
        <translation type="unfinished">&amp;Verbind via een SOCKS5-proxy (standaardproxy):</translation>
    </message>
    <message>
        <source>&amp;Port:</source>
        <translation type="unfinished">&amp;Poort:</translation>
    </message>
    <message>
        <source>Port of the proxy (e.g. 9050)</source>
        <translation type="unfinished">Poort van de proxy (bijv. 9050)</translation>
    </message>
    <message>
        <source>Used for reaching peers via:</source>
        <translation type="unfinished">Gebruikt om peers te bereiken via:</translation>
    </message>
    <message>
        <source>&amp;Window</source>
        <translation type="unfinished">&amp;Scherm</translation>
    </message>
    <message>
        <source>Show the icon in the system tray.</source>
        <translation type="unfinished">Toon het icoon in de systeembalk.</translation>
    </message>
    <message>
        <source>&amp;Show tray icon</source>
        <translation type="unfinished">&amp;Toon systeembalkicoon</translation>
    </message>
    <message>
        <source>Show only a tray icon after minimizing the window.</source>
        <translation type="unfinished">Laat alleen een systeemvakicoon zien wanneer het venster geminimaliseerd is</translation>
    </message>
    <message>
        <source>&amp;Minimize to the tray instead of the taskbar</source>
        <translation type="unfinished">&amp;Minimaliseer naar het systeemvak in plaats van de taakbalk</translation>
    </message>
    <message>
        <source>M&amp;inimize on close</source>
        <translation type="unfinished">M&amp;inimaliseer bij sluiten van het venster</translation>
    </message>
    <message>
        <source>&amp;Display</source>
        <translation type="unfinished">&amp;Interface</translation>
    </message>
    <message>
        <source>User Interface &amp;language:</source>
        <translation type="unfinished">Taal &amp;gebruikersinterface:</translation>
    </message>
    <message>
        <source>The user interface language can be set here. This setting will take effect after restarting %1.</source>
        <translation type="unfinished">De taal van de gebruikersinterface kan hier ingesteld worden. Deze instelling zal pas van kracht worden nadat %1 herstart wordt.</translation>
    </message>
    <message>
        <source>&amp;Unit to show amounts in:</source>
        <translation type="unfinished">&amp;Eenheid om bedrag in te tonen:</translation>
    </message>
    <message>
        <source>Choose the default subdivision unit to show in the interface and when sending coins.</source>
        <translation type="unfinished">Kies de standaardonderverdelingseenheid om weer te geven in uw programma, en voor het versturen van munten</translation>
    </message>
    <message>
        <source>Third-party URLs (e.g. a block explorer) that appear in the transactions tab as context menu items. %s in the URL is replaced by transaction hash. Multiple URLs are separated by vertical bar |.</source>
        <translation type="unfinished">URLs van derden (bijv. een blokexplorer) die in de tab transacties verschijnen als contextmenuelementen. %s in de URL is vervangen door transactiehash. Meerdere URLs worden gescheiden door sluisteken |.</translation>
    </message>
    <message>
        <source>&amp;Third-party transaction URLs</source>
        <translation type="unfinished">Transactie URL's van &amp;derden</translation>
    </message>
    <message>
        <source>Whether to show coin control features or not.</source>
        <translation type="unfinished">Munt controle functies weergeven of niet.</translation>
    </message>
    <message>
        <source>Connect to the Qtum network through a separate SOCKS5 proxy for Tor onion services.</source>
        <translation type="unfinished">Maak verbinding met het Qtum netwerk via een aparte SOCKS5-proxy voor Tor Onion-services.</translation>
    </message>
    <message>
        <source>Use separate SOCKS&amp;5 proxy to reach peers via Tor onion services:</source>
        <translation type="unfinished">Gebruik afzonderlijke SOCKS &amp; 5-proxy om peers te bereiken via Tor Onion-services:</translation>
    </message>
    <message>
        <source>&amp;OK</source>
        <translation type="unfinished">&amp;Oké</translation>
    </message>
    <message>
        <source>&amp;Cancel</source>
        <translation type="unfinished">&amp;Annuleren</translation>
    </message>
    <message>
        <source>Compiled without external signing support (required for external signing)</source>
        <extracomment>"External signing" means using devices such as hardware wallets.</extracomment>
        <translation type="unfinished">Gecompileerd zonder ondersteuning voor externe ondertekenaars (vereist voor extern ondertekenen)</translation>
    </message>
    <message>
        <source>default</source>
        <translation type="unfinished">standaard</translation>
    </message>
    <message>
        <source>none</source>
        <translation type="unfinished">geen</translation>
    </message>
    <message>
        <source>Confirm options reset</source>
        <extracomment>Window title text of pop-up window shown when the user has chosen to reset options.</extracomment>
        <translation type="unfinished">Bevestig reset opties</translation>
    </message>
    <message>
        <source>Client restart required to activate changes.</source>
        <extracomment>Text explaining that the settings changed will not come into effect until the client is restarted.</extracomment>
        <translation type="unfinished">Herstart van de client is vereist om veranderingen door te voeren.</translation>
    </message>
    <message>
        <source>Current settings will be backed up at "%1".</source>
        <extracomment>Text explaining to the user that the client's current settings will be backed up at a specific location. %1 is a stand-in argument for the backup location's path.</extracomment>
        <translation type="unfinished">Huidige instellingen zullen worden opgeslagen op "%1".</translation>
    </message>
    <message>
        <source>Client will be shut down. Do you want to proceed?</source>
        <extracomment>Text asking the user to confirm if they would like to proceed with a client shutdown.</extracomment>
        <translation type="unfinished">Applicatie zal worden afgesloten. Wilt u doorgaan?</translation>
    </message>
    <message>
        <source>Configuration options</source>
        <extracomment>Window title text of pop-up box that allows opening up of configuration file.</extracomment>
        <translation type="unfinished">Configuratieopties</translation>
    </message>
    <message>
        <source>The configuration file is used to specify advanced user options which override GUI settings. Additionally, any command-line options will override this configuration file.</source>
        <extracomment>Explanatory text about the priority order of instructions considered by client. The order from high to low being: command-line, configuration file, GUI settings.</extracomment>
        <translation type="unfinished">Het configuratiebestand wordt gebruikt om geavanceerde gebruikersopties te specificeren welke de GUI instellingen overschrijd. Daarnaast, zullen alle command-line opties dit configuratiebestand overschrijven.</translation>
    </message>
    <message>
        <source>Continue</source>
        <translation type="unfinished">Doorgaan</translation>
    </message>
    <message>
        <source>Cancel</source>
        <translation type="unfinished">Annuleren</translation>
    </message>
    <message>
        <source>Error</source>
        <translation type="unfinished">Fout</translation>
    </message>
    <message>
        <source>The configuration file could not be opened.</source>
        <translation type="unfinished">Het configuratiebestand kon niet worden geopend.</translation>
    </message>
    <message>
        <source>This change would require a client restart.</source>
        <translation type="unfinished">Om dit aan te passen moet de client opnieuw gestart worden.</translation>
    </message>
    <message>
        <source>The supplied proxy address is invalid.</source>
        <translation type="unfinished">Het opgegeven proxyadres is ongeldig.</translation>
    </message>
</context>
<context>
    <name>OptionsModel</name>
    <message>
        <source>Could not read setting "%1", %2.</source>
        <translation type="unfinished">Kon instelling niet lezen "%1", %2.</translation>
    </message>
</context>
<context>
    <name>OverviewPage</name>
    <message>
        <source>Form</source>
        <translation type="unfinished">Vorm</translation>
    </message>
    <message>
        <source>The displayed information may be out of date. Your wallet automatically synchronizes with the Qtum network after a connection is established, but this process has not completed yet.</source>
        <translation type="unfinished">De weergegeven informatie kan verouderd zijn. Uw wallet synchroniseert automatisch met het Qtumnetwerk nadat een verbinding is gelegd, maar dit proces is nog niet voltooid.</translation>
    </message>
    <message>
        <source>Watch-only:</source>
        <translation type="unfinished">Alleen-bekijkbaar:</translation>
    </message>
    <message>
        <source>Available:</source>
        <translation type="unfinished">Beschikbaar:</translation>
    </message>
    <message>
        <source>Your current spendable balance</source>
        <translation type="unfinished">Uw beschikbare saldo</translation>
    </message>
    <message>
        <source>Pending:</source>
        <translation type="unfinished">Afwachtend:</translation>
    </message>
    <message>
        <source>Total of transactions that have yet to be confirmed, and do not yet count toward the spendable balance</source>
        <translation type="unfinished">De som van de transacties die nog bevestigd moeten worden, en nog niet meetellen in uw beschikbare saldo</translation>
    </message>
    <message>
        <source>Immature:</source>
        <translation type="unfinished">Immatuur:</translation>
    </message>
    <message>
        <source>Mined balance that has not yet matured</source>
        <translation type="unfinished">Gedolven saldo dat nog niet tot wasdom is gekomen</translation>
    </message>
    <message>
        <source>Balances</source>
        <translation type="unfinished">Saldi</translation>
    </message>
    <message>
        <source>Total:</source>
        <translation type="unfinished">Totaal:</translation>
    </message>
    <message>
        <source>Your current total balance</source>
        <translation type="unfinished">Uw totale saldo</translation>
    </message>
    <message>
        <source>Your current balance in watch-only addresses</source>
        <translation type="unfinished">Uw huidige balans in alleen-bekijkbare adressen</translation>
    </message>
    <message>
        <source>Spendable:</source>
        <translation type="unfinished">Besteedbaar:</translation>
    </message>
    <message>
        <source>Recent transactions</source>
        <translation type="unfinished">Recente transacties</translation>
    </message>
    <message>
        <source>Unconfirmed transactions to watch-only addresses</source>
        <translation type="unfinished">Onbevestigde transacties naar alleen-bekijkbare adressen</translation>
    </message>
    <message>
        <source>Mined balance in watch-only addresses that has not yet matured</source>
        <translation type="unfinished">Ontgonnen saldo in alleen-bekijkbare addressen dat nog niet tot wasdom is gekomen</translation>
    </message>
    <message>
        <source>Current total balance in watch-only addresses</source>
        <translation type="unfinished">Huidige balans in alleen-bekijkbare adressen.</translation>
    </message>
    <message>
        <source>Privacy mode activated for the Overview tab. To unmask the values, uncheck Settings-&gt;Mask values.</source>
        <translation type="unfinished">Privacymodus geactiveerd voor het tabblad Overzicht. Om de waarden te ontmaskeren, schakelt u Instellingen -&gt; Maskeer waarden uit.</translation>
    </message>
</context>
<context>
    <name>PSBTOperationsDialog</name>
    <message>
        <source>PSBT Operations</source>
        <translation type="unfinished">PSBT Bewerkingen</translation>
    </message>
    <message>
        <source>Sign Tx</source>
        <translation type="unfinished">Signeer Tx</translation>
    </message>
    <message>
        <source>Broadcast Tx</source>
        <translation type="unfinished">Zend Tx uit</translation>
    </message>
    <message>
        <source>Copy to Clipboard</source>
        <translation type="unfinished">Kopieer naar klembord</translation>
    </message>
    <message>
        <source>Save…</source>
        <translation type="unfinished">Opslaan...</translation>
    </message>
    <message>
        <source>Close</source>
        <translation type="unfinished">Sluiten</translation>
    </message>
    <message>
        <source>Failed to load transaction: %1</source>
        <translation type="unfinished">Laden transactie niet gelukt: %1</translation>
    </message>
    <message>
        <source>Failed to sign transaction: %1</source>
        <translation type="unfinished">Tekenen transactie niet gelukt: %1</translation>
    </message>
    <message>
        <source>Cannot sign inputs while wallet is locked.</source>
        <translation type="unfinished">Kan invoer niet signen terwijl de wallet is vergrendeld.</translation>
    </message>
    <message>
        <source>Could not sign any more inputs.</source>
        <translation type="unfinished">Kon geen inputs meer ondertekenen.</translation>
    </message>
    <message>
        <source>Signed %1 inputs, but more signatures are still required.</source>
        <translation type="unfinished">%1 van de inputs zijn getekend, maar meer handtekeningen zijn nog nodig.</translation>
    </message>
    <message>
        <source>Signed transaction successfully. Transaction is ready to broadcast.</source>
        <translation type="unfinished">Transactie succesvol getekend. Transactie is klaar voor verzending.</translation>
    </message>
    <message>
        <source>Unknown error processing transaction.</source>
        <translation type="unfinished">Onbekende fout bij verwerken van transactie.</translation>
    </message>
    <message>
        <source>Transaction broadcast successfully! Transaction ID: %1</source>
        <translation type="unfinished">Transactie succesvol uitgezonden! Transactie-ID: %1</translation>
    </message>
    <message>
        <source>Transaction broadcast failed: %1</source>
        <translation type="unfinished">Uitzenden transactie mislukt: %1</translation>
    </message>
    <message>
        <source>PSBT copied to clipboard.</source>
        <translation type="unfinished">PSBT gekopieerd naar klembord.</translation>
    </message>
    <message>
        <source>Save Transaction Data</source>
        <translation type="unfinished">Transactiedata Opslaan</translation>
    </message>
    <message>
        <source>Partially Signed Transaction (Binary)</source>
        <extracomment>Expanded name of the binary PSBT file format. See: BIP 174.</extracomment>
        <translation type="unfinished">Gedeeltelijk Ondertekende Transactie (Binair)</translation>
    </message>
    <message>
        <source>PSBT saved to disk.</source>
        <translation type="unfinished">PSBT opgeslagen op de schijf</translation>
    </message>
    <message>
        <source>Sends %1 to %2</source>
        <translation type="unfinished">Verzenden %1 van %2</translation>
    </message>
    <message>
        <source>own address</source>
        <translation type="unfinished">eigen adres</translation>
    </message>
    <message>
        <source>own address</source>
        <translation type="unfinished">eigen adres</translation>
    </message>
    <message>
        <source>Unable to calculate transaction fee or total transaction amount.</source>
        <translation type="unfinished">Onmogelijk om de transactie kost of totale bedrag te berekenen.</translation>
    </message>
    <message>
        <source>Pays transaction fee: </source>
        <translation type="unfinished">Betaald transactiekosten:</translation>
    </message>
    <message>
        <source>Total Amount</source>
        <translation type="unfinished">Totaalbedrag</translation>
    </message>
    <message>
        <source>or</source>
        <translation type="unfinished">of</translation>
    </message>
    <message>
        <source>Transaction has %1 unsigned inputs.</source>
        <translation type="unfinished">Transactie heeft %1 niet ondertekende ingaves.</translation>
    </message>
    <message>
        <source>Transaction is missing some information about inputs.</source>
        <translation type="unfinished">Transactie heeft nog ontbrekende informatie over ingaves.</translation>
    </message>
    <message>
        <source>Transaction still needs signature(s).</source>
        <translation type="unfinished">Transactie heeft nog handtekening(en) nodig.</translation>
    </message>
    <message>
        <source>(But no wallet is loaded.)</source>
        <translation type="unfinished">(Maar er is geen wallet geladen.)</translation>
    </message>
    <message>
        <source>(But this wallet cannot sign transactions.)</source>
        <translation type="unfinished">(Maar deze wallet kan geen transacties signen.)</translation>
    </message>
    <message>
        <source>(But this wallet does not have the right keys.)</source>
        <translation type="unfinished">(Maar deze wallet heeft niet de juiste sleutels.)</translation>
    </message>
    <message>
        <source>Transaction is fully signed and ready for broadcast.</source>
        <translation type="unfinished">Transactie is volledig getekend en is klaar voor verzending</translation>
    </message>
    <message>
        <source>Transaction status is unknown.</source>
        <translation type="unfinished">Transactie status is onbekend</translation>
    </message>
</context>
<context>
    <name>PaymentServer</name>
    <message>
        <source>Payment request error</source>
        <translation type="unfinished">Fout bij betalingsverzoek</translation>
    </message>
    <message>
        <source>Cannot start qtum: click-to-pay handler</source>
        <translation type="unfinished">Kan qtum niet starten: click-to-pay handler</translation>
    </message>
    <message>
        <source>URI handling</source>
        <translation type="unfinished">URI-behandeling</translation>
    </message>
    <message>
        <source>'qtum://' is not a valid URI. Use 'qtum:' instead.</source>
        <translation type="unfinished">'qtum://' is niet een geldige URI. Gebruik 'qtum:' in plaats daarvan.</translation>
    </message>
    <message>
        <source>Cannot process payment request because BIP70 is not supported.
Due to widespread security flaws in BIP70 it's strongly recommended that any merchant instructions to switch wallets be ignored.
If you are receiving this error you should request the merchant provide a BIP21 compatible URI.</source>
        <translation type="unfinished">Kan betaalverzoek niet verwerken omdat BIP70 niet wordt ondersteund.
Gezien de wijdverspreide beveiligingsproblemen in BIP70 is het sterk aanbevolen om iedere instructie om van wallet te wisselen te negeren.
Als je deze fout ziet zou je de aanbieder moeten verzoeken om een BIP21-compatibele URI te verstrekken.</translation>
    </message>
    <message>
        <source>URI cannot be parsed! This can be caused by an invalid Qtum address or malformed URI parameters.</source>
        <translation type="unfinished">URI kan niet verwerkt worden! Dit kan het gevolg zijn van een ongeldig Qtum adres of misvormde URI parameters.</translation>
    </message>
    <message>
        <source>Payment request file handling</source>
        <translation type="unfinished">Betalingsverzoek bestandsafhandeling</translation>
    </message>
</context>
<context>
    <name>PeerTableModel</name>
    <message>
        <source>Age</source>
        <extracomment>Title of Peers Table column which indicates the duration (length of time) since the peer connection started.</extracomment>
        <translation type="unfinished">Duur</translation>
    </message>
    <message>
        <source>Direction</source>
        <extracomment>Title of Peers Table column which indicates the direction the peer connection was initiated from.</extracomment>
        <translation type="unfinished">Directie</translation>
    </message>
    <message>
        <source>Sent</source>
        <extracomment>Title of Peers Table column which indicates the total amount of network information we have sent to the peer.</extracomment>
        <translation type="unfinished">Verstuurd</translation>
    </message>
    <message>
        <source>Received</source>
        <extracomment>Title of Peers Table column which indicates the total amount of network information we have received from the peer.</extracomment>
        <translation type="unfinished">Ontvangen</translation>
    </message>
    <message>
        <source>Address</source>
        <extracomment>Title of Peers Table column which contains the IP/Onion/I2P address of the connected peer.</extracomment>
        <translation type="unfinished">Adres</translation>
    </message>
    <message>
        <source>Network</source>
        <extracomment>Title of Peers Table column which states the network the peer connected through.</extracomment>
        <translation type="unfinished">Netwerk</translation>
    </message>
    <message>
        <source>Inbound</source>
        <extracomment>An Inbound Connection from a Peer.</extracomment>
        <translation type="unfinished">Inkomend</translation>
    </message>
    <message>
        <source>Outbound</source>
        <extracomment>An Outbound Connection to a Peer.</extracomment>
        <translation type="unfinished">Uitgaand</translation>
    </message>
</context>
<context>
    <name>QRImageWidget</name>
    <message>
        <source>&amp;Save Image…</source>
        <translation type="unfinished">&amp;Afbeelding opslaan...</translation>
    </message>
    <message>
        <source>&amp;Copy Image</source>
        <translation type="unfinished">&amp;Afbeelding kopiëren</translation>
    </message>
    <message>
        <source>Resulting URI too long, try to reduce the text for label / message.</source>
        <translation type="unfinished">Resulterende URI te lang, probeer de tekst korter te maken voor het label/bericht.</translation>
    </message>
    <message>
        <source>Error encoding URI into QR Code.</source>
        <translation type="unfinished">Fout tijdens encoderen URI in QR-code</translation>
    </message>
    <message>
        <source>QR code support not available.</source>
        <translation type="unfinished">QR code hulp niet beschikbaar</translation>
    </message>
    <message>
        <source>Save QR Code</source>
        <translation type="unfinished">Sla QR-code op</translation>
    </message>
    <message>
        <source>PNG Image</source>
        <extracomment>Expanded name of the PNG file format. See: https://en.wikipedia.org/wiki/Portable_Network_Graphics.</extracomment>
        <translation type="unfinished">PNG Afbeelding</translation>
    </message>
</context>
<context>
    <name>RPCConsole</name>
    <message>
        <source>N/A</source>
        <translation type="unfinished">N.v.t.</translation>
    </message>
    <message>
        <source>Client version</source>
        <translation type="unfinished">Clientversie</translation>
    </message>
    <message>
        <source>&amp;Information</source>
        <translation type="unfinished">&amp;Informatie</translation>
    </message>
    <message>
        <source>General</source>
        <translation type="unfinished">Algemeen</translation>
    </message>
    <message>
        <source>Datadir</source>
        <translation type="unfinished">Gegevensmap</translation>
    </message>
    <message>
        <source>To specify a non-default location of the data directory use the '%1' option.</source>
        <translation type="unfinished">Om een niet-standaard locatie in te stellen voor de gegevensmap, gebruik de '%1' optie.</translation>
    </message>
    <message>
        <source>To specify a non-default location of the blocks directory use the '%1' option.</source>
        <translation type="unfinished">Om een niet-standaard locatie in te stellen voor de blocks directory, gebruik de '%1' optie.</translation>
    </message>
    <message>
        <source>Startup time</source>
        <translation type="unfinished">Opstarttijd</translation>
    </message>
    <message>
        <source>Network</source>
        <translation type="unfinished">Netwerk</translation>
    </message>
    <message>
        <source>Name</source>
        <translation type="unfinished">Naam</translation>
    </message>
    <message>
        <source>Number of connections</source>
        <translation type="unfinished">Aantal connecties</translation>
    </message>
    <message>
        <source>Block chain</source>
        <translation type="unfinished">Blokketen</translation>
    </message>
    <message>
        <source>Memory Pool</source>
        <translation type="unfinished">Geheugenpoel</translation>
    </message>
    <message>
        <source>Current number of transactions</source>
        <translation type="unfinished">Huidig aantal transacties</translation>
    </message>
    <message>
        <source>Memory usage</source>
        <translation type="unfinished">Geheugengebruik</translation>
    </message>
    <message>
        <source>Wallet: </source>
        <translation type="unfinished">Wallet:</translation>
    </message>
    <message>
        <source>(none)</source>
        <translation type="unfinished">(geen)</translation>
    </message>
    <message>
        <source>Received</source>
        <translation type="unfinished">Ontvangen</translation>
    </message>
    <message>
        <source>Sent</source>
        <translation type="unfinished">Verstuurd</translation>
    </message>
    <message>
        <source>Banned peers</source>
        <translation type="unfinished">Gebande peers</translation>
    </message>
    <message>
        <source>Select a peer to view detailed information.</source>
        <translation type="unfinished">Selecteer een peer om gedetailleerde informatie te bekijken.</translation>
    </message>
    <message>
        <source>The transport layer version: %1</source>
        <translation type="unfinished">De transport layer versie: %1</translation>
    </message>
    <message>
        <source>The BIP324 session ID string in hex, if any.</source>
        <translation type="unfinished">De BIP324 sessie ID string in hex, indien aanwezig.</translation>
    </message>
    <message>
        <source>Session ID</source>
        <translation type="unfinished">Sessie ID</translation>
    </message>
    <message>
        <source>Version</source>
        <translation type="unfinished">Versie</translation>
    </message>
    <message>
        <source>Whether we relay transactions to this peer.</source>
        <translation type="unfinished">Of we transacties doorgeven aan deze peer.</translation>
    </message>
    <message>
        <source>Transaction Relay</source>
        <translation type="unfinished">Transactie Doorgeven</translation>
    </message>
    <message>
        <source>Starting Block</source>
        <translation type="unfinished">Start Blok</translation>
    </message>
    <message>
        <source>Synced Headers</source>
        <translation type="unfinished">Gesynchroniseerde headers</translation>
    </message>
    <message>
        <source>Synced Blocks</source>
        <translation type="unfinished">Gesynchroniseerde blokken</translation>
    </message>
    <message>
        <source>Last Transaction</source>
        <translation type="unfinished">Laatste Transactie</translation>
    </message>
    <message>
        <source>The mapped Autonomous System used for diversifying peer selection.</source>
        <translation type="unfinished">Het in kaart gebrachte autonome systeem dat wordt gebruikt voor het diversifiëren van peer-selectie.</translation>
    </message>
    <message>
        <source>Mapped AS</source>
        <translation type="unfinished">AS in kaart gebracht.</translation>
    </message>
    <message>
        <source>Whether we relay addresses to this peer.</source>
        <extracomment>Tooltip text for the Address Relay field in the peer details area, which displays whether we relay addresses to this peer (Yes/No).</extracomment>
        <translation type="unfinished">Of we adressen doorgeven aan deze peer.</translation>
    </message>
    <message>
        <source>Address Relay</source>
        <extracomment>Text title for the Address Relay field in the peer details area, which displays whether we relay addresses to this peer (Yes/No).</extracomment>
        <translation type="unfinished">Adresrelay</translation>
    </message>
    <message>
        <source>The total number of addresses received from this peer that were processed (excludes addresses that were dropped due to rate-limiting).</source>
        <extracomment>Tooltip text for the Addresses Processed field in the peer details area, which displays the total number of addresses received from this peer that were processed (excludes addresses that were dropped due to rate-limiting).</extracomment>
        <translation type="unfinished">Het totaal aantal van deze peer ontvangen adressen dat verwerkt is (uitgezonderd de door rate-limiting gedropte adressen).</translation>
    </message>
    <message>
        <source>The total number of addresses received from this peer that were dropped (not processed) due to rate-limiting.</source>
        <extracomment>Tooltip text for the Addresses Rate-Limited field in the peer details area, which displays the total number of addresses received from this peer that were dropped (not processed) due to rate-limiting.</extracomment>
        <translation type="unfinished">Het totaal aantal van deze peer ontvangen adressen dat gedropt (niet verwerkt) is door rate-limiting.</translation>
    </message>
    <message>
        <source>Addresses Processed</source>
        <extracomment>Text title for the Addresses Processed field in the peer details area, which displays the total number of addresses received from this peer that were processed (excludes addresses that were dropped due to rate-limiting).</extracomment>
        <translation type="unfinished">Adressen Verwerkt</translation>
    </message>
    <message>
        <source>Addresses Rate-Limited</source>
        <extracomment>Text title for the Addresses Rate-Limited field in the peer details area, which displays the total number of addresses received from this peer that were dropped (not processed) due to rate-limiting.</extracomment>
        <translation type="unfinished">Adressen Tarief - Beperkt</translation>
    </message>
    <message>
        <source>Node window</source>
        <translation type="unfinished">Nodevenster</translation>
    </message>
    <message>
        <source>Current block height</source>
        <translation type="unfinished">Huidige block hoogte</translation>
    </message>
    <message>
        <source>Open the %1 debug log file from the current data directory. This can take a few seconds for large log files.</source>
        <translation type="unfinished">Open het %1 debug-logbestand van de huidige gegevensmap. Dit kan een aantal seconden duren voor grote logbestanden.</translation>
    </message>
    <message>
        <source>Decrease font size</source>
        <translation type="unfinished">Verklein lettergrootte</translation>
    </message>
    <message>
        <source>Increase font size</source>
        <translation type="unfinished">Vergroot lettergrootte</translation>
    </message>
    <message>
        <source>Permissions</source>
        <translation type="unfinished">Rechten</translation>
    </message>
    <message>
        <source>The direction and type of peer connection: %1</source>
        <translation type="unfinished">De richting en type peerverbinding: %1</translation>
    </message>
    <message>
        <source>Direction/Type</source>
        <translation type="unfinished">Richting/Type</translation>
    </message>
    <message>
        <source>The network protocol this peer is connected through: IPv4, IPv6, Onion, I2P, or CJDNS.</source>
        <translation type="unfinished">Het netwerkprotocol waarmee deze peer verbonden is: IPv4, IPv6, Onion, I2P, of CJDNS.</translation>
    </message>
    <message>
        <source>Services</source>
        <translation type="unfinished">Diensten</translation>
    </message>
    <message>
        <source>High bandwidth BIP152 compact block relay: %1</source>
        <translation type="unfinished">Hoge bandbreedte doorgave BIP152 compacte blokken: %1</translation>
    </message>
    <message>
        <source>High Bandwidth</source>
        <translation type="unfinished">Hoge bandbreedte</translation>
    </message>
    <message>
        <source>Connection Time</source>
        <translation type="unfinished">Connectie tijd</translation>
    </message>
    <message>
        <source>Elapsed time since a novel block passing initial validity checks was received from this peer.</source>
        <translation type="unfinished">Verstreken tijd sinds een nieuw blok dat initiële validatiecontrole doorstond ontvangen werd van deze peer.</translation>
    </message>
    <message>
        <source>Last Block</source>
        <translation type="unfinished">Laatste Blok</translation>
    </message>
    <message>
        <source>Elapsed time since a novel transaction accepted into our mempool was received from this peer.</source>
        <extracomment>Tooltip text for the Last Transaction field in the peer details area.</extracomment>
        <translation type="unfinished">Verstreken tijd sinds een nieuwe in onze mempool geaccepteerde transactie ontvangen werd van deze peer.</translation>
    </message>
    <message>
        <source>Last Send</source>
        <translation type="unfinished">Laatst verstuurd</translation>
    </message>
    <message>
        <source>Last Receive</source>
        <translation type="unfinished">Laatst ontvangen</translation>
    </message>
    <message>
        <source>Ping Time</source>
        <translation type="unfinished">Ping Tijd</translation>
    </message>
    <message>
        <source>The duration of a currently outstanding ping.</source>
        <translation type="unfinished">De tijdsduur van een op het moment openstaande ping.</translation>
    </message>
    <message>
        <source>Ping Wait</source>
        <translation type="unfinished">Pingwachttijd</translation>
    </message>
    <message>
        <source>Time Offset</source>
        <translation type="unfinished">Tijdcompensatie</translation>
    </message>
    <message>
        <source>Last block time</source>
        <translation type="unfinished">Tijd laatste blok</translation>
    </message>
    <message>
        <source>&amp;Network Traffic</source>
        <translation type="unfinished">&amp;Netwerkverkeer</translation>
    </message>
    <message>
        <source>Totals</source>
        <translation type="unfinished">Totalen</translation>
    </message>
    <message>
        <source>Debug log file</source>
        <translation type="unfinished">Debuglogbestand</translation>
    </message>
    <message>
        <source>Clear console</source>
        <translation type="unfinished">Maak console leeg</translation>
    </message>
    <message>
        <source>Out:</source>
        <translation type="unfinished">Uit:</translation>
    </message>
    <message>
        <source>Inbound: initiated by peer</source>
        <extracomment>Explanatory text for an inbound peer connection.</extracomment>
        <translation type="unfinished">Inkomend: gestart door peer</translation>
    </message>
    <message>
        <source>Outbound Full Relay: default</source>
        <extracomment>Explanatory text for an outbound peer connection that relays all network information. This is the default behavior for outbound connections.</extracomment>
        <translation type="unfinished">Uitgaande volledige relay: standaard</translation>
    </message>
    <message>
        <source>Outbound Block Relay: does not relay transactions or addresses</source>
        <extracomment>Explanatory text for an outbound peer connection that relays network information about blocks and not transactions or addresses.</extracomment>
        <translation type="unfinished">Uitgaande blok relay: Geen transacties of adressen doorgeven</translation>
    </message>
    <message>
        <source>Outbound Manual: added using RPC %1 or %2/%3 configuration options</source>
        <extracomment>Explanatory text for an outbound peer connection that was established manually through one of several methods. The numbered arguments are stand-ins for the methods available to establish manual connections.</extracomment>
        <translation type="unfinished">Uitgaand handmatig: toegevoegd via RPC %1 of %2/%3 configuratieopties</translation>
    </message>
    <message>
        <source>Outbound Feeler: short-lived, for testing addresses</source>
        <extracomment>Explanatory text for a short-lived outbound peer connection that is used to test the aliveness of known addresses.</extracomment>
        <translation type="unfinished">Uitgaande sensor: Kort levend, voor het testen van adressen</translation>
    </message>
    <message>
        <source>Outbound Address Fetch: short-lived, for soliciting addresses</source>
        <extracomment>Explanatory text for a short-lived outbound peer connection that is used to request addresses from a peer.</extracomment>
        <translation type="unfinished">Uitgaand adres verkrijgen: Kort levend, voor opvragen van adressen</translation>
    </message>
    <message>
        <source>detecting: peer could be v1 or v2</source>
        <extracomment>Explanatory text for "detecting" transport type.</extracomment>
        <translation type="unfinished">detecteren: Peer kan v1 of v2 zijn</translation>
    </message>
    <message>
        <source>v1: unencrypted, plaintext transport protocol</source>
        <extracomment>Explanatory text for v1 transport type.</extracomment>
        <translation type="unfinished">v1: onversleuteld, platte tekst transportprotocol</translation>
    </message>
    <message>
        <source>v2: BIP324 encrypted transport protocol</source>
        <extracomment>Explanatory text for v2 transport type.</extracomment>
        <translation type="unfinished">v2: BIP324 versleuteld transportprotocol</translation>
    </message>
    <message>
        <source>we selected the peer for high bandwidth relay</source>
        <translation type="unfinished">we selecteerden de peer voor relayen met hoge bandbreedte</translation>
    </message>
    <message>
        <source>the peer selected us for high bandwidth relay</source>
        <translation type="unfinished">de peer selecteerde ons voor relayen met hoge bandbreedte</translation>
    </message>
    <message>
        <source>no high bandwidth relay selected</source>
        <translation type="unfinished">geen relayen met hoge bandbreedte geselecteerd</translation>
    </message>
    <message>
        <source>&amp;Copy address</source>
        <extracomment>Context menu action to copy the address of a peer.</extracomment>
        <translation type="unfinished">&amp;Kopieer adres</translation>
    </message>
    <message>
        <source>&amp;Disconnect</source>
        <translation type="unfinished">&amp;Verbreek verbinding</translation>
    </message>
    <message>
        <source>1 &amp;hour</source>
        <translation type="unfinished">1 &amp;uur</translation>
    </message>
    <message>
        <source>1 d&amp;ay</source>
        <translation type="unfinished">1 d&amp;ag</translation>
    </message>
    <message>
        <source>1 &amp;year</source>
        <translation type="unfinished">1 &amp;jaar</translation>
    </message>
    <message>
        <source>&amp;Copy IP/Netmask</source>
        <extracomment>Context menu action to copy the IP/Netmask of a banned peer. IP/Netmask is the combination of a peer's IP address and its Netmask. For IP address, see: https://en.wikipedia.org/wiki/IP_address.</extracomment>
        <translation type="unfinished">&amp;Kopieer IP/Netmask</translation>
    </message>
    <message>
        <source>&amp;Unban</source>
        <translation type="unfinished">&amp;Maak ban voor node ongedaan</translation>
    </message>
    <message>
        <source>Network activity disabled</source>
        <translation type="unfinished">Netwerkactiviteit uitgeschakeld</translation>
    </message>
    <message>
        <source>Executing command without any wallet</source>
        <translation type="unfinished">Uitvoeren van commando zonder gebruik van een wallet</translation>
    </message>
    <message>
        <source>Executing command using "%1" wallet</source>
        <translation type="unfinished">Uitvoeren van commando met wallet "%1"</translation>
    </message>
    <message>
        <source>Welcome to the %1 RPC console.
Use up and down arrows to navigate history, and %2 to clear screen.
Use %3 and %4 to increase or decrease the font size.
Type %5 for an overview of available commands.
For more information on using this console, type %6.

%7WARNING: Scammers have been active, telling users to type commands here, stealing their wallet contents. Do not use this console without fully understanding the ramifications of a command.%8</source>
        <extracomment>RPC console welcome message. Placeholders %7 and %8 are style tags for the warning content, and they are not space separated from the rest of the text intentionally.</extracomment>
        <translation type="unfinished">Welkom bij de %1 RPC console.
Gebruik pijl omhoog en omlaag om geschiedenis te navigeren, en %2 om het scherm te legen.
Gebruik %3 en %4 om het lettertype te vergroten of verkleinen.
Type %5 voor een overzicht van beschikbare commando's.
Voor meer informatie over het gebruik van deze console, type %6.

%7WAARSCHUWING: Er zijn oplichters actief, die gebruikers overhalen om hier commando's te typen, teneinde de inhoud van hun wallet te stelen. Gebruik de console niet, zonder de gevolgen van een commando volledig te begrijpen.%8</translation>
    </message>
    <message>
        <source>Executing…</source>
        <extracomment>A console message indicating an entered command is currently being executed.</extracomment>
        <translation type="unfinished">In uitvoering...</translation>
    </message>
    <message>
        <source>Yes</source>
        <translation type="unfinished">Ja</translation>
    </message>
    <message>
        <source>No</source>
        <translation type="unfinished">Nee</translation>
    </message>
    <message>
        <source>To</source>
        <translation type="unfinished">Aan</translation>
    </message>
    <message>
        <source>From</source>
        <translation type="unfinished">Van</translation>
    </message>
    <message>
        <source>Ban for</source>
        <translation type="unfinished">Ban Node voor</translation>
    </message>
    <message>
        <source>Never</source>
        <translation type="unfinished">Nooit</translation>
    </message>
    <message>
        <source>Unknown</source>
        <translation type="unfinished">Onbekend</translation>
    </message>
</context>
<context>
    <name>ReceiveCoinsDialog</name>
    <message>
        <source>&amp;Amount:</source>
        <translation type="unfinished">&amp;Bedrag</translation>
    </message>
    <message>
        <source>&amp;Message:</source>
        <translation type="unfinished">&amp;Bericht</translation>
    </message>
    <message>
        <source>An optional message to attach to the payment request, which will be displayed when the request is opened. Note: The message will not be sent with the payment over the Qtum network.</source>
        <translation type="unfinished">Een optioneel bericht om bij te voegen aan het betalingsverzoek, welke zal getoond worden wanneer het verzoek is geopend. Opmerking: Het bericht zal niet worden verzonden met de betaling over het Qtum netwerk.</translation>
    </message>
    <message>
        <source>An optional label to associate with the new receiving address.</source>
        <translation type="unfinished">Een optioneel label om te associëren met het nieuwe ontvangstadres</translation>
    </message>
    <message>
        <source>Use this form to request payments. All fields are &lt;b&gt;optional&lt;/b&gt;.</source>
        <translation type="unfinished">Gebruik dit formulier om te verzoeken tot betaling. Alle velden zijn &lt;b&gt;optioneel&lt;/b&gt;.</translation>
    </message>
    <message>
        <source>An optional amount to request. Leave this empty or zero to not request a specific amount.</source>
        <translation type="unfinished">Een optioneel te verzoeken bedrag. Laat dit leeg, of nul, om geen specifiek bedrag aan te vragen.</translation>
    </message>
    <message>
        <source>An optional label to associate with the new receiving address (used by you to identify an invoice).  It is also attached to the payment request.</source>
        <translation type="unfinished">Een optioneel label om te associëren met het nieuwe ontvangstadres (door u gebruikt om een betalingsverzoek te identificeren). Dit wordt ook toegevoegd aan het betalingsverzoek.</translation>
    </message>
    <message>
        <source>An optional message that is attached to the payment request and may be displayed to the sender.</source>
        <translation type="unfinished">Een optioneel bericht dat wordt toegevoegd aan het betalingsverzoek en dat aan de verzender getoond kan worden.</translation>
    </message>
    <message>
        <source>&amp;Create new receiving address</source>
        <translation type="unfinished">&amp;Creëer een nieuw ontvangstadres</translation>
    </message>
    <message>
        <source>Clear all fields of the form.</source>
        <translation type="unfinished">Wis alle velden op het formulier.</translation>
    </message>
    <message>
        <source>Clear</source>
        <translation type="unfinished">Wissen</translation>
    </message>
    <message>
        <source>Requested payments history</source>
        <translation type="unfinished">Geschiedenis van de betalingsverzoeken</translation>
    </message>
    <message>
        <source>Show the selected request (does the same as double clicking an entry)</source>
        <translation type="unfinished">Toon het geselecteerde verzoek (doet hetzelfde als dubbelklikken)</translation>
    </message>
    <message>
        <source>Show</source>
        <translation type="unfinished">Toon</translation>
    </message>
    <message>
        <source>Remove the selected entries from the list</source>
        <translation type="unfinished">Verwijder de geselecteerde items van de lijst</translation>
    </message>
    <message>
        <source>Remove</source>
        <translation type="unfinished">Verwijder</translation>
    </message>
    <message>
        <source>Copy &amp;URI</source>
        <translation type="unfinished">Kopieer &amp;URI</translation>
    </message>
    <message>
        <source>&amp;Copy address</source>
        <translation type="unfinished">&amp;Kopieer adres</translation>
    </message>
    <message>
        <source>Copy &amp;label</source>
        <translation type="unfinished">Kopieer &amp;label</translation>
    </message>
    <message>
        <source>Copy &amp;message</source>
        <translation type="unfinished">Kopieer &amp;bericht</translation>
    </message>
    <message>
        <source>Copy &amp;amount</source>
        <translation type="unfinished">Kopieer &amp;bedrag</translation>
    </message>
    <message>
        <source>Not recommended due to higher fees and less protection against typos.</source>
        <translation type="unfinished">Niet aanbevolen vanwege hogere kosten en minder bescherming tegen typefouten.</translation>
    </message>
    <message>
        <source>Generates an address compatible with older wallets.</source>
        <translation type="unfinished">Genereert een adres dat compatibel is met oudere portemonnees.</translation>
    </message>
    <message>
        <source>Generates a native segwit address (BIP-173). Some old wallets don't support it.</source>
        <translation type="unfinished">Genereert een natuurlijk Segwit-adres (BIP-173). Sommige oude wallets ondersteunen het niet.</translation>
    </message>
    <message>
        <source>Bech32m (BIP-350) is an upgrade to Bech32, wallet support is still limited.</source>
        <translation type="unfinished">Bech32m (BIP-350) is een upgrade van Bech32, portemonnee ondersteuning is nog steeds beperkt.</translation>
    </message>
    <message>
        <source>Could not unlock wallet.</source>
        <translation type="unfinished">Kon de wallet niet openen.</translation>
    </message>
    <message>
        <source>Could not generate new %1 address</source>
        <translation type="unfinished">Kan geen nieuw %1 adres genereren</translation>
    </message>
</context>
<context>
    <name>ReceiveRequestDialog</name>
    <message>
        <source>Request payment to …</source>
        <translation type="unfinished">Betalingsverzoek aan ...</translation>
    </message>
    <message>
        <source>Address:</source>
        <translation type="unfinished">Adres:</translation>
    </message>
    <message>
        <source>Amount:</source>
        <translation type="unfinished">Bedrag:</translation>
    </message>
    <message>
        <source>Message:</source>
        <translation type="unfinished">Bericht:</translation>
    </message>
    <message>
        <source>Wallet:</source>
        <translation type="unfinished">Portemonnee:</translation>
    </message>
    <message>
        <source>Copy &amp;URI</source>
        <translation type="unfinished">Kopieer &amp;URI</translation>
    </message>
    <message>
        <source>Copy &amp;Address</source>
        <translation type="unfinished">Kopieer &amp;adres</translation>
    </message>
    <message>
        <source>&amp;Verify</source>
        <translation type="unfinished">&amp;Verifiëren</translation>
    </message>
    <message>
        <source>Verify this address on e.g. a hardware wallet screen</source>
        <translation type="unfinished">Verifieer dit adres, bijv. op het scherm van een hardware wallet</translation>
    </message>
    <message>
        <source>&amp;Save Image…</source>
        <translation type="unfinished">&amp;Afbeelding opslaan...</translation>
    </message>
    <message>
        <source>Payment information</source>
        <translation type="unfinished">Betalingsinformatie</translation>
    </message>
    <message>
        <source>Request payment to %1</source>
        <translation type="unfinished">Betalingsverzoek tot %1</translation>
    </message>
</context>
<context>
    <name>RecentRequestsTableModel</name>
    <message>
        <source>Date</source>
        <translation type="unfinished">Datum</translation>
    </message>
    <message>
        <source>Message</source>
        <translation type="unfinished">Bericht</translation>
    </message>
    <message>
        <source>(no label)</source>
        <translation type="unfinished">(geen label)</translation>
    </message>
    <message>
        <source>(no message)</source>
        <translation type="unfinished">(geen bericht)</translation>
    </message>
    <message>
        <source>(no amount requested)</source>
        <translation type="unfinished">(geen bedrag aangevraagd)</translation>
    </message>
    <message>
        <source>Requested</source>
        <translation type="unfinished">Verzoek ingediend</translation>
    </message>
</context>
<context>
    <name>SendCoinsDialog</name>
    <message>
        <source>Send Coins</source>
        <translation type="unfinished">Verstuur munten</translation>
    </message>
    <message>
        <source>Coin Control Features</source>
        <translation type="unfinished">Coin controle opties</translation>
    </message>
    <message>
        <source>automatically selected</source>
        <translation type="unfinished">automatisch geselecteerd</translation>
    </message>
    <message>
        <source>Insufficient funds!</source>
        <translation type="unfinished">Onvoldoende fonds!</translation>
    </message>
    <message>
        <source>Quantity:</source>
        <translation type="unfinished">Kwantiteit</translation>
    </message>
    <message>
        <source>Amount:</source>
        <translation type="unfinished">Bedrag:</translation>
    </message>
    <message>
        <source>Fee:</source>
        <translation type="unfinished">Vergoeding:</translation>
    </message>
    <message>
        <source>After Fee:</source>
        <translation type="unfinished">Naheffing:</translation>
    </message>
    <message>
        <source>Change:</source>
        <translation type="unfinished">Wisselgeld:</translation>
    </message>
    <message>
        <source>If this is activated, but the change address is empty or invalid, change will be sent to a newly generated address.</source>
        <translation type="unfinished">Als dit is geactiveerd, maar het wisselgeldadres is leeg of ongeldig, dan wordt het wisselgeld verstuurd naar een nieuw gegenereerd adres.</translation>
    </message>
    <message>
        <source>Custom change address</source>
        <translation type="unfinished">Aangepast wisselgeldadres</translation>
    </message>
    <message>
        <source>Transaction Fee:</source>
        <translation type="unfinished">Transactievergoeding:</translation>
    </message>
    <message>
        <source>Using the fallbackfee can result in sending a transaction that will take several hours or days (or never) to confirm. Consider choosing your fee manually or wait until you have validated the complete chain.</source>
        <translation type="unfinished">Gebruik van de terugvalkosten kan resulteren in het verzenden van een transactie die meerdere uren of dagen (of nooit) zal duren om bevestigd te worden. Overweeg om handmatig de vergoeding in te geven of wacht totdat je de volledige keten hebt gevalideerd.</translation>
    </message>
    <message>
        <source>Warning: Fee estimation is currently not possible.</source>
        <translation type="unfinished">Waarschuwing: Schatting van de vergoeding is momenteel niet mogelijk.</translation>
    </message>
    <message>
        <source>Hide</source>
        <translation type="unfinished">Verbergen</translation>
    </message>
    <message>
        <source>Recommended:</source>
        <translation type="unfinished">Aanbevolen:</translation>
    </message>
    <message>
        <source>Custom:</source>
        <translation type="unfinished">Aangepast:</translation>
    </message>
    <message>
        <source>Send to multiple recipients at once</source>
        <translation type="unfinished">Verstuur in een keer aan verschillende ontvangers</translation>
    </message>
    <message>
        <source>Add &amp;Recipient</source>
        <translation type="unfinished">Voeg &amp;ontvanger toe</translation>
    </message>
    <message>
        <source>Clear all fields of the form.</source>
        <translation type="unfinished">Wis alle velden op het formulier.</translation>
    </message>
    <message>
        <source>Choose…</source>
        <translation type="unfinished">Kies...</translation>
    </message>
    <message>
        <source>Hide transaction fee settings</source>
        <translation type="unfinished">Verberg transactiekosteninstellingen</translation>
    </message>
    <message>
        <source>Specify a custom fee per kB (1,000 bytes) of the transaction's virtual size.

Note:  Since the fee is calculated on a per-byte basis, a fee rate of "100 satoshis per kvB" for a transaction size of 500 virtual bytes (half of 1 kvB) would ultimately yield a fee of only 50 satoshis.</source>
        <translation type="unfinished">Specificeer handmatig een vergoeding per kB (1.000 bytes) voor de virtuele transactiegrootte.

Notitie: Omdat de vergoeding per byte wordt gerekend, zal een vergoeding van "100 satoshis per kvB" voor een transactie ten grootte van 500 virtuele bytes (de helft van 1 kvB) uiteindelijk een vergoeding van maar 50 satoshis betekenen.</translation>
    </message>
    <message>
        <source>When there is less transaction volume than space in the blocks, miners as well as relaying nodes may enforce a minimum fee. Paying only this minimum fee is just fine, but be aware that this can result in a never confirming transaction once there is more demand for qtum transactions than the network can process.</source>
        <translation type="unfinished">De minimale toeslag betalen is prima mits het transactievolume kleiner is dan de ruimte in de blokken. Let wel op dat dit tot gevolg kan hebben dat een transactie nooit wordt bevestigd als er meer vraag is naar qtumtransacties dan het netwerk kan verwerken.</translation>
    </message>
    <message>
        <source>A too low fee might result in a never confirming transaction (read the tooltip)</source>
        <translation type="unfinished">Een te lage toeslag kan tot gevolg hebben dat de transactie nooit bevestigd wordt (lees de tooltip)</translation>
    </message>
    <message>
        <source>(Smart fee not initialized yet. This usually takes a few blocks…)</source>
        <translation type="unfinished">(Slimme transactiekosten is nog niet geïnitialiseerd. Dit duurt meestal een paar blokken...)</translation>
    </message>
    <message>
        <source>Confirmation time target:</source>
        <translation type="unfinished">Bevestigingstijddoel:</translation>
    </message>
    <message>
        <source>Enable Replace-By-Fee</source>
        <translation type="unfinished">Activeer Replace-By-Fee</translation>
    </message>
    <message>
        <source>With Replace-By-Fee (BIP-125) you can increase a transaction's fee after it is sent. Without this, a higher fee may be recommended to compensate for increased transaction delay risk.</source>
        <translation type="unfinished">Met Replace-By-Fee (BIP-125) kun je de vergoeding voor een transactie verhogen na dat deze verstuurd is. Zonder dit kan een hogere vergoeding aangeraden worden om te compenseren voor de hogere kans op transactie vertragingen.</translation>
    </message>
    <message>
        <source>Clear &amp;All</source>
        <translation type="unfinished">Verwijder &amp;alles</translation>
    </message>
    <message>
        <source>Balance:</source>
        <translation type="unfinished">Saldo:</translation>
    </message>
    <message>
        <source>Confirm the send action</source>
        <translation type="unfinished">Bevestig de verstuuractie</translation>
    </message>
    <message>
        <source>S&amp;end</source>
        <translation type="unfinished">V&amp;erstuur</translation>
    </message>
    <message>
        <source>Copy quantity</source>
        <translation type="unfinished">Kopieer aantal</translation>
    </message>
    <message>
        <source>Copy amount</source>
        <translation type="unfinished">Kopieer bedrag</translation>
    </message>
    <message>
        <source>Copy fee</source>
        <translation type="unfinished">Kopieer vergoeding</translation>
    </message>
    <message>
        <source>Copy after fee</source>
        <translation type="unfinished">Kopieer na vergoeding</translation>
    </message>
    <message>
        <source>Copy bytes</source>
        <translation type="unfinished">Kopieer bytes</translation>
    </message>
    <message>
        <source>Copy change</source>
        <translation type="unfinished">Kopieer wijziging</translation>
    </message>
    <message>
        <source>%1 (%2 blocks)</source>
        <translation type="unfinished">%1 (%2 blokken)</translation>
    </message>
    <message>
        <source>Sign on device</source>
        <extracomment>"device" usually means a hardware wallet.</extracomment>
        <translation type="unfinished">Onderteken op apparaat</translation>
    </message>
    <message>
        <source>Connect your hardware wallet first.</source>
        <translation type="unfinished">Verbind eerst met je hardware wallet.</translation>
    </message>
    <message>
        <source>Set external signer script path in Options -&gt; Wallet</source>
        <extracomment>"External signer" means using devices such as hardware wallets.</extracomment>
        <translation type="unfinished">Stel een extern signer script pad in Opties -&gt; Wallet</translation>
    </message>
    <message>
        <source>Cr&amp;eate Unsigned</source>
        <translation type="unfinished">Cr&amp;eëer Ongetekend</translation>
    </message>
    <message>
        <source>Creates a Partially Signed Qtum Transaction (PSBT) for use with e.g. an offline %1 wallet, or a PSBT-compatible hardware wallet.</source>
        <translation type="unfinished">Creëert een Gedeeltelijk Getekende Qtum Transactie (PSBT) om te gebruiken met b.v. een offline %1 wallet, of een PSBT-compatibele hardware wallet.</translation>
<<<<<<< HEAD
    </message>
    <message>
        <source> from wallet '%1'</source>
        <translation type="unfinished">van wallet '%1'</translation>
=======
>>>>>>> 258457a4
    </message>
    <message>
        <source>%1 to '%2'</source>
        <translation type="unfinished">%1 naar %2</translation>
    </message>
    <message>
        <source>%1 to %2</source>
        <translation type="unfinished">%1 tot %2</translation>
    </message>
    <message>
        <source>To review recipient list click "Show Details…"</source>
        <translation type="unfinished">Om de lijst ontvangers te bekijken klik "Bekijk details..."</translation>
    </message>
    <message>
        <source>Sign failed</source>
        <translation type="unfinished">Ondertekenen mislukt</translation>
    </message>
    <message>
        <source>External signer not found</source>
        <extracomment>"External signer" means using devices such as hardware wallets.</extracomment>
        <translation type="unfinished">Externe ondertekenaar niet gevonden</translation>
    </message>
    <message>
        <source>External signer failure</source>
        <extracomment>"External signer" means using devices such as hardware wallets.</extracomment>
        <translation type="unfinished">Externe ondertekenaars fout</translation>
    </message>
    <message>
        <source>Save Transaction Data</source>
        <translation type="unfinished">Transactiedata Opslaan</translation>
    </message>
    <message>
        <source>Partially Signed Transaction (Binary)</source>
        <extracomment>Expanded name of the binary PSBT file format. See: BIP 174.</extracomment>
        <translation type="unfinished">Gedeeltelijk Ondertekende Transactie (Binair)</translation>
    </message>
    <message>
        <source>PSBT saved</source>
        <extracomment>Popup message when a PSBT has been saved to a file</extracomment>
        <translation type="unfinished">PSBT opgeslagen</translation>
    </message>
    <message>
        <source>External balance:</source>
        <translation type="unfinished">Extern tegoed:</translation>
    </message>
    <message>
        <source>or</source>
        <translation type="unfinished">of</translation>
    </message>
    <message>
        <source>You can increase the fee later (signals Replace-By-Fee, BIP-125).</source>
        <translation type="unfinished">Je kunt de vergoeding later verhogen (signaleert Replace-By-Fee, BIP-125).</translation>
    </message>
    <message>
        <source>Please, review your transaction proposal. This will produce a Partially Signed Qtum Transaction (PSBT) which you can save or copy and then sign with e.g. an offline %1 wallet, or a PSBT-compatible hardware wallet.</source>
        <extracomment>Text to inform a user attempting to create a transaction of their current options. At this stage, a user can only create a PSBT. This string is displayed when private keys are disabled and an external signer is not available.</extracomment>
        <translation type="unfinished">Controleer aub je transactievoorstel. Dit zal een Gedeeltelijk Getekende Qtum Transactie (PSBT) produceren die je kan opslaan of kopiëren en vervolgens ondertekenen met bijv. een offline %1 wallet, of een PSBT-combatibele hardware wallet.</translation>
<<<<<<< HEAD
=======
    </message>
    <message>
        <source>%1 from wallet '%2'</source>
        <translation type="unfinished">%1 van wallet '%2'</translation>
>>>>>>> 258457a4
    </message>
    <message>
        <source>Do you want to create this transaction?</source>
        <extracomment>Message displayed when attempting to create a transaction. Cautionary text to prompt the user to verify that the displayed transaction details represent the transaction the user intends to create.</extracomment>
        <translation type="unfinished">Wilt u deze transactie aanmaken?</translation>
    </message>
    <message>
        <source>Please, review your transaction. You can create and send this transaction or create a Partially Signed Qtum Transaction (PSBT), which you can save or copy and then sign with, e.g., an offline %1 wallet, or a PSBT-compatible hardware wallet.</source>
        <extracomment>Text to inform a user attempting to create a transaction of their current options. At this stage, a user can send their transaction or create a PSBT. This string is displayed when both private keys and PSBT controls are enabled.</extracomment>
        <translation type="unfinished">Controleer aub je transactie. Je kan deze transactie creëren en verzenden, of een Gedeeltelijk Getekende Qtum Transactie (PSBT) maken, die je kan opslaan of kopiëren en daarna ondertekenen, bijv. met een offline %1 wallet, of een PSBT-combatibele hardware wallet.</translation>
    </message>
    <message>
        <source>Please, review your transaction.</source>
        <extracomment>Text to prompt a user to review the details of the transaction they are attempting to send.</extracomment>
        <translation type="unfinished">Controleer uw transactie aub.</translation>
    </message>
    <message>
        <source>Transaction fee</source>
        <translation type="unfinished">Transactiekosten</translation>
    </message>
    <message>
        <source>Not signalling Replace-By-Fee, BIP-125.</source>
        <translation type="unfinished">Signaleert geen Replace-By-Fee, BIP-125.</translation>
    </message>
    <message>
        <source>Total Amount</source>
        <translation type="unfinished">Totaalbedrag</translation>
    </message>
    <message>
        <source>Unsigned Transaction</source>
        <comment>PSBT copied</comment>
        <extracomment>Caption of "PSBT has been copied" messagebox</extracomment>
        <translation type="unfinished">Niet-ondertekende transactie</translation>
    </message>
    <message>
        <source>The PSBT has been copied to the clipboard. You can also save it.</source>
        <translation type="unfinished">De PSBT is naar het klembord gekopieerd. Je kunt het ook opslaan.</translation>
    </message>
    <message>
        <source>PSBT saved to disk</source>
        <translation type="unfinished">PSBT opgeslagen op schijf</translation>
    </message>
    <message>
        <source>Confirm send coins</source>
        <translation type="unfinished">Bevestig versturen munten</translation>
    </message>
    <message>
        <source>Watch-only balance:</source>
        <translation type="unfinished">Alleen-bekijkbaar balans:</translation>
    </message>
    <message>
        <source>The recipient address is not valid. Please recheck.</source>
        <translation type="unfinished">Het adres van de ontvanger is niet geldig. Gelieve opnieuw te controleren.</translation>
    </message>
    <message>
        <source>The amount to pay must be larger than 0.</source>
        <translation type="unfinished">Het ingevoerde bedrag moet groter zijn dan 0.</translation>
    </message>
    <message>
        <source>The amount exceeds your balance.</source>
        <translation type="unfinished">Het bedrag is hoger dan uw huidige saldo.</translation>
    </message>
    <message>
        <source>The total exceeds your balance when the %1 transaction fee is included.</source>
        <translation type="unfinished">Het totaal overschrijdt uw huidige saldo wanneer de %1 transactie vergoeding wordt meegerekend.</translation>
    </message>
    <message>
        <source>Duplicate address found: addresses should only be used once each.</source>
        <translation type="unfinished">Dubbel adres gevonden: adressen mogen maar één keer worden gebruikt worden.</translation>
    </message>
    <message>
        <source>Transaction creation failed!</source>
        <translation type="unfinished">Transactiecreatie mislukt</translation>
    </message>
    <message>
        <source>A fee higher than %1 is considered an absurdly high fee.</source>
        <translation type="unfinished">Een vergoeding van meer dan %1 wordt beschouwd als een absurd hoge vergoeding.</translation>
    </message>
    <message numerus="yes">
        <source>Estimated to begin confirmation within %n block(s).</source>
        <translation type="unfinished">
            <numerusform>Naar schatting begint de bevestiging binnen %n blok(ken).</numerusform>
            <numerusform>Naar schatting begint de bevestiging binnen %n blok(ken).</numerusform>
        </translation>
    </message>
    <message>
        <source>Warning: Invalid Qtum address</source>
        <translation type="unfinished">Waarschuwing: Ongeldig Qtum adres</translation>
    </message>
    <message>
        <source>Warning: Unknown change address</source>
        <translation type="unfinished">Waarschuwing: Onbekend wisselgeldadres</translation>
    </message>
    <message>
        <source>Confirm custom change address</source>
        <translation type="unfinished">Bevestig aangepast wisselgeldadres</translation>
    </message>
    <message>
        <source>The address you selected for change is not part of this wallet. Any or all funds in your wallet may be sent to this address. Are you sure?</source>
        <translation type="unfinished">Het wisselgeldadres dat u heeft geselecteerd maakt geen onderdeel uit van deze wallet. Enkele of alle saldo's in je wallet zouden naar dit adres kunnen worden verzonden. Weet je het zeker?</translation>
    </message>
    <message>
        <source>(no label)</source>
        <translation type="unfinished">(geen label)</translation>
    </message>
</context>
<context>
    <name>SendCoinsEntry</name>
    <message>
        <source>A&amp;mount:</source>
        <translation type="unfinished">B&amp;edrag:</translation>
    </message>
    <message>
        <source>Pay &amp;To:</source>
        <translation type="unfinished">Betaal &amp;aan:</translation>
    </message>
    <message>
        <source>Choose previously used address</source>
        <translation type="unfinished">Kies een eerder gebruikt adres</translation>
    </message>
    <message>
        <source>The Qtum address to send the payment to</source>
        <translation type="unfinished">Het Qtumadres om betaling aan te versturen</translation>
    </message>
    <message>
        <source>Paste address from clipboard</source>
        <translation type="unfinished">Plak adres vanuit klembord</translation>
    </message>
    <message>
        <source>Remove this entry</source>
        <translation type="unfinished">Verwijder deze toevoeging</translation>
    </message>
    <message>
        <source>The amount to send in the selected unit</source>
        <translation type="unfinished">Het te sturen bedrag in de geselecteerde eenheid</translation>
    </message>
    <message>
        <source>The fee will be deducted from the amount being sent. The recipient will receive less qtums than you enter in the amount field. If multiple recipients are selected, the fee is split equally.</source>
        <translation type="unfinished">De transactiekosten zal worden afgetrokken van het bedrag dat verstuurd wordt. De ontvangers zullen minder qtums ontvangen dan ingevoerd is in het hoeveelheidsveld. Als er meerdere ontvangers geselecteerd zijn, dan worden de transactiekosten gelijk verdeeld.</translation>
    </message>
    <message>
        <source>S&amp;ubtract fee from amount</source>
        <translation type="unfinished">Trek de transactiekosten a&amp;f van het bedrag.</translation>
    </message>
    <message>
        <source>Use available balance</source>
        <translation type="unfinished">Gebruik beschikbaar saldo</translation>
    </message>
    <message>
        <source>Message:</source>
        <translation type="unfinished">Bericht:</translation>
    </message>
    <message>
        <source>Enter a label for this address to add it to the list of used addresses</source>
        <translation type="unfinished">Vul een label voor dit adres in om het aan de lijst met gebruikte adressen toe te voegen</translation>
    </message>
    <message>
        <source>A message that was attached to the qtum: URI which will be stored with the transaction for your reference. Note: This message will not be sent over the Qtum network.</source>
        <translation type="unfinished">Een bericht dat werd toegevoegd aan de qtum: URI welke wordt opgeslagen met de transactie ter referentie. Opmerking: Dit bericht zal niet worden verzonden over het Qtum netwerk.</translation>
    </message>
</context>
<context>
    <name>SendConfirmationDialog</name>
    <message>
        <source>Send</source>
        <translation type="unfinished">Verstuur</translation>
    </message>
    <message>
        <source>Create Unsigned</source>
        <translation type="unfinished">Creëer ongetekende</translation>
    </message>
</context>
<context>
    <name>SignVerifyMessageDialog</name>
    <message>
        <source>Signatures - Sign / Verify a Message</source>
        <translation type="unfinished">Handtekeningen – Onderteken een bericht / Verifiëer een handtekening</translation>
    </message>
    <message>
        <source>&amp;Sign Message</source>
        <translation type="unfinished">&amp;Onderteken bericht</translation>
    </message>
    <message>
        <source>You can sign messages/agreements with your addresses to prove you can receive qtums sent to them. Be careful not to sign anything vague or random, as phishing attacks may try to trick you into signing your identity over to them. Only sign fully-detailed statements you agree to.</source>
        <translation type="unfinished">U kunt berichten/overeenkomsten ondertekenen met uw adres om te bewijzen dat u Qtums kunt versturen. Wees voorzichtig met het ondertekenen van iets vaags of willekeurigs, omdat phishingaanvallen u kunnen proberen te misleiden tot het ondertekenen van overeenkomsten om uw identiteit aan hen toe te vertrouwen. Onderteken alleen volledig gedetailleerde verklaringen voordat u akkoord gaat.</translation>
    </message>
    <message>
        <source>The Qtum address to sign the message with</source>
        <translation type="unfinished">Het Qtum adres om bericht mee te ondertekenen</translation>
    </message>
    <message>
        <source>Choose previously used address</source>
        <translation type="unfinished">Kies een eerder gebruikt adres</translation>
    </message>
    <message>
        <source>Paste address from clipboard</source>
        <translation type="unfinished">Plak adres vanuit klembord</translation>
    </message>
    <message>
        <source>Enter the message you want to sign here</source>
        <translation type="unfinished">Typ hier het bericht dat u wilt ondertekenen</translation>
    </message>
    <message>
        <source>Signature</source>
        <translation type="unfinished">Handtekening</translation>
    </message>
    <message>
        <source>Copy the current signature to the system clipboard</source>
        <translation type="unfinished">Kopieer de huidige handtekening naar het systeemklembord</translation>
    </message>
    <message>
        <source>Sign the message to prove you own this Qtum address</source>
        <translation type="unfinished">Onderteken een bericht om te bewijzen dat u een bepaald Qtum adres bezit</translation>
    </message>
    <message>
        <source>Sign &amp;Message</source>
        <translation type="unfinished">Onderteken &amp;bericht</translation>
    </message>
    <message>
        <source>Reset all sign message fields</source>
        <translation type="unfinished">Verwijder alles in de invulvelden</translation>
    </message>
    <message>
        <source>Clear &amp;All</source>
        <translation type="unfinished">Verwijder &amp;alles</translation>
    </message>
    <message>
        <source>&amp;Verify Message</source>
        <translation type="unfinished">&amp;Verifiëer bericht</translation>
    </message>
    <message>
        <source>Enter the receiver's address, message (ensure you copy line breaks, spaces, tabs, etc. exactly) and signature below to verify the message. Be careful not to read more into the signature than what is in the signed message itself, to avoid being tricked by a man-in-the-middle attack. Note that this only proves the signing party receives with the address, it cannot prove sendership of any transaction!</source>
        <translation type="unfinished">Voer het adres van de ontvanger in, bericht (zorg ervoor dat de regeleinden, spaties, tabs etc. precies kloppen) en onderteken onderaan om het bericht te verifiëren. Wees voorzicht om niet meer in de ondertekening te lezen dan in het getekende bericht zelf, om te voorkomen dat je wordt aangevallen met een man-in-the-middle attack. Houd er mee rekening dat dit alleen de ondertekende partij bewijst met het ontvangen adres, er kan niet bewezen worden dat er een transactie heeft plaatsgevonden!</translation>
    </message>
    <message>
        <source>The Qtum address the message was signed with</source>
        <translation type="unfinished">Het Qtum adres waarmee het bericht ondertekend is</translation>
    </message>
    <message>
        <source>The signed message to verify</source>
        <translation type="unfinished">Het te controleren ondertekend bericht</translation>
    </message>
    <message>
        <source>The signature given when the message was signed</source>
        <translation type="unfinished">De handtekening waarmee het bericht ondertekend werd</translation>
    </message>
    <message>
        <source>Verify the message to ensure it was signed with the specified Qtum address</source>
        <translation type="unfinished">Controleer een bericht om te verifiëren dat het gespecificeerde Qtum adres het bericht heeft ondertekend.</translation>
    </message>
    <message>
        <source>Verify &amp;Message</source>
        <translation type="unfinished">Verifiëer &amp;bericht</translation>
    </message>
    <message>
        <source>Reset all verify message fields</source>
        <translation type="unfinished">Verwijder alles in de invulvelden</translation>
    </message>
    <message>
        <source>Click "Sign Message" to generate signature</source>
        <translation type="unfinished">Klik op "Onderteken Bericht" om de handtekening te genereren</translation>
    </message>
    <message>
        <source>The entered address is invalid.</source>
        <translation type="unfinished">Het opgegeven adres is ongeldig.</translation>
    </message>
    <message>
        <source>Please check the address and try again.</source>
        <translation type="unfinished">Controleer het adres en probeer het opnieuw.</translation>
    </message>
    <message>
        <source>The entered address does not refer to a key.</source>
        <translation type="unfinished">Het opgegeven adres verwijst niet naar een sleutel.</translation>
    </message>
    <message>
        <source>Wallet unlock was cancelled.</source>
        <translation type="unfinished">Wallet ontsleutelen werd geannuleerd.</translation>
    </message>
    <message>
        <source>No error</source>
        <translation type="unfinished">Geen fout</translation>
    </message>
    <message>
        <source>Private key for the entered address is not available.</source>
        <translation type="unfinished">Geheime sleutel voor het ingevoerde adres is niet beschikbaar.</translation>
    </message>
    <message>
        <source>Message signing failed.</source>
        <translation type="unfinished">Ondertekenen van het bericht is mislukt.</translation>
    </message>
    <message>
        <source>Message signed.</source>
        <translation type="unfinished">Bericht ondertekend.</translation>
    </message>
    <message>
        <source>The signature could not be decoded.</source>
        <translation type="unfinished">De handtekening kon niet worden gedecodeerd.</translation>
    </message>
    <message>
        <source>Please check the signature and try again.</source>
        <translation type="unfinished">Controleer de handtekening en probeer het opnieuw.</translation>
    </message>
    <message>
        <source>The signature did not match the message digest.</source>
        <translation type="unfinished">De handtekening hoort niet bij het bericht.</translation>
    </message>
    <message>
        <source>Message verification failed.</source>
        <translation type="unfinished">Berichtverificatie mislukt.</translation>
    </message>
    <message>
        <source>Message verified.</source>
        <translation type="unfinished">Bericht geverifiëerd.</translation>
    </message>
</context>
<context>
    <name>SplashScreen</name>
    <message>
        <source>(press q to shutdown and continue later)</source>
        <translation type="unfinished">(druk op q voor afsluiten en later doorgaan)</translation>
    </message>
    <message>
        <source>press q to shutdown</source>
        <translation type="unfinished">druk op q om af te sluiten</translation>
    </message>
</context>
<context>
    <name>TransactionDesc</name>
    <message>
        <source>conflicted with a transaction with %1 confirmations</source>
        <extracomment>Text explaining the current status of a transaction, shown in the status field of the details window for this transaction. This status represents an unconfirmed transaction that conflicts with a confirmed transaction.</extracomment>
        <translation type="unfinished">geconflicteerd met een transactie met %1 confirmaties</translation>
    </message>
    <message>
        <source>0/unconfirmed, in memory pool</source>
        <extracomment>Text explaining the current status of a transaction, shown in the status field of the details window for this transaction. This status represents an unconfirmed transaction that is in the memory pool.</extracomment>
        <translation type="unfinished">0/onbevestigd, in mempool</translation>
    </message>
    <message>
        <source>0/unconfirmed, not in memory pool</source>
        <extracomment>Text explaining the current status of a transaction, shown in the status field of the details window for this transaction. This status represents an unconfirmed transaction that is not in the memory pool.</extracomment>
        <translation type="unfinished">0/onbevestigd, niet in mempool</translation>
    </message>
    <message>
        <source>abandoned</source>
        <extracomment>Text explaining the current status of a transaction, shown in the status field of the details window for this transaction. This status represents an abandoned transaction.</extracomment>
        <translation type="unfinished">opgegeven</translation>
    </message>
    <message>
        <source>%1/unconfirmed</source>
        <extracomment>Text explaining the current status of a transaction, shown in the status field of the details window for this transaction. This status represents a transaction confirmed in at least one block, but less than 6 blocks.</extracomment>
        <translation type="unfinished">%1/onbevestigd</translation>
    </message>
    <message>
        <source>%1 confirmations</source>
        <extracomment>Text explaining the current status of a transaction, shown in the status field of the details window for this transaction. This status represents a transaction confirmed in 6 or more blocks.</extracomment>
        <translation type="unfinished">%1 bevestigingen</translation>
    </message>
    <message>
        <source>Date</source>
        <translation type="unfinished">Datum</translation>
    </message>
    <message>
        <source>Source</source>
        <translation type="unfinished">Bron</translation>
    </message>
    <message>
        <source>Generated</source>
        <translation type="unfinished">Gegenereerd</translation>
    </message>
    <message>
        <source>From</source>
        <translation type="unfinished">Van</translation>
    </message>
    <message>
        <source>unknown</source>
        <translation type="unfinished">onbekend</translation>
    </message>
    <message>
        <source>To</source>
        <translation type="unfinished">Aan</translation>
    </message>
    <message>
        <source>own address</source>
        <translation type="unfinished">eigen adres</translation>
    </message>
    <message>
        <source>watch-only</source>
        <translation type="unfinished">alleen-bekijkbaar</translation>
    </message>
    <message numerus="yes">
        <source>matures in %n more block(s)</source>
        <translation type="unfinished">
            <numerusform>komt beschikbaar na %n nieuwe blokken</numerusform>
            <numerusform>komt beschikbaar na %n nieuwe blokken</numerusform>
        </translation>
    </message>
    <message>
        <source>not accepted</source>
        <translation type="unfinished">niet geaccepteerd</translation>
    </message>
    <message>
        <source>Debit</source>
        <translation type="unfinished">Debet</translation>
    </message>
    <message>
        <source>Total debit</source>
        <translation type="unfinished">Totaal debit</translation>
    </message>
    <message>
        <source>Total credit</source>
        <translation type="unfinished">Totaal credit</translation>
    </message>
    <message>
        <source>Transaction fee</source>
        <translation type="unfinished">Transactiekosten</translation>
    </message>
    <message>
        <source>Net amount</source>
        <translation type="unfinished">Netto bedrag</translation>
    </message>
    <message>
        <source>Message</source>
        <translation type="unfinished">Bericht</translation>
    </message>
    <message>
        <source>Comment</source>
        <translation type="unfinished">Opmerking</translation>
    </message>
    <message>
        <source>Transaction ID</source>
        <translation type="unfinished">Transactie-ID</translation>
    </message>
    <message>
        <source>Transaction total size</source>
        <translation type="unfinished">Transactie totale grootte</translation>
    </message>
    <message>
        <source>Transaction virtual size</source>
        <translation type="unfinished">Transactie virtuele grootte</translation>
    </message>
    <message>
        <source>%1 (Certificate was not verified)</source>
        <translation type="unfinished">%1 (Certificaat kon niet worden geverifieerd)</translation>
    </message>
    <message>
        <source>Merchant</source>
        <translation type="unfinished">Handelaar</translation>
    </message>
    <message>
        <source>Generated coins must mature %1 blocks before they can be spent. When you generated this block, it was broadcast to the network to be added to the block chain. If it fails to get into the chain, its state will change to "not accepted" and it won't be spendable. This may occasionally happen if another node generates a block within a few seconds of yours.</source>
        <translation type="unfinished">Gegenereerde munten moeten %1 blokken rijpen voordat ze kunnen worden besteed. Toen dit blok gegenereerd werd, werd het uitgezonden naar het netwerk om aan de blokketen toegevoegd te worden. Als het niet lukt om in de keten toegevoegd te worden, zal de status te veranderen naar "niet geaccepteerd" en zal het niet besteedbaar zijn. Dit kan soms gebeuren als een ander node een blok genereert binnen een paar seconden na die van u.</translation>
    </message>
    <message>
        <source>Debug information</source>
        <translation type="unfinished">Debug-informatie</translation>
    </message>
    <message>
        <source>Transaction</source>
        <translation type="unfinished">Transactie</translation>
    </message>
    <message>
        <source>Amount</source>
        <translation type="unfinished">Bedrag</translation>
    </message>
    <message>
        <source>true</source>
        <translation type="unfinished">waar</translation>
    </message>
    <message>
        <source>false</source>
        <translation type="unfinished">onwaar</translation>
    </message>
</context>
<context>
    <name>TransactionDescDialog</name>
    <message>
        <source>This pane shows a detailed description of the transaction</source>
        <translation type="unfinished">Dit venster laat een uitgebreide beschrijving van de transactie zien</translation>
    </message>
    <message>
        <source>Details for %1</source>
        <translation type="unfinished">Details voor %1</translation>
    </message>
</context>
<context>
    <name>TransactionTableModel</name>
    <message>
        <source>Date</source>
        <translation type="unfinished">Datum</translation>
    </message>
    <message>
        <source>Unconfirmed</source>
        <translation type="unfinished">Onbevestigd</translation>
    </message>
    <message>
        <source>Abandoned</source>
        <translation type="unfinished">Opgegeven</translation>
    </message>
    <message>
        <source>Confirming (%1 of %2 recommended confirmations)</source>
        <translation type="unfinished">Bevestigen (%1 van %2 aanbevolen bevestigingen)</translation>
    </message>
    <message>
        <source>Confirmed (%1 confirmations)</source>
        <translation type="unfinished">Bevestigd (%1 bevestigingen)</translation>
    </message>
    <message>
        <source>Conflicted</source>
        <translation type="unfinished">Conflicterend</translation>
    </message>
    <message>
        <source>Immature (%1 confirmations, will be available after %2)</source>
        <translation type="unfinished">Niet beschikbaar (%1 bevestigingen, zal beschikbaar zijn na %2)</translation>
    </message>
    <message>
        <source>Generated but not accepted</source>
        <translation type="unfinished">Gegenereerd maar niet geaccepteerd</translation>
    </message>
    <message>
        <source>Received with</source>
        <translation type="unfinished">Ontvangen met</translation>
    </message>
    <message>
        <source>Received from</source>
        <translation type="unfinished">Ontvangen van</translation>
    </message>
    <message>
        <source>Sent to</source>
        <translation type="unfinished">Verzonden aan</translation>
    </message>
    <message>
        <source>Mined</source>
        <translation type="unfinished">Gedolven</translation>
    </message>
    <message>
        <source>watch-only</source>
        <translation type="unfinished">alleen-bekijkbaar</translation>
    </message>
    <message>
        <source>(n/a)</source>
        <translation type="unfinished">(nvt)</translation>
    </message>
    <message>
        <source>(no label)</source>
        <translation type="unfinished">(geen label)</translation>
    </message>
    <message>
        <source>Transaction status. Hover over this field to show number of confirmations.</source>
        <translation type="unfinished">Transactiestatus. Houd de cursor boven dit veld om het aantal bevestigingen te laten zien.</translation>
    </message>
    <message>
        <source>Date and time that the transaction was received.</source>
        <translation type="unfinished">Datum en tijd waarop deze transactie is ontvangen.</translation>
    </message>
    <message>
        <source>Type of transaction.</source>
        <translation type="unfinished">Type transactie.</translation>
    </message>
    <message>
        <source>Whether or not a watch-only address is involved in this transaction.</source>
        <translation type="unfinished">Of er een alleen-bekijken-adres is betrokken bij deze transactie.</translation>
    </message>
    <message>
        <source>User-defined intent/purpose of the transaction.</source>
        <translation type="unfinished">Door gebruiker gedefinieerde intentie/doel van de transactie.</translation>
    </message>
    <message>
        <source>Amount removed from or added to balance.</source>
        <translation type="unfinished">Bedrag verwijderd van of toegevoegd aan saldo.</translation>
    </message>
</context>
<context>
    <name>TransactionView</name>
    <message>
        <source>All</source>
        <translation type="unfinished">Alles</translation>
    </message>
    <message>
        <source>Today</source>
        <translation type="unfinished">Vandaag</translation>
    </message>
    <message>
        <source>This week</source>
        <translation type="unfinished">Deze week</translation>
    </message>
    <message>
        <source>This month</source>
        <translation type="unfinished">Deze maand</translation>
    </message>
    <message>
        <source>Last month</source>
        <translation type="unfinished">Vorige maand</translation>
    </message>
    <message>
        <source>This year</source>
        <translation type="unfinished">Dit jaar</translation>
    </message>
    <message>
        <source>Received with</source>
        <translation type="unfinished">Ontvangen met</translation>
    </message>
    <message>
        <source>Sent to</source>
        <translation type="unfinished">Verzonden aan</translation>
    </message>
    <message>
        <source>Mined</source>
        <translation type="unfinished">Gedolven</translation>
    </message>
    <message>
        <source>Other</source>
        <translation type="unfinished">Anders</translation>
    </message>
    <message>
        <source>Enter address, transaction id, or label to search</source>
        <translation type="unfinished">Voer adres, transactie-ID of etiket in om te zoeken</translation>
    </message>
    <message>
        <source>Min amount</source>
        <translation type="unfinished">Min. bedrag</translation>
    </message>
    <message>
        <source>Range…</source>
        <translation type="unfinished">Bereik...</translation>
    </message>
    <message>
        <source>&amp;Copy address</source>
        <translation type="unfinished">&amp;Kopieer adres</translation>
    </message>
    <message>
        <source>Copy &amp;label</source>
        <translation type="unfinished">Kopieer &amp;label</translation>
    </message>
    <message>
        <source>Copy &amp;amount</source>
        <translation type="unfinished">Kopieer &amp;bedrag</translation>
    </message>
    <message>
        <source>Copy transaction &amp;ID</source>
        <translation type="unfinished">Kopieer transactie-&amp;ID</translation>
    </message>
    <message>
        <source>Copy &amp;raw transaction</source>
        <translation type="unfinished">Kopieer &amp;ruwe transactie</translation>
    </message>
    <message>
        <source>Copy full transaction &amp;details</source>
        <translation type="unfinished">Kopieer volledige transactie&amp;details</translation>
    </message>
    <message>
        <source>&amp;Show transaction details</source>
        <translation type="unfinished">Toon tran&amp;sactiedetails</translation>
    </message>
    <message>
        <source>Increase transaction &amp;fee</source>
        <translation type="unfinished">Verhoog transactiekosten</translation>
    </message>
    <message>
        <source>A&amp;bandon transaction</source>
        <translation type="unfinished">Transactie &amp;afbreken</translation>
    </message>
    <message>
        <source>&amp;Edit address label</source>
        <translation type="unfinished">B&amp;ewerk adreslabel</translation>
    </message>
    <message>
        <source>Show in %1</source>
        <extracomment>Transactions table context menu action to show the selected transaction in a third-party block explorer. %1 is a stand-in argument for the URL of the explorer.</extracomment>
        <translation type="unfinished">Weergeven in %1</translation>
    </message>
    <message>
        <source>Export Transaction History</source>
        <translation type="unfinished">Exporteer transactiegeschiedenis</translation>
    </message>
    <message>
        <source>Comma separated file</source>
        <extracomment>Expanded name of the CSV file format. See: https://en.wikipedia.org/wiki/Comma-separated_values.</extracomment>
        <translation type="unfinished">Kommagescheiden bestand</translation>
    </message>
    <message>
        <source>Confirmed</source>
        <translation type="unfinished">Bevestigd</translation>
    </message>
    <message>
        <source>Watch-only</source>
        <translation type="unfinished">Alleen-bekijkbaar</translation>
    </message>
    <message>
        <source>Date</source>
        <translation type="unfinished">Datum</translation>
    </message>
    <message>
        <source>Address</source>
        <translation type="unfinished">Adres</translation>
    </message>
    <message>
        <source>Exporting Failed</source>
        <translation type="unfinished">Exporteren Mislukt</translation>
    </message>
    <message>
        <source>There was an error trying to save the transaction history to %1.</source>
        <translation type="unfinished">Er is een fout opgetreden bij het opslaan van de transactiegeschiedenis naar %1.</translation>
    </message>
    <message>
        <source>Exporting Successful</source>
        <translation type="unfinished">Export succesvol</translation>
    </message>
    <message>
        <source>The transaction history was successfully saved to %1.</source>
        <translation type="unfinished">De transactiegeschiedenis was succesvol bewaard in %1.</translation>
    </message>
    <message>
        <source>Range:</source>
        <translation type="unfinished">Bereik:</translation>
    </message>
    <message>
        <source>to</source>
        <translation type="unfinished">naar</translation>
    </message>
</context>
<context>
    <name>WalletFrame</name>
    <message>
        <source>No wallet has been loaded.
Go to File &gt; Open Wallet to load a wallet.
- OR -</source>
        <translation type="unfinished">Er is geen wallet geladen.
Ga naar Bestand &gt; Wallet openen om een wallet te laden.
- OF -</translation>
    </message>
    <message>
        <source>Create a new wallet</source>
        <translation type="unfinished">Nieuwe wallet creëren</translation>
    </message>
    <message>
        <source>Error</source>
        <translation type="unfinished">Fout</translation>
    </message>
    <message>
        <source>Unable to decode PSBT from clipboard (invalid base64)</source>
        <translation type="unfinished">Onmogelijk om het PSBT te ontcijferen van het klembord (ongeldige base64)</translation>
    </message>
    <message>
        <source>Load Transaction Data</source>
        <translation type="unfinished">Laad Transactie Data</translation>
    </message>
    <message>
        <source>Partially Signed Transaction (*.psbt)</source>
        <translation type="unfinished">Gedeeltelijk ondertekende transactie (*.psbt)</translation>
    </message>
    <message>
        <source>PSBT file must be smaller than 100 MiB</source>
        <translation type="unfinished">Het PSBT bestand moet kleiner dan 100 MiB te zijn.</translation>
    </message>
    <message>
        <source>Unable to decode PSBT</source>
        <translation type="unfinished">Niet in staat om de PSBT te decoderen</translation>
    </message>
</context>
<context>
    <name>WalletModel</name>
    <message>
        <source>Send Coins</source>
        <translation type="unfinished">Verstuur munten</translation>
    </message>
    <message>
        <source>Fee bump error</source>
        <translation type="unfinished">Vergoedingsverhoging fout</translation>
    </message>
    <message>
        <source>Increasing transaction fee failed</source>
        <translation type="unfinished">Verhogen transactie vergoeding is mislukt</translation>
    </message>
    <message>
        <source>Do you want to increase the fee?</source>
        <extracomment>Asks a user if they would like to manually increase the fee of a transaction that has already been created.</extracomment>
        <translation type="unfinished">Wil je de vergoeding verhogen?</translation>
    </message>
    <message>
        <source>Current fee:</source>
        <translation type="unfinished">Huidige vergoeding:</translation>
    </message>
    <message>
        <source>Increase:</source>
        <translation type="unfinished">Toename:</translation>
    </message>
    <message>
        <source>New fee:</source>
        <translation type="unfinished">Nieuwe vergoeding:</translation>
    </message>
    <message>
        <source>Warning: This may pay the additional fee by reducing change outputs or adding inputs, when necessary. It may add a new change output if one does not already exist. These changes may potentially leak privacy.</source>
        <translation type="unfinished">Waarschuwing: Dit zou de aanvullende transactiekosten kunnen betalen door change outputs te beperken of inputs toe te voegen, indien nodig. Het zou een nieuwe change output kunnen toevoegen indien deze nog niet bestaat. Deze wijzigingen zouden mogelijk privacy kunnen lekken.</translation>
    </message>
    <message>
        <source>Confirm fee bump</source>
        <translation type="unfinished">Bevestig vergoedingsaanpassing</translation>
    </message>
    <message>
        <source>Can't draft transaction.</source>
        <translation type="unfinished">Kan geen transactievoorstel aanmaken.</translation>
    </message>
    <message>
        <source>PSBT copied</source>
        <translation type="unfinished">PSBT is gekopieerd</translation>
    </message>
    <message>
        <source>Copied to clipboard</source>
        <comment>Fee-bump PSBT saved</comment>
        <translation type="unfinished">Gekopieerd naar het klembord</translation>
    </message>
    <message>
        <source>Can't sign transaction.</source>
        <translation type="unfinished">Kan transactie niet ondertekenen.</translation>
    </message>
    <message>
        <source>Could not commit transaction</source>
        <translation type="unfinished">Kon de transactie niet voltooien</translation>
    </message>
    <message>
        <source>Can't display address</source>
        <translation type="unfinished">Adres kan niet weergegeven worden</translation>
    </message>
    <message>
        <source>default wallet</source>
        <translation type="unfinished">standaard portemonnee</translation>
    </message>
</context>
<context>
    <name>WalletView</name>
    <message>
        <source>&amp;Export</source>
        <translation type="unfinished">&amp;Exporteer</translation>
    </message>
    <message>
        <source>Export the data in the current tab to a file</source>
        <translation type="unfinished">Exporteer de data in de huidige tab naar een bestand</translation>
    </message>
    <message>
        <source>Backup Wallet</source>
        <translation type="unfinished">Wallet backuppen</translation>
    </message>
    <message>
        <source>Wallet Data</source>
        <extracomment>Name of the wallet data file format.</extracomment>
        <translation type="unfinished">Walletgegevens</translation>
    </message>
    <message>
        <source>Backup Failed</source>
        <translation type="unfinished">Backup mislukt</translation>
    </message>
    <message>
        <source>There was an error trying to save the wallet data to %1.</source>
        <translation type="unfinished">Er is een fout opgetreden bij het opslaan van de walletgegevens naar %1.</translation>
    </message>
    <message>
        <source>Backup Successful</source>
        <translation type="unfinished">Backup succesvol</translation>
    </message>
    <message>
        <source>The wallet data was successfully saved to %1.</source>
        <translation type="unfinished">De walletgegevens zijn succesvol opgeslagen in %1.</translation>
    </message>
    <message>
        <source>Cancel</source>
        <translation type="unfinished">Annuleren</translation>
    </message>
</context>
<context>
    <name>bitcoin-core</name>
    <message>
        <source>The %s developers</source>
        <translation type="unfinished">De %s ontwikkelaars</translation>
    </message>
    <message>
        <source>%s corrupt. Try using the wallet tool qtum-wallet to salvage or restoring a backup.</source>
        <translation type="unfinished">%s beschadigd. Probeer de wallet tool qtum-wallet voor herstel of een backup terug te zetten.</translation>
    </message>
    <message>
        <source>%s failed to validate the -assumeutxo snapshot state. This indicates a hardware problem, or a bug in the software, or a bad software modification that allowed an invalid snapshot to be loaded. As a result of this, the node will shut down and stop using any state that was built on the snapshot, resetting the chain height from %d to %d. On the next restart, the node will resume syncing from %d without using any snapshot data. Please report this incident to %s, including how you obtained the snapshot. The invalid snapshot chainstate will be left on disk in case it is helpful in diagnosing the issue that caused this error.</source>
        <translation type="unfinished">%s kon de momentopnamestatus -assumeutxo niet valideren. Dit duidt op een hardwareprobleem, een fout in de software of een slechte softwarewijziging waardoor een ongeldige momentopname kon worden geladen. Als gevolg hiervan wordt het node afgesloten en stopt het met het gebruik van elke status die op de momentopname is gebouwd, waardoor de ketenhoogte wordt gereset van %d naar %d. Bij de volgende herstart hervat het node de synchronisatie vanaf %d zonder momentopnamegegevens te gebruiken. Rapporteer dit incident aan %s, inclusief hoe u aan de momentopname bent gekomen. De kettingstatus van de ongeldige momentopname is op schijf achtergelaten voor het geval dit nuttig is bij het diagnosticeren van het probleem dat deze fout heeft veroorzaakt.</translation>
    </message>
    <message>
        <source>%s request to listen on port %u. This port is considered "bad" and thus it is unlikely that any peer will connect to it. See doc/p2p-bad-ports.md for details and a full list.</source>
        <translation type="unfinished">%s verzoekt om te luisteren op poort %u. Deze poort wordt als "slecht" beschouwd en het is daarom onwaarschijnlijk dat Qtum Core peers er verbinding mee maken. Zie doc/p2p-bad-ports.md voor details en een volledige lijst.</translation>
    </message>
    <message>
        <source>Cannot downgrade wallet from version %i to version %i. Wallet version unchanged.</source>
        <translation type="unfinished">Kan wallet niet downgraden van versie %i naar version %i. Walletversie ongewijzigd.</translation>
    </message>
    <message>
        <source>Cannot obtain a lock on data directory %s. %s is probably already running.</source>
        <translation type="unfinished">Kan geen lock verkrijgen op gegevensmap %s. %s draait waarschijnlijk al.</translation>
    </message>
    <message>
        <source>Cannot upgrade a non HD split wallet from version %i to version %i without upgrading to support pre-split keypool. Please use version %i or no version specified.</source>
        <translation type="unfinished">Kan een non HD split wallet niet upgraden van versie %i naar versie %i zonder pre split keypool te ondersteunen. Gebruik versie %i of specificeer geen versienummer.</translation>
    </message>
    <message>
        <source>Disk space for %s may not accommodate the block files. Approximately %u GB of data will be stored in this directory.</source>
        <translation type="unfinished">Schijfruimte voor %s is mogelijk niet geschikt voor de blokbestanden. In deze map wordt ongeveer %u GB aan gegevens opgeslagen.</translation>
    </message>
    <message>
        <source>Distributed under the MIT software license, see the accompanying file %s or %s</source>
        <translation type="unfinished">Uitgegeven onder de MIT software licentie, zie het bijgevoegde bestand %s of %s</translation>
    </message>
    <message>
        <source>Error loading wallet. Wallet requires blocks to be downloaded, and software does not currently support loading wallets while blocks are being downloaded out of order when using assumeutxo snapshots. Wallet should be able to load successfully after node sync reaches height %s</source>
        <translation type="unfinished">Fout bij het laden van portemonnee. Portemonnee vereist dat blokken worden gedownload en de software ondersteunt momenteel het laden van portemonnees terwijl blokken niet in de juiste volgorde worden gedownload bij gebruik van assumeutxo momentopnames. Portemonnee zou met succes moeten kunnen worden geladen nadat de synchronisatie de hoogte %s heeft bereikt</translation>
    </message>
    <message>
        <source>Error reading %s! Transaction data may be missing or incorrect. Rescanning wallet.</source>
        <translation type="unfinished">Fout bij het lezen van %s! Transactiegegevens kunnen ontbreken of onjuist zijn. Wallet opnieuw scannen.</translation>
    </message>
    <message>
        <source>Error: Dumpfile format record is incorrect. Got "%s", expected "format".</source>
        <translation type="unfinished">Fout: Record dumpbestandsformaat is onjuist. Gekregen "%s", verwacht "format".</translation>
    </message>
    <message>
        <source>Error: Dumpfile identifier record is incorrect. Got "%s", expected "%s".</source>
        <translation type="unfinished">Fout: Identificatierecord van dumpbestand is onjuist. Gekregen "%s", verwacht "%s".</translation>
    </message>
    <message>
        <source>Error: Dumpfile version is not supported. This version of qtum-wallet only supports version 1 dumpfiles. Got dumpfile with version %s</source>
        <translation type="unfinished">Fout: Dumpbestandsversie wordt niet ondersteund. Deze versie qtumwallet ondersteunt alleen versie 1 dumpbestanden. Dumpbestand met versie %s gekregen</translation>
    </message>
    <message>
        <source>Error: Legacy wallets only support the "legacy", "p2sh-segwit", and "bech32" address types</source>
        <translation type="unfinished">Fout: Legacy wallets ondersteunen alleen "legacy", "p2sh-segwit" en "bech32" adres types</translation>
    </message>
    <message>
        <source>Error: Unable to produce descriptors for this legacy wallet. Make sure to provide the wallet's passphrase if it is encrypted.</source>
        <translation type="unfinished">Fout: Kan descriptors niet produceren voor deze verouderde portemonnee. Zorg ervoor dat u de wachtwoordzin van de portemonnee opgeeft als deze gecodeerd is.</translation>
    </message>
    <message>
        <source>File %s already exists. If you are sure this is what you want, move it out of the way first.</source>
        <translation type="unfinished">Bestand %s bestaat al. Als je er zeker van bent dat dit de bedoeling is, haal deze dan eerst weg.</translation>
    </message>
    <message>
        <source>Invalid or corrupt peers.dat (%s). If you believe this is a bug, please report it to %s. As a workaround, you can move the file (%s) out of the way (rename, move, or delete) to have a new one created on the next start.</source>
        <translation type="unfinished">Ongeldige of beschadigde peers.dat (%s). Als je vermoedt dat dit een bug is, meld het aub via %s. Als alternatief, kun je het bestand (%s) weghalen (hernoemen, verplaatsen, of verwijderen) om een nieuwe te laten creëren bij de eerstvolgende keer opstarten.</translation>
    </message>
    <message>
        <source>More than one onion bind address is provided. Using %s for the automatically created Tor onion service.</source>
        <translation type="unfinished">Meer dan één onion bind adres is voorzien. %s wordt gebruik voor het automatisch gecreëerde Tor onion service.</translation>
    </message>
    <message>
        <source>No dump file provided. To use createfromdump, -dumpfile=&lt;filename&gt; must be provided.</source>
        <translation type="unfinished">Geen dumpbestand opgegeven. Om createfromdump te gebruiken, moet -dumpfile=&lt;filename&gt; opgegeven worden.</translation>
    </message>
    <message>
        <source>No dump file provided. To use dump, -dumpfile=&lt;filename&gt; must be provided.</source>
        <translation type="unfinished">Geen dumpbestand opgegeven. Om dump te gebruiken, moet -dumpfile=&lt;filename&gt; opgegeven worden.</translation>
    </message>
    <message>
        <source>No wallet file format provided. To use createfromdump, -format=&lt;format&gt; must be provided.</source>
        <translation type="unfinished">Geen walletbestandsformaat opgegeven. Om createfromdump te gebruiken, moet -format=&lt;format&gt; opgegeven worden.</translation>
    </message>
    <message>
        <source>Please check that your computer's date and time are correct! If your clock is wrong, %s will not work properly.</source>
        <translation type="unfinished">Waarschuwing: Controleer dat de datum en tijd van uw computer correct zijn ingesteld! Bij een onjuist ingestelde klok zal %s niet goed werken.</translation>
    </message>
    <message>
        <source>Please contribute if you find %s useful. Visit %s for further information about the software.</source>
        <translation type="unfinished">Gelieve bij te dragen als je %s nuttig vindt. Bezoek %s voor meer informatie over de software.</translation>
    </message>
    <message>
        <source>Prune configured below the minimum of %d MiB.  Please use a higher number.</source>
        <translation type="unfinished">Prune is ingesteld op minder dan het minimum van %d MiB. Gebruik a.u.b. een hoger aantal.</translation>
    </message>
    <message>
        <source>Prune mode is incompatible with -reindex-chainstate. Use full -reindex instead.</source>
        <translation type="unfinished">Prune mode is niet compatibel met -reindex-chainstate. Gebruik in plaats hiervan volledige -reindex.</translation>
    </message>
    <message>
        <source>Prune: last wallet synchronisation goes beyond pruned data. You need to -reindex (download the whole blockchain again in case of pruned node)</source>
        <translation type="unfinished">Prune: laatste wallet synchronisatie gaat verder terug dan de pruned gegevens. Je moet herindexeren met -reindex (de hele blokketen opnieuw downloaden in geval van een pruned node)</translation>
    </message>
    <message>
        <source>Rename of '%s' -&gt; '%s' failed. You should resolve this by manually moving or deleting the invalid snapshot directory %s, otherwise you will encounter the same error again on the next startup.</source>
        <translation type="unfinished">Hernoemen van '%s' -&gt; '%s' mislukt. U moet dit oplossen door de ongeldige snapshot-map %shandmatig te verplaatsen of te verwijderen, anders zult u bij de volgende keer opstarten dezelfde fout opnieuw tegenkomen.</translation>
    </message>
    <message>
        <source>SQLiteDatabase: Unknown sqlite wallet schema version %d. Only version %d is supported</source>
        <translation type="unfinished">SQLiteDatabase: Onbekende sqlite wallet schema versie %d. Alleen versie %d wordt ondersteund.</translation>
    </message>
    <message>
        <source>The block database contains a block which appears to be from the future. This may be due to your computer's date and time being set incorrectly. Only rebuild the block database if you are sure that your computer's date and time are correct</source>
        <translation type="unfinished">De blokdatabase bevat een blok dat lijkt uit de toekomst te komen. Dit kan gebeuren omdat de datum en tijd van uw computer niet goed staat. Herbouw de blokdatabase pas nadat u de datum en tijd van uw computer correct heeft ingesteld.</translation>
    </message>
    <message>
        <source>The transaction amount is too small to send after the fee has been deducted</source>
        <translation type="unfinished">Het transactiebedrag is te klein om te versturen nadat de transactievergoeding in mindering is gebracht</translation>
    </message>
    <message>
        <source>This error could occur if this wallet was not shutdown cleanly and was last loaded using a build with a newer version of Berkeley DB. If so, please use the software that last loaded this wallet</source>
        <translation type="unfinished">Deze fout komt mogelijk voor wanneer de wallet niet correct werd afgesloten en de laatste keer werd geladen met een nieuwere versie van de Berkeley DB. Indien dit het geval is, gebruik aub de software waarmee deze wallet de laatste keer werd geladen.</translation>
    </message>
    <message>
        <source>This is a pre-release test build - use at your own risk - do not use for mining or merchant applications</source>
        <translation type="unfinished">Dit is een pre-release testversie - gebruik op eigen risico! Gebruik deze niet voor het delven van munten of handelsdoeleinden</translation>
    </message>
    <message>
        <source>This is the maximum transaction fee you pay (in addition to the normal fee) to prioritize partial spend avoidance over regular coin selection.</source>
        <translation type="unfinished">Dit is de maximale transactie kost die je betaalt (bovenop de normale kosten) om een hogere prioriteit te geven aan het vermijden van gedeeltelijke uitgaven dan de reguliere munt selectie.</translation>
    </message>
    <message>
        <source>This is the transaction fee you may discard if change is smaller than dust at this level</source>
        <translation type="unfinished">Dit is de transactievergoeding die u mag afleggen als het wisselgeld kleiner is dan stof op dit niveau</translation>
    </message>
    <message>
        <source>This is the transaction fee you may pay when fee estimates are not available.</source>
        <translation type="unfinished">Dit is de transactievergoeding die je mogelijk betaalt indien geschatte tarief niet beschikbaar is</translation>
    </message>
    <message>
        <source>Total length of network version string (%i) exceeds maximum length (%i). Reduce the number or size of uacomments.</source>
        <translation type="unfinished">Totale lengte van netwerkversiestring (%i) overschrijdt maximale lengte (%i). Verminder het aantal of grootte van uacomments.</translation>
    </message>
    <message>
        <source>Unable to replay blocks. You will need to rebuild the database using -reindex-chainstate.</source>
        <translation type="unfinished">Onmogelijk om blokken opnieuw af te spelen. U dient de database opnieuw op te bouwen met behulp van -reindex-chainstate.</translation>
    </message>
    <message>
        <source>Unknown wallet file format "%s" provided. Please provide one of "bdb" or "sqlite".</source>
        <translation type="unfinished">Onbekend walletbestandsformaat "%s" opgegeven. Kies aub voor "bdb" of "sqlite".</translation>
    </message>
    <message>
        <source>Unsupported category-specific logging level %1$s=%2$s. Expected %1$s=&lt;category&gt;:&lt;loglevel&gt;. Valid categories: %3$s. Valid loglevels: %4$s.</source>
        <translation type="unfinished">Niet-ondersteund categoriespecifiek logboekniveau %1$s=%2$s. Verwacht %1$s=&lt;category&gt;:&lt;loglevel&gt;. Geldige categorieën: %3$s. Geldige logniveaus: %4$s.</translation>
    </message>
    <message>
        <source>Unsupported chainstate database format found. Please restart with -reindex-chainstate. This will rebuild the chainstate database.</source>
        <translation type="unfinished">Niet ondersteund chainstate databaseformaat gevonden. Herstart aub met -reindex-chainstate. Dit zal de chainstate database opnieuw opbouwen.</translation>
    </message>
    <message>
        <source>Wallet created successfully. The legacy wallet type is being deprecated and support for creating and opening legacy wallets will be removed in the future.</source>
        <translation type="unfinished">Wallet succesvol aangemaakt. Het oude wallettype wordt uitgefaseerd en ondersteuning voor het maken en openen van verouderde wallets zal in de toekomst komen te vervallen.</translation>
    </message>
    <message>
        <source>Wallet loaded successfully. The legacy wallet type is being deprecated and support for creating and opening legacy wallets will be removed in the future. Legacy wallets can be migrated to a descriptor wallet with migratewallet.</source>
        <translation type="unfinished">Wallet succesvol aangemaakt. Het oude wallettype wordt uitgefaseerd en ondersteuning voor het maken en openen van verouderde wallets zal in de toekomst komen te vervallen. Oude wallettypes kan gemigreerd worden naar een descriptor wallet met migratewallet.</translation>
    </message>
    <message>
        <source>Warning: Dumpfile wallet format "%s" does not match command line specified format "%s".</source>
        <translation type="unfinished">Waarschuwing: Dumpbestand walletformaat "%s" komt niet overeen met het op de command line gespecificeerde formaat "%s".</translation>
    </message>
    <message>
        <source>Warning: Private keys detected in wallet {%s} with disabled private keys</source>
        <translation type="unfinished">Waarschuwing: Geheime sleutels gedetecteerd in wallet {%s} met uitgeschakelde geheime sleutels</translation>
    </message>
    <message>
        <source>Warning: We do not appear to fully agree with our peers! You may need to upgrade, or other nodes may need to upgrade.</source>
        <translation type="unfinished">Waarschuwing: Het lijkt erop dat we geen consensus kunnen vinden met onze peers! Mogelijk dient u te upgraden, of andere nodes moeten wellicht upgraden.</translation>
    </message>
    <message>
        <source>Witness data for blocks after height %d requires validation. Please restart with -reindex.</source>
        <translation type="unfinished">Controle vereist voor de witnessgegevens van blokken na blokhoogte %d. Herstart aub met -reindex.</translation>
    </message>
    <message>
        <source>You need to rebuild the database using -reindex to go back to unpruned mode.  This will redownload the entire blockchain</source>
        <translation type="unfinished">U moet de database herbouwen met -reindex om terug te gaan naar de niet-prune modus. Dit zal de gehele blokketen opnieuw downloaden.</translation>
    </message>
    <message>
        <source>%s is set very high!</source>
        <translation type="unfinished">%s is zeer hoog ingesteld!</translation>
    </message>
    <message>
        <source>-maxmempool must be at least %d MB</source>
        <translation type="unfinished">-maxmempool moet minstens %d MB zijn</translation>
    </message>
    <message>
        <source>A fatal internal error occurred, see debug.log for details</source>
        <translation type="unfinished">Een fatale interne fout heeft zich voor gedaan, zie debug.log voor details</translation>
    </message>
    <message>
        <source>Cannot resolve -%s address: '%s'</source>
        <translation type="unfinished">Kan -%s adres niet herleiden: '%s'</translation>
    </message>
    <message>
        <source>Cannot set -forcednsseed to true when setting -dnsseed to false.</source>
        <translation type="unfinished">Kan -forcednsseed niet instellen op true wanneer -dnsseed op false wordt ingesteld.</translation>
    </message>
    <message>
        <source>Cannot set -peerblockfilters without -blockfilterindex.</source>
        <translation type="unfinished">Kan -peerblockfilters niet zetten zonder -blockfilterindex</translation>
    </message>
    <message>
        <source>Cannot write to data directory '%s'; check permissions.</source>
        <translation type="unfinished">Mag niet schrijven naar gegevensmap '%s'; controleer bestandsrechten.</translation>
    </message>
    <message>
        <source>%s is set very high! Fees this large could be paid on a single transaction.</source>
        <translation type="unfinished">%s is erg hoog ingesteld! Dergelijke hoge vergoedingen kunnen worden betaald voor een enkele transactie.</translation>
    </message>
    <message>
        <source>Cannot provide specific connections and have addrman find outgoing connections at the same time.</source>
        <translation type="unfinished">Kan geen specifieke verbindingen verstrekken en addrman tegelijkertijd uitgaande verbindingen laten vinden.</translation>
    </message>
    <message>
        <source>Error loading %s: External signer wallet being loaded without external signer support compiled</source>
        <translation type="unfinished">Fout bij laden %s: Externe signer wallet wordt geladen zonder gecompileerde ondersteuning voor externe signers</translation>
    </message>
    <message>
        <source>Error reading %s! All keys read correctly, but transaction data or address metadata may be missing or incorrect.</source>
        <translation type="unfinished">Fout bij het lezen van %s! Alle sleutels zijn in goede orde uitgelezen, maar transactiedata of adresboek metagegevens zouden kunnen ontbreken of fouten bevatten.</translation>
    </message>
    <message>
        <source>Error: Address book data in wallet cannot be identified to belong to migrated wallets</source>
        <translation type="unfinished">Fout: adresboekgegevens in portemonnee kunnen niet worden geïdentificeerd als behorend tot gemigreerde portemonnees</translation>
    </message>
    <message>
        <source>Error: Duplicate descriptors created during migration. Your wallet may be corrupted.</source>
        <translation type="unfinished">Fout: Dubbele descriptors gemaakt tijdens migratie. Uw portemonnee is mogelijk beschadigd.</translation>
    </message>
    <message>
        <source>Error: Transaction %s in wallet cannot be identified to belong to migrated wallets</source>
        <translation type="unfinished">Fout: Transactie %s in portemonnee kan niet worden geïdentificeerd als behorend bij gemigreerde portemonnees</translation>
    </message>
    <message>
        <source>Failed to calculate bump fees, because unconfirmed UTXOs depend on enormous cluster of unconfirmed transactions.</source>
        <translation type="unfinished">Berekenen van bump fees mislukt, omdat onbevestigde UTXO's afhankelijk zijn van een enorm cluster onbevestigde transacties.</translation>
    </message>
    <message>
        <source>Failed to rename invalid peers.dat file. Please move or delete it and try again.</source>
        <translation type="unfinished">Kan de naam van het ongeldige peers.dat bestand niet hernoemen. Verplaats of verwijder het en probeer het opnieuw.</translation>
    </message>
    <message>
        <source>Fee estimation failed. Fallbackfee is disabled. Wait a few blocks or enable %s.</source>
        <translation type="unfinished">Kostenschatting mislukt. Terugval vergoeding is uitgeschakeld. Wacht een paar blokken of schakel %s in.</translation>
    </message>
    <message>
        <source>Incompatible options: -dnsseed=1 was explicitly specified, but -onlynet forbids connections to IPv4/IPv6</source>
        <translation type="unfinished">Incompatibele opties: -dnsseed=1 is expliciet opgegeven, maar -onlynet verbiedt verbindingen met IPv4/IPv6</translation>
    </message>
    <message>
        <source>Invalid amount for %s=&lt;amount&gt;: '%s' (must be at least the minrelay fee of %s to prevent stuck transactions)</source>
        <translation type="unfinished">Ongeldig bedrag voor %s =&lt;amount&gt;: '%s' (moet ten minste de minimale doorgeef vergoeding van %s zijn om vastgelopen transacties te voorkomen)</translation>
    </message>
    <message>
        <source>Outbound connections restricted to CJDNS (-onlynet=cjdns) but -cjdnsreachable is not provided</source>
        <translation type="unfinished">Uitgaande verbindingen beperkt tot CJDNS (-onlynet=cjdns) maar -cjdnsreachable is niet verstrekt</translation>
    </message>
    <message>
        <source>Outbound connections restricted to Tor (-onlynet=onion) but the proxy for reaching the Tor network is explicitly forbidden: -onion=0</source>
        <translation type="unfinished">Uitgaande verbindingen beperkt tot Tor (-onlynet=onion) maar de proxy voor het bereiken van het Tor-netwerk is expliciet verboden: -onion=0</translation>
    </message>
    <message>
        <source>Outbound connections restricted to Tor (-onlynet=onion) but the proxy for reaching the Tor network is not provided: none of -proxy, -onion or -listenonion is given</source>
        <translation type="unfinished">Uitgaande verbindingen beperkt tot Tor (-onlynet=onion) maar de proxy voor het bereiken van het Tor netwerk is niet verstrekt: geen -proxy, -onion of -listenonion optie opgegeven</translation>
    </message>
    <message>
        <source>Outbound connections restricted to i2p (-onlynet=i2p) but -i2psam is not provided</source>
        <translation type="unfinished">Uitgaande verbindingen beperkt tot i2p (-onlynet=i2p) maar -i2psam is niet opgegeven</translation>
    </message>
    <message>
        <source>The inputs size exceeds the maximum weight. Please try sending a smaller amount or manually consolidating your wallet's UTXOs</source>
        <translation type="unfinished">De invoergrootte overschrijdt het maximale gewicht. Probeer een kleiner bedrag te verzenden of de UTXO's van uw portemonnee handmatig te consolideren</translation>
    </message>
    <message>
        <source>The preselected coins total amount does not cover the transaction target. Please allow other inputs to be automatically selected or include more coins manually</source>
        <translation type="unfinished">Het vooraf geselecteerde totale aantal munten dekt niet het transactiedoel. Laat andere invoeren automatisch selecteren of voeg handmatig meer munten toe</translation>
    </message>
    <message>
        <source>Transaction requires one destination of non-0 value, a non-0 feerate, or a pre-selected input</source>
        <translation type="unfinished">Transactie vereist één bestemming met een niet-0 waarde, een niet-0 tarief of een vooraf geselecteerde invoer</translation>
    </message>
    <message>
        <source>UTXO snapshot failed to validate. Restart to resume normal initial block download, or try loading a different snapshot.</source>
        <translation type="unfinished">UTXO-snapshot kan niet worden gevalideerd. Start opnieuw om de normale initiële blokdownload te hervatten, of probeer een andere momentopname te laden.</translation>
    </message>
    <message>
        <source>Unconfirmed UTXOs are available, but spending them creates a chain of transactions that will be rejected by the mempool</source>
        <translation type="unfinished">Er zijn onbevestigde UTXO's beschikbaar, maar als u ze uitgeeft, ontstaat er een reeks transacties die door de mempool worden afgewezen</translation>
    </message>
    <message>
        <source>Unexpected legacy entry in descriptor wallet found. Loading wallet %s

The wallet might have been tampered with or created with malicious intent.
</source>
        <translation type="unfinished">Onverwachte verouderde vermelding in descriptor portemonnee gevonden. Portemonnee %s laden

Er is mogelijk met de portemonnee geknoeid of deze is met kwade bedoelingen gemaakt.
</translation>
    </message>
    <message>
        <source>Unrecognized descriptor found. Loading wallet %s

The wallet might had been created on a newer version.
Please try running the latest software version.
</source>
        <translation type="unfinished">Onbekende descriptor gevonden. Portemonnee%sladen

De portemonnee is mogelijk gemaakt op een nieuwere versie.
Probeer de nieuwste softwareversie te starten.
</translation>
    </message>
    <message>
        <source>
Unable to cleanup failed migration</source>
        <translation type="unfinished">
Kan mislukte migratie niet opschonen</translation>
    </message>
    <message>
        <source>Block verification was interrupted</source>
        <translation type="unfinished">Blokverificatie is onderbroken</translation>
    </message>
    <message>
        <source>Config setting for %s only applied on %s network when in [%s] section.</source>
        <translation type="unfinished">Configuratie-instellingen voor %s alleen toegepast op %s network wanneer in [%s] sectie.</translation>
    </message>
    <message>
        <source>Copyright (C) %i-%i</source>
        <translation type="unfinished">Auteursrecht (C) %i-%i</translation>
    </message>
    <message>
        <source>Corrupted block database detected</source>
        <translation type="unfinished">Corrupte blokkendatabase gedetecteerd</translation>
    </message>
    <message>
        <source>Could not find asmap file %s</source>
        <translation type="unfinished">Kan asmapbestand %s niet vinden</translation>
    </message>
    <message>
        <source>Could not parse asmap file %s</source>
        <translation type="unfinished">Kan asmapbestand %s niet lezen</translation>
    </message>
    <message>
        <source>Disk space is too low!</source>
        <translation type="unfinished">Schijfruimte is te klein!</translation>
    </message>
    <message>
        <source>Do you want to rebuild the block database now?</source>
        <translation type="unfinished">Wilt u de blokkendatabase nu herbouwen?</translation>
    </message>
    <message>
        <source>Done loading</source>
        <translation type="unfinished">Klaar met laden</translation>
    </message>
    <message>
        <source>Dump file %s does not exist.</source>
        <translation type="unfinished">Dumpbestand %s bestaat niet.</translation>
    </message>
    <message>
        <source>Error creating %s</source>
        <translation type="unfinished">Fout bij het maken van %s</translation>
    </message>
    <message>
        <source>Error initializing block database</source>
        <translation type="unfinished">Fout bij intialisatie blokkendatabase</translation>
    </message>
    <message>
        <source>Error initializing wallet database environment %s!</source>
        <translation type="unfinished">Probleem met initializeren van de wallet database-omgeving %s!</translation>
    </message>
    <message>
        <source>Error loading %s</source>
        <translation type="unfinished">Fout bij het laden van %s</translation>
    </message>
    <message>
        <source>Error loading %s: Private keys can only be disabled during creation</source>
        <translation type="unfinished">Fout bij het laden van %s: Geheime sleutels kunnen alleen worden uitgeschakeld tijdens het aanmaken</translation>
    </message>
    <message>
        <source>Error loading %s: Wallet corrupted</source>
        <translation type="unfinished">Fout bij het laden van %s: Wallet beschadigd</translation>
    </message>
    <message>
        <source>Error loading %s: Wallet requires newer version of %s</source>
        <translation type="unfinished">Fout bij laden %s: Wallet vereist een nieuwere versie van %s</translation>
    </message>
    <message>
        <source>Error loading block database</source>
        <translation type="unfinished">Fout bij het laden van blokkendatabase</translation>
    </message>
    <message>
        <source>Error opening block database</source>
        <translation type="unfinished">Fout bij openen blokkendatabase</translation>
    </message>
    <message>
        <source>Error reading configuration file: %s</source>
        <translation type="unfinished">Fout bij lezen configuratiebestand: %s</translation>
    </message>
    <message>
        <source>Error reading from database, shutting down.</source>
        <translation type="unfinished">Fout bij het lezen van de database, afsluiten.</translation>
    </message>
    <message>
        <source>Error reading next record from wallet database</source>
        <translation type="unfinished">Fout bij het lezen van het volgende record in de walletdatabase</translation>
    </message>
    <message>
        <source>Error: Cannot extract destination from the generated scriptpubkey</source>
        <translation type="unfinished">Fout: Kan de bestemming niet extraheren uit de gegenereerde scriptpubkey</translation>
    </message>
    <message>
        <source>Error: Couldn't create cursor into database</source>
        <translation type="unfinished">Fout: Kan geen cursor in de database maken</translation>
    </message>
    <message>
        <source>Error: Disk space is low for %s</source>
        <translation type="unfinished">Fout: Weinig schijfruimte voor %s</translation>
    </message>
    <message>
        <source>Error: Dumpfile checksum does not match. Computed %s, expected %s</source>
        <translation type="unfinished">Fout: Checksum van dumpbestand komt niet overeen. Berekend %s, verwacht %s</translation>
    </message>
    <message>
        <source>Error: Failed to create new watchonly wallet</source>
        <translation type="unfinished">Fout: het maken van een nieuwe alleen-bekijkbare portemonnee is mislukt</translation>
    </message>
    <message>
        <source>Error: Got key that was not hex: %s</source>
        <translation type="unfinished">Fout: Verkregen key was geen hex: %s</translation>
    </message>
    <message>
        <source>Error: Got value that was not hex: %s</source>
        <translation type="unfinished">Fout: Verkregen waarde was geen hex: %s</translation>
    </message>
    <message>
        <source>Error: Keypool ran out, please call keypoolrefill first</source>
        <translation type="unfinished">Keypool op geraakt, roep alsjeblieft eerst keypoolrefill functie aan</translation>
    </message>
    <message>
        <source>Error: Missing checksum</source>
        <translation type="unfinished">Fout: Ontbrekende checksum</translation>
    </message>
    <message>
        <source>Error: No %s addresses available.</source>
        <translation type="unfinished">Fout: Geen %s adressen beschikbaar</translation>
    </message>
    <message>
        <source>Error: This wallet already uses SQLite</source>
        <translation type="unfinished">Fout: deze portemonnee gebruikt al SQLite</translation>
    </message>
    <message>
        <source>Error: This wallet is already a descriptor wallet</source>
        <translation type="unfinished">Error: Deze portemonnee is al een descriptor portemonnee</translation>
    </message>
    <message>
        <source>Error: Unable to begin reading all records in the database</source>
        <translation type="unfinished">Fout: Kan niet beginnen met het lezen van alle records in de database</translation>
    </message>
    <message>
        <source>Error: Unable to make a backup of your wallet</source>
        <translation type="unfinished">Fout: Kan geen back-up maken van uw portemonnee</translation>
    </message>
    <message>
        <source>Error: Unable to parse version %u as a uint32_t</source>
        <translation type="unfinished">Fout: Kan versie %u niet als een uint32_t verwerken</translation>
    </message>
    <message>
        <source>Error: Unable to read all records in the database</source>
        <translation type="unfinished">Fout: Kan niet alle records in de database lezen</translation>
    </message>
    <message>
        <source>Error: Unable to read wallet's best block locator record</source>
        <translation type="unfinished">Fout: Onleesbare beste block locatie aanduiding in wallet</translation>
    </message>
    <message>
        <source>Error: Unable to remove watchonly address book data</source>
        <translation type="unfinished">Fout: kan alleen-bekijkbaar adresboekgegevens niet verwijderen</translation>
    </message>
    <message>
        <source>Error: Unable to write record to new wallet</source>
        <translation type="unfinished">Fout: Kan record niet naar nieuwe wallet schrijven</translation>
    </message>
    <message>
        <source>Error: Unable to write solvable wallet best block locator record</source>
        <translation type="unfinished">Fout: Kan beste block locatie aanduiding niet opslaan in wallet</translation>
    </message>
    <message>
        <source>Error: Unable to write watchonly wallet best block locator record</source>
        <translation type="unfinished">Fout: Kan beste block locatie aanduiding niet opslaan in alleen lezen wallet</translation>
    </message>
    <message>
        <source>Failed to listen on any port. Use -listen=0 if you want this.</source>
        <translation type="unfinished">Mislukt om op welke poort dan ook te luisteren. Gebruik -listen=0 as u dit wilt.</translation>
    </message>
    <message>
        <source>Failed to rescan the wallet during initialization</source>
        <translation type="unfinished">Herscannen van de wallet tijdens initialisatie mislukt</translation>
    </message>
    <message>
        <source>Failed to start indexes, shutting down..</source>
        <translation type="unfinished">Kan de indexen niet starten, wordt afgesloten..</translation>
    </message>
    <message>
        <source>Failed to verify database</source>
        <translation type="unfinished">Mislukt om de databank te controleren</translation>
    </message>
    <message>
        <source>Fee rate (%s) is lower than the minimum fee rate setting (%s)</source>
        <translation type="unfinished">Tarief (%s) is lager dan het minimum tarief (%s)</translation>
    </message>
    <message>
        <source>Ignoring duplicate -wallet %s.</source>
        <translation type="unfinished">Negeren gedupliceerde -wallet %s</translation>
    </message>
    <message>
        <source>Importing…</source>
        <translation type="unfinished">Importeren...</translation>
    </message>
    <message>
        <source>Incorrect or no genesis block found. Wrong datadir for network?</source>
        <translation type="unfinished">Incorrect of geen genesisblok gevonden. Verkeerde gegevensmap voor het netwerk?</translation>
    </message>
    <message>
        <source>Initialization sanity check failed. %s is shutting down.</source>
        <translation type="unfinished">Initialisatie sanity check mislukt. %s is aan het afsluiten.</translation>
    </message>
    <message>
        <source>Input not found or already spent</source>
        <translation type="unfinished">Invoer niet gevonden of al uitgegeven</translation>
    </message>
    <message>
        <source>Insufficient dbcache for block verification</source>
        <translation type="unfinished">Onvoldoende dbcache voor blokverificatie</translation>
    </message>
    <message>
        <source>Insufficient funds</source>
        <translation type="unfinished">Ontoereikend saldo</translation>
    </message>
    <message>
        <source>Invalid -i2psam address or hostname: '%s'</source>
        <translation type="unfinished">Ongeldige -i2psam-adres of hostname: '%s'</translation>
    </message>
    <message>
        <source>Invalid -onion address or hostname: '%s'</source>
        <translation type="unfinished">Ongeldig -onion adress of hostnaam: '%s'</translation>
    </message>
    <message>
        <source>Invalid -proxy address or hostname: '%s'</source>
        <translation type="unfinished">Ongeldig -proxy adress of hostnaam: '%s'</translation>
    </message>
    <message>
        <source>Invalid P2P permission: '%s'</source>
        <translation type="unfinished">Ongeldige P2P-rechten: '%s'</translation>
    </message>
    <message>
        <source>Invalid amount for %s=&lt;amount&gt;: '%s' (must be at least %s)</source>
        <translation type="unfinished">Ongeldig bedrag voor %s=&lt;amount&gt;: '%s' (moet minimaal %s zijn)</translation>
    </message>
    <message>
        <source>Invalid amount for %s=&lt;amount&gt;: '%s'</source>
        <translation type="unfinished">Ongeldig bedrag voor %s=&lt;amount&gt;: '%s'</translation>
    </message>
    <message>
        <source>Invalid amount for -%s=&lt;amount&gt;: '%s'</source>
        <translation type="unfinished">Ongeldig bedrag voor -%s=&lt;amount&gt;: '%s'</translation>
    </message>
    <message>
        <source>Invalid netmask specified in -whitelist: '%s'</source>
        <translation type="unfinished">Ongeldig netmask gespecificeerd in -whitelist: '%s'</translation>
    </message>
    <message>
        <source>Invalid port specified in %s: '%s'</source>
        <translation type="unfinished">Ongeldige poort gespecificeerd in %s: '%s'</translation>
    </message>
    <message>
        <source>Invalid pre-selected input %s</source>
        <translation type="unfinished">Ongeldige vooraf geselecteerde invoer %s</translation>
    </message>
    <message>
        <source>Listening for incoming connections failed (listen returned error %s)</source>
        <translation type="unfinished">Luisteren naar binnenkomende verbindingen mislukt (luisteren gaf foutmelding %s)</translation>
    </message>
    <message>
        <source>Loading P2P addresses…</source>
        <translation type="unfinished">P2P-adressen laden...</translation>
    </message>
    <message>
        <source>Loading banlist…</source>
        <translation type="unfinished">Verbanningslijst laden...</translation>
    </message>
    <message>
        <source>Loading block index…</source>
        <translation type="unfinished">Blokindex laden...</translation>
    </message>
    <message>
        <source>Loading wallet…</source>
        <translation type="unfinished">Wallet laden...</translation>
    </message>
    <message>
        <source>Missing amount</source>
        <translation type="unfinished">Ontbrekend bedrag</translation>
    </message>
    <message>
        <source>Missing solving data for estimating transaction size</source>
        <translation type="unfinished">Ontbrekende data voor het schatten van de transactiegrootte</translation>
    </message>
    <message>
        <source>Need to specify a port with -whitebind: '%s'</source>
        <translation type="unfinished">Verplicht een poort met -whitebind op te geven: '%s'</translation>
    </message>
    <message>
        <source>No addresses available</source>
        <translation type="unfinished">Geen adressen beschikbaar</translation>
    </message>
    <message>
        <source>Not enough file descriptors available.</source>
        <translation type="unfinished">Niet genoeg file descriptors beschikbaar.</translation>
    </message>
    <message>
        <source>Not found pre-selected input %s</source>
        <translation type="unfinished">Voorgeselecteerde invoer %s niet gevonden</translation>
    </message>
    <message>
        <source>Not solvable pre-selected input %s</source>
        <translation type="unfinished">Niet oplosbare voorgeselecteerde invoer %s</translation>
    </message>
    <message>
        <source>Prune cannot be configured with a negative value.</source>
        <translation type="unfinished">Prune kan niet worden geconfigureerd met een negatieve waarde.</translation>
    </message>
    <message>
        <source>Prune mode is incompatible with -txindex.</source>
        <translation type="unfinished">Prune-modus is niet compatible met -txindex</translation>
    </message>
    <message>
        <source>Pruning blockstore…</source>
        <translation type="unfinished">Blokopslag prunen...</translation>
    </message>
    <message>
        <source>Reducing -maxconnections from %d to %d, because of system limitations.</source>
        <translation type="unfinished">Verminder -maxconnections van %d naar %d, vanwege systeembeperkingen.</translation>
    </message>
    <message>
        <source>Replaying blocks…</source>
        <translation type="unfinished">Blokken opnieuw afspelen...</translation>
    </message>
    <message>
        <source>Rescanning…</source>
        <translation type="unfinished">Herscannen...</translation>
    </message>
    <message>
        <source>SQLiteDatabase: Failed to execute statement to verify database: %s</source>
        <translation type="unfinished">SQLite Databank: mislukt om het statement uit te voeren dat de de databank verifieert: %s</translation>
    </message>
    <message>
        <source>SQLiteDatabase: Failed to prepare statement to verify database: %s</source>
        <translation type="unfinished">SQLite Databank: mislukt om de databank verificatie statement voor te bereiden: %s</translation>
    </message>
    <message>
        <source>SQLiteDatabase: Failed to read database verification error: %s</source>
        <translation type="unfinished">SQLite Databank: mislukt om de databank verificatie code op te halen: %s</translation>
    </message>
    <message>
        <source>SQLiteDatabase: Unexpected application id. Expected %u, got %u</source>
        <translation type="unfinished">SQLite Databank: Onverwachte applicatie id. Verwacht werd %u, maar kreeg %u</translation>
    </message>
    <message>
        <source>Section [%s] is not recognized.</source>
        <translation type="unfinished">Sectie [%s] is niet herkend.</translation>
    </message>
    <message>
        <source>Signing transaction failed</source>
        <translation type="unfinished">Ondertekenen van transactie mislukt</translation>
    </message>
    <message>
        <source>Specified -walletdir "%s" does not exist</source>
        <translation type="unfinished">Opgegeven -walletdir "%s" bestaat niet</translation>
    </message>
    <message>
        <source>Specified -walletdir "%s" is a relative path</source>
        <translation type="unfinished">Opgegeven -walletdir "%s" is een relatief pad</translation>
    </message>
    <message>
        <source>Specified -walletdir "%s" is not a directory</source>
        <translation type="unfinished">Opgegeven -walletdir "%s" is geen map</translation>
    </message>
    <message>
        <source>Specified blocks directory "%s" does not exist.</source>
        <translation type="unfinished">Opgegeven blocks map "%s" bestaat niet.</translation>
    </message>
    <message>
        <source>Specified data directory "%s" does not exist.</source>
        <translation type="unfinished">Gespecificeerde gegevensdirectory "%s" bestaat niet.</translation>
    </message>
    <message>
        <source>Starting network threads…</source>
        <translation type="unfinished">Netwerkthreads starten...</translation>
    </message>
    <message>
        <source>The source code is available from %s.</source>
        <translation type="unfinished">De broncode is beschikbaar van %s.</translation>
    </message>
    <message>
        <source>The specified config file %s does not exist</source>
        <translation type="unfinished">Het opgegeven configuratiebestand %s bestaat niet</translation>
    </message>
    <message>
        <source>The transaction amount is too small to pay the fee</source>
        <translation type="unfinished">Het transactiebedrag is te klein om transactiekosten in rekening te brengen</translation>
    </message>
    <message>
        <source>The wallet will avoid paying less than the minimum relay fee.</source>
        <translation type="unfinished">De wallet vermijdt minder te betalen dan de minimale vergoeding voor het doorgeven.</translation>
    </message>
    <message>
        <source>This is experimental software.</source>
        <translation type="unfinished">Dit is experimentele software.</translation>
    </message>
    <message>
        <source>This is the minimum transaction fee you pay on every transaction.</source>
        <translation type="unfinished">Dit is de minimum transactievergoeding dat je betaalt op elke transactie.</translation>
    </message>
    <message>
        <source>This is the transaction fee you will pay if you send a transaction.</source>
        <translation type="unfinished">Dit is de transactievergoeding dat je betaalt wanneer je een transactie verstuurt.</translation>
    </message>
    <message>
        <source>Transaction amount too small</source>
        <translation type="unfinished">Transactiebedrag te klein</translation>
    </message>
    <message>
        <source>Transaction amounts must not be negative</source>
        <translation type="unfinished">Transactiebedragen moeten positief zijn</translation>
    </message>
    <message>
        <source>Transaction change output index out of range</source>
        <translation type="unfinished">Transactie change output is buiten bereik</translation>
    </message>
    <message>
        <source>Transaction must have at least one recipient</source>
        <translation type="unfinished">Transactie moet ten minste één ontvanger hebben</translation>
    </message>
    <message>
        <source>Transaction needs a change address, but we can't generate it.</source>
        <translation type="unfinished">De transactie heeft een 'change' adres nodig, maar we kunnen er geen genereren.</translation>
    </message>
    <message>
        <source>Transaction too large</source>
        <translation type="unfinished">Transactie te groot</translation>
    </message>
    <message>
        <source>Unable to allocate memory for -maxsigcachesize: '%s' MiB</source>
        <translation type="unfinished">Kan geen geheugen toekennen voor -maxsigcachesize: '%s' MiB</translation>
    </message>
    <message>
        <source>Unable to bind to %s on this computer (bind returned error %s)</source>
        <translation type="unfinished">Niet in staat om aan %s te binden op deze computer (bind gaf error %s)</translation>
    </message>
    <message>
        <source>Unable to bind to %s on this computer. %s is probably already running.</source>
        <translation type="unfinished">Niet in staat om %s te verbinden op deze computer. %s draait waarschijnlijk al.</translation>
    </message>
    <message>
        <source>Unable to create the PID file '%s': %s</source>
        <translation type="unfinished">Kan de PID file niet creëren. '%s': %s</translation>
    </message>
    <message>
        <source>Unable to find UTXO for external input</source>
        <translation type="unfinished">Kan UTXO niet vinden voor externe invoer</translation>
    </message>
    <message>
        <source>Unable to generate initial keys</source>
        <translation type="unfinished">Niet mogelijk initiële sleutels te genereren</translation>
    </message>
    <message>
        <source>Unable to generate keys</source>
        <translation type="unfinished">Niet mogelijk sleutels te genereren</translation>
    </message>
    <message>
        <source>Unable to open %s for writing</source>
        <translation type="unfinished">Kan %s niet openen voor schrijfbewerking</translation>
    </message>
    <message>
        <source>Unable to parse -maxuploadtarget: '%s'</source>
        <translation type="unfinished">Kan -maxuploadtarget niet ontleden: '%s'</translation>
    </message>
    <message>
        <source>Unable to start HTTP server. See debug log for details.</source>
        <translation type="unfinished">Niet mogelijk ok HTTP-server te starten. Zie debuglogboek voor details.</translation>
    </message>
    <message>
        <source>Unable to unload the wallet before migrating</source>
        <translation type="unfinished">Kan de portemonnee niet leegmaken vóór de migratie</translation>
    </message>
    <message>
        <source>Unknown -blockfilterindex value %s.</source>
        <translation type="unfinished">Onbekende -blokfilterindexwaarde %s.</translation>
    </message>
    <message>
        <source>Unknown address type '%s'</source>
        <translation type="unfinished">Onbekend adrestype '%s'</translation>
    </message>
    <message>
        <source>Unknown change type '%s'</source>
        <translation type="unfinished">Onbekend wijzigingstype '%s'</translation>
    </message>
    <message>
        <source>Unknown network specified in -onlynet: '%s'</source>
        <translation type="unfinished">Onbekend netwerk gespecificeerd in -onlynet: '%s'</translation>
    </message>
    <message>
        <source>Unknown new rules activated (versionbit %i)</source>
        <translation type="unfinished">Onbekende nieuwe regels geactiveerd (versionbit %i)</translation>
    </message>
    <message>
        <source>Unsupported global logging level %s=%s. Valid values: %s.</source>
        <translation type="unfinished">Niet-ondersteund globaal logniveau %s=%s. Geldige waarden: %s.</translation>
    </message>
    <message>
<<<<<<< HEAD
=======
        <source>Wallet file creation failed: %s</source>
        <translation type="unfinished">Walletbestand maken mislukt: %s</translation>
    </message>
    <message>
>>>>>>> 258457a4
        <source>acceptstalefeeestimates is not supported on %s chain.</source>
        <translation type="unfinished">acceptstalefeeestimates worden niet ondersteund in de %s keten.</translation>
    </message>
    <message>
        <source>Unsupported logging category %s=%s.</source>
        <translation type="unfinished">Niet-ondersteunde logcategorie %s=%s.</translation>
    </message>
    <message>
        <source>Error: Could not add watchonly tx %s to watchonly wallet</source>
        <translation type="unfinished">Fout: Kon alleen lezen tx %s niet toevoegen aan alleen lezen wallet</translation>
    </message>
    <message>
        <source>User Agent comment (%s) contains unsafe characters.</source>
        <translation type="unfinished">User Agentcommentaar (%s) bevat onveilige karakters.</translation>
    </message>
    <message>
        <source>Verifying blocks…</source>
        <translation type="unfinished">Blokken controleren...</translation>
    </message>
    <message>
        <source>Verifying wallet(s)…</source>
        <translation type="unfinished">Wallet(s) controleren...</translation>
    </message>
    <message>
        <source>Wallet needed to be rewritten: restart %s to complete</source>
        <translation type="unfinished">Wallet moest herschreven worden: Herstart %s om te voltooien</translation>
    </message>
    <message>
        <source>Settings file could not be read</source>
        <translation type="unfinished">Instellingen bestand kan niet gelezen worden</translation>
    </message>
    <message>
        <source>Settings file could not be written</source>
        <translation type="unfinished">Instelling bestand kan niet opgeschreven worden</translation>
    </message>
</context>
</TS><|MERGE_RESOLUTION|>--- conflicted
+++ resolved
@@ -801,13 +801,10 @@
         <translation type="unfinished">Fout bij wallet maken</translation>
     </message>
     <message>
-<<<<<<< HEAD
-=======
         <source>Cannot create new wallet, the software was compiled without sqlite support (required for descriptor wallets)</source>
         <translation type="unfinished">Kan geen nieuwe wallet maken, de software werd gecompileerd zonder sqlite-ondersteuning (nodig voor descriptor wallets)</translation>
     </message>
     <message>
->>>>>>> 258457a4
         <source>Error: %1</source>
         <translation type="unfinished">Fout: %1</translation>
     </message>
@@ -1081,19 +1078,11 @@
         <translation type="unfinished">De wallet '%1' werd succesvol gemigreerd.</translation>
     </message>
     <message>
-<<<<<<< HEAD
-        <source> Watchonly scripts have been migrated to a new wallet named '%1'.</source>
-        <translation type="unfinished">Alleen lezen scripts zijn gemigreerd naar een nieuwe wallet met de naam '%1'.</translation>
-    </message>
-    <message>
-        <source> Solvable but not watched scripts have been migrated to a new wallet named '%1'.</source>
-=======
         <source>Watchonly scripts have been migrated to a new wallet named '%1'.</source>
         <translation type="unfinished">Alleen lezen scripts zijn gemigreerd naar een nieuwe wallet met de naam '%1'.</translation>
     </message>
     <message>
         <source>Solvable but not watched scripts have been migrated to a new wallet named '%1'.</source>
->>>>>>> 258457a4
         <translation type="unfinished">Oplosbare maar ongemonitorde scripts zijn gemigreerd naar een nieuwe wallet met de naam '%1'.</translation>
     </message>
     <message>
@@ -2017,10 +2006,6 @@
     <message>
         <source>Sends %1 to %2</source>
         <translation type="unfinished">Verzenden %1 van %2</translation>
-    </message>
-    <message>
-        <source>own address</source>
-        <translation type="unfinished">eigen adres</translation>
     </message>
     <message>
         <source>own address</source>
@@ -2988,13 +2973,6 @@
     <message>
         <source>Creates a Partially Signed Qtum Transaction (PSBT) for use with e.g. an offline %1 wallet, or a PSBT-compatible hardware wallet.</source>
         <translation type="unfinished">Creëert een Gedeeltelijk Getekende Qtum Transactie (PSBT) om te gebruiken met b.v. een offline %1 wallet, of een PSBT-compatibele hardware wallet.</translation>
-<<<<<<< HEAD
-    </message>
-    <message>
-        <source> from wallet '%1'</source>
-        <translation type="unfinished">van wallet '%1'</translation>
-=======
->>>>>>> 258457a4
     </message>
     <message>
         <source>%1 to '%2'</source>
@@ -3052,13 +3030,10 @@
         <source>Please, review your transaction proposal. This will produce a Partially Signed Qtum Transaction (PSBT) which you can save or copy and then sign with e.g. an offline %1 wallet, or a PSBT-compatible hardware wallet.</source>
         <extracomment>Text to inform a user attempting to create a transaction of their current options. At this stage, a user can only create a PSBT. This string is displayed when private keys are disabled and an external signer is not available.</extracomment>
         <translation type="unfinished">Controleer aub je transactievoorstel. Dit zal een Gedeeltelijk Getekende Qtum Transactie (PSBT) produceren die je kan opslaan of kopiëren en vervolgens ondertekenen met bijv. een offline %1 wallet, of een PSBT-combatibele hardware wallet.</translation>
-<<<<<<< HEAD
-=======
     </message>
     <message>
         <source>%1 from wallet '%2'</source>
         <translation type="unfinished">%1 van wallet '%2'</translation>
->>>>>>> 258457a4
     </message>
     <message>
         <source>Do you want to create this transaction?</source>
@@ -4763,13 +4738,10 @@
         <translation type="unfinished">Niet-ondersteund globaal logniveau %s=%s. Geldige waarden: %s.</translation>
     </message>
     <message>
-<<<<<<< HEAD
-=======
         <source>Wallet file creation failed: %s</source>
         <translation type="unfinished">Walletbestand maken mislukt: %s</translation>
     </message>
     <message>
->>>>>>> 258457a4
         <source>acceptstalefeeestimates is not supported on %s chain.</source>
         <translation type="unfinished">acceptstalefeeestimates worden niet ondersteund in de %s keten.</translation>
     </message>
