<TS version="2.1" language="az">
<context>
    <name>AddressBookPage</name>
    <message>
        <source>Right-click to edit address or label</source>
        <translation type="unfinished">Ünvana və ya etiketə düzəliş etmək üçün sağ klikləyin</translation>
    </message>
    <message>
        <source>Create a new address</source>
        <translation type="unfinished">Yeni bir ünvan yaradın</translation>
    </message>
    <message>
        <source>&amp;New</source>
        <translation type="unfinished">&amp;Yeni</translation>
    </message>
    <message>
        <source>Copy the currently selected address to the system clipboard</source>
        <translation type="unfinished">Hazırki seçilmiş ünvanı sistem lövhəsinə kopyalayın</translation>
    </message>
    <message>
        <source>&amp;Copy</source>
        <translation type="unfinished">&amp;Kopyala</translation>
    </message>
    <message>
        <source>C&amp;lose</source>
        <translation type="unfinished">Bağla</translation>
    </message>
    <message>
        <source>Delete the currently selected address from the list</source>
        <translation type="unfinished">Hazırki seçilmiş ünvanı siyahıdan sil</translation>
    </message>
    <message>
        <source>Enter address or label to search</source>
        <translation type="unfinished">Axtarmaq üçün ünvan və ya etiket daxil edin</translation>
    </message>
    <message>
        <source>Export the data in the current tab to a file</source>
        <translation type="unfinished">Hazırki vərəqdəki verilənləri fayla ixrac edin</translation>
    </message>
    <message>
        <source>&amp;Export</source>
        <translation type="unfinished">&amp;İxrac</translation>
    </message>
    <message>
        <source>&amp;Delete</source>
        <translation type="unfinished">&amp;Sil</translation>
    </message>
    <message>
        <source>Choose the address to send coins to</source>
        <translation type="unfinished">Pul göndəriləcək ünvanı seçin</translation>
    </message>
    <message>
        <source>Choose the address to receive coins with</source>
        <translation type="unfinished">Pul alınacaq ünvanı seçin</translation>
    </message>
    <message>
        <source>C&amp;hoose</source>
        <translation type="unfinished">Seç</translation>
    </message>
    <message>
        <source>These are your Qtum addresses for sending payments. Always check the amount and the receiving address before sending coins.</source>
        <translation type="unfinished">Bunlar ödənişləri göndərmək üçün Qtum ünvanlarınızdır. pul göndərməzdən əvvəl həmişə miqdarı və göndəriləcək ünvanı yoxlayın.</translation>
    </message>
    <message>
<<<<<<< HEAD
        <source>Receiving addresses</source>
        <translation type="unfinished">Alınan ünvanlar</translation>
    </message>
    <message>
        <source>These are your Qtum addresses for sending payments. Always check the amount and the receiving address before sending coins.</source>
        <translation type="unfinished">Bunlar ödənişləri göndərmək üçün Qtum ünvanlarınızdır. pul göndərməzdən əvvəl həmişə miqdarı və göndəriləcək ünvanı yoxlayın.</translation>
    </message>
    <message>
=======
>>>>>>> 86d0551a
        <source>These are your Qtum addresses for receiving payments. Use the 'Create new receiving address' button in the receive tab to create new addresses.
Signing is only possible with addresses of the type 'legacy'.</source>
        <translation type="unfinished">Bunlar ödəniş almaq üçün Qtum ünvanlarınızdır. Yeni ünvan yaratmaq üçün alacaqlar vərəqində 'Yeni alacaq ünvan yarat' düyməsini istifadə edin.
Daxil olma, yalnız 'qanuni' tipli ünvanlar ilə mümkündür.</translation>
    </message>
    <message>
        <source>&amp;Copy Address</source>
        <translation type="unfinished">&amp;Ünvanı kopyala</translation>
    </message>
    <message>
        <source>Copy &amp;Label</source>
        <translation type="unfinished">Etiketi kopyala</translation>
    </message>
    <message>
        <source>&amp;Edit</source>
        <translation type="unfinished">&amp;Düzəliş et</translation>
    </message>
    <message>
        <source>Export Address List</source>
        <translation type="unfinished">Ünvan siyahısını ixrac et</translation>
    </message>
    <message>
        <source>Comma separated file</source>
        <extracomment>Expanded name of the CSV file format. See: https://en.wikipedia.org/wiki/Comma-separated_values.</extracomment>
        <translation type="unfinished">Vergüllə ayrılmış fayl</translation>
    </message>
    <message>
        <source>There was an error trying to save the address list to %1. Please try again.</source>
        <extracomment>An error message. %1 is a stand-in argument for the name of the file we attempted to save to.</extracomment>
        <translation type="unfinished">Ünvan siyahısını %1 daxilində saxlamağı sınayarkən xəta baş verdi. Zəhmət olmasa yenidən sınayın.</translation>
    </message>
    <message>
        <source>Exporting Failed</source>
        <translation type="unfinished">İxrac edilmədi</translation>
    </message>
</context>
<context>
    <name>AddressTableModel</name>
    <message>
        <source>Label</source>
        <translation type="unfinished">Etiket</translation>
    </message>
    <message>
        <source>Address</source>
        <translation type="unfinished">Ünvan</translation>
    </message>
    <message>
        <source>(no label)</source>
        <translation type="unfinished">(etiket yoxdur)</translation>
    </message>
</context>
<context>
    <name>AskPassphraseDialog</name>
    <message>
        <source>Passphrase Dialog</source>
        <translation type="unfinished">Şifrə İfadə Dialoqu</translation>
    </message>
    <message>
        <source>Enter passphrase</source>
        <translation type="unfinished">Şifrə ifadəsini daxil edin</translation>
    </message>
    <message>
        <source>New passphrase</source>
        <translation type="unfinished">Yeni şifrə ifadəsi</translation>
    </message>
    <message>
        <source>Repeat new passphrase</source>
        <translation type="unfinished">Şifrə ifadəsini təkrarlayın</translation>
    </message>
    <message>
        <source>Show passphrase</source>
        <translation type="unfinished">Şifrə ifadəsini göstər</translation>
    </message>
    <message>
        <source>Encrypt wallet</source>
        <translation type="unfinished">Şifrəli pulqabı</translation>
    </message>
    <message>
        <source>This operation needs your wallet passphrase to unlock the wallet.</source>
        <translation type="unfinished">Bu əməliyyatın pulqabı kilidini açılması üçün pul qabınızın şifrə ifadəsinə ehtiyacı var.</translation>
    </message>
    <message>
        <source>Unlock wallet</source>
        <translation type="unfinished">Pulqabı kilidini aç</translation>
    </message>
    <message>
        <source>Change passphrase</source>
        <translation type="unfinished">Şifrə ifadəsini dəyişdir</translation>
    </message>
    <message>
        <source>Confirm wallet encryption</source>
        <translation type="unfinished">Pulqabı şifrələməsini təsdiqlə</translation>
    </message>
    <message>
        <source>Warning: If you encrypt your wallet and lose your passphrase, you will &lt;b&gt;LOSE ALL OF YOUR QTUMS&lt;/b&gt;!</source>
        <translation type="unfinished">Xəbərdarlıq: Əgər siz pulqabınızı şifrədən çıxarsanız və şifrəli sözü itirmiş olsanız &lt;b&gt;BÜTÜN BİTCOİNLƏRİNİZİ İTİRƏCƏKSİNİZ&lt;/b&gt;!</translation>
    </message>
    <message>
        <source>Are you sure you wish to encrypt your wallet?</source>
        <translation type="unfinished">Pulqabınızı şifrədən çıxarmaq istədiyinizə əminsiniz?</translation>
    </message>
    <message>
        <source>Wallet encrypted</source>
        <translation type="unfinished">Pulqabı şifrələndi.</translation>
    </message>
    <message>
        <source>Enter the new passphrase for the wallet.&lt;br/&gt;Please use a passphrase of &lt;b&gt;ten or more random characters&lt;/b&gt;, or &lt;b&gt;eight or more words&lt;/b&gt;.</source>
        <translation type="unfinished">Pulqabı üçün yeni şifrəli sözü daxil edin.&lt;br/&gt;Lütfən &lt;b&gt;on və daha çox qarışıq simvollardan&lt;/b&gt; və ya &lt;b&gt;səkkiz və daha çox sayda sözdən&lt;/b&gt; ibarət şifrəli söz istifadə edin.</translation>
    </message>
    <message>
        <source>Enter the old passphrase and new passphrase for the wallet.</source>
        <translation type="unfinished">Pulqabı üçün köhnə şifrəli sözü və yeni şifrəli sözü daxil edin</translation>
    </message>
    <message>
        <source>Remember that encrypting your wallet cannot fully protect your qtums from being stolen by malware infecting your computer.</source>
        <translation type="unfinished">Unutmayın ki, pulqabınızın şifrələməsi qtumlərinizi kompüterinizə zərərli proqram tərəfindən oğurlanmaqdan tamamilə qoruya bilməz.</translation>
    </message>
    <message>
        <source>Wallet to be encrypted</source>
        <translation type="unfinished">Pulqabı şifrələnəcək</translation>
    </message>
    <message>
        <source>Your wallet is about to be encrypted. </source>
        <translation type="unfinished">Pulqabınız şifrələnmək üzrədir.</translation>
    </message>
    <message>
        <source>Your wallet is now encrypted. </source>
        <translation type="unfinished">Pulqabınız artıq şifrələnib.</translation>
    </message>
    <message>
        <source>IMPORTANT: Any previous backups you have made of your wallet file should be replaced with the newly generated, encrypted wallet file. For security reasons, previous backups of the unencrypted wallet file will become useless as soon as you start using the new, encrypted wallet.</source>
        <translation type="unfinished">VACİBDİR: Pulqabınızın əvvəlki ehtiyyat nüsxələri yenicə yaradılan şifrələnmiş cüzdan ilə əvəz olunmalıdır. Təhlükəsizlik baxımından yeni şifrələnmiş pulqabını işə salan kimi əvvəlki şifrəsi açılmış pulqabının ehtiyyat nüsxələri qeyri-işlək olacaqdır.</translation>
    </message>
    <message>
        <source>Wallet encryption failed</source>
        <translation type="unfinished">Cüzdanın şifrələnməsi baş tutmadı</translation>
    </message>
    <message>
        <source>Wallet encryption failed due to an internal error. Your wallet was not encrypted.</source>
        <translation type="unfinished">Daxili xəta səbəbindən cüzdanın şifrələnməsi baş tutmadı. Cüzdanınız şifrələnmədi.</translation>
    </message>
    <message>
        <source>The supplied passphrases do not match.</source>
        <translation type="unfinished">Təqdim etdiyiniz şifrəli söz uyğun deyil.</translation>
    </message>
    <message>
        <source>Wallet unlock failed</source>
        <translation type="unfinished">Cüzdanın şifrədən çıxarılması baş tutmadı</translation>
    </message>
    <message>
        <source>The passphrase entered for the wallet decryption was incorrect.</source>
        <translation type="unfinished">Cüzdanı şifrədən çıxarmaq üçün daxil etdiyiniz şifrəli söz səhvdir.</translation>
    </message>
    <message>
        <source>Wallet passphrase was successfully changed.</source>
        <translation type="unfinished">Cüzdanın şifrəli sözü uğurla dəyişdirildi.</translation>
    </message>
    <message>
        <source>Warning: The Caps Lock key is on!</source>
        <translation type="unfinished">Xəbərdarlıq: Caps Lock düyməsi yanılıdır!</translation>
    </message>
</context>
<context>
    <name>BanTableModel</name>
    <message>
        <source>Banned Until</source>
        <translation type="unfinished">Qadağan edildi</translation>
    </message>
</context>
<context>
    <name>BitcoinApplication</name>
    <message>
        <source>Settings file %1 might be corrupt or invalid.</source>
        <translation type="unfinished">Ola bilsin ki, %1 faylı zədələnib və ya yararsızdır.</translation>
    </message>
    <message>
        <source>Runaway exception</source>
        <translation type="unfinished">İdarə edilə bilməyən istisna</translation>
    </message>
    <message>
        <source>A fatal error occurred. %1 can no longer continue safely and will quit.</source>
        <translation type="unfinished">Ciddi xəta baş verdi. %1 təhlükəsiz davam etdirilə bilməz və bağlanacaqdır.</translation>
    </message>
    <message>
        <source>Internal error</source>
        <translation type="unfinished">Daxili xəta</translation>
    </message>
    <message>
        <source>An internal error occurred. %1 will attempt to continue safely. This is an unexpected bug which can be reported as described below.</source>
        <translation type="unfinished">Daxili xəta baş verdi. %1 təhlükəsiz davam etməyə cəhd edəcək. Bu gözlənilməz bir xətadır və onun haqqında aşağıdakı şəkildə bildirmək olar.</translation>
    </message>
</context>
<context>
    <name>QObject</name>
    <message>
        <source>Do you want to reset settings to default values, or to abort without making changes?</source>
        <extracomment>Explanatory text shown on startup when the settings file cannot be read. Prompts user to make a choice between resetting or aborting.</extracomment>
        <translation type="unfinished">Siz ayarları dəyərləri ilkin dəyərlərinə sıfırlamaq istəyirsiniz, yoxsa dəyişiklik etmədən bu əməliyyatı ləğv etmək istəyirsiniz?</translation>
    </message>
    <message>
        <source>A fatal error occurred. Check that settings file is writable, or try running with -nosettings.</source>
        <extracomment>Explanatory text shown on startup when the settings file could not be written. Prompts user to check that we have the ability to write to the file. Explains that the user has the option of running without a settings file.</extracomment>
        <translation type="unfinished">Ciddi xəta baş verdi. Ayarlar faylının yazılabilən olduğunu yoxlayın və ya -nonsettings (ayarlarsız) parametri ilə işə salın.</translation>
    </message>
    <message>
        <source>Error: %1</source>
        <translation type="unfinished">XƏta: %1</translation>
    </message>
    <message>
        <source>%1 didn't yet exit safely…</source>
        <translation type="unfinished">%1 hələ də təhlükəsiz bağlanmayıb...</translation>
    </message>
    <message>
        <source>unknown</source>
        <translation type="unfinished">naməlum</translation>
    </message>
    <message>
        <source>Amount</source>
        <translation type="unfinished">Məbləğ</translation>
    </message>
    <message numerus="yes">
        <source>%n second(s)</source>
        <translation type="unfinished">
            <numerusform />
            <numerusform />
        </translation>
    </message>
    <message numerus="yes">
        <source>%n minute(s)</source>
        <translation type="unfinished">
            <numerusform />
            <numerusform />
        </translation>
    </message>
    <message numerus="yes">
        <source>%n hour(s)</source>
        <translation type="unfinished">
            <numerusform />
            <numerusform />
        </translation>
    </message>
    <message numerus="yes">
        <source>%n day(s)</source>
        <translation type="unfinished">
            <numerusform />
            <numerusform />
        </translation>
    </message>
    <message numerus="yes">
        <source>%n week(s)</source>
        <translation type="unfinished">
            <numerusform />
            <numerusform />
        </translation>
    </message>
    <message numerus="yes">
        <source>%n year(s)</source>
        <translation type="unfinished">
            <numerusform />
            <numerusform />
        </translation>
    </message>
    </context>
<context>
    <name>BitcoinGUI</name>
    <message>
        <source>&amp;Overview</source>
        <translation type="unfinished">&amp;İcmal</translation>
    </message>
    <message>
        <source>Show general overview of wallet</source>
        <translation type="unfinished">Cüzdanın əsas icmalı göstərilsin</translation>
    </message>
    <message>
        <source>&amp;Transactions</source>
        <translation type="unfinished">&amp;Köçürmələr</translation>
    </message>
    <message>
        <source>Browse transaction history</source>
        <translation type="unfinished">Köçürmə tarixçəsinə baxış</translation>
    </message>
    <message>
        <source>E&amp;xit</source>
        <translation type="unfinished">Çı&amp;xış</translation>
    </message>
    <message>
        <source>Quit application</source>
        <translation type="unfinished">Tətbiqdən çıxış</translation>
    </message>
    <message>
        <source>&amp;About %1</source>
        <translation type="unfinished">%1 h&amp;aqqında</translation>
    </message>
    <message>
        <source>Show information about %1</source>
        <translation type="unfinished">%1 haqqında məlumatlar göstərilsin</translation>
    </message>
    <message>
        <source>About &amp;Qt</source>
        <translation type="unfinished">&amp;Qt haqqında</translation>
    </message>
    <message>
        <source>Show information about Qt</source>
        <translation type="unfinished">Qt haqqında məlumatlar göstərilsin</translation>
    </message>
    <message>
        <source>Modify configuration options for %1</source>
        <translation type="unfinished">%1 üçün tənzimləmə seçimlərini dəyişin</translation>
    </message>
    <message>
        <source>Create a new wallet</source>
        <translation type="unfinished">Yeni cüzdan yaradın</translation>
    </message>
    <message>
        <source>&amp;Minimize</source>
        <translation type="unfinished">&amp;Yığın</translation>
    </message>
    <message>
        <source>Wallet:</source>
        <translation type="unfinished">Cüzdan:</translation>
    </message>
    <message>
        <source>Network activity disabled.</source>
        <extracomment>A substring of the tooltip.</extracomment>
        <translation type="unfinished">İnternet bağlantısı söndürülüb.</translation>
    </message>
    <message>
        <source>Proxy is &lt;b&gt;enabled&lt;/b&gt;: %1</source>
        <translation type="unfinished">Proksi &lt;b&gt;işə salınıb&lt;/b&gt;: %1</translation>
    </message>
    <message>
        <source>Send coins to a Qtum address</source>
        <translation type="unfinished">Pulları Qtum ünvanına göndərin</translation>
    </message>
    <message>
        <source>Backup wallet to another location</source>
        <translation type="unfinished">Cüzdanın ehtiyyat nüsxəsini başqa yerdə saxlayın</translation>
    </message>
    <message>
        <source>Change the passphrase used for wallet encryption</source>
        <translation type="unfinished">Cüzdanın şifrələnməsi üçün istifadə olunan şifrəli sözü dəyişin</translation>
    </message>
    <message>
        <source>&amp;Send</source>
        <translation type="unfinished">&amp;Göndərin</translation>
    </message>
    <message>
        <source>&amp;Receive</source>
        <translation type="unfinished">&amp;Qəbul edin</translation>
    </message>
    <message>
        <source>&amp;Options…</source>
        <translation type="unfinished">&amp;Parametrlər</translation>
    </message>
    <message>
        <source>&amp;Encrypt Wallet…</source>
        <translation type="unfinished">&amp;Cüzdanı şifrələyin...</translation>
    </message>
    <message>
        <source>Encrypt the private keys that belong to your wallet</source>
        <translation type="unfinished">Cüzdanınıza aid məxfi açarları şifrələyin</translation>
    </message>
    <message>
        <source>&amp;Backup Wallet…</source>
        <translation type="unfinished">&amp;Cüzdanın ehtiyyat nüsxəsini saxlayın...</translation>
    </message>
    <message>
        <source>&amp;Change Passphrase…</source>
        <translation type="unfinished">&amp;Şifrəli sözü dəyişin...</translation>
    </message>
    <message>
        <source>Sign &amp;message…</source>
        <translation type="unfinished">İs&amp;marıcı imzalayın...</translation>
    </message>
    <message>
        <source>Sign messages with your Qtum addresses to prove you own them</source>
        <translation type="unfinished">Qtum ünvanlarınızın sahibi olduğunuzu sübut etmək üçün ismarıcları imzalayın</translation>
    </message>
    <message>
        <source>&amp;Verify message…</source>
        <translation type="unfinished">&amp;İsmarıcı doğrulayın...</translation>
    </message>
    <message>
        <source>Verify messages to ensure they were signed with specified Qtum addresses</source>
        <translation type="unfinished">Göstərilmiş Qtum ünvanları ilə imzalandıqlarına əmin olmaq üçün ismarıcları doğrulayın</translation>
    </message>
    <message>
        <source>&amp;Load PSBT from file…</source>
        <translation type="unfinished">PSBT-i fayldan yük&amp;ləyin...</translation>
    </message>
    <message>
        <source>Open &amp;URI…</source>
        <translation type="unfinished">&amp;URI-ni açın...</translation>
    </message>
    <message>
        <source>Close Wallet…</source>
        <translation type="unfinished">Cüzdanı bağlayın...</translation>
    </message>
    <message>
        <source>Create Wallet…</source>
        <translation type="unfinished">Cüzdan yaradın...</translation>
    </message>
    <message>
        <source>Close All Wallets…</source>
        <translation type="unfinished">Bütün cüzdanları bağlayın...</translation>
    </message>
    <message>
        <source>&amp;File</source>
        <translation type="unfinished">&amp;Fayl</translation>
    </message>
    <message>
        <source>&amp;Settings</source>
        <translation type="unfinished">&amp;Tənzimləmələr</translation>
    </message>
    <message>
        <source>&amp;Help</source>
        <translation type="unfinished">&amp;Kömək</translation>
    </message>
    <message>
        <source>Tabs toolbar</source>
        <translation type="unfinished">Vərəq alətlər zolağı</translation>
    </message>
    <message>
        <source>Syncing Headers (%1%)…</source>
        <translation type="unfinished">Başlıqlar eyniləşdirilir (%1%)...</translation>
    </message>
    <message>
        <source>Synchronizing with network…</source>
        <translation type="unfinished">İnternet şəbəkəsi ilə eyniləşdirmə...</translation>
    </message>
    <message>
        <source>Indexing blocks on disk…</source>
        <translation type="unfinished">Bloklar diskdə indekslənir...</translation>
    </message>
    <message>
        <source>Processing blocks on disk…</source>
        <translation type="unfinished">Bloklar diskdə icra olunur...</translation>
    </message>
    <message>
        <source>Connecting to peers…</source>
        <translation type="unfinished">İştirakçılara qoşulur...</translation>
    </message>
    <message>
        <source>Request payments (generates QR codes and qtum: URIs)</source>
        <translation type="unfinished">Ödəmə tələbi (QR-kodlar və Qtum URI-ləri yaradılır)^</translation>
    </message>
    <message>
        <source>Show the list of used sending addresses and labels</source>
        <translation type="unfinished">İstifadə olunmuş göndərmə ünvanlarının və etiketlərin siyahısını göstərmək </translation>
    </message>
    <message>
        <source>Show the list of used receiving addresses and labels</source>
        <translation type="unfinished">İstifadə edilmiş </translation>
    </message>
    <message>
        <source>&amp;Command-line options</source>
        <translation type="unfinished">Əmr &amp;sətri parametrləri</translation>
    </message>
    <message numerus="yes">
        <source>Processed %n block(s) of transaction history.</source>
        <translation type="unfinished">
            <numerusform>Köçürmə tarixçəsinin %n bloku işləndi.</numerusform>
            <numerusform>Köçürmə tarixçəsinin %n bloku işləndi.</numerusform>
        </translation>
    </message>
    <message>
        <source>%1 behind</source>
        <translation type="unfinished">%1 geridə qaldı</translation>
    </message>
    <message>
        <source>Catching up…</source>
        <translation type="unfinished">Eyniləşir...</translation>
    </message>
    <message>
        <source>Last received block was generated %1 ago.</source>
        <translation type="unfinished">Sonuncu qəbul edilmiş blok %1 əvvəl yaradılıb.</translation>
    </message>
    <message>
        <source>Transactions after this will not yet be visible.</source>
        <translation type="unfinished">Bundan sonrakı köçürmələr hələlik görünməyəcək.</translation>
    </message>
    <message>
        <source>Error</source>
        <translation type="unfinished">Xəta</translation>
    </message>
    <message>
        <source>Warning</source>
        <translation type="unfinished">Xəbərdarlıq</translation>
    </message>
    <message>
        <source>Information</source>
        <translation type="unfinished">Məlumat</translation>
    </message>
    <message>
        <source>Up to date</source>
        <translation type="unfinished">Eyniləşdirildi</translation>
    </message>
    <message>
        <source>Load Partially Signed Qtum Transaction</source>
        <translation type="unfinished">Qismən imzalanmış Qtum köçürmələrini yükləyin</translation>
    </message>
    <message>
        <source>Load PSBT from &amp;clipboard…</source>
        <translation type="unfinished">PSBT-i &amp;mübadilə yaddaşından yükləyin...</translation>
    </message>
    <message>
        <source>Load Partially Signed Qtum Transaction from clipboard</source>
        <translation type="unfinished">Qismən İmzalanmış Qtum Köçürməsini (PSBT) mübadilə yaddaşından yükləmək</translation>
    </message>
    <message>
        <source>Node window</source>
        <translation type="unfinished">Qovşaq pəncərəsi</translation>
    </message>
    <message>
        <source>Open node debugging and diagnostic console</source>
        <translation type="unfinished">Qovşaq sazlaması və diaqnostika konsolunu açın</translation>
    </message>
    <message>
        <source>&amp;Sending addresses</source>
        <translation type="unfinished">&amp;Göndərmək üçün ünvanlar</translation>
    </message>
    <message>
        <source>&amp;Receiving addresses</source>
        <translation type="unfinished">&amp;Qəbul etmək üçün ünvanlar</translation>
    </message>
    <message>
        <source>Open a qtum: URI</source>
        <translation type="unfinished">Qtum açın: URI</translation>
    </message>
    <message>
        <source>Open Wallet</source>
        <translation type="unfinished">Cüzdanı açın</translation>
    </message>
    <message>
        <source>Open a wallet</source>
        <translation type="unfinished">Bir pulqabı aç</translation>
    </message>
    <message>
        <source>Close wallet</source>
        <translation type="unfinished">Cüzdanı bağlayın</translation>
    </message>
    <message>
        <source>Restore Wallet…</source>
        <extracomment>Name of the menu item that restores wallet from a backup file.</extracomment>
        <translation type="unfinished">Cüzdanı bərpa edin...</translation>
    </message>
    <message>
        <source>Restore a wallet from a backup file</source>
        <extracomment>Status tip for Restore Wallet menu item</extracomment>
        <translation type="unfinished">Cüzdanı ehtiyyat nüsxə faylından bərpa edin</translation>
    </message>
    <message>
        <source>Close all wallets</source>
        <translation type="unfinished">Bütün cüzdanları bağlayın</translation>
    </message>
    <message>
        <source>Show the %1 help message to get a list with possible Qtum command-line options</source>
        <translation type="unfinished">Mümkün Qtum əmr sətri əməliyyatları siyahısını almaq üçün %1 kömək ismarıcı göstərilsin</translation>
    </message>
    <message>
        <source>&amp;Mask values</source>
        <translation type="unfinished">&amp;Dəyərləri gizlədin</translation>
    </message>
    <message>
        <source>Mask the values in the Overview tab</source>
        <translation type="unfinished">İcmal vərəqində dəyərləri gizlədin</translation>
    </message>
    <message>
        <source>default wallet</source>
        <translation type="unfinished">standart cüzdan</translation>
    </message>
    <message>
        <source>No wallets available</source>
        <translation type="unfinished">Heç bir cüzdan yoxdur</translation>
    </message>
    <message>
        <source>Wallet Data</source>
        <extracomment>Name of the wallet data file format.</extracomment>
        <translation type="unfinished">Cüzdanı verilənləri</translation>
    </message>
    <message>
        <source>Load Wallet Backup</source>
        <extracomment>The title for Restore Wallet File Windows</extracomment>
        <translation type="unfinished">Cüzdan ehtiyyat nesxəsini yüklə</translation>
    </message>
    <message>
        <source>Restore Wallet</source>
        <extracomment>Title of pop-up window shown when the user is attempting to restore a wallet.</extracomment>
        <translation type="unfinished">Cüzdanı bərpa et</translation>
    </message>
    <message>
        <source>Wallet Name</source>
        <extracomment>Label of the input field where the name of the wallet is entered.</extracomment>
        <translation type="unfinished">Pulqabının adı</translation>
    </message>
    <message>
        <source>&amp;Window</source>
        <translation type="unfinished">&amp;Pəncərə</translation>
    </message>
    <message>
        <source>Zoom</source>
        <translation type="unfinished">Miqyas</translation>
    </message>
    <message>
        <source>Main Window</source>
        <translation type="unfinished">Əsas pəncərə</translation>
    </message>
    <message>
        <source>%1 client</source>
        <translation type="unfinished">%1 müştəri</translation>
    </message>
    <message>
        <source>&amp;Hide</source>
        <translation type="unfinished">&amp;Gizlədin</translation>
    </message>
    <message>
        <source>S&amp;how</source>
        <translation type="unfinished">&amp;Göstərin</translation>
    </message>
    <message numerus="yes">
        <source>%n active connection(s) to Qtum network.</source>
        <extracomment>A substring of the tooltip.</extracomment>
        <translation type="unfinished">
            <numerusform>Qtum şəbəkəsinə %n aktiv bağlantı.</numerusform>
            <numerusform>Qtum şəbəkəsinə %n aktiv bağlantı.</numerusform>
        </translation>
    </message>
    <message>
        <source>Click for more actions.</source>
        <extracomment>A substring of the tooltip. "More actions" are available via the context menu.</extracomment>
        <translation type="unfinished">Daha çıx əməllər üçün vurun.</translation>
    </message>
    <message>
        <source>Show Peers tab</source>
        <extracomment>A context menu item. The "Peers tab" is an element of the "Node window".</extracomment>
        <translation type="unfinished">İştirakşılar vərəqini göstərmək</translation>
    </message>
    <message>
        <source>Disable network activity</source>
        <extracomment>A context menu item.</extracomment>
        <translation type="unfinished">Şəbəkə bağlantısını söndürün</translation>
    </message>
    <message>
        <source>Enable network activity</source>
        <extracomment>A context menu item. The network activity was disabled previously.</extracomment>
        <translation type="unfinished">Şəbəkə bağlantısını açın</translation>
    </message>
    <message>
        <source>Error: %1</source>
        <translation type="unfinished">Xəta: %1</translation>
    </message>
    <message>
        <source>Warning: %1</source>
        <translation type="unfinished">Xəbərdarlıq: %1</translation>
    </message>
    <message>
        <source>Date: %1
</source>
        <translation type="unfinished">Tarix: %1
</translation>
    </message>
    <message>
        <source>Amount: %1
</source>
        <translation type="unfinished">Məbləğ: %1
</translation>
    </message>
    <message>
        <source>Wallet: %1
</source>
        <translation type="unfinished">Cüzdan: %1
</translation>
    </message>
    <message>
        <source>Type: %1
</source>
        <translation type="unfinished">Növ: %1
</translation>
    </message>
    <message>
        <source>Label: %1
</source>
        <translation type="unfinished">Etiket: %1
</translation>
    </message>
    <message>
        <source>Address: %1
</source>
        <translation type="unfinished">Ünvan: %1
</translation>
    </message>
    <message>
        <source>Sent transaction</source>
        <translation type="unfinished">Göndərilmiş köçürmə</translation>
    </message>
    <message>
        <source>Incoming transaction</source>
        <translation type="unfinished">Daxil olan köçürmə</translation>
    </message>
    <message>
        <source>HD key generation is &lt;b&gt;enabled&lt;/b&gt;</source>
        <translation type="unfinished">HD açar yaradılması &lt;b&gt;aktivdir&lt;/b&gt;</translation>
    </message>
    <message>
        <source>HD key generation is &lt;b&gt;disabled&lt;/b&gt;</source>
        <translation type="unfinished">HD açar yaradılması &lt;b&gt;söndürülüb&lt;/b&gt;</translation>
    </message>
    <message>
        <source>Private key &lt;b&gt;disabled&lt;/b&gt;</source>
        <translation type="unfinished">Məxfi açar &lt;b&gt;söndürülüb&lt;/b&gt;</translation>
    </message>
    <message>
        <source>Wallet is &lt;b&gt;encrypted&lt;/b&gt; and currently &lt;b&gt;unlocked&lt;/b&gt;</source>
        <translation type="unfinished">Cüzdan &lt;b&gt;şifrələnib&lt;/b&gt; və hal-hazırda &lt;b&gt;kiliddən çıxarılıb&lt;/b&gt;</translation>
    </message>
    <message>
        <source>Wallet is &lt;b&gt;encrypted&lt;/b&gt; and currently &lt;b&gt;locked&lt;/b&gt;</source>
        <translation type="unfinished">Cüzdan &lt;b&gt;şifrələnib&lt;/b&gt; və hal-hazırda &lt;b&gt;kiliddlənib&lt;/b&gt;</translation>
    </message>
    <message>
        <source>Original message:</source>
        <translation type="unfinished">Orijinal ismarıc:</translation>
    </message>
</context>
<context>
    <name>UnitDisplayStatusBarControl</name>
    <message>
        <source>Unit to show amounts in. Click to select another unit.</source>
        <translation type="unfinished">Məbləğin vahidi. Başqa vahidi seçmək üçün vurun.</translation>
    </message>
</context>
<context>
    <name>CoinControlDialog</name>
    <message>
        <source>Coin Selection</source>
        <translation type="unfinished">Pul seçimi</translation>
    </message>
    <message>
        <source>Quantity:</source>
        <translation type="unfinished">Miqdar:</translation>
    </message>
    <message>
        <source>Bytes:</source>
        <translation type="unfinished">Baytlar:</translation>
    </message>
    <message>
        <source>Amount:</source>
        <translation type="unfinished">Məbləğ:</translation>
    </message>
    <message>
        <source>Fee:</source>
        <translation type="unfinished">Komissiya:</translation>
    </message>
    <message>
        <source>After Fee:</source>
        <translation type="unfinished">Komissiydan sonra:</translation>
    </message>
    <message>
        <source>Change:</source>
        <translation type="unfinished">Qalıq:</translation>
    </message>
    <message>
        <source>(un)select all</source>
        <translation type="unfinished">seçim</translation>
    </message>
    <message>
        <source>Tree mode</source>
        <translation type="unfinished">Ağac rejimi</translation>
    </message>
    <message>
        <source>List mode</source>
        <translation type="unfinished">Siyahı rejim</translation>
    </message>
    <message>
        <source>Amount</source>
        <translation type="unfinished">Məbləğ</translation>
    </message>
    <message>
        <source>Received with label</source>
        <translation type="unfinished">Etiket ilə alındı</translation>
    </message>
    <message>
        <source>Received with address</source>
        <translation type="unfinished">Ünvan ilə alındı</translation>
    </message>
    <message>
        <source>Date</source>
        <translation type="unfinished">Tarix</translation>
    </message>
    <message>
        <source>Confirmations</source>
        <translation type="unfinished">Təsdiqləmələr</translation>
    </message>
    <message>
        <source>Confirmed</source>
        <translation type="unfinished">Təsdiqləndi</translation>
    </message>
    <message>
        <source>Copy amount</source>
        <translation type="unfinished">Məbləği kopyalayın</translation>
    </message>
    <message>
        <source>&amp;Copy address</source>
        <translation type="unfinished">&amp;Ünvanı kopyalayın</translation>
    </message>
    <message>
        <source>Copy &amp;label</source>
        <translation type="unfinished">&amp;Etiketi kopyalayın</translation>
    </message>
    <message>
        <source>Copy &amp;amount</source>
        <translation type="unfinished">&amp;Məbləği kopyalayın</translation>
    </message>
    <message>
        <source>Copy transaction &amp;ID and output index</source>
        <translation type="unfinished">Köçürmə &amp;İD-sini və çıxış indeksini kopyalayın</translation>
    </message>
    <message>
        <source>L&amp;ock unspent</source>
        <translation type="unfinished">Xərclənməmiş qalığı &amp;kilidləyin</translation>
    </message>
    <message>
        <source>&amp;Unlock unspent</source>
        <translation type="unfinished">Xərclənməmiş qalığı kilidd'n &amp;çıxarın</translation>
    </message>
    <message>
        <source>Copy quantity</source>
        <translation type="unfinished">Miqdarı kopyalayın</translation>
    </message>
    <message>
        <source>Copy fee</source>
        <translation type="unfinished">Komissiyanı kopyalayın</translation>
    </message>
    <message>
        <source>Copy after fee</source>
        <translation type="unfinished">Komissyadan sonra kopyalayın</translation>
    </message>
    <message>
        <source>Copy bytes</source>
        <translation type="unfinished">Baytları koyalayın</translation>
    </message>
    <message>
        <source>Copy change</source>
        <translation type="unfinished">Dəyişikliyi kopyalayın</translation>
    </message>
    <message>
        <source>(%1 locked)</source>
        <translation type="unfinished">(%1 kilidləndi)</translation>
    </message>
    <message>
        <source>Can vary +/- %1 satoshi(s) per input.</source>
        <translation type="unfinished">Hər daxilolmada +/- %1 satoşi dəyişə bilər.</translation>
    </message>
    <message>
        <source>(no label)</source>
        <translation type="unfinished">(etiket yoxdur)</translation>
    </message>
    <message>
        <source>change from %1 (%2)</source>
        <translation type="unfinished">bunlardan qalıq: %1 (%2)</translation>
    </message>
    <message>
        <source>(change)</source>
        <translation type="unfinished">(qalıq)</translation>
    </message>
</context>
<context>
    <name>CreateWalletActivity</name>
    <message>
        <source>Create Wallet</source>
        <extracomment>Title of window indicating the progress of creation of a new wallet.</extracomment>
        <translation type="unfinished">Cüzdan yaradın</translation>
    </message>
    <message>
        <source>Creating Wallet &lt;b&gt;%1&lt;/b&gt;…</source>
        <extracomment>Descriptive text of the create wallet progress window which indicates to the user which wallet is currently being created.</extracomment>
        <translation type="unfinished">&lt;b&gt;%1&lt;/b&gt; cüzdanı yaradılır...</translation>
    </message>
    <message>
        <source>Create wallet failed</source>
        <translation type="unfinished">Cüzdan yaradıla bilmədi</translation>
    </message>
    <message>
        <source>Create wallet warning</source>
        <translation type="unfinished">Cüzdan yaradılma xəbərdarlığı</translation>
    </message>
    <message>
        <source>Can't list signers</source>
        <translation type="unfinished">İmzalaynları göstərmək mümkün deyil</translation>
    </message>
    </context>
<context>
    <name>LoadWalletsActivity</name>
    <message>
        <source>Load Wallets</source>
        <extracomment>Title of progress window which is displayed when wallets are being loaded.</extracomment>
        <translation type="unfinished">Cüzdanları yükləyin</translation>
    </message>
    <message>
        <source>Loading wallets…</source>
        <extracomment>Descriptive text of the load wallets progress window which indicates to the user that wallets are currently being loaded.</extracomment>
        <translation type="unfinished">Pulqabılar yüklənir...</translation>
    </message>
</context>
<context>
    <name>OpenWalletActivity</name>
    <message>
        <source>Open wallet failed</source>
        <translation type="unfinished">Pulqabı açıla bilmədi</translation>
    </message>
    <message>
        <source>Open wallet warning</source>
        <translation type="unfinished">Pulqabının açılması xəbərdarlığı</translation>
    </message>
    <message>
        <source>default wallet</source>
        <translation type="unfinished">standart cüzdan</translation>
    </message>
    <message>
        <source>Open Wallet</source>
        <extracomment>Title of window indicating the progress of opening of a wallet.</extracomment>
        <translation type="unfinished">Cüzdanı açın</translation>
    </message>
    <message>
        <source>Opening Wallet &lt;b&gt;%1&lt;/b&gt;…</source>
        <extracomment>Descriptive text of the open wallet progress window which indicates to the user which wallet is currently being opened.</extracomment>
        <translation type="unfinished">&lt;b&gt;%1&lt;/b&gt; pulqabı açılır...</translation>
    </message>
</context>
<context>
    <name>RestoreWalletActivity</name>
    <message>
        <source>Restore Wallet</source>
        <extracomment>Title of progress window which is displayed when wallets are being restored.</extracomment>
        <translation type="unfinished">Cüzdanı bərpa et</translation>
    </message>
    <message>
        <source>Restoring Wallet &lt;b&gt;%1&lt;/b&gt;…</source>
        <extracomment>Descriptive text of the restore wallets progress window which indicates to the user that wallets are currently being restored.</extracomment>
        <translation type="unfinished">&lt;b&gt;%1&lt;/b&gt; cüzdanı bərpa olunur...</translation>
    </message>
    <message>
        <source>Restore wallet failed</source>
        <extracomment>Title of message box which is displayed when the wallet could not be restored.</extracomment>
        <translation type="unfinished">Cüzdan bərpa oluna bilmədi</translation>
    </message>
    <message>
        <source>Restore wallet warning</source>
        <extracomment>Title of message box which is displayed when the wallet is restored with some warning.</extracomment>
        <translation type="unfinished">Cüzdanın bərpa olunması xəbərdarlığı</translation>
    </message>
    <message>
        <source>Restore wallet message</source>
        <extracomment>Title of message box which is displayed when the wallet is successfully restored.</extracomment>
        <translation type="unfinished">Cüzdanın bərpası ismarıcı</translation>
    </message>
</context>
<context>
    <name>WalletController</name>
    <message>
        <source>Close wallet</source>
        <translation type="unfinished">Cüzdanı bağlayın</translation>
    </message>
    <message>
        <source>Are you sure you wish to close the wallet &lt;i&gt;%1&lt;/i&gt;?</source>
        <translation type="unfinished">&lt;i&gt;%1&lt;/i&gt; pulqabını bağlamaq istədiyinizə əminsiniz?</translation>
    </message>
    <message>
        <source>Closing the wallet for too long can result in having to resync the entire chain if pruning is enabled.</source>
        <translation type="unfinished">Pulqabının uzun müddət bağlı qaldıqda əgər budama (azalma) aktiv olarsa bu, bütün zəncirin təkrar eyniləşditrilməsi ilə nəticələnə bilər.</translation>
    </message>
    <message>
        <source>Close all wallets</source>
        <translation type="unfinished">Bütün cüzdanları bağlayın</translation>
    </message>
    <message>
        <source>Are you sure you wish to close all wallets?</source>
        <translation type="unfinished">Bütün pulqabılarını bağlamaq istədiyinizə əminsiniz?</translation>
    </message>
</context>
<context>
    <name>CreateWalletDialog</name>
    <message>
        <source>Create Wallet</source>
        <translation type="unfinished">Cüzdan yaradın</translation>
    </message>
    <message>
        <source>Wallet Name</source>
        <translation type="unfinished">Pulqabının adı</translation>
    </message>
    <message>
        <source>Wallet</source>
        <translation type="unfinished">Pulqabı</translation>
    </message>
    <message>
        <source>Encrypt the wallet. The wallet will be encrypted with a passphrase of your choice.</source>
        <translation type="unfinished">Pulqabının şifrələnməsi. Pulqabı sizin seçdiyiniz şifrəli söz ilə şifrələnəcək.</translation>
    </message>
    <message>
        <source>Encrypt Wallet</source>
        <translation type="unfinished">Pulqabını şifrələyin</translation>
    </message>
    <message>
        <source>Advanced Options</source>
        <translation type="unfinished">Əlavə parametrlər</translation>
    </message>
    <message>
        <source>Disable private keys for this wallet. Wallets with private keys disabled will have no private keys and cannot have an HD seed or imported private keys. This is ideal for watch-only wallets.</source>
        <translation type="unfinished">Bu pulqabının məxfi açarını söndürün. Məxfi açarı söndürülmüş pulqabılarında məxfi açarlar saxlanılmır, onlarda HD məxfi açarlar yaradıla bilıməz və məxfi açarlar idxal edilə bilməz. Bu sadəcə müşahidə edən pulqabıları üçün ideal variantdır.</translation>
    </message>
    <message>
        <source>Disable Private Keys</source>
        <translation type="unfinished">Məxfi açarları söndürün</translation>
    </message>
    <message>
        <source>Make a blank wallet. Blank wallets do not initially have private keys or scripts. Private keys and addresses can be imported, or an HD seed can be set, at a later time.</source>
        <translation type="unfinished">Boş pulqabı yaradın. Boş pulqabında ilkin olaraq açarlar və skriptlər yoxdur. Sonra məxfi açarlar və ünvanlar idxal edilə bilər və ya HD məxfi açarlar təyin edilə bilər.</translation>
    </message>
    <message>
        <source>Make Blank Wallet</source>
        <translation type="unfinished">Boş pulqabı yaradın</translation>
    </message>
    <message>
        <source>Use an external signing device such as a hardware wallet. Configure the external signer script in wallet preferences first.</source>
        <translation type="unfinished">Aparat cüzdanı kimi xarici imzalama cihazından istifadə edin. Əvvəlcə cüzdan seçimlərində xarici imzalayan skriptini konfiqurasiya edin.</translation>
    </message>
    <message>
        <source>External signer</source>
        <translation type="unfinished">Xarici imzalayıcı</translation>
    </message>
    <message>
        <source>Create</source>
        <translation type="unfinished">Yarat</translation>
    </message>
    </context>
<context>
    <name>EditAddressDialog</name>
    <message>
        <source>Edit Address</source>
        <translation type="unfinished">Ünvanda düzəliş et</translation>
    </message>
    <message>
        <source>&amp;Label</source>
        <translation type="unfinished">&amp;Etiket</translation>
    </message>
    <message>
        <source>&amp;Address</source>
        <translation type="unfinished">&amp;Ünvan</translation>
    </message>
    <message>
        <source>New sending address</source>
        <translation type="unfinished">Yeni göndərilmə ünvanı</translation>
    </message>
    <message>
        <source>Edit receiving address</source>
        <translation type="unfinished">Qəbul ünvanını düzəliş et</translation>
    </message>
    <message>
        <source>Edit sending address</source>
        <translation type="unfinished">Göndərilmə ünvanını düzəliş et</translation>
    </message>
    <message>
        <source>New key generation failed.</source>
        <translation type="unfinished">Yeni açar yaradılma uğursuz oldu.</translation>
    </message>
</context>
<context>
    <name>FreespaceChecker</name>
    <message>
        <source>name</source>
        <translation type="unfinished">ad</translation>
    </message>
    </context>
<context>
    <name>Intro</name>
    <message numerus="yes">
        <source>%n GB of space available</source>
        <translation type="unfinished">
            <numerusform />
            <numerusform />
        </translation>
    </message>
    <message numerus="yes">
        <source>(of %n GB needed)</source>
        <translation type="unfinished">
            <numerusform />
            <numerusform />
        </translation>
    </message>
    <message numerus="yes">
        <source>(%n GB needed for full chain)</source>
        <translation type="unfinished">
            <numerusform />
            <numerusform />
        </translation>
    </message>
    <message numerus="yes">
        <source>(sufficient to restore backups %n day(s) old)</source>
        <extracomment>Explanatory text on the capability of the current prune target.</extracomment>
        <translation type="unfinished">
            <numerusform />
            <numerusform />
        </translation>
    </message>
    <message>
        <source>Error</source>
        <translation type="unfinished">Xəta</translation>
    </message>
    <message>
        <source>Welcome</source>
        <translation type="unfinished">Xoş gəlmisiniz</translation>
    </message>
    <message>
        <source>Reverting this setting requires re-downloading the entire blockchain. It is faster to download the full chain first and prune it later. Disables some advanced features.</source>
        <translation type="unfinished">Bu tənzimləməni geri almaq bütün blok zəncirinin yenidən endirilməsini tələb edəcək. Əvvəlcə tam zənciri endirmək və sonra budamaq daha sürətlidir. Bəzi qabaqcıl özəllikləri sıradan çıxarar.</translation>
    </message>
    <message>
        <source> GB</source>
        <translation type="unfinished">QB</translation>
    </message>
    </context>
<context>
    <name>HelpMessageDialog</name>
    <message>
        <source>version</source>
        <translation type="unfinished">versiya</translation>
    </message>
    <message>
        <source>About %1</source>
        <translation type="unfinished">Haqqında %1</translation>
    </message>
    </context>
<context>
    <name>ModalOverlay</name>
    <message>
        <source>Number of blocks left</source>
        <translation type="unfinished">Qalan blokların sayı</translation>
    </message>
    <message>
        <source>Unknown…</source>
        <translation type="unfinished">Bilinməyən...</translation>
    </message>
    <message>
        <source>calculating…</source>
        <translation type="unfinished">hesablanır...</translation>
    </message>
    <message>
        <source>Hide</source>
        <translation type="unfinished">Gizlə</translation>
    </message>
    </context>
<context>
    <name>OptionsDialog</name>
    <message>
        <source>Options</source>
        <translation type="unfinished">Seçimlər</translation>
    </message>
    <message>
        <source>&amp;Main</source>
        <translation type="unfinished">&amp;Əsas</translation>
    </message>
    <message>
        <source>Open Configuration File</source>
        <translation type="unfinished">Konfiqurasiya Faylını Aç</translation>
    </message>
    <message>
        <source>&amp;Reset Options</source>
        <translation type="unfinished">&amp;Seçimləri Sıfırla</translation>
    </message>
    <message>
        <source>&amp;Network</source>
        <translation type="unfinished">&amp;Şəbəkə</translation>
    </message>
    <message>
        <source>GB</source>
        <translation type="unfinished">QB</translation>
    </message>
    <message>
        <source>Reverting this setting requires re-downloading the entire blockchain.</source>
        <translation type="unfinished">Bu tənzimləməni geri almaq bütün blok zəncirinin yenidən endirilməsini tələb edəcək. </translation>
    </message>
    <message>
        <source>Map port using &amp;UPnP</source>
        <translation type="unfinished">&amp;UPnP istifadə edən xəritə portu</translation>
    </message>
    <message>
        <source>&amp;Window</source>
        <translation type="unfinished">&amp;Pəncərə</translation>
    </message>
    <message>
        <source>The user interface language can be set here. This setting will take effect after restarting %1.</source>
        <translation type="unfinished">İstifadəçi interfeys dili burada tənzimlənə bilər. Bu tənzimləmə %1 yenidən başladıldıqdan sonra təsirli olacaq.</translation>
    </message>
    <message>
        <source>&amp;Cancel</source>
        <translation type="unfinished">&amp;Ləğv et</translation>
    </message>
    <message>
        <source>Configuration options</source>
        <extracomment>Window title text of pop-up box that allows opening up of configuration file.</extracomment>
        <translation type="unfinished">Konfiqurasiya seçimləri</translation>
    </message>
    <message>
        <source>Continue</source>
        <translation type="unfinished">Davam et</translation>
    </message>
    <message>
        <source>Cancel</source>
        <translation type="unfinished">Ləğv et</translation>
    </message>
    <message>
        <source>Error</source>
        <translation type="unfinished">Xəta</translation>
    </message>
    </context>
<context>
    <name>OverviewPage</name>
    <message>
        <source>Total:</source>
        <translation type="unfinished">Ümumi:</translation>
    </message>
    <message>
        <source>Recent transactions</source>
        <translation type="unfinished">Son əməliyyatlar</translation>
    </message>
    </context>
<context>
    <name>PSBTOperationsDialog</name>
    <message>
        <source>Copy to Clipboard</source>
        <translation type="unfinished">Buferə kopyala</translation>
    </message>
    <message>
        <source>Save…</source>
        <translation type="unfinished">Yadda saxla...</translation>
    </message>
    <message>
        <source>Close</source>
        <translation type="unfinished">Bağla</translation>
    </message>
    <message>
        <source>Failed to load transaction: %1</source>
        <translation type="unfinished">Əməliyyatı yükləmək alınmadı:%1</translation>
    </message>
    <message>
        <source>Total Amount</source>
        <translation type="unfinished">Ümumi Miqdar</translation>
    </message>
    <message>
        <source>or</source>
        <translation type="unfinished">və ya</translation>
    </message>
    </context>
<context>
    <name>PaymentServer</name>
    <message>
        <source>Payment request error</source>
        <translation type="unfinished">Ödəmə tələbinin xətası</translation>
    </message>
    </context>
<context>
    <name>PeerTableModel</name>
    <message>
        <source>Address</source>
        <extracomment>Title of Peers Table column which contains the IP/Onion/I2P address of the connected peer.</extracomment>
        <translation type="unfinished">Ünvan</translation>
    </message>
    <message>
        <source>Network</source>
        <extracomment>Title of Peers Table column which states the network the peer connected through.</extracomment>
        <translation type="unfinished">Şəbəkə</translation>
    </message>
    </context>
<context>
    <name>RPCConsole</name>
    <message>
        <source>Network</source>
        <translation type="unfinished">Şəbəkə</translation>
    </message>
    <message>
        <source>&amp;Reset</source>
        <translation type="unfinished">&amp;Sıfırla</translation>
    </message>
    <message>
        <source>Node window</source>
        <translation type="unfinished">Qovşaq pəncərəsi</translation>
    </message>
    <message>
        <source>&amp;Copy address</source>
        <extracomment>Context menu action to copy the address of a peer.</extracomment>
        <translation type="unfinished">&amp;Ünvanı kopyalayın</translation>
    </message>
    </context>
<context>
    <name>ReceiveCoinsDialog</name>
    <message>
        <source>&amp;Copy address</source>
        <translation type="unfinished">&amp;Ünvanı kopyalayın</translation>
    </message>
    <message>
        <source>Copy &amp;label</source>
        <translation type="unfinished">&amp;Etiketi kopyalayın</translation>
    </message>
    <message>
        <source>Copy &amp;amount</source>
        <translation type="unfinished">&amp;Məbləği kopyalayın</translation>
    </message>
    </context>
<context>
    <name>ReceiveRequestDialog</name>
    <message>
        <source>Amount:</source>
        <translation type="unfinished">Məbləğ:</translation>
    </message>
    <message>
        <source>Wallet:</source>
        <translation type="unfinished">Cüzdan:</translation>
    </message>
    </context>
<context>
    <name>RecentRequestsTableModel</name>
    <message>
        <source>Date</source>
        <translation type="unfinished">Tarix</translation>
    </message>
    <message>
        <source>Label</source>
        <translation type="unfinished">Etiket</translation>
    </message>
    <message>
        <source>(no label)</source>
        <translation type="unfinished">(etiket yoxdur)</translation>
    </message>
    </context>
<context>
    <name>SendCoinsDialog</name>
    <message>
        <source>Quantity:</source>
        <translation type="unfinished">Miqdar:</translation>
    </message>
    <message>
        <source>Bytes:</source>
        <translation type="unfinished">Baytlar:</translation>
    </message>
    <message>
        <source>Amount:</source>
        <translation type="unfinished">Məbləğ:</translation>
    </message>
    <message>
        <source>Fee:</source>
        <translation type="unfinished">Komissiya:</translation>
    </message>
    <message>
        <source>After Fee:</source>
        <translation type="unfinished">Komissiydan sonra:</translation>
    </message>
    <message>
        <source>Change:</source>
        <translation type="unfinished">Qalıq:</translation>
    </message>
    <message>
        <source>Hide</source>
        <translation type="unfinished">Gizlə</translation>
    </message>
    <message>
        <source>Copy quantity</source>
        <translation type="unfinished">Miqdarı kopyalayın</translation>
    </message>
    <message>
        <source>Copy amount</source>
        <translation type="unfinished">Məbləği kopyalayın</translation>
    </message>
    <message>
        <source>Copy fee</source>
        <translation type="unfinished">Komissiyanı kopyalayın</translation>
    </message>
    <message>
        <source>Copy after fee</source>
        <translation type="unfinished">Komissyadan sonra kopyalayın</translation>
    </message>
    <message>
        <source>Copy bytes</source>
        <translation type="unfinished">Baytları koyalayın</translation>
    </message>
    <message>
        <source>Copy change</source>
        <translation type="unfinished">Dəyişikliyi kopyalayın</translation>
    </message>
    <message>
        <source>or</source>
        <translation type="unfinished">və ya</translation>
    </message>
    <message>
        <source>Total Amount</source>
        <translation type="unfinished">Ümumi Miqdar</translation>
    </message>
    <message numerus="yes">
        <source>Estimated to begin confirmation within %n block(s).</source>
        <translation type="unfinished">
            <numerusform />
            <numerusform />
        </translation>
    </message>
    <message>
        <source>(no label)</source>
        <translation type="unfinished">(etiket yoxdur)</translation>
    </message>
</context>
<context>
    <name>TransactionDesc</name>
    <message>
        <source>Date</source>
        <translation type="unfinished">Tarix</translation>
    </message>
    <message>
        <source>unknown</source>
        <translation type="unfinished">naməlum</translation>
    </message>
    <message numerus="yes">
        <source>matures in %n more block(s)</source>
        <translation type="unfinished">
            <numerusform />
            <numerusform />
        </translation>
    </message>
    <message>
        <source>Amount</source>
        <translation type="unfinished">Məbləğ</translation>
    </message>
    </context>
<context>
    <name>TransactionTableModel</name>
    <message>
        <source>Date</source>
        <translation type="unfinished">Tarix</translation>
    </message>
    <message>
        <source>Label</source>
        <translation type="unfinished">Etiket</translation>
    </message>
    <message>
        <source>(no label)</source>
        <translation type="unfinished">(etiket yoxdur)</translation>
    </message>
    </context>
<context>
    <name>TransactionView</name>
    <message>
        <source>Other</source>
        <translation type="unfinished">Başqa</translation>
    </message>
    <message>
        <source>&amp;Copy address</source>
        <translation type="unfinished">&amp;Ünvanı kopyalayın</translation>
    </message>
    <message>
        <source>Copy &amp;label</source>
        <translation type="unfinished">&amp;Etiketi kopyalayın</translation>
    </message>
    <message>
        <source>Copy &amp;amount</source>
        <translation type="unfinished">&amp;Məbləği kopyalayın</translation>
    </message>
    <message>
        <source>Comma separated file</source>
        <extracomment>Expanded name of the CSV file format. See: https://en.wikipedia.org/wiki/Comma-separated_values.</extracomment>
        <translation type="unfinished">Vergüllə ayrılmış fayl</translation>
    </message>
    <message>
        <source>Confirmed</source>
        <translation type="unfinished">Təsdiqləndi</translation>
    </message>
    <message>
        <source>Date</source>
        <translation type="unfinished">Tarix</translation>
    </message>
    <message>
        <source>Label</source>
        <translation type="unfinished">Etiket</translation>
    </message>
    <message>
        <source>Address</source>
        <translation type="unfinished">Ünvan</translation>
    </message>
    <message>
        <source>Exporting Failed</source>
        <translation type="unfinished">İxrac edilmədi</translation>
    </message>
    </context>
<context>
    <name>WalletFrame</name>
    <message>
        <source>Create a new wallet</source>
        <translation type="unfinished">Yeni cüzdan yaradın</translation>
    </message>
    <message>
        <source>Error</source>
        <translation type="unfinished">Xəta</translation>
    </message>
    </context>
<context>
    <name>WalletModel</name>
    <message>
        <source>default wallet</source>
        <translation type="unfinished">standart cüzdan</translation>
    </message>
</context>
<context>
    <name>WalletView</name>
    <message>
        <source>&amp;Export</source>
        <translation type="unfinished">&amp;İxrac</translation>
    </message>
    <message>
        <source>Export the data in the current tab to a file</source>
        <translation type="unfinished">Hazırki vərəqdəki verilənləri fayla ixrac edin</translation>
    </message>
    <message>
        <source>Wallet Data</source>
        <extracomment>Name of the wallet data file format.</extracomment>
        <translation type="unfinished">Cüzdanı verilənləri</translation>
    </message>
    <message>
        <source>Cancel</source>
        <translation type="unfinished">Ləğv et</translation>
    </message>
</context>
<context>
    <name>bitcoin-core</name>
    <message>
        <source>Warning: Private keys detected in wallet {%s} with disabled private keys</source>
        <translation type="unfinished">Xəbərdarlıq: Gizli açarlar, sıradan çıxarılmış gizli açarlar ilə {%s} pulqabısında aşkarlandı.</translation>
    </message>
    <message>
        <source>Cannot write to data directory '%s'; check permissions.</source>
        <translation type="unfinished">'%s' verilənlər kateqoriyasına yazıla bilmir; icazələri yoxlayın.</translation>
    </message>
    <message>
        <source>Done loading</source>
        <translation type="unfinished">Yükləmə tamamlandı</translation>
    </message>
    <message>
        <source>Insufficient funds</source>
        <translation type="unfinished">Yetərsiz balans</translation>
    </message>
    <message>
        <source>The source code is available from %s.</source>
        <translation type="unfinished">Mənbə kodu %s-dən əldə edilə bilər.</translation>
    </message>
    <message>
        <source>Settings file could not be read</source>
        <translation type="unfinished">Ayarlar faylı oxuna bilmədi</translation>
    </message>
    <message>
        <source>Settings file could not be written</source>
        <translation type="unfinished">Ayarlar faylı yazıla bilmədi</translation>
    </message>
</context>
</TS><|MERGE_RESOLUTION|>--- conflicted
+++ resolved
@@ -62,17 +62,6 @@
         <translation type="unfinished">Bunlar ödənişləri göndərmək üçün Qtum ünvanlarınızdır. pul göndərməzdən əvvəl həmişə miqdarı və göndəriləcək ünvanı yoxlayın.</translation>
     </message>
     <message>
-<<<<<<< HEAD
-        <source>Receiving addresses</source>
-        <translation type="unfinished">Alınan ünvanlar</translation>
-    </message>
-    <message>
-        <source>These are your Qtum addresses for sending payments. Always check the amount and the receiving address before sending coins.</source>
-        <translation type="unfinished">Bunlar ödənişləri göndərmək üçün Qtum ünvanlarınızdır. pul göndərməzdən əvvəl həmişə miqdarı və göndəriləcək ünvanı yoxlayın.</translation>
-    </message>
-    <message>
-=======
->>>>>>> 86d0551a
         <source>These are your Qtum addresses for receiving payments. Use the 'Create new receiving address' button in the receive tab to create new addresses.
 Signing is only possible with addresses of the type 'legacy'.</source>
         <translation type="unfinished">Bunlar ödəniş almaq üçün Qtum ünvanlarınızdır. Yeni ünvan yaratmaq üçün alacaqlar vərəqində 'Yeni alacaq ünvan yarat' düyməsini istifadə edin.
@@ -722,7 +711,7 @@
     </message>
     <message>
         <source>Error: %1</source>
-        <translation type="unfinished">Xəta: %1</translation>
+        <translation type="unfinished">XƏta: %1</translation>
     </message>
     <message>
         <source>Warning: %1</source>
