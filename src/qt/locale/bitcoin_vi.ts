<TS version="2.1" language="vi">
<context>
    <name>AddressBookPage</name>
    <message>
        <source>Right-click to edit address or label</source>
        <translation type="unfinished">Nhấn chuột phải để sửa địa chỉ hoặc nhãn</translation>
    </message>
    <message>
        <source>Create a new address</source>
        <translation>Tạo một địa chỉ mới</translation>
    </message>
    <message>
        <source>&amp;New</source>
        <translation type="unfinished">&amp;Mới</translation>
    </message>
    <message>
        <source>Copy the currently selected address to the system clipboard</source>
        <translation>Sao chép các địa chỉ đã được chọn vào bộ nhớ tạm thời của hệ thống</translation>
    </message>
    <message>
        <source>&amp;Copy</source>
        <translation type="unfinished">&amp;Sao chép</translation>
    </message>
    <message>
        <source>C&amp;lose</source>
        <translation type="unfinished">Đ&amp;óng lại</translation>
    </message>
    <message>
        <source>Delete the currently selected address from the list</source>
        <translation>Xóa địa chỉ đang chọn từ danh sách</translation>
    </message>
    <message>
        <source>Export the data in the current tab to a file</source>
        <translation>Xuất dữ liệu trong thẻ hiện tại ra file</translation>
    </message>
    <message>
        <source>&amp;Export</source>
        <translation>&amp;Xuất</translation>
    </message>
    <message>
        <source>&amp;Delete</source>
        <translation>&amp;Xóa</translation>
    </message>
    <message>
        <source>Choose the address to send coins to</source>
        <translation type="unfinished">Chọn địa chỉ để gửi coins đến</translation>
    </message>
    <message>
        <source>Choose the address to receive coins with</source>
        <translation type="unfinished">Chọn địa chỉ để nhận coins với</translation>
    </message>
    <message>
        <source>C&amp;hoose</source>
        <translation type="unfinished">C&amp;họn</translation>
    </message>
    <message>
        <source>Sending addresses</source>
        <translation type="unfinished">Địa chỉ đang gửi</translation>
    </message>
    <message>
        <source>Receiving addresses</source>
        <translation type="unfinished">Địa chỉ đang nhận</translation>
    </message>
    <message>
        <source>These are your Qtum addresses for sending payments. Always check the amount and the receiving address before sending coins.</source>
<<<<<<< HEAD
        <translation>Đây là những địa chỉ đang thực hiện thanh toán. Luôn kiểm tra số lượng và địa chỉ nhận trước khi gửi coins.</translation>
=======
        <translation type="unfinished">Đây là những địa chỉ đang thực hiện thanh toán. Luôn kiểm tra số lượng và địa chỉ nhận trước khi gửi coins.</translation>
>>>>>>> 5ed36332
    </message>
    <message>
        <source>&amp;Copy Address</source>
        <translation type="unfinished">&amp;Copy Địa Chỉ</translation>
    </message>
    <message>
        <source>Copy &amp;Label</source>
        <translation type="unfinished">Copy &amp;Nhãn</translation>
    </message>
    <message>
        <source>Export Address List</source>
        <translation type="unfinished">Xuất List Địa Chỉ</translation>
    </message>
    <message>
        <source>There was an error trying to save the address list to %1. Please try again.</source>
        <extracomment>An error message. %1 is a stand-in argument for the name of the file we attempted to save to.</extracomment>
        <translation type="unfinished">Có lỗi khi đang save list địa chỉ đến %1. Vui lòng thử lại.</translation>
    </message>
    <message>
        <source>Exporting Failed</source>
        <translation type="unfinished">Xuất Thất Bại</translation>
    </message>
</context>
<context>
    <name>AddressTableModel</name>
    <message>
        <source>Label</source>
        <translation type="unfinished">Nhãn</translation>
    </message>
    <message>
        <source>Address</source>
        <translation type="unfinished">Địa chỉ</translation>
    </message>
    <message>
        <source>(no label)</source>
        <translation type="unfinished">(không nhãn)</translation>
    </message>
</context>
<context>
    <name>AskPassphraseDialog</name>
    <message>
        <source>Passphrase Dialog</source>
        <translation>Log Cụm Mật Khẩu</translation>
    </message>
    <message>
        <source>Enter passphrase</source>
        <translation>Nhập cụm mật khẩu</translation>
    </message>
    <message>
        <source>New passphrase</source>
        <translation>Cụm mật khẩu mới</translation>
    </message>
    <message>
        <source>Repeat new passphrase</source>
        <translation>Lặp lại cụm mật khẩu mới</translation>
    </message>
    <message>
        <source>Show passphrase</source>
        <translation type="unfinished">Hiện cụm từ mật khẩu</translation>
    </message>
    <message>
        <source>Encrypt wallet</source>
        <translation type="unfinished">Ví mã hóa</translation>
    </message>
    <message>
        <source>This operation needs your wallet passphrase to unlock the wallet.</source>
        <translation type="unfinished">Quá trình này cần cụm mật khẩu của bạn để mở khóa ví.</translation>
    </message>
    <message>
        <source>Unlock wallet</source>
        <translation type="unfinished">Mở khóa ví</translation>
    </message>
    <message>
        <source>Change passphrase</source>
        <translation type="unfinished">Đổi cụm mật khẩu</translation>
    </message>
    <message>
        <source>Confirm wallet encryption</source>
        <translation type="unfinished">Xác nhận mã hóa ví</translation>
    </message>
    <message>
        <source>Warning: If you encrypt your wallet and lose your passphrase, you will &lt;b&gt;LOSE ALL OF YOUR QTUMS&lt;/b&gt;!</source>
<<<<<<< HEAD
        <translation>Cảnh báo: Nếu bạn mã hóa ví và mất cụm mật khẩu, bạn sẽ &lt;b&gt;MẤT TẤT CẢ QTUM&lt;/b&gt;!</translation>
=======
        <translation type="unfinished">Cảnh báo: Nếu bạn mã hóa ví và mất cụm mật khẩu, bạn sẽ &lt;b&gt;MẤT TẤT CẢ QTUM&lt;/b&gt;!</translation>
>>>>>>> 5ed36332
    </message>
    <message>
        <source>Are you sure you wish to encrypt your wallet?</source>
        <translation type="unfinished">Bạn có chắc bạn muốn mã hóa ví của mình?</translation>
    </message>
    <message>
        <source>Wallet encrypted</source>
        <translation type="unfinished">Ví đã được mã hóa</translation>
    </message>
    <message>
        <source>Enter the new passphrase for the wallet.&lt;br/&gt;Please use a passphrase of &lt;b&gt;ten or more random characters&lt;/b&gt;, or &lt;b&gt;eight or more words&lt;/b&gt;.</source>
        <translation type="unfinished">Nhập cụm từ mật khẩu mới cho ví điện tử. Hãy sử dụng cụm mật khẩu với mười hoặc nhiều hơn các ký tự ngẫu nhiên, hoặc nhiều hơn tám từ.</translation>
    </message>
    <message>
        <source>Enter the old passphrase and new passphrase for the wallet.</source>
        <translation type="unfinished">Nhập cụm mật khẩu cũ và mật khẩu mới cho ví.</translation>
    </message>
    <message>
        <source>Remember that encrypting your wallet cannot fully protect your qtums from being stolen by malware infecting your computer.</source>
<<<<<<< HEAD
        <translation>Xin lưu ý rằng mật mã hóa ví của bạn không thể bảo vệ hoàn toàn qtum của bạn khỏi đánh cắp bởi các phẩn mềm gián điệp nhiễm vào máy tính của bạn.</translation>
=======
        <translation type="unfinished">Xin lưu ý rằng mật mã hóa ví của bạn không thể bảo vệ hoàn toàn qtum của bạn khỏi đánh cắp bởi các phẩn mềm gián điệp nhiễm vào máy tính của bạn.</translation>
>>>>>>> 5ed36332
    </message>
    <message>
        <source>Wallet to be encrypted</source>
        <translation type="unfinished">Ví sẽ được mã hóa</translation>
    </message>
    <message>
        <source>Your wallet is about to be encrypted. </source>
        <translation type="unfinished">Ví của bạn sẽ được mã hóa.</translation>
    </message>
    <message>
        <source>Your wallet is now encrypted. </source>
        <translation type="unfinished">Ví của bạn đã được mã hóa.</translation>
    </message>
    <message>
        <source>IMPORTANT: Any previous backups you have made of your wallet file should be replaced with the newly generated, encrypted wallet file. For security reasons, previous backups of the unencrypted wallet file will become useless as soon as you start using the new, encrypted wallet.</source>
        <translation type="unfinished">QUAN TRỌNG: Bất cứ backup nào bạn từng làm trước đây từ ví của bạn nên được thay thế tạo mới, file mã hóa ví. Vì lý do bảo mật, các backup trước đây của các ví chưa mã hóa sẽ bị vô tác dụng ngay khi bạn bắt đầu sử dụng mới, ví đã được mã hóa.</translation>
    </message>
    <message>
        <source>Wallet encryption failed</source>
        <translation type="unfinished">Quá trình mã hóa ví thất bại</translation>
    </message>
    <message>
        <source>Wallet encryption failed due to an internal error. Your wallet was not encrypted.</source>
        <translation type="unfinished">Quá trình mã hóa ví thất bại do một lỗi nội tại. Ví của bạn vẫn chưa được mã hóa.</translation>
    </message>
    <message>
        <source>The supplied passphrases do not match.</source>
        <translation type="unfinished">Cụm mật khẩu được cung cấp không đúng.</translation>
    </message>
    <message>
        <source>Wallet unlock failed</source>
        <translation type="unfinished">Mở khóa ví thất bại</translation>
    </message>
    <message>
        <source>The passphrase entered for the wallet decryption was incorrect.</source>
        <translation type="unfinished">Cụm mật khẩu đã nhập để giải mã ví không đúng.</translation>
    </message>
    <message>
        <source>Wallet passphrase was successfully changed.</source>
        <translation type="unfinished">Cụm mật khẩu thay đổi thành công.</translation>
    </message>
    <message>
        <source>Warning: The Caps Lock key is on!</source>
        <translation type="unfinished">Cảnh báo: chữ Viết Hoa đang bật!</translation>
    </message>
</context>
<context>
    <name>BanTableModel</name>
    <message>
        <source>Banned Until</source>
        <translation type="unfinished">Cấm Đến</translation>
    </message>
</context>
<context>
<<<<<<< HEAD
    <name>QtumGUI</name>
=======
    <name>QtumApplication</name>
    <message>
        <source>A fatal error occurred. %1 can no longer continue safely and will quit.</source>
        <translation type="unfinished">Lỗi nghiêm trong. %1 không thể tiếp tục và sẽ thoát ra</translation>
    </message>
    </context>
<context>
    <name>QObject</name>
    <message>
        <source>Error: Specified data directory "%1" does not exist.</source>
        <translation type="unfinished">Error: Xác định data directory "%1" không tồn tại.</translation>
    </message>
    <message>
        <source>Error: Cannot parse configuration file: %1.</source>
        <translation type="unfinished">Lỗi: không thể  phân giải tệp cài đặt cấu hình: %1.</translation>
    </message>
    <message>
        <source>Amount</source>
        <translation type="unfinished">Số lượng</translation>
    </message>
    <message>
        <source>Enter a Qtum address (e.g. %1)</source>
        <translation type="unfinished">Nhập một Qtum address (e.g. %1)</translation>
    </message>
    <message>
        <source>%1 h</source>
        <translation type="unfinished">%1 giờ</translation>
    </message>
>>>>>>> 5ed36332
    <message>
        <source>%1 m</source>
        <translation type="unfinished">%1 phút</translation>
    </message>
    <message>
        <source>%1 s</source>
        <translation type="unfinished">%1 giây</translation>
    </message>
    <message numerus="yes">
        <source>%n second(s)</source>
        <translation>
            <numerusform />
        </translation>
    </message>
    <message numerus="yes">
        <source>%n minute(s)</source>
        <translation>
            <numerusform />
        </translation>
    </message>
    <message numerus="yes">
        <source>%n hour(s)</source>
        <translation type="unfinished">
            <numerusform />
        </translation>
    </message>
    <message numerus="yes">
        <source>%n day(s)</source>
        <translation type="unfinished">
            <numerusform />
        </translation>
    </message>
    <message numerus="yes">
        <source>%n week(s)</source>
        <translation type="unfinished">
            <numerusform />
        </translation>
    </message>
    <message>
        <source>%1 and %2</source>
        <translation type="unfinished">%1 và %2</translation>
    </message>
    <message numerus="yes">
        <source>%n year(s)</source>
        <translation type="unfinished">
            <numerusform />
        </translation>
    </message>
    </context>
<context>
    <name>QtumGUI</name>
    <message>
        <source>&amp;Overview</source>
        <translation>&amp;Tổng quan</translation>
    </message>
    <message>
        <source>Show general overview of wallet</source>
        <translation>Hiển thị tổng quan ví</translation>
    </message>
    <message>
        <source>&amp;Transactions</source>
        <translation>&amp;Các Giao Dịch</translation>
    </message>
    <message>
        <source>Browse transaction history</source>
        <translation>Trình duyệt lịch sử giao dịch</translation>
    </message>
    <message>
        <source>E&amp;xit</source>
        <translation>T&amp;hoát</translation>
    </message>
    <message>
        <source>Quit application</source>
        <translation>Đóng ứng dụng</translation>
    </message>
    <message>
        <source>&amp;About %1</source>
        <translation type="unfinished">&amp;Khoảng %1</translation>
    </message>
    <message>
        <source>Show information about %1</source>
        <translation type="unfinished">Hiện thông tin khoảng %1</translation>
    </message>
    <message>
        <source>About &amp;Qt</source>
        <translation>Về &amp;Qt</translation>
    </message>
    <message>
        <source>Show information about Qt</source>
        <translation>Hiện thông tin về Qt</translation>
    </message>
    <message>
        <source>Modify configuration options for %1</source>
        <translation type="unfinished">Sửa đổi tùy chỉnh cấu hình cho %1</translation>
    </message>
    <message>
        <source>Create a new wallet</source>
        <translation type="unfinished">Tạo một ví mới</translation>
    </message>
    <message>
        <source>Wallet:</source>
        <translation type="unfinished">Ví tiền</translation>
    </message>
    <message>
        <source>Network activity disabled.</source>
        <extracomment>A substring of the tooltip.</extracomment>
        <translation type="unfinished">Hoạt động mạng được vô hiệu.</translation>
    </message>
    <message>
        <source>Proxy is &lt;b&gt;enabled&lt;/b&gt;: %1</source>
        <translation type="unfinished">Proxy là &lt;b&gt; cho phép &lt;/b&gt;: %1</translation>
    </message>
    <message>
        <source>Send coins to a Qtum address</source>
        <translation>Gửi coin đến một địa chỉ Qtum</translation>
    </message>
    <message>
        <source>Backup wallet to another location</source>
        <translation>Backup ví đến một địa chỉ khác</translation>
    </message>
    <message>
        <source>Change the passphrase used for wallet encryption</source>
        <translation>Thay đổi cụm mật khẩu cho ví đã mã hóa</translation>
    </message>
    <message>
        <source>&amp;Send</source>
        <translation>&amp;Gửi</translation>
    </message>
    <message>
        <source>&amp;Receive</source>
        <translation>&amp;Nhận</translation>
    </message>
    <message>
        <source>&amp;Show / Hide</source>
        <translation>&amp;Hiển thị / Ẩn</translation>
    </message>
    <message>
        <source>Show or hide the main Window</source>
        <translation>Hiện hoặc ẩn cửa sổ chính</translation>
    </message>
    <message>
        <source>Encrypt the private keys that belong to your wallet</source>
        <translation>Mã hóa private key thuộc về ví của bạn</translation>
    </message>
    <message>
        <source>Sign messages with your Qtum addresses to prove you own them</source>
        <translation>Đăng ký lời nhắn với địa chỉ Qtum của bạn để chứng minh quyền sở hữu chúng</translation>
<<<<<<< HEAD
    </message>
    <message>
        <source>Verify messages to ensure they were signed with specified Qtum addresses</source>
        <translation>Xác minh lời nhắn để chắc chắn đã được đăng ký với địa chỉ Qtum xác định</translation>
    </message>
    <message>
        <source>&amp;File</source>
        <translation>&amp;File</translation>
    </message>
    <message>
        <source>&amp;Settings</source>
        <translation>&amp;Settings</translation>
=======
>>>>>>> 5ed36332
    </message>
    <message>
        <source>Verify messages to ensure they were signed with specified Qtum addresses</source>
        <translation>Xác minh lời nhắn để chắc chắn đã được đăng ký với địa chỉ Qtum xác định</translation>
    </message>
    <message>
        <source>Tabs toolbar</source>
        <translation>Các thanh công cụ</translation>
    </message>
    <message>
        <source>Request payments (generates QR codes and qtum: URIs)</source>
<<<<<<< HEAD
        <translation>Yêu cầu thanh toán (tạo QR code và qtum: URIs)</translation>
=======
        <translation type="unfinished">Yêu cầu thanh toán (tạo QR code và qtum: URIs)</translation>
>>>>>>> 5ed36332
    </message>
    <message>
        <source>Show the list of used sending addresses and labels</source>
        <translation type="unfinished">Hiển thị danh sách các địa chỉ và nhãn đã dùng để gửi</translation>
    </message>
    <message>
        <source>Show the list of used receiving addresses and labels</source>
        <translation type="unfinished">Hiển thị danh sách các địa chỉ và nhãn đã dùng để nhận</translation>
    </message>
    <message>
        <source>&amp;Command-line options</source>
<<<<<<< HEAD
        <translation>&amp;Tùy chỉnh Command-line</translation>
    </message>
    <message numerus="yes">
        <source>%n active connection(s) to Qtum network</source>
        <translation><numerusform>%n kết nối đến Qtum network</numerusform></translation>
    </message>
    <message>
        <source>Indexing blocks on disk...</source>
        <translation>Khối đang được ghi nhận trên đĩa...</translation>
    </message>
    <message>
        <source>Processing blocks on disk...</source>
        <translation>Khối đang được xử lý trên đĩa...</translation>
=======
        <translation type="unfinished">&amp;Tùy chỉnh Command-line</translation>
>>>>>>> 5ed36332
    </message>
    <message numerus="yes">
        <source>Processed %n block(s) of transaction history.</source>
        <translation>
            <numerusform />
        </translation>
    </message>
    <message>
        <source>%1 behind</source>
        <translation>%1 phia sau</translation>
    </message>
    <message>
        <source>Last received block was generated %1 ago.</source>
        <translation>Khối nhận cuối cùng đã được tạo %1.</translation>
    </message>
    <message>
        <source>Transactions after this will not yet be visible.</source>
        <translation>Các giao dịch sau giao dịch này sẽ không được hiển thị.</translation>
    </message>
    <message>
        <source>Error</source>
        <translation>Lỗi</translation>
    </message>
    <message>
        <source>Warning</source>
        <translation>Cảnh báo</translation>
    </message>
    <message>
        <source>Information</source>
        <translation>Thông tin</translation>
    </message>
    <message>
        <source>Up to date</source>
        <translation>Đã cập nhật</translation>
    </message>
    <message>
        <source>&amp;Load PSBT from file...</source>
        <translation>&amp;Tải dữ liệu PSBT từ tệp...</translation>
    </message>
    <message>
        <source>Load PSBT from clipboard...</source>
        <translation>Tải dữ liệu PSBT từ bộ nhớ tạm...</translation>
    </message>
    <message>
        <source>Node window</source>
        <translation type="unfinished">Cửa sổ node</translation>
    </message>
    <message>
        <source>Open node debugging and diagnostic console</source>
        <translation type="unfinished">Mở dòng lệnh tìm và gỡ lỗi cho node</translation>
    </message>
    <message>
        <source>&amp;Sending addresses</source>
        <translation type="unfinished">&amp;Các địa chỉ đang gửi</translation>
    </message>
    <message>
        <source>&amp;Receiving addresses</source>
        <translation type="unfinished">&amp;Các địa chỉ đang nhận</translation>
    </message>
    <message>
        <source>Open a qtum: URI</source>
<<<<<<< HEAD
        <translation>Mở một qtum: URI</translation>
=======
        <translation type="unfinished">Mở một qtum: URI</translation>
>>>>>>> 5ed36332
    </message>
    <message>
        <source>Open Wallet</source>
        <translation type="unfinished">Mớ ví</translation>
    </message>
    <message>
        <source>Open a wallet</source>
        <translation type="unfinished">Mở một ví</translation>
    </message>
    <message>
        <source>Close wallet</source>
        <translation type="unfinished">Đông ví</translation>
    </message>
    <message>
        <source>Close all wallets</source>
        <translation type="unfinished">Đóng tất cả ví</translation>
    </message>
    <message>
<<<<<<< HEAD
        <source>Close All Wallets...</source>
        <translation>Đóng tất cả các ví</translation>
    </message>
    <message>
        <source>Close all wallets</source>
        <translation>Đóng tất cả ví</translation>
    </message>
    <message>
        <source>Show the %1 help message to get a list with possible Qtum command-line options</source>
        <translation>Hiển thị %1 tin nhắn hỗ trợ để nhận được danh sách Qtum command-line khả dụng</translation>
=======
        <source>Show the %1 help message to get a list with possible Qtum command-line options</source>
        <translation type="unfinished">Hiển thị %1 tin nhắn hỗ trợ để nhận được danh sách Qtum command-line khả dụng</translation>
>>>>>>> 5ed36332
    </message>
    <message>
        <source>default wallet</source>
        <translation type="unfinished">ví mặc định</translation>
    </message>
    <message>
        <source>No wallets available</source>
        <translation type="unfinished">Không có ví nào</translation>
    </message>
    <message>
        <source>Minimize</source>
        <translation type="unfinished">Thu nhỏ</translation>
    </message>
    <message>
        <source>Zoom</source>
        <translation type="unfinished">Phóng</translation>
    </message>
    <message>
        <source>Main Window</source>
        <translation type="unfinished">Màn hình chính</translation>
    </message>
    <message>
        <source>%1 client</source>
        <translation type="unfinished">%1 khách</translation>
    </message>
    <message numerus="yes">
        <source>%n active connection(s) to Qtum network.</source>
        <extracomment>A substring of the tooltip.</extracomment>
        <translation type="unfinished">
            <numerusform />
        </translation>
    </message>
    <message>
        <source>Warning: %1</source>
        <translation type="unfinished">Cảnh báo: %1</translation>
    </message>
    <message>
        <source>Date: %1
</source>
        <translation type="unfinished">Ngày %1
</translation>
    </message>
    <message>
        <source>Amount: %1
</source>
        <translation type="unfinished">Số lượng: %1
</translation>
    </message>
    <message>
        <source>Wallet: %1
</source>
        <translation type="unfinished">Ví: %1
</translation>
    </message>
    <message>
        <source>Type: %1
</source>
        <translation type="unfinished">Loại: %1
</translation>
    </message>
    <message>
        <source>Label: %1
</source>
        <translation type="unfinished">Nhãn: %1
</translation>
    </message>
    <message>
        <source>Address: %1
</source>
        <translation type="unfinished">Địa chỉ: %1
</translation>
    </message>
    <message>
        <source>Sent transaction</source>
        <translation>Giao dịch đã gửi</translation>
    </message>
    <message>
        <source>Incoming transaction</source>
        <translation>Giao dịch đang nhận</translation>
    </message>
    <message>
        <source>HD key generation is &lt;b&gt;enabled&lt;/b&gt;</source>
        <translation type="unfinished">Khởi tạo HD key &lt;b&gt;enabled&lt;/b&gt;</translation>
    </message>
    <message>
        <source>HD key generation is &lt;b&gt;disabled&lt;/b&gt;</source>
        <translation type="unfinished">Khởi tạo HD key &lt;b&gt;disabled&lt;/b&gt;</translation>
    </message>
    <message>
        <source>Private key &lt;b&gt;disabled&lt;/b&gt;</source>
        <translation type="unfinished">Khóa riên tư &lt;b&gt;đã tắt&lt;/b&gt;</translation>
    </message>
    <message>
        <source>Wallet is &lt;b&gt;encrypted&lt;/b&gt; and currently &lt;b&gt;unlocked&lt;/b&gt;</source>
        <translation>Ví thì &lt;b&gt;encrypted&lt;/b&gt; và hiện tại &lt;b&gt;unlocked&lt;/b&gt;</translation>
    </message>
    <message>
        <source>Wallet is &lt;b&gt;encrypted&lt;/b&gt; and currently &lt;b&gt;locked&lt;/b&gt;</source>
        <translation>Ví thì &lt;b&gt;encrypted&lt;/b&gt; và hiện tại &lt;b&gt;locked&lt;/b&gt;</translation>
    </message>
    <message>
        <source>A fatal error occurred. %1 can no longer continue safely and will quit.</source>
        <translation>Lỗi nghiêm trong. %1 không thể tiếp tục và sẽ thoát ra</translation>
    </message>
</context>
<context>
    <name>CoinControlDialog</name>
    <message>
        <source>Coin Selection</source>
        <translation type="unfinished">Lựa chọn Coin</translation>
    </message>
    <message>
        <source>Quantity:</source>
        <translation type="unfinished">Số lượng:</translation>
    </message>
    <message>
        <source>Amount:</source>
        <translation type="unfinished">Số lượng:</translation>
    </message>
    <message>
        <source>Fee:</source>
        <translation type="unfinished">Phí:</translation>
    </message>
    <message>
        <source>Dust:</source>
        <translation type="unfinished">Rác:</translation>
    </message>
    <message>
        <source>After Fee:</source>
        <translation type="unfinished">Sau Phí:</translation>
    </message>
    <message>
        <source>Change:</source>
        <translation type="unfinished">Thay đổi:</translation>
    </message>
    <message>
        <source>(un)select all</source>
        <translation type="unfinished">(không)chọn tất cả</translation>
    </message>
    <message>
        <source>Amount</source>
        <translation type="unfinished">Số lượng</translation>
    </message>
    <message>
        <source>Received with label</source>
        <translation type="unfinished">Đã nhận với nhãn</translation>
    </message>
    <message>
        <source>Received with address</source>
        <translation type="unfinished">Đã nhận với địa chỉ</translation>
    </message>
    <message>
        <source>Date</source>
        <translation type="unfinished">Ngày</translation>
    </message>
    <message>
        <source>Confirmations</source>
        <translation type="unfinished">Xác nhận</translation>
    </message>
    <message>
        <source>Confirmed</source>
        <translation type="unfinished">Đã xác nhận</translation>
    </message>
    <message>
        <source>Copy amount</source>
        <translation type="unfinished">Sao chép số lượng</translation>
    </message>
    <message>
        <source>Copy quantity</source>
        <translation type="unfinished">Sao chép số lượng</translation>
    </message>
    <message>
        <source>Copy fee</source>
        <translation type="unfinished">Sao chép phí</translation>
    </message>
    <message>
        <source>Copy after fee</source>
        <translation type="unfinished">Sao chép sau phí</translation>
    </message>
    <message>
        <source>Copy bytes</source>
        <translation type="unfinished">Sao chép bytes</translation>
    </message>
    <message>
        <source>Copy dust</source>
        <translation type="unfinished">Sao chép rác</translation>
    </message>
    <message>
        <source>Copy change</source>
        <translation type="unfinished">Sao chép thay đổi</translation>
    </message>
    <message>
        <source>(%1 locked)</source>
        <translation type="unfinished">(%1 đã khóa)</translation>
    </message>
    <message>
        <source>yes</source>
        <translation type="unfinished">có</translation>
    </message>
    <message>
        <source>no</source>
        <translation type="unfinished">không</translation>
    </message>
    <message>
        <source>This label turns red if any recipient receives an amount smaller than the current dust threshold.</source>
        <translation type="unfinished">Label này chuyển sang đỏ nếu bất cứ giao dịch nhận nào có số lượng nhỏ hơn ngưỡng dust.</translation>
    </message>
    <message>
        <source>Can vary +/- %1 satoshi(s) per input.</source>
        <translation type="unfinished">Có thể thay đổi +/-%1 satoshi(s) trên input.</translation>
    </message>
    <message>
        <source>(no label)</source>
        <translation type="unfinished">(không nhãn)</translation>
    </message>
    <message>
        <source>change from %1 (%2)</source>
        <translation type="unfinished">change từ %1 (%2)</translation>
    </message>
    </context>
<context>
    <name>CreateWalletActivity</name>
    <message>
        <source>Create wallet failed</source>
        <translation type="unfinished">Tạo ví thất bại</translation>
    </message>
    <message>
        <source>Create wallet warning</source>
        <translation type="unfinished">Cảnh báo khi tạo ví</translation>
    </message>
    </context>
<context>
    <name>OpenWalletActivity</name>
    <message>
        <source>Open wallet failed</source>
        <translation type="unfinished">Mở ví thất bại</translation>
    </message>
    <message>
        <source>Open wallet warning</source>
        <translation type="unfinished">Mở ví cảnh báo</translation>
    </message>
    <message>
        <source>default wallet</source>
        <translation type="unfinished">ví mặc định</translation>
    </message>
    </context>
<context>
    <name>WalletController</name>
    <message>
        <source>Close wallet</source>
        <translation type="unfinished">Đông ví</translation>
    </message>
    <message>
        <source>Are you sure you wish to close the wallet &lt;i&gt;%1&lt;/i&gt;?</source>
        <translation type="unfinished">Bạn có chắc bạn muốn đóng ví %1 ?</translation>
    </message>
    <message>
        <source>Closing the wallet for too long can result in having to resync the entire chain if pruning is enabled.</source>
        <translation type="unfinished">Đóng ví thời gian dài sẽ dẫn đến phải đồng bộ hóa lại cả chuỗi nếu cắt tỉa pruning được kích hoạt</translation>
    </message>
    <message>
        <source>Close all wallets</source>
        <translation type="unfinished">Đóng tất cả ví</translation>
    </message>
    <message>
        <source>Are you sure you wish to close all wallets?</source>
        <translation type="unfinished">Bạn có chắc chắn muốn đóng tất cả ví không?</translation>
    </message>
</context>
<context>
    <name>CreateWalletDialog</name>
    <message>
        <source>Create Wallet</source>
        <translation type="unfinished">Tạo Ví</translation>
    </message>
    <message>
        <source>Wallet Name</source>
        <translation type="unfinished">Tên Ví</translation>
    </message>
    <message>
        <source>Wallet</source>
        <translation type="unfinished">Ví</translation>
    </message>
    <message>
        <source>Encrypt the wallet. The wallet will be encrypted with a passphrase of your choice.</source>
        <translation type="unfinished">Mật mã hóa ví. Ví sẽ được mật mã hóa với cụm mật khẩu của bạn.</translation>
    </message>
    <message>
        <source>Encrypt Wallet</source>
        <translation type="unfinished">Mật mã hóa ví</translation>
    </message>
    <message>
        <source>Disable private keys for this wallet. Wallets with private keys disabled will have no private keys and cannot have an HD seed or imported private keys. This is ideal for watch-only wallets.</source>
        <translation type="unfinished">Tắt các khóa cá nhân cho ví này. Các ví với khóa cá nhân tắt sẽ không có các khóa cá nhân và không thể có nhân HD hoặc nhập thêm khóa cá nhân. Việc này tốt cho các ví chỉ dùng để xem.</translation>
    </message>
    <message>
        <source>Disable Private Keys</source>
        <translation type="unfinished">Vô hiệu hóa khóa cá nhân</translation>
    </message>
    <message>
        <source>Make a blank wallet. Blank wallets do not initially have private keys or scripts. Private keys and addresses can be imported, or an HD seed can be set, at a later time.</source>
        <translation type="unfinished">Tạo một ví trống. Ví trống không có các khóa cá nhân hay script ban đầu. Khóa cá nhân và địa chỉ có thể được nhập, hoặc một nhân HD có thể được thiết lập sau đó.</translation>
    </message>
    <message>
        <source>Make Blank Wallet</source>
        <translation type="unfinished">Tạo ví trống</translation>
    </message>
    <message>
        <source>Create</source>
        <translation type="unfinished">Tạo</translation>
    </message>
    </context>
<context>
    <name>EditAddressDialog</name>
    <message>
        <source>&amp;Label</source>
        <translation>Nhãn dữ liệu</translation>
    </message>
    <message>
        <source>The label associated with this address list entry</source>
        <translation type="unfinished">Label liên kết với list address ban đầu này</translation>
    </message>
    <message>
        <source>The address associated with this address list entry. This can only be modified for sending addresses.</source>
        <translation type="unfinished">Label liên kết với list address ban đầu này. Điều này chỉ được điều chỉnh cho địa chỉ gửi.</translation>
    </message>
    <message>
        <source>&amp;Address</source>
        <translation>Địa chỉ</translation>
    </message>
    <message>
        <source>New sending address</source>
        <translation type="unfinished">Address đang gửi mới</translation>
    </message>
    <message>
        <source>Edit receiving address</source>
        <translation type="unfinished">Edit address đang nhận</translation>
    </message>
    <message>
        <source>Edit sending address</source>
        <translation type="unfinished">Edit address đang gửi</translation>
    </message>
    <message>
        <source>The entered address "%1" is not a valid Qtum address.</source>
<<<<<<< HEAD
        <translation>Address đã nhập "%1" không valid Qtum address.</translation>
=======
        <translation type="unfinished">Address đã nhập "%1" không valid Qtum address.</translation>
>>>>>>> 5ed36332
    </message>
    <message>
        <source>Address "%1" already exists as a receiving address with label "%2" and so cannot be added as a sending address.</source>
        <translation type="unfinished">Địa chỉ "%1" đã tồn tại như địa chỉ nhận với nhãn "%2" và vì vậy không thể thêm như là địa chỉ gửi.</translation>
    </message>
    <message>
        <source>The entered address "%1" is already in the address book with label "%2".</source>
        <translation type="unfinished">Địa chỉ  nhập "%1" đã có trong sổ địa chỉ với nhãn "%2".</translation>
    </message>
    <message>
        <source>Could not unlock wallet.</source>
        <translation type="unfinished">Không thể unlock wallet.</translation>
    </message>
    <message>
        <source>New key generation failed.</source>
        <translation type="unfinished">Khởi tạo key mới thất bại.</translation>
    </message>
</context>
<context>
    <name>FreespaceChecker</name>
    <message>
        <source>A new data directory will be created.</source>
        <translation>Một danh mục dữ liệu mới sẽ được tạo.</translation>
    </message>
    <message>
        <source>name</source>
        <translation>tên</translation>
    </message>
    <message>
        <source>Directory already exists. Add %1 if you intend to create a new directory here.</source>
        <translation>Danh mục đã tồn tại. Thêm %1 nếu bạn dự định creat một danh mục mới ở đây.</translation>
    </message>
    <message>
        <source>Path already exists, and is not a directory.</source>
        <translation>Path đã tồn tại, và không là danh mục.</translation>
    </message>
    <message>
        <source>Cannot create data directory here.</source>
        <translation>Không thể create dữ liệu danh mục tại đây.</translation>
    </message>
</context>
<context>
    <name>Intro</name>
    <message>
        <source>At least %1 GB of data will be stored in this directory, and it will grow over time.</source>
        <translation type="unfinished">Ít nhất %1 GB data sẽ được trữ tại danh mục này, và nó sẽ lớn theo thời gian.</translation>
    </message>
    <message>
        <source>Approximately %1 GB of data will be stored in this directory.</source>
        <translation type="unfinished">Gần đúng %1 GB of data sẽ được lưu giữ trong danh mục này.</translation>
    </message>
    <message numerus="yes">
        <source>(sufficient to restore backups %n day(s) old)</source>
        <extracomment>Explanatory text on the capability of the current prune target.</extracomment>
        <translation type="unfinished">
            <numerusform />
        </translation>
    </message>
    <message>
        <source>%1 will download and store a copy of the Qtum block chain.</source>
        <translation type="unfinished">%1 sẽ download và lưu trữ một bản copy của Qtum block chain.</translation>
    </message>
    <message>
        <source>The wallet will also be stored in this directory.</source>
        <translation type="unfinished">Wallet sẽ cùng được lưu giữ trong danh mục này.</translation>
    </message>
    <message>
        <source>Error: Specified data directory "%1" cannot be created.</source>
        <translation type="unfinished">Error: Danh mục data xác định "%1" không thể được tạo.</translation>
    </message>
    <message>
        <source>Error</source>
        <translation>Lỗi</translation>
    </message>
    <message>
        <source>As this is the first time the program is launched, you can choose where %1 will store its data.</source>
        <translation type="unfinished">Đây là lần đầu chương trình khởi chạy, bạn có thể chọn nơi %1 sẽ lưu trữ data.</translation>
    </message>
    <message>
        <source>When you click OK, %1 will begin to download and process the full %4 block chain (%2GB) starting with the earliest transactions in %3 when %4 initially launched.</source>
        <translation type="unfinished">Khi bạn click OK, %1 sẽ bắt đầu download và process the full %4 block chain (%2GB) starting with the earliest transactions in %3 when %4 initially launched.</translation>
    </message>
    <message>
        <source>Reverting this setting requires re-downloading the entire blockchain. It is faster to download the full chain first and prune it later. Disables some advanced features.</source>
        <translation type="unfinished">Đảo ngược lại thiết lập này yêu cầu download lại toàn bộ blockchain. Download toàn bộ blockchain trước và loại nó sau đó sẽ nhanh hơn. Vô hiệu hóa một số tính năng nâng cao.</translation>
    </message>
    <message>
        <source>This initial synchronisation is very demanding, and may expose hardware problems with your computer that had previously gone unnoticed. Each time you run %1, it will continue downloading where it left off.</source>
        <translation type="unfinished">Đồng bộ hóa ban đầu này rất đòi hỏi, và có thể phơi bày các sự cố về phần cứng với máy tính của bạn trước đó đã không được chú ý. Mỗi khi bạn chạy %1, nó sẽ tiếp tục tải về nơi nó dừng lại.</translation>
    </message>
    <message>
        <source>If you have chosen to limit block chain storage (pruning), the historical data must still be downloaded and processed, but will be deleted afterward to keep your disk usage low.</source>
        <translation type="unfinished">Nếu bạn đã chọn giới hạn block chain lưu trữ (pruning),dữ liệu lịch sử vẫn phải được tải xuống và xử lý, nhưng sẽ bị xóa sau đó để giữ cho việc sử dụng đĩa của bạn ở mức usage thấp.</translation>
    </message>
    <message>
        <source>Use the default data directory</source>
        <translation>Sử dụng default danh mục đa ta</translation>
    </message>
    <message>
        <source>Use a custom data directory:</source>
        <translation>Sử dụng custom danh mục data:</translation>
    </message>
</context>
<context>
    <name>HelpMessageDialog</name>
    <message>
<<<<<<< HEAD
        <source>Qtum</source>
        <translation>Qtum</translation>
    </message>
    <message>
        <source>At least %1 GB of data will be stored in this directory, and it will grow over time.</source>
        <translation>Ít nhất %1 GB data sẽ được trữ tại danh mục này, và nó sẽ lớn theo thời gian.</translation>
    </message>
    <message>
        <source>Approximately %1 GB of data will be stored in this directory.</source>
        <translation>Gần đúng %1 GB of data sẽ được lưu giữ trong danh mục này.</translation>
    </message>
    <message>
        <source>%1 will download and store a copy of the Qtum block chain.</source>
        <translation>%1 sẽ download và lưu trữ một bản copy của Qtum block chain.</translation>
    </message>
    <message>
        <source>The wallet will also be stored in this directory.</source>
        <translation>Wallet sẽ cùng được lưu giữ trong danh mục này.</translation>
    </message>
    <message>
        <source>Error: Specified data directory "%1" cannot be created.</source>
        <translation>Error: Danh mục data xác định "%1" không thể được tạo.</translation>
=======
        <source>version</source>
        <translation type="unfinished">phiên bản</translation>
>>>>>>> 5ed36332
    </message>
    </context>
<context>
    <name>ShutdownWindow</name>
    <message>
        <source>Do not shut down the computer until this window disappears.</source>
        <translation type="unfinished">Đừng tắt máy tính đến khi cửa sổ này đóng.</translation>
    </message>
</context>
<context>
    <name>ModalOverlay</name>
    <message>
<<<<<<< HEAD
        <source>Form</source>
        <translation>Form</translation>
    </message>
    <message>
        <source>Recent transactions may not yet be visible, and therefore your wallet's balance might be incorrect. This information will be correct once your wallet has finished synchronizing with the qtum network, as detailed below.</source>
        <translation>Giao dịch gần đây có thể chưa được hiển thị, và vì vậy số dư wallet của bạn có thể không dúng. Thông tin này sẽ được làm đúng khi wallet hoàn thành đồng bộ với qtum network, như chi tiết bên dưới.</translation>
    </message>
    <message>
        <source>Attempting to spend qtums that are affected by not-yet-displayed transactions will not be accepted by the network.</source>
        <translation>Cố gắng spend các qtums bị ảnh hưởng bởi các giao dịch chưa được hiển thị sẽ không được chấp nhận bởi mạng.</translation>
=======
        <source>Recent transactions may not yet be visible, and therefore your wallet's balance might be incorrect. This information will be correct once your wallet has finished synchronizing with the qtum network, as detailed below.</source>
        <translation type="unfinished">Giao dịch gần đây có thể chưa được hiển thị, và vì vậy số dư wallet của bạn có thể không dúng. Thông tin này sẽ được làm đúng khi wallet hoàn thành đồng bộ với qtum network, như chi tiết bên dưới.</translation>
    </message>
    <message>
        <source>Attempting to spend qtums that are affected by not-yet-displayed transactions will not be accepted by the network.</source>
        <translation type="unfinished">Cố gắng spend các qtums bị ảnh hưởng bởi các giao dịch chưa được hiển thị sẽ không được chấp nhận bởi mạng.</translation>
>>>>>>> 5ed36332
    </message>
    <message>
        <source>Number of blocks left</source>
        <translation type="unfinished">Số của blocks còn lại</translation>
    </message>
    <message>
        <source>Last block time</source>
        <translation type="unfinished">Thời gian block cuối cùng</translation>
    </message>
    <message>
        <source>Progress</source>
        <translation type="unfinished">Tiến độ</translation>
    </message>
    <message>
        <source>Progress increase per hour</source>
        <translation type="unfinished">Tiến độ tăng mỗi giờ</translation>
    </message>
    <message>
        <source>Estimated time left until synced</source>
        <translation type="unfinished">Ước tính thời gian còn lại đến khi đồng bộ</translation>
    </message>
    <message>
        <source>Hide</source>
        <translation type="unfinished">Ẩn</translation>
    </message>
    <message>
        <source>%1 is currently syncing.  It will download headers and blocks from peers and validate them until reaching the tip of the block chain.</source>
        <translation type="unfinished">%1 đang được đồng bộ. Header và block sẽ được download từ các nốt lân cận và thẩm định tới khi đạt đỉnh của blockchain.</translation>
    </message>
    </context>
<context>
    <name>OpenURIDialog</name>
    <message>
        <source>Open qtum URI</source>
<<<<<<< HEAD
        <translation>Mở qtum URI</translation>
    </message>
    <message>
        <source>URI:</source>
        <translation>URI:</translation>
    </message>
</context>
<context>
    <name>OpenWalletActivity</name>
    <message>
        <source>Open wallet failed</source>
        <translation>Mở ví thất bại</translation>
    </message>
    <message>
        <source>Open wallet warning</source>
        <translation>Mở ví cảnh báo</translation>
    </message>
    <message>
        <source>default wallet</source>
        <translation>ví mặc định</translation>
    </message>
    <message>
        <source>Opening Wallet &lt;b&gt;%1&lt;/b&gt;...</source>
        <translation>Đang mở ví &lt;b&gt; %1&lt;/b&gt;...</translation>
=======
        <translation type="unfinished">Mở qtum URI</translation>
>>>>>>> 5ed36332
    </message>
    </context>
<context>
    <name>OptionsDialog</name>
    <message>
        <source>Options</source>
        <translation>Tùy chỉnh</translation>
    </message>
    <message>
        <source>&amp;Main</source>
        <translation>&amp;Chính</translation>
    </message>
    <message>
        <source>Automatically start %1 after logging in to the system.</source>
        <translation type="unfinished">Tự động bắt đầu %1 sau khi đăng nhập vào system.</translation>
    </message>
    <message>
        <source>&amp;Start %1 on system login</source>
        <translation type="unfinished">&amp;Bắt đầu %1 trên đăng nhập system</translation>
    </message>
    <message>
        <source>Shows if the supplied default SOCKS5 proxy is used to reach peers via this network type.</source>
        <translation type="unfinished">Hiển thị nếu cung cấp default SOCKS5 proxy is used to reach peers via this network type.</translation>
    </message>
    <message>
        <source>Minimize instead of exit the application when the window is closed. When this option is enabled, the application will be closed only after selecting Exit in the menu.</source>
        <translation type="unfinished">Minimize thay vì thoát khỏi ứng dụng khi cửa sổ đóng lại. Khi bật tùy chọn này, ứng dụng sẽ chỉ được đóng sau khi chọn Exit trong menu.</translation>
    </message>
    <message>
        <source>Third party URLs (e.g. a block explorer) that appear in the transactions tab as context menu items. %s in the URL is replaced by transaction hash. Multiple URLs are separated by vertical bar |.</source>
        <translation type="unfinished">Bên thứ ba URLs (e.g. a block explorer) xuất hiện trong thẻ giao dịch như context menu items. %s in the URL thì được thay thế bởi transaction hash. Multiple URLs are separated by vertical bar |.</translation>
    </message>
    <message>
        <source>Open the %1 configuration file from the working directory.</source>
        <translation type="unfinished">Mở %1 configuration file từ danh mục làm việc working directory.</translation>
    </message>
    <message>
        <source>Open Configuration File</source>
        <translation type="unfinished">Mở File cấu hình</translation>
    </message>
    <message>
        <source>Reset all client options to default.</source>
        <translation>Reset tất cả client options to default.</translation>
    </message>
    <message>
        <source>&amp;Reset Options</source>
        <translation>&amp;Reset Tùy chọn</translation>
    </message>
    <message>
        <source>Prune &amp;block storage to</source>
        <translation type="unfinished">Cắt tỉa và lưu trữ khối tới</translation>
    </message>
    <message>
        <source>Reverting this setting requires re-downloading the entire blockchain.</source>
        <translation type="unfinished">Hoàn nguyên cài đặt này yêu cầu tải xuống lại toàn bộ blockchain.</translation>
    </message>
    <message>
        <source>Accept connections from outside.</source>
        <translation type="unfinished">Chấp nhận kết nối từ bên ngoài</translation>
    </message>
    <message>
        <source>Allow incomin&amp;g connections</source>
        <translation type="unfinished">Chấp nhận  kết nối đang tới</translation>
    </message>
    <message>
        <source>Connect to the Qtum network through a SOCKS5 proxy.</source>
        <translation type="unfinished">Kết nối đến Qtum network qua một SOCKS5 proxy.</translation>
    </message>
    <message>
        <source>&amp;Connect through SOCKS5 proxy (default proxy):</source>
        <translation type="unfinished">&amp;Connect qua SOCKS5 proxy (default proxy):</translation>
    </message>
    <message>
<<<<<<< HEAD
        <source>Enable coin &amp;control features</source>
        <translation>Enable coin &amp;control features</translation>
    </message>
    <message>
        <source>If you disable the spending of unconfirmed change, the change from a transaction cannot be used until that transaction has at least one confirmation. This also affects how your balance is computed.</source>
        <translation>If you disable the spending of unconfirmed change, the change from a transaction cannot be used until that transaction has at least one confirmation. This also affects how your balance is computed.</translation>
    </message>
    <message>
        <source>&amp;Spend unconfirmed change</source>
        <translation>&amp;Spend unconfirmed change</translation>
    </message>
    <message>
        <source>Automatically open the Qtum client port on the router. This only works when your router supports UPnP and it is enabled.</source>
        <translation>Automatically open the Qtum client port on the router. This only works when your router supports UPnP and it is enabled.</translation>
    </message>
    <message>
        <source>Map port using &amp;UPnP</source>
        <translation>Map port using &amp;UPnP</translation>
    </message>
    <message>
        <source>Accept connections from outside.</source>
        <translation>Chấp nhận kết nối từ bên ngoài</translation>
    </message>
    <message>
        <source>Allow incomin&amp;g connections</source>
        <translation>Chấp nhận  kết nối đang tới</translation>
    </message>
    <message>
        <source>Connect to the Qtum network through a SOCKS5 proxy.</source>
        <translation>Kết nối đến Qtum network qua một SOCKS5 proxy.</translation>
    </message>
    <message>
        <source>&amp;Connect through SOCKS5 proxy (default proxy):</source>
        <translation>&amp;Connect qua SOCKS5 proxy (default proxy):</translation>
    </message>
    <message>
        <source>Proxy &amp;IP:</source>
        <translation>Proxy &amp;IP:</translation>
    </message>
    <message>
        <source>&amp;Port:</source>
        <translation>&amp;Port:</translation>
    </message>
    <message>
        <source>Port of the proxy (e.g. 9050)</source>
        <translation>Port of the proxy (e.g. 9050)</translation>
    </message>
    <message>
        <source>Used for reaching peers via:</source>
        <translation>Sử dụng reaching peers via:</translation>
    </message>
    <message>
        <source>IPv4</source>
        <translation>IPv4</translation>
    </message>
    <message>
        <source>IPv6</source>
        <translation>IPv6</translation>
    </message>
    <message>
        <source>Tor</source>
        <translation>Tor</translation>
    </message>
    <message>
        <source>&amp;Window</source>
        <translation>&amp;Window</translation>
=======
        <source>Used for reaching peers via:</source>
        <translation type="unfinished">Sử dụng reaching peers via:</translation>
>>>>>>> 5ed36332
    </message>
    <message>
        <source>Show only a tray icon after minimizing the window.</source>
        <translation>Hiển thị chỉ thẻ icon sau khi thu nhỏ cửa sổ.</translation>
    </message>
    <message>
        <source>&amp;Minimize to the tray instead of the taskbar</source>
        <translation>&amp;Minimize đến thẻ thay vì taskbar</translation>
    </message>
    <message>
        <source>User Interface &amp;language:</source>
        <translation>Giao diện người dùng &amp;language:</translation>
    </message>
    <message>
        <source>The user interface language can be set here. This setting will take effect after restarting %1.</source>
        <translation type="unfinished">Giao diện ngôn ngữ người dùng có thể được thiết lập tại đây. Tùy chọn này sẽ có hiệu lực sau khi khởi động lại %1.</translation>
    </message>
    <message>
        <source>&amp;Unit to show amounts in:</source>
        <translation>&amp;Unit để hiện số lượng tại đây:</translation>
    </message>
    <message>
        <source>Choose the default subdivision unit to show in the interface and when sending coins.</source>
        <translation>Chọn default đơn vị phân chia để hiện giao diện và đang gửi coins.</translation>
    </message>
    <message>
        <source>Whether to show coin control features or not.</source>
        <translation type="unfinished">Cho hiển thị tính năng coin control hoặc không.</translation>
    </message>
    <message>
        <source>&amp;Third party transaction URLs</source>
        <translation type="unfinished">&amp;Các URL giao dịch của bên thứ ba</translation>
    </message>
    <message>
        <source>Options set in this dialog are overridden by the command line or in the configuration file:</source>
        <translation type="unfinished">Các tùy chọn được đặt trong hộp thoại này bị ghi đè bởi dòng lệnh hoặc trong tệp cấu hình:</translation>
    </message>
    <message>
        <source>&amp;Cancel</source>
        <translation>&amp;Hủy</translation>
    </message>
    <message>
        <source>none</source>
        <translation type="unfinished">không có gì</translation>
    </message>
    <message>
        <source>Confirm options reset</source>
        <translation>Confirm tùy chọn reset</translation>
    </message>
    <message>
        <source>Client restart required to activate changes.</source>
        <translation type="unfinished">Client yêu cầu khởi động lại để thay đổi có hiệu lực.</translation>
    </message>
    <message>
        <source>Client will be shut down. Do you want to proceed?</source>
        <translation type="unfinished">Client sẽ đóng lại. Tiếp tục chứ?</translation>
    </message>
    <message>
        <source>Configuration options</source>
        <translation type="unfinished">Tùy chọn cấu hình</translation>
    </message>
    <message>
        <source>The configuration file is used to specify advanced user options which override GUI settings. Additionally, any command-line options will override this configuration file.</source>
        <translation type="unfinished">File cấu hình được sử dụng để chỉ định các tùy chọn nâng cao của người dùng mà ghi đè GUI settings. Ngoài ra, bất kỳ tùy chọn dòng lệnh sẽ ghi đè lên tập tin cấu hình này.</translation>
    </message>
    <message>
        <source>Error</source>
        <translation type="unfinished">Lỗi</translation>
    </message>
    <message>
        <source>The configuration file could not be opened.</source>
        <translation type="unfinished">Không thẻ mở tệp cấu hình.</translation>
    </message>
    <message>
        <source>This change would require a client restart.</source>
        <translation type="unfinished">Việc change này sẽ cần một client restart.</translation>
    </message>
    <message>
        <source>The supplied proxy address is invalid.</source>
        <translation>Cung cấp proxy address thì invalid.</translation>
    </message>
</context>
<context>
    <name>OverviewPage</name>
    <message>
<<<<<<< HEAD
        <source>Form</source>
        <translation>Form</translation>
    </message>
    <message>
=======
>>>>>>> 5ed36332
        <source>The displayed information may be out of date. Your wallet automatically synchronizes with the Qtum network after a connection is established, but this process has not completed yet.</source>
        <translation>Thông tin được hiển thị có thể đã lỗi thời. Cái wallet tự động đồng bộ với Qtum network sau một connection được thiết lập, nhưng quá trình này vẫn chưa completed yet.</translation>
    </message>
    <message>
        <source>Watch-only:</source>
        <translation type="unfinished">Chỉ-xem:</translation>
    </message>
    <message>
        <source>Available:</source>
        <translation type="unfinished">Có hiệu lực:</translation>
    </message>
    <message>
        <source>Your current spendable balance</source>
        <translation>Số dư khả dụng:</translation>
    </message>
    <message>
        <source>Pending:</source>
        <translation type="unfinished">Đang xử lý:</translation>
    </message>
    <message>
        <source>Total of transactions that have yet to be confirmed, and do not yet count toward the spendable balance</source>
        <translation>Tất cả giao dịch vẫn chưa được confirmed, và chưa tính vào số dư có thể chi tiêu</translation>
    </message>
    <message>
        <source>Immature:</source>
        <translation>Chưa hoàn thiện:</translation>
    </message>
    <message>
        <source>Mined balance that has not yet matured</source>
        <translation>Mined balance chưa matured hẳn</translation>
    </message>
    <message>
        <source>Balances</source>
        <translation type="unfinished">Số dư</translation>
    </message>
    <message>
        <source>Total:</source>
        <translation>Tổng cộng:</translation>
    </message>
    <message>
        <source>Your current total balance</source>
        <translation>Tổng số dư hiện tại</translation>
    </message>
    <message>
        <source>Your current balance in watch-only addresses</source>
        <translation type="unfinished">Số dư hiện tại trong địa chỉ watch-only</translation>
    </message>
    <message>
        <source>Spendable:</source>
        <translation type="unfinished">Có thể sử dụng</translation>
    </message>
    <message>
        <source>Recent transactions</source>
        <translation type="unfinished">Giao dịch gần đây</translation>
    </message>
    <message>
        <source>Unconfirmed transactions to watch-only addresses</source>
        <translation type="unfinished">Giao dịch chưa được xác nhận đến watch-only addresses</translation>
    </message>
    <message>
        <source>Mined balance in watch-only addresses that has not yet matured</source>
        <translation type="unfinished">Mined số dư trong watch-only address chưa matured hẳn</translation>
    </message>
    <message>
        <source>Current total balance in watch-only addresses</source>
        <translation type="unfinished">Tổng số dư hiện tại trong watch-only addresses</translation>
    </message>
    </context>
<context>
    <name>PSBTOperationsDialog</name>
    <message>
        <source>Dialog</source>
<<<<<<< HEAD
        <translation>Bảng thoại</translation>
    </message>
    <message>
        <source>Sign Tx</source>
        <translation>Đăng ký Tx</translation>
    </message>
    <message>
        <source>Copy to Clipboard</source>
        <translation>Lưu vào bảng tạm</translation>
    </message>
    <message>
        <source>Save...</source>
        <translation>Sao lưu</translation>
    </message>
    <message>
        <source>Close</source>
        <translation>Đóng</translation>
    </message>
    <message>
        <source>Failed to sign transaction: %1</source>
        <translation>Đăng ký giao dịch thất bại :%1</translation>
    </message>
    <message>
        <source>PSBT copied to clipboard.</source>
        <translation>Dữ liệu PSBT được sao chép vào bộ nhớ tạm.</translation>
    </message>
    <message>
        <source>Save Transaction Data</source>
        <translation>Lưu trữ giao dịch</translation>
    </message>
    <message>
        <source>PSBT saved to disk.</source>
        <translation>Dữ liệu PSBT được lưu vào ổ đĩa.</translation>
    </message>
    <message>
        <source> * Sends %1 to %2</source>
        <translation>*Gửi %1 tới %2</translation>
    </message>
    <message>
        <source>Pays transaction fee: </source>
        <translation>Trả phí giao dịch</translation>
    </message>
    <message>
        <source>Total Amount</source>
        <translation>Tổng số</translation>
    </message>
    <message>
        <source>or</source>
        <translation>hoặc</translation>
    </message>
    <message>
        <source>Transaction still needs signature(s).</source>
        <translation>Giao dịch cần chữ ký</translation>
    </message>
    <message>
        <source>(But this wallet cannot sign transactions.)</source>
        <translation>(Nhưng ví này không thể đăng ký giao dịch.)</translation>
    </message>
    <message>
        <source>Transaction is fully signed and ready for broadcast.</source>
        <translation>Giao dịch đã được đăng ký và chuẩn bị để phát lên</translation>
    </message>
    </context>
<context>
    <name>PaymentServer</name>
    <message>
        <source>Payment request error</source>
        <translation>Payment request error</translation>
    </message>
    <message>
        <source>Cannot start qtum: click-to-pay handler</source>
        <translation>Không thể khởi tạo qtum: click-to-pay handler</translation>
=======
        <translation type="unfinished">Bảng thoại</translation>
    </message>
    <message>
        <source>Sign Tx</source>
        <translation type="unfinished">Đăng ký Tx</translation>
>>>>>>> 5ed36332
    </message>
    <message>
        <source>Copy to Clipboard</source>
        <translation type="unfinished">Lưu vào bảng tạm</translation>
    </message>
    <message>
<<<<<<< HEAD
        <source>'qtum://' is not a valid URI. Use 'qtum:' instead.</source>
        <translation>'qtum://' không khả dụng URI. Dùng thay vì 'qtum:' .</translation>
=======
        <source>Close</source>
        <translation type="unfinished">Đóng</translation>
>>>>>>> 5ed36332
    </message>
    <message>
        <source>Failed to sign transaction: %1</source>
        <translation type="unfinished">Đăng ký giao dịch thất bại :%1</translation>
    </message>
    <message>
        <source>PSBT copied to clipboard.</source>
        <translation type="unfinished">Dữ liệu PSBT được sao chép vào bộ nhớ tạm.</translation>
    </message>
    <message>
        <source>Save Transaction Data</source>
        <translation type="unfinished">Lưu trữ giao dịch</translation>
    </message>
    <message>
        <source>PSBT saved to disk.</source>
        <translation type="unfinished">Dữ liệu PSBT được lưu vào ổ đĩa.</translation>
    </message>
    <message>
<<<<<<< HEAD
        <source>URI cannot be parsed! This can be caused by an invalid Qtum address or malformed URI parameters.</source>
        <translation>URI không thể phân tích cú pháp! Đây có thể gây nên bởi invalid Qtum address hoặc URI không đúng định dạng tham số.</translation>
=======
        <source> * Sends %1 to %2</source>
        <translation type="unfinished">*Gửi %1 tới %2</translation>
>>>>>>> 5ed36332
    </message>
    <message>
        <source>Pays transaction fee: </source>
        <translation type="unfinished">Trả phí giao dịch</translation>
    </message>
    <message>
        <source>Total Amount</source>
        <translation type="unfinished">Tổng số</translation>
    </message>
    <message>
        <source>or</source>
        <translation type="unfinished">hoặc</translation>
    </message>
    <message>
        <source>Transaction still needs signature(s).</source>
        <translation type="unfinished">Giao dịch cần chữ ký</translation>
    </message>
    <message>
        <source>(But this wallet cannot sign transactions.)</source>
        <translation type="unfinished">(Nhưng ví này không thể đăng ký giao dịch.)</translation>
    </message>
    <message>
        <source>Transaction is fully signed and ready for broadcast.</source>
        <translation type="unfinished">Giao dịch đã được đăng ký và chuẩn bị để phát lên</translation>
    </message>
    </context>
<context>
<<<<<<< HEAD
    <name>QObject</name>
    <message>
        <source>Amount</source>
        <translation>Số lượng</translation>
    </message>
    <message>
        <source>Enter a Qtum address (e.g. %1)</source>
        <translation>Nhập một Qtum address (e.g. %1)</translation>
    </message>
    <message>
        <source>%1 d</source>
        <translation>%1 d</translation>
    </message>
    <message>
        <source>%1 h</source>
        <translation>%1 giờ</translation>
    </message>
    <message>
        <source>%1 m</source>
        <translation>%1 phút</translation>
    </message>
    <message>
        <source>%1 s</source>
        <translation>%1 giây</translation>
    </message>
    <message>
        <source>None</source>
        <translation>None</translation>
    </message>
    <message>
        <source>N/A</source>
        <translation>N/A</translation>
    </message>
    <message>
        <source>%1 ms</source>
        <translation>%1 ms</translation>
    </message>
    <message numerus="yes">
        <source>%n second(s)</source>
        <translation><numerusform>%n giây</numerusform></translation>
    </message>
    <message numerus="yes">
        <source>%n minute(s)</source>
        <translation><numerusform>%n phút</numerusform></translation>
    </message>
    <message numerus="yes">
        <source>%n hour(s)</source>
        <translation><numerusform>%n giờ</numerusform></translation>
    </message>
    <message numerus="yes">
        <source>%n day(s)</source>
        <translation><numerusform>%n ngày</numerusform></translation>
    </message>
    <message numerus="yes">
        <source>%n week(s)</source>
        <translation><numerusform>%n tuần</numerusform></translation>
    </message>
    <message>
        <source>%1 and %2</source>
        <translation>%1 và %2</translation>
    </message>
    <message numerus="yes">
        <source>%n year(s)</source>
        <translation><numerusform>%n năm</numerusform></translation>
    </message>
=======
    <name>PaymentServer</name>
>>>>>>> 5ed36332
    <message>
        <source>Cannot start qtum: click-to-pay handler</source>
        <translation type="unfinished">Không thể khởi tạo qtum: click-to-pay handler</translation>
    </message>
    <message>
        <source>'qtum://' is not a valid URI. Use 'qtum:' instead.</source>
        <translation type="unfinished">'qtum://' không khả dụng URI. Dùng thay vì 'qtum:' .</translation>
    </message>
    <message>
        <source>URI cannot be parsed! This can be caused by an invalid Qtum address or malformed URI parameters.</source>
        <translation type="unfinished">URI không thể phân tích cú pháp! Đây có thể gây nên bởi invalid Qtum address hoặc URI không đúng định dạng tham số.</translation>
    </message>
    <message>
        <source>Payment request file handling</source>
        <translation type="unfinished">Payment request file đang xử lý</translation>
    </message>
</context>
<context>
    <name>PeerTableModel</name>
    <message>
        <source>User Agent</source>
        <extracomment>Title of Peers Table column which contains the peer's User Agent string.</extracomment>
        <translation type="unfinished">User Đặc Vụ</translation>
    </message>
    <message>
        <source>Sent</source>
        <extracomment>Title of Peers Table column which indicates the total amount of network information we have sent to the peer.</extracomment>
        <translation type="unfinished">Gửi</translation>
    </message>
    <message>
        <source>Received</source>
        <extracomment>Title of Peers Table column which indicates the total amount of network information we have received from the peer.</extracomment>
        <translation type="unfinished">Nhận</translation>
    </message>
    <message>
        <source>Address</source>
        <extracomment>Title of Peers Table column which contains the IP/Onion/I2P address of the connected peer.</extracomment>
        <translation type="unfinished">Địa chỉ</translation>
    </message>
    <message>
        <source>Network</source>
        <extracomment>Title of Peers Table column which states the network the peer connected through.</extracomment>
        <translation type="unfinished">Mạng</translation>
    </message>
</context>
<context>
    <name>QRImageWidget</name>
    <message>
        <source>&amp;Copy Image</source>
        <translation type="unfinished">&amp;Sao chép ảnh</translation>
    </message>
    <message>
        <source>Resulting URI too long, try to reduce the text for label / message.</source>
        <translation type="unfinished">Đang tính toán URI quá dài, cố gắng giảm text cho label / message.</translation>
    </message>
    <message>
        <source>Error encoding URI into QR Code.</source>
        <translation type="unfinished">Error đang mã hóa URI đến QR Code.</translation>
    </message>
    <message>
        <source>QR code support not available.</source>
        <translation type="unfinished">Sự hổ trợ mã QR không sẵn có</translation>
    </message>
    <message>
        <source>Save QR Code</source>
        <translation type="unfinished">Lưu QR Code</translation>
    </message>
    </context>
<context>
    <name>RPCConsole</name>
    <message>
        <source>&amp;Information</source>
        <translation>&amp;Thông tin</translation>
    </message>
    <message>
        <source>General</source>
        <translation type="unfinished">Tổng thể</translation>
    </message>
    <message>
        <source>To specify a non-default location of the data directory use the '%1' option.</source>
        <translation type="unfinished">Để chỉ ra một nơi không mặt định của thư mục dữ liệu hãy dùng tùy chọn '%1'</translation>
    </message>
    <message>
        <source>Blocksdir</source>
        <translation type="unfinished">Thư mục chứa các khối Blocksdir</translation>
    </message>
    <message>
        <source>To specify a non-default location of the blocks directory use the '%1' option.</source>
        <translation type="unfinished">Để chỉ ra một nơi không mặt định của thư mục các khối hãy dùng tùy chọn '%1'</translation>
    </message>
    <message>
        <source>Startup time</source>
        <translation>Startup lúc</translation>
    </message>
    <message>
        <source>Network</source>
        <translation>Mạng</translation>
    </message>
    <message>
        <source>Name</source>
        <translation type="unfinished">Tên</translation>
    </message>
    <message>
        <source>Number of connections</source>
        <translation>Số lượng connections</translation>
    </message>
    <message>
        <source>Memory Pool</source>
        <translation type="unfinished">Pool Bộ Nhớ</translation>
    </message>
    <message>
        <source>Current number of transactions</source>
        <translation type="unfinished">Số giao dịch hiện tại</translation>
    </message>
    <message>
        <source>Memory usage</source>
        <translation type="unfinished">Bộ nhớ usage</translation>
    </message>
    <message>
        <source>Wallet: </source>
        <translation type="unfinished">Ví :</translation>
    </message>
    <message>
        <source>(none)</source>
        <translation type="unfinished">(không)</translation>
    </message>
    <message>
        <source>Received</source>
        <translation type="unfinished">Nhận</translation>
    </message>
    <message>
        <source>Sent</source>
        <translation type="unfinished">Gửi</translation>
    </message>
    <message>
        <source>Banned peers</source>
        <translation type="unfinished">Bị khóa peers</translation>
    </message>
    <message>
        <source>Select a peer to view detailed information.</source>
        <translation type="unfinished">Chọn một peer để xem thông tin chi tiết.</translation>
    </message>
    <message>
        <source>Version</source>
        <translation type="unfinished">Phiên bản</translation>
    </message>
    <message>
        <source>Starting Block</source>
        <translation type="unfinished">Block Bắt Đầu</translation>
    </message>
    <message>
        <source>Synced Headers</source>
        <translation type="unfinished">Headers đã được đồng bộ</translation>
    </message>
    <message>
        <source>Synced Blocks</source>
        <translation type="unfinished">Blocks đã được đồng bộ</translation>
    </message>
    <message>
        <source>The mapped Autonomous System used for diversifying peer selection.</source>
        <translation type="unfinished">Hệ thống tự động ánh xạ được sử dụng để đa dạng hóa lựa chọn ngang hàng.</translation>
    </message>
    <message>
        <source>Mapped AS</source>
        <translation type="unfinished">AS đã được map</translation>
    </message>
    <message>
        <source>User Agent</source>
        <translation type="unfinished">User Đặc Vụ</translation>
    </message>
    <message>
        <source>Node window</source>
        <translation type="unfinished">Cửa sổ node</translation>
    </message>
    <message>
        <source>Current block height</source>
        <translation type="unfinished">Kích thước khối hiện tại</translation>
    </message>
    <message>
        <source>Current block height</source>
        <translation>Kích thước khối hiện tại</translation>
    </message>
    <message>
        <source>Open the %1 debug log file from the current data directory. This can take a few seconds for large log files.</source>
        <translation type="unfinished">Mở cái %1 debug log file từ danh mục dữ liệu hiện tại. Điều này cần vài giây cho large log files.</translation>
    </message>
    <message>
        <source>Decrease font size</source>
        <translation type="unfinished">Giảm font size</translation>
    </message>
    <message>
        <source>Increase font size</source>
        <translation type="unfinished">Tăng font size</translation>
    </message>
    <message>
        <source>Permissions</source>
        <translation type="unfinished">Cho phép</translation>
    </message>
    <message>
        <source>Permissions</source>
        <translation>Cho phép</translation>
    </message>
    <message>
        <source>Services</source>
        <translation type="unfinished">Dịch vụ</translation>
    </message>
    <message>
        <source>Connection Time</source>
        <translation type="unfinished">Connection Thời Gian</translation>
    </message>
    <message>
        <source>Last Send</source>
        <translation type="unfinished">Gửi Sau Cùng</translation>
    </message>
    <message>
        <source>Last Receive</source>
        <translation type="unfinished">Nhận Sau Cùng</translation>
    </message>
    <message>
        <source>The duration of a currently outstanding ping.</source>
        <translation type="unfinished">Thời hạn của một ping hiện đang nổi trội.</translation>
    </message>
    <message>
        <source>Ping Wait</source>
        <translation type="unfinished">Ping Chờ</translation>
    </message>
    <message>
        <source>Min Ping</source>
        <translation type="unfinished">Ping Nhỏ Nhất</translation>
    </message>
    <message>
        <source>Time Offset</source>
        <translation type="unfinished">Thời gian Offset</translation>
    </message>
    <message>
        <source>Last block time</source>
        <translation>Thời gian block cuối cùng</translation>
    </message>
    <message>
        <source>&amp;Console</source>
        <translation>&amp;BangDieuKhien</translation>
    </message>
    <message>
        <source>Debug log file</source>
        <translation>Debug file log</translation>
    </message>
    <message>
        <source>Clear console</source>
        <translation>Xóa console</translation>
    </message>
    <message>
        <source>Executing command without any wallet</source>
        <translation type="unfinished">Đang chạy lệnh khi không có ví nào</translation>
    </message>
    <message>
        <source>Executing command using "%1" wallet</source>
        <translation type="unfinished">Chạy lệnh bằng ví "%1"</translation>
    </message>
    <message>
        <source>Unknown</source>
        <translation type="unfinished">Không biết</translation>
    </message>
</context>
<context>
    <name>ReceiveCoinsDialog</name>
    <message>
<<<<<<< HEAD
        <source>&amp;Amount:</source>
        <translation>&amp;Amount:</translation>
    </message>
    <message>
        <source>&amp;Label:</source>
        <translation>&amp;Label:</translation>
    </message>
    <message>
        <source>&amp;Message:</source>
        <translation>&amp;Message:</translation>
    </message>
    <message>
        <source>An optional message to attach to the payment request, which will be displayed when the request is opened. Note: The message will not be sent with the payment over the Qtum network.</source>
        <translation>Một optional lời nhắn để đính kèm đến payment request, cái mà sẽ được hiển thị khi mà request đang mở. Lưu ý: Tin nhắn này sẽ không được gửi với payment over the Qtum network.</translation>
=======
        <source>An optional message to attach to the payment request, which will be displayed when the request is opened. Note: The message will not be sent with the payment over the Qtum network.</source>
        <translation type="unfinished">Một optional lời nhắn để đính kèm đến payment request, cái mà sẽ được hiển thị khi mà request đang mở. Lưu ý: Tin nhắn này sẽ không được gửi với payment over the Qtum network.</translation>
>>>>>>> 5ed36332
    </message>
    <message>
        <source>An optional label to associate with the new receiving address.</source>
        <translation type="unfinished">Một optional label để liên kết với address đang nhận mới.</translation>
    </message>
    <message>
        <source>Use this form to request payments. All fields are &lt;b&gt;optional&lt;/b&gt;.</source>
        <translation type="unfinished">Sử dụng form cho request thanh toán. Tất cả chỗ trống là &lt;b&gt;optional&lt;/b&gt;.</translation>
    </message>
    <message>
        <source>An optional amount to request. Leave this empty or zero to not request a specific amount.</source>
        <translation type="unfinished">Một optional giá trị để request. Để lại đây khoảng trống hoặc zero để không request một giá trị xác định.</translation>
    </message>
    <message>
        <source>An optional label to associate with the new receiving address (used by you to identify an invoice).  It is also attached to the payment request.</source>
        <translation type="unfinished">Một nhãn tùy chọn để liên kết với địa chỉ nhận mới (được bạn sử dụng để xác định hóa đơn). Nó cũng được đính kèm với yêu cầu thanh toán.</translation>
    </message>
    <message>
        <source>An optional message that is attached to the payment request and may be displayed to the sender.</source>
        <translation type="unfinished">Một thông báo tùy chọn được đính kèm với yêu cầu thanh toán và có thể được hiển thị cho người gửi.</translation>
    </message>
    <message>
        <source>&amp;Create new receiving address</source>
        <translation type="unfinished">&amp;Tạo địa chỉ nhận mới</translation>
    </message>
    <message>
        <source>Clear all fields of the form.</source>
        <translation type="unfinished">Xóa hết các khoảng trống của form.</translation>
    </message>
    <message>
        <source>Clear</source>
        <translation type="unfinished">Xóa</translation>
    </message>
    <message>
        <source>Native segwit addresses (aka Bech32 or BIP-173) reduce your transaction fees later on and offer better protection against typos, but old wallets don't support them. When unchecked, an address compatible with older wallets will be created instead.</source>
        <translation type="unfinished">Các địa chỉ segwit gốc (còn gọi là Bech32 hoặc BIP-173) sẽ giảm phí giao dịch của bạn sau này và bảo vệ tốt hơn trước các lỗi chính tả, nhưng ví cũ không hỗ trợ chúng. Khi không được chọn, một địa chỉ tương thích với ví cũ sẽ được tạo thay thế.</translation>
    </message>
    <message>
        <source>Generate native segwit (Bech32) address</source>
        <translation type="unfinished">Tạo địa chỉ segwit (Bech32) riêng</translation>
    </message>
    <message>
        <source>Requested payments history</source>
        <translation type="unfinished">Yêu cầu lịch sử giao dịch</translation>
    </message>
    <message>
        <source>Show the selected request (does the same as double clicking an entry)</source>
        <translation type="unfinished">Hiển thị request đã chọn (does the same as double clicking an entry)</translation>
    </message>
    <message>
        <source>Show</source>
        <translation type="unfinished">Hiển thị</translation>
    </message>
    <message>
        <source>Remove the selected entries from the list</source>
        <translation type="unfinished">Xóa bỏ mục đang chọn từ danh sách</translation>
    </message>
    <message>
        <source>Remove</source>
        <translation type="unfinished">Gỡ bỏ</translation>
    </message>
    <message>
        <source>Copy &amp;URI</source>
        <translation type="unfinished">Sao chép &amp;URI</translation>
    </message>
    <message>
        <source>Could not unlock wallet.</source>
        <translation type="unfinished">Không thể unlock wallet.</translation>
    </message>
    <message>
        <source>Could not generate new %1 address</source>
        <translation type="unfinished">Không thể tạo ra %1 địa chỉ mới</translation>
    </message>
</context>
<context>
    <name>ReceiveRequestDialog</name>
    <message>
        <source>Address:</source>
        <translation type="unfinished">Địa chỉ</translation>
    </message>
    <message>
        <source>Amount:</source>
        <translation type="unfinished">Số lượng:</translation>
    </message>
<<<<<<< HEAD
    <message>
        <source>Could not generate new %1 address</source>
        <translation>Không thể tạo ra %1 địa chỉ mới</translation>
    </message>
</context>
<context>
    <name>ReceiveRequestDialog</name>
    <message>
        <source>Address:</source>
        <translation>Địa chỉ</translation>
    </message>
    <message>
        <source>Amount:</source>
        <translation>Số lượng:</translation>
=======
    <message>
        <source>Label:</source>
        <translation type="unfinished">Nhãn</translation>
>>>>>>> 5ed36332
    </message>
    <message>
        <source>Label:</source>
        <translation>Nhãn</translation>
    </message>
    <message>
        <source>Message:</source>
        <translation type="unfinished">Tin nhắn:</translation>
    </message>
    <message>
        <source>Wallet:</source>
        <translation type="unfinished">Ví tiền</translation>
    </message>
    <message>
        <source>Copy &amp;URI</source>
        <translation type="unfinished">Sao chép &amp;URI</translation>
    </message>
    <message>
        <source>Copy &amp;Address</source>
        <translation type="unfinished">Sao chép địa chỉ</translation>
    </message>
    <message>
        <source>Payment information</source>
        <translation type="unfinished">Payment thông tin</translation>
    </message>
    <message>
        <source>Request payment to %1</source>
        <translation type="unfinished">Request payment đến %1</translation>
    </message>
</context>
<context>
    <name>RecentRequestsTableModel</name>
    <message>
        <source>Date</source>
        <translation type="unfinished">Ngày</translation>
    </message>
    <message>
        <source>Label</source>
        <translation type="unfinished">Nhãn</translation>
    </message>
    <message>
        <source>Message</source>
        <translation type="unfinished">Tin nhắn</translation>
    </message>
    <message>
        <source>(no label)</source>
        <translation type="unfinished">(không nhãn)</translation>
    </message>
    <message>
        <source>(no message)</source>
        <translation type="unfinished">(no tin nhắn)</translation>
    </message>
    <message>
        <source>(no amount requested)</source>
        <translation type="unfinished">(không amount yêu cầu)</translation>
    </message>
    <message>
        <source>Requested</source>
        <translation type="unfinished">Đã yêu cầu</translation>
    </message>
</context>
<context>
    <name>SendCoinsDialog</name>
    <message>
        <source>Send Coins</source>
        <translation>Gửi Coins</translation>
    </message>
    <message>
        <source>Coin Control Features</source>
        <translation type="unfinished">Coin Control Tính-năng</translation>
    </message>
    <message>
        <source>automatically selected</source>
        <translation type="unfinished">được chọn một cách hoàn toàn tự động</translation>
    </message>
    <message>
        <source>Insufficient funds!</source>
        <translation type="unfinished">Không đủ tiền kìa!</translation>
    </message>
    <message>
        <source>Quantity:</source>
        <translation type="unfinished">Số lượng:</translation>
    </message>
    <message>
        <source>Amount:</source>
        <translation type="unfinished">Số lượng:</translation>
    </message>
    <message>
        <source>Fee:</source>
        <translation type="unfinished">Phí:</translation>
    </message>
    <message>
        <source>After Fee:</source>
        <translation type="unfinished">Sau Phí:</translation>
    </message>
    <message>
        <source>Change:</source>
        <translation type="unfinished">Thay đổi:</translation>
    </message>
    <message>
        <source>If this is activated, but the change address is empty or invalid, change will be sent to a newly generated address.</source>
        <translation type="unfinished">Nếu cái này được bật, nhưng việc change address thì trống hoặc invalid, change sẽ được gửi cho một address vừa được tạo mới.</translation>
    </message>
    <message>
        <source>Using the fallbackfee can result in sending a transaction that will take several hours or days (or never) to confirm. Consider choosing your fee manually or wait until you have validated the complete chain.</source>
        <translation type="unfinished">Sử dụng fallbackfee có thể dẫn đến hết quả đang gửi một transaction mà nó sẽ mất hàng giờ hoặc ngày (hoặc chẳng bao giờ) được confirm. Suy nghĩ chọn fee của bạn bình thường hoặc chờ cho đến khi validated hoàn thành chain.</translation>
    </message>
    <message>
        <source>Warning: Fee estimation is currently not possible.</source>
        <translation type="unfinished">Warning: Fee ước tính hiện tại không khả thi.</translation>
    </message>
    <message>
        <source>per kilobyte</source>
        <translation type="unfinished">trên mỗi kilobyte</translation>
    </message>
    <message>
        <source>Hide</source>
        <translation type="unfinished">Ẩn</translation>
    </message>
    <message>
        <source>Recommended:</source>
        <translation type="unfinished">Khuyên dùng:</translation>
    </message>
    <message>
        <source>Send to multiple recipients at once</source>
        <translation>Gửi đến tập thể người nhận một lần</translation>
    </message>
    <message>
        <source>Clear all fields of the form.</source>
        <translation type="unfinished">Xóa hết các khoảng trống của form.</translation>
    </message>
    <message>
        <source>Dust:</source>
        <translation type="unfinished">Rác:</translation>
    </message>
    <message>
        <source>Hide transaction fee settings</source>
        <translation type="unfinished">Ẩn cài đặt phí giao dịch</translation>
    </message>
    <message>
        <source>When there is less transaction volume than space in the blocks, miners as well as relaying nodes may enforce a minimum fee. Paying only this minimum fee is just fine, but be aware that this can result in a never confirming transaction once there is more demand for qtum transactions than the network can process.</source>
<<<<<<< HEAD
        <translation>Khi có khối lượng giao dịch ít hơn chổ trống trong các khối, các nhà đào mỏ cũng như các nút chuyển tiếp có thể thực thi chỉ với một khoản phí tối thiểu. Chỉ trả khoản phí tối thiểu này là tốt, nhưng lưu ý rằng điều này có thể dẫn đến một giao dịch không bao giờ xác nhận một khi có nhu cầu giao dịch qtum nhiều hơn khả năng mạng có thể xử lý.</translation>
=======
        <translation type="unfinished">Khi có khối lượng giao dịch ít hơn chổ trống trong các khối, các nhà đào mỏ cũng như các nút chuyển tiếp có thể thực thi chỉ với một khoản phí tối thiểu. Chỉ trả khoản phí tối thiểu này là tốt, nhưng lưu ý rằng điều này có thể dẫn đến một giao dịch không bao giờ xác nhận một khi có nhu cầu giao dịch qtum nhiều hơn khả năng mạng có thể xử lý.</translation>
>>>>>>> 5ed36332
    </message>
    <message>
        <source>A too low fee might result in a never confirming transaction (read the tooltip)</source>
        <translation type="unfinished">Một khoản phí quá thấp có thể dẫn đến một giao dịch không bao giờ xác nhận (đọc chú giải công cụ)</translation>
    </message>
    <message>
        <source>Confirmation time target:</source>
        <translation type="unfinished">Thời gian xác nhận đối tượng:</translation>
    </message>
    <message>
        <source>Enable Replace-By-Fee</source>
        <translation type="unfinished">Kích hoạt  Phí thay thế</translation>
    </message>
    <message>
        <source>With Replace-By-Fee (BIP-125) you can increase a transaction's fee after it is sent. Without this, a higher fee may be recommended to compensate for increased transaction delay risk.</source>
        <translation type="unfinished">Với Phí thay thế (BIP-125), bạn có thể tăng phí giao dịch sau khi được gửi. Nếu không có điều này, một khoản phí cao hơn có thể được đề xuất để bù đắp cho rủi ro chậm trễ giao dịch tăng lên.</translation>
    </message>
    <message>
        <source>Balance:</source>
        <translation>Số dư:</translation>
    </message>
    <message>
        <source>Confirm the send action</source>
        <translation>Confirm hành động gửi</translation>
    </message>
    <message>
        <source>Copy quantity</source>
        <translation type="unfinished">Sao chép số lượng</translation>
    </message>
    <message>
        <source>Copy amount</source>
        <translation type="unfinished">Sao chép số lượng</translation>
    </message>
    <message>
        <source>Copy fee</source>
        <translation type="unfinished">Sao chép phí</translation>
    </message>
    <message>
        <source>Copy after fee</source>
        <translation type="unfinished">Sao chép sau phí</translation>
    </message>
    <message>
        <source>Copy bytes</source>
        <translation type="unfinished">Sao chép bytes</translation>
    </message>
    <message>
        <source>Copy dust</source>
        <translation type="unfinished">Sao chép rác</translation>
    </message>
    <message>
        <source>Copy change</source>
        <translation type="unfinished">Sao chép thay đổi</translation>
    </message>
    <message>
        <source>Cr&amp;eate Unsigned</source>
        <translation type="unfinished">Cr&amp;eate không được ký</translation>
    </message>
    <message>
        <source>Creates a Partially Signed Qtum Transaction (PSBT) for use with e.g. an offline %1 wallet, or a PSBT-compatible hardware wallet.</source>
<<<<<<< HEAD
        <translation>Tạo Giao dịch Qtum được ký một phần (PSBT) để sử dụng với các dạng như: ví ngoại tuyến %1 hoặc ví phần cứng tương thích PSBT.</translation>
=======
        <translation type="unfinished">Tạo Giao dịch Qtum được ký một phần (PSBT) để sử dụng với các dạng như: ví ngoại tuyến %1 hoặc ví phần cứng tương thích PSBT.</translation>
>>>>>>> 5ed36332
    </message>
    <message>
        <source> from wallet '%1'</source>
        <translation type="unfinished">từ ví  '%1'</translation>
    </message>
    <message>
        <source>%1 to '%2'</source>
        <translation type="unfinished">%1 tới '%2'</translation>
    </message>
    <message>
        <source>%1 to %2</source>
        <translation type="unfinished">%1 đến%2</translation>
    </message>
    <message>
        <source>Do you want to draft this transaction?</source>
        <translation type="unfinished">Bạn có muốn tạo tạm thời dao dịch này?</translation>
    </message>
    <message>
        <source>Are you sure you want to send?</source>
        <translation type="unfinished">Bạn chắc chắn muốn gửi chứ?</translation>
    </message>
    <message>
        <source>Save Transaction Data</source>
        <translation type="unfinished">Lưu trữ giao dịch</translation>
    </message>
    <message>
        <source>PSBT saved</source>
        <translation type="unfinished">PSBT đã lưu</translation>
    </message>
    <message>
        <source>Save Transaction Data</source>
        <translation>Lưu trữ giao dịch</translation>
    </message>
    <message>
        <source>PSBT saved</source>
        <translation>PSBT đã lưu</translation>
    </message>
    <message>
        <source>or</source>
        <translation type="unfinished">hoặc</translation>
    </message>
    <message>
        <source>You can increase the fee later (signals Replace-By-Fee, BIP-125).</source>
        <translation type="unfinished">Bạn có thể tăng phí sau khi gửi( với tín hiệu Phí Thay Thế, BIP-125)</translation>
    </message>
    <message>
        <source>Please, review your transaction.</source>
        <translation type="unfinished">Làm ơn xem xét đánh giá giao dịch của bạn.</translation>
    </message>
    <message>
        <source>Not signalling Replace-By-Fee, BIP-125.</source>
        <translation type="unfinished">Không có tín hiệu Phí Thay Thế, BIP-125.</translation>
    </message>
    <message>
        <source>Total Amount</source>
        <translation type="unfinished">Tổng số</translation>
    </message>
    <message>
        <source>Confirm send coins</source>
        <translation type="unfinished">Confirm gửi coins</translation>
    </message>
    <message>
        <source>Confirm transaction proposal</source>
        <translation type="unfinished">Xác nhận đề xuất giao dịch</translation>
    </message>
    <message>
        <source>Watch-only balance:</source>
        <translation type="unfinished">Số dư chỉ xem:</translation>
    </message>
    <message>
        <source>The recipient address is not valid. Please recheck.</source>
        <translation type="unfinished">Địa chỉ người nhận address thì không valid. Kiểm tra lại đi.</translation>
    </message>
    <message>
        <source>The amount to pay must be larger than 0.</source>
        <translation type="unfinished">Giả trị để pay cần phải lớn hơn 0.</translation>
    </message>
    <message>
        <source>The amount exceeds your balance.</source>
        <translation type="unfinished">Số tiền vượt quá số dư của bạn.</translation>
    </message>
    <message>
        <source>The total exceeds your balance when the %1 transaction fee is included.</source>
        <translation type="unfinished">Tổng số lớn hơn số dư của bạn khi %1 transaction fee được tính vào.</translation>
    </message>
    <message>
        <source>Duplicate address found: addresses should only be used once each.</source>
        <translation type="unfinished">Trùng address được tìm thấy: địa chỉ chỉ nên được dùng một lần.</translation>
    </message>
    <message>
        <source>Transaction creation failed!</source>
        <translation type="unfinished">Transaction khởi tạo thất bại!</translation>
    </message>
    <message>
        <source>A fee higher than %1 is considered an absurdly high fee.</source>
        <translation type="unfinished">Một fee lớn hơn %1 được coi là ngớ ngẩn cao fee.</translation>
    </message>
    <message>
        <source>Payment request expired.</source>
        <translation type="unfinished">Payment request hết hạn.</translation>
    </message>
    <message numerus="yes">
        <source>Estimated to begin confirmation within %n block(s).</source>
        <translation>
            <numerusform />
        </translation>
    </message>
    <message>
<<<<<<< HEAD
        <source>Warning: Invalid Qtum address</source>
        <translation>Warning: Invalid Qtum address</translation>
    </message>
    <message>
        <source>Warning: Unknown change address</source>
        <translation>Warning: Không biết change address</translation>
    </message>
    <message>
        <source>Confirm custom change address</source>
        <translation>Confirm custom change address</translation>
=======
        <source>Warning: Unknown change address</source>
        <translation type="unfinished">Warning: Không biết change address</translation>
>>>>>>> 5ed36332
    </message>
    <message>
        <source>The address you selected for change is not part of this wallet. Any or all funds in your wallet may be sent to this address. Are you sure?</source>
        <translation type="unfinished">The address bạn đã chọn dành cho change thì không phải part of this wallet. Bất kỳ hay tất cả funds in your wallet có thể được gửi đến address này. Bạn chắc chứ?</translation>
    </message>
    <message>
        <source>(no label)</source>
        <translation type="unfinished">(không nhãn)</translation>
    </message>
</context>
<context>
    <name>SendCoinsEntry</name>
    <message>
        <source>Choose previously used address</source>
        <translation type="unfinished">Chọn mới thì address</translation>
    </message>
    <message>
        <source>The Qtum address to send the payment to</source>
<<<<<<< HEAD
        <translation>The Qtum address để gửi the payment đến</translation>
    </message>
    <message>
        <source>Alt+A</source>
        <translation>Alt+A</translation>
=======
        <translation type="unfinished">The Qtum address để gửi the payment đến</translation>
>>>>>>> 5ed36332
    </message>
    <message>
        <source>Paste address from clipboard</source>
        <translation>Paste address từ clipboard</translation>
    </message>
    <message>
        <source>Remove this entry</source>
        <translation type="unfinished">Xóa bỏ entry này</translation>
    </message>
    <message>
        <source>The amount to send in the selected unit</source>
        <translation type="unfinished">Lượng tiền để gửi trong mỗi đơn vị đã chọn</translation>
    </message>
    <message>
        <source>The fee will be deducted from the amount being sent. The recipient will receive less qtums than you enter in the amount field. If multiple recipients are selected, the fee is split equally.</source>
<<<<<<< HEAD
        <translation>The fee sẽ được khấu trừ từ số tiền đang gửi. Người nhận sẽ receive ít qtums hơn bạn gõ vào khoảng trống. Nếu nhiều người gửi được chọn, fee sẽ được chia đều.</translation>
=======
        <translation type="unfinished">The fee sẽ được khấu trừ từ số tiền đang gửi. Người nhận sẽ receive ít qtums hơn bạn gõ vào khoảng trống. Nếu nhiều người gửi được chọn, fee sẽ được chia đều.</translation>
>>>>>>> 5ed36332
    </message>
    <message>
        <source>S&amp;ubtract fee from amount</source>
        <translation type="unfinished">S&amp;ubtract fee từ amount</translation>
    </message>
    <message>
        <source>Use available balance</source>
        <translation type="unfinished">Sử dụng số dư sẵn có</translation>
    </message>
    <message>
        <source>Message:</source>
        <translation type="unfinished">Tin nhắn:</translation>
    </message>
    <message>
        <source>This is an unauthenticated payment request.</source>
        <translation type="unfinished">Đây là một chưa được chứng thực payment request.</translation>
    </message>
    <message>
        <source>This is an authenticated payment request.</source>
        <translation type="unfinished">Đây là một chưa được chứng thực payment request.</translation>
    </message>
    <message>
        <source>Enter a label for this address to add it to the list of used addresses</source>
        <translation type="unfinished">Nhập một label cho cái address này để thêm vào danh sách địa chỉ đã sử dụng</translation>
    </message>
    <message>
        <source>A message that was attached to the qtum: URI which will be stored with the transaction for your reference. Note: This message will not be sent over the Qtum network.</source>
<<<<<<< HEAD
        <translation>Một tin nhắn được đính kèm với số qtum: URI mà sẽ được lưu giữ với transaction dành cho tài liệu tham khảo. Lưu ý: Tin nhắn này sẽ không được gửi thông qua Qtum network.</translation>
=======
        <translation type="unfinished">Một tin nhắn được đính kèm với số qtum: URI mà sẽ được lưu giữ với transaction dành cho tài liệu tham khảo. Lưu ý: Tin nhắn này sẽ không được gửi thông qua Qtum network.</translation>
>>>>>>> 5ed36332
    </message>
    <message>
        <source>Pay To:</source>
        <translation type="unfinished">Pay Đến:</translation>
    </message>
    <message>
        <source>Memo:</source>
        <translation type="unfinished">Bản ghi nhớ:</translation>
    </message>
</context>
<context>
    <name>SignVerifyMessageDialog</name>
    <message>
        <source>Signatures - Sign / Verify a Message</source>
        <translation>Chữ ký - Sign / Verify a Message</translation>
    </message>
    <message>
        <source>&amp;Sign Message</source>
        <translation>&amp;Sign Tin nhắn</translation>
    </message>
    <message>
        <source>You can sign messages/agreements with your addresses to prove you can receive qtums sent to them. Be careful not to sign anything vague or random, as phishing attacks may try to trick you into signing your identity over to them. Only sign fully-detailed statements you agree to.</source>
<<<<<<< HEAD
        <translation>Bạn có thể ký/đồng ý với địa chỉ chứng minh bạn có thể receive qtums đã gửi đến chúng. Cẩn thận không ký bất cứ không rõ hay random, như các cuộc tấn công lừa đảo có thể cố lừa bạn ký tên vào danh tính của bạn.. Chỉ ký các bản tuyên bố hoàn chỉnh mà bạn đồng ý.</translation>
    </message>
    <message>
        <source>The Qtum address to sign the message with</source>
        <translation>The Qtum address để ký với tin nhắn</translation>
=======
        <translation type="unfinished">Bạn có thể ký/đồng ý với địa chỉ chứng minh bạn có thể receive qtums đã gửi đến chúng. Cẩn thận không ký bất cứ không rõ hay random, như các cuộc tấn công lừa đảo có thể cố lừa bạn ký tên vào danh tính của bạn.. Chỉ ký các bản tuyên bố hoàn chỉnh mà bạn đồng ý.</translation>
    </message>
    <message>
        <source>The Qtum address to sign the message with</source>
        <translation type="unfinished">The Qtum address để ký với tin nhắn</translation>
>>>>>>> 5ed36332
    </message>
    <message>
        <source>Choose previously used address</source>
        <translation type="unfinished">Chọn mới thì address</translation>
    </message>
    <message>
        <source>Paste address from clipboard</source>
        <translation>Paste address từ clipboard</translation>
    </message>
    <message>
        <source>Enter the message you want to sign here</source>
        <translation>Nhập tin nhắn bạn muốn ký tại đây</translation>
    </message>
    <message>
        <source>Copy the current signature to the system clipboard</source>
        <translation>Copy hiện tại signature tới system clipboard</translation>
    </message>
    <message>
        <source>Sign the message to prove you own this Qtum address</source>
        <translation>Ký tin nhắn để chứng minh bạn sở hữu Qtum address này</translation>
<<<<<<< HEAD
    </message>
    <message>
        <source>Sign &amp;Message</source>
        <translation>Sign &amp;Message</translation>
=======
>>>>>>> 5ed36332
    </message>
    <message>
        <source>Reset all sign message fields</source>
        <translation>Reset tất cả khoảng chữ ký nhắn</translation>
    </message>
    <message>
        <source>&amp;Verify Message</source>
        <translation>&amp;Verify Tin nhắn</translation>
    </message>
    <message>
        <source>Enter the receiver's address, message (ensure you copy line breaks, spaces, tabs, etc. exactly) and signature below to verify the message. Be careful not to read more into the signature than what is in the signed message itself, to avoid being tricked by a man-in-the-middle attack. Note that this only proves the signing party receives with the address, it cannot prove sendership of any transaction!</source>
        <translation type="unfinished">Nhập vào address người nhận, tin nhắn (chắc rằng bạn copy line breaks, khoảng trống, tabs, etc. chính xác) và signature bên dưới verify tin nhắn. Cẩn thận không đọc nhiều hơn từ signature so với cái được ký trong bản thân tin nhắn, để tránh bị lừa bới man-in-the-middle tấn công. Lưu ý rằng điều này chỉ chứng nhận nhóm những người nhân với address, nó không thể chứng minh bên gửi có bất kỳ transaction!</translation>
    </message>
    <message>
        <source>The Qtum address the message was signed with</source>
<<<<<<< HEAD
        <translation>The Qtum address tin nhắn đã ký với</translation>
=======
        <translation type="unfinished">The Qtum address tin nhắn đã ký với</translation>
>>>>>>> 5ed36332
    </message>
    <message>
        <source>The signed message to verify</source>
        <translation type="unfinished">Tin nhắn đã được ký để xác nhận</translation>
    </message>
    <message>
        <source>The signature given when the message was signed</source>
<<<<<<< HEAD
        <translation>Chữ ký được cung cấp khi tin nhắn đã được ký</translation>
    </message>
    <message>
        <source>Verify the message to ensure it was signed with the specified Qtum address</source>
        <translation>Verify tin nhắn để chắc rằng nó đã được ký với xác định Qtum address</translation>
=======
        <translation type="unfinished">Chữ ký được cung cấp khi tin nhắn đã được ký</translation>
>>>>>>> 5ed36332
    </message>
    <message>
        <source>Verify the message to ensure it was signed with the specified Qtum address</source>
        <translation>Verify tin nhắn để chắc rằng nó đã được ký với xác định Qtum address</translation>
    </message>
    <message>
        <source>Reset all verify message fields</source>
        <translation>Reset tất cả verify khoảng trống nhắn</translation>
    </message>
    <message>
        <source>Click "Sign Message" to generate signature</source>
        <translation type="unfinished">Click "Sign Message" để generate signature</translation>
    </message>
    <message>
        <source>The entered address is invalid.</source>
        <translation type="unfinished">Đã nhập address thì invalid.</translation>
    </message>
    <message>
        <source>Please check the address and try again.</source>
        <translation type="unfinished">Vui lòng kiểm tra address và thử lại.</translation>
    </message>
    <message>
        <source>The entered address does not refer to a key.</source>
        <translation type="unfinished">Đã nhập address không refer to a key.</translation>
    </message>
    <message>
        <source>Wallet unlock was cancelled.</source>
        <translation type="unfinished">Wallet unlock đã được hủy.</translation>
    </message>
    <message>
        <source>No error</source>
        <translation type="unfinished">Không lỗi</translation>
    </message>
    <message>
        <source>Private key for the entered address is not available.</source>
        <translation type="unfinished">Private key cho address đã nhập thì không có sẵn.</translation>
    </message>
    </context>
<context>
    <name>TransactionDesc</name>
    <message numerus="yes">
        <source>Open for %n more block(s)</source>
        <translation>
            <numerusform />
        </translation>
    </message>
    <message>
        <source>Date</source>
        <translation type="unfinished">Ngày</translation>
    </message>
    <message numerus="yes">
        <source>matures in %n more block(s)</source>
        <translation>
            <numerusform />
        </translation>
    </message>
    <message>
        <source>Message</source>
        <translation type="unfinished">Tin nhắn</translation>
    </message>
    <message>
        <source>Transaction virtual size</source>
        <translation type="unfinished">Kích cỡ giao dịch ảo</translation>
    </message>
    <message>
        <source> (Certificate was not verified)</source>
        <translation type="unfinished">(Chứng chỉ chưa được thẩm định)</translation>
    </message>
    <message>
        <source>Amount</source>
        <translation type="unfinished">Số lượng</translation>
    </message>
    </context>
<context>
    <name>TransactionTableModel</name>
    <message>
        <source>Date</source>
        <translation type="unfinished">Ngày</translation>
    </message>
    <message>
        <source>Label</source>
        <translation type="unfinished">Nhãn</translation>
    </message>
    <message numerus="yes">
        <source>Open for %n more block(s)</source>
        <translation>
            <numerusform />
        </translation>
    </message>
    <message>
        <source>Conflicted</source>
        <translation type="unfinished">Xung đột</translation>
    </message>
    <message>
        <source>(no label)</source>
        <translation type="unfinished">(không nhãn)</translation>
    </message>
    </context>
<context>
    <name>TransactionView</name>
    <message>
        <source>All</source>
        <translation type="unfinished">Tất cả</translation>
    </message>
    <message>
        <source>Today</source>
        <translation type="unfinished">Hôm nay</translation>
    </message>
    <message>
        <source>This week</source>
        <translation type="unfinished">Tuần này</translation>
    </message>
    <message>
        <source>This month</source>
        <translation type="unfinished">Tháng này</translation>
    </message>
    <message>
        <source>Last month</source>
        <translation type="unfinished">Tháng trước</translation>
    </message>
    <message>
        <source>This year</source>
        <translation type="unfinished">Năm nay</translation>
    </message>
    <message>
        <source>Enter address, transaction id, or label to search</source>
        <translation type="unfinished">Nhập địa chỉ, số id giao dịch, hoặc nhãn để tìm kiếm</translation>
    </message>
    <message>
        <source>Confirmed</source>
        <translation type="unfinished">Đã xác nhận</translation>
    </message>
    <message>
        <source>Date</source>
        <translation type="unfinished">Ngày</translation>
    </message>
    <message>
        <source>Label</source>
        <translation type="unfinished">Nhãn</translation>
    </message>
    <message>
        <source>Address</source>
        <translation type="unfinished">Địa chỉ</translation>
    </message>
    <message>
        <source>Exporting Failed</source>
        <translation type="unfinished">Xuất Thất Bại</translation>
    </message>
    <message>
        <source>Close all wallets</source>
        <translation>Đóng tất cả ví</translation>
    </message>
    <message>
        <source>Are you sure you wish to close all wallets?</source>
        <translation>Bạn có chắc chắn muốn đóng tất cả ví không?</translation>
    </message>
</context>
<context>
    <name>WalletFrame</name>
    <message>
        <source>Create a new wallet</source>
        <translation type="unfinished">Tạo một ví mới</translation>
    </message>
</context>
<context>
    <name>WalletModel</name>
    <message>
        <source>Send Coins</source>
        <translation type="unfinished">Gửi Coins</translation>
    </message>
    <message>
        <source>Fee bump error</source>
        <translation type="unfinished">Fee bơm error</translation>
    </message>
    <message>
        <source>Do you want to draft a transaction with fee increase?</source>
        <translation type="unfinished">Bạn có muốn tạo tạm thời một giao dịch với phí tăng?</translation>
    </message>
    <message>
        <source>Can't draft transaction.</source>
        <translation type="unfinished">Không thể tạo tạm giao dịch.</translation>
    </message>
    <message>
        <source>PSBT copied</source>
        <translation type="unfinished">Đã sao chép PSBT</translation>
    </message>
    <message>
        <source>default wallet</source>
        <translation type="unfinished">ví mặc định</translation>
    </message>
</context>
<context>
    <name>WalletView</name>
    <message>
        <source>&amp;Export</source>
        <translation type="unfinished">&amp;Xuất</translation>
    </message>
    <message>
        <source>Export the data in the current tab to a file</source>
        <translation type="unfinished">Xuất dữ liệu trong thẻ hiện tại ra file</translation>
    </message>
    <message>
        <source>Error</source>
<<<<<<< HEAD
        <translation>Lỗi</translation>
    </message>
    <message>
        <source>Load Transaction Data</source>
        <translation>Tải thông tin giao dịch</translation>
    </message>
    <message>
        <source>Partially Signed Transaction (*.psbt)</source>
        <translation>Giao dịch được đăng ký một phần (*.psbt)</translation>
    </message>
    <message>
        <source>Backup Wallet</source>
        <translation>Backup Wallet</translation>
    </message>
    <message>
        <source>Wallet Data (*.dat)</source>
        <translation>Wallet Data (*.dat)</translation>
    </message>
    <message>
        <source>Backup Failed</source>
        <translation>Backup Failed</translation>
=======
        <translation type="unfinished">Lỗi</translation>
>>>>>>> 5ed36332
    </message>
    <message>
        <source>Load Transaction Data</source>
        <translation type="unfinished">Tải thông tin giao dịch</translation>
    </message>
    <message>
        <source>Partially Signed Transaction (*.psbt)</source>
        <translation type="unfinished">Giao dịch được đăng ký một phần (*.psbt)</translation>
    </message>
    <message>
        <source>Cancel</source>
        <translation type="unfinished">Hủy</translation>
    </message>
</context>
<context>
    <name>qtum-core</name>
<<<<<<< HEAD
    <message>
        <source>Distributed under the MIT software license, see the accompanying file %s or %s</source>
        <translation>Distributed under the MIT software license, see the accompanying file %s or %s</translation>
    </message>
    <message>
        <source>Prune configured below the minimum of %d MiB.  Please use a higher number.</source>
        <translation>Prune configured below the minimum of %d MiB.  Please use a higher number.</translation>
    </message>
    <message>
        <source>Prune: last wallet synchronisation goes beyond pruned data. You need to -reindex (download the whole blockchain again in case of pruned node)</source>
        <translation>Prune: last wallet synchronisation goes beyond pruned data. You need to -reindex (download the whole blockchain again in case of pruned node)</translation>
    </message>
    <message>
        <source>Pruning blockstore...</source>
        <translation>Pruning blockstore...</translation>
    </message>
    <message>
        <source>Unable to start HTTP server. See debug log for details.</source>
        <translation>Unable to start HTTP server. See debug log for details.</translation>
    </message>
    <message>
        <source>The %s developers</source>
        <translation>The %s developers</translation>
    </message>
    <message>
        <source>Cannot obtain a lock on data directory %s. %s is probably already running.</source>
        <translation>Cannot obtain a lock on data directory %s. %s is probably already running.</translation>
    </message>
=======
>>>>>>> 5ed36332
    <message>
        <source>Cannot provide specific connections and have addrman find outgoing connections at the same.</source>
        <translation type="unfinished">Không thể cung cấp kết nối nào và có addrman tìm kết nối đi cùng một lúc.</translation>
    </message>
    <message>
        <source>Fee estimation failed. Fallbackfee is disabled. Wait a few blocks or enable -fallbackfee.</source>
        <translation type="unfinished">Dự toán phí không thành công. Fallbackfee bị vô hiệu hóa. Đợi sau một vài khối hoặc kích hoạt -fallbackfee.</translation>
    </message>
    <message>
        <source>Warning: Private keys detected in wallet {%s} with disabled private keys</source>
        <translation type="unfinished">Cảnh báo: các khóa riêng tư được tìm thấy trong ví {%s} với  khóa riêng tư không kích hoạt</translation>
    </message>
    <message>
        <source>A fatal internal error occurred, see debug.log for details</source>
        <translation type="unfinished">Lỗi nghiêm trọng xảy ra, xem debug.log để biết chi tiết</translation>
    </message>
    <message>
        <source>Cannot write to data directory '%s'; check permissions.</source>
        <translation type="unfinished">Không thể ghi vào thư mục dữ liệu  '%s'; kiểm tra lại quyền.</translation>
    </message>
    <message>
        <source>Config setting for %s only applied on %s network when in [%s] section.</source>
        <translation type="unfinished">Cài  dặt thuộc tính cho %s chỉ có thể áp dụng cho  mạng %s trong khi  [%s] .</translation>
    </message>
    <message>
        <source>Could not find asmap file %s</source>
        <translation type="unfinished">Không tìm thấy tệp asmap %s</translation>
    </message>
    <message>
        <source>Could not parse asmap file %s</source>
        <translation type="unfinished">Không đọc được tệp asmap %s</translation>
    </message>
    <message>
        <source>Disk space is too low!</source>
        <translation type="unfinished">Ổ đĩa còn quá ít</translation>
    </message>
    <message>
        <source>Error loading %s: Private keys can only be disabled during creation</source>
        <translation type="unfinished">Lỗi tải %s: Khóa riêng tư chỉ có thể không kích hoạt trong suốt quá trình tạo.</translation>
    </message>
    <message>
        <source>Error: Disk space is low for %s</source>
        <translation type="unfinished">Lỗi: Đĩa trống ít quá cho %s</translation>
    </message>
    <message>
        <source>Failed to rescan the wallet during initialization</source>
<<<<<<< HEAD
        <translation>Lỗi quét lại ví trong xuất quá trình khởi tạo</translation>
    </message>
    <message>
        <source>Failed to verify database</source>
        <translation>Lỗi xác nhận dữ liệu</translation>
    </message>
    <message>
        <source>Importing...</source>
        <translation>Importing...</translation>
=======
        <translation type="unfinished">Lỗi quét lại ví trong xuất quá trình khởi tạo</translation>
>>>>>>> 5ed36332
    </message>
    <message>
        <source>Failed to verify database</source>
        <translation type="unfinished">Lỗi xác nhận dữ liệu</translation>
    </message>
    <message>
        <source>Insufficient funds</source>
        <translation type="unfinished">Không đủ tiền</translation>
    </message>
    <message>
        <source>Invalid P2P permission: '%s'</source>
<<<<<<< HEAD
        <translation>Quyền P2P không hợp lệ: '%s'</translation>
    </message>
    <message>
        <source>Invalid amount for -%s=&lt;amount&gt;: '%s'</source>
        <translation>Invalid amount for -%s=&lt;amount&gt;: '%s'</translation>
    </message>
    <message>
        <source>Invalid amount for -discardfee=&lt;amount&gt;: '%s'</source>
        <translation>Invalid amount for -discardfee=&lt;amount&gt;: '%s'</translation>
    </message>
    <message>
        <source>Invalid amount for -fallbackfee=&lt;amount&gt;: '%s'</source>
        <translation>Invalid amount for -fallbackfee=&lt;amount&gt;: '%s'</translation>
    </message>
    <message>
        <source>Specified blocks directory "%s" does not exist.</source>
        <translation>Thư mục chứa các khối được chỉ ra "%s"  không tồn tại</translation>
    </message>
    <message>
        <source>Unknown address type '%s'</source>
        <translation>Không biết địa chỉ kiểu '%s'</translation>
    </message>
    <message>
        <source>Unknown change type '%s'</source>
        <translation>Không biết thay đổi kiểu '%s'</translation>
    </message>
    <message>
        <source>Upgrading txindex database</source>
        <translation>Đang nâng cấp dữ liệu txindex</translation>
    </message>
    <message>
        <source>Loading P2P addresses...</source>
        <translation>Loading P2P addresses...</translation>
    </message>
    <message>
        <source>Loading banlist...</source>
        <translation>Loading banlist...</translation>
    </message>
    <message>
        <source>Not enough file descriptors available.</source>
        <translation>Not enough file descriptors available.</translation>
    </message>
    <message>
        <source>Prune cannot be configured with a negative value.</source>
        <translation>Prune cannot be configured with a negative value.</translation>
    </message>
    <message>
        <source>Prune mode is incompatible with -txindex.</source>
        <translation>Prune mode is incompatible with -txindex.</translation>
    </message>
    <message>
        <source>Replaying blocks...</source>
        <translation>Replaying blocks...</translation>
    </message>
    <message>
        <source>Rewinding blocks...</source>
        <translation>Rewinding blocks...</translation>
    </message>
    <message>
        <source>The source code is available from %s.</source>
        <translation>The source code is available from %s.</translation>
    </message>
    <message>
        <source>Transaction fee and change calculation failed</source>
        <translation>Transaction fee and change calculation failed</translation>
    </message>
    <message>
        <source>Unable to bind to %s on this computer. %s is probably already running.</source>
        <translation>Unable to bind to %s on this computer. %s is probably already running.</translation>
    </message>
    <message>
        <source>Unable to generate keys</source>
        <translation>Không thể tạo khóa</translation>
    </message>
    <message>
        <source>Unsupported logging category %s=%s.</source>
        <translation>Unsupported logging category %s=%s.</translation>
    </message>
    <message>
        <source>Upgrading UTXO database</source>
        <translation>Upgrading UTXO database</translation>
    </message>
    <message>
        <source>User Agent comment (%s) contains unsafe characters.</source>
        <translation>User Agent comment (%s) contains unsafe characters.</translation>
    </message>
    <message>
        <source>Verifying blocks...</source>
        <translation>Verifying blocks...</translation>
    </message>
    <message>
        <source>Wallet needed to be rewritten: restart %s to complete</source>
        <translation>Wallet needed to be rewritten: restart %s to complete</translation>
    </message>
    <message>
        <source>Error: Listening for incoming connections failed (listen returned error %s)</source>
        <translation>Error: Listening for incoming connections failed (listen returned error %s)</translation>
    </message>
    <message>
        <source>Invalid amount for -maxtxfee=&lt;amount&gt;: '%s' (must be at least the minrelay fee of %s to prevent stuck transactions)</source>
        <translation>Invalid amount for -maxtxfee=&lt;amount&gt;: '%s' (must be at least the minrelay fee of %s to prevent stuck transactions)</translation>
    </message>
    <message>
        <source>The transaction amount is too small to send after the fee has been deducted</source>
        <translation>The transaction amount is too small to send after the fee has been deducted</translation>
    </message>
    <message>
        <source>You need to rebuild the database using -reindex to go back to unpruned mode.  This will redownload the entire blockchain</source>
        <translation>You need to rebuild the database using -reindex to go back to unpruned mode.  This will redownload the entire blockchain</translation>
    </message>
    <message>
        <source>A fatal internal error occurred, see debug.log for details</source>
        <translation>Lỗi nghiêm trọng xảy ra, xem debug.log để biết chi tiết</translation>
    </message>
    <message>
        <source>Disk space is too low!</source>
        <translation>Ổ đĩa còn quá ít</translation>
    </message>
    <message>
        <source>Error reading from database, shutting down.</source>
        <translation>Error reading from database, shutting down.</translation>
    </message>
    <message>
        <source>Error upgrading chainstate database</source>
        <translation>Error upgrading chainstate database</translation>
    </message>
    <message>
        <source>Error: Disk space is low for %s</source>
        <translation>Lỗi: Đĩa trống ít quá cho %s</translation>
    </message>
    <message>
        <source>Invalid -onion address or hostname: '%s'</source>
        <translation>Invalid -onion address or hostname: '%s'</translation>
    </message>
    <message>
        <source>Invalid -proxy address or hostname: '%s'</source>
        <translation>Invalid -proxy address or hostname: '%s'</translation>
    </message>
    <message>
        <source>Invalid amount for -paytxfee=&lt;amount&gt;: '%s' (must be at least %s)</source>
        <translation>Invalid amount for -paytxfee=&lt;amount&gt;: '%s' (must be at least %s)</translation>
    </message>
    <message>
        <source>Invalid netmask specified in -whitelist: '%s'</source>
        <translation>Invalid netmask specified in -whitelist: '%s'</translation>
    </message>
    <message>
        <source>Need to specify a port with -whitebind: '%s'</source>
        <translation>Need to specify a port with -whitebind: '%s'</translation>
    </message>
    <message>
        <source>Prune mode is incompatible with -blockfilterindex.</source>
        <translation>Chế độ prune không tương thích với -blockfilterindex.</translation>
    </message>
    <message>
        <source>Reducing -maxconnections from %d to %d, because of system limitations.</source>
        <translation>Reducing -maxconnections from %d to %d, because of system limitations.</translation>
=======
        <translation type="unfinished">Quyền P2P không hợp lệ: '%s'</translation>
>>>>>>> 5ed36332
    </message>
    <message>
        <source>Section [%s] is not recognized.</source>
        <translation type="unfinished">Mục [%s] không được nhìn nhận.</translation>
    </message>
    <message>
        <source>Specified -walletdir "%s" does not exist</source>
        <translation type="unfinished">Thư mục ví được nêu  -walletdir "%s" không tồn tại</translation>
    </message>
    <message>
        <source>Specified -walletdir "%s" is a relative path</source>
        <translation type="unfinished">Chỉ định -walletdir "%s" là đường dẫn tương đối</translation>
    </message>
    <message>
        <source>Specified -walletdir "%s" is not a directory</source>
        <translation type="unfinished">Chỉ định -walletdir "%s" không phải là một thư mục</translation>
    </message>
    <message>
<<<<<<< HEAD
        <source>Unable to generate initial keys</source>
        <translation>Không thể tạo khóa ban đầu</translation>
    </message>
    <message>
        <source>Unknown -blockfilterindex value %s.</source>
        <translation>Không rõ giá trị  -blockfilterindex  %s.</translation>
    </message>
    <message>
        <source>Verifying wallet(s)...</source>
        <translation>Verifying wallet(s)...</translation>
    </message>
    <message>
        <source>Warning: unknown new rules activated (versionbit %i)</source>
        <translation>Warning: unknown new rules activated (versionbit %i)</translation>
    </message>
    <message>
        <source>-maxtxfee is set very high! Fees this large could be paid on a single transaction.</source>
        <translation>-maxtxfee is set very high! Fees this large could be paid on a single transaction.</translation>
    </message>
    <message>
        <source>This is the transaction fee you may pay when fee estimates are not available.</source>
        <translation>This is the transaction fee you may pay when fee estimates are not available.</translation>
    </message>
    <message>
        <source>Total length of network version string (%i) exceeds maximum length (%i). Reduce the number or size of uacomments.</source>
        <translation>Total length of network version string (%i) exceeds maximum length (%i). Reduce the number or size of uacomments.</translation>
    </message>
    <message>
        <source>%s is set very high!</source>
        <translation>%s is set very high!</translation>
    </message>
    <message>
        <source>Starting network threads...</source>
        <translation>Starting network threads...</translation>
=======
        <source>Specified blocks directory "%s" does not exist.</source>
        <translation type="unfinished">Thư mục chứa các khối được chỉ ra "%s"  không tồn tại</translation>
>>>>>>> 5ed36332
    </message>
    <message>
        <source>The wallet will avoid paying less than the minimum relay fee.</source>
        <translation type="unfinished">Wallet sẽ hủy thanh toán nhỏ hơn phí relay.</translation>
    </message>
    <message>
        <source>This is the minimum transaction fee you pay on every transaction.</source>
        <translation type="unfinished">Đây là minimum transaction fee bạn pay cho mỗi transaction.</translation>
    </message>
    <message>
        <source>This is the transaction fee you will pay if you send a transaction.</source>
        <translation type="unfinished">Đây là transaction fee bạn sẽ pay nếu gửi transaction.</translation>
    </message>
    <message>
        <source>Transaction amounts must not be negative</source>
        <translation type="unfinished">Transaction amounts phải không âm</translation>
    </message>
    <message>
        <source>Transaction has too long of a mempool chain</source>
        <translation type="unfinished">Transaction có chuỗi mempool chain quá dài</translation>
    </message>
    <message>
        <source>Transaction must have at least one recipient</source>
        <translation type="unfinished">Transaction phải có ít nhất một người nhận</translation>
    </message>
    <message>
        <source>Unable to create the PID file '%s': %s</source>
        <translation type="unfinished">Không thể tạo tệp PID '%s': %s</translation>
    </message>
    <message>
        <source>Unable to generate initial keys</source>
        <translation type="unfinished">Không thể tạo khóa ban đầu</translation>
    </message>
    <message>
        <source>Unable to generate keys</source>
        <translation type="unfinished">Không thể tạo khóa</translation>
    </message>
    <message>
        <source>Unknown -blockfilterindex value %s.</source>
        <translation type="unfinished">Không rõ giá trị  -blockfilterindex  %s.</translation>
    </message>
    <message>
        <source>Unknown address type '%s'</source>
        <translation type="unfinished">Không biết địa chỉ kiểu '%s'</translation>
    </message>
    <message>
        <source>Unknown change type '%s'</source>
        <translation type="unfinished">Không biết thay đổi kiểu '%s'</translation>
    </message>
    <message>
        <source>Unknown network specified in -onlynet: '%s'</source>
        <translation type="unfinished">Unknown network được xác định trong -onlynet: '%s'</translation>
    </message>
    <message>
        <source>Upgrading txindex database</source>
        <translation type="unfinished">Đang nâng cấp dữ liệu txindex</translation>
    </message>
    </context>
</TS><|MERGE_RESOLUTION|>--- conflicted
+++ resolved
@@ -63,11 +63,7 @@
     </message>
     <message>
         <source>These are your Qtum addresses for sending payments. Always check the amount and the receiving address before sending coins.</source>
-<<<<<<< HEAD
-        <translation>Đây là những địa chỉ đang thực hiện thanh toán. Luôn kiểm tra số lượng và địa chỉ nhận trước khi gửi coins.</translation>
-=======
         <translation type="unfinished">Đây là những địa chỉ đang thực hiện thanh toán. Luôn kiểm tra số lượng và địa chỉ nhận trước khi gửi coins.</translation>
->>>>>>> 5ed36332
     </message>
     <message>
         <source>&amp;Copy Address</source>
@@ -150,11 +146,7 @@
     </message>
     <message>
         <source>Warning: If you encrypt your wallet and lose your passphrase, you will &lt;b&gt;LOSE ALL OF YOUR QTUMS&lt;/b&gt;!</source>
-<<<<<<< HEAD
-        <translation>Cảnh báo: Nếu bạn mã hóa ví và mất cụm mật khẩu, bạn sẽ &lt;b&gt;MẤT TẤT CẢ QTUM&lt;/b&gt;!</translation>
-=======
         <translation type="unfinished">Cảnh báo: Nếu bạn mã hóa ví và mất cụm mật khẩu, bạn sẽ &lt;b&gt;MẤT TẤT CẢ QTUM&lt;/b&gt;!</translation>
->>>>>>> 5ed36332
     </message>
     <message>
         <source>Are you sure you wish to encrypt your wallet?</source>
@@ -174,11 +166,7 @@
     </message>
     <message>
         <source>Remember that encrypting your wallet cannot fully protect your qtums from being stolen by malware infecting your computer.</source>
-<<<<<<< HEAD
-        <translation>Xin lưu ý rằng mật mã hóa ví của bạn không thể bảo vệ hoàn toàn qtum của bạn khỏi đánh cắp bởi các phẩn mềm gián điệp nhiễm vào máy tính của bạn.</translation>
-=======
         <translation type="unfinished">Xin lưu ý rằng mật mã hóa ví của bạn không thể bảo vệ hoàn toàn qtum của bạn khỏi đánh cắp bởi các phẩn mềm gián điệp nhiễm vào máy tính của bạn.</translation>
->>>>>>> 5ed36332
     </message>
     <message>
         <source>Wallet to be encrypted</source>
@@ -233,9 +221,6 @@
     </message>
 </context>
 <context>
-<<<<<<< HEAD
-    <name>QtumGUI</name>
-=======
     <name>QtumApplication</name>
     <message>
         <source>A fatal error occurred. %1 can no longer continue safely and will quit.</source>
@@ -264,7 +249,6 @@
         <source>%1 h</source>
         <translation type="unfinished">%1 giờ</translation>
     </message>
->>>>>>> 5ed36332
     <message>
         <source>%1 m</source>
         <translation type="unfinished">%1 phút</translation>
@@ -412,37 +396,18 @@
     <message>
         <source>Sign messages with your Qtum addresses to prove you own them</source>
         <translation>Đăng ký lời nhắn với địa chỉ Qtum của bạn để chứng minh quyền sở hữu chúng</translation>
-<<<<<<< HEAD
     </message>
     <message>
         <source>Verify messages to ensure they were signed with specified Qtum addresses</source>
         <translation>Xác minh lời nhắn để chắc chắn đã được đăng ký với địa chỉ Qtum xác định</translation>
     </message>
     <message>
-        <source>&amp;File</source>
-        <translation>&amp;File</translation>
-    </message>
-    <message>
-        <source>&amp;Settings</source>
-        <translation>&amp;Settings</translation>
-=======
->>>>>>> 5ed36332
-    </message>
-    <message>
-        <source>Verify messages to ensure they were signed with specified Qtum addresses</source>
-        <translation>Xác minh lời nhắn để chắc chắn đã được đăng ký với địa chỉ Qtum xác định</translation>
-    </message>
-    <message>
         <source>Tabs toolbar</source>
         <translation>Các thanh công cụ</translation>
     </message>
     <message>
         <source>Request payments (generates QR codes and qtum: URIs)</source>
-<<<<<<< HEAD
-        <translation>Yêu cầu thanh toán (tạo QR code và qtum: URIs)</translation>
-=======
         <translation type="unfinished">Yêu cầu thanh toán (tạo QR code và qtum: URIs)</translation>
->>>>>>> 5ed36332
     </message>
     <message>
         <source>Show the list of used sending addresses and labels</source>
@@ -454,23 +419,7 @@
     </message>
     <message>
         <source>&amp;Command-line options</source>
-<<<<<<< HEAD
-        <translation>&amp;Tùy chỉnh Command-line</translation>
-    </message>
-    <message numerus="yes">
-        <source>%n active connection(s) to Qtum network</source>
-        <translation><numerusform>%n kết nối đến Qtum network</numerusform></translation>
-    </message>
-    <message>
-        <source>Indexing blocks on disk...</source>
-        <translation>Khối đang được ghi nhận trên đĩa...</translation>
-    </message>
-    <message>
-        <source>Processing blocks on disk...</source>
-        <translation>Khối đang được xử lý trên đĩa...</translation>
-=======
         <translation type="unfinished">&amp;Tùy chỉnh Command-line</translation>
->>>>>>> 5ed36332
     </message>
     <message numerus="yes">
         <source>Processed %n block(s) of transaction history.</source>
@@ -507,14 +456,6 @@
         <translation>Đã cập nhật</translation>
     </message>
     <message>
-        <source>&amp;Load PSBT from file...</source>
-        <translation>&amp;Tải dữ liệu PSBT từ tệp...</translation>
-    </message>
-    <message>
-        <source>Load PSBT from clipboard...</source>
-        <translation>Tải dữ liệu PSBT từ bộ nhớ tạm...</translation>
-    </message>
-    <message>
         <source>Node window</source>
         <translation type="unfinished">Cửa sổ node</translation>
     </message>
@@ -532,11 +473,7 @@
     </message>
     <message>
         <source>Open a qtum: URI</source>
-<<<<<<< HEAD
-        <translation>Mở một qtum: URI</translation>
-=======
         <translation type="unfinished">Mở một qtum: URI</translation>
->>>>>>> 5ed36332
     </message>
     <message>
         <source>Open Wallet</source>
@@ -555,21 +492,8 @@
         <translation type="unfinished">Đóng tất cả ví</translation>
     </message>
     <message>
-<<<<<<< HEAD
-        <source>Close All Wallets...</source>
-        <translation>Đóng tất cả các ví</translation>
-    </message>
-    <message>
-        <source>Close all wallets</source>
-        <translation>Đóng tất cả ví</translation>
-    </message>
-    <message>
-        <source>Show the %1 help message to get a list with possible Qtum command-line options</source>
-        <translation>Hiển thị %1 tin nhắn hỗ trợ để nhận được danh sách Qtum command-line khả dụng</translation>
-=======
         <source>Show the %1 help message to get a list with possible Qtum command-line options</source>
         <translation type="unfinished">Hiển thị %1 tin nhắn hỗ trợ để nhận được danh sách Qtum command-line khả dụng</translation>
->>>>>>> 5ed36332
     </message>
     <message>
         <source>default wallet</source>
@@ -670,11 +594,7 @@
         <source>Wallet is &lt;b&gt;encrypted&lt;/b&gt; and currently &lt;b&gt;locked&lt;/b&gt;</source>
         <translation>Ví thì &lt;b&gt;encrypted&lt;/b&gt; và hiện tại &lt;b&gt;locked&lt;/b&gt;</translation>
     </message>
-    <message>
-        <source>A fatal error occurred. %1 can no longer continue safely and will quit.</source>
-        <translation>Lỗi nghiêm trong. %1 không thể tiếp tục và sẽ thoát ra</translation>
-    </message>
-</context>
+    </context>
 <context>
     <name>CoinControlDialog</name>
     <message>
@@ -914,11 +834,7 @@
     </message>
     <message>
         <source>The entered address "%1" is not a valid Qtum address.</source>
-<<<<<<< HEAD
-        <translation>Address đã nhập "%1" không valid Qtum address.</translation>
-=======
         <translation type="unfinished">Address đã nhập "%1" không valid Qtum address.</translation>
->>>>>>> 5ed36332
     </message>
     <message>
         <source>Address "%1" already exists as a receiving address with label "%2" and so cannot be added as a sending address.</source>
@@ -1025,33 +941,8 @@
 <context>
     <name>HelpMessageDialog</name>
     <message>
-<<<<<<< HEAD
-        <source>Qtum</source>
-        <translation>Qtum</translation>
-    </message>
-    <message>
-        <source>At least %1 GB of data will be stored in this directory, and it will grow over time.</source>
-        <translation>Ít nhất %1 GB data sẽ được trữ tại danh mục này, và nó sẽ lớn theo thời gian.</translation>
-    </message>
-    <message>
-        <source>Approximately %1 GB of data will be stored in this directory.</source>
-        <translation>Gần đúng %1 GB of data sẽ được lưu giữ trong danh mục này.</translation>
-    </message>
-    <message>
-        <source>%1 will download and store a copy of the Qtum block chain.</source>
-        <translation>%1 sẽ download và lưu trữ một bản copy của Qtum block chain.</translation>
-    </message>
-    <message>
-        <source>The wallet will also be stored in this directory.</source>
-        <translation>Wallet sẽ cùng được lưu giữ trong danh mục này.</translation>
-    </message>
-    <message>
-        <source>Error: Specified data directory "%1" cannot be created.</source>
-        <translation>Error: Danh mục data xác định "%1" không thể được tạo.</translation>
-=======
         <source>version</source>
         <translation type="unfinished">phiên bản</translation>
->>>>>>> 5ed36332
     </message>
     </context>
 <context>
@@ -1064,25 +955,12 @@
 <context>
     <name>ModalOverlay</name>
     <message>
-<<<<<<< HEAD
-        <source>Form</source>
-        <translation>Form</translation>
-    </message>
-    <message>
-        <source>Recent transactions may not yet be visible, and therefore your wallet's balance might be incorrect. This information will be correct once your wallet has finished synchronizing with the qtum network, as detailed below.</source>
-        <translation>Giao dịch gần đây có thể chưa được hiển thị, và vì vậy số dư wallet của bạn có thể không dúng. Thông tin này sẽ được làm đúng khi wallet hoàn thành đồng bộ với qtum network, như chi tiết bên dưới.</translation>
-    </message>
-    <message>
-        <source>Attempting to spend qtums that are affected by not-yet-displayed transactions will not be accepted by the network.</source>
-        <translation>Cố gắng spend các qtums bị ảnh hưởng bởi các giao dịch chưa được hiển thị sẽ không được chấp nhận bởi mạng.</translation>
-=======
         <source>Recent transactions may not yet be visible, and therefore your wallet's balance might be incorrect. This information will be correct once your wallet has finished synchronizing with the qtum network, as detailed below.</source>
         <translation type="unfinished">Giao dịch gần đây có thể chưa được hiển thị, và vì vậy số dư wallet của bạn có thể không dúng. Thông tin này sẽ được làm đúng khi wallet hoàn thành đồng bộ với qtum network, như chi tiết bên dưới.</translation>
     </message>
     <message>
         <source>Attempting to spend qtums that are affected by not-yet-displayed transactions will not be accepted by the network.</source>
         <translation type="unfinished">Cố gắng spend các qtums bị ảnh hưởng bởi các giao dịch chưa được hiển thị sẽ không được chấp nhận bởi mạng.</translation>
->>>>>>> 5ed36332
     </message>
     <message>
         <source>Number of blocks left</source>
@@ -1117,34 +995,7 @@
     <name>OpenURIDialog</name>
     <message>
         <source>Open qtum URI</source>
-<<<<<<< HEAD
-        <translation>Mở qtum URI</translation>
-    </message>
-    <message>
-        <source>URI:</source>
-        <translation>URI:</translation>
-    </message>
-</context>
-<context>
-    <name>OpenWalletActivity</name>
-    <message>
-        <source>Open wallet failed</source>
-        <translation>Mở ví thất bại</translation>
-    </message>
-    <message>
-        <source>Open wallet warning</source>
-        <translation>Mở ví cảnh báo</translation>
-    </message>
-    <message>
-        <source>default wallet</source>
-        <translation>ví mặc định</translation>
-    </message>
-    <message>
-        <source>Opening Wallet &lt;b&gt;%1&lt;/b&gt;...</source>
-        <translation>Đang mở ví &lt;b&gt; %1&lt;/b&gt;...</translation>
-=======
         <translation type="unfinished">Mở qtum URI</translation>
->>>>>>> 5ed36332
     </message>
     </context>
 <context>
@@ -1218,77 +1069,8 @@
         <translation type="unfinished">&amp;Connect qua SOCKS5 proxy (default proxy):</translation>
     </message>
     <message>
-<<<<<<< HEAD
-        <source>Enable coin &amp;control features</source>
-        <translation>Enable coin &amp;control features</translation>
-    </message>
-    <message>
-        <source>If you disable the spending of unconfirmed change, the change from a transaction cannot be used until that transaction has at least one confirmation. This also affects how your balance is computed.</source>
-        <translation>If you disable the spending of unconfirmed change, the change from a transaction cannot be used until that transaction has at least one confirmation. This also affects how your balance is computed.</translation>
-    </message>
-    <message>
-        <source>&amp;Spend unconfirmed change</source>
-        <translation>&amp;Spend unconfirmed change</translation>
-    </message>
-    <message>
-        <source>Automatically open the Qtum client port on the router. This only works when your router supports UPnP and it is enabled.</source>
-        <translation>Automatically open the Qtum client port on the router. This only works when your router supports UPnP and it is enabled.</translation>
-    </message>
-    <message>
-        <source>Map port using &amp;UPnP</source>
-        <translation>Map port using &amp;UPnP</translation>
-    </message>
-    <message>
-        <source>Accept connections from outside.</source>
-        <translation>Chấp nhận kết nối từ bên ngoài</translation>
-    </message>
-    <message>
-        <source>Allow incomin&amp;g connections</source>
-        <translation>Chấp nhận  kết nối đang tới</translation>
-    </message>
-    <message>
-        <source>Connect to the Qtum network through a SOCKS5 proxy.</source>
-        <translation>Kết nối đến Qtum network qua một SOCKS5 proxy.</translation>
-    </message>
-    <message>
-        <source>&amp;Connect through SOCKS5 proxy (default proxy):</source>
-        <translation>&amp;Connect qua SOCKS5 proxy (default proxy):</translation>
-    </message>
-    <message>
-        <source>Proxy &amp;IP:</source>
-        <translation>Proxy &amp;IP:</translation>
-    </message>
-    <message>
-        <source>&amp;Port:</source>
-        <translation>&amp;Port:</translation>
-    </message>
-    <message>
-        <source>Port of the proxy (e.g. 9050)</source>
-        <translation>Port of the proxy (e.g. 9050)</translation>
-    </message>
-    <message>
-        <source>Used for reaching peers via:</source>
-        <translation>Sử dụng reaching peers via:</translation>
-    </message>
-    <message>
-        <source>IPv4</source>
-        <translation>IPv4</translation>
-    </message>
-    <message>
-        <source>IPv6</source>
-        <translation>IPv6</translation>
-    </message>
-    <message>
-        <source>Tor</source>
-        <translation>Tor</translation>
-    </message>
-    <message>
-        <source>&amp;Window</source>
-        <translation>&amp;Window</translation>
-=======
         <source>Used for reaching peers via:</source>
         <translation type="unfinished">Sử dụng reaching peers via:</translation>
->>>>>>> 5ed36332
     </message>
     <message>
         <source>Show only a tray icon after minimizing the window.</source>
@@ -1374,13 +1156,6 @@
 <context>
     <name>OverviewPage</name>
     <message>
-<<<<<<< HEAD
-        <source>Form</source>
-        <translation>Form</translation>
-    </message>
-    <message>
-=======
->>>>>>> 5ed36332
         <source>The displayed information may be out of date. Your wallet automatically synchronizes with the Qtum network after a connection is established, but this process has not completed yet.</source>
         <translation>Thông tin được hiển thị có thể đã lỗi thời. Cái wallet tự động đồng bộ với Qtum network sau một connection được thiết lập, nhưng quá trình này vẫn chưa completed yet.</translation>
     </message>
@@ -1453,99 +1228,19 @@
     <name>PSBTOperationsDialog</name>
     <message>
         <source>Dialog</source>
-<<<<<<< HEAD
-        <translation>Bảng thoại</translation>
-    </message>
-    <message>
-        <source>Sign Tx</source>
-        <translation>Đăng ký Tx</translation>
-    </message>
-    <message>
-        <source>Copy to Clipboard</source>
-        <translation>Lưu vào bảng tạm</translation>
-    </message>
-    <message>
-        <source>Save...</source>
-        <translation>Sao lưu</translation>
-    </message>
-    <message>
-        <source>Close</source>
-        <translation>Đóng</translation>
-    </message>
-    <message>
-        <source>Failed to sign transaction: %1</source>
-        <translation>Đăng ký giao dịch thất bại :%1</translation>
-    </message>
-    <message>
-        <source>PSBT copied to clipboard.</source>
-        <translation>Dữ liệu PSBT được sao chép vào bộ nhớ tạm.</translation>
-    </message>
-    <message>
-        <source>Save Transaction Data</source>
-        <translation>Lưu trữ giao dịch</translation>
-    </message>
-    <message>
-        <source>PSBT saved to disk.</source>
-        <translation>Dữ liệu PSBT được lưu vào ổ đĩa.</translation>
-    </message>
-    <message>
-        <source> * Sends %1 to %2</source>
-        <translation>*Gửi %1 tới %2</translation>
-    </message>
-    <message>
-        <source>Pays transaction fee: </source>
-        <translation>Trả phí giao dịch</translation>
-    </message>
-    <message>
-        <source>Total Amount</source>
-        <translation>Tổng số</translation>
-    </message>
-    <message>
-        <source>or</source>
-        <translation>hoặc</translation>
-    </message>
-    <message>
-        <source>Transaction still needs signature(s).</source>
-        <translation>Giao dịch cần chữ ký</translation>
-    </message>
-    <message>
-        <source>(But this wallet cannot sign transactions.)</source>
-        <translation>(Nhưng ví này không thể đăng ký giao dịch.)</translation>
-    </message>
-    <message>
-        <source>Transaction is fully signed and ready for broadcast.</source>
-        <translation>Giao dịch đã được đăng ký và chuẩn bị để phát lên</translation>
-    </message>
-    </context>
-<context>
-    <name>PaymentServer</name>
-    <message>
-        <source>Payment request error</source>
-        <translation>Payment request error</translation>
-    </message>
-    <message>
-        <source>Cannot start qtum: click-to-pay handler</source>
-        <translation>Không thể khởi tạo qtum: click-to-pay handler</translation>
-=======
         <translation type="unfinished">Bảng thoại</translation>
     </message>
     <message>
         <source>Sign Tx</source>
         <translation type="unfinished">Đăng ký Tx</translation>
->>>>>>> 5ed36332
     </message>
     <message>
         <source>Copy to Clipboard</source>
         <translation type="unfinished">Lưu vào bảng tạm</translation>
     </message>
     <message>
-<<<<<<< HEAD
-        <source>'qtum://' is not a valid URI. Use 'qtum:' instead.</source>
-        <translation>'qtum://' không khả dụng URI. Dùng thay vì 'qtum:' .</translation>
-=======
         <source>Close</source>
         <translation type="unfinished">Đóng</translation>
->>>>>>> 5ed36332
     </message>
     <message>
         <source>Failed to sign transaction: %1</source>
@@ -1564,13 +1259,8 @@
         <translation type="unfinished">Dữ liệu PSBT được lưu vào ổ đĩa.</translation>
     </message>
     <message>
-<<<<<<< HEAD
-        <source>URI cannot be parsed! This can be caused by an invalid Qtum address or malformed URI parameters.</source>
-        <translation>URI không thể phân tích cú pháp! Đây có thể gây nên bởi invalid Qtum address hoặc URI không đúng định dạng tham số.</translation>
-=======
         <source> * Sends %1 to %2</source>
         <translation type="unfinished">*Gửi %1 tới %2</translation>
->>>>>>> 5ed36332
     </message>
     <message>
         <source>Pays transaction fee: </source>
@@ -1598,75 +1288,7 @@
     </message>
     </context>
 <context>
-<<<<<<< HEAD
-    <name>QObject</name>
-    <message>
-        <source>Amount</source>
-        <translation>Số lượng</translation>
-    </message>
-    <message>
-        <source>Enter a Qtum address (e.g. %1)</source>
-        <translation>Nhập một Qtum address (e.g. %1)</translation>
-    </message>
-    <message>
-        <source>%1 d</source>
-        <translation>%1 d</translation>
-    </message>
-    <message>
-        <source>%1 h</source>
-        <translation>%1 giờ</translation>
-    </message>
-    <message>
-        <source>%1 m</source>
-        <translation>%1 phút</translation>
-    </message>
-    <message>
-        <source>%1 s</source>
-        <translation>%1 giây</translation>
-    </message>
-    <message>
-        <source>None</source>
-        <translation>None</translation>
-    </message>
-    <message>
-        <source>N/A</source>
-        <translation>N/A</translation>
-    </message>
-    <message>
-        <source>%1 ms</source>
-        <translation>%1 ms</translation>
-    </message>
-    <message numerus="yes">
-        <source>%n second(s)</source>
-        <translation><numerusform>%n giây</numerusform></translation>
-    </message>
-    <message numerus="yes">
-        <source>%n minute(s)</source>
-        <translation><numerusform>%n phút</numerusform></translation>
-    </message>
-    <message numerus="yes">
-        <source>%n hour(s)</source>
-        <translation><numerusform>%n giờ</numerusform></translation>
-    </message>
-    <message numerus="yes">
-        <source>%n day(s)</source>
-        <translation><numerusform>%n ngày</numerusform></translation>
-    </message>
-    <message numerus="yes">
-        <source>%n week(s)</source>
-        <translation><numerusform>%n tuần</numerusform></translation>
-    </message>
-    <message>
-        <source>%1 and %2</source>
-        <translation>%1 và %2</translation>
-    </message>
-    <message numerus="yes">
-        <source>%n year(s)</source>
-        <translation><numerusform>%n năm</numerusform></translation>
-    </message>
-=======
     <name>PaymentServer</name>
->>>>>>> 5ed36332
     <message>
         <source>Cannot start qtum: click-to-pay handler</source>
         <translation type="unfinished">Không thể khởi tạo qtum: click-to-pay handler</translation>
@@ -1846,10 +1468,6 @@
         <translation type="unfinished">Kích thước khối hiện tại</translation>
     </message>
     <message>
-        <source>Current block height</source>
-        <translation>Kích thước khối hiện tại</translation>
-    </message>
-    <message>
         <source>Open the %1 debug log file from the current data directory. This can take a few seconds for large log files.</source>
         <translation type="unfinished">Mở cái %1 debug log file từ danh mục dữ liệu hiện tại. Điều này cần vài giây cho large log files.</translation>
     </message>
@@ -1866,10 +1484,6 @@
         <translation type="unfinished">Cho phép</translation>
     </message>
     <message>
-        <source>Permissions</source>
-        <translation>Cho phép</translation>
-    </message>
-    <message>
         <source>Services</source>
         <translation type="unfinished">Dịch vụ</translation>
     </message>
@@ -1933,25 +1547,8 @@
 <context>
     <name>ReceiveCoinsDialog</name>
     <message>
-<<<<<<< HEAD
-        <source>&amp;Amount:</source>
-        <translation>&amp;Amount:</translation>
-    </message>
-    <message>
-        <source>&amp;Label:</source>
-        <translation>&amp;Label:</translation>
-    </message>
-    <message>
-        <source>&amp;Message:</source>
-        <translation>&amp;Message:</translation>
-    </message>
-    <message>
-        <source>An optional message to attach to the payment request, which will be displayed when the request is opened. Note: The message will not be sent with the payment over the Qtum network.</source>
-        <translation>Một optional lời nhắn để đính kèm đến payment request, cái mà sẽ được hiển thị khi mà request đang mở. Lưu ý: Tin nhắn này sẽ không được gửi với payment over the Qtum network.</translation>
-=======
         <source>An optional message to attach to the payment request, which will be displayed when the request is opened. Note: The message will not be sent with the payment over the Qtum network.</source>
         <translation type="unfinished">Một optional lời nhắn để đính kèm đến payment request, cái mà sẽ được hiển thị khi mà request đang mở. Lưu ý: Tin nhắn này sẽ không được gửi với payment over the Qtum network.</translation>
->>>>>>> 5ed36332
     </message>
     <message>
         <source>An optional label to associate with the new receiving address.</source>
@@ -2036,30 +1633,9 @@
         <source>Amount:</source>
         <translation type="unfinished">Số lượng:</translation>
     </message>
-<<<<<<< HEAD
-    <message>
-        <source>Could not generate new %1 address</source>
-        <translation>Không thể tạo ra %1 địa chỉ mới</translation>
-    </message>
-</context>
-<context>
-    <name>ReceiveRequestDialog</name>
-    <message>
-        <source>Address:</source>
-        <translation>Địa chỉ</translation>
-    </message>
-    <message>
-        <source>Amount:</source>
-        <translation>Số lượng:</translation>
-=======
     <message>
         <source>Label:</source>
         <translation type="unfinished">Nhãn</translation>
->>>>>>> 5ed36332
-    </message>
-    <message>
-        <source>Label:</source>
-        <translation>Nhãn</translation>
     </message>
     <message>
         <source>Message:</source>
@@ -2197,11 +1773,7 @@
     </message>
     <message>
         <source>When there is less transaction volume than space in the blocks, miners as well as relaying nodes may enforce a minimum fee. Paying only this minimum fee is just fine, but be aware that this can result in a never confirming transaction once there is more demand for qtum transactions than the network can process.</source>
-<<<<<<< HEAD
-        <translation>Khi có khối lượng giao dịch ít hơn chổ trống trong các khối, các nhà đào mỏ cũng như các nút chuyển tiếp có thể thực thi chỉ với một khoản phí tối thiểu. Chỉ trả khoản phí tối thiểu này là tốt, nhưng lưu ý rằng điều này có thể dẫn đến một giao dịch không bao giờ xác nhận một khi có nhu cầu giao dịch qtum nhiều hơn khả năng mạng có thể xử lý.</translation>
-=======
         <translation type="unfinished">Khi có khối lượng giao dịch ít hơn chổ trống trong các khối, các nhà đào mỏ cũng như các nút chuyển tiếp có thể thực thi chỉ với một khoản phí tối thiểu. Chỉ trả khoản phí tối thiểu này là tốt, nhưng lưu ý rằng điều này có thể dẫn đến một giao dịch không bao giờ xác nhận một khi có nhu cầu giao dịch qtum nhiều hơn khả năng mạng có thể xử lý.</translation>
->>>>>>> 5ed36332
     </message>
     <message>
         <source>A too low fee might result in a never confirming transaction (read the tooltip)</source>
@@ -2261,11 +1833,7 @@
     </message>
     <message>
         <source>Creates a Partially Signed Qtum Transaction (PSBT) for use with e.g. an offline %1 wallet, or a PSBT-compatible hardware wallet.</source>
-<<<<<<< HEAD
-        <translation>Tạo Giao dịch Qtum được ký một phần (PSBT) để sử dụng với các dạng như: ví ngoại tuyến %1 hoặc ví phần cứng tương thích PSBT.</translation>
-=======
         <translation type="unfinished">Tạo Giao dịch Qtum được ký một phần (PSBT) để sử dụng với các dạng như: ví ngoại tuyến %1 hoặc ví phần cứng tương thích PSBT.</translation>
->>>>>>> 5ed36332
     </message>
     <message>
         <source> from wallet '%1'</source>
@@ -2294,14 +1862,6 @@
     <message>
         <source>PSBT saved</source>
         <translation type="unfinished">PSBT đã lưu</translation>
-    </message>
-    <message>
-        <source>Save Transaction Data</source>
-        <translation>Lưu trữ giao dịch</translation>
-    </message>
-    <message>
-        <source>PSBT saved</source>
-        <translation>PSBT đã lưu</translation>
     </message>
     <message>
         <source>or</source>
@@ -2374,21 +1934,8 @@
         </translation>
     </message>
     <message>
-<<<<<<< HEAD
-        <source>Warning: Invalid Qtum address</source>
-        <translation>Warning: Invalid Qtum address</translation>
-    </message>
-    <message>
-        <source>Warning: Unknown change address</source>
-        <translation>Warning: Không biết change address</translation>
-    </message>
-    <message>
-        <source>Confirm custom change address</source>
-        <translation>Confirm custom change address</translation>
-=======
         <source>Warning: Unknown change address</source>
         <translation type="unfinished">Warning: Không biết change address</translation>
->>>>>>> 5ed36332
     </message>
     <message>
         <source>The address you selected for change is not part of this wallet. Any or all funds in your wallet may be sent to this address. Are you sure?</source>
@@ -2407,15 +1954,7 @@
     </message>
     <message>
         <source>The Qtum address to send the payment to</source>
-<<<<<<< HEAD
-        <translation>The Qtum address để gửi the payment đến</translation>
-    </message>
-    <message>
-        <source>Alt+A</source>
-        <translation>Alt+A</translation>
-=======
         <translation type="unfinished">The Qtum address để gửi the payment đến</translation>
->>>>>>> 5ed36332
     </message>
     <message>
         <source>Paste address from clipboard</source>
@@ -2431,11 +1970,7 @@
     </message>
     <message>
         <source>The fee will be deducted from the amount being sent. The recipient will receive less qtums than you enter in the amount field. If multiple recipients are selected, the fee is split equally.</source>
-<<<<<<< HEAD
-        <translation>The fee sẽ được khấu trừ từ số tiền đang gửi. Người nhận sẽ receive ít qtums hơn bạn gõ vào khoảng trống. Nếu nhiều người gửi được chọn, fee sẽ được chia đều.</translation>
-=======
         <translation type="unfinished">The fee sẽ được khấu trừ từ số tiền đang gửi. Người nhận sẽ receive ít qtums hơn bạn gõ vào khoảng trống. Nếu nhiều người gửi được chọn, fee sẽ được chia đều.</translation>
->>>>>>> 5ed36332
     </message>
     <message>
         <source>S&amp;ubtract fee from amount</source>
@@ -2463,11 +1998,7 @@
     </message>
     <message>
         <source>A message that was attached to the qtum: URI which will be stored with the transaction for your reference. Note: This message will not be sent over the Qtum network.</source>
-<<<<<<< HEAD
-        <translation>Một tin nhắn được đính kèm với số qtum: URI mà sẽ được lưu giữ với transaction dành cho tài liệu tham khảo. Lưu ý: Tin nhắn này sẽ không được gửi thông qua Qtum network.</translation>
-=======
         <translation type="unfinished">Một tin nhắn được đính kèm với số qtum: URI mà sẽ được lưu giữ với transaction dành cho tài liệu tham khảo. Lưu ý: Tin nhắn này sẽ không được gửi thông qua Qtum network.</translation>
->>>>>>> 5ed36332
     </message>
     <message>
         <source>Pay To:</source>
@@ -2490,19 +2021,11 @@
     </message>
     <message>
         <source>You can sign messages/agreements with your addresses to prove you can receive qtums sent to them. Be careful not to sign anything vague or random, as phishing attacks may try to trick you into signing your identity over to them. Only sign fully-detailed statements you agree to.</source>
-<<<<<<< HEAD
-        <translation>Bạn có thể ký/đồng ý với địa chỉ chứng minh bạn có thể receive qtums đã gửi đến chúng. Cẩn thận không ký bất cứ không rõ hay random, như các cuộc tấn công lừa đảo có thể cố lừa bạn ký tên vào danh tính của bạn.. Chỉ ký các bản tuyên bố hoàn chỉnh mà bạn đồng ý.</translation>
-    </message>
-    <message>
-        <source>The Qtum address to sign the message with</source>
-        <translation>The Qtum address để ký với tin nhắn</translation>
-=======
         <translation type="unfinished">Bạn có thể ký/đồng ý với địa chỉ chứng minh bạn có thể receive qtums đã gửi đến chúng. Cẩn thận không ký bất cứ không rõ hay random, như các cuộc tấn công lừa đảo có thể cố lừa bạn ký tên vào danh tính của bạn.. Chỉ ký các bản tuyên bố hoàn chỉnh mà bạn đồng ý.</translation>
     </message>
     <message>
         <source>The Qtum address to sign the message with</source>
         <translation type="unfinished">The Qtum address để ký với tin nhắn</translation>
->>>>>>> 5ed36332
     </message>
     <message>
         <source>Choose previously used address</source>
@@ -2523,13 +2046,6 @@
     <message>
         <source>Sign the message to prove you own this Qtum address</source>
         <translation>Ký tin nhắn để chứng minh bạn sở hữu Qtum address này</translation>
-<<<<<<< HEAD
-    </message>
-    <message>
-        <source>Sign &amp;Message</source>
-        <translation>Sign &amp;Message</translation>
-=======
->>>>>>> 5ed36332
     </message>
     <message>
         <source>Reset all sign message fields</source>
@@ -2545,11 +2061,7 @@
     </message>
     <message>
         <source>The Qtum address the message was signed with</source>
-<<<<<<< HEAD
-        <translation>The Qtum address tin nhắn đã ký với</translation>
-=======
         <translation type="unfinished">The Qtum address tin nhắn đã ký với</translation>
->>>>>>> 5ed36332
     </message>
     <message>
         <source>The signed message to verify</source>
@@ -2557,15 +2069,7 @@
     </message>
     <message>
         <source>The signature given when the message was signed</source>
-<<<<<<< HEAD
-        <translation>Chữ ký được cung cấp khi tin nhắn đã được ký</translation>
-    </message>
-    <message>
-        <source>Verify the message to ensure it was signed with the specified Qtum address</source>
-        <translation>Verify tin nhắn để chắc rằng nó đã được ký với xác định Qtum address</translation>
-=======
         <translation type="unfinished">Chữ ký được cung cấp khi tin nhắn đã được ký</translation>
->>>>>>> 5ed36332
     </message>
     <message>
         <source>Verify the message to ensure it was signed with the specified Qtum address</source>
@@ -2714,15 +2218,7 @@
         <source>Exporting Failed</source>
         <translation type="unfinished">Xuất Thất Bại</translation>
     </message>
-    <message>
-        <source>Close all wallets</source>
-        <translation>Đóng tất cả ví</translation>
-    </message>
-    <message>
-        <source>Are you sure you wish to close all wallets?</source>
-        <translation>Bạn có chắc chắn muốn đóng tất cả ví không?</translation>
-    </message>
-</context>
+    </context>
 <context>
     <name>WalletFrame</name>
     <message>
@@ -2769,31 +2265,7 @@
     </message>
     <message>
         <source>Error</source>
-<<<<<<< HEAD
-        <translation>Lỗi</translation>
-    </message>
-    <message>
-        <source>Load Transaction Data</source>
-        <translation>Tải thông tin giao dịch</translation>
-    </message>
-    <message>
-        <source>Partially Signed Transaction (*.psbt)</source>
-        <translation>Giao dịch được đăng ký một phần (*.psbt)</translation>
-    </message>
-    <message>
-        <source>Backup Wallet</source>
-        <translation>Backup Wallet</translation>
-    </message>
-    <message>
-        <source>Wallet Data (*.dat)</source>
-        <translation>Wallet Data (*.dat)</translation>
-    </message>
-    <message>
-        <source>Backup Failed</source>
-        <translation>Backup Failed</translation>
-=======
         <translation type="unfinished">Lỗi</translation>
->>>>>>> 5ed36332
     </message>
     <message>
         <source>Load Transaction Data</source>
@@ -2810,37 +2282,6 @@
 </context>
 <context>
     <name>qtum-core</name>
-<<<<<<< HEAD
-    <message>
-        <source>Distributed under the MIT software license, see the accompanying file %s or %s</source>
-        <translation>Distributed under the MIT software license, see the accompanying file %s or %s</translation>
-    </message>
-    <message>
-        <source>Prune configured below the minimum of %d MiB.  Please use a higher number.</source>
-        <translation>Prune configured below the minimum of %d MiB.  Please use a higher number.</translation>
-    </message>
-    <message>
-        <source>Prune: last wallet synchronisation goes beyond pruned data. You need to -reindex (download the whole blockchain again in case of pruned node)</source>
-        <translation>Prune: last wallet synchronisation goes beyond pruned data. You need to -reindex (download the whole blockchain again in case of pruned node)</translation>
-    </message>
-    <message>
-        <source>Pruning blockstore...</source>
-        <translation>Pruning blockstore...</translation>
-    </message>
-    <message>
-        <source>Unable to start HTTP server. See debug log for details.</source>
-        <translation>Unable to start HTTP server. See debug log for details.</translation>
-    </message>
-    <message>
-        <source>The %s developers</source>
-        <translation>The %s developers</translation>
-    </message>
-    <message>
-        <source>Cannot obtain a lock on data directory %s. %s is probably already running.</source>
-        <translation>Cannot obtain a lock on data directory %s. %s is probably already running.</translation>
-    </message>
-=======
->>>>>>> 5ed36332
     <message>
         <source>Cannot provide specific connections and have addrman find outgoing connections at the same.</source>
         <translation type="unfinished">Không thể cung cấp kết nối nào và có addrman tìm kết nối đi cùng một lúc.</translation>
@@ -2887,19 +2328,7 @@
     </message>
     <message>
         <source>Failed to rescan the wallet during initialization</source>
-<<<<<<< HEAD
-        <translation>Lỗi quét lại ví trong xuất quá trình khởi tạo</translation>
-    </message>
-    <message>
-        <source>Failed to verify database</source>
-        <translation>Lỗi xác nhận dữ liệu</translation>
-    </message>
-    <message>
-        <source>Importing...</source>
-        <translation>Importing...</translation>
-=======
         <translation type="unfinished">Lỗi quét lại ví trong xuất quá trình khởi tạo</translation>
->>>>>>> 5ed36332
     </message>
     <message>
         <source>Failed to verify database</source>
@@ -2911,167 +2340,7 @@
     </message>
     <message>
         <source>Invalid P2P permission: '%s'</source>
-<<<<<<< HEAD
-        <translation>Quyền P2P không hợp lệ: '%s'</translation>
-    </message>
-    <message>
-        <source>Invalid amount for -%s=&lt;amount&gt;: '%s'</source>
-        <translation>Invalid amount for -%s=&lt;amount&gt;: '%s'</translation>
-    </message>
-    <message>
-        <source>Invalid amount for -discardfee=&lt;amount&gt;: '%s'</source>
-        <translation>Invalid amount for -discardfee=&lt;amount&gt;: '%s'</translation>
-    </message>
-    <message>
-        <source>Invalid amount for -fallbackfee=&lt;amount&gt;: '%s'</source>
-        <translation>Invalid amount for -fallbackfee=&lt;amount&gt;: '%s'</translation>
-    </message>
-    <message>
-        <source>Specified blocks directory "%s" does not exist.</source>
-        <translation>Thư mục chứa các khối được chỉ ra "%s"  không tồn tại</translation>
-    </message>
-    <message>
-        <source>Unknown address type '%s'</source>
-        <translation>Không biết địa chỉ kiểu '%s'</translation>
-    </message>
-    <message>
-        <source>Unknown change type '%s'</source>
-        <translation>Không biết thay đổi kiểu '%s'</translation>
-    </message>
-    <message>
-        <source>Upgrading txindex database</source>
-        <translation>Đang nâng cấp dữ liệu txindex</translation>
-    </message>
-    <message>
-        <source>Loading P2P addresses...</source>
-        <translation>Loading P2P addresses...</translation>
-    </message>
-    <message>
-        <source>Loading banlist...</source>
-        <translation>Loading banlist...</translation>
-    </message>
-    <message>
-        <source>Not enough file descriptors available.</source>
-        <translation>Not enough file descriptors available.</translation>
-    </message>
-    <message>
-        <source>Prune cannot be configured with a negative value.</source>
-        <translation>Prune cannot be configured with a negative value.</translation>
-    </message>
-    <message>
-        <source>Prune mode is incompatible with -txindex.</source>
-        <translation>Prune mode is incompatible with -txindex.</translation>
-    </message>
-    <message>
-        <source>Replaying blocks...</source>
-        <translation>Replaying blocks...</translation>
-    </message>
-    <message>
-        <source>Rewinding blocks...</source>
-        <translation>Rewinding blocks...</translation>
-    </message>
-    <message>
-        <source>The source code is available from %s.</source>
-        <translation>The source code is available from %s.</translation>
-    </message>
-    <message>
-        <source>Transaction fee and change calculation failed</source>
-        <translation>Transaction fee and change calculation failed</translation>
-    </message>
-    <message>
-        <source>Unable to bind to %s on this computer. %s is probably already running.</source>
-        <translation>Unable to bind to %s on this computer. %s is probably already running.</translation>
-    </message>
-    <message>
-        <source>Unable to generate keys</source>
-        <translation>Không thể tạo khóa</translation>
-    </message>
-    <message>
-        <source>Unsupported logging category %s=%s.</source>
-        <translation>Unsupported logging category %s=%s.</translation>
-    </message>
-    <message>
-        <source>Upgrading UTXO database</source>
-        <translation>Upgrading UTXO database</translation>
-    </message>
-    <message>
-        <source>User Agent comment (%s) contains unsafe characters.</source>
-        <translation>User Agent comment (%s) contains unsafe characters.</translation>
-    </message>
-    <message>
-        <source>Verifying blocks...</source>
-        <translation>Verifying blocks...</translation>
-    </message>
-    <message>
-        <source>Wallet needed to be rewritten: restart %s to complete</source>
-        <translation>Wallet needed to be rewritten: restart %s to complete</translation>
-    </message>
-    <message>
-        <source>Error: Listening for incoming connections failed (listen returned error %s)</source>
-        <translation>Error: Listening for incoming connections failed (listen returned error %s)</translation>
-    </message>
-    <message>
-        <source>Invalid amount for -maxtxfee=&lt;amount&gt;: '%s' (must be at least the minrelay fee of %s to prevent stuck transactions)</source>
-        <translation>Invalid amount for -maxtxfee=&lt;amount&gt;: '%s' (must be at least the minrelay fee of %s to prevent stuck transactions)</translation>
-    </message>
-    <message>
-        <source>The transaction amount is too small to send after the fee has been deducted</source>
-        <translation>The transaction amount is too small to send after the fee has been deducted</translation>
-    </message>
-    <message>
-        <source>You need to rebuild the database using -reindex to go back to unpruned mode.  This will redownload the entire blockchain</source>
-        <translation>You need to rebuild the database using -reindex to go back to unpruned mode.  This will redownload the entire blockchain</translation>
-    </message>
-    <message>
-        <source>A fatal internal error occurred, see debug.log for details</source>
-        <translation>Lỗi nghiêm trọng xảy ra, xem debug.log để biết chi tiết</translation>
-    </message>
-    <message>
-        <source>Disk space is too low!</source>
-        <translation>Ổ đĩa còn quá ít</translation>
-    </message>
-    <message>
-        <source>Error reading from database, shutting down.</source>
-        <translation>Error reading from database, shutting down.</translation>
-    </message>
-    <message>
-        <source>Error upgrading chainstate database</source>
-        <translation>Error upgrading chainstate database</translation>
-    </message>
-    <message>
-        <source>Error: Disk space is low for %s</source>
-        <translation>Lỗi: Đĩa trống ít quá cho %s</translation>
-    </message>
-    <message>
-        <source>Invalid -onion address or hostname: '%s'</source>
-        <translation>Invalid -onion address or hostname: '%s'</translation>
-    </message>
-    <message>
-        <source>Invalid -proxy address or hostname: '%s'</source>
-        <translation>Invalid -proxy address or hostname: '%s'</translation>
-    </message>
-    <message>
-        <source>Invalid amount for -paytxfee=&lt;amount&gt;: '%s' (must be at least %s)</source>
-        <translation>Invalid amount for -paytxfee=&lt;amount&gt;: '%s' (must be at least %s)</translation>
-    </message>
-    <message>
-        <source>Invalid netmask specified in -whitelist: '%s'</source>
-        <translation>Invalid netmask specified in -whitelist: '%s'</translation>
-    </message>
-    <message>
-        <source>Need to specify a port with -whitebind: '%s'</source>
-        <translation>Need to specify a port with -whitebind: '%s'</translation>
-    </message>
-    <message>
-        <source>Prune mode is incompatible with -blockfilterindex.</source>
-        <translation>Chế độ prune không tương thích với -blockfilterindex.</translation>
-    </message>
-    <message>
-        <source>Reducing -maxconnections from %d to %d, because of system limitations.</source>
-        <translation>Reducing -maxconnections from %d to %d, because of system limitations.</translation>
-=======
         <translation type="unfinished">Quyền P2P không hợp lệ: '%s'</translation>
->>>>>>> 5ed36332
     </message>
     <message>
         <source>Section [%s] is not recognized.</source>
@@ -3090,45 +2359,8 @@
         <translation type="unfinished">Chỉ định -walletdir "%s" không phải là một thư mục</translation>
     </message>
     <message>
-<<<<<<< HEAD
-        <source>Unable to generate initial keys</source>
-        <translation>Không thể tạo khóa ban đầu</translation>
-    </message>
-    <message>
-        <source>Unknown -blockfilterindex value %s.</source>
-        <translation>Không rõ giá trị  -blockfilterindex  %s.</translation>
-    </message>
-    <message>
-        <source>Verifying wallet(s)...</source>
-        <translation>Verifying wallet(s)...</translation>
-    </message>
-    <message>
-        <source>Warning: unknown new rules activated (versionbit %i)</source>
-        <translation>Warning: unknown new rules activated (versionbit %i)</translation>
-    </message>
-    <message>
-        <source>-maxtxfee is set very high! Fees this large could be paid on a single transaction.</source>
-        <translation>-maxtxfee is set very high! Fees this large could be paid on a single transaction.</translation>
-    </message>
-    <message>
-        <source>This is the transaction fee you may pay when fee estimates are not available.</source>
-        <translation>This is the transaction fee you may pay when fee estimates are not available.</translation>
-    </message>
-    <message>
-        <source>Total length of network version string (%i) exceeds maximum length (%i). Reduce the number or size of uacomments.</source>
-        <translation>Total length of network version string (%i) exceeds maximum length (%i). Reduce the number or size of uacomments.</translation>
-    </message>
-    <message>
-        <source>%s is set very high!</source>
-        <translation>%s is set very high!</translation>
-    </message>
-    <message>
-        <source>Starting network threads...</source>
-        <translation>Starting network threads...</translation>
-=======
         <source>Specified blocks directory "%s" does not exist.</source>
         <translation type="unfinished">Thư mục chứa các khối được chỉ ra "%s"  không tồn tại</translation>
->>>>>>> 5ed36332
     </message>
     <message>
         <source>The wallet will avoid paying less than the minimum relay fee.</source>
