<TS version="2.1" language="vi">
<context>
    <name>AddressBookPage</name>
    <message>
        <source>Right-click to edit address or label</source>
        <translation type="unfinished">Nhấn chuột phải để sửa địa chỉ hoặc nhãn</translation>
    </message>
    <message>
        <source>Create a new address</source>
        <translation type="unfinished">Tạo địa chỉ mới</translation>
    </message>
    <message>
        <source>&amp;New</source>
        <translation type="unfinished">&amp;Mới</translation>
    </message>
    <message>
        <source>Copy the currently selected address to the system clipboard</source>
        <translation type="unfinished">Sao chép địa chỉ được chọn vào bộ nhớ tạm</translation>
    </message>
    <message>
        <source>&amp;Copy</source>
        <translation type="unfinished">&amp;Sao chép</translation>
    </message>
    <message>
        <source>C&amp;lose</source>
        <translation type="unfinished">Đ&amp;óng</translation>
    </message>
    <message>
        <source>Delete the currently selected address from the list</source>
        <translation type="unfinished">Xoá địa chỉ được chọn khỏi danh sách</translation>
    </message>
    <message>
        <source>Enter address or label to search</source>
        <translation type="unfinished">Nhập địa chỉ hoặc nhãn để tìm kiếm</translation>
    </message>
    <message>
        <source>Export the data in the current tab to a file</source>
        <translation type="unfinished">Xuất dữ liệu ở thẻ hiện tại ra tập tin.</translation>
    </message>
    <message>
        <source>&amp;Export</source>
        <translation type="unfinished">&amp;Xuất</translation>
    </message>
    <message>
        <source>&amp;Delete</source>
        <translation type="unfinished">&amp;Xoá</translation>
    </message>
    <message>
        <source>Choose the address to send coins to</source>
        <translation type="unfinished">Chọn địa chỉ để gửi coin đến</translation>
    </message>
    <message>
        <source>These are your Qtum addresses for sending payments. Always check the amount and the receiving address before sending coins.</source>
        <translation type="unfinished">Các địa chỉ này là các địa chỉ Qtum dùng để thanh toán.Luôn luôn kiểm tra số dư và địa chỉ nhận trước khi gởi chuyển tiền ảo. </translation>
    </message>
    <message>
        <source>&amp;Copy Address</source>
        <translation type="unfinished">&amp;Sao chép địa chỉ</translation>
    </message>
    <message>
        <source>Copy &amp;Label</source>
        <translation type="unfinished">Sao chép &amp;Nhãn</translation>
    </message>
    <message>
        <source>&amp;Edit</source>
        <translation type="unfinished">&amp;Chỉnh sửa</translation>
    </message>
    <message>
        <source>Export Address List</source>
        <translation type="unfinished">Xuất danh sách địa chỉ</translation>
    </message>
    <message>
        <source>Sending addresses - %1</source>
        <translation type="unfinished">Địa chỉ gửi%1</translation>
    </message>
    <message>
        <source>Exporting Failed</source>
        <translation type="unfinished">Quá trình xuất dữ liệu đã thất bại</translation>
    </message>
</context>
<context>
    <name>AddressTableModel</name>
    <message>
        <source>Label</source>
        <translation type="unfinished">Nhãn</translation>
    </message>
    <message>
        <source>Address</source>
        <translation type="unfinished">Địa chỉ</translation>
    </message>
    <message>
        <source>(no label)</source>
        <translation type="unfinished">(không có nhãn)</translation>
    </message>
</context>
<context>
    <name>AskPassphraseDialog</name>
    <message>
        <source>Passphrase Dialog</source>
        <translation type="unfinished">Hộp thoại cụm mật khẩu</translation>
    </message>
    <message>
        <source>Enter passphrase</source>
        <translation type="unfinished">Nhập mật khẩu</translation>
    </message>
    <message>
        <source>New passphrase</source>
        <translation type="unfinished">Mật khẩu mới</translation>
    </message>
    <message>
        <source>Repeat new passphrase</source>
        <translation type="unfinished">Nhập lại mật khẩu</translation>
    </message>
    <message>
        <source>Show passphrase</source>
        <translation type="unfinished">Hiện mật khẩu</translation>
    </message>
    <message>
        <source>Encrypt wallet</source>
        <translation type="unfinished">Mã hoá ví</translation>
    </message>
    <message>
        <source>This operation needs your wallet passphrase to unlock the wallet.</source>
        <translation type="unfinished">Hoạt động này cần mật khẩu ví của bạn để mở khoá ví.</translation>
    </message>
    <message>
        <source>Unlock wallet</source>
        <translation type="unfinished">Mở khoá ví</translation>
    </message>
    <message>
        <source>Change passphrase</source>
        <translation type="unfinished">Đổi mật khẩu</translation>
    </message>
    <message>
        <source>Confirm wallet encryption</source>
        <translation type="unfinished">Xác nhận mã hóa ví</translation>
    </message>
    <message>
        <source>Warning: If you encrypt your wallet and lose your passphrase, you will &lt;b&gt;LOSE ALL OF YOUR QTUMS&lt;/b&gt;!</source>
        <translation type="unfinished">Cảnh báo: Nếu bạn mã hóa ví và mất cụm mật khẩu, bạn sẽ &lt;b&gt;MẤT TẤT CẢ CÁC QTUM&lt;/b&gt;!</translation>
    </message>
    <message>
        <source>Are you sure you wish to encrypt your wallet?</source>
        <translation type="unfinished">Bạn có chắc chắn muốn mã hoá ví không?</translation>
    </message>
    <message>
        <source>Wallet encrypted</source>
        <translation type="unfinished">Đã mã hoá ví</translation>
    </message>
    <message>
        <source>Enter the new passphrase for the wallet.&lt;br/&gt;Please use a passphrase of &lt;b&gt;ten or more random characters&lt;/b&gt;, or &lt;b&gt;eight or more words&lt;/b&gt;.</source>
        <translation type="unfinished">Nhập cụm mật khẩu mới cho ví.&lt;br/&gt;Vui lòng sử dụng cụm mật khẩu gồm &lt;b&gt;mười ký tự ngẫu nhiên trở lên&lt;/b&gt;, hoặc &lt;b&gt;tám từ trở lên&lt;/b&gt;.</translation>
    </message>
    <message>
        <source>Enter the old passphrase and new passphrase for the wallet.</source>
        <translation type="unfinished">Nhập mật khẩu cũ và mật khẩu mới cho ví.</translation>
    </message>
    <message>
        <source>Remember that encrypting your wallet cannot fully protect your qtums from being stolen by malware infecting your computer.</source>
        <translation type="unfinished">Xin lưu ý rằng mã hoá ví của bạn không thể bảo về hoàn toàn Qtum của bạn khỏi việc bị đánh cắp mới các phần mềm gián điệp nhiễm vào máy tính của bạn.</translation>
    </message>
    <message>
        <source>Wallet to be encrypted</source>
        <translation type="unfinished">Ví sẽ được mã hoá</translation>
    </message>
    <message>
        <source>Your wallet is about to be encrypted. </source>
        <translation type="unfinished">Ví của bạn sẽ được mã hoá.</translation>
    </message>
    <message>
        <source>Your wallet is now encrypted. </source>
        <translation type="unfinished">Ví của bạn đã được mã hoá.</translation>
    </message>
    <message>
        <source>Wallet encryption failed</source>
        <translation type="unfinished">Mã hoá ví thất bại</translation>
    </message>
    <message>
        <source>Wallet encryption failed due to an internal error. Your wallet was not encrypted.</source>
        <translation type="unfinished">Mã hoá ví thất bại do lỗi nội bộ. Ví của bạn vẫn chưa được mã hoá.</translation>
    </message>
    <message>
        <source>The supplied passphrases do not match.</source>
        <translation type="unfinished">Mật khẩu đã nhập không đúng.</translation>
    </message>
    <message>
        <source>Wallet unlock failed</source>
        <translation type="unfinished">Mở khóa ví thất bại</translation>
    </message>
    <message>
        <source>The passphrase entered for the wallet decryption was incorrect.</source>
        <translation type="unfinished">Cụm mật khẩu đã nhập để giải mã ví không đúng.</translation>
    </message>
    <message>
        <source>The passphrase entered for the wallet decryption is incorrect. It contains a null character (ie - a zero byte). If the passphrase was set with a version of this software prior to 25.0, please try again with only the characters up to — but not including — the first null character. If this is successful, please set a new passphrase to avoid this issue in the future.</source>
        <translation type="unfinished">Cụm mật khẩu đã nhập để giải mã ví không đúng. Nó chứa ký tự rỗng (có dung lượng 0 byte). Nếu nó đã được thiết đặt từ một phiên bản cũ hơn phiên bản 25.0 của phần mềm này, vui lòng thử lại với các ký tự đứng trước ký tự rỗng đầu tiên (không bao gồm chính nó). Nếu cách này thành công, vui lòng thiết đặt cụm mật khẩu mới để tránh xảy ra sự cố tương tự trong tương lai.</translation>
    </message>
    <message>
        <source>Wallet passphrase was successfully changed.</source>
        <translation type="unfinished">Cụm mật khẩu thay đổi thành công.</translation>
    </message>
    <message>
        <source>Passphrase change failed</source>
        <translation type="unfinished">Thay đổi cụm mật khẩu thất bại.</translation>
    </message>
    <message>
        <source>The old passphrase entered for the wallet decryption is incorrect. It contains a null character (ie - a zero byte). If the passphrase was set with a version of this software prior to 25.0, please try again with only the characters up to — but not including — the first null character.</source>
        <translation type="unfinished">Cụm mật khẩu cũ đã nhập để giải mã ví không đúng. Nó chứa ký tự rỗng (có dung lượng 0 byte). Nếu nó đã được thiết đặt từ một phiên bản cũ hơn phiên bản 25.0 của phần mềm này, vui lòng thử lại với các ký tự đứng trước ký tự rỗng đầu tiên (không bao gồm chính nó).</translation>
    </message>
    <message>
        <source>Warning: The Caps Lock key is on!</source>
        <translation type="unfinished">Cảnh báo: Phím Caps Lock đang được kích hoạt!</translation>
    </message>
</context>
<context>
    <name>BanTableModel</name>
    <message>
        <source>Banned Until</source>
        <translation type="unfinished">Bị cấm cho đến</translation>
    </message>
</context>
<context>
    <name>BitcoinApplication</name>
    <message>
        <source>Settings file %1 might be corrupt or invalid.</source>
        <translation type="unfinished">Tệp cài đặt %1 có thể bị hư hại hoặc không hợp lệ.</translation>
    </message>
    <message>
        <source>A fatal error occurred. %1 can no longer continue safely and will quit.</source>
        <translation type="unfinished">Lỗi nghiêm trong. %1 không thể tiếp tục và sẽ thoát ra</translation>
    </message>
    <message>
        <source>An internal error occurred. %1 will attempt to continue safely. This is an unexpected bug which can be reported as described below.</source>
        <translation type="unfinished">Đã xảy ra lỗi nội bộ. %1 sẽ cố gắng tiếp tục một cách an toàn. Đây là một lỗi không mong muốn có thể được báo cáo như mô tả bên dưới.</translation>
    </message>
</context>
<context>
    <name>QObject</name>
    <message>
        <source>Do you want to reset settings to default values, or to abort without making changes?</source>
        <extracomment>Explanatory text shown on startup when the settings file cannot be read. Prompts user to make a choice between resetting or aborting.</extracomment>
        <translation type="unfinished">Bạn muốn đặt lại cài đặt về giá trị mặc định hay hủy bỏ mà không thực hiện thay đổi?</translation>
    </message>
    <message>
        <source>A fatal error occurred. Check that settings file is writable, or try running with -nosettings.</source>
        <extracomment>Explanatory text shown on startup when the settings file could not be written. Prompts user to check that we have the ability to write to the file. Explains that the user has the option of running without a settings file.</extracomment>
        <translation type="unfinished">Đã xảy ra lỗi nghiêm trọng. Kiểm tra xem tệp cài đặt có thể ghi được không hoặc thử chạy với -nosettings.</translation>
    </message>
    <message>
        <source>Error: %1</source>
        <translation type="unfinished">Lỗi: %1</translation>
    </message>
    <message>
        <source>%1 didn't yet exit safely…</source>
        <translation type="unfinished">%1 vẫn chưa thoát ra một cách an toàn…</translation>
    </message>
    <message numerus="yes">
        <source>%n second(s)</source>
        <translation type="unfinished">
            <numerusform>%ngiây</numerusform>
        </translation>
    </message>
    <message numerus="yes">
        <source>%n minute(s)</source>
        <translation type="unfinished">
            <numerusform>%nphút</numerusform>
        </translation>
    </message>
    <message numerus="yes">
        <source>%n hour(s)</source>
        <translation type="unfinished">
            <numerusform>%ngiờ</numerusform>
        </translation>
    </message>
    <message numerus="yes">
        <source>%n day(s)</source>
        <translation type="unfinished">
            <numerusform>%nngày</numerusform>
        </translation>
    </message>
    <message numerus="yes">
        <source>%n week(s)</source>
        <translation type="unfinished">
            <numerusform>%ntuần</numerusform>
        </translation>
    </message>
    <message numerus="yes">
        <source>%n year(s)</source>
        <translation type="unfinished">
            <numerusform>%nnăm</numerusform>
        </translation>
    </message>
    </context>
<context>
    <name>BitcoinGUI</name>
    <message>
        <source>&amp;Overview</source>
        <translation type="unfinished">&amp;Tổng quan</translation>
    </message>
    <message>
        <source>Show general overview of wallet</source>
        <translation type="unfinished">Hiển thị tổng quan ví</translation>
    </message>
    <message>
        <source>&amp;Transactions</source>
        <translation type="unfinished">&amp;Các Giao Dịch</translation>
    </message>
    <message>
        <source>Browse transaction history</source>
        <translation type="unfinished">Trình duyệt lịch sử giao dịch</translation>
    </message>
    <message>
        <source>E&amp;xit</source>
        <translation type="unfinished">T&amp;hoát</translation>
    </message>
    <message>
        <source>Quit application</source>
        <translation type="unfinished">Đóng ứng dụng</translation>
    </message>
    <message>
        <source>&amp;About %1</source>
        <translation type="unfinished">&amp;Khoảng %1</translation>
    </message>
    <message>
        <source>Show information about %1</source>
        <translation type="unfinished">Hiện thông tin khoảng %1</translation>
    </message>
    <message>
        <source>About &amp;Qt</source>
        <translation type="unfinished">Về &amp;Qt</translation>
    </message>
    <message>
        <source>Show information about Qt</source>
        <translation type="unfinished">Hiện thông tin về Qt</translation>
    </message>
    <message>
        <source>Modify configuration options for %1</source>
        <translation type="unfinished">Sửa đổi tùy chỉnh cấu hình cho %1</translation>
    </message>
    <message>
        <source>Create a new wallet</source>
        <translation type="unfinished">Tạo một ví mới</translation>
    </message>
    <message>
        <source>&amp;Minimize</source>
        <translation type="unfinished">&amp;Thu nhỏ</translation>
    </message>
    <message>
        <source>Wallet:</source>
        <translation type="unfinished">Ví tiền</translation>
    </message>
    <message>
        <source>Network activity disabled.</source>
        <extracomment>A substring of the tooltip.</extracomment>
        <translation type="unfinished">Hoạt động mạng được vô hiệu.</translation>
    </message>
    <message>
        <source>Proxy is &lt;b&gt;enabled&lt;/b&gt;: %1</source>
        <translation type="unfinished">Proxy là &lt;b&gt; cho phép &lt;/b&gt;: %1</translation>
    </message>
    <message>
        <source>Send coins to a Qtum address</source>
        <translation type="unfinished">Gửi coin đến một địa chỉ Qtum</translation>
    </message>
    <message>
        <source>Backup wallet to another location</source>
        <translation type="unfinished">Backup ví đến một địa chỉ khác</translation>
    </message>
    <message>
        <source>Change the passphrase used for wallet encryption</source>
        <translation type="unfinished">Thay đổi cụm mật khẩu cho ví đã mã hóa</translation>
    </message>
    <message>
        <source>&amp;Send</source>
        <translation type="unfinished">&amp;Gửi</translation>
    </message>
    <message>
        <source>&amp;Receive</source>
        <translation type="unfinished">&amp;Nhận</translation>
    </message>
    <message>
        <source>&amp;Encrypt Wallet…</source>
        <translation type="unfinished">&amp;Mã hóa ví…</translation>
    </message>
    <message>
        <source>Encrypt the private keys that belong to your wallet</source>
        <translation type="unfinished">Mã hóa private key thuộc về ví của bạn</translation>
    </message>
    <message>
        <source>&amp;Change Passphrase…</source>
        <translation type="unfinished">&amp;Thay dổi Passphrase…</translation>
    </message>
    <message>
        <source>Sign messages with your Qtum addresses to prove you own them</source>
        <translation type="unfinished">Đăng ký lời nhắn với địa chỉ Qtum của bạn để chứng minh quyền sở hữu chúng</translation>
    </message>
    <message>
        <source>&amp;Verify message…</source>
        <translation type="unfinished">&amp;Xác minh tin nhắn…</translation>
    </message>
    <message>
        <source>Verify messages to ensure they were signed with specified Qtum addresses</source>
        <translation type="unfinished">Xác minh lời nhắn để chắc chắn đã được đăng ký với địa chỉ Qtum xác định</translation>
    </message>
    <message>
        <source>Close Wallet…</source>
        <translation type="unfinished">Đóng ví…</translation>
    </message>
    <message>
        <source>Create Wallet…</source>
        <translation type="unfinished">Tạo ví…</translation>
    </message>
    <message>
        <source>Close All Wallets…</source>
        <translation type="unfinished">Đóng tất cả các ví…</translation>
    </message>
    <message>
        <source>&amp;File</source>
        <translation type="unfinished">&amp;Tệp</translation>
    </message>
    <message>
        <source>&amp;Settings</source>
        <translation type="unfinished">&amp;Cài đặt</translation>
    </message>
    <message>
        <source>&amp;Help</source>
        <translation type="unfinished">&amp;Giúp đỡ</translation>
    </message>
    <message>
        <source>Tabs toolbar</source>
        <translation type="unfinished">Các thanh công cụ</translation>
    </message>
    <message>
        <source>Syncing Headers (%1%)…</source>
        <translation type="unfinished">Đồng bộ hóa tiêu đề (%1%)...</translation>
    </message>
    <message>
        <source>Synchronizing with network…</source>
        <translation type="unfinished">Đồng bộ hóa với network...</translation>
    </message>
    <message>
        <source>Indexing blocks on disk…</source>
        <translation type="unfinished">Lập chỉ mục các khối trên đĩa…</translation>
    </message>
    <message>
        <source>Processing blocks on disk…</source>
        <translation type="unfinished">Xử lý khối trên đĩa…</translation>
    </message>
    <message numerus="yes">
        <source>Processed %n block(s) of transaction history.</source>
        <translation type="unfinished">
            <numerusform>Đã xử lý %n khối của lịch sử giao dịch.</numerusform>
        </translation>
    </message>
    <message>
<<<<<<< HEAD
=======
        <source>%1 behind</source>
        <translation type="unfinished">%1 phía sau</translation>
    </message>
    <message>
        <source>Error</source>
        <translation type="unfinished">Lỗi</translation>
    </message>
    <message>
        <source>Information</source>
        <translation type="unfinished">Thông tin</translation>
    </message>
    <message>
        <source>Up to date</source>
        <translation type="unfinished">cập nhật</translation>
    </message>
    <message>
>>>>>>> 258457a4
        <source>Load Partially Signed Qtum Transaction</source>
        <translation type="unfinished">Tải một phần giao dịch Qtum đã ký</translation>
    </message>
    <message>
        <source>Load PSBT from &amp;clipboard…</source>
        <translation type="unfinished">Tải PSBT từ &amp;khay nhớ tạm…</translation>
    </message>
    <message>
        <source>Load Partially Signed Qtum Transaction from clipboard</source>
        <translation type="unfinished">Tải một phần giao dịch Qtum đã ký từ khay nhớ tạm</translation>
    </message>
    <message>
        <source>Node window</source>
        <translation type="unfinished">Cửa sổ node</translation>
    </message>
    <message>
        <source>Open node debugging and diagnostic console</source>
        <translation type="unfinished">Mở dòng lệnh tìm và gỡ lỗi cho node</translation>
    </message>
    <message>
        <source>&amp;Sending addresses</source>
        <translation type="unfinished">Các địa chỉ đang &amp;gửi</translation>
    </message>
    <message>
        <source>&amp;Receiving addresses</source>
        <translation type="unfinished">Các địa chỉ đang &amp;nhận</translation>
    </message>
    <message>
        <source>Open a qtum: URI</source>
        <translation type="unfinished">Mở một qtum: URI</translation>
    </message>
    <message>
        <source>Open Wallet</source>
        <translation type="unfinished">Mớ ví</translation>
    </message>
    <message>
        <source>Open a wallet</source>
        <translation type="unfinished">Mở một ví</translation>
    </message>
    <message>
        <source>Close wallet</source>
        <translation type="unfinished">Đông ví</translation>
    </message>
    <message>
        <source>Restore Wallet…</source>
        <extracomment>Name of the menu item that restores wallet from a backup file.</extracomment>
        <translation type="unfinished">Khôi phục ví...</translation>
    </message>
    <message>
        <source>Restore a wallet from a backup file</source>
        <extracomment>Status tip for Restore Wallet menu item</extracomment>
        <translation type="unfinished">Khôi phục ví từ tệp đã sao lưu</translation>
    </message>
    <message>
        <source>Close all wallets</source>
        <translation type="unfinished">Đóng tất cả ví</translation>
    </message>
    <message>
        <source>Show the %1 help message to get a list with possible Qtum command-line options</source>
        <translation type="unfinished">Hiển thị %1 tin nhắn hỗ trợ để nhận được danh sách Qtum command-line khả dụng</translation>
    </message>
    <message>
        <source>&amp;Mask values</source>
        <translation type="unfinished">&amp;Giá trị mặt nạ</translation>
    </message>
    <message>
        <source>Mask the values in the Overview tab</source>
        <translation type="unfinished">Che các giá trị trong tab Tổng quan</translation>
    </message>
    <message>
        <source>default wallet</source>
        <translation type="unfinished">ví mặc định</translation>
    </message>
    <message>
        <source>No wallets available</source>
        <translation type="unfinished">Không có ví nào</translation>
    </message>
    <message>
        <source>Load Wallet Backup</source>
        <extracomment>The title for Restore Wallet File Windows</extracomment>
        <translation type="unfinished">Tải bản sao lưu ví</translation>
    </message>
    <message>
        <source>Restore Wallet</source>
        <extracomment>Title of pop-up window shown when the user is attempting to restore a wallet.</extracomment>
        <translation type="unfinished">Khôi phục ví</translation>
    </message>
    <message>
        <source>Ctrl+M</source>
        <translation type="unfinished">Nhấn Ctrl + M</translation>
    </message>
    <message>
        <source>&amp;Hide</source>
        <translation type="unfinished">&amp;Ẩn</translation>
    </message>
    <message>
        <source>S&amp;how</source>
        <translation type="unfinished">Trìn&amp;h diễn</translation>
    </message>
    <message numerus="yes">
        <source>%n active connection(s) to Qtum network.</source>
        <extracomment>A substring of the tooltip.</extracomment>
        <translation type="unfinished">
            <numerusform>%nkết nối đang hoạt động với mạng lưới Qtum</numerusform>
        </translation>
    </message>
    <message>
        <source>Click for more actions.</source>
        <extracomment>A substring of the tooltip. "More actions" are available via the context menu.</extracomment>
        <translation type="unfinished">Nhấp để có thêm hành động.</translation>
    </message>
    <message>
        <source>Show Peers tab</source>
        <extracomment>A context menu item. The "Peers tab" is an element of the "Node window".</extracomment>
        <translation type="unfinished">Hiển thị tab ngang hàng</translation>
    </message>
    <message>
        <source>Disable network activity</source>
        <extracomment>A context menu item.</extracomment>
        <translation type="unfinished">Tắt hoạt động mạng</translation>
    </message>
    <message>
        <source>Enable network activity</source>
        <extracomment>A context menu item. The network activity was disabled previously.</extracomment>
        <translation type="unfinished">Bật hoạt động mạng</translation>
    </message>
    <message>
        <source>Pre-syncing Headers (%1%)…</source>
        <translation type="unfinished">Tiền đồng bộ hóa Headers (%1%)…</translation>
    </message>
    <message>
        <source>Error creating wallet</source>
        <translation type="unfinished">Lỗi tạo ví</translation>
    </message>
    <message>
        <source>Error: %1</source>
        <translation type="unfinished">Lỗi: %1</translation>
    </message>
    <message>
        <source>Private key &lt;b&gt;disabled&lt;/b&gt;</source>
        <translation type="unfinished">Khóa riêng tư &lt;b&gt;đã tắt&lt;/b&gt;</translation>
    </message>
    <message>
        <source>Wallet is &lt;b&gt;encrypted&lt;/b&gt; and currently &lt;b&gt;unlocked&lt;/b&gt;</source>
        <translation type="unfinished">Ví thì &lt;b&gt;được mã hóa &lt;/b&gt; và hiện tại &lt;b&gt;đã khóa&lt;/b&gt;</translation>
    </message>
    <message>
        <source>Wallet is &lt;b&gt;encrypted&lt;/b&gt; and currently &lt;b&gt;locked&lt;/b&gt;</source>
        <translation type="unfinished">Ví thì &lt;b&gt;được mã hóa &lt;/b&gt; và hiện tại &lt;b&gt;đã khóa&lt;/b&gt;</translation>
    </message>
    </context>
<context>
    <name>UnitDisplayStatusBarControl</name>
    <message>
        <source>Unit to show amounts in. Click to select another unit.</source>
        <translation type="unfinished">Đơn vị để hiển thị số tiền. Nhấp để chọn đơn vị khác.</translation>
    </message>
</context>
<context>
    <name>CoinControlDialog</name>
    <message>
        <source>Tree mode</source>
        <translation type="unfinished">Chế độ Tree</translation>
    </message>
    <message>
        <source>List mode</source>
        <translation type="unfinished">Chế độ List</translation>
    </message>
    <message>
        <source>Copy transaction &amp;ID and output index</source>
        <translation type="unfinished">Sao chép giao dịch &amp;ID và chỉ mục đầu ra</translation>
    </message>
    <message>
        <source>(no label)</source>
        <translation type="unfinished">(không có nhãn)</translation>
    </message>
    </context>
<context>
    <name>CreateWalletActivity</name>
    <message>
        <source>Too many external signers found</source>
        <translation type="unfinished">Có quá nhiều người ký từ bên ngoài được tìm thấy</translation>
    </message>
</context>
<context>
    <name>LoadWalletsActivity</name>
    <message>
        <source>Load Wallets</source>
        <extracomment>Title of progress window which is displayed when wallets are being loaded.</extracomment>
        <translation type="unfinished">Tải ví</translation>
    </message>
    <message>
        <source>Loading wallets…</source>
        <extracomment>Descriptive text of the load wallets progress window which indicates to the user that wallets are currently being loaded.</extracomment>
        <translation type="unfinished">Đang tải ví…</translation>
    </message>
</context>
<context>
    <name>OpenWalletActivity</name>
    <message>
        <source>default wallet</source>
        <translation type="unfinished">ví mặc định</translation>
    </message>
    <message>
        <source>Open Wallet</source>
        <extracomment>Title of window indicating the progress of opening of a wallet.</extracomment>
        <translation type="unfinished">Mớ ví</translation>
    </message>
    </context>
<context>
    <name>RestoreWalletActivity</name>
    <message>
        <source>Restore Wallet</source>
        <extracomment>Title of progress window which is displayed when wallets are being restored.</extracomment>
        <translation type="unfinished">Khôi phục ví</translation>
    </message>
    <message>
        <source>Restoring Wallet &lt;b&gt;%1&lt;/b&gt;…</source>
        <extracomment>Descriptive text of the restore wallets progress window which indicates to the user that wallets are currently being restored.</extracomment>
        <translation type="unfinished">Đang khôi phục ví &lt;b&gt;%1&lt;/b&gt;…</translation>
    </message>
    <message>
        <source>Restore wallet failed</source>
        <extracomment>Title of message box which is displayed when the wallet could not be restored.</extracomment>
        <translation type="unfinished">Khôi phục ví thất bại</translation>
    </message>
    <message>
        <source>Restore wallet warning</source>
        <extracomment>Title of message box which is displayed when the wallet is restored with some warning.</extracomment>
        <translation type="unfinished">Cảnh báo khối phục ví</translation>
    </message>
    <message>
        <source>Restore wallet message</source>
        <extracomment>Title of message box which is displayed when the wallet is successfully restored.</extracomment>
        <translation type="unfinished">Tin nhắn khôi phục ví</translation>
    </message>
</context>
<context>
    <name>WalletController</name>
    <message>
        <source>Close wallet</source>
        <translation type="unfinished">Đông ví</translation>
    </message>
    <message>
        <source>Are you sure you wish to close the wallet &lt;i&gt;%1&lt;/i&gt;?</source>
        <translation type="unfinished">Bạn có chắc chắn muốn đóng ví không &lt;i&gt;%1&lt;/i&gt;?</translation>
    </message>
    <message>
        <source>Close all wallets</source>
        <translation type="unfinished">Đóng tất cả ví</translation>
    </message>
    </context>
<context>
    <name>CreateWalletDialog</name>
    <message>
        <source>Use an external signing device such as a hardware wallet. Configure the external signer script in wallet preferences first.</source>
        <translation type="unfinished">Sử dụng thiết bị ký bên ngoài chẳng hạn như ví phần cứng. Trước tiên, hãy định cấu hình tập lệnh người ký bên ngoài trong tùy chọn ví.</translation>
    </message>
    <message>
        <source>External signer</source>
        <translation type="unfinished">Người ký tên bên ngoài</translation>
    </message>
    <message>
        <source>Compiled without external signing support (required for external signing)</source>
        <extracomment>"External signing" means using devices such as hardware wallets.</extracomment>
        <translation type="unfinished">Được biên dịch mà không có hỗ trợ ký bên ngoài (bắt buộc đối với ký bên ngoài)</translation>
    </message>
</context>
<context>
    <name>EditAddressDialog</name>
    <message>
        <source>Edit Address</source>
        <translation type="unfinished">Sửa địa chỉ</translation>
    </message>
    <message>
        <source>Edit receiving address</source>
        <translation type="unfinished">Chỉnh sửa địa chỉ nhận</translation>
    </message>
    <message>
        <source>Edit sending address</source>
        <translation type="unfinished">Chỉnh sửa địa chỉ gửi</translation>
    </message>
    </context>
<context>
    <name>Intro</name>
    <message numerus="yes">
        <source>%n GB of space available</source>
        <translation type="unfinished">
            <numerusform>%n GB dung lượng khả dụng</numerusform>
        </translation>
    </message>
    <message numerus="yes">
        <source>(of %n GB needed)</source>
        <translation type="unfinished">
            <numerusform>(of %n GB cần thiết)</numerusform>
        </translation>
    </message>
    <message numerus="yes">
        <source>(%n GB needed for full chain)</source>
        <translation type="unfinished">
            <numerusform>(%n GB cần cho toàn blockchain)</numerusform>
        </translation>
    </message>
    <message>
        <source>Choose data directory</source>
        <translation type="unfinished">Chọn đường dẫn dữ liệu</translation>
    </message>
    <message numerus="yes">
        <source>(sufficient to restore backups %n day(s) old)</source>
        <extracomment>Explanatory text on the capability of the current prune target.</extracomment>
        <translation type="unfinished">
            <numerusform>(đủ để khôi phục các bản sao lưu trong %n ngày)</numerusform>
        </translation>
    </message>
    <message>
        <source>Error: Specified data directory "%1" cannot be created.</source>
        <translation type="unfinished">Lỗi: Danh mục data xác định "%1" không thể được tạo.</translation>
    </message>
    <message>
        <source>Welcome</source>
        <translation type="unfinished">Chào mừng</translation>
    </message>
    <message>
        <source>Welcome to %1.</source>
        <translation type="unfinished">Chào mừng bạn đến %1.</translation>
    </message>
    <message>
        <source>As this is the first time the program is launched, you can choose where %1 will store its data.</source>
        <translation type="unfinished">Đây là lần đầu chương trình khởi chạy, bạn có thể chọn nơi %1 sẽ lưu trữ dữ liệu.</translation>
    </message>
    <message>
        <source>Limit block chain storage to</source>
        <translation type="unfinished">Giới hạn lưu trữ chuỗi khối thành</translation>
    </message>
    <message>
        <source>Reverting this setting requires re-downloading the entire blockchain. It is faster to download the full chain first and prune it later. Disables some advanced features.</source>
        <translation type="unfinished">Đảo ngược lại thiết lập này yêu cầu tại lại toàn bộ chuỗi khối. Tải về toàn bộ chuỗi khối trước và loại nó sau đó sẽ nhanh hơn. Vô hiệu hóa một số tính năng nâng cao.</translation>
    </message>
    <message>
        <source>When you click OK, %1 will begin to download and process the full %4 block chain (%2 GB) starting with the earliest transactions in %3 when %4 initially launched.</source>
        <translation type="unfinished">Khi bạn nhấn OK, %1 sẽ bắt đầu tải xuống và xử lý toàn bộ chuỗi chính %4 (%2 GB), bắt đầu từ các giao dịch sớm nhất trong %3 khi %4 được khởi chạy ban đầu.</translation>
    </message>
    </context>
<context>
    <name>HelpMessageDialog</name>
    <message>
        <source>About %1</source>
        <translation type="unfinished">Về %1</translation>
    </message>
    <message>
        <source>Command-line options</source>
        <translation type="unfinished">Tùy chọn dòng lệnh</translation>
    </message>
</context>
<context>
    <name>ShutdownWindow</name>
    <message>
        <source>%1 is shutting down…</source>
        <translation type="unfinished">%1 đang tắt…</translation>
    </message>
    </context>
<context>
    <name>ModalOverlay</name>
    <message>
        <source>Unknown…</source>
        <translation type="unfinished">Không xác định…</translation>
    </message>
    <message>
        <source>calculating…</source>
        <translation type="unfinished">đang tính toán…</translation>
    </message>
    <message>
        <source>Unknown. Syncing Headers (%1, %2%)…</source>
        <translation type="unfinished">Không xác định. Đồng bộ hóa tiêu đề (%1, %2%)…</translation>
    </message>
    <message>
        <source>Unknown. Pre-syncing Headers (%1, %2%)…</source>
        <translation type="unfinished">Không xác định. Tiền đồng bộ hóa Headers (%1, %2%)...</translation>
    </message>
</context>
<context>
    <name>OpenURIDialog</name>
    <message>
        <source>Paste address from clipboard</source>
        <extracomment>Tooltip text for button that allows you to paste an address that is in your clipboard.</extracomment>
        <translation type="unfinished">Dán địa chỉ từ khay nhớ tạm</translation>
    </message>
</context>
<context>
    <name>OptionsDialog</name>
    <message>
        <source>Automatically start %1 after logging in to the system.</source>
        <translation type="unfinished">Tự động bắt đầu %1 sau khi đăng nhập vào hệ thống.</translation>
    </message>
    <message>
        <source>&amp;Start %1 on system login</source>
        <translation type="unfinished">&amp;Bắt đầu %1 trên đăng nhập hệ thống</translation>
    </message>
    <message>
        <source>Enabling pruning significantly reduces the disk space required to store transactions. All blocks are still fully validated. Reverting this setting requires re-downloading the entire blockchain.</source>
        <translation type="unfinished">Cho phép cắt bớt làm giảm đáng kể không gian đĩa cần thiết để lưu trữ các giao dịch. Tất cả các khối vẫn được xác nhận đầy đủ. Hoàn nguyên cài đặt này yêu cầu tải xuống lại toàn bộ chuỗi khối.</translation>
    </message>
    <message>
        <source>Size of &amp;database cache</source>
        <translation type="unfinished">Kích thước bộ nhớ cache của &amp;cơ sở dữ liệu</translation>
    </message>
    <message>
        <source>Number of script &amp;verification threads</source>
        <translation type="unfinished">Số lượng tập lệnh và chuỗi &amp;xác minh</translation>
    </message>
    <message>
        <source>Full path to a %1 compatible script (e.g. C:\Downloads\hwi.exe or /Users/you/Downloads/hwi.py). Beware: malware can steal your coins!</source>
        <translation type="unfinished">Đường dẫn đầy đủ tới một tệp mã tương thích với %1 (ví dụ: C:\Downloads\hwi.exe hoặc /Users/you/Downloads/hwi.py). Cẩn trọng: các phần mềm độc hại có thể đánh cắp tiền của bạn!</translation>
    </message>
    <message>
        <source>IP address of the proxy (e.g. IPv4: 127.0.0.1 / IPv6: ::1)</source>
        <translation type="unfinished">Địa chỉ IP của proxy (e.g. IPv4: 127.0.0.1 / IPv6: ::1)</translation>
    </message>
    <message>
        <source>Options set in this dialog are overridden by the command line:</source>
        <translation type="unfinished">Các tùy chọn trong hộp thoại này bị ghi đè bởi dòng lệnh</translation>
    </message>
    <message>
        <source>Reset all client options to default.</source>
        <translation type="unfinished">Đặt lại tất cả các tùy chọn máy khách về mặc định.</translation>
    </message>
    <message>
        <source>&amp;Network</source>
        <translation type="unfinished">&amp;Mạng</translation>
    </message>
    <message>
        <source>Maximum database cache size. A larger cache can contribute to faster sync, after which the benefit is less pronounced for most use cases. Lowering the cache size will reduce memory usage. Unused mempool memory is shared for this cache.</source>
        <extracomment>Tooltip text for Options window setting that sets the size of the database cache. Explains the corresponding effects of increasing/decreasing this value.</extracomment>
        <translation type="unfinished">Kích thước bộ đệm cơ sở dữ liệu tối đa. Bộ nhớ đệm lớn hơn có thể góp phần đồng bộ hóa nhanh hơn, sau đó lợi ích ít rõ rệt hơn đối với hầu hết các trường hợp sử dụng. Giảm kích thước bộ nhớ cache sẽ làm giảm mức sử dụng bộ nhớ. Bộ nhớ mempool không sử dụng được chia sẻ cho bộ nhớ cache này.</translation>
    </message>
    <message>
        <source>Set the number of script verification threads. Negative values correspond to the number of cores you want to leave free to the system.</source>
        <extracomment>Tooltip text for Options window setting that sets the number of script verification threads. Explains that negative values mean to leave these many cores free to the system.</extracomment>
        <translation type="unfinished">Đặt số lượng chuỗi xác minh tập lệnh. Giá trị âm tương ứng với số lõi bạn muốn để lại miễn phí cho hệ thống.</translation>
    </message>
    <message>
        <source>This allows you or a third party tool to communicate with the node through command-line and JSON-RPC commands.</source>
        <extracomment>Tooltip text for Options window setting that enables the RPC server.</extracomment>
        <translation type="unfinished">Điều này cho phép bạn hoặc công cụ của bên thứ ba giao tiếp với nút thông qua các lệnh dòng lệnh và JSON-RPC.</translation>
    </message>
    <message>
        <source>Enable R&amp;PC server</source>
        <extracomment>An Options window setting to enable the RPC server.</extracomment>
        <translation type="unfinished">Bật máy chủ R&amp;PC</translation>
    </message>
    <message>
        <source>Whether to set subtract fee from amount as default or not.</source>
        <extracomment>Tooltip text for Options window setting that sets subtracting the fee from a sending amount as default.</extracomment>
        <translation type="unfinished">Có đặt trừ phí khỏi số tiền làm mặc định hay không.</translation>
    </message>
    <message>
        <source>Subtract &amp;fee from amount by default</source>
        <extracomment>An Options window setting to set subtracting the fee from a sending amount as default.</extracomment>
        <translation type="unfinished">Trừ &amp;phí khỏi số tiền theo mặc định</translation>
    </message>
    <message>
        <source>Expert</source>
        <translation type="unfinished">Chuyên gia</translation>
    </message>
    <message>
        <source>Enable coin &amp;control features</source>
        <translation type="unfinished">Bật tính năng &amp;kiểm soát và tiền xu</translation>
    </message>
    <message>
        <source>If you disable the spending of unconfirmed change, the change from a transaction cannot be used until that transaction has at least one confirmation. This also affects how your balance is computed.</source>
        <translation type="unfinished">Nếu bạn vô hiệu hóa chi tiêu của thay đổi chưa được xác nhận, thay đổi từ một giao dịch sẽ không thể được sử dụng cho đến khi giao dịch đó có ít nhất một xác nhận. Điều này cũng ảnh hưởng đến cách tính số dư của bạn.</translation>
    </message>
    <message>
        <source>&amp;Spend unconfirmed change</source>
        <translation type="unfinished">&amp;Chi tiêu thay đổi chưa được xác nhận</translation>
    </message>
    <message>
        <source>Enable &amp;PSBT controls</source>
        <extracomment>An options window setting to enable PSBT controls.</extracomment>
        <translation type="unfinished">Bật điều khiển &amp;PSBT</translation>
    </message>
    <message>
        <source>Whether to show PSBT controls.</source>
        <extracomment>Tooltip text for options window setting that enables PSBT controls.</extracomment>
        <translation type="unfinished">Có hiển thị các điều khiển PSBT hay không.</translation>
    </message>
    <message>
        <source>Third-party URLs (e.g. a block explorer) that appear in the transactions tab as context menu items. %s in the URL is replaced by transaction hash. Multiple URLs are separated by vertical bar |.</source>
        <translation type="unfinished">URL của bên thứ ba (ví dụ: trình khám phá khối) xuất hiện trong tab giao dịch dưới dạng các mục menu ngữ cảnh. %s trong URL được thay thế bằng mã băm giao dịch. Nhiều URL được phân tách bằng thanh dọc |. </translation>
    </message>
    <message>
        <source>&amp;Third-party transaction URLs</source>
        <translation type="unfinished">&amp;URL giao dịch của bên thứ ba</translation>
    </message>
    <message>
        <source>Compiled without external signing support (required for external signing)</source>
        <extracomment>"External signing" means using devices such as hardware wallets.</extracomment>
        <translation type="unfinished">Được biên dịch mà không có hỗ trợ ký bên ngoài (bắt buộc đối với ký bên ngoài)</translation>
    </message>
    <message>
        <source>Current settings will be backed up at "%1".</source>
        <extracomment>Text explaining to the user that the client's current settings will be backed up at a specific location. %1 is a stand-in argument for the backup location's path.</extracomment>
        <translation type="unfinished">Các thiết lập hiện tại sẽ được sao lưu tại"%1".</translation>
    </message>
    <message>
        <source>Continue</source>
        <translation type="unfinished">Tiếp tục</translation>
    </message>
    </context>
<context>
    <name>OptionsModel</name>
    <message>
        <source>Could not read setting "%1", %2.</source>
        <translation type="unfinished">Không thể đọc thiết lập "%1", %2.</translation>
    </message>
</context>
<context>
    <name>PSBTOperationsDialog</name>
    <message>
        <source>PSBT Operations</source>
        <translation type="unfinished">Các thao tác PSBT</translation>
    </message>
    <message>
        <source>Cannot sign inputs while wallet is locked.</source>
        <translation type="unfinished">Không thể ký đầu vào khi ví bị khóa.</translation>
    </message>
    <message>
        <source>Transaction has %1 unsigned inputs.</source>
        <translation type="unfinished">Giao dịch có %1 đầu vào chưa được ký.</translation>
    </message>
    <message>
        <source>Transaction still needs signature(s).</source>
        <translation type="unfinished">Giao dịch vẫn cần (các) chữ ký.</translation>
    </message>
    <message>
        <source>(But no wallet is loaded.)</source>
        <translation type="unfinished">(Nhưng không có ví nào được tải.)</translation>
    </message>
    </context>
<context>
    <name>PeerTableModel</name>
    <message>
        <source>Age</source>
        <extracomment>Title of Peers Table column which indicates the duration (length of time) since the peer connection started.</extracomment>
        <translation type="unfinished">Tuổi</translation>
    </message>
    <message>
        <source>Address</source>
        <extracomment>Title of Peers Table column which contains the IP/Onion/I2P address of the connected peer.</extracomment>
        <translation type="unfinished">Địa chỉ</translation>
    </message>
    </context>
<context>
    <name>RPCConsole</name>
    <message>
        <source>Whether we relay transactions to this peer.</source>
        <translation type="unfinished">Có nên chuyển tiếp giao dịch đến đồng đẳng này.</translation>
    </message>
    <message>
        <source>Transaction Relay</source>
        <translation type="unfinished">Chuyển tiếp giao dịch</translation>
    </message>
    <message>
        <source>Last Transaction</source>
        <translation type="unfinished">Giao dịch cuối cùng</translation>
    </message>
    <message>
        <source>Whether we relay addresses to this peer.</source>
        <extracomment>Tooltip text for the Address Relay field in the peer details area, which displays whether we relay addresses to this peer (Yes/No).</extracomment>
        <translation type="unfinished">Cho dù chúng tôi chuyển tiếp địa chỉ đến đồng đẳng này.</translation>
    </message>
    <message>
        <source>Address Relay</source>
        <extracomment>Text title for the Address Relay field in the peer details area, which displays whether we relay addresses to this peer (Yes/No).</extracomment>
        <translation type="unfinished">Chuyển tiếp địa chỉ</translation>
    </message>
    <message>
        <source>The total number of addresses received from this peer that were processed (excludes addresses that were dropped due to rate-limiting).</source>
        <extracomment>Tooltip text for the Addresses Processed field in the peer details area, which displays the total number of addresses received from this peer that were processed (excludes addresses that were dropped due to rate-limiting).</extracomment>
        <translation type="unfinished">Tổng số các địa chỉ đã được xử lý thành công nhận được từ người này (ngoại trừ các địa chỉ sụt giảm do giới hạn tốc độ) </translation>
    </message>
    <message>
        <source>The total number of addresses received from this peer that were dropped (not processed) due to rate-limiting.</source>
        <extracomment>Tooltip text for the Addresses Rate-Limited field in the peer details area, which displays the total number of addresses received from this peer that were dropped (not processed) due to rate-limiting.</extracomment>
        <translation type="unfinished">Tổng số các địa chỉ nhận được từ người ngày đã bị sụt giảm (không được xử lý thành công) do giới hạn về tốc độ.</translation>
    </message>
    <message>
        <source>Addresses Processed</source>
        <extracomment>Text title for the Addresses Processed field in the peer details area, which displays the total number of addresses received from this peer that were processed (excludes addresses that were dropped due to rate-limiting).</extracomment>
        <translation type="unfinished">Các địa chỉ đã được xử lý</translation>
    </message>
    <message>
        <source>Addresses Rate-Limited</source>
        <extracomment>Text title for the Addresses Rate-Limited field in the peer details area, which displays the total number of addresses received from this peer that were dropped (not processed) due to rate-limiting.</extracomment>
        <translation type="unfinished">Tỷ lệ địa chỉ có giới hạn</translation>
    </message>
    <message>
        <source>Node window</source>
        <translation type="unfinished">Cửa sổ node</translation>
    </message>
    <message>
        <source>&amp;Copy IP/Netmask</source>
        <extracomment>Context menu action to copy the IP/Netmask of a banned peer. IP/Netmask is the combination of a peer's IP address and its Netmask. For IP address, see: https://en.wikipedia.org/wiki/IP_address.</extracomment>
        <translation type="unfinished">&amp;Sao chép IP/Netmask</translation>
    </message>
    </context>
<context>
    <name>ReceiveCoinsDialog</name>
    <message>
        <source>Base58 (Legacy)</source>
        <translation type="unfinished">Base58 (Di sản)</translation>
    </message>
    <message>
        <source>Not recommended due to higher fees and less protection against typos.</source>
        <translation type="unfinished">Không được khuyến khích vì tốn nhiều phí hơn và ít được bảo vệ trước lỗi chính tả hơn.</translation>
    </message>
    <message>
        <source>Generates an address compatible with older wallets.</source>
        <translation type="unfinished">Tạo một địa chỉ tương thích với các ví cũ hơn.</translation>
    </message>
    <message>
        <source>Generates a native segwit address (BIP-173). Some old wallets don't support it.</source>
        <translation type="unfinished">Tạo một địa chỉ segwit chuyên biệt (BIP-173). Một số ví cũ sẽ không hỗ trợ.</translation>
    </message>
    <message>
        <source>Bech32m (BIP-350) is an upgrade to Bech32, wallet support is still limited.</source>
        <translation type="unfinished">Bech32m (BIP-350) là bản nâng cấp của Bech32, hỗ trợ ví vẫn còn hạn chế.</translation>
    </message>
    </context>
<context>
    <name>ReceiveRequestDialog</name>
    <message>
        <source>Wallet:</source>
        <translation type="unfinished">Ví tiền</translation>
    </message>
    </context>
<context>
    <name>RecentRequestsTableModel</name>
    <message>
        <source>Label</source>
        <translation type="unfinished">Nhãn</translation>
    </message>
    <message>
        <source>(no label)</source>
        <translation type="unfinished">(không có nhãn)</translation>
    </message>
    </context>
<context>
    <name>SendCoinsDialog</name>
    <message>
        <source>Using the fallbackfee can result in sending a transaction that will take several hours or days (or never) to confirm. Consider choosing your fee manually or wait until you have validated the complete chain.</source>
        <translation type="unfinished">Sử dụng fallbackfee có thể dẫn đến việc gửi giao dịch mất vài giờ hoặc vài ngày (hoặc không bao giờ) để xác nhận. Hãy cân nhắc khi tự chọn phí của bạn hoặc đợi cho tới khi bạn xác minh xong chuỗi hoàn chỉnh.</translation>
    </message>
    <message>
        <source>Do you want to create this transaction?</source>
        <extracomment>Message displayed when attempting to create a transaction. Cautionary text to prompt the user to verify that the displayed transaction details represent the transaction the user intends to create.</extracomment>
        <translation type="unfinished">Bạn có muốn tạo giao dịch này không?</translation>
    </message>
    <message>
        <source>Please, review your transaction. You can create and send this transaction or create a Partially Signed Qtum Transaction (PSBT), which you can save or copy and then sign with, e.g., an offline %1 wallet, or a PSBT-compatible hardware wallet.</source>
        <extracomment>Text to inform a user attempting to create a transaction of their current options. At this stage, a user can send their transaction or create a PSBT. This string is displayed when both private keys and PSBT controls are enabled.</extracomment>
        <translation type="unfinished">Vui lòng xem lại giao dịch của bạn. Bạn có thể tạo và gửi giao dịch này hoặc tạo Giao dịch Qtum được ký một phần (PSBT), bạn có thể lưu hoặc sao chép và sau đó ký bằng, ví dụ: ví %1 ngoại tuyến hoặc ví phần cứng tương thích với PSBT.</translation>
    </message>
    <message>
        <source>Unsigned Transaction</source>
        <comment>PSBT copied</comment>
        <extracomment>Caption of "PSBT has been copied" messagebox</extracomment>
        <translation type="unfinished">Giao dịch chưa được ký</translation>
    </message>
    <message>
        <source>The PSBT has been copied to the clipboard. You can also save it.</source>
        <translation type="unfinished">PSBT đã được sao chép vào bảng tạm. Bạn cũng có thế lưu nó lại.</translation>
    </message>
    <message>
        <source>PSBT saved to disk</source>
        <translation type="unfinished">PSBT đã được lưu vào ổ đĩa.</translation>
    </message>
    <message numerus="yes">
        <source>Estimated to begin confirmation within %n block(s).</source>
        <translation type="unfinished">
            <numerusform>Ước tính sẽ bắt đầu xác nhận trong %n khối.</numerusform>
        </translation>
    </message>
    <message>
        <source>(no label)</source>
        <translation type="unfinished">(không có nhãn)</translation>
    </message>
</context>
<context>
    <name>SendCoinsEntry</name>
    <message>
        <source>Paste address from clipboard</source>
        <translation type="unfinished">Dán địa chỉ từ khay nhớ tạm</translation>
    </message>
    </context>
<context>
    <name>SendConfirmationDialog</name>
    <message>
        <source>Send</source>
        <translation type="unfinished">Gửi</translation>
    </message>
    </context>
<context>
    <name>SignVerifyMessageDialog</name>
    <message>
        <source>Paste address from clipboard</source>
        <translation type="unfinished">Dán địa chỉ từ khay nhớ tạm</translation>
    </message>
    </context>
<context>
    <name>SplashScreen</name>
    <message>
        <source>press q to shutdown</source>
        <translation type="unfinished">nhấn q để tắt máy</translation>
    </message>
</context>
<context>
    <name>TransactionDesc</name>
    <message>
        <source>0/unconfirmed, in memory pool</source>
        <extracomment>Text explaining the current status of a transaction, shown in the status field of the details window for this transaction. This status represents an unconfirmed transaction that is in the memory pool.</extracomment>
        <translation type="unfinished">0/xác nhận, ở trong bể bộ nhớ - memory pool</translation>
    </message>
    <message>
        <source>0/unconfirmed, not in memory pool</source>
        <extracomment>Text explaining the current status of a transaction, shown in the status field of the details window for this transaction. This status represents an unconfirmed transaction that is not in the memory pool.</extracomment>
        <translation type="unfinished">0/xác nhận, không ở trong bể bộ nhớ - memory pool</translation>
    </message>
    <message numerus="yes">
        <source>matures in %n more block(s)</source>
        <translation type="unfinished">
            <numerusform>sẽ trưởng thành sau%n khối nữa </numerusform>
        </translation>
    </message>
    </context>
<context>
    <name>TransactionTableModel</name>
    <message>
        <source>Label</source>
        <translation type="unfinished">Nhãn</translation>
    </message>
    <message>
        <source>(no label)</source>
        <translation type="unfinished">(không có nhãn)</translation>
    </message>
    </context>
<context>
    <name>TransactionView</name>
    <message>
        <source>Other</source>
        <translation type="unfinished">Khác</translation>
    </message>
    <message>
        <source>Show in %1</source>
        <extracomment>Transactions table context menu action to show the selected transaction in a third-party block explorer. %1 is a stand-in argument for the URL of the explorer.</extracomment>
        <translation type="unfinished">Hiển thị trong %1</translation>
    </message>
    <message>
        <source>Label</source>
        <translation type="unfinished">Nhãn</translation>
    </message>
    <message>
        <source>Address</source>
        <translation type="unfinished">Địa chỉ</translation>
    </message>
    <message>
        <source>Exporting Failed</source>
        <translation type="unfinished">Quá trình xuất dữ liệu đã thất bại</translation>
    </message>
    </context>
<context>
    <name>WalletFrame</name>
    <message>
        <source>Create a new wallet</source>
        <translation type="unfinished">Tạo một ví mới</translation>
<<<<<<< HEAD
=======
    </message>
    <message>
        <source>Error</source>
        <translation type="unfinished">Lỗi</translation>
>>>>>>> 258457a4
    </message>
    </context>
<context>
    <name>WalletModel</name>
    <message>
        <source>Copied to clipboard</source>
        <comment>Fee-bump PSBT saved</comment>
        <translation type="unfinished">Đã sao chép vào bảng tạm.</translation>
    </message>
    <message>
        <source>default wallet</source>
        <translation type="unfinished">ví mặc định</translation>
    </message>
</context>
<context>
    <name>WalletView</name>
    <message>
        <source>&amp;Export</source>
        <translation type="unfinished">&amp;Xuất</translation>
    </message>
    <message>
        <source>Export the data in the current tab to a file</source>
        <translation type="unfinished">Xuất dữ liệu ở thẻ hiện tại ra tập tin.</translation>
    </message>
    </context>
<context>
    <name>bitcoin-core</name>
    <message>
        <source>Error reading %s! Transaction data may be missing or incorrect. Rescanning wallet.</source>
        <translation type="unfinished">Lỗi khi đọc%s! Dữ liệu giao dịch có thể bị thiếu hoặc không chính xác. Đang quét lại ví.</translation>
    </message>
    <message>
        <source>Invalid or corrupt peers.dat (%s). If you believe this is a bug, please report it to %s. As a workaround, you can move the file (%s) out of the way (rename, move, or delete) to have a new one created on the next start.</source>
        <translation type="unfinished">peers.dat (%s) không hợp lệ hoặc bị hỏng. Nếu bạn cho rằng đây là lỗi, vui lòng báo cáo cho %s. Để giải quyết vấn đề này, bạn có thể di chuyển tệp (%s) ra khỏi (đổi tên, di chuyển hoặc xóa) để tạo tệp mới vào lần bắt đầu tiếp theo.</translation>
    </message>
    <message>
        <source>Prune mode is incompatible with -reindex-chainstate. Use full -reindex instead.</source>
        <translation type="unfinished">Chế độ rút gọn không tương thích với -reindex-chainstate. Sử dụng -reindex ở chế độ đầy đủ.</translation>
    </message>
    <message>
        <source>Unsupported chainstate database format found. Please restart with -reindex-chainstate. This will rebuild the chainstate database.</source>
        <translation type="unfinished">Tìm thấy định dạng cơ sở dữ liệu trạng thái chuỗi không được hỗ trợ. Vui lòng khỏi động lại với -reindex-chainstate. Việc này sẽ tái thiết lập cơ sở dữ liệu trạng thái chuỗi.</translation>
    </message>
    <message>
        <source>Wallet created successfully. The legacy wallet type is being deprecated and support for creating and opening legacy wallets will be removed in the future.</source>
        <translation type="unfinished">Ví đã được tạo thành công. Loại ví Legacy đang bị phản đối và việc hỗ trợ mở các ví Legacy mới sẽ bị loại bỏ trong tương lai</translation>
    </message>
    <message>
        <source>Cannot set -forcednsseed to true when setting -dnsseed to false.</source>
        <translation type="unfinished">Không thể đặt -forcednsseed thành true khi đặt -dnsseed thành false.</translation>
    </message>
    <message>
        <source>Cannot provide specific connections and have addrman find outgoing connections at the same time.</source>
        <translation type="unfinished">Không thể cung cấp các kết nối cụ thể và yêu cầu addrman tìm các kết nối gửi đi cùng một lúc.</translation>
    </message>
    <message>
        <source>Error loading %s: External signer wallet being loaded without external signer support compiled</source>
        <translation type="unfinished">Lỗi khi tải %s: Ví người ký bên ngoài đang được tải mà không có hỗ trợ người ký bên ngoài được biên dịch</translation>
    </message>
    <message>
        <source>Failed to rename invalid peers.dat file. Please move or delete it and try again.</source>
        <translation type="unfinished">Không thể đổi tên tệp ngang hàng không hợp lệ. Vui lòng di chuyển hoặc xóa nó và thử lại.</translation>
    </message>
    <message>
        <source>Unexpected legacy entry in descriptor wallet found. Loading wallet %s

The wallet might have been tampered with or created with malicious intent.
</source>
        <translation type="unfinished">Phát hiện mục thừa kế bất thường trong ví mô tả. Đang tải ví %s

Ví này có thể đã bị can thiệp hoặc tạo ra với ý đồ bất chính.
</translation>
    </message>
    <message>
        <source>Unrecognized descriptor found. Loading wallet %s

The wallet might had been created on a newer version.
Please try running the latest software version.
</source>
        <translation type="unfinished">Phát hiện mô tả không xác định. Đang tải ví %s

Ví này có thể đã được tạo bởi một phiên bản mới hơn.
Vui lòng thử chạy phiên bản phần mềm mới nhất.
</translation>
    </message>
    <message>
        <source>
Unable to cleanup failed migration</source>
        <translation type="unfinished">
Không thể dọn dẹp quá trình chuyển đã thất bại</translation>
    </message>
    <message>
        <source>
Unable to restore backup of wallet.</source>
        <translation type="unfinished">
Không thể khôi phục bản sao lưu của ví.</translation>
    </message>
    <message>
        <source>Block verification was interrupted</source>
        <translation type="unfinished">Việc xác minh khối đã bị gián đoạn</translation>
    </message>
    <message>
        <source>Error reading configuration file: %s</source>
        <translation type="unfinished">Lỗi khi đọc tệp cài đặt cấu hình: %s</translation>
    </message>
    <message>
        <source>Error: Cannot extract destination from the generated scriptpubkey</source>
        <translation type="unfinished">Lỗi: Không thể trích xuất điểm đến trong mã khóa công khai đã tạo</translation>
    </message>
    <message>
        <source>Error: Failed to create new watchonly wallet</source>
        <translation type="unfinished">Lỗi: Tạo ví chỉ xem mới thất bại</translation>
    </message>
    <message>
        <source>Error: This wallet already uses SQLite</source>
        <translation type="unfinished">Lỗi: Ví này đã dùng SQLite</translation>
    </message>
    <message>
        <source>Error: This wallet is already a descriptor wallet</source>
        <translation type="unfinished">Lỗi: Ví này đã là một ví mô tả</translation>
    </message>
    <message>
        <source>Error: Unable to begin reading all records in the database</source>
        <translation type="unfinished">Lỗi: Không thể bắt đầu việc đọc tất cả bản ghi trong cơ sở dữ liệu</translation>
    </message>
    <message>
        <source>Error: Unable to make a backup of your wallet</source>
        <translation type="unfinished">Lỗi: Không thể tạo bản sao lưu cho ví của bạn</translation>
    </message>
    <message>
        <source>Error: Unable to read all records in the database</source>
        <translation type="unfinished">Lỗi: Không thể đọc tất cả bản ghi trong cơ sở dữ liệu</translation>
    </message>
    <message>
        <source>Error: Unable to remove watchonly address book data</source>
        <translation type="unfinished">Lỗi: Không thể xóa dữ liệu của sổ địa chỉ chỉ xem</translation>
    </message>
    <message>
        <source>Input not found or already spent</source>
        <translation type="unfinished">Đầu vào không được tìm thấy hoặc đã được sử dụng</translation>
    </message>
    <message>
        <source>Insufficient dbcache for block verification</source>
        <translation type="unfinished">Không đủ bộ đệm (dbcache) để xác minh khối</translation>
    </message>
    <message>
        <source>Invalid amount for %s=&lt;amount&gt;: '%s' (must be at least %s)</source>
        <translation type="unfinished">Số lượng không hợp lệ cho %s=&lt;amount&gt;: '%s' (tối thiểu phải là %s)</translation>
    </message>
    <message>
        <source>Invalid amount for %s=&lt;amount&gt;: '%s'</source>
        <translation type="unfinished">Số lượng không hợp lệ cho %s=&lt;amount&gt;: '%s'</translation>
    </message>
    <message>
        <source>Invalid port specified in %s: '%s'</source>
        <translation type="unfinished">Cổng được chỉ định không hợp lệ trong %s: '%s'</translation>
    </message>
    <message>
        <source>Invalid pre-selected input %s</source>
        <translation type="unfinished">Đầu vào được chọn trước không hợp lệ %s</translation>
    </message>
    <message>
        <source>Listening for incoming connections failed (listen returned error %s)</source>
        <translation type="unfinished">Lắng nghe những kết nối thất bại sắp xảy ra (lắng nghe lỗi được trả về %s)</translation>
    </message>
    <message>
        <source>Missing amount</source>
        <translation type="unfinished">Số tiền còn thiếu</translation>
    </message>
    <message>
        <source>Missing solving data for estimating transaction size</source>
        <translation type="unfinished">Thiếu dữ liệu giải quyết để ước tính quy mô giao dịch</translation>
    </message>
    <message>
        <source>No addresses available</source>
        <translation type="unfinished">Không có địa chỉ</translation>
    </message>
    <message>
        <source>Not found pre-selected input %s</source>
        <translation type="unfinished">Đầu vào được chọn trước không tìm thấy %s</translation>
    </message>
    <message>
        <source>Not solvable pre-selected input %s</source>
        <translation type="unfinished">Đầu vào được chọn trước không giải được %s</translation>
    </message>
    <message>
        <source>Specified data directory "%s" does not exist.</source>
        <translation type="unfinished">Đường dẫn dữ liệu được chỉ định "%s" không tồn tại.</translation>
    </message>
    <message>
        <source>Transaction change output index out of range</source>
        <translation type="unfinished">Chỉ số đầu ra thay đổi giao dịch nằm ngoài phạm vi</translation>
    </message>
    <message>
        <source>Transaction needs a change address, but we can't generate it.</source>
        <translation type="unfinished">Giao dịch cần thay đổi địa chỉ, nhưng chúng tôi không thể tạo địa chỉ đó.</translation>
    </message>
    <message>
        <source>Unable to allocate memory for -maxsigcachesize: '%s' MiB</source>
        <translation type="unfinished">Không có khả năng để phân bổ bộ nhớ cho -maxsigcachesize: '%s' MiB</translation>
    </message>
    <message>
        <source>Unable to find UTXO for external input</source>
        <translation type="unfinished">Không thể tìm UTXO cho đầu vào từ bên ngoài</translation>
    </message>
    <message>
        <source>Unable to parse -maxuploadtarget: '%s'</source>
        <translation type="unfinished">Không thể parse -maxuploadtarget '%s</translation>
    </message>
    <message>
        <source>Unable to unload the wallet before migrating</source>
        <translation type="unfinished">Không thể gỡ ví trước khi chuyển</translation>
    </message>
    <message>
        <source>Settings file could not be read</source>
        <translation type="unfinished">Không thể đọc tệp cài đặt</translation>
    </message>
    <message>
        <source>Settings file could not be written</source>
        <translation type="unfinished">Không thể ghi tệp cài đặt</translation>
    </message>
</context>
</TS><|MERGE_RESOLUTION|>--- conflicted
+++ resolved
@@ -453,8 +453,6 @@
         </translation>
     </message>
     <message>
-<<<<<<< HEAD
-=======
         <source>%1 behind</source>
         <translation type="unfinished">%1 phía sau</translation>
     </message>
@@ -471,7 +469,6 @@
         <translation type="unfinished">cập nhật</translation>
     </message>
     <message>
->>>>>>> 258457a4
         <source>Load Partially Signed Qtum Transaction</source>
         <translation type="unfinished">Tải một phần giao dịch Qtum đã ký</translation>
     </message>
@@ -979,6 +976,10 @@
     <message>
         <source>Continue</source>
         <translation type="unfinished">Tiếp tục</translation>
+    </message>
+    <message>
+        <source>Error</source>
+        <translation type="unfinished">Lỗi</translation>
     </message>
     </context>
 <context>
@@ -1247,13 +1248,10 @@
     <message>
         <source>Create a new wallet</source>
         <translation type="unfinished">Tạo một ví mới</translation>
-<<<<<<< HEAD
-=======
     </message>
     <message>
         <source>Error</source>
         <translation type="unfinished">Lỗi</translation>
->>>>>>> 258457a4
     </message>
     </context>
 <context>
