<TS language="sv" version="2.1">
<context>
    <name>AddressBookPage</name>
    <message>
        <source>Right-click to edit address or label</source>
        <translation>Högerklicka för att redigera adressen eller etiketten.</translation>
    </message>
    <message>
        <source>Create a new address</source>
        <translation>Skapa ny adress</translation>
    </message>
    <message>
        <source>&amp;New</source>
        <translation>&amp;Ny</translation>
    </message>
    <message>
        <source>Copy the currently selected address to the system clipboard</source>
        <translation>Kopiera den markerade adressen till systemets Urklipp</translation>
    </message>
    <message>
        <source>&amp;Copy</source>
        <translation>&amp;Kopiera</translation>
    </message>
    <message>
        <source>C&amp;lose</source>
        <translation>S&amp;täng</translation>
    </message>
    <message>
        <source>Delete the currently selected address from the list</source>
        <translation>Ta bort den valda adressen från listan</translation>
    </message>
    <message>
        <source>Enter address or label to search</source>
        <translation>Ange en adress eller etikett att söka efter</translation>
    </message>
    <message>
        <source>Export the data in the current tab to a file</source>
        <translation>Exportera informationen i aktuell flik till en fil</translation>
    </message>
    <message>
        <source>&amp;Export</source>
        <translation>&amp;Exportera</translation>
    </message>
    <message>
        <source>&amp;Delete</source>
        <translation>&amp;Ta bort</translation>
    </message>
    <message>
        <source>Choose the address to send coins to</source>
        <translation>Välj en adress att skicka transaktionen till</translation>
    </message>
    <message>
        <source>Choose the address to receive coins with</source>
        <translation>Välj en adress att ta emot transaktionen med</translation>
    </message>
    <message>
        <source>C&amp;hoose</source>
        <translation>V&amp;älj</translation>
    </message>
    <message>
        <source>Sending addresses</source>
        <translation>Avsändaradresser</translation>
    </message>
    <message>
        <source>Receiving addresses</source>
        <translation>Mottagaradresser</translation>
    </message>
    <message>
        <source>These are your Qtum addresses for sending payments. Always check the amount and the receiving address before sending coins.</source>
        <translation>Detta är dina Qtum-adresser för att skicka betalningar. Kontrollera alltid belopp och mottagaradress innan du skickar qtum.</translation>
    </message>
    <message>
        <source>These are your Bitcoin addresses for receiving payments. Use the 'Create new receiving address' button in the receive tab to create new addresses.</source>
        <translation>Detta är dina Bitcoinadresser för att ta emot betalningar. Använd knappen 'Skapa ny mottagaradress' på fliken ta emot för att skapa nya adresser .</translation>
    </message>
    <message>
        <source>&amp;Copy Address</source>
        <translation>&amp;Kopiera adress</translation>
    </message>
    <message>
        <source>Copy &amp;Label</source>
        <translation>Kopiera &amp;etikett</translation>
    </message>
    <message>
        <source>&amp;Edit</source>
        <translation>&amp;Redigera</translation>
    </message>
    <message>
        <source>Export Address List</source>
        <translation>Exportera adresslista</translation>
    </message>
    <message>
        <source>Comma separated file (*.csv)</source>
        <translation>Kommaseparerad fil (*.csv)</translation>
    </message>
    <message>
        <source>Exporting Failed</source>
        <translation>Export misslyckades</translation>
    </message>
    <message>
        <source>There was an error trying to save the address list to %1. Please try again.</source>
        <translation>Ett fel inträffade när adresslistan skulle sparas till %1.
Försök igen.</translation>
    </message>
</context>
<context>
    <name>AddressTableModel</name>
    <message>
        <source>Label</source>
        <translation>Etikett</translation>
    </message>
    <message>
        <source>Address</source>
        <translation>Adress</translation>
    </message>
    <message>
        <source>(no label)</source>
        <translation>(Ingen etikett)</translation>
    </message>
</context>
<context>
    <name>AskPassphraseDialog</name>
    <message>
        <source>Passphrase Dialog</source>
        <translation>Lösenfrasdialog</translation>
    </message>
    <message>
        <source>Enter passphrase</source>
        <translation>Ange lösenfras</translation>
    </message>
    <message>
        <source>New passphrase</source>
        <translation>Ny lösenfras</translation>
    </message>
    <message>
        <source>Repeat new passphrase</source>
        <translation>Upprepa ny lösenfras</translation>
    </message>
    <message>
        <source>Show passphrase</source>
        <translation>Visa lösenfras</translation>
    </message>
    <message>
        <source>Encrypt wallet</source>
        <translation>Kryptera plånbok</translation>
    </message>
    <message>
        <source>This operation needs your wallet passphrase to unlock the wallet.</source>
        <translation>Denna operation behöver din plånboks lösenfras för att låsa upp plånboken.</translation>
    </message>
    <message>
        <source>Unlock wallet</source>
        <translation>Lås upp plånbok</translation>
    </message>
    <message>
        <source>This operation needs your wallet passphrase to decrypt the wallet.</source>
        <translation>Denna operation behöver din plånboks lösenfras för att dekryptera plånboken.</translation>
    </message>
    <message>
        <source>Decrypt wallet</source>
        <translation>Dekryptera plånbok</translation>
    </message>
    <message>
        <source>Change passphrase</source>
        <translation>Byt lösenfras</translation>
    </message>
    <message>
        <source>Confirm wallet encryption</source>
        <translation>Bekräfta kryptering av plånbok</translation>
    </message>
    <message>
        <source>Warning: If you encrypt your wallet and lose your passphrase, you will &lt;b&gt;LOSE ALL OF YOUR QTUMS&lt;/b&gt;!</source>
        <translation>VARNING: Om du krypterar din plånbok och glömmer din lösenfras, &lt;b&gt;FÖRLORAR DU ALLA DINA QTUM&lt;/b&gt;!</translation>
    </message>
    <message>
        <source>Are you sure you wish to encrypt your wallet?</source>
        <translation>Är du säker på att du vill kryptera din plånbok?</translation>
    </message>
    <message>
        <source>Wallet encrypted</source>
        <translation>Plånbok krypterad</translation>
    </message>
    <message>
<<<<<<< HEAD
        <source>Remember that encrypting your wallet cannot fully protect your qtums from being stolen by malware infecting your computer.</source>
        <translation>Kom ihåg att kryptering av din plånbok inte helt kan skydda dig från stöld av dina qtums om skadlig kod infekterat din dator.</translation>
=======
        <source>Enter the new passphrase for the wallet.&lt;br/&gt;Please use a passphrase of &lt;b&gt;ten or more random characters&lt;/b&gt;, or &lt;b&gt;eight or more words&lt;/b&gt;.</source>
        <translation>Ange den nya lösenfrasen för plånboken. &lt;br/&gt; Använd en lösenfras på &lt;b&gt;tio eller fler slumpmässiga tecken&lt;/b&gt;, eller &lt;b&gt;åtta eller fler ord&lt;/b&gt;.</translation>
    </message>
    <message>
        <source>Enter the old passphrase and new passphrase for the wallet.</source>
        <translation>Ange den gamla lösenfrasen och den nya lösenfrasen för plånboken.</translation>
    </message>
    <message>
        <source>Remember that encrypting your wallet cannot fully protect your bitcoins from being stolen by malware infecting your computer.</source>
        <translation>Kom ihåg att kryptering av din plånbok inte helt kan skydda dig från stöld av dina bitcoins om skadlig kod infekterat din dator.</translation>
>>>>>>> bb123c65
    </message>
    <message>
        <source>Wallet to be encrypted</source>
        <translation>Plånbok som ska krypteras</translation>
    </message>
    <message>
        <source>Your wallet is about to be encrypted. </source>
        <translation>Din plånbok kommer att krypteras.</translation>
    </message>
    <message>
        <source>Your wallet is now encrypted. </source>
        <translation>Din plånbok är nu krypterad.</translation>
    </message>
    <message>
        <source>IMPORTANT: Any previous backups you have made of your wallet file should be replaced with the newly generated, encrypted wallet file. For security reasons, previous backups of the unencrypted wallet file will become useless as soon as you start using the new, encrypted wallet.</source>
        <translation>VIKTIGT: Alla tidigare säkerhetskopior du har skapat av plånboksfilen ska ersättas med den nyss skapade, krypterade plånboksfilen. Av säkerhetsskäl kommer tidigare säkerhetskopior av den okrypterade plånboksfilen att bli oanvändbara när du börjar använda den nya, krypterade plånboken.</translation>
    </message>
    <message>
        <source>Wallet encryption failed</source>
        <translation>Kryptering av plånbok misslyckades</translation>
    </message>
    <message>
        <source>Wallet encryption failed due to an internal error. Your wallet was not encrypted.</source>
        <translation>Kryptering av plånbok misslyckades på grund av ett internt fel. Din plånbok krypterades inte.</translation>
    </message>
    <message>
        <source>The supplied passphrases do not match.</source>
        <translation>De angivna lösenfraserna överensstämmer inte.</translation>
    </message>
    <message>
        <source>Wallet unlock failed</source>
        <translation>Misslyckades låsa upp plånboken</translation>
    </message>
    <message>
        <source>The passphrase entered for the wallet decryption was incorrect.</source>
        <translation>Lösenfrasen för dekryptering av plånboken var felaktig.</translation>
    </message>
    <message>
        <source>Wallet decryption failed</source>
        <translation>Dekryptering av plånbok misslyckades</translation>
    </message>
    <message>
        <source>Wallet passphrase was successfully changed.</source>
        <translation>Plånbokens lösenfras ändrades.</translation>
    </message>
    <message>
        <source>Warning: The Caps Lock key is on!</source>
        <translation>Varning: Caps Lock är påslaget!</translation>
    </message>
</context>
<context>
    <name>BanTableModel</name>
    <message>
        <source>IP/Netmask</source>
        <translation>IP/nätmask</translation>
    </message>
    <message>
        <source>Banned Until</source>
        <translation>Bannlyst tills</translation>
    </message>
</context>
<context>
    <name>QtumGUI</name>
    <message>
        <source>Sign &amp;message...</source>
        <translation>Signera &amp;meddelande...</translation>
    </message>
    <message>
        <source>Synchronizing with network...</source>
        <translation>Synkroniserar med nätverket ...</translation>
    </message>
    <message>
        <source>&amp;Overview</source>
        <translation>&amp;Översikt</translation>
    </message>
    <message>
        <source>Show general overview of wallet</source>
        <translation>Visa allmän översikt av plånboken</translation>
    </message>
    <message>
        <source>&amp;Transactions</source>
        <translation>&amp;Transaktioner</translation>
    </message>
    <message>
        <source>Browse transaction history</source>
        <translation>Bläddra i transaktionshistorik</translation>
    </message>
    <message>
        <source>E&amp;xit</source>
        <translation>&amp;Avsluta</translation>
    </message>
    <message>
        <source>Quit application</source>
        <translation>Avsluta programmet</translation>
    </message>
    <message>
        <source>&amp;About %1</source>
        <translation>&amp;Om %1</translation>
    </message>
    <message>
        <source>Show information about %1</source>
        <translation>Visa information om %1</translation>
    </message>
    <message>
        <source>About &amp;Qt</source>
        <translation>Om &amp;Qt</translation>
    </message>
    <message>
        <source>Show information about Qt</source>
        <translation>Visa information om Qt</translation>
    </message>
    <message>
        <source>&amp;Options...</source>
        <translation>&amp;Alternativ...</translation>
    </message>
    <message>
        <source>Modify configuration options for %1</source>
        <translation>Ändra konfigurationsalternativ för %1</translation>
    </message>
    <message>
        <source>&amp;Encrypt Wallet...</source>
        <translation>&amp;Kryptera plånbok...</translation>
    </message>
    <message>
        <source>&amp;Backup Wallet...</source>
        <translation>&amp;Säkerhetskopiera plånbok...</translation>
    </message>
    <message>
        <source>&amp;Change Passphrase...</source>
        <translation>&amp;Byt lösenfras …</translation>
    </message>
    <message>
        <source>Open &amp;URI...</source>
        <translation>Öppna &amp;URI...</translation>
    </message>
    <message>
        <source>Create Wallet...</source>
        <translation>Skapa plånbok...</translation>
    </message>
    <message>
        <source>Create a new wallet</source>
        <translation>Skapa ny plånbok</translation>
    </message>
    <message>
        <source>Wallet:</source>
        <translation>Plånbok:</translation>
    </message>
    <message>
        <source>Click to disable network activity.</source>
        <translation>Klicka för att inaktivera nätverksaktivitet.</translation>
    </message>
    <message>
        <source>Network activity disabled.</source>
        <translation>Nätverksaktivitet inaktiverad.</translation>
    </message>
    <message>
        <source>Click to enable network activity again.</source>
        <translation>Klicka för att aktivera nätverksaktivitet igen.</translation>
    </message>
    <message>
        <source>Syncing Headers (%1%)...</source>
        <translation>Synkar huvuden (%1%)...</translation>
    </message>
    <message>
        <source>Reindexing blocks on disk...</source>
        <translation>Indexerar om block på disken...</translation>
    </message>
    <message>
        <source>Proxy is &lt;b&gt;enabled&lt;/b&gt;: %1</source>
        <translation>Proxy är &lt;b&gt; aktiverad &lt;/b&gt;: %1</translation>
    </message>
    <message>
        <source>Send coins to a Qtum address</source>
        <translation>Skicka qtum till en Qtum-adress</translation>
    </message>
    <message>
        <source>Backup wallet to another location</source>
        <translation>Säkerhetskopiera plånboken till en annan plats</translation>
    </message>
    <message>
        <source>Change the passphrase used for wallet encryption</source>
        <translation>Byt lösenfras för kryptering av plånbok</translation>
    </message>
    <message>
        <source>&amp;Debug window</source>
        <translation>&amp;Felsökningsfönster</translation>
    </message>
    <message>
        <source>Open debugging and diagnostic console</source>
        <translation>Öppna felsöknings- och diagnostikkonsolen</translation>
    </message>
    <message>
        <source>&amp;Verify message...</source>
        <translation>&amp;Verifiera meddelande...</translation>
    </message>
    <message>
        <source>&amp;Send</source>
        <translation>&amp;Skicka</translation>
    </message>
    <message>
        <source>&amp;Receive</source>
        <translation>&amp;Ta emot</translation>
    </message>
    <message>
        <source>&amp;Show / Hide</source>
        <translation>&amp;Visa / Dölj</translation>
    </message>
    <message>
        <source>Show or hide the main Window</source>
        <translation>Visa eller dölj huvudfönstret</translation>
    </message>
    <message>
        <source>Encrypt the private keys that belong to your wallet</source>
        <translation>Kryptera de privata nycklar som tillhör din plånbok</translation>
    </message>
    <message>
        <source>Sign messages with your Qtum addresses to prove you own them</source>
        <translation>Signera meddelanden med dina Qtum-adresser för att bevisa att du äger dem</translation>
    </message>
    <message>
        <source>Verify messages to ensure they were signed with specified Qtum addresses</source>
        <translation>Verifiera meddelanden för att vara säker på att de signerades med angivna Qtum-adresser</translation>
    </message>
    <message>
        <source>&amp;File</source>
        <translation>&amp;Arkiv</translation>
    </message>
    <message>
        <source>&amp;Settings</source>
        <translation>&amp;Inställningar</translation>
    </message>
    <message>
        <source>&amp;Help</source>
        <translation>&amp;Hjälp</translation>
    </message>
    <message>
        <source>Tabs toolbar</source>
        <translation>Verktygsfält för flikar</translation>
    </message>
    <message>
        <source>Request payments (generates QR codes and qtum: URIs)</source>
        <translation>Begär betalningar (skapar QR-koder och qtum: -URIer)</translation>
    </message>
    <message>
        <source>Show the list of used sending addresses and labels</source>
        <translation>Visa listan med använda avsändaradresser och etiketter</translation>
    </message>
    <message>
        <source>Show the list of used receiving addresses and labels</source>
        <translation>Visa listan med använda mottagaradresser och etiketter</translation>
    </message>
    <message>
        <source>Open a qtum: URI or payment request</source>
        <translation>Öppna en qtum: URI eller betalningsbegäran</translation>
    </message>
    <message>
        <source>&amp;Command-line options</source>
        <translation>&amp;Kommandoradsalternativ</translation>
    </message>
    <message numerus="yes">
        <source>%n active connection(s) to Qtum network</source>
        <translation><numerusform>%n aktiva anslutningar till Qtum-nätverket.</numerusform><numerusform>%n aktiva anslutningar till Qtum-nätverket.</numerusform></translation>
    </message>
    <message>
        <source>Indexing blocks on disk...</source>
        <translation>Indexerar block på disken...</translation>
    </message>
    <message>
        <source>Processing blocks on disk...</source>
        <translation>Bearbetar block på disken...</translation>
    </message>
    <message numerus="yes">
        <source>Processed %n block(s) of transaction history.</source>
        <translation><numerusform>Bearbetade %n block av transaktionshistoriken.</numerusform><numerusform>Bearbetade %n block av transaktionshistoriken.</numerusform></translation>
    </message>
    <message>
        <source>%1 behind</source>
        <translation>%1 efter</translation>
    </message>
    <message>
        <source>Last received block was generated %1 ago.</source>
        <translation>Senast mottagna block skapades för %1 sedan.</translation>
    </message>
    <message>
        <source>Transactions after this will not yet be visible.</source>
        <translation>Transaktioner efter denna kommer inte ännu vara synliga.</translation>
    </message>
    <message>
        <source>Error</source>
        <translation>Fel</translation>
    </message>
    <message>
        <source>Warning</source>
        <translation>Varning</translation>
    </message>
    <message>
        <source>Information</source>
        <translation>Information</translation>
    </message>
    <message>
        <source>Up to date</source>
        <translation>Uppdaterad</translation>
    </message>
    <message>
        <source>&amp;Sending addresses</source>
        <translation>Av&amp;sändaradresser</translation>
    </message>
    <message>
        <source>&amp;Receiving addresses</source>
        <translation>Mottaga&amp;radresser</translation>
    </message>
    <message>
        <source>Open Wallet</source>
        <translation>Öppna plånbok</translation>
    </message>
    <message>
        <source>Open a wallet</source>
        <translation>Öppna en plånbok</translation>
    </message>
    <message>
        <source>Close Wallet...</source>
        <translation>Stäng plånbok</translation>
    </message>
    <message>
        <source>Close wallet</source>
        <translation>Stäng plånboken</translation>
    </message>
    <message>
        <source>Show the %1 help message to get a list with possible Qtum command-line options</source>
        <translation>Visa %1 hjälpmeddelande för att få en lista med möjliga Qtum kommandoradsalternativ.</translation>
    </message>
    <message>
        <source>default wallet</source>
        <translation>Standardplånbok</translation>
    </message>
    <message>
        <source>No wallets available</source>
        <translation>Inga plånböcker tillgängliga</translation>
    </message>
    <message>
        <source>&amp;Window</source>
        <translation>&amp;Fönster</translation>
    </message>
    <message>
        <source>Minimize</source>
        <translation>Minimera</translation>
    </message>
    <message>
        <source>Zoom</source>
        <translation>Zooma</translation>
    </message>
    <message>
        <source>Main Window</source>
        <translation>Huvudfönster</translation>
    </message>
    <message>
        <source>%1 client</source>
        <translation>%1-klient</translation>
    </message>
    <message>
        <source>Connecting to peers...</source>
        <translation>Ansluter till noder...</translation>
    </message>
    <message>
        <source>Catching up...</source>
        <translation>Hämtar senaste...</translation>
    </message>
    <message>
        <source>Error: %1</source>
        <translation>Fel: %1</translation>
    </message>
    <message>
        <source>Warning: %1</source>
        <translation>Varning: %1</translation>
    </message>
    <message>
        <source>Date: %1
</source>
        <translation>Datum: %1
</translation>
    </message>
    <message>
        <source>Amount: %1
</source>
        <translation>Belopp: %1
</translation>
    </message>
    <message>
        <source>Wallet: %1
</source>
        <translation>Plånbok: %1
</translation>
    </message>
    <message>
        <source>Type: %1
</source>
        <translation>Typ: %1
</translation>
    </message>
    <message>
        <source>Label: %1
</source>
        <translation>Etikett: %1
</translation>
    </message>
    <message>
        <source>Address: %1
</source>
        <translation>Adress: %1
</translation>
    </message>
    <message>
        <source>Sent transaction</source>
        <translation>Transaktion skickad</translation>
    </message>
    <message>
        <source>Incoming transaction</source>
        <translation>Inkommande transaktion</translation>
    </message>
    <message>
        <source>HD key generation is &lt;b&gt;enabled&lt;/b&gt;</source>
        <translation>HD-nyckelgenerering är &lt;b&gt;aktiverad&lt;/b&gt;</translation>
    </message>
    <message>
        <source>HD key generation is &lt;b&gt;disabled&lt;/b&gt;</source>
        <translation>HD-nyckelgenerering är &lt;b&gt;inaktiverad&lt;/b&gt;</translation>
    </message>
    <message>
        <source>Private key &lt;b&gt;disabled&lt;/b&gt;</source>
        <translation>Privat nyckel &lt;b&gt;inaktiverad&lt;/b&gt;</translation>
    </message>
    <message>
        <source>Wallet is &lt;b&gt;encrypted&lt;/b&gt; and currently &lt;b&gt;unlocked&lt;/b&gt;</source>
        <translation>Denna plånbok är &lt;b&gt;krypterad&lt;/b&gt; och för närvarande &lt;b&gt;olåst&lt;/b&gt;</translation>
    </message>
    <message>
        <source>Wallet is &lt;b&gt;encrypted&lt;/b&gt; and currently &lt;b&gt;locked&lt;/b&gt;</source>
        <translation>Denna plånbok är &lt;b&gt;krypterad&lt;/b&gt; och för närvarande &lt;b&gt;låst&lt;/b&gt;</translation>
    </message>
    <message>
        <source>A fatal error occurred. Qtum can no longer continue safely and will quit.</source>
        <translation>Ett kritiskt fel uppstod. Qtum kan inte fortsätta att köra säkert och kommer att avslutas.</translation>
    </message>
</context>
<context>
    <name>CoinControlDialog</name>
    <message>
        <source>Coin Selection</source>
        <translation>Myntval</translation>
    </message>
    <message>
        <source>Quantity:</source>
        <translation>Kvantitet:</translation>
    </message>
    <message>
        <source>Bytes:</source>
        <translation>Antal byte:</translation>
    </message>
    <message>
        <source>Amount:</source>
        <translation>Belopp:</translation>
    </message>
    <message>
        <source>Fee:</source>
        <translation>Avgift:</translation>
    </message>
    <message>
        <source>Dust:</source>
        <translation>Damm:</translation>
    </message>
    <message>
        <source>After Fee:</source>
        <translation>Efter avgift:</translation>
    </message>
    <message>
        <source>Change:</source>
        <translation>Växel:</translation>
    </message>
    <message>
        <source>(un)select all</source>
        <translation>(av)markera allt</translation>
    </message>
    <message>
        <source>Tree mode</source>
        <translation>Trädvy</translation>
    </message>
    <message>
        <source>List mode</source>
        <translation>Listvy</translation>
    </message>
    <message>
        <source>Amount</source>
        <translation>Belopp</translation>
    </message>
    <message>
        <source>Received with label</source>
        <translation>Mottagen med etikett</translation>
    </message>
    <message>
        <source>Received with address</source>
        <translation>Mottagen med adress</translation>
    </message>
    <message>
        <source>Date</source>
        <translation>Datum</translation>
    </message>
    <message>
        <source>Confirmations</source>
        <translation>Bekräftelser</translation>
    </message>
    <message>
        <source>Confirmed</source>
        <translation>Bekräftad</translation>
    </message>
    <message>
        <source>Copy address</source>
        <translation>Kopiera adress</translation>
    </message>
    <message>
        <source>Copy label</source>
        <translation>Kopiera etikett</translation>
    </message>
    <message>
        <source>Copy amount</source>
        <translation>Kopiera belopp</translation>
    </message>
    <message>
        <source>Copy transaction ID</source>
        <translation>Kopiera transaktions-ID</translation>
    </message>
    <message>
        <source>Lock unspent</source>
        <translation>Lås ospenderat</translation>
    </message>
    <message>
        <source>Unlock unspent</source>
        <translation>Lås upp ospenderat</translation>
    </message>
    <message>
        <source>Copy quantity</source>
        <translation>Kopiera kvantitet</translation>
    </message>
    <message>
        <source>Copy fee</source>
        <translation>Kopiera avgift</translation>
    </message>
    <message>
        <source>Copy after fee</source>
        <translation>Kopiera efter avgift</translation>
    </message>
    <message>
        <source>Copy bytes</source>
        <translation>Kopiera byte</translation>
    </message>
    <message>
        <source>Copy dust</source>
        <translation>Kopiera damm</translation>
    </message>
    <message>
        <source>Copy change</source>
        <translation>Kopiera växel</translation>
    </message>
    <message>
        <source>(%1 locked)</source>
        <translation>(%1 låst)</translation>
    </message>
    <message>
        <source>yes</source>
        <translation>ja</translation>
    </message>
    <message>
        <source>no</source>
        <translation>nej</translation>
    </message>
    <message>
        <source>This label turns red if any recipient receives an amount smaller than the current dust threshold.</source>
        <translation>Denna etikett blir röd om någon mottagare tar emot ett belopp som är lägre än aktuell dammtröskel.</translation>
    </message>
    <message>
        <source>Can vary +/- %1 satoshi(s) per input.</source>
        <translation>Kan variera +/- %1 satoshi per inmatning.</translation>
    </message>
    <message>
        <source>(no label)</source>
        <translation>(Ingen etikett)</translation>
    </message>
    <message>
        <source>change from %1 (%2)</source>
        <translation>växel från %1 (%2)</translation>
    </message>
    <message>
        <source>(change)</source>
        <translation>(växel)</translation>
    </message>
</context>
<context>
    <name>CreateWalletActivity</name>
    <message>
        <source>Creating Wallet &lt;b&gt;%1&lt;/b&gt;...</source>
        <translation>Skapar plånboken &lt;b&gt;%1&lt;/b&gt;...</translation>
    </message>
    <message>
        <source>Create wallet failed</source>
        <translation>Plånboken kunde inte skapas</translation>
    </message>
    </context>
<context>
    <name>CreateWalletDialog</name>
    <message>
        <source>Create Wallet</source>
        <translation>Skapa plånbok</translation>
    </message>
    <message>
        <source>Wallet Name</source>
        <translation>Namn på plånboken</translation>
    </message>
    <message>
        <source>Encrypt the wallet. The wallet will be encrypted with a passphrase of your choice.</source>
        <translation>Kryptera plånboken. Plånboken krypteras med en lösenfras som du själv väljer.</translation>
    </message>
    <message>
        <source>Encrypt Wallet</source>
        <translation>Kryptera plånbok</translation>
    </message>
    <message>
        <source>Create</source>
        <translation>Skapa</translation>
    </message>
</context>
<context>
    <name>EditAddressDialog</name>
    <message>
        <source>Edit Address</source>
        <translation>Redigera adress</translation>
    </message>
    <message>
        <source>&amp;Label</source>
        <translation>&amp;Etikett</translation>
    </message>
    <message>
        <source>The label associated with this address list entry</source>
        <translation>Etiketten associerad med denna post i adresslistan</translation>
    </message>
    <message>
        <source>The address associated with this address list entry. This can only be modified for sending addresses.</source>
        <translation>Adressen associerad med denna post i adresslistan. Den kan bara ändras för sändningsadresser.</translation>
    </message>
    <message>
        <source>&amp;Address</source>
        <translation>&amp;Adress</translation>
    </message>
    <message>
        <source>New sending address</source>
        <translation>Ny avsändaradress</translation>
    </message>
    <message>
        <source>Edit receiving address</source>
        <translation>Redigera mottagaradress</translation>
    </message>
    <message>
        <source>Edit sending address</source>
        <translation>Redigera avsändaradress</translation>
    </message>
    <message>
        <source>The entered address "%1" is not a valid Qtum address.</source>
        <translation>Den angivna adressen "%1" är inte en giltig Qtum-adress.</translation>
    </message>
    <message>
        <source>Address "%1" already exists as a receiving address with label "%2" and so cannot be added as a sending address.</source>
        <translation>Adressen "%1" finns redan som en mottagaradress med etikett "%2" och kan därför inte anges som sändaradress.</translation>
    </message>
    <message>
        <source>The entered address "%1" is already in the address book with label "%2".</source>
        <translation>Den angivna adressen "%1" finns redan i adressboken med etikett "%2".</translation>
    </message>
    <message>
        <source>Could not unlock wallet.</source>
        <translation>Kunde inte låsa upp plånboken.</translation>
    </message>
    <message>
        <source>New key generation failed.</source>
        <translation>Misslyckades med generering av ny nyckel.</translation>
    </message>
</context>
<context>
    <name>FreespaceChecker</name>
    <message>
        <source>A new data directory will be created.</source>
        <translation>En ny datakatalog kommer att skapas.</translation>
    </message>
    <message>
        <source>name</source>
        <translation>namn</translation>
    </message>
    <message>
        <source>Directory already exists. Add %1 if you intend to create a new directory here.</source>
        <translation>Katalogen finns redan. Lägg till %1 om du vill skapa en ny katalog här.</translation>
    </message>
    <message>
        <source>Path already exists, and is not a directory.</source>
        <translation>Sökvägen finns redan, och är inte en katalog.</translation>
    </message>
    <message>
        <source>Cannot create data directory here.</source>
        <translation>Kan inte skapa datakatalog här.</translation>
    </message>
</context>
<context>
    <name>HelpMessageDialog</name>
    <message>
        <source>version</source>
        <translation>version</translation>
    </message>
    <message>
        <source>(%1-bit)</source>
        <translation>(%1-bit)</translation>
    </message>
    <message>
        <source>About %1</source>
        <translation>Om %1</translation>
    </message>
    <message>
        <source>Command-line options</source>
        <translation>Kommandoradsalternativ</translation>
    </message>
</context>
<context>
    <name>Intro</name>
    <message>
        <source>Welcome</source>
        <translation>Välkommen</translation>
    </message>
    <message>
        <source>Welcome to %1.</source>
        <translation>Välkommen till %1.</translation>
    </message>
    <message>
        <source>As this is the first time the program is launched, you can choose where %1 will store its data.</source>
        <translation>Eftersom detta är första gången som programmet startas får du välja var %1 skall lagra sina data.</translation>
    </message>
    <message>
        <source>When you click OK, %1 will begin to download and process the full %4 block chain (%2GB) starting with the earliest transactions in %3 when %4 initially launched.</source>
        <translation>När du trycker OK kommer %1 att börja ladda ner och bearbeta den fullständiga %4-blockkedjan (%2 GB), med början vid de första transaktionerna %3 när %4 först lanserades.</translation>
    </message>
    <message>
        <source>This initial synchronisation is very demanding, and may expose hardware problems with your computer that had previously gone unnoticed. Each time you run %1, it will continue downloading where it left off.</source>
        <translation>Denna första synkronisering är väldigt krävande, och kan påvisa hårdvaruproblem hos din dator som tidigare inte visat sig. Varje gång du kör %1, kommer nerladdningen att fortsätta där den avslutades.</translation>
    </message>
    <message>
        <source>If you have chosen to limit block chain storage (pruning), the historical data must still be downloaded and processed, but will be deleted afterward to keep your disk usage low.</source>
        <translation>Om du valt att begränsa storleken på blockkedjan (gallring), måste historiska data ändå laddas ner och behandlas, men kommer därefter att tas bort för att spara lagringsutrymme.</translation>
    </message>
    <message>
        <source>Use the default data directory</source>
        <translation>Använd den förvalda datakatalogen</translation>
    </message>
    <message>
        <source>Use a custom data directory:</source>
        <translation>Använd en anpassad datakatalog:</translation>
    </message>
    <message>
        <source>Qtum</source>
        <translation>Qtum</translation>
    </message>
    <message>
        <source>At least %1 GB of data will be stored in this directory, and it will grow over time.</source>
        <translation>Minst %1 GB data kommer att sparas i den här katalogen, och de växer över tiden.</translation>
    </message>
    <message>
        <source>Approximately %1 GB of data will be stored in this directory.</source>
        <translation>Ungefär %1 GB data kommer att lagras i den här katalogen.</translation>
    </message>
    <message>
        <source>%1 will download and store a copy of the Qtum block chain.</source>
        <translation>%1 kommer att ladda ner och lagra en kopia av Qtums blockkedja.</translation>
    </message>
    <message>
        <source>The wallet will also be stored in this directory.</source>
        <translation>Plånboken sparas också i den här katalogen.</translation>
    </message>
    <message>
        <source>Error: Specified data directory "%1" cannot be created.</source>
        <translation>Fel: Angiven datakatalog "%1" kan inte skapas.</translation>
    </message>
    <message>
        <source>Error</source>
        <translation>Fel</translation>
    </message>
    <message numerus="yes">
        <source>%n GB of free space available</source>
        <translation><numerusform>%n GB fritt utrymme kvar</numerusform><numerusform>%n GB ledigt utrymme kvar</numerusform></translation>
    </message>
    <message numerus="yes">
        <source>(of %n GB needed)</source>
        <translation><numerusform>(av %n GB behövs)</numerusform><numerusform>(av de %n GB som behövs)</numerusform></translation>
    </message>
    <message numerus="yes">
        <source>(%n GB needed for full chain)</source>
        <translation><numerusform>(%n GB behövs för hela kedjan)</numerusform><numerusform>(%n GB behövs för hela kedjan)</numerusform></translation>
    </message>
</context>
<context>
    <name>ModalOverlay</name>
    <message>
        <source>Form</source>
        <translation>Formulär</translation>
    </message>
    <message>
        <source>Recent transactions may not yet be visible, and therefore your wallet's balance might be incorrect. This information will be correct once your wallet has finished synchronizing with the qtum network, as detailed below.</source>
        <translation>Nyligen gjorda transaktioner visas inte korrekt och därför kan din plånboks saldo visas felaktigt. Denna information kommer att visas korrekt så snart din plånbok har synkroniserats med Qtum-nätverket enligt informationen nedan.</translation>
    </message>
    <message>
        <source>Attempting to spend qtums that are affected by not-yet-displayed transactions will not be accepted by the network.</source>
        <translation>Att försöka spendera qtum som påverkas av transaktioner som ännu inte visas kommer inte accepteras av nätverket.</translation>
    </message>
    <message>
        <source>Number of blocks left</source>
        <translation>Antal block kvar</translation>
    </message>
    <message>
        <source>Unknown...</source>
        <translation>Okänt...</translation>
    </message>
    <message>
        <source>Last block time</source>
        <translation>Senaste blocktid</translation>
    </message>
    <message>
        <source>Progress</source>
        <translation>Förlopp</translation>
    </message>
    <message>
        <source>Progress increase per hour</source>
        <translation>Förloppsökning per timme</translation>
    </message>
    <message>
        <source>calculating...</source>
        <translation>beräknar...</translation>
    </message>
    <message>
        <source>Estimated time left until synced</source>
        <translation>Uppskattad tid kvar tills synkroniserad</translation>
    </message>
    <message>
        <source>Hide</source>
        <translation>Dölj</translation>
    </message>
    <message>
        <source>Unknown. Syncing Headers (%1, %2%)...</source>
        <translation>Okänd. Synkar huvuden (%1, %2%)...</translation>
    </message>
</context>
<context>
    <name>OpenURIDialog</name>
    <message>
        <source>Open URI</source>
        <translation>Öppna URI</translation>
    </message>
    <message>
        <source>Open payment request from URI or file</source>
        <translation>Öppna betalningsbegäran från URI eller fil</translation>
    </message>
    <message>
        <source>URI:</source>
        <translation>URI:</translation>
    </message>
    <message>
        <source>Select payment request file</source>
        <translation>Välj betalningsbegäransfil</translation>
    </message>
    <message>
        <source>Select payment request file to open</source>
        <translation>Välj betalningsbegäransfil som ska öppnas</translation>
    </message>
</context>
<context>
    <name>OpenWalletActivity</name>
    <message>
        <source>Open wallet failed</source>
        <translation>Det gick inte att öppna plånboken</translation>
    </message>
    <message>
        <source>default wallet</source>
        <translation>Standardplånbok</translation>
    </message>
    <message>
        <source>Opening Wallet &lt;b&gt;%1&lt;/b&gt;...</source>
        <translation>Öppnar plånboken &lt;b&gt;%1&lt;/b&gt;...</translation>
    </message>
</context>
<context>
    <name>OptionsDialog</name>
    <message>
        <source>Options</source>
        <translation>Alternativ</translation>
    </message>
    <message>
        <source>&amp;Main</source>
        <translation>&amp;Allmänt</translation>
    </message>
    <message>
        <source>Automatically start %1 after logging in to the system.</source>
        <translation>Starta %1 automatiskt efter inloggningen.</translation>
    </message>
    <message>
        <source>&amp;Start %1 on system login</source>
        <translation>&amp;Starta %1 vid systemlogin</translation>
    </message>
    <message>
        <source>Size of &amp;database cache</source>
        <translation>Storleken på &amp;databascache</translation>
    </message>
    <message>
        <source>Number of script &amp;verification threads</source>
        <translation>Antalet skript&amp;verifikationstrådar</translation>
    </message>
    <message>
        <source>IP address of the proxy (e.g. IPv4: 127.0.0.1 / IPv6: ::1)</source>
        <translation>Proxyns IP-adress (t.ex.  IPv4: 127.0.0.1 / IPv6: ::1)</translation>
    </message>
    <message>
        <source>Shows if the supplied default SOCKS5 proxy is used to reach peers via this network type.</source>
        <translation>Visar om den angivna standard-SOCKS5-proxyn används för att nå noder via den här nätverkstypen.</translation>
    </message>
    <message>
        <source>Use separate SOCKS&amp;5 proxy to reach peers via Tor hidden services:</source>
        <translation>Använd separat SOCKS&amp;5-proxy för att nå noder via Tors dolda tjänster:</translation>
    </message>
    <message>
        <source>Hide the icon from the system tray.</source>
        <translation>Dölj ikonen från systemfältet.</translation>
    </message>
    <message>
        <source>&amp;Hide tray icon</source>
        <translation>&amp;Dölj ikonen</translation>
    </message>
    <message>
        <source>Minimize instead of exit the application when the window is closed. When this option is enabled, the application will be closed only after selecting Exit in the menu.</source>
        <translation>Minimera istället för att stänga programmet när fönstret stängs. När detta alternativ är aktiverat stängs programmet endast genom att välja Stäng i menyn.</translation>
    </message>
    <message>
        <source>Third party URLs (e.g. a block explorer) that appear in the transactions tab as context menu items. %s in the URL is replaced by transaction hash. Multiple URLs are separated by vertical bar |.</source>
        <translation>Tredjeparts-URL:er (t.ex. en blockutforskare) som visas i transaktionsfliken som snabbmenyalternativ. %s i URL:en ersätts med transaktionshash. Flera URL:er separeras med vertikalt streck |.</translation>
    </message>
    <message>
        <source>Open the %1 configuration file from the working directory.</source>
        <translation>Öppna konfigurationsfilen %1 från arbetskatalogen.</translation>
    </message>
    <message>
        <source>Open Configuration File</source>
        <translation>Öppna konfigurationsfil</translation>
    </message>
    <message>
        <source>Reset all client options to default.</source>
        <translation>Återställ alla klientinställningar till förvalen.</translation>
    </message>
    <message>
        <source>&amp;Reset Options</source>
        <translation>&amp;Återställ alternativ</translation>
    </message>
    <message>
        <source>&amp;Network</source>
        <translation>&amp;Nätverk</translation>
    </message>
    <message>
        <source>Disables some advanced features but all blocks will still be fully validated. Reverting this setting requires re-downloading the entire blockchain. Actual disk usage may be somewhat higher.</source>
        <translation>Stänger av vissa avancerade funktioner, men samtliga block kommer fortfarande att verifieras. Återställning av denna inställning kräver att den fullständiga blockkedjan laddas ned igen. Det använda diskutrymmet kan öka något.</translation>
    </message>
    <message>
        <source>Prune &amp;block storage to</source>
        <translation>Gallra &amp;blocklagring till</translation>
    </message>
    <message>
        <source>GB</source>
        <translation>GB</translation>
    </message>
    <message>
        <source>Reverting this setting requires re-downloading the entire blockchain.</source>
        <translation>Vid avstängning av denna inställning kommer den fullständiga blockkedjan behövas laddas ned igen.</translation>
    </message>
    <message>
        <source>MiB</source>
        <translation>MiB</translation>
    </message>
    <message>
        <source>(0 = auto, &lt;0 = leave that many cores free)</source>
        <translation>(0 = auto, &lt;0 = lämna så många kärnor lediga)</translation>
    </message>
    <message>
        <source>W&amp;allet</source>
        <translation>&amp;Plånbok</translation>
    </message>
    <message>
        <source>Expert</source>
        <translation>Expert</translation>
    </message>
    <message>
        <source>Enable coin &amp;control features</source>
        <translation>Aktivera mynt&amp;kontrollfunktioner</translation>
    </message>
    <message>
        <source>If you disable the spending of unconfirmed change, the change from a transaction cannot be used until that transaction has at least one confirmation. This also affects how your balance is computed.</source>
        <translation>Om du inaktiverar spendering av obekräftad växel, kan inte växeln från en transaktion användas förrän transaktionen har minst en bekräftelse. Detta påverkar också hur ditt saldo beräknas.</translation>
    </message>
    <message>
        <source>&amp;Spend unconfirmed change</source>
        <translation>&amp;Spendera obekräftad växel</translation>
    </message>
    <message>
        <source>Automatically open the Qtum client port on the router. This only works when your router supports UPnP and it is enabled.</source>
        <translation>Öppna automatiskt Qtum-klientens port på routern. Detta fungerar endast om din router stödjer UPnP och det är är aktiverat.</translation>
    </message>
    <message>
        <source>Map port using &amp;UPnP</source>
        <translation>Tilldela port med hjälp av &amp;UPnP</translation>
    </message>
    <message>
        <source>Accept connections from outside.</source>
        <translation>Acceptera anslutningar utifrån.</translation>
    </message>
    <message>
        <source>Allow incomin&amp;g connections</source>
        <translation>Tillåt inkommande anslutningar</translation>
    </message>
    <message>
        <source>Connect to the Qtum network through a SOCKS5 proxy.</source>
        <translation>Anslut till Qtum-nätverket genom en SOCKS5-proxy.</translation>
    </message>
    <message>
        <source>&amp;Connect through SOCKS5 proxy (default proxy):</source>
        <translation>&amp;Anslut genom SOCKS5-proxy (förvald proxy):</translation>
    </message>
    <message>
        <source>Proxy &amp;IP:</source>
        <translation>Proxy-&amp;IP:</translation>
    </message>
    <message>
        <source>&amp;Port:</source>
        <translation>&amp;Port:</translation>
    </message>
    <message>
        <source>Port of the proxy (e.g. 9050)</source>
        <translation>Proxyns port (t.ex. 9050)</translation>
    </message>
    <message>
        <source>Used for reaching peers via:</source>
        <translation>Används för att nå noder via:</translation>
    </message>
    <message>
        <source>IPv4</source>
        <translation>IPv4</translation>
    </message>
    <message>
        <source>IPv6</source>
        <translation>IPv6</translation>
    </message>
    <message>
        <source>Tor</source>
        <translation>Tor</translation>
    </message>
    <message>
        <source>Connect to the Qtum network through a separate SOCKS5 proxy for Tor hidden services.</source>
        <translation>Anslut till Qtum-nätverket genom en separat SOCKS5-proxy för dolda tjänster i Tor.</translation>
    </message>
    <message>
        <source>&amp;Window</source>
        <translation>&amp;Fönster</translation>
    </message>
    <message>
        <source>Show only a tray icon after minimizing the window.</source>
        <translation>Visa endast en systemfältsikon vid minimering.</translation>
    </message>
    <message>
        <source>&amp;Minimize to the tray instead of the taskbar</source>
        <translation>&amp;Minimera till systemfältet istället för aktivitetsfältet</translation>
    </message>
    <message>
        <source>M&amp;inimize on close</source>
        <translation>M&amp;inimera vid stängning</translation>
    </message>
    <message>
        <source>&amp;Display</source>
        <translation>&amp;Visa</translation>
    </message>
    <message>
        <source>User Interface &amp;language:</source>
        <translation>Användargränssnittets &amp;språk:</translation>
    </message>
    <message>
        <source>The user interface language can be set here. This setting will take effect after restarting %1.</source>
        <translation>Användargränssnittets språk kan ställas in här. Denna inställning träder i kraft efter en omstart av %1.</translation>
    </message>
    <message>
        <source>&amp;Unit to show amounts in:</source>
        <translation>&amp;Måttenhet att visa belopp i:</translation>
    </message>
    <message>
        <source>Choose the default subdivision unit to show in the interface and when sending coins.</source>
        <translation>Välj en måttenhet att visa i gränssnittet och när du skickar pengar.</translation>
    </message>
    <message>
        <source>Whether to show coin control features or not.</source>
        <translation>Om myntkontrollfunktioner skall visas eller inte</translation>
    </message>
    <message>
        <source>&amp;Third party transaction URLs</source>
        <translation>&amp;URL:er för tredjepartstransaktioner</translation>
    </message>
    <message>
        <source>Options set in this dialog are overridden by the command line or in the configuration file:</source>
        <translation>Alternativ som anges i denna dialog åsidosätts av kommandoraden eller i konfigurationsfilen:</translation>
    </message>
    <message>
        <source>&amp;OK</source>
        <translation>&amp;OK</translation>
    </message>
    <message>
        <source>&amp;Cancel</source>
        <translation>&amp;Avbryt</translation>
    </message>
    <message>
        <source>default</source>
        <translation>standard</translation>
    </message>
    <message>
        <source>none</source>
        <translation>inget</translation>
    </message>
    <message>
        <source>Confirm options reset</source>
        <translation>Bekräfta att alternativen ska återställs</translation>
    </message>
    <message>
        <source>Client restart required to activate changes.</source>
        <translation>Klientomstart är nödvändig för att aktivera ändringarna.</translation>
    </message>
    <message>
        <source>Client will be shut down. Do you want to proceed?</source>
        <translation>Programmet kommer att stängas. Vill du fortsätta?</translation>
    </message>
    <message>
        <source>Configuration options</source>
        <translation>Konfigurationsalternativ</translation>
    </message>
    <message>
        <source>The configuration file is used to specify advanced user options which override GUI settings. Additionally, any command-line options will override this configuration file.</source>
        <translation>Konfigurationsfilen används för att ange avancerade användaralternativ som åsidosätter inställningar i GUI. Dessutom kommer alla kommandoradsalternativ att åsidosätta denna konfigurationsfil.</translation>
    </message>
    <message>
        <source>Error</source>
        <translation>Fel</translation>
    </message>
    <message>
        <source>The configuration file could not be opened.</source>
        <translation>Konfigurationsfilen kunde inte öppnas.</translation>
    </message>
    <message>
        <source>This change would require a client restart.</source>
        <translation>Denna ändring kräver en klientomstart.</translation>
    </message>
    <message>
        <source>The supplied proxy address is invalid.</source>
        <translation>Den angivna proxy-adressen är ogiltig.</translation>
    </message>
</context>
<context>
    <name>OverviewPage</name>
    <message>
        <source>Form</source>
        <translation>Formulär</translation>
    </message>
    <message>
        <source>The displayed information may be out of date. Your wallet automatically synchronizes with the Qtum network after a connection is established, but this process has not completed yet.</source>
        <translation>Den visade informationen kan vara inaktuell. Plånboken synkroniseras automatiskt med Qtum-nätverket efter att anslutningen är upprättad, men denna process har inte slutförts ännu.</translation>
    </message>
    <message>
        <source>Watch-only:</source>
        <translation>Granska-bara:</translation>
    </message>
    <message>
        <source>Available:</source>
        <translation>Tillgängligt:</translation>
    </message>
    <message>
        <source>Your current spendable balance</source>
        <translation>Ditt tillgängliga saldo</translation>
    </message>
    <message>
        <source>Pending:</source>
        <translation>Pågående:</translation>
    </message>
    <message>
        <source>Total of transactions that have yet to be confirmed, and do not yet count toward the spendable balance</source>
        <translation>Totalt antal transaktioner som ännu inte bekräftats, och som ännu inte räknas med i aktuellt saldo</translation>
    </message>
    <message>
        <source>Immature:</source>
        <translation>Omogen:</translation>
    </message>
    <message>
        <source>Mined balance that has not yet matured</source>
        <translation>Genererat saldo som ännu inte har mognat</translation>
    </message>
    <message>
        <source>Balances</source>
        <translation>Saldon</translation>
    </message>
    <message>
        <source>Total:</source>
        <translation>Totalt:</translation>
    </message>
    <message>
        <source>Your current total balance</source>
        <translation>Ditt aktuella totala saldo</translation>
    </message>
    <message>
        <source>Your current balance in watch-only addresses</source>
        <translation>Ditt aktuella saldo i granska-bara adresser</translation>
    </message>
    <message>
        <source>Spendable:</source>
        <translation>Spenderbar:</translation>
    </message>
    <message>
        <source>Recent transactions</source>
        <translation>Nyligen genomförda transaktioner</translation>
    </message>
    <message>
        <source>Unconfirmed transactions to watch-only addresses</source>
        <translation>Obekräftade transaktioner till granska-bara adresser</translation>
    </message>
    <message>
        <source>Mined balance in watch-only addresses that has not yet matured</source>
        <translation>Genererat saldo i granska-bara adresser som ännu inte har mognat</translation>
    </message>
    <message>
        <source>Current total balance in watch-only addresses</source>
        <translation>Aktuellt totalt saldo i granska-bara adresser</translation>
    </message>
</context>
<context>
    <name>PaymentServer</name>
    <message>
        <source>Payment request error</source>
        <translation>Fel vid betalningsbegäran</translation>
    </message>
    <message>
        <source>Cannot start qtum: click-to-pay handler</source>
        <translation>Kan inte starta qtum: klicka-och-betala hanteraren</translation>
    </message>
    <message>
        <source>URI handling</source>
        <translation>URI-hantering</translation>
    </message>
    <message>
        <source>'qtum://' is not a valid URI. Use 'qtum:' instead.</source>
        <translation>'qtum://' är inte en accepterad URI. Använd 'qtum:' istället.</translation>
    </message>
    <message>
        <source>You are using a BIP70 URL which will be unsupported in the future.</source>
        <translation>Du använder en URL enligt BIP70, vilket inte kommer att stödjas i framtiden.</translation>
    </message>
    <message>
        <source>Payment request fetch URL is invalid: %1</source>
        <translation>Hämtningsadressen för betalningsbegäran är ogiltig: %1</translation>
    </message>
    <message>
        <source>Cannot process payment request because BIP70 support was not compiled in.</source>
        <translation>Det går inte att behandla betalningsbegäran eftersom stöd för BIP70 inte var aktiverat vid kompilering.</translation>
    </message>
    <message>
        <source>Invalid payment address %1</source>
        <translation>Ogiltig betalningsadress %1</translation>
    </message>
    <message>
        <source>URI cannot be parsed! This can be caused by an invalid Qtum address or malformed URI parameters.</source>
        <translation>URI kan inte parsas! Detta kan orsakas av en ogiltig Qtum-adress eller felaktiga URI-parametrar.</translation>
    </message>
    <message>
        <source>Payment request file handling</source>
        <translation>Hantering av betalningsbegäransfil</translation>
    </message>
    <message>
        <source>Payment request file cannot be read! This can be caused by an invalid payment request file.</source>
        <translation>Betalningsbegäransfilen kan inte läsas! Detta kan orsakas av en ogiltig betalningsbegäransfil.</translation>
    </message>
    <message>
        <source>Payment request rejected</source>
        <translation>Betalningsbegäran avslogs</translation>
    </message>
    <message>
        <source>Payment request network doesn't match client network.</source>
        <translation>Betalningsbegärans nätverk matchar inte klientens nätverk.</translation>
    </message>
    <message>
        <source>Payment request expired.</source>
        <translation>Betalningsbegäran löpte ut.</translation>
    </message>
    <message>
        <source>Payment request is not initialized.</source>
        <translation>Betalningsbegäran är inte initierad.</translation>
    </message>
    <message>
        <source>Unverified payment requests to custom payment scripts are unsupported.</source>
        <translation>Overifierade betalningsbegäranden till anpassade betalningsskript stöds inte.</translation>
    </message>
    <message>
        <source>Invalid payment request.</source>
        <translation>Ogiltig betalningsbegäran.</translation>
    </message>
    <message>
        <source>Requested payment amount of %1 is too small (considered dust).</source>
        <translation>Begärt belopp på %1 är för litet (betraktas som damm).</translation>
    </message>
    <message>
        <source>Refund from %1</source>
        <translation>Återbetalning från %1</translation>
    </message>
    <message>
        <source>Payment request %1 is too large (%2 bytes, allowed %3 bytes).</source>
        <translation>Betalningsbegäran %1 är för stor (%2 byte, tillåts %3 byte).</translation>
    </message>
    <message>
        <source>Error communicating with %1: %2</source>
        <translation>Kommunikationsfel med %1: %2</translation>
    </message>
    <message>
        <source>Payment request cannot be parsed!</source>
        <translation>Betalningsbegäran kan inte parsas!</translation>
    </message>
    <message>
        <source>Bad response from server %1</source>
        <translation>Felaktigt svar från server %1</translation>
    </message>
    <message>
        <source>Network request error</source>
        <translation>Fel vid nätverksbegäran</translation>
    </message>
    <message>
        <source>Payment acknowledged</source>
        <translation>Betalningen bekräftad</translation>
    </message>
</context>
<context>
    <name>PeerTableModel</name>
    <message>
        <source>User Agent</source>
        <translation>Användaragent</translation>
    </message>
    <message>
        <source>Node/Service</source>
        <translation>Nod/Tjänst</translation>
    </message>
    <message>
        <source>NodeId</source>
        <translation>Nod-ID</translation>
    </message>
    <message>
        <source>Ping</source>
        <translation>Ping</translation>
    </message>
    <message>
        <source>Sent</source>
        <translation>Skickat</translation>
    </message>
    <message>
        <source>Received</source>
        <translation>Mottaget</translation>
    </message>
</context>
<context>
    <name>QObject</name>
    <message>
        <source>Amount</source>
        <translation>Belopp</translation>
    </message>
    <message>
        <source>Enter a Qtum address (e.g. %1)</source>
        <translation>Ange en Qtum-adress (t.ex. %1)</translation>
    </message>
    <message>
        <source>%1 d</source>
        <translation>%1 d</translation>
    </message>
    <message>
        <source>%1 h</source>
        <translation>%1 h</translation>
    </message>
    <message>
        <source>%1 m</source>
        <translation>%1 m</translation>
    </message>
    <message>
        <source>%1 s</source>
        <translation>%1 s</translation>
    </message>
    <message>
        <source>None</source>
        <translation>Ingen</translation>
    </message>
    <message>
        <source>N/A</source>
        <translation>ej tillgänglig</translation>
    </message>
    <message>
        <source>%1 ms</source>
        <translation>%1 ms</translation>
    </message>
    <message numerus="yes">
        <source>%n second(s)</source>
        <translation><numerusform>%n sekund</numerusform><numerusform>%n sekunder</numerusform></translation>
    </message>
    <message numerus="yes">
        <source>%n minute(s)</source>
        <translation><numerusform>%n minut</numerusform><numerusform>%n minuter</numerusform></translation>
    </message>
    <message numerus="yes">
        <source>%n hour(s)</source>
        <translation><numerusform>%n timme</numerusform><numerusform>%n timmar</numerusform></translation>
    </message>
    <message numerus="yes">
        <source>%n day(s)</source>
        <translation><numerusform>%n dag</numerusform><numerusform>%n dagar</numerusform></translation>
    </message>
    <message numerus="yes">
        <source>%n week(s)</source>
        <translation><numerusform>%n vecka</numerusform><numerusform>%n veckor</numerusform></translation>
    </message>
    <message>
        <source>%1 and %2</source>
        <translation>%1 och %2</translation>
    </message>
    <message numerus="yes">
        <source>%n year(s)</source>
        <translation><numerusform>%n år</numerusform><numerusform>%n år</numerusform></translation>
    </message>
    <message>
        <source>%1 B</source>
        <translation>%1 B</translation>
    </message>
    <message>
        <source>%1 KB</source>
        <translation>%1 KB</translation>
    </message>
    <message>
        <source>%1 MB</source>
        <translation>%1 MB</translation>
    </message>
    <message>
        <source>%1 GB</source>
        <translation>%1 GB</translation>
    </message>
    <message>
        <source>Error: Specified data directory "%1" does not exist.</source>
        <translation>Fel: Angiven datakatalog "%1" finns inte.</translation>
    </message>
    <message>
        <source>Error: Cannot parse configuration file: %1.</source>
        <translation>Fel: Kan inte tolka konfigurationsfil: %1.</translation>
    </message>
    <message>
        <source>Error: %1</source>
        <translation>Fel: %1</translation>
    </message>
    <message>
        <source>%1 didn't yet exit safely...</source>
        <translation>%1 avslutades inte ännu säkert...</translation>
    </message>
    <message>
        <source>unknown</source>
        <translation>okänd</translation>
    </message>
</context>
<context>
    <name>QRImageWidget</name>
    <message>
        <source>&amp;Save Image...</source>
        <translation>&amp;Spara Bild...</translation>
    </message>
    <message>
        <source>&amp;Copy Image</source>
        <translation>&amp;Kopiera Bild</translation>
    </message>
    <message>
        <source>Resulting URI too long, try to reduce the text for label / message.</source>
        <translation>URI:n är för lång, försöka minska texten för etikett / meddelande.</translation>
    </message>
    <message>
        <source>Error encoding URI into QR Code.</source>
        <translation>Fel vid skapande av QR-kod från URI.</translation>
    </message>
    <message>
        <source>Save QR Code</source>
        <translation>Spara QR-kod</translation>
    </message>
    <message>
        <source>PNG Image (*.png)</source>
        <translation>PNG-bild (*.png)</translation>
    </message>
</context>
<context>
    <name>RPCConsole</name>
    <message>
        <source>N/A</source>
        <translation>ej tillgänglig</translation>
    </message>
    <message>
        <source>Client version</source>
        <translation>Klient-version</translation>
    </message>
    <message>
        <source>&amp;Information</source>
        <translation>&amp;Information</translation>
    </message>
    <message>
        <source>Debug window</source>
        <translation>Felsökningsfönster</translation>
    </message>
    <message>
        <source>General</source>
        <translation>Allmänt</translation>
    </message>
    <message>
        <source>Using BerkeleyDB version</source>
        <translation>Använder BerkeleyDB version</translation>
    </message>
    <message>
        <source>Datadir</source>
        <translation>Datakatalog</translation>
    </message>
    <message>
        <source>To specify a non-default location of the data directory use the '%1' option.</source>
        <translation>Använd alternativet '%1' för att ange en annan plats för datakatalogen än standard.</translation>
    </message>
    <message>
        <source>Blocksdir</source>
        <translation>Blockkatalog</translation>
    </message>
    <message>
        <source>To specify a non-default location of the blocks directory use the '%1' option.</source>
        <translation>Använd alternativet '%1' för att ange en annan plats för blockkatalogen än standard.</translation>
    </message>
    <message>
        <source>Startup time</source>
        <translation>Uppstartstid</translation>
    </message>
    <message>
        <source>Network</source>
        <translation>Nätverk</translation>
    </message>
    <message>
        <source>Name</source>
        <translation>Namn</translation>
    </message>
    <message>
        <source>Number of connections</source>
        <translation>Antalet anslutningar</translation>
    </message>
    <message>
        <source>Block chain</source>
        <translation>Blockkedja</translation>
    </message>
    <message>
        <source>Current number of blocks</source>
        <translation>Aktuellt antal block</translation>
    </message>
    <message>
        <source>Memory Pool</source>
        <translation>Minnespool</translation>
    </message>
    <message>
        <source>Current number of transactions</source>
        <translation>Aktuellt antal transaktioner</translation>
    </message>
    <message>
        <source>Memory usage</source>
        <translation>Minnesåtgång</translation>
    </message>
    <message>
        <source>Wallet: </source>
        <translation>Plånbok:</translation>
    </message>
    <message>
        <source>(none)</source>
        <translation>(ingen)</translation>
    </message>
    <message>
        <source>&amp;Reset</source>
        <translation>&amp;Återställ</translation>
    </message>
    <message>
        <source>Received</source>
        <translation>Mottaget</translation>
    </message>
    <message>
        <source>Sent</source>
        <translation>Skickat</translation>
    </message>
    <message>
        <source>&amp;Peers</source>
        <translation>&amp;Klienter</translation>
    </message>
    <message>
        <source>Banned peers</source>
        <translation>Bannlysta noder</translation>
    </message>
    <message>
        <source>Select a peer to view detailed information.</source>
        <translation>Välj en klient för att se detaljerad information.</translation>
    </message>
    <message>
        <source>Whitelisted</source>
        <translation>Vitlistad</translation>
    </message>
    <message>
        <source>Direction</source>
        <translation>Riktning</translation>
    </message>
    <message>
        <source>Version</source>
        <translation>Version</translation>
    </message>
    <message>
        <source>Starting Block</source>
        <translation>Startblock</translation>
    </message>
    <message>
        <source>Synced Headers</source>
        <translation>Synkade huvuden</translation>
    </message>
    <message>
        <source>Synced Blocks</source>
        <translation>Synkade block</translation>
    </message>
    <message>
        <source>User Agent</source>
        <translation>Användaragent</translation>
    </message>
    <message>
        <source>Open the %1 debug log file from the current data directory. This can take a few seconds for large log files.</source>
        <translation>Öppna felsökningsloggen %1 från aktuell datakatalog. Detta kan ta några sekunder för stora loggfiler.</translation>
    </message>
    <message>
        <source>Decrease font size</source>
        <translation>Minska fontstorleken</translation>
    </message>
    <message>
        <source>Increase font size</source>
        <translation>Öka fontstorleken</translation>
    </message>
    <message>
        <source>Services</source>
        <translation>Tjänster</translation>
    </message>
    <message>
        <source>Ban Score</source>
        <translation>Bannlysningspoäng</translation>
    </message>
    <message>
        <source>Connection Time</source>
        <translation>Anslutningstid</translation>
    </message>
    <message>
        <source>Last Send</source>
        <translation>Senast sänt</translation>
    </message>
    <message>
        <source>Last Receive</source>
        <translation>Senast mottaget</translation>
    </message>
    <message>
        <source>Ping Time</source>
        <translation>Pingtid</translation>
    </message>
    <message>
        <source>The duration of a currently outstanding ping.</source>
        <translation>Tidsåtgången för en aktuell utestående ping.</translation>
    </message>
    <message>
        <source>Ping Wait</source>
        <translation>Pingväntetid</translation>
    </message>
    <message>
        <source>Min Ping</source>
        <translation>Min Ping</translation>
    </message>
    <message>
        <source>Time Offset</source>
        <translation>Tidsförskjutning</translation>
    </message>
    <message>
        <source>Last block time</source>
        <translation>Senaste blocktid</translation>
    </message>
    <message>
        <source>&amp;Open</source>
        <translation>&amp;Öppna</translation>
    </message>
    <message>
        <source>&amp;Console</source>
        <translation>&amp;Konsol</translation>
    </message>
    <message>
        <source>&amp;Network Traffic</source>
        <translation>&amp;Nätverkstrafik</translation>
    </message>
    <message>
        <source>Totals</source>
        <translation>Totalt:</translation>
    </message>
    <message>
        <source>In:</source>
        <translation>In:</translation>
    </message>
    <message>
        <source>Out:</source>
        <translation>Ut:</translation>
    </message>
    <message>
        <source>Debug log file</source>
        <translation>Felsökningslogg</translation>
    </message>
    <message>
        <source>Clear console</source>
        <translation>Rensa konsollen</translation>
    </message>
    <message>
        <source>1 &amp;hour</source>
        <translation>1 &amp;timme</translation>
    </message>
    <message>
        <source>1 &amp;day</source>
        <translation>1 &amp;dag</translation>
    </message>
    <message>
        <source>1 &amp;week</source>
        <translation>1 &amp;vecka</translation>
    </message>
    <message>
        <source>1 &amp;year</source>
        <translation>1 &amp;år</translation>
    </message>
    <message>
        <source>&amp;Disconnect</source>
        <translation>&amp;Koppla ner</translation>
    </message>
    <message>
        <source>Ban for</source>
        <translation>Bannlys i</translation>
    </message>
    <message>
        <source>&amp;Unban</source>
        <translation>&amp;Ta bort bannlysning</translation>
    </message>
    <message>
        <source>Welcome to the %1 RPC console.</source>
        <translation>Välkommen till %1 RPC-konsolen.</translation>
    </message>
    <message>
        <source>Use up and down arrows to navigate history, and %1 to clear screen.</source>
        <translation>Använd upp- och ner-pilarna för att navigera i historiken, och %1 för att rensa skärmen.</translation>
    </message>
    <message>
        <source>Type %1 for an overview of available commands.</source>
        <translation>Skriv %1 för att få en översikt av tillgängliga kommandon.</translation>
    </message>
    <message>
        <source>For more information on using this console type %1.</source>
        <translation>För mer information om att använda denna konsol, skriv %1.</translation>
    </message>
    <message>
        <source>WARNING: Scammers have been active, telling users to type commands here, stealing their wallet contents. Do not use this console without fully understanding the ramifications of a command.</source>
        <translation>VARNING: Bedragare är kända för att be användare skriva olika kommandon här, varpå de stjäl plånböckernas innehåll. Använd inte konsolen utan att fullt ut förstå konsekvenserna av ett visst kommando.</translation>
    </message>
    <message>
        <source>Network activity disabled</source>
        <translation>Nätverksaktivitet inaktiverad</translation>
    </message>
    <message>
        <source>Executing command without any wallet</source>
        <translation>Utför instruktion utan plånbok</translation>
    </message>
    <message>
        <source>Executing command using "%1" wallet</source>
        <translation>Utför instruktion med plånbok "%1"</translation>
    </message>
    <message>
        <source>(node id: %1)</source>
        <translation>(nod-id: %1)</translation>
    </message>
    <message>
        <source>via %1</source>
        <translation>via %1</translation>
    </message>
    <message>
        <source>never</source>
        <translation>aldrig</translation>
    </message>
    <message>
        <source>Inbound</source>
        <translation>Inkommande</translation>
    </message>
    <message>
        <source>Outbound</source>
        <translation>Utgående</translation>
    </message>
    <message>
        <source>Yes</source>
        <translation>Ja</translation>
    </message>
    <message>
        <source>No</source>
        <translation>Nej</translation>
    </message>
    <message>
        <source>Unknown</source>
        <translation>Okänd</translation>
    </message>
</context>
<context>
    <name>ReceiveCoinsDialog</name>
    <message>
        <source>&amp;Amount:</source>
        <translation>&amp;Belopp:</translation>
    </message>
    <message>
        <source>&amp;Label:</source>
        <translation>&amp;Etikett:</translation>
    </message>
    <message>
        <source>&amp;Message:</source>
        <translation>&amp;Meddelande:</translation>
    </message>
    <message>
        <source>An optional message to attach to the payment request, which will be displayed when the request is opened. Note: The message will not be sent with the payment over the Qtum network.</source>
        <translation>Ett valfritt meddelande att bifoga betalningsbegäran, vilket visas när begäran öppnas. Obs: Meddelandet kommer inte att sändas med betalningen över Qtum-nätverket.</translation>
    </message>
    <message>
        <source>An optional label to associate with the new receiving address.</source>
        <translation>En valfri etikett att associera med den nya mottagaradressen.</translation>
    </message>
    <message>
        <source>Use this form to request payments. All fields are &lt;b&gt;optional&lt;/b&gt;.</source>
        <translation>Använd detta formulär för att begära betalningar. Alla fält är  &lt;b&gt;valfria&lt;/b&gt;.</translation>
    </message>
    <message>
        <source>An optional amount to request. Leave this empty or zero to not request a specific amount.</source>
        <translation>Ett valfritt belopp att begära. Lämna tomt eller ange noll för att inte begära ett specifikt belopp.</translation>
    </message>
    <message>
        <source>&amp;Create new receiving address</source>
        <translation>S&amp;kapa ny mottagaradress</translation>
    </message>
    <message>
        <source>Clear all fields of the form.</source>
        <translation>Rensa alla formulärfälten</translation>
    </message>
    <message>
        <source>Clear</source>
        <translation>Rensa</translation>
    </message>
    <message>
        <source>Native segwit addresses (aka Bech32 or BIP-173) reduce your transaction fees later on and offer better protection against typos, but old wallets don't support them. When unchecked, an address compatible with older wallets will be created instead.</source>
        <translation>Bech32-addresser (BIP-173) är billigare att spendera från och har bättre skytt mot skrivfel mot konstnaden att äldre plånböcker inte förstår dem. När inte valet är gjort kommer en address som är kompatibel med äldre plånböcker att skapas istället.</translation>
    </message>
    <message>
        <source>Generate native segwit (Bech32) address</source>
        <translation>Skapa Bech32-adress</translation>
    </message>
    <message>
        <source>Requested payments history</source>
        <translation>Historik för begärda betalningar</translation>
    </message>
    <message>
        <source>Show the selected request (does the same as double clicking an entry)</source>
        <translation>Visa valda begäranden (gör samma som att dubbelklicka på en post)</translation>
    </message>
    <message>
        <source>Show</source>
        <translation>Visa</translation>
    </message>
    <message>
        <source>Remove the selected entries from the list</source>
        <translation>Ta bort valda poster från listan</translation>
    </message>
    <message>
        <source>Remove</source>
        <translation>Ta bort</translation>
    </message>
    <message>
        <source>Copy URI</source>
        <translation>Kopiera URI</translation>
    </message>
    <message>
        <source>Copy label</source>
        <translation>Kopiera etikett</translation>
    </message>
    <message>
        <source>Copy message</source>
        <translation>Kopiera meddelande</translation>
    </message>
    <message>
        <source>Copy amount</source>
        <translation>Kopiera belopp</translation>
    </message>
</context>
<context>
    <name>ReceiveRequestDialog</name>
    <message>
        <source>QR Code</source>
        <translation>QR-kod</translation>
    </message>
    <message>
        <source>Copy &amp;URI</source>
        <translation>Kopiera &amp;URI</translation>
    </message>
    <message>
        <source>Copy &amp;Address</source>
        <translation>Kopiera &amp;Adress</translation>
    </message>
    <message>
        <source>&amp;Save Image...</source>
        <translation>&amp;Spara Bild...</translation>
    </message>
    <message>
        <source>Request payment to %1</source>
        <translation>Begär betalning till %1</translation>
    </message>
    <message>
        <source>Payment information</source>
        <translation>Betalinformaton</translation>
    </message>
    <message>
        <source>URI</source>
        <translation>URI</translation>
    </message>
    <message>
        <source>Address</source>
        <translation>Adress</translation>
    </message>
    <message>
        <source>Amount</source>
        <translation>Belopp</translation>
    </message>
    <message>
        <source>Label</source>
        <translation>Etikett</translation>
    </message>
    <message>
        <source>Message</source>
        <translation>Meddelande</translation>
    </message>
    <message>
        <source>Wallet</source>
        <translation>Plånbok</translation>
    </message>
</context>
<context>
    <name>RecentRequestsTableModel</name>
    <message>
        <source>Date</source>
        <translation>Datum</translation>
    </message>
    <message>
        <source>Label</source>
        <translation>Etikett</translation>
    </message>
    <message>
        <source>Message</source>
        <translation>Meddelande</translation>
    </message>
    <message>
        <source>(no label)</source>
        <translation>(Ingen etikett)</translation>
    </message>
    <message>
        <source>(no message)</source>
        <translation>(inget meddelande)</translation>
    </message>
    <message>
        <source>(no amount requested)</source>
        <translation>(inget belopp begärt)</translation>
    </message>
    <message>
        <source>Requested</source>
        <translation>Begärt</translation>
    </message>
</context>
<context>
    <name>SendCoinsDialog</name>
    <message>
        <source>Send Coins</source>
        <translation>Skicka pengar</translation>
    </message>
    <message>
        <source>Coin Control Features</source>
        <translation>Myntkontrollfunktioner</translation>
    </message>
    <message>
        <source>Inputs...</source>
        <translation>Inmatningar...</translation>
    </message>
    <message>
        <source>automatically selected</source>
        <translation>automatiskt vald</translation>
    </message>
    <message>
        <source>Insufficient funds!</source>
        <translation>Otillräckliga medel!</translation>
    </message>
    <message>
        <source>Quantity:</source>
        <translation>Kvantitet:</translation>
    </message>
    <message>
        <source>Bytes:</source>
        <translation>Antal Byte:</translation>
    </message>
    <message>
        <source>Amount:</source>
        <translation>Belopp:</translation>
    </message>
    <message>
        <source>Fee:</source>
        <translation>Avgift:</translation>
    </message>
    <message>
        <source>After Fee:</source>
        <translation>Efter avgift:</translation>
    </message>
    <message>
        <source>Change:</source>
        <translation>Växel:</translation>
    </message>
    <message>
        <source>If this is activated, but the change address is empty or invalid, change will be sent to a newly generated address.</source>
        <translation>Om denna är aktiverad men växeladressen är tom eller ogiltig kommer växeln att sändas till en nyss skapad adress.</translation>
    </message>
    <message>
        <source>Custom change address</source>
        <translation>Anpassad växeladress</translation>
    </message>
    <message>
        <source>Transaction Fee:</source>
        <translation>Transaktionsavgift:</translation>
    </message>
    <message>
        <source>Choose...</source>
        <translation>Välj...</translation>
    </message>
    <message>
        <source>Using the fallbackfee can result in sending a transaction that will take several hours or days (or never) to confirm. Consider choosing your fee manually or wait until you have validated the complete chain.</source>
        <translation>Med standardavgiften riskerar en transaktion ta timmar eller dagar för att bekräftas, om den ens gör det. Överväg att själv välja avgift alternativt vänta tills du har validerat hela kedjan.</translation>
    </message>
    <message>
        <source>Warning: Fee estimation is currently not possible.</source>
        <translation>Varning: Avgiftsuppskattning är för närvarande inte möjlig.</translation>
    </message>
    <message>
        <source>collapse fee-settings</source>
        <translation>Fäll ihop avgiftsinställningarna</translation>
    </message>
    <message>
        <source>Specify a custom fee per kB (1,000 bytes) of the transaction's virtual size.

Note:  Since the fee is calculated on a per-byte basis, a fee of "100 satoshis per kB" for a transaction size of 500 bytes (half of 1 kB) would ultimately yield a fee of only 50 satoshis.</source>
        <translation>Ange en egen avgift per kB (1 000 bytes) av transaktionens virtuella storlek.

Notera: Då avgiften beräknas per byte kommer en avgift på 50 satoshi tas ut för en transaktion på 500 bytes (en halv kB) om man valt "100 satoshi per kB" som egen avgift.</translation>
    </message>
    <message>
        <source>per kilobyte</source>
        <translation>per kilobyte</translation>
    </message>
    <message>
        <source>Hide</source>
        <translation>Dölj</translation>
    </message>
    <message>
        <source>Recommended:</source>
        <translation>Rekommenderad:</translation>
    </message>
    <message>
        <source>Custom:</source>
        <translation>Anpassad:</translation>
    </message>
    <message>
        <source>(Smart fee not initialized yet. This usually takes a few blocks...)</source>
        <translation>(Smart avgift är inte initierad ännu. Detta tar vanligen några block...)</translation>
    </message>
    <message>
        <source>Send to multiple recipients at once</source>
        <translation>Skicka till flera mottagare samtidigt</translation>
    </message>
    <message>
        <source>Add &amp;Recipient</source>
        <translation>Lägg till &amp;mottagare</translation>
    </message>
    <message>
        <source>Clear all fields of the form.</source>
        <translation>Rensa alla formulärfälten</translation>
    </message>
    <message>
        <source>Dust:</source>
        <translation>Damm:</translation>
    </message>
    <message>
        <source>When there is less transaction volume than space in the blocks, miners as well as relaying nodes may enforce a minimum fee. Paying only this minimum fee is just fine, but be aware that this can result in a never confirming transaction once there is more demand for qtum transactions than the network can process.</source>
        <translation>När transaktionsvolymen är mindre än utrymmet i blocken kan både brytardatorer och relänoder kräva en minimiavgift. Det är okej att bara betala denna minimiavgift, men du ska vara medveten om att det kan leda till att en transaktion aldrig bekräftas så fort efterfrågan på qtumtransaktioner är större än vad nätverket kan hantera.</translation>
    </message>
    <message>
        <source>A too low fee might result in a never confirming transaction (read the tooltip)</source>
        <translation>En alltför låg avgift kan leda till att en transaktion aldrig bekräfta (läs knappbeskrivningen)</translation>
    </message>
    <message>
        <source>Confirmation time target:</source>
        <translation>Mål för bekräftelsetid:</translation>
    </message>
    <message>
        <source>Enable Replace-By-Fee</source>
        <translation>Aktivera Replace-By-Fee</translation>
    </message>
    <message>
        <source>With Replace-By-Fee (BIP-125) you can increase a transaction's fee after it is sent. Without this, a higher fee may be recommended to compensate for increased transaction delay risk.</source>
        <translation>Med Replace-By-Fee (BIP-125) kan du höja transaktionsavgiften efter att transaktionen skickats. Om du väljer bort det kan en högre avgift rekommenderas för att kompensera för ökad risk att transaktionen fördröjs.</translation>
    </message>
    <message>
        <source>Clear &amp;All</source>
        <translation>Rensa &amp;alla</translation>
    </message>
    <message>
        <source>Balance:</source>
        <translation>Saldo:</translation>
    </message>
    <message>
        <source>Confirm the send action</source>
        <translation>Bekräfta sändåtgärden</translation>
    </message>
    <message>
        <source>S&amp;end</source>
        <translation>&amp;Skicka</translation>
    </message>
    <message>
        <source>Copy quantity</source>
        <translation>Kopiera kvantitet</translation>
    </message>
    <message>
        <source>Copy amount</source>
        <translation>Kopiera belopp</translation>
    </message>
    <message>
        <source>Copy fee</source>
        <translation>Kopiera avgift</translation>
    </message>
    <message>
        <source>Copy after fee</source>
        <translation>Kopiera efter avgift</translation>
    </message>
    <message>
        <source>Copy bytes</source>
        <translation>Kopiera byte</translation>
    </message>
    <message>
        <source>Copy dust</source>
        <translation>Kopiera damm</translation>
    </message>
    <message>
        <source>Copy change</source>
        <translation>Kopiera växel</translation>
    </message>
    <message>
        <source>%1 (%2 blocks)</source>
        <translation>%1 (%2 block)</translation>
    </message>
    <message>
        <source> from wallet '%1'</source>
        <translation>från plånbok: '%1'</translation>
    </message>
    <message>
        <source>%1 to %2</source>
        <translation>%1 till %2</translation>
    </message>
    <message>
        <source>Are you sure you want to send?</source>
        <translation>Är du säker på att du vill skicka?</translation>
    </message>
    <message>
        <source>or</source>
        <translation>eller</translation>
    </message>
    <message>
        <source>You can increase the fee later (signals Replace-By-Fee, BIP-125).</source>
        <translation>Du kan höja avgiften senare (signalerar Replace-By-Fee, BIP-125).</translation>
    </message>
    <message>
        <source>Please, review your transaction.</source>
        <translation>Var vänlig se över din transaktion.</translation>
    </message>
    <message>
        <source>Transaction fee</source>
        <translation>Transaktionsavgift</translation>
    </message>
    <message>
        <source>Not signalling Replace-By-Fee, BIP-125.</source>
        <translation>Signalerar inte Replace-By-Fee, BIP-125.</translation>
    </message>
    <message>
        <source>Total Amount</source>
        <translation>Totalt belopp</translation>
    </message>
    <message>
        <source>Confirm send coins</source>
        <translation>Bekräfta att pengar ska skickas</translation>
    </message>
    <message>
        <source>The recipient address is not valid. Please recheck.</source>
        <translation>Mottagarens adress är ogiltig. Kontrollera igen.</translation>
    </message>
    <message>
        <source>The amount to pay must be larger than 0.</source>
        <translation>Beloppet som ska betalas måste vara större än 0.</translation>
    </message>
    <message>
        <source>The amount exceeds your balance.</source>
        <translation>Beloppet överstiger ditt saldo.</translation>
    </message>
    <message>
        <source>The total exceeds your balance when the %1 transaction fee is included.</source>
        <translation>Totalbeloppet överstiger ditt saldo när transaktionsavgiften %1 är pålagd.</translation>
    </message>
    <message>
        <source>Duplicate address found: addresses should only be used once each.</source>
        <translation>Dubblettadress hittades: adresser skall endast användas en gång var.</translation>
    </message>
    <message>
        <source>Transaction creation failed!</source>
        <translation>Transaktionen gick inte att skapa!</translation>
    </message>
    <message>
        <source>The transaction was rejected with the following reason: %1</source>
        <translation>Transaktionen avvisades med följande orsak: %1</translation>
    </message>
    <message>
        <source>A fee higher than %1 is considered an absurdly high fee.</source>
        <translation>En avgift högre än %1 anses vara en absurd hög avgift.</translation>
    </message>
    <message>
        <source>Payment request expired.</source>
        <translation>Betalningsbegäran löpte ut.</translation>
    </message>
    <message numerus="yes">
        <source>Estimated to begin confirmation within %n block(s).</source>
        <translation><numerusform>Uppskattas till att påbörja bekräftelse inom %n block.</numerusform><numerusform>Uppskattas till att påbörja bekräftelse inom %n block.</numerusform></translation>
    </message>
    <message>
        <source>Warning: Invalid Qtum address</source>
        <translation>Varning: Ogiltig Qtum-adress</translation>
    </message>
    <message>
        <source>Warning: Unknown change address</source>
        <translation>Varning: Okänd växeladress</translation>
    </message>
    <message>
        <source>Confirm custom change address</source>
        <translation>Bekräfta anpassad växeladress</translation>
    </message>
    <message>
        <source>The address you selected for change is not part of this wallet. Any or all funds in your wallet may be sent to this address. Are you sure?</source>
        <translation>Den adress du valt för växel ingår inte i denna plånbok. Eventuella eller alla pengar i din plånbok kan komma att skickas till den här adressen. Är du säker?</translation>
    </message>
    <message>
        <source>(no label)</source>
        <translation>(ingen etikett)</translation>
    </message>
</context>
<context>
    <name>SendCoinsEntry</name>
    <message>
        <source>A&amp;mount:</source>
        <translation>&amp;Belopp:</translation>
    </message>
    <message>
        <source>Pay &amp;To:</source>
        <translation>Betala &amp;till:</translation>
    </message>
    <message>
        <source>&amp;Label:</source>
        <translation>&amp;Etikett:</translation>
    </message>
    <message>
        <source>Choose previously used address</source>
        <translation>Välj tidigare använda adresser</translation>
    </message>
    <message>
        <source>This is a normal payment.</source>
        <translation>Detta är en normal betalning.</translation>
    </message>
    <message>
        <source>The Qtum address to send the payment to</source>
        <translation>Qtum-adress att sända betalning till</translation>
    </message>
    <message>
        <source>Alt+A</source>
        <translation>Alt+A</translation>
    </message>
    <message>
        <source>Paste address from clipboard</source>
        <translation>Klistra in adress från Urklipp</translation>
    </message>
    <message>
        <source>Alt+P</source>
        <translation>Alt+P</translation>
    </message>
    <message>
        <source>Remove this entry</source>
        <translation>Ta bort denna post</translation>
    </message>
    <message>
        <source>The fee will be deducted from the amount being sent. The recipient will receive less qtums than you enter in the amount field. If multiple recipients are selected, the fee is split equally.</source>
        <translation>Avgiften dras från beloppet som skickas. Mottagaren kommer att ta emot mindre qtum än du angivit i beloppsfältet. Om flera mottagare väljs kommer avgiften att fördelas jämt.</translation>
    </message>
    <message>
        <source>S&amp;ubtract fee from amount</source>
        <translation>S&amp;ubtrahera avgiften från beloppet</translation>
    </message>
    <message>
        <source>Use available balance</source>
        <translation>Använd tillgängligt saldo</translation>
    </message>
    <message>
        <source>Message:</source>
        <translation>Meddelande:</translation>
    </message>
    <message>
        <source>This is an unauthenticated payment request.</source>
        <translation>Detta är en oautentiserad betalningsbegäran.</translation>
    </message>
    <message>
        <source>This is an authenticated payment request.</source>
        <translation>Detta är en autentiserad betalningsbegäran.</translation>
    </message>
    <message>
        <source>Enter a label for this address to add it to the list of used addresses</source>
        <translation>Ange en etikett för denna adress för att lägga till den i listan med använda adresser</translation>
    </message>
    <message>
        <source>A message that was attached to the qtum: URI which will be stored with the transaction for your reference. Note: This message will not be sent over the Qtum network.</source>
        <translation>Ett meddelande som bifogades qtum: -URIn och som sparas med transaktionen som referens. Obs: Meddelandet sänds inte över Qtum-nätverket.</translation>
    </message>
    <message>
        <source>Pay To:</source>
        <translation>Betala till:</translation>
    </message>
    <message>
        <source>Memo:</source>
        <translation>PM:</translation>
    </message>
    <message>
        <source>Enter a label for this address to add it to your address book</source>
        <translation>Ange en etikett för denna adress för att lägga till den i din adressbok</translation>
    </message>
</context>
<context>
    <name>SendConfirmationDialog</name>
    <message>
        <source>Yes</source>
        <translation>Ja</translation>
    </message>
</context>
<context>
    <name>ShutdownWindow</name>
    <message>
        <source>%1 is shutting down...</source>
        <translation>%1 stängs av...</translation>
    </message>
    <message>
        <source>Do not shut down the computer until this window disappears.</source>
        <translation>Stäng inte av datorn förrän denna ruta försvinner.</translation>
    </message>
</context>
<context>
    <name>SignVerifyMessageDialog</name>
    <message>
        <source>Signatures - Sign / Verify a Message</source>
        <translation>Signaturer - Signera / Verifiera ett meddelande</translation>
    </message>
    <message>
        <source>&amp;Sign Message</source>
        <translation>&amp;Signera meddelande</translation>
    </message>
    <message>
        <source>You can sign messages/agreements with your addresses to prove you can receive qtums sent to them. Be careful not to sign anything vague or random, as phishing attacks may try to trick you into signing your identity over to them. Only sign fully-detailed statements you agree to.</source>
        <translation>Du kan signera meddelanden/avtal med dina adresser för att bevisa att du kan ta emot qtum som skickats till dem. Var försiktig så du inte signerar något oklart eller konstigt, eftersom phishing-angrepp kan försöka få dig att signera över din identitet till dem. Signera endast väldetaljerade meddelanden som du godkänner.</translation>
    </message>
    <message>
        <source>The Qtum address to sign the message with</source>
        <translation>Qtum-adress att signera meddelandet med</translation>
    </message>
    <message>
        <source>Choose previously used address</source>
        <translation>Välj tidigare använda adresser</translation>
    </message>
    <message>
        <source>Alt+A</source>
        <translation>Alt+A</translation>
    </message>
    <message>
        <source>Paste address from clipboard</source>
        <translation>Klistra in adress från Urklipp</translation>
    </message>
    <message>
        <source>Alt+P</source>
        <translation>Alt+P</translation>
    </message>
    <message>
        <source>Enter the message you want to sign here</source>
        <translation>Skriv in meddelandet du vill signera här</translation>
    </message>
    <message>
        <source>Signature</source>
        <translation>Signatur</translation>
    </message>
    <message>
        <source>Copy the current signature to the system clipboard</source>
        <translation>Kopiera signaturen till systemets Urklipp</translation>
    </message>
    <message>
        <source>Sign the message to prove you own this Qtum address</source>
        <translation>Signera meddelandet för att bevisa att du äger denna Qtum-adress</translation>
    </message>
    <message>
        <source>Sign &amp;Message</source>
        <translation>Signera &amp;meddelande</translation>
    </message>
    <message>
        <source>Reset all sign message fields</source>
        <translation>Rensa alla fält</translation>
    </message>
    <message>
        <source>Clear &amp;All</source>
        <translation>Rensa &amp;alla</translation>
    </message>
    <message>
        <source>&amp;Verify Message</source>
        <translation>&amp;Verifiera meddelande</translation>
    </message>
    <message>
        <source>Enter the receiver's address, message (ensure you copy line breaks, spaces, tabs, etc. exactly) and signature below to verify the message. Be careful not to read more into the signature than what is in the signed message itself, to avoid being tricked by a man-in-the-middle attack. Note that this only proves the signing party receives with the address, it cannot prove sendership of any transaction!</source>
        <translation>Ange mottagarens adress, meddelande (kopiera radbrytningar, mellanslag, TAB-tecken, osv. exakt) och signatur nedan, för att verifiera meddelandet. Undvik att läsa in mera information i signaturen än vad som stod i själva det signerade meddelandet, för att undvika ett man-in-the-middle-angrepp. Notera att detta endast bevisar att den signerande parten tar emot med adressen, det bevisar inte vem som skickat transaktionen!</translation>
    </message>
    <message>
        <source>The Qtum address the message was signed with</source>
        <translation>Qtum-adress som meddelandet signerades med</translation>
    </message>
    <message>
        <source>Verify the message to ensure it was signed with the specified Qtum address</source>
        <translation>Verifiera meddelandet för att vara säker på att det signerades med angiven Qtum-adress</translation>
    </message>
    <message>
        <source>Verify &amp;Message</source>
        <translation>Verifiera &amp;meddelande</translation>
    </message>
    <message>
        <source>Reset all verify message fields</source>
        <translation>Rensa alla fält</translation>
    </message>
    <message>
        <source>Click "Sign Message" to generate signature</source>
        <translation>Klicka "Signera meddelande" för att skapa en signatur</translation>
    </message>
    <message>
        <source>The entered address is invalid.</source>
        <translation>Den angivna adressen är ogiltig.</translation>
    </message>
    <message>
        <source>Please check the address and try again.</source>
        <translation>Kontrollera adressen och försök igen.</translation>
    </message>
    <message>
        <source>The entered address does not refer to a key.</source>
        <translation>Den angivna adressen refererar inte till en nyckel.</translation>
    </message>
    <message>
        <source>Wallet unlock was cancelled.</source>
        <translation>Upplåsningen av plånboken avbröts.</translation>
    </message>
    <message>
        <source>Private key for the entered address is not available.</source>
        <translation>Den privata nyckeln för den angivna adressen är inte tillgänglig.</translation>
    </message>
    <message>
        <source>Message signing failed.</source>
        <translation>Signeringen av meddelandet misslyckades.</translation>
    </message>
    <message>
        <source>Message signed.</source>
        <translation>Meddelande signerat.</translation>
    </message>
    <message>
        <source>The signature could not be decoded.</source>
        <translation>Signaturen kunde inte avkodas.</translation>
    </message>
    <message>
        <source>Please check the signature and try again.</source>
        <translation>Kontrollera signaturen och försök igen.</translation>
    </message>
    <message>
        <source>The signature did not match the message digest.</source>
        <translation>Signaturen matchade inte meddelandesammanfattningen.</translation>
    </message>
    <message>
        <source>Message verification failed.</source>
        <translation>Meddelandeverifikation misslyckades.</translation>
    </message>
    <message>
        <source>Message verified.</source>
        <translation>Meddelande verifierat.</translation>
    </message>
</context>
<context>
    <name>TrafficGraphWidget</name>
    <message>
        <source>KB/s</source>
        <translation>KB/s</translation>
    </message>
</context>
<context>
    <name>TransactionDesc</name>
    <message numerus="yes">
        <source>Open for %n more block(s)</source>
        <translation><numerusform>Öppet för %n mer block</numerusform><numerusform>Öppet för %n fler block</numerusform></translation>
    </message>
    <message>
        <source>Open until %1</source>
        <translation>Öppet till %1</translation>
    </message>
    <message>
        <source>conflicted with a transaction with %1 confirmations</source>
        <translation>konflikt med en transaktion med %1 bekräftelser</translation>
    </message>
    <message>
        <source>0/unconfirmed, %1</source>
        <translation>0/obekräftade, %1</translation>
    </message>
    <message>
        <source>in memory pool</source>
        <translation>i minnespoolen</translation>
    </message>
    <message>
        <source>not in memory pool</source>
        <translation>ej i minnespoolen</translation>
    </message>
    <message>
        <source>abandoned</source>
        <translation>övergiven</translation>
    </message>
    <message>
        <source>%1/unconfirmed</source>
        <translation>%1/obekräftade</translation>
    </message>
    <message>
        <source>%1 confirmations</source>
        <translation>%1 bekräftelser</translation>
    </message>
    <message>
        <source>Status</source>
        <translation>Status</translation>
    </message>
    <message>
        <source>Date</source>
        <translation>Datum</translation>
    </message>
    <message>
        <source>Source</source>
        <translation>Källa</translation>
    </message>
    <message>
        <source>Generated</source>
        <translation>Genererad</translation>
    </message>
    <message>
        <source>From</source>
        <translation>Från</translation>
    </message>
    <message>
        <source>unknown</source>
        <translation>okänd</translation>
    </message>
    <message>
        <source>To</source>
        <translation>Till</translation>
    </message>
    <message>
        <source>own address</source>
        <translation>egen adress</translation>
    </message>
    <message>
        <source>watch-only</source>
        <translation>granska-bara</translation>
    </message>
    <message>
        <source>label</source>
        <translation>etikett</translation>
    </message>
    <message>
        <source>Credit</source>
        <translation>Kredit</translation>
    </message>
    <message numerus="yes">
        <source>matures in %n more block(s)</source>
        <translation><numerusform>mognar om %n mer block</numerusform><numerusform>mognar om %n fler block</numerusform></translation>
    </message>
    <message>
        <source>not accepted</source>
        <translation>inte accepterad</translation>
    </message>
    <message>
        <source>Debit</source>
        <translation>Belasta</translation>
    </message>
    <message>
        <source>Total debit</source>
        <translation>Total debet</translation>
    </message>
    <message>
        <source>Total credit</source>
        <translation>Total kredit</translation>
    </message>
    <message>
        <source>Transaction fee</source>
        <translation>Transaktionsavgift</translation>
    </message>
    <message>
        <source>Net amount</source>
        <translation>Nettobelopp</translation>
    </message>
    <message>
        <source>Message</source>
        <translation>Meddelande</translation>
    </message>
    <message>
        <source>Comment</source>
        <translation>Kommentar</translation>
    </message>
    <message>
        <source>Transaction ID</source>
        <translation>Transaktions-ID</translation>
    </message>
    <message>
        <source>Transaction total size</source>
        <translation>Transaktionens totala storlek</translation>
    </message>
    <message>
        <source>Transaction virtual size</source>
        <translation>Transaktionens virtuella storlek</translation>
    </message>
    <message>
        <source>Output index</source>
        <translation>Utmatningsindex</translation>
    </message>
    <message>
        <source>Merchant</source>
        <translation>Handlare</translation>
    </message>
    <message>
        <source>Generated coins must mature %1 blocks before they can be spent. When you generated this block, it was broadcast to the network to be added to the block chain. If it fails to get into the chain, its state will change to "not accepted" and it won't be spendable. This may occasionally happen if another node generates a block within a few seconds of yours.</source>
        <translation>Skapade pengar måste mogna i %1 block innan de kan spenderas. När du skapade detta block sändes det till nätverket för att läggas till i blockkedjan. Om blocket inte kommer in i kedjan kommer dess status att ändras till "ej accepterat" och går inte att spendera. Detta kan ibland hända om en annan nod skapar ett block nästan samtidigt som dig.</translation>
    </message>
    <message>
        <source>Debug information</source>
        <translation>Felsökningsinformation</translation>
    </message>
    <message>
        <source>Transaction</source>
        <translation>Transaktion</translation>
    </message>
    <message>
        <source>Inputs</source>
        <translation>Inmatningar</translation>
    </message>
    <message>
        <source>Amount</source>
        <translation>Belopp:</translation>
    </message>
    <message>
        <source>true</source>
        <translation>sant</translation>
    </message>
    <message>
        <source>false</source>
        <translation>falsk</translation>
    </message>
</context>
<context>
    <name>TransactionDescDialog</name>
    <message>
        <source>This pane shows a detailed description of the transaction</source>
        <translation>Den här panelen visar en detaljerad beskrivning av transaktionen</translation>
    </message>
    <message>
        <source>Details for %1</source>
        <translation>Detaljer för %1</translation>
    </message>
</context>
<context>
    <name>TransactionTableModel</name>
    <message>
        <source>Date</source>
        <translation>Datum</translation>
    </message>
    <message>
        <source>Type</source>
        <translation>Typ</translation>
    </message>
    <message>
        <source>Label</source>
        <translation>Etikett</translation>
    </message>
    <message numerus="yes">
        <source>Open for %n more block(s)</source>
        <translation><numerusform>Öppet för %n mer block</numerusform><numerusform>Öppet för %n fler block</numerusform></translation>
    </message>
    <message>
        <source>Open until %1</source>
        <translation>Öppet till %1</translation>
    </message>
    <message>
        <source>Unconfirmed</source>
        <translation>Obekräftade</translation>
    </message>
    <message>
        <source>Abandoned</source>
        <translation>Övergiven</translation>
    </message>
    <message>
        <source>Confirming (%1 of %2 recommended confirmations)</source>
        <translation>Bekräftar (%1 av %2 rekommenderade bekräftelser)</translation>
    </message>
    <message>
        <source>Confirmed (%1 confirmations)</source>
        <translation>Bekräftad (%1 bekräftelser)</translation>
    </message>
    <message>
        <source>Conflicted</source>
        <translation>Konflikt</translation>
    </message>
    <message>
        <source>Immature (%1 confirmations, will be available after %2)</source>
        <translation>Omogen (%1 bekräftelser, blir tillgänglig efter %2)</translation>
    </message>
    <message>
        <source>Generated but not accepted</source>
        <translation>Skapad men inte accepterad</translation>
    </message>
    <message>
        <source>Received with</source>
        <translation>Mottagen med</translation>
    </message>
    <message>
        <source>Received from</source>
        <translation>Mottaget från</translation>
    </message>
    <message>
        <source>Sent to</source>
        <translation>Skickad till</translation>
    </message>
    <message>
        <source>Payment to yourself</source>
        <translation>Betalning till dig själv</translation>
    </message>
    <message>
        <source>Mined</source>
        <translation>Genererade</translation>
    </message>
    <message>
        <source>watch-only</source>
        <translation>granska-bara</translation>
    </message>
    <message>
        <source>(n/a)</source>
        <translation>(n/a)</translation>
    </message>
    <message>
        <source>(no label)</source>
        <translation>(ingen etikett)</translation>
    </message>
    <message>
        <source>Transaction status. Hover over this field to show number of confirmations.</source>
        <translation>Transaktionsstatus. Håll muspekaren över för att se antal bekräftelser.</translation>
    </message>
    <message>
        <source>Date and time that the transaction was received.</source>
        <translation>Datum och tid då transaktionen mottogs.</translation>
    </message>
    <message>
        <source>Type of transaction.</source>
        <translation>Transaktionstyp.</translation>
    </message>
    <message>
        <source>Whether or not a watch-only address is involved in this transaction.</source>
        <translation>Anger om en granska-bara--adress är involverad i denna transaktion.</translation>
    </message>
    <message>
        <source>User-defined intent/purpose of the transaction.</source>
        <translation>Användardefinierat syfte/ändamål för transaktionen.</translation>
    </message>
    <message>
        <source>Amount removed from or added to balance.</source>
        <translation>Belopp draget från eller tillagt till saldo.</translation>
    </message>
</context>
<context>
    <name>TransactionView</name>
    <message>
        <source>All</source>
        <translation>Alla</translation>
    </message>
    <message>
        <source>Today</source>
        <translation>Idag</translation>
    </message>
    <message>
        <source>This week</source>
        <translation>Denna vecka</translation>
    </message>
    <message>
        <source>This month</source>
        <translation>Denna månad</translation>
    </message>
    <message>
        <source>Last month</source>
        <translation>Föregående månad</translation>
    </message>
    <message>
        <source>This year</source>
        <translation>Det här året</translation>
    </message>
    <message>
        <source>Range...</source>
        <translation>Period...</translation>
    </message>
    <message>
        <source>Received with</source>
        <translation>Mottagen med</translation>
    </message>
    <message>
        <source>Sent to</source>
        <translation>Skickad till</translation>
    </message>
    <message>
        <source>To yourself</source>
        <translation>Till dig själv</translation>
    </message>
    <message>
        <source>Mined</source>
        <translation>Genererade</translation>
    </message>
    <message>
        <source>Other</source>
        <translation>Övriga</translation>
    </message>
    <message>
        <source>Enter address, transaction id, or label to search</source>
        <translation>Ange adress, transaktions-id eller etikett för att söka</translation>
    </message>
    <message>
        <source>Min amount</source>
        <translation>Minsta belopp</translation>
    </message>
    <message>
        <source>Abandon transaction</source>
        <translation>Avbryt transaktionen</translation>
    </message>
    <message>
        <source>Increase transaction fee</source>
        <translation>Öka transaktionsavgift</translation>
    </message>
    <message>
        <source>Copy address</source>
        <translation>Kopiera adress</translation>
    </message>
    <message>
        <source>Copy label</source>
        <translation>Kopiera etikett</translation>
    </message>
    <message>
        <source>Copy amount</source>
        <translation>Kopiera belopp</translation>
    </message>
    <message>
        <source>Copy transaction ID</source>
        <translation>Kopiera transaktions-ID</translation>
    </message>
    <message>
        <source>Copy raw transaction</source>
        <translation>Kopiera rå transaktion</translation>
    </message>
    <message>
        <source>Copy full transaction details</source>
        <translation>Kopiera alla transaktionsdetaljerna</translation>
    </message>
    <message>
        <source>Edit label</source>
        <translation>Redigera etikett</translation>
    </message>
    <message>
        <source>Show transaction details</source>
        <translation>Visa transaktionsdetaljer</translation>
    </message>
    <message>
        <source>Export Transaction History</source>
        <translation>Exportera Transaktionshistoriken</translation>
    </message>
    <message>
        <source>Comma separated file (*.csv)</source>
        <translation>Kommaseparerad fil (*.csv)</translation>
    </message>
    <message>
        <source>Confirmed</source>
        <translation>Bekräftad</translation>
    </message>
    <message>
        <source>Watch-only</source>
        <translation>Enbart granskning</translation>
    </message>
    <message>
        <source>Date</source>
        <translation>Datum</translation>
    </message>
    <message>
        <source>Type</source>
        <translation>Typ</translation>
    </message>
    <message>
        <source>Label</source>
        <translation>Etikett</translation>
    </message>
    <message>
        <source>Address</source>
        <translation>Adress</translation>
    </message>
    <message>
        <source>ID</source>
        <translation>ID</translation>
    </message>
    <message>
        <source>Exporting Failed</source>
        <translation>Export misslyckades</translation>
    </message>
    <message>
        <source>There was an error trying to save the transaction history to %1.</source>
        <translation>Ett fel inträffade när transaktionshistoriken skulle sparas till %1.</translation>
    </message>
    <message>
        <source>Exporting Successful</source>
        <translation>Exporteringen lyckades</translation>
    </message>
    <message>
        <source>The transaction history was successfully saved to %1.</source>
        <translation>Transaktionshistoriken sparades till %1.</translation>
    </message>
    <message>
        <source>Range:</source>
        <translation>Räckvidd:</translation>
    </message>
    <message>
        <source>to</source>
        <translation>till</translation>
    </message>
</context>
<context>
    <name>UnitDisplayStatusBarControl</name>
    <message>
        <source>Unit to show amounts in. Click to select another unit.</source>
        <translation>Enhet att visa belopp i. Klicka för att välja annan enhet.</translation>
    </message>
</context>
<context>
    <name>WalletController</name>
    <message>
        <source>Close wallet</source>
        <translation>Stäng plånboken</translation>
    </message>
    <message>
        <source>Closing the wallet for too long can result in having to resync the entire chain if pruning is enabled.</source>
        <translation>Om plånboken är stängd under för lång tid kan hela kedjan behöva synkroniseras om, om gallring är aktiverad.</translation>
    </message>
</context>
<context>
    <name>WalletFrame</name>
    <message>
        <source>No wallet has been loaded.</source>
        <translation>Ingen plånbok har lästs in.</translation>
    </message>
</context>
<context>
    <name>WalletModel</name>
    <message>
        <source>Send Coins</source>
        <translation>Skicka Qtums</translation>
    </message>
    <message>
        <source>Fee bump error</source>
        <translation>Avgiftsökningsfel</translation>
    </message>
    <message>
        <source>Increasing transaction fee failed</source>
        <translation>Ökning av avgiften lyckades inte</translation>
    </message>
    <message>
        <source>Do you want to increase the fee?</source>
        <translation>Vill du öka avgiften?</translation>
    </message>
    <message>
        <source>Current fee:</source>
        <translation>Aktuell avgift:</translation>
    </message>
    <message>
        <source>Increase:</source>
        <translation>Öka:</translation>
    </message>
    <message>
        <source>New fee:</source>
        <translation>Ny avgift:</translation>
    </message>
    <message>
        <source>Confirm fee bump</source>
        <translation>Bekräfta avgiftshöjning</translation>
    </message>
    <message>
        <source>Can't sign transaction.</source>
        <translation>Kan ej signera transaktion.</translation>
    </message>
    <message>
        <source>Could not commit transaction</source>
        <translation>Kunde inte skicka transaktion</translation>
    </message>
    <message>
        <source>default wallet</source>
        <translation>Standardplånbok</translation>
    </message>
</context>
<context>
    <name>WalletView</name>
    <message>
        <source>&amp;Export</source>
        <translation>&amp;Exportera</translation>
    </message>
    <message>
        <source>Export the data in the current tab to a file</source>
        <translation>Exportera informationen i aktuell flik till en fil</translation>
    </message>
    <message>
        <source>Backup Wallet</source>
        <translation>Säkerhetskopiera Plånbok</translation>
    </message>
    <message>
        <source>Wallet Data (*.dat)</source>
        <translation>Plånboksdata (*.dat)</translation>
    </message>
    <message>
        <source>Backup Failed</source>
        <translation>Säkerhetskopiering misslyckades</translation>
    </message>
    <message>
        <source>There was an error trying to save the wallet data to %1.</source>
        <translation>Ett fel inträffade när plånbokens data skulle sparas till %1.</translation>
    </message>
    <message>
        <source>Backup Successful</source>
        <translation>Säkerhetskopiering lyckades</translation>
    </message>
    <message>
        <source>The wallet data was successfully saved to %1.</source>
        <translation>Plånbokens data sparades till %1.</translation>
    </message>
    <message>
        <source>Cancel</source>
        <translation>Avbryt</translation>
    </message>
</context>
<context>
    <name>qtum-core</name>
    <message>
        <source>Distributed under the MIT software license, see the accompanying file %s or %s</source>
        <translation>Distribuerad under MIT mjukvarulicens, se den bifogade filen %s eller %s</translation>
    </message>
    <message>
        <source>Prune configured below the minimum of %d MiB.  Please use a higher number.</source>
        <translation>Gallring konfigurerad under miniminivån %d MiB. Använd ett högre värde.</translation>
    </message>
    <message>
        <source>Prune: last wallet synchronisation goes beyond pruned data. You need to -reindex (download the whole blockchain again in case of pruned node)</source>
        <translation>Gallring: senaste plånbokssynkroniseringen ligger utanför gallrade data. Du måste använda -reindex (ladda ner hela blockkedjan igen om noden gallrats)</translation>
    </message>
    <message>
        <source>Rescans are not possible in pruned mode. You will need to use -reindex which will download the whole blockchain again.</source>
        <translation>Omskanningar kan inte göras i gallrat läge. Du måste använda -reindex vilket kommer ladda ner hela blockkedjan igen.</translation>
    </message>
    <message>
        <source>Error: A fatal internal error occurred, see debug.log for details</source>
        <translation>Fel: Ett kritiskt internt fel uppstod, se debug.log för detaljer</translation>
    </message>
    <message>
        <source>Pruning blockstore...</source>
        <translation>Gallrar blockstore...</translation>
    </message>
    <message>
        <source>Unable to start HTTP server. See debug log for details.</source>
        <translation>Kunde inte starta HTTP-server. Se felsökningsloggen för detaljer.</translation>
    </message>
    <message>
        <source>The %s developers</source>
        <translation>%s-utvecklarna</translation>
    </message>
    <message>
        <source>Can't generate a change-address key. No keys in the internal keypool and can't generate any keys.</source>
        <translation>Det går inte att skapa en nyckel för växel-adress. Det finns inga nycklar i den interna nyckelpoolen och det går inte att skapa några nycklar.</translation>
    </message>
    <message>
        <source>Cannot obtain a lock on data directory %s. %s is probably already running.</source>
        <translation>Kan inte låsa datakatalogen %s. %s körs förmodligen redan.</translation>
    </message>
    <message>
        <source>Cannot provide specific connections and have addrman find outgoing connections at the same.</source>
        <translation>Kan inte låta addrman hitta utgående uppkopplingar samtidigt som specifika uppkopplingar skapas</translation>
    </message>
    <message>
        <source>Error reading %s! All keys read correctly, but transaction data or address book entries might be missing or incorrect.</source>
        <translation>Fel vid läsning av %s! Alla nycklar lästes korrekt, men transaktionsdata eller poster i adressboken kanske saknas eller är felaktiga.</translation>
    </message>
    <message>
        <source>Please check that your computer's date and time are correct! If your clock is wrong, %s will not work properly.</source>
        <translation>Kontrollera att din dators datum och tid är korrekt! Om klockan går fel kommer %s inte att fungera korrekt.</translation>
    </message>
    <message>
        <source>Please contribute if you find %s useful. Visit %s for further information about the software.</source>
        <translation>Var snäll och bidra om du finner %s användbar. Besök %s för mer information om mjukvaran.</translation>
    </message>
    <message>
        <source>The block database contains a block which appears to be from the future. This may be due to your computer's date and time being set incorrectly. Only rebuild the block database if you are sure that your computer's date and time are correct</source>
        <translation>Blockdatabasen innehåller ett block som verkar vara från framtiden. Detta kan vara på grund av att din dators datum och tid är felaktiga. Bygg bara om blockdatabasen om du är säker på att datorns datum och tid är korrekt</translation>
    </message>
    <message>
        <source>This is a pre-release test build - use at your own risk - do not use for mining or merchant applications</source>
        <translation>Detta är ett förhandstestbygge - använd på egen risk - använd inte för brytning eller handelsapplikationer</translation>
    </message>
    <message>
        <source>This is the transaction fee you may discard if change is smaller than dust at this level</source>
        <translation>Detta är transaktionsavgiften som slängs borta om det är mindre än damm på denna nivå</translation>
    </message>
    <message>
        <source>Unable to replay blocks. You will need to rebuild the database using -reindex-chainstate.</source>
        <translation>Kunde inte spela om block. Du kommer att behöva bygga om databasen med -reindex-chainstate.</translation>
    </message>
    <message>
        <source>Unable to rewind the database to a pre-fork state. You will need to redownload the blockchain</source>
        <translation>Kan inte spola tillbaka databasen till obeskärt läge. Du måste ladda ner blockkedjan igen</translation>
    </message>
    <message>
        <source>Warning: The network does not appear to fully agree! Some miners appear to be experiencing issues.</source>
        <translation>Varning: Nätverket verkar inte vara helt överens! Några brytare tycks ha problem.</translation>
    </message>
    <message>
        <source>Warning: We do not appear to fully agree with our peers! You may need to upgrade, or other nodes may need to upgrade.</source>
        <translation>Varning: Vi verkar inte helt överens med våra peers! Du kan behöva uppgradera, eller andra noder kan behöva uppgradera.</translation>
    </message>
    <message>
        <source>%d of last 100 blocks have unexpected version</source>
        <translation>%d av de senaste 100 blocken har oväntad version</translation>
    </message>
    <message>
        <source>%s corrupt, salvage failed</source>
        <translation>%s är korrupt, räddning misslyckades</translation>
    </message>
    <message>
        <source>-maxmempool must be at least %d MB</source>
        <translation>-maxmempool måste vara minst %d MB</translation>
    </message>
    <message>
        <source>Cannot resolve -%s address: '%s'</source>
        <translation>Kan inte matcha -%s adress: '%s'</translation>
    </message>
    <message>
        <source>Change index out of range</source>
        <translation>Förändringsindexet utanför tillåtet intervall</translation>
    </message>
    <message>
        <source>Config setting for %s only applied on %s network when in [%s] section.</source>
        <translation>Konfigurationsinställningar för %s tillämpas bara på nätverket %s när de är i avsnitt [%s].</translation>
    </message>
    <message>
        <source>Copyright (C) %i-%i</source>
        <translation>Copyright (C) %i-%i</translation>
    </message>
    <message>
        <source>Corrupted block database detected</source>
        <translation>Korrupt blockdatabas har upptäckts</translation>
    </message>
    <message>
        <source>Do you want to rebuild the block database now?</source>
        <translation>Vill du bygga om blockdatabasen nu?</translation>
    </message>
    <message>
        <source>Error initializing block database</source>
        <translation>Fel vid initiering av blockdatabasen</translation>
    </message>
    <message>
        <source>Error initializing wallet database environment %s!</source>
        <translation>Fel vid initiering av plånbokens databasmiljö %s!</translation>
    </message>
    <message>
        <source>Error loading %s</source>
        <translation>Fel vid inläsning av %s</translation>
    </message>
    <message>
        <source>Error loading %s: Private keys can only be disabled during creation</source>
        <translation>Fel vid inläsning av %s: Privata nycklar kan enbart inaktiveras när de skapas</translation>
    </message>
    <message>
        <source>Error loading %s: Wallet corrupted</source>
        <translation>Fel vid inläsning av %s: Plånboken är korrupt</translation>
    </message>
    <message>
        <source>Error loading %s: Wallet requires newer version of %s</source>
        <translation>Fel vid inläsning av %s: Plånboken kräver en senare version av %s</translation>
    </message>
    <message>
        <source>Error loading block database</source>
        <translation>Fel vid inläsning av blockdatabasen</translation>
    </message>
    <message>
        <source>Error opening block database</source>
        <translation>Fel vid öppning av blockdatabasen</translation>
    </message>
    <message>
        <source>Failed to listen on any port. Use -listen=0 if you want this.</source>
        <translation>Misslyckades att lyssna på någon port. Använd -listen=0 om du vill detta.</translation>
    </message>
    <message>
        <source>Failed to rescan the wallet during initialization</source>
        <translation>Misslyckades med att skanna om plånboken under initiering.</translation>
    </message>
    <message>
        <source>Importing...</source>
        <translation>Importerar...</translation>
    </message>
    <message>
        <source>Incorrect or no genesis block found. Wrong datadir for network?</source>
        <translation>Felaktig eller inget genesisblock hittades. Fel datadir för nätverket?</translation>
    </message>
    <message>
        <source>Initialization sanity check failed. %s is shutting down.</source>
        <translation>Initieringschecken fallerade. %s stängs av.</translation>
    </message>
    <message>
        <source>Invalid amount for -%s=&lt;amount&gt;: '%s'</source>
        <translation>Ogiltigt belopp för -%s=&lt;amount&gt;:'%s'</translation>
    </message>
    <message>
        <source>Invalid amount for -discardfee=&lt;amount&gt;: '%s'</source>
        <translation>Ogiltigt belopp för -discardfee=&lt;amount&gt;:'%s'</translation>
    </message>
    <message>
        <source>Invalid amount for -fallbackfee=&lt;amount&gt;: '%s'</source>
        <translation>Ogiltigt belopp för -fallbackfee=&lt;amount&gt;: '%s'</translation>
    </message>
    <message>
        <source>Specified blocks directory "%s" does not exist.</source>
        <translation>Den specificerade mappen för block "%s" existerar inte.</translation>
    </message>
    <message>
        <source>Upgrading txindex database</source>
        <translation>Uppgraderar txindex-databasen</translation>
    </message>
    <message>
        <source>Loading P2P addresses...</source>
        <translation>Läser in P2P-adresser...</translation>
    </message>
    <message>
        <source>Error: Disk space is too low!</source>
        <translation>Fel: Diskutrymmet är för lågt!</translation>
    </message>
    <message>
        <source>Loading banlist...</source>
        <translation>Läser in listan över bannlysningar …</translation>
    </message>
    <message>
        <source>Not enough file descriptors available.</source>
        <translation>Inte tillräckligt med filbeskrivningar tillgängliga.</translation>
    </message>
    <message>
        <source>Prune cannot be configured with a negative value.</source>
        <translation>Gallring kan inte konfigureras med ett negativt värde.</translation>
    </message>
    <message>
        <source>Prune mode is incompatible with -txindex.</source>
        <translation>Gallringsläge är inkompatibelt med -txindex.</translation>
    </message>
    <message>
        <source>Replaying blocks...</source>
        <translation>Spelar om block...</translation>
    </message>
    <message>
        <source>Rewinding blocks...</source>
        <translation>Spolar tillbaka blocken...</translation>
    </message>
    <message>
        <source>The source code is available from %s.</source>
        <translation>Källkoden är tillgänglig från %s.</translation>
    </message>
    <message>
        <source>Transaction fee and change calculation failed</source>
        <translation>Beräkning av transaktionsavgift och växel mislyckades</translation>
    </message>
    <message>
        <source>Unable to bind to %s on this computer. %s is probably already running.</source>
        <translation>Det går inte att binda till %s på den här datorn. %s är förmodligen redan igång.</translation>
    </message>
    <message>
        <source>Unable to generate keys</source>
        <translation>Lyckas inte generera nycklar</translation>
    </message>
    <message>
        <source>Unsupported logging category %s=%s.</source>
        <translation>Saknar stöd för loggningskategori %s=%s.</translation>
    </message>
    <message>
        <source>Upgrading UTXO database</source>
        <translation>Uppgraderar UTXO-databasen</translation>
    </message>
    <message>
        <source>User Agent comment (%s) contains unsafe characters.</source>
        <translation>Kommentaren i användaragent (%s) innehåller osäkra tecken.</translation>
    </message>
    <message>
        <source>Verifying blocks...</source>
        <translation>Verifierar block...</translation>
    </message>
    <message>
        <source>Wallet needed to be rewritten: restart %s to complete</source>
        <translation>Plånboken behöver sparas om: Starta om %s för att fullfölja</translation>
    </message>
    <message>
        <source>Error: Listening for incoming connections failed (listen returned error %s)</source>
        <translation>Fel: Avlyssning av inkommande anslutningar misslyckades (Avlyssningen returnerade felkod %s)</translation>
    </message>
    <message>
        <source>Invalid amount for -maxtxfee=&lt;amount&gt;: '%s' (must be at least the minrelay fee of %s to prevent stuck transactions)</source>
        <translation>Ogiltigt belopp för -maxtxfee=&lt;amount&gt;: '%s' (måste vara åtminstone minrelay avgift %s för att förhindra att transaktioner fastnar)</translation>
    </message>
    <message>
        <source>The transaction amount is too small to send after the fee has been deducted</source>
        <translation>Transaktionens belopp är för litet för att skickas efter att avgiften har dragits</translation>
    </message>
    <message>
        <source>You need to rebuild the database using -reindex to go back to unpruned mode.  This will redownload the entire blockchain</source>
        <translation>Du måste bygga om databasen genom att använda -reindex för att återgå till ogallrat läge. Detta kommer att ladda ner hela blockkedjan på nytt.</translation>
    </message>
    <message>
        <source>Error reading from database, shutting down.</source>
        <translation>Fel vid läsning från databas, avslutar.</translation>
    </message>
    <message>
        <source>Error upgrading chainstate database</source>
        <translation>Fel vid uppgradering av blockdatabasen</translation>
    </message>
    <message>
        <source>Error: Disk space is low for %s</source>
        <translation>Fel: Diskutrymme är lågt för %s</translation>
    </message>
    <message>
        <source>Invalid -onion address or hostname: '%s'</source>
        <translation>Ogiltig -onion adress eller värdnamn: '%s'</translation>
    </message>
    <message>
        <source>Invalid -proxy address or hostname: '%s'</source>
        <translation>Ogiltig -proxy adress eller värdnamn: '%s'</translation>
    </message>
    <message>
        <source>Invalid amount for -paytxfee=&lt;amount&gt;: '%s' (must be at least %s)</source>
        <translation>Ogiltigt belopp för -paytxfee=&lt;amount&gt;:'%s' (måste vara minst %s)</translation>
    </message>
    <message>
        <source>Invalid netmask specified in -whitelist: '%s'</source>
        <translation>Ogiltig nätmask angiven i -whitelist: '%s'</translation>
    </message>
    <message>
        <source>Need to specify a port with -whitebind: '%s'</source>
        <translation>Port måste anges med -whitelist: '%s'</translation>
    </message>
    <message>
        <source>Prune mode is incompatible with -blockfilterindex.</source>
        <translation>Gallringsläge är inkompatibelt med -blockfilterindex.</translation>
    </message>
    <message>
        <source>Reducing -maxconnections from %d to %d, because of system limitations.</source>
        <translation>Minskar -maxconnections från %d till %d, på grund av systembegränsningar.</translation>
    </message>
    <message>
        <source>Section [%s] is not recognized.</source>
        <translation>Avsnitt [%s] känns inte igen.</translation>
    </message>
    <message>
        <source>Signing transaction failed</source>
        <translation>Signering av transaktion misslyckades</translation>
    </message>
    <message>
        <source>Specified -walletdir "%s" does not exist</source>
        <translation>Angiven -walletdir "%s" finns inte</translation>
    </message>
    <message>
        <source>Specified -walletdir "%s" is a relative path</source>
        <translation>Angiven -walletdir "%s" är en relativ sökväg</translation>
    </message>
    <message>
        <source>Specified -walletdir "%s" is not a directory</source>
        <translation>Angiven -walletdir "%s" är inte en katalog</translation>
    </message>
    <message>
        <source>The specified config file %s does not exist
</source>
        <translation>Angiven konfigurationsfil %s finns inte
</translation>
    </message>
    <message>
        <source>The transaction amount is too small to pay the fee</source>
        <translation>Transaktionsbeloppet är för litet för att betala avgiften</translation>
    </message>
    <message>
        <source>This is experimental software.</source>
        <translation>Detta är experimentmjukvara.</translation>
    </message>
    <message>
        <source>Transaction amount too small</source>
        <translation>Transaktionsbeloppet är för litet</translation>
    </message>
    <message>
        <source>Transaction too large</source>
        <translation>Transaktionen är för stor</translation>
    </message>
    <message>
        <source>Unable to bind to %s on this computer (bind returned error %s)</source>
        <translation>Det går inte att binda till %s på den här datorn (bind returnerade felmeddelande %s)</translation>
    </message>
    <message>
        <source>Unable to create the PID file '%s': %s</source>
        <translation>Det gick inte att skapa PID-filen '%s': %s</translation>
    </message>
    <message>
        <source>Unable to generate initial keys</source>
        <translation>Det gick inte att skapa ursprungliga nycklar</translation>
    </message>
    <message>
        <source>Verifying wallet(s)...</source>
        <translation>Verifierar plånbok(er)...</translation>
    </message>
    <message>
        <source>Warning: unknown new rules activated (versionbit %i)</source>
        <translation>Varning: okända nya regler aktiverade (versionsbit %i)</translation>
    </message>
    <message>
        <source>Zapping all transactions from wallet...</source>
        <translation>Töm plånboken på alla transaktioner...</translation>
    </message>
    <message>
        <source>-maxtxfee is set very high! Fees this large could be paid on a single transaction.</source>
        <translation>-maxtxfee är väldigt högt satt! Så höga avgifter kan komma att betalas för en enstaka transaktion.</translation>
    </message>
    <message>
        <source>This is the transaction fee you may pay when fee estimates are not available.</source>
        <translation>Detta är transaktionsavgiften du kan komma att betala om avgiftsuppskattning inte är tillgänglig.</translation>
    </message>
    <message>
        <source>This product includes software developed by the OpenSSL Project for use in the OpenSSL Toolkit %s and cryptographic software written by Eric Young and UPnP software written by Thomas Bernard.</source>
        <translation>Denna produkt innehåller mjukvara utvecklad av OpenSSL Project för användning i OpenSSL Toolkit %s och kryptografisk mjukvara utvecklad av Eric Young samt UPnP-mjukvara skriven av Thomas Bernard.</translation>
    </message>
    <message>
        <source>Total length of network version string (%i) exceeds maximum length (%i). Reduce the number or size of uacomments.</source>
        <translation>Total längd på strängen för nätverksversion (%i) överskrider maxlängden (%i). Minska numret eller storleken på uacomments.</translation>
    </message>
    <message>
        <source>Warning: Wallet file corrupt, data salvaged! Original %s saved as %s in %s; if your balance or transactions are incorrect you should restore from a backup.</source>
        <translation>Varning: Plånboksfilen var korrupt, data har räddats! Den ursprungliga %s har sparas som %s i %s. Om ditt saldo eller transaktioner är felaktiga bör du återställa från en säkerhetskopia.</translation>
    </message>
    <message>
        <source>%s is set very high!</source>
        <translation>%s är satt väldigt högt!</translation>
    </message>
    <message>
        <source>Error loading wallet %s. Duplicate -wallet filename specified.</source>
        <translation>Fel vid inläsningen av plånbok %s. Dublett -wallet filnamn angavs.</translation>
    </message>
    <message>
        <source>Starting network threads...</source>
        <translation>Startar nätverkstrådar...</translation>
    </message>
    <message>
        <source>The wallet will avoid paying less than the minimum relay fee.</source>
        <translation>Plånboken undviker att betala mindre än lägsta reläavgift.</translation>
    </message>
    <message>
        <source>This is the minimum transaction fee you pay on every transaction.</source>
        <translation>Det här är minimiavgiften du kommer betala för varje transaktion.</translation>
    </message>
    <message>
        <source>This is the transaction fee you will pay if you send a transaction.</source>
        <translation>Det här är transaktionsavgiften du kommer betala om du skickar en transaktion.</translation>
    </message>
    <message>
        <source>Transaction amounts must not be negative</source>
        <translation>Transaktionsbelopp får ej vara negativt</translation>
    </message>
    <message>
        <source>Transaction has too long of a mempool chain</source>
        <translation>Transaktionen har för lång mempool-kedja</translation>
    </message>
    <message>
        <source>Transaction must have at least one recipient</source>
        <translation>Transaktionen måste ha minst en mottagare</translation>
    </message>
    <message>
        <source>Unknown network specified in -onlynet: '%s'</source>
        <translation>Okänt nätverk angavs i -onlynet: '%s'</translation>
    </message>
    <message>
        <source>Insufficient funds</source>
        <translation>Otillräckligt med qtums</translation>
    </message>
    <message>
        <source>Cannot upgrade a non HD split wallet without upgrading to support pre split keypool. Please use -upgradewallet=169900 or -upgradewallet with no version specified.</source>
        <translation>Kan inte uppgradera till en icke-HD delad plånbok utan att uppgradera till att stödja nyckelpoolen innan delning. Var vänlig använd -upgradewallet=169900 eller -upgradewallet utan version specificerad.</translation>
    </message>
    <message>
        <source>Fee estimation failed. Fallbackfee is disabled. Wait a few blocks or enable -fallbackfee.</source>
        <translation>Avgiftsuppskattning misslyckades. Fallbackfee är inaktiverat. Vänta några block eller aktivera -fallbackfee.</translation>
    </message>
    <message>
        <source>Warning: Private keys detected in wallet {%s} with disabled private keys</source>
        <translation>Varning: Privata nycklar upptäcktes i plånbok (%s) vilken har dessa inaktiverade</translation>
    </message>
    <message>
        <source>Cannot write to data directory '%s'; check permissions.</source>
        <translation>Kan inte skriva till mapp "%s", var vänlig se över filbehörigheter.</translation>
    </message>
    <message>
        <source>Loading block index...</source>
        <translation>Läser in blockindex...</translation>
    </message>
    <message>
        <source>Loading wallet...</source>
        <translation>Läser in plånbok...</translation>
    </message>
    <message>
        <source>Cannot downgrade wallet</source>
        <translation>Kan inte nedgradera plånboken</translation>
    </message>
    <message>
        <source>Rescanning...</source>
        <translation>Söker igen...</translation>
    </message>
    <message>
        <source>Done loading</source>
        <translation>Inläsning klar</translation>
    </message>
</context>
</TS><|MERGE_RESOLUTION|>--- conflicted
+++ resolved
@@ -70,8 +70,8 @@
         <translation>Detta är dina Qtum-adresser för att skicka betalningar. Kontrollera alltid belopp och mottagaradress innan du skickar qtum.</translation>
     </message>
     <message>
-        <source>These are your Bitcoin addresses for receiving payments. Use the 'Create new receiving address' button in the receive tab to create new addresses.</source>
-        <translation>Detta är dina Bitcoinadresser för att ta emot betalningar. Använd knappen 'Skapa ny mottagaradress' på fliken ta emot för att skapa nya adresser .</translation>
+        <source>These are your  addresses for receiving payments. Use the 'Create new receiving address' button in the receive tab to create new addresses.</source>
+        <translation>Detta är dina Qtumadresser för att ta emot betalningar. Använd knappen 'Skapa ny mottagaradress' på fliken ta emot för att skapa nya adresser .</translation>
     </message>
     <message>
         <source>&amp;Copy Address</source>
@@ -181,21 +181,16 @@
         <translation>Plånbok krypterad</translation>
     </message>
     <message>
-<<<<<<< HEAD
+        <source>Enter the new passphrase for the wallet.&lt;br/&gt;Please use a passphrase of &lt;b&gt;ten or more random characters&lt;/b&gt;, or &lt;b&gt;eight or more words&lt;/b&gt;.</source>
+        <translation>Ange den nya lösenfrasen för plånboken. &lt;br/&gt; Använd en lösenfras på &lt;b&gt;tio eller fler slumpmässiga tecken&lt;/b&gt;, eller &lt;b&gt;åtta eller fler ord&lt;/b&gt;.</translation>
+    </message>
+    <message>
+        <source>Enter the old passphrase and new passphrase for the wallet.</source>
+        <translation>Ange den gamla lösenfrasen och den nya lösenfrasen för plånboken.</translation>
+    </message>
+    <message>
         <source>Remember that encrypting your wallet cannot fully protect your qtums from being stolen by malware infecting your computer.</source>
         <translation>Kom ihåg att kryptering av din plånbok inte helt kan skydda dig från stöld av dina qtums om skadlig kod infekterat din dator.</translation>
-=======
-        <source>Enter the new passphrase for the wallet.&lt;br/&gt;Please use a passphrase of &lt;b&gt;ten or more random characters&lt;/b&gt;, or &lt;b&gt;eight or more words&lt;/b&gt;.</source>
-        <translation>Ange den nya lösenfrasen för plånboken. &lt;br/&gt; Använd en lösenfras på &lt;b&gt;tio eller fler slumpmässiga tecken&lt;/b&gt;, eller &lt;b&gt;åtta eller fler ord&lt;/b&gt;.</translation>
-    </message>
-    <message>
-        <source>Enter the old passphrase and new passphrase for the wallet.</source>
-        <translation>Ange den gamla lösenfrasen och den nya lösenfrasen för plånboken.</translation>
-    </message>
-    <message>
-        <source>Remember that encrypting your wallet cannot fully protect your bitcoins from being stolen by malware infecting your computer.</source>
-        <translation>Kom ihåg att kryptering av din plånbok inte helt kan skydda dig från stöld av dina bitcoins om skadlig kod infekterat din dator.</translation>
->>>>>>> bb123c65
     </message>
     <message>
         <source>Wallet to be encrypted</source>
