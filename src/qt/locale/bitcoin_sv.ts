--- conflicted
+++ resolved
@@ -67,11 +67,7 @@
     </message>
     <message>
         <source>These are your Qtum addresses for sending payments. Always check the amount and the receiving address before sending coins.</source>
-<<<<<<< HEAD
-        <translation>Detta är dina Qtum-adresser för att skicka betalningar. Kontrollera alltid belopp och mottagaradress innan du skickar qtum.</translation>
-=======
         <translation type="unfinished">Detta är dina Qtum-adresser för att skicka betalningar. Kontrollera alltid belopp och mottagaradress innan du skickar qtum.</translation>
->>>>>>> 5ed36332
     </message>
     <message>
         <source>&amp;Copy Address</source>
@@ -159,11 +155,7 @@
     </message>
     <message>
         <source>Warning: If you encrypt your wallet and lose your passphrase, you will &lt;b&gt;LOSE ALL OF YOUR QTUMS&lt;/b&gt;!</source>
-<<<<<<< HEAD
-        <translation>VARNING: Om du krypterar din plånbok och glömmer din lösenfras, &lt;b&gt;FÖRLORAR DU ALLA DINA QTUM&lt;/b&gt;!</translation>
-=======
         <translation type="unfinished">VARNING: Om du krypterar din plånbok och glömmer din lösenfras, &lt;b&gt;FÖRLORAR DU ALLA DINA QTUM&lt;/b&gt;!</translation>
->>>>>>> 5ed36332
     </message>
     <message>
         <source>Are you sure you wish to encrypt your wallet?</source>
@@ -183,11 +175,7 @@
     </message>
     <message>
         <source>Remember that encrypting your wallet cannot fully protect your qtums from being stolen by malware infecting your computer.</source>
-<<<<<<< HEAD
-        <translation>Kom ihåg att kryptering av din plånbok inte helt kan skydda dig från stöld av dina qtums om skadlig kod infekterat din dator.</translation>
-=======
         <translation type="unfinished">Kom ihåg att kryptering av din plånbok inte helt kan skydda dig från stöld av dina qtums om skadlig kod infekterat din dator.</translation>
->>>>>>> 5ed36332
     </message>
     <message>
         <source>Wallet to be encrypted</source>
@@ -246,9 +234,6 @@
     </message>
 </context>
 <context>
-<<<<<<< HEAD
-    <name>QtumGUI</name>
-=======
     <name>QObject</name>
     <message>
         <source>Error: Specified data directory "%1" does not exist.</source>
@@ -282,7 +267,6 @@
         <source>Outbound</source>
         <translation type="unfinished">Utgående</translation>
     </message>
->>>>>>> 5ed36332
     <message>
         <source>None</source>
         <translation type="unfinished">Ingen</translation>
@@ -459,11 +443,7 @@
     </message>
     <message>
         <source>Request payments (generates QR codes and qtum: URIs)</source>
-<<<<<<< HEAD
-        <translation>Begär betalningar (skapar QR-koder och qtum: -URIer)</translation>
-=======
         <translation type="unfinished">Begär betalningar (skapar QR-koder och qtum: -URIer)</translation>
->>>>>>> 5ed36332
     </message>
     <message>
         <source>Show the list of used sending addresses and labels</source>
@@ -475,23 +455,7 @@
     </message>
     <message>
         <source>&amp;Command-line options</source>
-<<<<<<< HEAD
-        <translation>&amp;Kommandoradsalternativ</translation>
-    </message>
-    <message numerus="yes">
-        <source>%n active connection(s) to Qtum network</source>
-        <translation><numerusform>%n aktiva anslutningar till Qtum-nätverket.</numerusform><numerusform>%n aktiva anslutningar till Qtum-nätverket.</numerusform></translation>
-    </message>
-    <message>
-        <source>Indexing blocks on disk...</source>
-        <translation>Indexerar block på disken...</translation>
-    </message>
-    <message>
-        <source>Processing blocks on disk...</source>
-        <translation>Bearbetar block på disken...</translation>
-=======
         <translation type="unfinished">&amp;Kommandoradsalternativ</translation>
->>>>>>> 5ed36332
     </message>
     <message numerus="yes">
         <source>Processed %n block(s) of transaction history.</source>
@@ -525,14 +489,6 @@
         <translation>Uppdaterad</translation>
     </message>
     <message>
-        <source>&amp;Load PSBT from file...</source>
-        <translation>&amp;Läs in PSBT från fil...</translation>
-    </message>
-    <message>
-        <source>Load PSBT from clipboard...</source>
-        <translation>Läs in PSBT från urklipp...</translation>
-    </message>
-    <message>
         <source>Node window</source>
         <translation type="unfinished">Nod-fönster</translation>
     </message>
@@ -550,11 +506,7 @@
     </message>
     <message>
         <source>Open a qtum: URI</source>
-<<<<<<< HEAD
-        <translation>Öppna en qtum:-URI</translation>
-=======
         <translation type="unfinished">Öppna en qtum:-URI</translation>
->>>>>>> 5ed36332
     </message>
     <message>
         <source>Open Wallet</source>
@@ -581,29 +533,8 @@
         <translation type="unfinished">&amp;Dölj värden</translation>
     </message>
     <message>
-<<<<<<< HEAD
-        <source>Close All Wallets...</source>
-        <translation>Stäng alla plånböcker...</translation>
-    </message>
-    <message>
-        <source>Close all wallets</source>
-        <translation>Stäng alla plånböcker</translation>
-    </message>
-    <message>
-        <source>Show the %1 help message to get a list with possible Qtum command-line options</source>
-        <translation>Visa %1 hjälpmeddelande för att få en lista med möjliga Qtum kommandoradsalternativ.</translation>
-    </message>
-    <message>
-        <source>&amp;Mask values</source>
-        <translation>&amp;Dölj värden</translation>
-    </message>
-    <message>
-        <source>Mask the values in the Overview tab</source>
-        <translation>Dölj värden i översiktsfliken</translation>
-=======
         <source>Mask the values in the Overview tab</source>
         <translation type="unfinished">Dölj värden i översiktsfliken</translation>
->>>>>>> 5ed36332
     </message>
     <message>
         <source>default wallet</source>
@@ -715,11 +646,6 @@
     </message>
     <message>
         <source>Original message:</source>
-<<<<<<< HEAD
-        <translation>Ursprungligt meddelande:</translation>
-    </message>
-    </context>
-=======
         <translation type="unfinished">Ursprungligt meddelande:</translation>
     </message>
 </context>
@@ -730,7 +656,6 @@
         <translation type="unfinished">Enhet att visa belopp i. Klicka för att välja annan enhet.</translation>
     </message>
 </context>
->>>>>>> 5ed36332
 <context>
     <name>CoinControlDialog</name>
     <message>
@@ -986,11 +911,7 @@
     </message>
     <message>
         <source>The entered address "%1" is not a valid Qtum address.</source>
-<<<<<<< HEAD
-        <translation>Den angivna adressen "%1" är inte en giltig Qtum-adress.</translation>
-=======
         <translation type="unfinished">Den angivna adressen "%1" är inte en giltig Qtum-adress.</translation>
->>>>>>> 5ed36332
     </message>
     <message>
         <source>Address "%1" already exists as a receiving address with label "%2" and so cannot be added as a sending address.</source>
@@ -1106,33 +1027,8 @@
 <context>
     <name>HelpMessageDialog</name>
     <message>
-<<<<<<< HEAD
-        <source>Qtum</source>
-        <translation>Qtum</translation>
-    </message>
-    <message>
-        <source>Discard blocks after verification, except most recent %1 GB (prune)</source>
-        <translation>Släng block efter verifiering, förutom de senaste %1 GB (gallra).</translation>
-    </message>
-    <message>
-        <source>At least %1 GB of data will be stored in this directory, and it will grow over time.</source>
-        <translation>Minst %1 GB data kommer att sparas i den här katalogen, och de växer över tiden.</translation>
-    </message>
-    <message>
-        <source>Approximately %1 GB of data will be stored in this directory.</source>
-        <translation>Ungefär %1 GB data kommer att lagras i den här katalogen.</translation>
-    </message>
-    <message>
-        <source>%1 will download and store a copy of the Qtum block chain.</source>
-        <translation>%1 kommer att ladda ner och lagra en kopia av Qtums blockkedja.</translation>
-    </message>
-    <message>
-        <source>The wallet will also be stored in this directory.</source>
-        <translation>Plånboken sparas också i den här katalogen.</translation>
-=======
         <source>About %1</source>
         <translation type="unfinished">Om %1</translation>
->>>>>>> 5ed36332
     </message>
     <message>
         <source>Command-line options</source>
@@ -1154,19 +1050,11 @@
     </message>
     <message>
         <source>Recent transactions may not yet be visible, and therefore your wallet's balance might be incorrect. This information will be correct once your wallet has finished synchronizing with the qtum network, as detailed below.</source>
-<<<<<<< HEAD
-        <translation>Nyligen gjorda transaktioner visas inte korrekt och därför kan din plånboks saldo visas felaktigt. Denna information kommer att visas korrekt så snart din plånbok har synkroniserats med Qtum-nätverket enligt informationen nedan.</translation>
-    </message>
-    <message>
-        <source>Attempting to spend qtums that are affected by not-yet-displayed transactions will not be accepted by the network.</source>
-        <translation>Att försöka spendera qtum som påverkas av transaktioner som ännu inte visas kommer inte accepteras av nätverket.</translation>
-=======
         <translation type="unfinished">Nyligen gjorda transaktioner visas inte korrekt och därför kan din plånboks saldo visas felaktigt. Denna information kommer att visas korrekt så snart din plånbok har synkroniserats med Qtum-nätverket enligt informationen nedan.</translation>
     </message>
     <message>
         <source>Attempting to spend qtums that are affected by not-yet-displayed transactions will not be accepted by the network.</source>
         <translation type="unfinished">Att försöka spendera qtum som påverkas av transaktioner som ännu inte visas kommer inte accepteras av nätverket.</translation>
->>>>>>> 5ed36332
     </message>
     <message>
         <source>Number of blocks left</source>
@@ -1197,34 +1085,7 @@
     <name>OpenURIDialog</name>
     <message>
         <source>Open qtum URI</source>
-<<<<<<< HEAD
-        <translation>Öppna qtum-URI</translation>
-    </message>
-    <message>
-        <source>URI:</source>
-        <translation>URI:</translation>
-    </message>
-</context>
-<context>
-    <name>OpenWalletActivity</name>
-    <message>
-        <source>Open wallet failed</source>
-        <translation>Det gick inte att öppna plånboken</translation>
-    </message>
-    <message>
-        <source>Open wallet warning</source>
-        <translation>Öppna plånboksvarning.</translation>
-    </message>
-    <message>
-        <source>default wallet</source>
-        <translation>Standardplånbok</translation>
-    </message>
-    <message>
-        <source>Opening Wallet &lt;b&gt;%1&lt;/b&gt;...</source>
-        <translation>Öppnar plånboken &lt;b&gt;%1&lt;/b&gt;...</translation>
-=======
         <translation type="unfinished">Öppna qtum-URI</translation>
->>>>>>> 5ed36332
     </message>
     </context>
 <context>
@@ -1335,11 +1196,7 @@
     </message>
     <message>
         <source>Connect to the Qtum network through a SOCKS5 proxy.</source>
-<<<<<<< HEAD
-        <translation>Anslut till Qtum-nätverket genom en SOCKS5-proxy.</translation>
-=======
         <translation type="unfinished">Anslut till Qtum-nätverket genom en SOCKS5-proxy.</translation>
->>>>>>> 5ed36332
     </message>
     <message>
         <source>&amp;Connect through SOCKS5 proxy (default proxy):</source>
@@ -1548,11 +1405,7 @@
     </message>
     <message>
         <source>Cannot start qtum: click-to-pay handler</source>
-<<<<<<< HEAD
-        <translation>Kan inte starta qtum: klicka-och-betala hanteraren</translation>
-=======
         <translation type="unfinished">Kan inte starta qtum: klicka-och-betala hanteraren</translation>
->>>>>>> 5ed36332
     </message>
     <message>
         <source>URI handling</source>
@@ -1560,31 +1413,11 @@
     </message>
     <message>
         <source>'qtum://' is not a valid URI. Use 'qtum:' instead.</source>
-<<<<<<< HEAD
-        <translation>'qtum://' är inte en accepterad URI. Använd 'qtum:' istället.</translation>
-    </message>
-    <message>
-        <source>Due to widespread security flaws in BIP70 it's strongly recommended that any merchant instructions to switch wallets be ignored.</source>
-        <translation>Som följd av utbredda säkerhetshål i BIP70, rekommenderas det starkt att en säljares instruktion för dig att byta plånbok ignoreras.</translation>
-    </message>
-    <message>
-        <source>If you are receiving this error you should request the merchant provide a BIP21 compatible URI.</source>
-        <translation>Om du får detta fel borde du be säljaren förse dig med en BIP21-kompatibel URI.</translation>
-    </message>
-    <message>
-        <source>Invalid payment address %1</source>
-        <translation>Ogiltig betalningsadress %1</translation>
-    </message>
-    <message>
-        <source>URI cannot be parsed! This can be caused by an invalid Qtum address or malformed URI parameters.</source>
-        <translation>URI kan inte parsas! Detta kan orsakas av en ogiltig Qtum-adress eller felaktiga URI-parametrar.</translation>
-=======
         <translation type="unfinished">'qtum://' är inte en accepterad URI. Använd 'qtum:' istället.</translation>
     </message>
     <message>
         <source>URI cannot be parsed! This can be caused by an invalid Qtum address or malformed URI parameters.</source>
         <translation type="unfinished">URI kan inte parsas! Detta kan orsakas av en ogiltig Qtum-adress eller felaktiga URI-parametrar.</translation>
->>>>>>> 5ed36332
     </message>
     <message>
         <source>Payment request file handling</source>
@@ -1605,71 +1438,8 @@
     </message>
     <message>
         <source>Received</source>
-<<<<<<< HEAD
-        <translation>Mottaget</translation>
-    </message>
-</context>
-<context>
-    <name>QObject</name>
-    <message>
-        <source>Amount</source>
-        <translation>Belopp</translation>
-    </message>
-    <message>
-        <source>Enter a Qtum address (e.g. %1)</source>
-        <translation>Ange en Qtum-adress (t.ex. %1)</translation>
-    </message>
-    <message>
-        <source>%1 d</source>
-        <translation>%1 d</translation>
-    </message>
-    <message>
-        <source>%1 h</source>
-        <translation>%1 h</translation>
-    </message>
-    <message>
-        <source>%1 m</source>
-        <translation>%1 m</translation>
-    </message>
-    <message>
-        <source>%1 s</source>
-        <translation>%1 s</translation>
-    </message>
-    <message>
-        <source>None</source>
-        <translation>Ingen</translation>
-    </message>
-    <message>
-        <source>N/A</source>
-        <translation>ej tillgänglig</translation>
-    </message>
-    <message>
-        <source>%1 ms</source>
-        <translation>%1 ms</translation>
-    </message>
-    <message numerus="yes">
-        <source>%n second(s)</source>
-        <translation><numerusform>%n sekund</numerusform><numerusform>%n sekunder</numerusform></translation>
-    </message>
-    <message numerus="yes">
-        <source>%n minute(s)</source>
-        <translation><numerusform>%n minut</numerusform><numerusform>%n minuter</numerusform></translation>
-    </message>
-    <message numerus="yes">
-        <source>%n hour(s)</source>
-        <translation><numerusform>%n timme</numerusform><numerusform>%n timmar</numerusform></translation>
-    </message>
-    <message numerus="yes">
-        <source>%n day(s)</source>
-        <translation><numerusform>%n dag</numerusform><numerusform>%n dagar</numerusform></translation>
-    </message>
-    <message numerus="yes">
-        <source>%n week(s)</source>
-        <translation><numerusform>%n vecka</numerusform><numerusform>%n veckor</numerusform></translation>
-=======
         <extracomment>Title of Peers Table column which indicates the total amount of network information we have received from the peer.</extracomment>
         <translation type="unfinished">Mottaget</translation>
->>>>>>> 5ed36332
     </message>
     <message>
         <source>Address</source>
@@ -1973,11 +1743,7 @@
     </message>
     <message>
         <source>An optional message to attach to the payment request, which will be displayed when the request is opened. Note: The message will not be sent with the payment over the Qtum network.</source>
-<<<<<<< HEAD
-        <translation>Ett valfritt meddelande att bifoga betalningsbegäran, vilket visas när begäran öppnas. Obs: Meddelandet kommer inte att sändas med betalningen över Qtum-nätverket.</translation>
-=======
         <translation type="unfinished">Ett valfritt meddelande att bifoga betalningsbegäran, vilket visas när begäran öppnas. Obs: Meddelandet kommer inte att sändas med betalningen över Qtum-nätverket.</translation>
->>>>>>> 5ed36332
     </message>
     <message>
         <source>An optional label to associate with the new receiving address.</source>
@@ -2202,11 +1968,7 @@
     </message>
     <message>
         <source>When there is less transaction volume than space in the blocks, miners as well as relaying nodes may enforce a minimum fee. Paying only this minimum fee is just fine, but be aware that this can result in a never confirming transaction once there is more demand for qtum transactions than the network can process.</source>
-<<<<<<< HEAD
-        <translation>När transaktionsvolymen är mindre än utrymmet i blocken kan både brytardatorer och relänoder kräva en minimiavgift. Det är okej att bara betala denna minimiavgift, men du ska vara medveten om att det kan leda till att en transaktion aldrig bekräftas så fort efterfrågan på qtumtransaktioner är större än vad nätverket kan hantera.</translation>
-=======
         <translation type="unfinished">När transaktionsvolymen är mindre än utrymmet i blocken kan både brytardatorer och relänoder kräva en minimiavgift. Det är okej att bara betala denna minimiavgift, men du ska vara medveten om att det kan leda till att en transaktion aldrig bekräftas så fort efterfrågan på qtumtransaktioner är större än vad nätverket kan hantera.</translation>
->>>>>>> 5ed36332
     </message>
     <message>
         <source>A too low fee might result in a never confirming transaction (read the tooltip)</source>
@@ -2373,11 +2135,7 @@
     </message>
     <message>
         <source>Warning: Invalid Qtum address</source>
-<<<<<<< HEAD
-        <translation>Varning: Ogiltig Qtum-adress</translation>
-=======
         <translation type="unfinished">Varning: Ogiltig Qtum-adress</translation>
->>>>>>> 5ed36332
     </message>
     <message>
         <source>Warning: Unknown change address</source>
@@ -2412,15 +2170,7 @@
     </message>
     <message>
         <source>Choose previously used address</source>
-<<<<<<< HEAD
-        <translation>Välj tidigare använda adresser</translation>
-    </message>
-    <message>
-        <source>The Qtum address to send the payment to</source>
-        <translation>Qtum-adress att sända betalning till</translation>
-=======
         <translation type="unfinished">Välj tidigare använda adresser</translation>
->>>>>>> 5ed36332
     </message>
     <message>
         <source>The Qtum address to send the payment to</source>
@@ -2440,11 +2190,7 @@
     </message>
     <message>
         <source>The fee will be deducted from the amount being sent. The recipient will receive less qtums than you enter in the amount field. If multiple recipients are selected, the fee is split equally.</source>
-<<<<<<< HEAD
-        <translation>Avgiften dras från beloppet som skickas. Mottagaren kommer att ta emot mindre qtum än du angivit i beloppsfältet. Om flera mottagare väljs kommer avgiften att fördelas jämt.</translation>
-=======
         <translation type="unfinished">Avgiften dras från beloppet som skickas. Mottagaren kommer att ta emot mindre qtum än du angivit i beloppsfältet. Om flera mottagare väljs kommer avgiften att fördelas jämt.</translation>
->>>>>>> 5ed36332
     </message>
     <message>
         <source>S&amp;ubtract fee from amount</source>
@@ -2472,11 +2218,7 @@
     </message>
     <message>
         <source>A message that was attached to the qtum: URI which will be stored with the transaction for your reference. Note: This message will not be sent over the Qtum network.</source>
-<<<<<<< HEAD
-        <translation>Ett meddelande som bifogades qtum: -URIn och som sparas med transaktionen som referens. Obs: Meddelandet sänds inte över Qtum-nätverket.</translation>
-=======
         <translation type="unfinished">Ett meddelande som bifogades qtum: -URIn och som sparas med transaktionen som referens. Obs: Meddelandet sänds inte över Qtum-nätverket.</translation>
->>>>>>> 5ed36332
     </message>
     <message>
         <source>Pay To:</source>
@@ -2499,19 +2241,11 @@
     </message>
     <message>
         <source>You can sign messages/agreements with your addresses to prove you can receive qtums sent to them. Be careful not to sign anything vague or random, as phishing attacks may try to trick you into signing your identity over to them. Only sign fully-detailed statements you agree to.</source>
-<<<<<<< HEAD
-        <translation>Du kan signera meddelanden/avtal med dina adresser för att bevisa att du kan ta emot qtum som skickats till dem. Var försiktig så du inte signerar något oklart eller konstigt, eftersom phishing-angrepp kan försöka få dig att signera över din identitet till dem. Signera endast väldetaljerade meddelanden som du godkänner.</translation>
-    </message>
-    <message>
-        <source>The Qtum address to sign the message with</source>
-        <translation>Qtum-adress att signera meddelandet med</translation>
-=======
         <translation type="unfinished">Du kan signera meddelanden/avtal med dina adresser för att bevisa att du kan ta emot qtum som skickats till dem. Var försiktig så du inte signerar något oklart eller konstigt, eftersom phishing-angrepp kan försöka få dig att signera över din identitet till dem. Signera endast väldetaljerade meddelanden som du godkänner.</translation>
     </message>
     <message>
         <source>The Qtum address to sign the message with</source>
         <translation type="unfinished">Qtum-adress att signera meddelandet med</translation>
->>>>>>> 5ed36332
     </message>
     <message>
         <source>Choose previously used address</source>
@@ -2559,11 +2293,7 @@
     </message>
     <message>
         <source>The Qtum address the message was signed with</source>
-<<<<<<< HEAD
-        <translation>Qtum-adress som meddelandet signerades med</translation>
-=======
         <translation type="unfinished">Qtum-adress som meddelandet signerades med</translation>
->>>>>>> 5ed36332
     </message>
     <message>
         <source>The signed message to verify</source>
@@ -3036,35 +2766,6 @@
     </message>
 </context>
 <context>
-<<<<<<< HEAD
-    <name>UnitDisplayStatusBarControl</name>
-    <message>
-        <source>Unit to show amounts in. Click to select another unit.</source>
-        <translation>Enhet att visa belopp i. Klicka för att välja annan enhet.</translation>
-    </message>
-</context>
-<context>
-    <name>WalletController</name>
-    <message>
-        <source>Close wallet</source>
-        <translation>Stäng plånboken</translation>
-    </message>
-    <message>
-        <source>Are you sure you wish to close the wallet &lt;i&gt;%1&lt;/i&gt;?</source>
-        <translation>Är du säker att du vill stänga plånboken &lt;i&gt;%1&lt;/i&gt;?</translation>
-    </message>
-    <message>
-        <source>Closing the wallet for too long can result in having to resync the entire chain if pruning is enabled.</source>
-        <translation>Om plånboken är stängd under för lång tid och gallring är aktiverad kan hela kedjan behöva synkroniseras på nytt.</translation>
-    </message>
-    <message>
-        <source>Close all wallets</source>
-        <translation>Stäng alla plånböcker</translation>
-    </message>
-    </context>
-<context>
-=======
->>>>>>> 5ed36332
     <name>WalletFrame</name>
     <message>
         <source>Create a new wallet</source>
@@ -3075,11 +2776,7 @@
     <name>WalletModel</name>
     <message>
         <source>Send Coins</source>
-<<<<<<< HEAD
-        <translation>Skicka Qtums</translation>
-=======
         <translation type="unfinished">Skicka Qtums</translation>
->>>>>>> 5ed36332
     </message>
     <message>
         <source>Fee bump error</source>
@@ -3488,17 +3185,12 @@
         <translation type="unfinished">Det går inte att binda till %s på den här datorn (bind returnerade felmeddelande %s)</translation>
     </message>
     <message>
-<<<<<<< HEAD
-        <source>Starting network threads...</source>
-        <translation>Startar nätverkstrådar...</translation>
-=======
         <source>Unable to bind to %s on this computer. %s is probably already running.</source>
         <translation type="unfinished">Det går inte att binda till %s på den här datorn. %s är förmodligen redan igång.</translation>
     </message>
     <message>
         <source>Unable to create the PID file '%s': %s</source>
         <translation type="unfinished">Det gick inte att skapa PID-filen '%s': %s</translation>
->>>>>>> 5ed36332
     </message>
     <message>
         <source>Unable to generate initial keys</source>
@@ -3526,27 +3218,7 @@
     </message>
     <message>
         <source>Unknown network specified in -onlynet: '%s'</source>
-<<<<<<< HEAD
-        <translation>Okänt nätverk angavs i -onlynet: '%s'</translation>
-    </message>
-    <message>
-        <source>Insufficient funds</source>
-        <translation>Otillräckligt med qtums</translation>
-    </message>
-    <message>
-        <source>Fee estimation failed. Fallbackfee is disabled. Wait a few blocks or enable -fallbackfee.</source>
-        <translation>Avgiftsuppskattning misslyckades. Fallbackfee är inaktiverat. Vänta några block eller aktivera -fallbackfee.</translation>
-    </message>
-    <message>
-        <source>Warning: Private keys detected in wallet {%s} with disabled private keys</source>
-        <translation>Varning: Privata nycklar upptäcktes i plånbok (%s) vilken har dessa inaktiverade</translation>
-    </message>
-    <message>
-        <source>Cannot write to data directory '%s'; check permissions.</source>
-        <translation>Kan inte skriva till mapp "%s", var vänlig se över filbehörigheter.</translation>
-=======
         <translation type="unfinished">Okänt nätverk angavs i -onlynet: '%s'</translation>
->>>>>>> 5ed36332
     </message>
     <message>
         <source>Unsupported logging category %s=%s.</source>
