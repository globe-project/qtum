<TS language="sv" version="2.1">
<context>
    <name>AddressBookPage</name>
    <message>
        <source>Right-click to edit address or label</source>
        <translation>Högerklicka för att redigera adressen eller etiketten.</translation>
    </message>
    <message>
        <source>Create a new address</source>
        <translation>Skapa ny adress</translation>
    </message>
    <message>
        <source>&amp;New</source>
        <translation>&amp;Ny</translation>
    </message>
    <message>
        <source>Copy the currently selected address to the system clipboard</source>
        <translation>Kopiera den markerade adressen till systemets Urklipp</translation>
    </message>
    <message>
        <source>&amp;Copy</source>
        <translation>&amp;Kopiera</translation>
    </message>
    <message>
        <source>C&amp;lose</source>
        <translation>S&amp;täng</translation>
    </message>
    <message>
        <source>Delete the currently selected address from the list</source>
        <translation>Ta bort den valda adressen från listan</translation>
    </message>
    <message>
        <source>Enter address or label to search</source>
        <translation>Ange en adress eller etikett att söka efter</translation>
    </message>
    <message>
        <source>Export the data in the current tab to a file</source>
        <translation>Exportera informationen i aktuell flik till en fil</translation>
    </message>
    <message>
        <source>&amp;Export</source>
        <translation>&amp;Exportera</translation>
    </message>
    <message>
        <source>&amp;Delete</source>
        <translation>&amp;Ta bort</translation>
    </message>
    <message>
        <source>Choose the address to send coins to</source>
        <translation>Välj en adress att skicka transaktionen till</translation>
    </message>
    <message>
        <source>Choose the address to receive coins with</source>
        <translation>Välj en adress att ta emot transaktionen med</translation>
    </message>
    <message>
        <source>C&amp;hoose</source>
        <translation>V&amp;älj</translation>
    </message>
    <message>
        <source>Sending addresses</source>
        <translation>Avsändaradresser</translation>
    </message>
    <message>
        <source>Receiving addresses</source>
        <translation>Mottagaradresser</translation>
    </message>
    <message>
        <source>These are your Qtum addresses for sending payments. Always check the amount and the receiving address before sending coins.</source>
<<<<<<< HEAD
        <translation>Detta är dina Qtum-adresser för att skicka betalningar. Kontrollera alltid summan och den mottagande adressen innan du skickar qtum.</translation>
    </message>
    <message>
        <source>These are your Qtum addresses for receiving payments. It is recommended to use a new receiving address for each transaction.</source>
        <translation>Detta är dina Qtum-adresser för att ta emot betalningar. Det rekommenderas att använda en ny mottagningsadress för varje transaktion.</translation>
=======
        <translation>Detta är dina Qtum-adresser för att skicka betalningar. Kontrollera alltid belopp och mottagaradress innan du skickar qtum.</translation>
    </message>
    <message>
        <source>These are your  addresses for receiving payments. Use the 'Create new receiving address' button in the receive tab to create new addresses.</source>
        <translation>Detta är dina Qtumadresser för att ta emot betalningar. Använd knappen 'Skapa ny mottagaradress' på fliken ta emot för att skapa nya adresser .</translation>
>>>>>>> 451880b9
    </message>
    <message>
        <source>&amp;Copy Address</source>
        <translation>&amp;Kopiera adress</translation>
    </message>
    <message>
        <source>Copy &amp;Label</source>
        <translation>Kopiera &amp;etikett</translation>
    </message>
    <message>
        <source>&amp;Edit</source>
        <translation>&amp;Redigera</translation>
    </message>
    <message>
        <source>Export Address List</source>
        <translation>Exportera adresslista</translation>
    </message>
    <message>
        <source>Comma separated file (*.csv)</source>
        <translation>Kommaseparerad fil (*.csv)</translation>
    </message>
    <message>
        <source>Exporting Failed</source>
        <translation>Export misslyckades</translation>
    </message>
    <message>
        <source>There was an error trying to save the address list to %1. Please try again.</source>
        <translation>Ett fel inträffade när adresslistan skulle sparas till %1.
Försök igen.</translation>
    </message>
</context>
<context>
    <name>AddressTableModel</name>
    <message>
        <source>Label</source>
        <translation>Etikett</translation>
    </message>
    <message>
        <source>Address</source>
        <translation>Adress</translation>
    </message>
    <message>
        <source>(no label)</source>
        <translation>(Ingen etikett)</translation>
    </message>
</context>
<context>
    <name>AskPassphraseDialog</name>
    <message>
        <source>Passphrase Dialog</source>
        <translation>Lösenfrasdialog</translation>
    </message>
    <message>
        <source>Enter passphrase</source>
        <translation>Ange lösenfras</translation>
    </message>
    <message>
        <source>New passphrase</source>
        <translation>Ny lösenfras</translation>
    </message>
    <message>
        <source>Repeat new passphrase</source>
        <translation>Upprepa ny lösenfras</translation>
    </message>
    <message>
        <source>Show passphrase</source>
        <translation>Visa lösenfras</translation>
    </message>
    <message>
        <source>Encrypt wallet</source>
        <translation>Kryptera plånbok</translation>
    </message>
    <message>
        <source>This operation needs your wallet passphrase to unlock the wallet.</source>
        <translation>Denna operation behöver din plånboks lösenfras för att låsa upp plånboken.</translation>
    </message>
    <message>
        <source>Unlock wallet</source>
        <translation>Lås upp plånbok</translation>
    </message>
    <message>
        <source>This operation needs your wallet passphrase to decrypt the wallet.</source>
        <translation>Denna operation behöver din plånboks lösenfras för att dekryptera plånboken.</translation>
    </message>
    <message>
        <source>Decrypt wallet</source>
        <translation>Dekryptera plånbok</translation>
    </message>
    <message>
        <source>Change passphrase</source>
        <translation>Byt lösenfras</translation>
    </message>
    <message>
        <source>Confirm wallet encryption</source>
        <translation>Bekräfta kryptering av plånbok</translation>
    </message>
    <message>
        <source>Warning: If you encrypt your wallet and lose your passphrase, you will &lt;b&gt;LOSE ALL OF YOUR QTUMS&lt;/b&gt;!</source>
<<<<<<< HEAD
        <translation>VARNING: Om du krypterar din plånbok och glömmer ditt lösenord, kommer du att &lt;b&gt;FÖRLORA ALLA DINA QTUM&lt;/b&gt;!</translation>
=======
        <translation>VARNING: Om du krypterar din plånbok och glömmer din lösenfras, &lt;b&gt;FÖRLORAR DU ALLA DINA QTUM&lt;/b&gt;!</translation>
>>>>>>> 451880b9
    </message>
    <message>
        <source>Are you sure you wish to encrypt your wallet?</source>
        <translation>Är du säker på att du vill kryptera din plånbok?</translation>
    </message>
    <message>
        <source>Wallet encrypted</source>
        <translation>Plånbok krypterad</translation>
    </message>
    <message>
<<<<<<< HEAD
        <source>Your wallet is now encrypted. Remember that encrypting your wallet cannot fully protect your qtums from being stolen by malware infecting your computer.</source>
        <translation>Din plånbok är nu krypterad. Kom ihåg att kryptering av plånboken inte helt skyddar dina qtum från att stjälas av skadlig kod som infekterat din dator.</translation>
=======
        <source>Enter the new passphrase for the wallet.&lt;br/&gt;Please use a passphrase of &lt;b&gt;ten or more random characters&lt;/b&gt;, or &lt;b&gt;eight or more words&lt;/b&gt;.</source>
        <translation>Ange den nya lösenfrasen för plånboken. &lt;br/&gt; Använd en lösenfras på &lt;b&gt;tio eller fler slumpmässiga tecken&lt;/b&gt;, eller &lt;b&gt;åtta eller fler ord&lt;/b&gt;.</translation>
    </message>
    <message>
        <source>Enter the old passphrase and new passphrase for the wallet.</source>
        <translation>Ange den gamla lösenfrasen och den nya lösenfrasen för plånboken.</translation>
    </message>
    <message>
        <source>Remember that encrypting your wallet cannot fully protect your qtums from being stolen by malware infecting your computer.</source>
        <translation>Kom ihåg att kryptering av din plånbok inte helt kan skydda dig från stöld av dina qtums om skadlig kod infekterat din dator.</translation>
    </message>
    <message>
        <source>Wallet to be encrypted</source>
        <translation>Plånbok som ska krypteras</translation>
    </message>
    <message>
        <source>Your wallet is about to be encrypted. </source>
        <translation>Din plånbok kommer att krypteras.</translation>
    </message>
    <message>
        <source>Your wallet is now encrypted. </source>
        <translation>Din plånbok är nu krypterad.</translation>
>>>>>>> 451880b9
    </message>
    <message>
        <source>IMPORTANT: Any previous backups you have made of your wallet file should be replaced with the newly generated, encrypted wallet file. For security reasons, previous backups of the unencrypted wallet file will become useless as soon as you start using the new, encrypted wallet.</source>
        <translation>VIKTIGT: Alla tidigare säkerhetskopior du har skapat av plånboksfilen ska ersättas med den nyss skapade, krypterade plånboksfilen. Av säkerhetsskäl kommer tidigare säkerhetskopior av den okrypterade plånboksfilen att bli oanvändbara när du börjar använda den nya, krypterade plånboken.</translation>
    </message>
    <message>
        <source>Wallet encryption failed</source>
        <translation>Kryptering av plånbok misslyckades</translation>
    </message>
    <message>
        <source>Wallet encryption failed due to an internal error. Your wallet was not encrypted.</source>
        <translation>Kryptering av plånbok misslyckades på grund av ett internt fel. Din plånbok krypterades inte.</translation>
    </message>
    <message>
        <source>The supplied passphrases do not match.</source>
        <translation>De angivna lösenfraserna överensstämmer inte.</translation>
    </message>
    <message>
        <source>Wallet unlock failed</source>
        <translation>Misslyckades låsa upp plånboken</translation>
    </message>
    <message>
        <source>The passphrase entered for the wallet decryption was incorrect.</source>
        <translation>Lösenfrasen för dekryptering av plånboken var felaktig.</translation>
    </message>
    <message>
        <source>Wallet decryption failed</source>
        <translation>Dekryptering av plånbok misslyckades</translation>
    </message>
    <message>
        <source>Wallet passphrase was successfully changed.</source>
        <translation>Plånbokens lösenfras ändrades.</translation>
    </message>
    <message>
        <source>Warning: The Caps Lock key is on!</source>
        <translation>Varning: Caps Lock är påslaget!</translation>
    </message>
</context>
<context>
    <name>BanTableModel</name>
    <message>
        <source>IP/Netmask</source>
        <translation>IP/nätmask</translation>
    </message>
    <message>
        <source>Banned Until</source>
        <translation>Bannlyst tills</translation>
    </message>
</context>
<context>
    <name>QtumGUI</name>
    <message>
        <source>Sign &amp;message...</source>
        <translation>Signera &amp;meddelande...</translation>
    </message>
    <message>
        <source>Synchronizing with network...</source>
        <translation>Synkroniserar med nätverket ...</translation>
    </message>
    <message>
        <source>&amp;Overview</source>
        <translation>&amp;Översikt</translation>
    </message>
    <message>
        <source>Show general overview of wallet</source>
        <translation>Visa allmän översikt av plånboken</translation>
    </message>
    <message>
        <source>&amp;Transactions</source>
        <translation>&amp;Transaktioner</translation>
    </message>
    <message>
        <source>Browse transaction history</source>
        <translation>Bläddra i transaktionshistorik</translation>
    </message>
    <message>
        <source>E&amp;xit</source>
        <translation>&amp;Avsluta</translation>
    </message>
    <message>
        <source>Quit application</source>
        <translation>Avsluta programmet</translation>
    </message>
    <message>
        <source>&amp;About %1</source>
        <translation>&amp;Om %1</translation>
    </message>
    <message>
        <source>Show information about %1</source>
        <translation>Visa information om %1</translation>
    </message>
    <message>
        <source>About &amp;Qt</source>
        <translation>Om &amp;Qt</translation>
    </message>
    <message>
        <source>Show information about Qt</source>
        <translation>Visa information om Qt</translation>
    </message>
    <message>
        <source>&amp;Options...</source>
        <translation>&amp;Alternativ...</translation>
    </message>
    <message>
        <source>Modify configuration options for %1</source>
        <translation>Ändra konfigurationsalternativ för %1</translation>
    </message>
    <message>
        <source>&amp;Encrypt Wallet...</source>
        <translation>&amp;Kryptera plånbok...</translation>
    </message>
    <message>
        <source>&amp;Backup Wallet...</source>
        <translation>&amp;Säkerhetskopiera plånbok...</translation>
    </message>
    <message>
        <source>&amp;Change Passphrase...</source>
        <translation>&amp;Byt lösenfras …</translation>
    </message>
    <message>
        <source>Open &amp;URI...</source>
        <translation>Öppna &amp;URI...</translation>
<<<<<<< HEAD
=======
    </message>
    <message>
        <source>Create Wallet...</source>
        <translation>Skapa plånbok...</translation>
    </message>
    <message>
        <source>Create a new wallet</source>
        <translation>Skapa ny plånbok</translation>
>>>>>>> 451880b9
    </message>
    <message>
        <source>Wallet:</source>
        <translation>Plånbok:</translation>
    </message>
    <message>
        <source>Click to disable network activity.</source>
        <translation>Klicka för att inaktivera nätverksaktivitet.</translation>
    </message>
    <message>
        <source>Network activity disabled.</source>
        <translation>Nätverksaktivitet inaktiverad.</translation>
    </message>
    <message>
        <source>Click to enable network activity again.</source>
        <translation>Klicka för att aktivera nätverksaktivitet igen.</translation>
    </message>
    <message>
        <source>Syncing Headers (%1%)...</source>
        <translation>Synkar huvuden (%1%)...</translation>
    </message>
    <message>
        <source>Reindexing blocks on disk...</source>
        <translation>Indexerar om block på disken...</translation>
    </message>
    <message>
        <source>Proxy is &lt;b&gt;enabled&lt;/b&gt;: %1</source>
        <translation>Proxy är &lt;b&gt; aktiverad &lt;/b&gt;: %1</translation>
    </message>
    <message>
        <source>Send coins to a Qtum address</source>
        <translation>Skicka qtum till en Qtum-adress</translation>
    </message>
    <message>
        <source>Backup wallet to another location</source>
        <translation>Säkerhetskopiera plånboken till en annan plats</translation>
    </message>
    <message>
        <source>Change the passphrase used for wallet encryption</source>
        <translation>Byt lösenfras för kryptering av plånbok</translation>
    </message>
    <message>
        <source>&amp;Debug window</source>
        <translation>&amp;Felsökningsfönster</translation>
    </message>
    <message>
        <source>Open debugging and diagnostic console</source>
        <translation>Öppna felsöknings- och diagnostikkonsolen</translation>
    </message>
    <message>
        <source>&amp;Verify message...</source>
        <translation>&amp;Verifiera meddelande...</translation>
    </message>
    <message>
<<<<<<< HEAD
        <source>Qtum</source>
        <translation>Qtum</translation>
    </message>
    <message>
=======
>>>>>>> 451880b9
        <source>&amp;Send</source>
        <translation>&amp;Skicka</translation>
    </message>
    <message>
        <source>&amp;Receive</source>
        <translation>&amp;Ta emot</translation>
    </message>
    <message>
        <source>&amp;Show / Hide</source>
        <translation>&amp;Visa / Dölj</translation>
    </message>
    <message>
        <source>Show or hide the main Window</source>
        <translation>Visa eller dölj huvudfönstret</translation>
    </message>
    <message>
        <source>Encrypt the private keys that belong to your wallet</source>
        <translation>Kryptera de privata nycklar som tillhör din plånbok</translation>
    </message>
    <message>
        <source>Sign messages with your Qtum addresses to prove you own them</source>
        <translation>Signera meddelanden med dina Qtum-adresser för att bevisa att du äger dem</translation>
    </message>
    <message>
        <source>Verify messages to ensure they were signed with specified Qtum addresses</source>
        <translation>Verifiera meddelanden för att vara säker på att de signerades med angivna Qtum-adresser</translation>
    </message>
    <message>
        <source>&amp;File</source>
        <translation>&amp;Arkiv</translation>
    </message>
    <message>
        <source>&amp;Settings</source>
        <translation>&amp;Inställningar</translation>
    </message>
    <message>
        <source>&amp;Help</source>
        <translation>&amp;Hjälp</translation>
    </message>
    <message>
        <source>Tabs toolbar</source>
        <translation>Verktygsfält för flikar</translation>
    </message>
    <message>
        <source>Request payments (generates QR codes and qtum: URIs)</source>
        <translation>Begär betalningar (skapar QR-koder och qtum: -URIer)</translation>
    </message>
    <message>
        <source>Show the list of used sending addresses and labels</source>
        <translation>Visa listan med använda avsändaradresser och etiketter</translation>
    </message>
    <message>
        <source>Show the list of used receiving addresses and labels</source>
        <translation>Visa listan med använda mottagaradresser och etiketter</translation>
    </message>
    <message>
        <source>Open a qtum: URI or payment request</source>
        <translation>Öppna en qtum: URI eller betalningsbegäran</translation>
    </message>
    <message>
        <source>&amp;Command-line options</source>
        <translation>&amp;Kommandoradsalternativ</translation>
    </message>
    <message numerus="yes">
        <source>%n active connection(s) to Qtum network</source>
        <translation><numerusform>%n aktiva anslutningar till Qtum-nätverket.</numerusform><numerusform>%n aktiva anslutningar till Qtum-nätverket.</numerusform></translation>
    </message>
    <message>
        <source>Indexing blocks on disk...</source>
        <translation>Indexerar block på disken...</translation>
    </message>
    <message>
        <source>Processing blocks on disk...</source>
        <translation>Bearbetar block på disken...</translation>
    </message>
    <message numerus="yes">
        <source>Processed %n block(s) of transaction history.</source>
        <translation><numerusform>Bearbetade %n block av transaktionshistoriken.</numerusform><numerusform>Bearbetade %n block av transaktionshistoriken.</numerusform></translation>
    </message>
    <message>
        <source>%1 behind</source>
        <translation>%1 efter</translation>
    </message>
    <message>
        <source>Last received block was generated %1 ago.</source>
        <translation>Senast mottagna block skapades för %1 sedan.</translation>
    </message>
    <message>
        <source>Transactions after this will not yet be visible.</source>
        <translation>Transaktioner efter denna kommer inte ännu vara synliga.</translation>
    </message>
    <message>
        <source>Error</source>
        <translation>Fel</translation>
    </message>
    <message>
        <source>Warning</source>
        <translation>Varning</translation>
    </message>
    <message>
        <source>Information</source>
        <translation>Information</translation>
    </message>
    <message>
        <source>Up to date</source>
        <translation>Uppdaterad</translation>
    </message>
    <message>
        <source>&amp;Sending addresses</source>
        <translation>Av&amp;sändaradresser</translation>
    </message>
    <message>
        <source>&amp;Receiving addresses</source>
        <translation>Mottaga&amp;radresser</translation>
    </message>
    <message>
        <source>Open Wallet</source>
        <translation>Öppna plånbok</translation>
    </message>
    <message>
        <source>Open a wallet</source>
        <translation>Öppna en plånbok</translation>
    </message>
    <message>
        <source>Close Wallet...</source>
        <translation>Stäng plånbok</translation>
    </message>
    <message>
        <source>Close wallet</source>
        <translation>Stäng plånboken</translation>
    </message>
    <message>
        <source>Show the %1 help message to get a list with possible Qtum command-line options</source>
        <translation>Visa %1 hjälpmeddelande för att få en lista med möjliga Qtum kommandoradsalternativ.</translation>
    </message>
    <message>
        <source>default wallet</source>
        <translation>Standardplånbok</translation>
    </message>
    <message>
<<<<<<< HEAD
        <source>Opening Wallet &lt;b&gt;%1&lt;/b&gt;...</source>
        <translation>Öppnar plånboken &lt;b&gt;%1&lt;/b&gt;...</translation>
    </message>
    <message>
        <source>Open Wallet Failed</source>
        <translation>Det gick inte att öppna plånboken</translation>
=======
        <source>No wallets available</source>
        <translation>Inga plånböcker tillgängliga</translation>
>>>>>>> 451880b9
    </message>
    <message>
        <source>&amp;Window</source>
        <translation>&amp;Fönster</translation>
    </message>
    <message>
        <source>Minimize</source>
        <translation>Minimera</translation>
    </message>
    <message>
        <source>Zoom</source>
        <translation>Zooma</translation>
    </message>
    <message>
<<<<<<< HEAD
        <source>Restore</source>
        <translation>Återställ</translation>
    </message>
    <message>
=======
>>>>>>> 451880b9
        <source>Main Window</source>
        <translation>Huvudfönster</translation>
    </message>
    <message>
        <source>%1 client</source>
        <translation>%1-klient</translation>
    </message>
    <message>
        <source>Connecting to peers...</source>
        <translation>Ansluter till noder...</translation>
    </message>
    <message>
        <source>Catching up...</source>
        <translation>Hämtar senaste...</translation>
    </message>
    <message>
        <source>Error: %1</source>
        <translation>Fel: %1</translation>
    </message>
    <message>
        <source>Warning: %1</source>
        <translation>Varning: %1</translation>
    </message>
    <message>
        <source>Date: %1
</source>
        <translation>Datum: %1
</translation>
    </message>
    <message>
        <source>Amount: %1
</source>
        <translation>Belopp: %1
</translation>
    </message>
    <message>
        <source>Wallet: %1
</source>
        <translation>Plånbok: %1
</translation>
    </message>
    <message>
        <source>Type: %1
</source>
        <translation>Typ: %1
</translation>
    </message>
    <message>
        <source>Label: %1
</source>
        <translation>Etikett: %1
</translation>
    </message>
    <message>
        <source>Address: %1
</source>
        <translation>Adress: %1
</translation>
    </message>
    <message>
        <source>Sent transaction</source>
        <translation>Transaktion skickad</translation>
    </message>
    <message>
        <source>Incoming transaction</source>
        <translation>Inkommande transaktion</translation>
    </message>
    <message>
        <source>HD key generation is &lt;b&gt;enabled&lt;/b&gt;</source>
        <translation>HD-nyckelgenerering är &lt;b&gt;aktiverad&lt;/b&gt;</translation>
    </message>
    <message>
        <source>HD key generation is &lt;b&gt;disabled&lt;/b&gt;</source>
        <translation>HD-nyckelgenerering är &lt;b&gt;inaktiverad&lt;/b&gt;</translation>
    </message>
    <message>
        <source>Private key &lt;b&gt;disabled&lt;/b&gt;</source>
        <translation>Privat nyckel &lt;b&gt;inaktiverad&lt;/b&gt;</translation>
    </message>
    <message>
        <source>Wallet is &lt;b&gt;encrypted&lt;/b&gt; and currently &lt;b&gt;unlocked&lt;/b&gt;</source>
        <translation>Denna plånbok är &lt;b&gt;krypterad&lt;/b&gt; och för närvarande &lt;b&gt;olåst&lt;/b&gt;</translation>
    </message>
    <message>
        <source>Wallet is &lt;b&gt;encrypted&lt;/b&gt; and currently &lt;b&gt;locked&lt;/b&gt;</source>
        <translation>Denna plånbok är &lt;b&gt;krypterad&lt;/b&gt; och för närvarande &lt;b&gt;låst&lt;/b&gt;</translation>
    </message>
    <message>
        <source>A fatal error occurred. Qtum can no longer continue safely and will quit.</source>
        <translation>Ett kritiskt fel uppstod. Qtum kan inte fortsätta att köra säkert och kommer att avslutas.</translation>
    </message>
</context>
<context>
    <name>CoinControlDialog</name>
    <message>
        <source>Coin Selection</source>
        <translation>Myntval</translation>
    </message>
    <message>
        <source>Quantity:</source>
        <translation>Kvantitet:</translation>
    </message>
    <message>
        <source>Bytes:</source>
        <translation>Antal byte:</translation>
    </message>
    <message>
        <source>Amount:</source>
        <translation>Belopp:</translation>
    </message>
    <message>
        <source>Fee:</source>
        <translation>Avgift:</translation>
    </message>
    <message>
        <source>Dust:</source>
        <translation>Damm:</translation>
    </message>
    <message>
        <source>After Fee:</source>
        <translation>Efter avgift:</translation>
    </message>
    <message>
        <source>Change:</source>
        <translation>Växel:</translation>
    </message>
    <message>
        <source>(un)select all</source>
        <translation>(av)markera allt</translation>
    </message>
    <message>
        <source>Tree mode</source>
        <translation>Trädvy</translation>
    </message>
    <message>
        <source>List mode</source>
        <translation>Listvy</translation>
    </message>
    <message>
        <source>Amount</source>
        <translation>Belopp</translation>
    </message>
    <message>
        <source>Received with label</source>
        <translation>Mottagen med etikett</translation>
    </message>
    <message>
        <source>Received with address</source>
        <translation>Mottagen med adress</translation>
    </message>
    <message>
        <source>Date</source>
        <translation>Datum</translation>
    </message>
    <message>
        <source>Confirmations</source>
        <translation>Bekräftelser</translation>
    </message>
    <message>
        <source>Confirmed</source>
        <translation>Bekräftad</translation>
    </message>
    <message>
        <source>Copy address</source>
        <translation>Kopiera adress</translation>
    </message>
    <message>
        <source>Copy label</source>
        <translation>Kopiera etikett</translation>
    </message>
    <message>
        <source>Copy amount</source>
        <translation>Kopiera belopp</translation>
    </message>
    <message>
        <source>Copy transaction ID</source>
        <translation>Kopiera transaktions-ID</translation>
    </message>
    <message>
        <source>Lock unspent</source>
        <translation>Lås ospenderat</translation>
    </message>
    <message>
        <source>Unlock unspent</source>
        <translation>Lås upp ospenderat</translation>
    </message>
    <message>
        <source>Copy quantity</source>
        <translation>Kopiera kvantitet</translation>
    </message>
    <message>
        <source>Copy fee</source>
        <translation>Kopiera avgift</translation>
    </message>
    <message>
        <source>Copy after fee</source>
        <translation>Kopiera efter avgift</translation>
    </message>
    <message>
        <source>Copy bytes</source>
        <translation>Kopiera byte</translation>
    </message>
    <message>
        <source>Copy dust</source>
        <translation>Kopiera damm</translation>
    </message>
    <message>
        <source>Copy change</source>
        <translation>Kopiera växel</translation>
    </message>
    <message>
        <source>(%1 locked)</source>
        <translation>(%1 låst)</translation>
    </message>
    <message>
        <source>yes</source>
        <translation>ja</translation>
    </message>
    <message>
        <source>no</source>
        <translation>nej</translation>
    </message>
    <message>
        <source>This label turns red if any recipient receives an amount smaller than the current dust threshold.</source>
        <translation>Denna etikett blir röd om någon mottagare tar emot ett belopp som är lägre än aktuell dammtröskel.</translation>
    </message>
    <message>
        <source>Can vary +/- %1 satoshi(s) per input.</source>
        <translation>Kan variera +/- %1 satoshi per inmatning.</translation>
    </message>
    <message>
        <source>(no label)</source>
        <translation>(Ingen etikett)</translation>
    </message>
    <message>
        <source>change from %1 (%2)</source>
        <translation>växel från %1 (%2)</translation>
    </message>
    <message>
        <source>(change)</source>
        <translation>(växel)</translation>
    </message>
</context>
<context>
    <name>CreateWalletActivity</name>
    <message>
        <source>Creating Wallet &lt;b&gt;%1&lt;/b&gt;...</source>
        <translation>Skapar plånboken &lt;b&gt;%1&lt;/b&gt;...</translation>
    </message>
    <message>
        <source>Create wallet failed</source>
        <translation>Plånboken kunde inte skapas</translation>
    </message>
    </context>
<context>
    <name>CreateWalletDialog</name>
    <message>
        <source>Create Wallet</source>
        <translation>Skapa plånbok</translation>
    </message>
    <message>
        <source>Wallet Name</source>
        <translation>Namn på plånboken</translation>
    </message>
    <message>
        <source>Encrypt the wallet. The wallet will be encrypted with a passphrase of your choice.</source>
        <translation>Kryptera plånboken. Plånboken krypteras med en lösenfras som du själv väljer.</translation>
    </message>
    <message>
        <source>Encrypt Wallet</source>
        <translation>Kryptera plånbok</translation>
    </message>
    <message>
        <source>Create</source>
        <translation>Skapa</translation>
    </message>
</context>
<context>
    <name>EditAddressDialog</name>
    <message>
        <source>Edit Address</source>
        <translation>Redigera adress</translation>
    </message>
    <message>
        <source>&amp;Label</source>
        <translation>&amp;Etikett</translation>
    </message>
    <message>
        <source>The label associated with this address list entry</source>
        <translation>Etiketten associerad med denna post i adresslistan</translation>
    </message>
    <message>
        <source>The address associated with this address list entry. This can only be modified for sending addresses.</source>
        <translation>Adressen associerad med denna post i adresslistan. Den kan bara ändras för sändningsadresser.</translation>
    </message>
    <message>
        <source>&amp;Address</source>
        <translation>&amp;Adress</translation>
    </message>
    <message>
        <source>New sending address</source>
        <translation>Ny avsändaradress</translation>
    </message>
    <message>
        <source>Edit receiving address</source>
        <translation>Redigera mottagaradress</translation>
    </message>
    <message>
        <source>Edit sending address</source>
        <translation>Redigera avsändaradress</translation>
    </message>
    <message>
        <source>The entered address "%1" is not a valid Qtum address.</source>
        <translation>Den angivna adressen "%1" är inte en giltig Qtum-adress.</translation>
    </message>
    <message>
        <source>Address "%1" already exists as a receiving address with label "%2" and so cannot be added as a sending address.</source>
        <translation>Adressen "%1" finns redan som en mottagaradress med etikett "%2" och kan därför inte anges som sändaradress.</translation>
    </message>
    <message>
        <source>The entered address "%1" is already in the address book with label "%2".</source>
        <translation>Den angivna adressen "%1" finns redan i adressboken med etikett "%2".</translation>
    </message>
    <message>
        <source>Could not unlock wallet.</source>
        <translation>Kunde inte låsa upp plånboken.</translation>
    </message>
    <message>
        <source>New key generation failed.</source>
        <translation>Misslyckades med generering av ny nyckel.</translation>
    </message>
</context>
<context>
    <name>FreespaceChecker</name>
    <message>
        <source>A new data directory will be created.</source>
        <translation>En ny datakatalog kommer att skapas.</translation>
    </message>
    <message>
        <source>name</source>
        <translation>namn</translation>
    </message>
    <message>
        <source>Directory already exists. Add %1 if you intend to create a new directory here.</source>
        <translation>Katalogen finns redan. Lägg till %1 om du vill skapa en ny katalog här.</translation>
    </message>
    <message>
        <source>Path already exists, and is not a directory.</source>
        <translation>Sökvägen finns redan, och är inte en katalog.</translation>
    </message>
    <message>
        <source>Cannot create data directory here.</source>
        <translation>Kan inte skapa datakatalog här.</translation>
    </message>
</context>
<context>
    <name>HelpMessageDialog</name>
    <message>
        <source>version</source>
        <translation>version</translation>
    </message>
    <message>
        <source>(%1-bit)</source>
        <translation>(%1-bit)</translation>
    </message>
    <message>
        <source>About %1</source>
        <translation>Om %1</translation>
    </message>
    <message>
        <source>Command-line options</source>
        <translation>Kommandoradsalternativ</translation>
    </message>
</context>
<context>
    <name>Intro</name>
    <message>
        <source>Welcome</source>
        <translation>Välkommen</translation>
    </message>
    <message>
        <source>Welcome to %1.</source>
        <translation>Välkommen till %1.</translation>
    </message>
    <message>
        <source>As this is the first time the program is launched, you can choose where %1 will store its data.</source>
        <translation>Eftersom detta är första gången som programmet startas får du välja var %1 skall lagra sina data.</translation>
    </message>
    <message>
        <source>When you click OK, %1 will begin to download and process the full %4 block chain (%2GB) starting with the earliest transactions in %3 when %4 initially launched.</source>
        <translation>När du trycker OK kommer %1 att börja ladda ner och bearbeta den fullständiga %4-blockkedjan (%2 GB), med början vid de första transaktionerna %3 när %4 först lanserades.</translation>
    </message>
    <message>
        <source>This initial synchronisation is very demanding, and may expose hardware problems with your computer that had previously gone unnoticed. Each time you run %1, it will continue downloading where it left off.</source>
        <translation>Denna första synkronisering är väldigt krävande, och kan påvisa hårdvaruproblem hos din dator som tidigare inte visat sig. Varje gång du kör %1, kommer nerladdningen att fortsätta där den avslutades.</translation>
    </message>
    <message>
        <source>If you have chosen to limit block chain storage (pruning), the historical data must still be downloaded and processed, but will be deleted afterward to keep your disk usage low.</source>
        <translation>Om du valt att begränsa storleken på blockkedjan (gallring), måste historiska data ändå laddas ner och behandlas, men kommer därefter att tas bort för att spara lagringsutrymme.</translation>
    </message>
    <message>
        <source>Use the default data directory</source>
        <translation>Använd den förvalda datakatalogen</translation>
    </message>
    <message>
        <source>Use a custom data directory:</source>
        <translation>Använd en anpassad datakatalog:</translation>
    </message>
    <message>
        <source>Qtum</source>
        <translation>Qtum</translation>
    </message>
    <message>
        <source>At least %1 GB of data will be stored in this directory, and it will grow over time.</source>
        <translation>Minst %1 GB data kommer att sparas i den här katalogen, och de växer över tiden.</translation>
    </message>
    <message>
        <source>Approximately %1 GB of data will be stored in this directory.</source>
        <translation>Ungefär %1 GB data kommer att lagras i den här katalogen.</translation>
    </message>
    <message>
        <source>%1 will download and store a copy of the Qtum block chain.</source>
<<<<<<< HEAD
        <translation>%1 kommer att ladda ner och lagra en kopia av Qtum-blockkedjan.</translation>
=======
        <translation>%1 kommer att ladda ner och lagra en kopia av Qtums blockkedja.</translation>
>>>>>>> 451880b9
    </message>
    <message>
        <source>The wallet will also be stored in this directory.</source>
        <translation>Plånboken sparas också i den här katalogen.</translation>
    </message>
    <message>
        <source>Error: Specified data directory "%1" cannot be created.</source>
        <translation>Fel: Angiven datakatalog "%1" kan inte skapas.</translation>
    </message>
    <message>
        <source>Error</source>
        <translation>Fel</translation>
    </message>
    <message numerus="yes">
        <source>%n GB of free space available</source>
        <translation><numerusform>%n GB fritt utrymme kvar</numerusform><numerusform>%n GB ledigt utrymme kvar</numerusform></translation>
    </message>
    <message numerus="yes">
        <source>(of %n GB needed)</source>
        <translation><numerusform>(av %n GB behövs)</numerusform><numerusform>(av de %n GB som behövs)</numerusform></translation>
    </message>
    <message numerus="yes">
        <source>(%n GB needed for full chain)</source>
        <translation><numerusform>(%n GB behövs för hela kedjan)</numerusform><numerusform>(%n GB behövs för hela kedjan)</numerusform></translation>
    </message>
</context>
<context>
    <name>ModalOverlay</name>
    <message>
        <source>Form</source>
        <translation>Formulär</translation>
    </message>
    <message>
        <source>Recent transactions may not yet be visible, and therefore your wallet's balance might be incorrect. This information will be correct once your wallet has finished synchronizing with the qtum network, as detailed below.</source>
<<<<<<< HEAD
        <translation>Nyligen gjorda transaktioner visas inte korrekt och därför kan din plånboks saldo visas felaktigt. Denna information kommer att visas korrekt så snart din plånbok har synkroniserat klart med Qtum-nätverket enligt detaljer nedan.</translation>
    </message>
    <message>
        <source>Attempting to spend qtums that are affected by not-yet-displayed transactions will not be accepted by the network.</source>
        <translation>Att försöka spendera qtum som påverkas av transaktioner som ännu inte visas kommer inte accepteras av nätverket. </translation>
=======
        <translation>Nyligen gjorda transaktioner visas inte korrekt och därför kan din plånboks saldo visas felaktigt. Denna information kommer att visas korrekt så snart din plånbok har synkroniserats med Qtum-nätverket enligt informationen nedan.</translation>
    </message>
    <message>
        <source>Attempting to spend qtums that are affected by not-yet-displayed transactions will not be accepted by the network.</source>
        <translation>Att försöka spendera qtum som påverkas av transaktioner som ännu inte visas kommer inte accepteras av nätverket.</translation>
>>>>>>> 451880b9
    </message>
    <message>
        <source>Number of blocks left</source>
        <translation>Antal block kvar</translation>
    </message>
    <message>
        <source>Unknown...</source>
        <translation>Okänt...</translation>
    </message>
    <message>
        <source>Last block time</source>
        <translation>Senaste blocktid</translation>
    </message>
    <message>
        <source>Progress</source>
        <translation>Förlopp</translation>
    </message>
    <message>
        <source>Progress increase per hour</source>
        <translation>Förloppsökning per timme</translation>
    </message>
    <message>
        <source>calculating...</source>
        <translation>beräknar...</translation>
    </message>
    <message>
        <source>Estimated time left until synced</source>
        <translation>Uppskattad tid kvar tills synkroniserad</translation>
    </message>
    <message>
        <source>Hide</source>
        <translation>Dölj</translation>
    </message>
    <message>
        <source>Unknown. Syncing Headers (%1, %2%)...</source>
        <translation>Okänd. Synkar huvuden (%1, %2%)...</translation>
    </message>
</context>
<context>
    <name>OpenURIDialog</name>
    <message>
        <source>Open URI</source>
        <translation>Öppna URI</translation>
    </message>
    <message>
        <source>Open payment request from URI or file</source>
        <translation>Öppna betalningsbegäran från URI eller fil</translation>
    </message>
    <message>
        <source>URI:</source>
        <translation>URI:</translation>
    </message>
    <message>
        <source>Select payment request file</source>
        <translation>Välj betalningsbegäransfil</translation>
    </message>
    <message>
        <source>Select payment request file to open</source>
        <translation>Välj betalningsbegäransfil som ska öppnas</translation>
    </message>
</context>
<context>
    <name>OpenWalletActivity</name>
    <message>
        <source>Open wallet failed</source>
        <translation>Det gick inte att öppna plånboken</translation>
    </message>
    <message>
        <source>default wallet</source>
        <translation>Standardplånbok</translation>
    </message>
    <message>
        <source>Opening Wallet &lt;b&gt;%1&lt;/b&gt;...</source>
        <translation>Öppnar plånboken &lt;b&gt;%1&lt;/b&gt;...</translation>
    </message>
</context>
<context>
    <name>OptionsDialog</name>
    <message>
        <source>Options</source>
        <translation>Alternativ</translation>
    </message>
    <message>
        <source>&amp;Main</source>
        <translation>&amp;Allmänt</translation>
    </message>
    <message>
        <source>Automatically start %1 after logging in to the system.</source>
        <translation>Starta %1 automatiskt efter inloggningen.</translation>
    </message>
    <message>
        <source>&amp;Start %1 on system login</source>
        <translation>&amp;Starta %1 vid systemlogin</translation>
    </message>
    <message>
        <source>Size of &amp;database cache</source>
        <translation>Storleken på &amp;databascache</translation>
    </message>
    <message>
        <source>Number of script &amp;verification threads</source>
        <translation>Antalet skript&amp;verifikationstrådar</translation>
    </message>
    <message>
        <source>IP address of the proxy (e.g. IPv4: 127.0.0.1 / IPv6: ::1)</source>
        <translation>Proxyns IP-adress (t.ex.  IPv4: 127.0.0.1 / IPv6: ::1)</translation>
    </message>
    <message>
        <source>Shows if the supplied default SOCKS5 proxy is used to reach peers via this network type.</source>
        <translation>Visar om den angivna standard-SOCKS5-proxyn används för att nå noder via den här nätverkstypen.</translation>
    </message>
    <message>
        <source>Use separate SOCKS&amp;5 proxy to reach peers via Tor hidden services:</source>
        <translation>Använd separat SOCKS&amp;5-proxy för att nå noder via Tors dolda tjänster:</translation>
    </message>
    <message>
        <source>Hide the icon from the system tray.</source>
        <translation>Dölj ikonen från systemfältet.</translation>
    </message>
    <message>
        <source>&amp;Hide tray icon</source>
        <translation>&amp;Dölj ikonen</translation>
    </message>
    <message>
        <source>Minimize instead of exit the application when the window is closed. When this option is enabled, the application will be closed only after selecting Exit in the menu.</source>
        <translation>Minimera istället för att stänga programmet när fönstret stängs. När detta alternativ är aktiverat stängs programmet endast genom att välja Stäng i menyn.</translation>
    </message>
    <message>
        <source>Third party URLs (e.g. a block explorer) that appear in the transactions tab as context menu items. %s in the URL is replaced by transaction hash. Multiple URLs are separated by vertical bar |.</source>
<<<<<<< HEAD
        <translation>Tredjeparts URL:er (t.ex. en blockutforskare) som finns i transaktionstabben som ett menyval i sammanhanget. %s i URL:en ersätts med tansaktionshashen. Flera URL:er är separerade med vertikala streck |.</translation>
=======
        <translation>Tredjeparts-URL:er (t.ex. en blockutforskare) som visas i transaktionsfliken som snabbmenyalternativ. %s i URL:en ersätts med transaktionshash. Flera URL:er separeras med vertikalt streck |.</translation>
>>>>>>> 451880b9
    </message>
    <message>
        <source>Open the %1 configuration file from the working directory.</source>
        <translation>Öppna konfigurationsfilen %1 från arbetskatalogen.</translation>
    </message>
    <message>
        <source>Open Configuration File</source>
        <translation>Öppna konfigurationsfil</translation>
    </message>
    <message>
        <source>Reset all client options to default.</source>
        <translation>Återställ alla klientinställningar till förvalen.</translation>
    </message>
    <message>
        <source>&amp;Reset Options</source>
        <translation>&amp;Återställ alternativ</translation>
    </message>
    <message>
        <source>&amp;Network</source>
        <translation>&amp;Nätverk</translation>
    </message>
    <message>
        <source>Disables some advanced features but all blocks will still be fully validated. Reverting this setting requires re-downloading the entire blockchain. Actual disk usage may be somewhat higher.</source>
        <translation>Stänger av vissa avancerade funktioner, men samtliga block kommer fortfarande att verifieras. Återställning av denna inställning kräver att den fullständiga blockkedjan laddas ned igen. Det använda diskutrymmet kan öka något.</translation>
    </message>
    <message>
        <source>Prune &amp;block storage to</source>
        <translation>Gallra &amp;blocklagring till</translation>
    </message>
    <message>
        <source>GB</source>
        <translation>GB</translation>
    </message>
    <message>
        <source>Reverting this setting requires re-downloading the entire blockchain.</source>
        <translation>Vid avstängning av denna inställning kommer den fullständiga blockkedjan behövas laddas ned igen.</translation>
    </message>
    <message>
        <source>MiB</source>
        <translation>MiB</translation>
    </message>
    <message>
        <source>(0 = auto, &lt;0 = leave that many cores free)</source>
        <translation>(0 = auto, &lt;0 = lämna så många kärnor lediga)</translation>
    </message>
    <message>
        <source>W&amp;allet</source>
        <translation>&amp;Plånbok</translation>
    </message>
    <message>
        <source>Expert</source>
        <translation>Expert</translation>
    </message>
    <message>
        <source>Enable coin &amp;control features</source>
        <translation>Aktivera mynt&amp;kontrollfunktioner</translation>
    </message>
    <message>
        <source>If you disable the spending of unconfirmed change, the change from a transaction cannot be used until that transaction has at least one confirmation. This also affects how your balance is computed.</source>
        <translation>Om du inaktiverar spendering av obekräftad växel, kan inte växeln från en transaktion användas förrän transaktionen har minst en bekräftelse. Detta påverkar också hur ditt saldo beräknas.</translation>
    </message>
    <message>
        <source>&amp;Spend unconfirmed change</source>
        <translation>&amp;Spendera obekräftad växel</translation>
    </message>
    <message>
        <source>Automatically open the Qtum client port on the router. This only works when your router supports UPnP and it is enabled.</source>
        <translation>Öppna automatiskt Qtum-klientens port på routern. Detta fungerar endast om din router stödjer UPnP och det är är aktiverat.</translation>
    </message>
    <message>
        <source>Map port using &amp;UPnP</source>
        <translation>Tilldela port med hjälp av &amp;UPnP</translation>
    </message>
    <message>
        <source>Accept connections from outside.</source>
        <translation>Acceptera anslutningar utifrån.</translation>
    </message>
    <message>
        <source>Allow incomin&amp;g connections</source>
        <translation>Tillåt inkommande anslutningar</translation>
    </message>
    <message>
        <source>Connect to the Qtum network through a SOCKS5 proxy.</source>
        <translation>Anslut till Qtum-nätverket genom en SOCKS5-proxy.</translation>
    </message>
    <message>
        <source>&amp;Connect through SOCKS5 proxy (default proxy):</source>
        <translation>&amp;Anslut genom SOCKS5-proxy (förvald proxy):</translation>
    </message>
    <message>
        <source>Proxy &amp;IP:</source>
        <translation>Proxy-&amp;IP:</translation>
    </message>
    <message>
        <source>&amp;Port:</source>
        <translation>&amp;Port:</translation>
    </message>
    <message>
        <source>Port of the proxy (e.g. 9050)</source>
        <translation>Proxyns port (t.ex. 9050)</translation>
    </message>
    <message>
        <source>Used for reaching peers via:</source>
        <translation>Används för att nå noder via:</translation>
    </message>
    <message>
        <source>IPv4</source>
        <translation>IPv4</translation>
    </message>
    <message>
        <source>IPv6</source>
        <translation>IPv6</translation>
    </message>
    <message>
        <source>Tor</source>
        <translation>Tor</translation>
    </message>
    <message>
        <source>Connect to the Qtum network through a separate SOCKS5 proxy for Tor hidden services.</source>
        <translation>Anslut till Qtum-nätverket genom en separat SOCKS5-proxy för dolda tjänster i Tor.</translation>
    </message>
    <message>
        <source>&amp;Window</source>
        <translation>&amp;Fönster</translation>
    </message>
    <message>
        <source>Show only a tray icon after minimizing the window.</source>
        <translation>Visa endast en systemfältsikon vid minimering.</translation>
    </message>
    <message>
        <source>&amp;Minimize to the tray instead of the taskbar</source>
        <translation>&amp;Minimera till systemfältet istället för aktivitetsfältet</translation>
    </message>
    <message>
        <source>M&amp;inimize on close</source>
        <translation>M&amp;inimera vid stängning</translation>
    </message>
    <message>
        <source>&amp;Display</source>
        <translation>&amp;Visa</translation>
    </message>
    <message>
        <source>User Interface &amp;language:</source>
        <translation>Användargränssnittets &amp;språk:</translation>
    </message>
    <message>
        <source>The user interface language can be set here. This setting will take effect after restarting %1.</source>
        <translation>Användargränssnittets språk kan ställas in här. Denna inställning träder i kraft efter en omstart av %1.</translation>
    </message>
    <message>
        <source>&amp;Unit to show amounts in:</source>
        <translation>&amp;Måttenhet att visa belopp i:</translation>
    </message>
    <message>
        <source>Choose the default subdivision unit to show in the interface and when sending coins.</source>
        <translation>Välj en måttenhet att visa i gränssnittet och när du skickar pengar.</translation>
    </message>
    <message>
        <source>Whether to show coin control features or not.</source>
        <translation>Om myntkontrollfunktioner skall visas eller inte</translation>
    </message>
    <message>
        <source>&amp;Third party transaction URLs</source>
        <translation>&amp;URL:er för tredjepartstransaktioner</translation>
    </message>
    <message>
        <source>Options set in this dialog are overridden by the command line or in the configuration file:</source>
        <translation>Alternativ som anges i denna dialog åsidosätts av kommandoraden eller i konfigurationsfilen:</translation>
    </message>
    <message>
        <source>&amp;OK</source>
        <translation>&amp;OK</translation>
    </message>
    <message>
        <source>&amp;Cancel</source>
        <translation>&amp;Avbryt</translation>
    </message>
    <message>
        <source>default</source>
        <translation>standard</translation>
    </message>
    <message>
        <source>none</source>
        <translation>inget</translation>
    </message>
    <message>
        <source>Confirm options reset</source>
        <translation>Bekräfta att alternativen ska återställs</translation>
    </message>
    <message>
        <source>Client restart required to activate changes.</source>
        <translation>Klientomstart är nödvändig för att aktivera ändringarna.</translation>
    </message>
    <message>
        <source>Client will be shut down. Do you want to proceed?</source>
        <translation>Programmet kommer att stängas. Vill du fortsätta?</translation>
    </message>
    <message>
        <source>Configuration options</source>
        <translation>Konfigurationsalternativ</translation>
    </message>
    <message>
        <source>The configuration file is used to specify advanced user options which override GUI settings. Additionally, any command-line options will override this configuration file.</source>
        <translation>Konfigurationsfilen används för att ange avancerade användaralternativ som åsidosätter inställningar i GUI. Dessutom kommer alla kommandoradsalternativ att åsidosätta denna konfigurationsfil.</translation>
    </message>
    <message>
        <source>Error</source>
        <translation>Fel</translation>
    </message>
    <message>
        <source>The configuration file could not be opened.</source>
        <translation>Konfigurationsfilen kunde inte öppnas.</translation>
    </message>
    <message>
        <source>This change would require a client restart.</source>
        <translation>Denna ändring kräver en klientomstart.</translation>
    </message>
    <message>
        <source>The supplied proxy address is invalid.</source>
        <translation>Den angivna proxy-adressen är ogiltig.</translation>
    </message>
</context>
<context>
    <name>OverviewPage</name>
    <message>
        <source>Form</source>
        <translation>Formulär</translation>
    </message>
    <message>
        <source>The displayed information may be out of date. Your wallet automatically synchronizes with the Qtum network after a connection is established, but this process has not completed yet.</source>
        <translation>Den visade informationen kan vara inaktuell. Plånboken synkroniseras automatiskt med Qtum-nätverket efter att anslutningen är upprättad, men denna process har inte slutförts ännu.</translation>
    </message>
    <message>
        <source>Watch-only:</source>
        <translation>Granska-bara:</translation>
    </message>
    <message>
        <source>Available:</source>
        <translation>Tillgängligt:</translation>
    </message>
    <message>
        <source>Your current spendable balance</source>
        <translation>Ditt tillgängliga saldo</translation>
    </message>
    <message>
        <source>Pending:</source>
        <translation>Pågående:</translation>
    </message>
    <message>
        <source>Total of transactions that have yet to be confirmed, and do not yet count toward the spendable balance</source>
        <translation>Totalt antal transaktioner som ännu inte bekräftats, och som ännu inte räknas med i aktuellt saldo</translation>
    </message>
    <message>
        <source>Immature:</source>
        <translation>Omogen:</translation>
    </message>
    <message>
        <source>Mined balance that has not yet matured</source>
        <translation>Genererat saldo som ännu inte har mognat</translation>
    </message>
    <message>
        <source>Balances</source>
        <translation>Saldon</translation>
    </message>
    <message>
        <source>Total:</source>
        <translation>Totalt:</translation>
    </message>
    <message>
        <source>Your current total balance</source>
        <translation>Ditt aktuella totala saldo</translation>
    </message>
    <message>
        <source>Your current balance in watch-only addresses</source>
        <translation>Ditt aktuella saldo i granska-bara adresser</translation>
    </message>
    <message>
        <source>Spendable:</source>
        <translation>Spenderbar:</translation>
    </message>
    <message>
        <source>Recent transactions</source>
        <translation>Nyligen genomförda transaktioner</translation>
    </message>
    <message>
        <source>Unconfirmed transactions to watch-only addresses</source>
        <translation>Obekräftade transaktioner till granska-bara adresser</translation>
    </message>
    <message>
        <source>Mined balance in watch-only addresses that has not yet matured</source>
        <translation>Genererat saldo i granska-bara adresser som ännu inte har mognat</translation>
    </message>
    <message>
        <source>Current total balance in watch-only addresses</source>
        <translation>Aktuellt totalt saldo i granska-bara adresser</translation>
    </message>
</context>
<context>
    <name>PaymentServer</name>
    <message>
        <source>Payment request error</source>
        <translation>Fel vid betalningsbegäran</translation>
    </message>
    <message>
        <source>Cannot start qtum: click-to-pay handler</source>
        <translation>Kan inte starta qtum: klicka-och-betala hanteraren</translation>
    </message>
    <message>
        <source>URI handling</source>
        <translation>URI-hantering</translation>
    </message>
    <message>
        <source>'qtum://' is not a valid URI. Use 'qtum:' instead.</source>
        <translation>'qtum://' är inte en accepterad URI. Använd 'qtum:' istället.</translation>
<<<<<<< HEAD
=======
    </message>
    <message>
        <source>You are using a BIP70 URL which will be unsupported in the future.</source>
        <translation>Du använder en URL enligt BIP70, vilket inte kommer att stödjas i framtiden.</translation>
>>>>>>> 451880b9
    </message>
    <message>
        <source>Payment request fetch URL is invalid: %1</source>
        <translation>Hämtningsadressen för betalningsbegäran är ogiltig: %1</translation>
    </message>
    <message>
        <source>Cannot process payment request because BIP70 support was not compiled in.</source>
        <translation>Det går inte att behandla betalningsbegäran eftersom stöd för BIP70 inte var aktiverat vid kompilering.</translation>
    </message>
    <message>
        <source>Invalid payment address %1</source>
        <translation>Ogiltig betalningsadress %1</translation>
    </message>
    <message>
        <source>URI cannot be parsed! This can be caused by an invalid Qtum address or malformed URI parameters.</source>
        <translation>URI kan inte parsas! Detta kan orsakas av en ogiltig Qtum-adress eller felaktiga URI-parametrar.</translation>
    </message>
    <message>
        <source>Payment request file handling</source>
        <translation>Hantering av betalningsbegäransfil</translation>
    </message>
    <message>
        <source>Payment request file cannot be read! This can be caused by an invalid payment request file.</source>
        <translation>Betalningsbegäransfilen kan inte läsas! Detta kan orsakas av en ogiltig betalningsbegäransfil.</translation>
    </message>
    <message>
        <source>Payment request rejected</source>
        <translation>Betalningsbegäran avslogs</translation>
    </message>
    <message>
        <source>Payment request network doesn't match client network.</source>
        <translation>Betalningsbegärans nätverk matchar inte klientens nätverk.</translation>
    </message>
    <message>
        <source>Payment request expired.</source>
        <translation>Betalningsbegäran löpte ut.</translation>
    </message>
    <message>
        <source>Payment request is not initialized.</source>
        <translation>Betalningsbegäran är inte initierad.</translation>
    </message>
    <message>
        <source>Unverified payment requests to custom payment scripts are unsupported.</source>
        <translation>Overifierade betalningsbegäranden till anpassade betalningsskript stöds inte.</translation>
    </message>
    <message>
        <source>Invalid payment request.</source>
        <translation>Ogiltig betalningsbegäran.</translation>
    </message>
    <message>
        <source>Requested payment amount of %1 is too small (considered dust).</source>
        <translation>Begärt belopp på %1 är för litet (betraktas som damm).</translation>
    </message>
    <message>
        <source>Refund from %1</source>
        <translation>Återbetalning från %1</translation>
    </message>
    <message>
        <source>Payment request %1 is too large (%2 bytes, allowed %3 bytes).</source>
        <translation>Betalningsbegäran %1 är för stor (%2 byte, tillåts %3 byte).</translation>
    </message>
    <message>
        <source>Error communicating with %1: %2</source>
        <translation>Kommunikationsfel med %1: %2</translation>
    </message>
    <message>
        <source>Payment request cannot be parsed!</source>
        <translation>Betalningsbegäran kan inte parsas!</translation>
    </message>
    <message>
        <source>Bad response from server %1</source>
        <translation>Felaktigt svar från server %1</translation>
    </message>
    <message>
        <source>Network request error</source>
        <translation>Fel vid nätverksbegäran</translation>
    </message>
    <message>
        <source>Payment acknowledged</source>
        <translation>Betalningen bekräftad</translation>
    </message>
</context>
<context>
    <name>PeerTableModel</name>
    <message>
        <source>User Agent</source>
        <translation>Användaragent</translation>
    </message>
    <message>
        <source>Node/Service</source>
        <translation>Nod/Tjänst</translation>
    </message>
    <message>
        <source>NodeId</source>
        <translation>Nod-ID</translation>
    </message>
    <message>
        <source>Ping</source>
        <translation>Ping</translation>
    </message>
    <message>
        <source>Sent</source>
        <translation>Skickat</translation>
    </message>
    <message>
        <source>Received</source>
        <translation>Mottaget</translation>
    </message>
</context>
<context>
    <name>QObject</name>
    <message>
        <source>Amount</source>
        <translation>Belopp</translation>
    </message>
    <message>
        <source>Enter a Qtum address (e.g. %1)</source>
        <translation>Ange en Qtum-adress (t.ex. %1)</translation>
    </message>
    <message>
        <source>%1 d</source>
        <translation>%1 d</translation>
    </message>
    <message>
        <source>%1 h</source>
        <translation>%1 h</translation>
    </message>
    <message>
        <source>%1 m</source>
        <translation>%1 m</translation>
    </message>
    <message>
        <source>%1 s</source>
        <translation>%1 s</translation>
    </message>
    <message>
        <source>None</source>
        <translation>Ingen</translation>
    </message>
    <message>
        <source>N/A</source>
        <translation>ej tillgänglig</translation>
    </message>
    <message>
        <source>%1 ms</source>
        <translation>%1 ms</translation>
    </message>
    <message numerus="yes">
        <source>%n second(s)</source>
        <translation><numerusform>%n sekund</numerusform><numerusform>%n sekunder</numerusform></translation>
    </message>
    <message numerus="yes">
        <source>%n minute(s)</source>
        <translation><numerusform>%n minut</numerusform><numerusform>%n minuter</numerusform></translation>
    </message>
    <message numerus="yes">
        <source>%n hour(s)</source>
        <translation><numerusform>%n timme</numerusform><numerusform>%n timmar</numerusform></translation>
    </message>
    <message numerus="yes">
        <source>%n day(s)</source>
        <translation><numerusform>%n dag</numerusform><numerusform>%n dagar</numerusform></translation>
    </message>
    <message numerus="yes">
        <source>%n week(s)</source>
        <translation><numerusform>%n vecka</numerusform><numerusform>%n veckor</numerusform></translation>
    </message>
    <message>
        <source>%1 and %2</source>
        <translation>%1 och %2</translation>
    </message>
    <message numerus="yes">
        <source>%n year(s)</source>
        <translation><numerusform>%n år</numerusform><numerusform>%n år</numerusform></translation>
    </message>
    <message>
        <source>%1 B</source>
        <translation>%1 B</translation>
    </message>
    <message>
        <source>%1 KB</source>
        <translation>%1 KB</translation>
    </message>
    <message>
        <source>%1 MB</source>
        <translation>%1 MB</translation>
    </message>
    <message>
        <source>%1 GB</source>
        <translation>%1 GB</translation>
    </message>
    <message>
        <source>Error: Specified data directory "%1" does not exist.</source>
        <translation>Fel: Angiven datakatalog "%1" finns inte.</translation>
    </message>
    <message>
        <source>Error: Cannot parse configuration file: %1.</source>
        <translation>Fel: Kan inte tolka konfigurationsfil: %1.</translation>
    </message>
    <message>
        <source>Error: %1</source>
        <translation>Fel: %1</translation>
    </message>
    <message>
        <source>%1 didn't yet exit safely...</source>
        <translation>%1 avslutades inte ännu säkert...</translation>
    </message>
    <message>
        <source>unknown</source>
        <translation>okänd</translation>
    </message>
</context>
<context>
    <name>QRImageWidget</name>
    <message>
        <source>&amp;Save Image...</source>
        <translation>&amp;Spara Bild...</translation>
    </message>
    <message>
        <source>&amp;Copy Image</source>
        <translation>&amp;Kopiera Bild</translation>
    </message>
    <message>
        <source>Resulting URI too long, try to reduce the text for label / message.</source>
        <translation>URI:n är för lång, försöka minska texten för etikett / meddelande.</translation>
    </message>
    <message>
        <source>Error encoding URI into QR Code.</source>
        <translation>Fel vid skapande av QR-kod från URI.</translation>
    </message>
    <message>
        <source>Save QR Code</source>
        <translation>Spara QR-kod</translation>
    </message>
    <message>
        <source>PNG Image (*.png)</source>
        <translation>PNG-bild (*.png)</translation>
    </message>
</context>
<context>
    <name>RPCConsole</name>
    <message>
        <source>N/A</source>
        <translation>ej tillgänglig</translation>
    </message>
    <message>
        <source>Client version</source>
        <translation>Klient-version</translation>
    </message>
    <message>
        <source>&amp;Information</source>
        <translation>&amp;Information</translation>
    </message>
    <message>
        <source>Debug window</source>
        <translation>Felsökningsfönster</translation>
    </message>
    <message>
        <source>General</source>
        <translation>Allmänt</translation>
    </message>
    <message>
        <source>Using BerkeleyDB version</source>
        <translation>Använder BerkeleyDB version</translation>
    </message>
    <message>
        <source>Datadir</source>
        <translation>Datakatalog</translation>
    </message>
    <message>
        <source>To specify a non-default location of the data directory use the '%1' option.</source>
        <translation>Använd alternativet '%1' för att ange en annan plats för datakatalogen än standard.</translation>
    </message>
    <message>
        <source>Blocksdir</source>
        <translation>Blockkatalog</translation>
    </message>
    <message>
        <source>To specify a non-default location of the blocks directory use the '%1' option.</source>
        <translation>Använd alternativet '%1' för att ange en annan plats för blockkatalogen än standard.</translation>
    </message>
    <message>
        <source>Startup time</source>
        <translation>Uppstartstid</translation>
    </message>
    <message>
        <source>Network</source>
        <translation>Nätverk</translation>
    </message>
    <message>
        <source>Name</source>
        <translation>Namn</translation>
    </message>
    <message>
        <source>Number of connections</source>
        <translation>Antalet anslutningar</translation>
    </message>
    <message>
        <source>Block chain</source>
        <translation>Blockkedja</translation>
    </message>
    <message>
        <source>Current number of blocks</source>
        <translation>Aktuellt antal block</translation>
    </message>
    <message>
        <source>Memory Pool</source>
        <translation>Minnespool</translation>
    </message>
    <message>
        <source>Current number of transactions</source>
        <translation>Aktuellt antal transaktioner</translation>
    </message>
    <message>
        <source>Memory usage</source>
        <translation>Minnesåtgång</translation>
    </message>
    <message>
        <source>Wallet: </source>
        <translation>Plånbok:</translation>
    </message>
    <message>
        <source>(none)</source>
        <translation>(ingen)</translation>
    </message>
    <message>
        <source>&amp;Reset</source>
        <translation>&amp;Återställ</translation>
    </message>
    <message>
        <source>Received</source>
        <translation>Mottaget</translation>
    </message>
    <message>
        <source>Sent</source>
        <translation>Skickat</translation>
    </message>
    <message>
        <source>&amp;Peers</source>
        <translation>&amp;Klienter</translation>
    </message>
    <message>
        <source>Banned peers</source>
        <translation>Bannlysta noder</translation>
    </message>
    <message>
        <source>Select a peer to view detailed information.</source>
        <translation>Välj en klient för att se detaljerad information.</translation>
    </message>
    <message>
        <source>Whitelisted</source>
        <translation>Vitlistad</translation>
    </message>
    <message>
        <source>Direction</source>
        <translation>Riktning</translation>
    </message>
    <message>
        <source>Version</source>
        <translation>Version</translation>
    </message>
    <message>
        <source>Starting Block</source>
        <translation>Startblock</translation>
    </message>
    <message>
        <source>Synced Headers</source>
        <translation>Synkade huvuden</translation>
    </message>
    <message>
        <source>Synced Blocks</source>
        <translation>Synkade block</translation>
    </message>
    <message>
        <source>User Agent</source>
        <translation>Användaragent</translation>
    </message>
    <message>
        <source>Open the %1 debug log file from the current data directory. This can take a few seconds for large log files.</source>
        <translation>Öppna felsökningsloggen %1 från aktuell datakatalog. Detta kan ta några sekunder för stora loggfiler.</translation>
    </message>
    <message>
        <source>Decrease font size</source>
        <translation>Minska fontstorleken</translation>
    </message>
    <message>
        <source>Increase font size</source>
        <translation>Öka fontstorleken</translation>
    </message>
    <message>
        <source>Services</source>
        <translation>Tjänster</translation>
    </message>
    <message>
        <source>Ban Score</source>
        <translation>Bannlysningspoäng</translation>
    </message>
    <message>
        <source>Connection Time</source>
        <translation>Anslutningstid</translation>
    </message>
    <message>
        <source>Last Send</source>
        <translation>Senast sänt</translation>
    </message>
    <message>
        <source>Last Receive</source>
        <translation>Senast mottaget</translation>
    </message>
    <message>
        <source>Ping Time</source>
        <translation>Pingtid</translation>
    </message>
    <message>
        <source>The duration of a currently outstanding ping.</source>
        <translation>Tidsåtgången för en aktuell utestående ping.</translation>
    </message>
    <message>
        <source>Ping Wait</source>
        <translation>Pingväntetid</translation>
    </message>
    <message>
        <source>Min Ping</source>
        <translation>Min Ping</translation>
    </message>
    <message>
        <source>Time Offset</source>
        <translation>Tidsförskjutning</translation>
    </message>
    <message>
        <source>Last block time</source>
        <translation>Senaste blocktid</translation>
    </message>
    <message>
        <source>&amp;Open</source>
        <translation>&amp;Öppna</translation>
    </message>
    <message>
        <source>&amp;Console</source>
        <translation>&amp;Konsol</translation>
    </message>
    <message>
        <source>&amp;Network Traffic</source>
        <translation>&amp;Nätverkstrafik</translation>
    </message>
    <message>
        <source>Totals</source>
        <translation>Totalt:</translation>
    </message>
    <message>
        <source>In:</source>
        <translation>In:</translation>
    </message>
    <message>
        <source>Out:</source>
        <translation>Ut:</translation>
    </message>
    <message>
        <source>Debug log file</source>
        <translation>Felsökningslogg</translation>
    </message>
    <message>
        <source>Clear console</source>
        <translation>Rensa konsollen</translation>
    </message>
    <message>
        <source>1 &amp;hour</source>
        <translation>1 &amp;timme</translation>
    </message>
    <message>
        <source>1 &amp;day</source>
        <translation>1 &amp;dag</translation>
    </message>
    <message>
        <source>1 &amp;week</source>
        <translation>1 &amp;vecka</translation>
    </message>
    <message>
        <source>1 &amp;year</source>
        <translation>1 &amp;år</translation>
    </message>
    <message>
        <source>&amp;Disconnect</source>
        <translation>&amp;Koppla ner</translation>
    </message>
    <message>
        <source>Ban for</source>
        <translation>Bannlys i</translation>
    </message>
    <message>
        <source>&amp;Unban</source>
<<<<<<< HEAD
        <translation>&amp;Ta bort blockering</translation>
=======
        <translation>&amp;Ta bort bannlysning</translation>
>>>>>>> 451880b9
    </message>
    <message>
        <source>Welcome to the %1 RPC console.</source>
        <translation>Välkommen till %1 RPC-konsolen.</translation>
    </message>
    <message>
        <source>Use up and down arrows to navigate history, and %1 to clear screen.</source>
        <translation>Använd upp- och ner-pilarna för att navigera i historiken, och %1 för att rensa skärmen.</translation>
    </message>
    <message>
        <source>Type %1 for an overview of available commands.</source>
        <translation>Skriv %1 för att få en översikt av tillgängliga kommandon.</translation>
    </message>
    <message>
        <source>For more information on using this console type %1.</source>
        <translation>För mer information om att använda denna konsol, skriv %1.</translation>
    </message>
    <message>
        <source>WARNING: Scammers have been active, telling users to type commands here, stealing their wallet contents. Do not use this console without fully understanding the ramifications of a command.</source>
        <translation>VARNING: Bedragare är kända för att be användare skriva olika kommandon här, varpå de stjäl plånböckernas innehåll. Använd inte konsolen utan att fullt ut förstå konsekvenserna av ett visst kommando.</translation>
    </message>
    <message>
        <source>Network activity disabled</source>
        <translation>Nätverksaktivitet inaktiverad</translation>
    </message>
    <message>
        <source>Executing command without any wallet</source>
        <translation>Utför instruktion utan plånbok</translation>
    </message>
    <message>
        <source>Executing command using "%1" wallet</source>
        <translation>Utför instruktion med plånbok "%1"</translation>
    </message>
    <message>
        <source>(node id: %1)</source>
        <translation>(nod-id: %1)</translation>
    </message>
    <message>
        <source>via %1</source>
        <translation>via %1</translation>
    </message>
    <message>
        <source>never</source>
        <translation>aldrig</translation>
    </message>
    <message>
        <source>Inbound</source>
        <translation>Inkommande</translation>
    </message>
    <message>
        <source>Outbound</source>
        <translation>Utgående</translation>
    </message>
    <message>
        <source>Yes</source>
        <translation>Ja</translation>
    </message>
    <message>
        <source>No</source>
        <translation>Nej</translation>
    </message>
    <message>
        <source>Unknown</source>
        <translation>Okänd</translation>
    </message>
</context>
<context>
    <name>ReceiveCoinsDialog</name>
    <message>
        <source>&amp;Amount:</source>
        <translation>&amp;Belopp:</translation>
    </message>
    <message>
        <source>&amp;Label:</source>
        <translation>&amp;Etikett:</translation>
    </message>
    <message>
        <source>&amp;Message:</source>
        <translation>&amp;Meddelande:</translation>
    </message>
    <message>
        <source>An optional message to attach to the payment request, which will be displayed when the request is opened. Note: The message will not be sent with the payment over the Qtum network.</source>
        <translation>Ett valfritt meddelande att bifoga betalningsbegäran, vilket visas när begäran öppnas. Obs: Meddelandet kommer inte att sändas med betalningen över Qtum-nätverket.</translation>
    </message>
    <message>
        <source>An optional label to associate with the new receiving address.</source>
        <translation>En valfri etikett att associera med den nya mottagaradressen.</translation>
    </message>
    <message>
        <source>Use this form to request payments. All fields are &lt;b&gt;optional&lt;/b&gt;.</source>
        <translation>Använd detta formulär för att begära betalningar. Alla fält är  &lt;b&gt;valfria&lt;/b&gt;.</translation>
    </message>
    <message>
        <source>An optional amount to request. Leave this empty or zero to not request a specific amount.</source>
        <translation>Ett valfritt belopp att begära. Lämna tomt eller ange noll för att inte begära ett specifikt belopp.</translation>
    </message>
    <message>
        <source>&amp;Create new receiving address</source>
        <translation>S&amp;kapa ny mottagaradress</translation>
    </message>
    <message>
        <source>Clear all fields of the form.</source>
        <translation>Rensa alla formulärfälten</translation>
    </message>
    <message>
        <source>Clear</source>
        <translation>Rensa</translation>
    </message>
    <message>
        <source>Native segwit addresses (aka Bech32 or BIP-173) reduce your transaction fees later on and offer better protection against typos, but old wallets don't support them. When unchecked, an address compatible with older wallets will be created instead.</source>
        <translation>Bech32-addresser (BIP-173) är billigare att spendera från och har bättre skytt mot skrivfel mot konstnaden att äldre plånböcker inte förstår dem. När inte valet är gjort kommer en address som är kompatibel med äldre plånböcker att skapas istället.</translation>
    </message>
    <message>
        <source>Generate native segwit (Bech32) address</source>
        <translation>Skapa Bech32-adress</translation>
    </message>
    <message>
        <source>Requested payments history</source>
        <translation>Historik för begärda betalningar</translation>
    </message>
    <message>
        <source>Show the selected request (does the same as double clicking an entry)</source>
        <translation>Visa valda begäranden (gör samma som att dubbelklicka på en post)</translation>
    </message>
    <message>
        <source>Show</source>
        <translation>Visa</translation>
    </message>
    <message>
        <source>Remove the selected entries from the list</source>
        <translation>Ta bort valda poster från listan</translation>
    </message>
    <message>
        <source>Remove</source>
        <translation>Ta bort</translation>
    </message>
    <message>
        <source>Copy URI</source>
        <translation>Kopiera URI</translation>
    </message>
    <message>
        <source>Copy label</source>
        <translation>Kopiera etikett</translation>
    </message>
    <message>
        <source>Copy message</source>
        <translation>Kopiera meddelande</translation>
    </message>
    <message>
        <source>Copy amount</source>
        <translation>Kopiera belopp</translation>
    </message>
</context>
<context>
    <name>ReceiveRequestDialog</name>
    <message>
        <source>QR Code</source>
        <translation>QR-kod</translation>
    </message>
    <message>
        <source>Copy &amp;URI</source>
        <translation>Kopiera &amp;URI</translation>
    </message>
    <message>
        <source>Copy &amp;Address</source>
        <translation>Kopiera &amp;Adress</translation>
    </message>
    <message>
        <source>&amp;Save Image...</source>
        <translation>&amp;Spara Bild...</translation>
    </message>
    <message>
        <source>Request payment to %1</source>
        <translation>Begär betalning till %1</translation>
    </message>
    <message>
        <source>Payment information</source>
        <translation>Betalinformaton</translation>
    </message>
    <message>
        <source>URI</source>
        <translation>URI</translation>
    </message>
    <message>
        <source>Address</source>
        <translation>Adress</translation>
    </message>
    <message>
        <source>Amount</source>
        <translation>Belopp</translation>
    </message>
    <message>
        <source>Label</source>
        <translation>Etikett</translation>
    </message>
    <message>
        <source>Message</source>
        <translation>Meddelande</translation>
    </message>
    <message>
        <source>Wallet</source>
        <translation>Plånbok</translation>
    </message>
</context>
<context>
    <name>RecentRequestsTableModel</name>
    <message>
        <source>Date</source>
        <translation>Datum</translation>
    </message>
    <message>
        <source>Label</source>
        <translation>Etikett</translation>
    </message>
    <message>
        <source>Message</source>
        <translation>Meddelande</translation>
    </message>
    <message>
        <source>(no label)</source>
        <translation>(Ingen etikett)</translation>
    </message>
    <message>
        <source>(no message)</source>
        <translation>(inget meddelande)</translation>
    </message>
    <message>
        <source>(no amount requested)</source>
        <translation>(inget belopp begärt)</translation>
    </message>
    <message>
        <source>Requested</source>
        <translation>Begärt</translation>
    </message>
</context>
<context>
    <name>SendCoinsDialog</name>
    <message>
        <source>Send Coins</source>
        <translation>Skicka pengar</translation>
    </message>
    <message>
        <source>Coin Control Features</source>
        <translation>Myntkontrollfunktioner</translation>
    </message>
    <message>
        <source>Inputs...</source>
        <translation>Inmatningar...</translation>
    </message>
    <message>
        <source>automatically selected</source>
        <translation>automatiskt vald</translation>
    </message>
    <message>
        <source>Insufficient funds!</source>
        <translation>Otillräckliga medel!</translation>
    </message>
    <message>
        <source>Quantity:</source>
        <translation>Kvantitet:</translation>
    </message>
    <message>
        <source>Bytes:</source>
        <translation>Antal Byte:</translation>
    </message>
    <message>
        <source>Amount:</source>
        <translation>Belopp:</translation>
    </message>
    <message>
        <source>Fee:</source>
        <translation>Avgift:</translation>
    </message>
    <message>
        <source>After Fee:</source>
        <translation>Efter avgift:</translation>
    </message>
    <message>
        <source>Change:</source>
        <translation>Växel:</translation>
    </message>
    <message>
        <source>If this is activated, but the change address is empty or invalid, change will be sent to a newly generated address.</source>
        <translation>Om denna är aktiverad men växeladressen är tom eller ogiltig kommer växeln att sändas till en nyss skapad adress.</translation>
    </message>
    <message>
        <source>Custom change address</source>
        <translation>Anpassad växeladress</translation>
    </message>
    <message>
        <source>Transaction Fee:</source>
        <translation>Transaktionsavgift:</translation>
    </message>
    <message>
        <source>Choose...</source>
        <translation>Välj...</translation>
    </message>
    <message>
        <source>Using the fallbackfee can result in sending a transaction that will take several hours or days (or never) to confirm. Consider choosing your fee manually or wait until you have validated the complete chain.</source>
        <translation>Med standardavgiften riskerar en transaktion ta timmar eller dagar för att bekräftas, om den ens gör det. Överväg att själv välja avgift alternativt vänta tills du har validerat hela kedjan.</translation>
    </message>
    <message>
        <source>Warning: Fee estimation is currently not possible.</source>
        <translation>Varning: Avgiftsuppskattning är för närvarande inte möjlig.</translation>
    </message>
    <message>
        <source>collapse fee-settings</source>
        <translation>Fäll ihop avgiftsinställningarna</translation>
    </message>
    <message>
        <source>Specify a custom fee per kB (1,000 bytes) of the transaction's virtual size.

Note:  Since the fee is calculated on a per-byte basis, a fee of "100 satoshis per kB" for a transaction size of 500 bytes (half of 1 kB) would ultimately yield a fee of only 50 satoshis.</source>
        <translation>Ange en egen avgift per kB (1 000 bytes) av transaktionens virtuella storlek.

Notera: Då avgiften beräknas per byte kommer en avgift på 50 satoshi tas ut för en transaktion på 500 bytes (en halv kB) om man valt "100 satoshi per kB" som egen avgift.</translation>
    </message>
    <message>
        <source>per kilobyte</source>
        <translation>per kilobyte</translation>
    </message>
    <message>
        <source>Hide</source>
<<<<<<< HEAD
        <translation>Göm</translation>
=======
        <translation>Dölj</translation>
>>>>>>> 451880b9
    </message>
    <message>
        <source>Recommended:</source>
        <translation>Rekommenderad:</translation>
    </message>
    <message>
        <source>Custom:</source>
        <translation>Anpassad:</translation>
    </message>
    <message>
        <source>(Smart fee not initialized yet. This usually takes a few blocks...)</source>
        <translation>(Smart avgift är inte initierad ännu. Detta tar vanligen några block...)</translation>
    </message>
    <message>
        <source>Send to multiple recipients at once</source>
        <translation>Skicka till flera mottagare samtidigt</translation>
    </message>
    <message>
        <source>Add &amp;Recipient</source>
        <translation>Lägg till &amp;mottagare</translation>
    </message>
    <message>
        <source>Clear all fields of the form.</source>
        <translation>Rensa alla formulärfälten</translation>
    </message>
    <message>
        <source>Dust:</source>
        <translation>Damm:</translation>
    </message>
    <message>
        <source>When there is less transaction volume than space in the blocks, miners as well as relaying nodes may enforce a minimum fee. Paying only this minimum fee is just fine, but be aware that this can result in a never confirming transaction once there is more demand for qtum transactions than the network can process.</source>
        <translation>När transaktionsvolymen är mindre än utrymmet i blocken kan både brytardatorer och relänoder kräva en minimiavgift. Det är okej att bara betala denna minimiavgift, men du ska vara medveten om att det kan leda till att en transaktion aldrig bekräftas så fort efterfrågan på qtumtransaktioner är större än vad nätverket kan hantera.</translation>
    </message>
    <message>
        <source>A too low fee might result in a never confirming transaction (read the tooltip)</source>
        <translation>En alltför låg avgift kan leda till att en transaktion aldrig bekräfta (läs knappbeskrivningen)</translation>
    </message>
    <message>
        <source>Confirmation time target:</source>
        <translation>Mål för bekräftelsetid:</translation>
    </message>
    <message>
        <source>Enable Replace-By-Fee</source>
        <translation>Aktivera Replace-By-Fee</translation>
    </message>
    <message>
        <source>With Replace-By-Fee (BIP-125) you can increase a transaction's fee after it is sent. Without this, a higher fee may be recommended to compensate for increased transaction delay risk.</source>
        <translation>Med Replace-By-Fee (BIP-125) kan du höja transaktionsavgiften efter att transaktionen skickats. Om du väljer bort det kan en högre avgift rekommenderas för att kompensera för ökad risk att transaktionen fördröjs.</translation>
    </message>
    <message>
        <source>Clear &amp;All</source>
        <translation>Rensa &amp;alla</translation>
    </message>
    <message>
        <source>Balance:</source>
        <translation>Saldo:</translation>
    </message>
    <message>
        <source>Confirm the send action</source>
        <translation>Bekräfta sändåtgärden</translation>
    </message>
    <message>
        <source>S&amp;end</source>
        <translation>&amp;Skicka</translation>
    </message>
    <message>
        <source>Copy quantity</source>
        <translation>Kopiera kvantitet</translation>
    </message>
    <message>
        <source>Copy amount</source>
        <translation>Kopiera belopp</translation>
    </message>
    <message>
        <source>Copy fee</source>
        <translation>Kopiera avgift</translation>
    </message>
    <message>
        <source>Copy after fee</source>
        <translation>Kopiera efter avgift</translation>
    </message>
    <message>
        <source>Copy bytes</source>
        <translation>Kopiera byte</translation>
    </message>
    <message>
        <source>Copy dust</source>
        <translation>Kopiera damm</translation>
    </message>
    <message>
        <source>Copy change</source>
        <translation>Kopiera växel</translation>
    </message>
    <message>
        <source>%1 (%2 blocks)</source>
        <translation>%1 (%2 block)</translation>
    </message>
    <message>
        <source> from wallet '%1'</source>
        <translation>från plånbok: '%1'</translation>
    </message>
    <message>
        <source>%1 to %2</source>
        <translation>%1 till %2</translation>
    </message>
    <message>
        <source>Are you sure you want to send?</source>
        <translation>Är du säker på att du vill skicka?</translation>
    </message>
    <message>
        <source>or</source>
        <translation>eller</translation>
    </message>
    <message>
        <source>You can increase the fee later (signals Replace-By-Fee, BIP-125).</source>
        <translation>Du kan höja avgiften senare (signalerar Replace-By-Fee, BIP-125).</translation>
    </message>
    <message>
        <source>Please, review your transaction.</source>
        <translation>Var vänlig se över din transaktion.</translation>
    </message>
    <message>
        <source>Transaction fee</source>
        <translation>Transaktionsavgift</translation>
    </message>
    <message>
        <source>Not signalling Replace-By-Fee, BIP-125.</source>
        <translation>Signalerar inte Replace-By-Fee, BIP-125.</translation>
    </message>
    <message>
        <source>Total Amount</source>
        <translation>Totalt belopp</translation>
    </message>
    <message>
        <source>Confirm send coins</source>
        <translation>Bekräfta att pengar ska skickas</translation>
    </message>
    <message>
        <source>The recipient address is not valid. Please recheck.</source>
        <translation>Mottagarens adress är ogiltig. Kontrollera igen.</translation>
    </message>
    <message>
        <source>The amount to pay must be larger than 0.</source>
        <translation>Beloppet som ska betalas måste vara större än 0.</translation>
    </message>
    <message>
        <source>The amount exceeds your balance.</source>
        <translation>Beloppet överstiger ditt saldo.</translation>
    </message>
    <message>
        <source>The total exceeds your balance when the %1 transaction fee is included.</source>
        <translation>Totalbeloppet överstiger ditt saldo när transaktionsavgiften %1 är pålagd.</translation>
    </message>
    <message>
        <source>Duplicate address found: addresses should only be used once each.</source>
        <translation>Dubblettadress hittades: adresser skall endast användas en gång var.</translation>
    </message>
    <message>
        <source>Transaction creation failed!</source>
        <translation>Transaktionen gick inte att skapa!</translation>
    </message>
    <message>
        <source>The transaction was rejected with the following reason: %1</source>
        <translation>Transaktionen avvisades med följande orsak: %1</translation>
    </message>
    <message>
        <source>A fee higher than %1 is considered an absurdly high fee.</source>
        <translation>En avgift högre än %1 anses vara en absurd hög avgift.</translation>
    </message>
    <message>
        <source>Payment request expired.</source>
        <translation>Betalningsbegäran löpte ut.</translation>
    </message>
    <message numerus="yes">
        <source>Estimated to begin confirmation within %n block(s).</source>
        <translation><numerusform>Uppskattas till att påbörja bekräftelse inom %n block.</numerusform><numerusform>Uppskattas till att påbörja bekräftelse inom %n block.</numerusform></translation>
    </message>
    <message>
        <source>Warning: Invalid Qtum address</source>
        <translation>Varning: Ogiltig Qtum-adress</translation>
    </message>
    <message>
        <source>Warning: Unknown change address</source>
        <translation>Varning: Okänd växeladress</translation>
    </message>
    <message>
        <source>Confirm custom change address</source>
        <translation>Bekräfta anpassad växeladress</translation>
    </message>
    <message>
        <source>The address you selected for change is not part of this wallet. Any or all funds in your wallet may be sent to this address. Are you sure?</source>
        <translation>Den adress du valt för växel ingår inte i denna plånbok. Eventuella eller alla pengar i din plånbok kan komma att skickas till den här adressen. Är du säker?</translation>
    </message>
    <message>
        <source>(no label)</source>
        <translation>(ingen etikett)</translation>
    </message>
</context>
<context>
    <name>SendCoinsEntry</name>
    <message>
        <source>A&amp;mount:</source>
        <translation>&amp;Belopp:</translation>
    </message>
    <message>
        <source>Pay &amp;To:</source>
        <translation>Betala &amp;till:</translation>
    </message>
    <message>
        <source>&amp;Label:</source>
        <translation>&amp;Etikett:</translation>
    </message>
    <message>
        <source>Choose previously used address</source>
        <translation>Välj tidigare använda adresser</translation>
    </message>
    <message>
        <source>This is a normal payment.</source>
        <translation>Detta är en normal betalning.</translation>
    </message>
    <message>
        <source>The Qtum address to send the payment to</source>
        <translation>Qtum-adress att sända betalning till</translation>
    </message>
    <message>
        <source>Alt+A</source>
        <translation>Alt+A</translation>
    </message>
    <message>
        <source>Paste address from clipboard</source>
        <translation>Klistra in adress från Urklipp</translation>
    </message>
    <message>
        <source>Alt+P</source>
        <translation>Alt+P</translation>
    </message>
    <message>
        <source>Remove this entry</source>
        <translation>Ta bort denna post</translation>
    </message>
    <message>
        <source>The fee will be deducted from the amount being sent. The recipient will receive less qtums than you enter in the amount field. If multiple recipients are selected, the fee is split equally.</source>
<<<<<<< HEAD
        <translation>Avgiften dras från beloppet som skickas. Mottagaren kommer att ta emot mindre qtum än du angivit i beloppsfältet. Om flera mottagare valts kommer avgiften att fördelas jämt.</translation>
=======
        <translation>Avgiften dras från beloppet som skickas. Mottagaren kommer att ta emot mindre qtum än du angivit i beloppsfältet. Om flera mottagare väljs kommer avgiften att fördelas jämt.</translation>
>>>>>>> 451880b9
    </message>
    <message>
        <source>S&amp;ubtract fee from amount</source>
        <translation>S&amp;ubtrahera avgiften från beloppet</translation>
    </message>
    <message>
        <source>Use available balance</source>
        <translation>Använd tillgängligt saldo</translation>
    </message>
    <message>
        <source>Message:</source>
        <translation>Meddelande:</translation>
    </message>
    <message>
        <source>This is an unauthenticated payment request.</source>
        <translation>Detta är en oautentiserad betalningsbegäran.</translation>
    </message>
    <message>
        <source>This is an authenticated payment request.</source>
        <translation>Detta är en autentiserad betalningsbegäran.</translation>
    </message>
    <message>
        <source>Enter a label for this address to add it to the list of used addresses</source>
        <translation>Ange en etikett för denna adress för att lägga till den i listan med använda adresser</translation>
    </message>
    <message>
        <source>A message that was attached to the qtum: URI which will be stored with the transaction for your reference. Note: This message will not be sent over the Qtum network.</source>
<<<<<<< HEAD
        <translation>Ett meddelande som bifogades qtum: -URIn och som lagras med transaktionen som referens. NB: Meddelandet kommer inte att sändas över Qtum-nätverket.</translation>
=======
        <translation>Ett meddelande som bifogades qtum: -URIn och som sparas med transaktionen som referens. Obs: Meddelandet sänds inte över Qtum-nätverket.</translation>
>>>>>>> 451880b9
    </message>
    <message>
        <source>Pay To:</source>
        <translation>Betala till:</translation>
    </message>
    <message>
        <source>Memo:</source>
        <translation>PM:</translation>
    </message>
    <message>
        <source>Enter a label for this address to add it to your address book</source>
        <translation>Ange en etikett för denna adress för att lägga till den i din adressbok</translation>
    </message>
</context>
<context>
    <name>SendConfirmationDialog</name>
    <message>
        <source>Yes</source>
        <translation>Ja</translation>
    </message>
</context>
<context>
    <name>ShutdownWindow</name>
    <message>
        <source>%1 is shutting down...</source>
        <translation>%1 stängs av...</translation>
    </message>
    <message>
        <source>Do not shut down the computer until this window disappears.</source>
        <translation>Stäng inte av datorn förrän denna ruta försvinner.</translation>
    </message>
</context>
<context>
    <name>SignVerifyMessageDialog</name>
    <message>
        <source>Signatures - Sign / Verify a Message</source>
        <translation>Signaturer - Signera / Verifiera ett meddelande</translation>
    </message>
    <message>
        <source>&amp;Sign Message</source>
        <translation>&amp;Signera meddelande</translation>
    </message>
    <message>
        <source>You can sign messages/agreements with your addresses to prove you can receive qtums sent to them. Be careful not to sign anything vague or random, as phishing attacks may try to trick you into signing your identity over to them. Only sign fully-detailed statements you agree to.</source>
        <translation>Du kan signera meddelanden/avtal med dina adresser för att bevisa att du kan ta emot qtum som skickats till dem. Var försiktig så du inte signerar något oklart eller konstigt, eftersom phishing-angrepp kan försöka få dig att signera över din identitet till dem. Signera endast väldetaljerade meddelanden som du godkänner.</translation>
    </message>
    <message>
        <source>The Qtum address to sign the message with</source>
        <translation>Qtum-adress att signera meddelandet med</translation>
    </message>
    <message>
        <source>Choose previously used address</source>
        <translation>Välj tidigare använda adresser</translation>
    </message>
    <message>
        <source>Alt+A</source>
        <translation>Alt+A</translation>
    </message>
    <message>
        <source>Paste address from clipboard</source>
        <translation>Klistra in adress från Urklipp</translation>
    </message>
    <message>
        <source>Alt+P</source>
        <translation>Alt+P</translation>
    </message>
    <message>
        <source>Enter the message you want to sign here</source>
        <translation>Skriv in meddelandet du vill signera här</translation>
    </message>
    <message>
        <source>Signature</source>
        <translation>Signatur</translation>
    </message>
    <message>
        <source>Copy the current signature to the system clipboard</source>
        <translation>Kopiera signaturen till systemets Urklipp</translation>
    </message>
    <message>
        <source>Sign the message to prove you own this Qtum address</source>
        <translation>Signera meddelandet för att bevisa att du äger denna Qtum-adress</translation>
    </message>
    <message>
        <source>Sign &amp;Message</source>
        <translation>Signera &amp;meddelande</translation>
    </message>
    <message>
        <source>Reset all sign message fields</source>
        <translation>Rensa alla fält</translation>
    </message>
    <message>
        <source>Clear &amp;All</source>
        <translation>Rensa &amp;alla</translation>
    </message>
    <message>
        <source>&amp;Verify Message</source>
        <translation>&amp;Verifiera meddelande</translation>
    </message>
    <message>
        <source>Enter the receiver's address, message (ensure you copy line breaks, spaces, tabs, etc. exactly) and signature below to verify the message. Be careful not to read more into the signature than what is in the signed message itself, to avoid being tricked by a man-in-the-middle attack. Note that this only proves the signing party receives with the address, it cannot prove sendership of any transaction!</source>
        <translation>Ange mottagarens adress, meddelande (kopiera radbrytningar, mellanslag, TAB-tecken, osv. exakt) och signatur nedan, för att verifiera meddelandet. Undvik att läsa in mera information i signaturen än vad som stod i själva det signerade meddelandet, för att undvika ett man-in-the-middle-angrepp. Notera att detta endast bevisar att den signerande parten tar emot med adressen, det bevisar inte vem som skickat transaktionen!</translation>
    </message>
    <message>
        <source>The Qtum address the message was signed with</source>
        <translation>Qtum-adress som meddelandet signerades med</translation>
    </message>
    <message>
        <source>Verify the message to ensure it was signed with the specified Qtum address</source>
        <translation>Verifiera meddelandet för att vara säker på att det signerades med angiven Qtum-adress</translation>
    </message>
    <message>
        <source>Verify &amp;Message</source>
        <translation>Verifiera &amp;meddelande</translation>
    </message>
    <message>
        <source>Reset all verify message fields</source>
        <translation>Rensa alla fält</translation>
    </message>
    <message>
        <source>Click "Sign Message" to generate signature</source>
        <translation>Klicka "Signera meddelande" för att skapa en signatur</translation>
    </message>
    <message>
        <source>The entered address is invalid.</source>
        <translation>Den angivna adressen är ogiltig.</translation>
    </message>
    <message>
        <source>Please check the address and try again.</source>
        <translation>Kontrollera adressen och försök igen.</translation>
    </message>
    <message>
        <source>The entered address does not refer to a key.</source>
        <translation>Den angivna adressen refererar inte till en nyckel.</translation>
    </message>
    <message>
        <source>Wallet unlock was cancelled.</source>
        <translation>Upplåsningen av plånboken avbröts.</translation>
    </message>
    <message>
        <source>Private key for the entered address is not available.</source>
        <translation>Den privata nyckeln för den angivna adressen är inte tillgänglig.</translation>
    </message>
    <message>
        <source>Message signing failed.</source>
        <translation>Signeringen av meddelandet misslyckades.</translation>
    </message>
    <message>
        <source>Message signed.</source>
        <translation>Meddelande signerat.</translation>
    </message>
    <message>
        <source>The signature could not be decoded.</source>
        <translation>Signaturen kunde inte avkodas.</translation>
    </message>
    <message>
        <source>Please check the signature and try again.</source>
        <translation>Kontrollera signaturen och försök igen.</translation>
    </message>
    <message>
        <source>The signature did not match the message digest.</source>
        <translation>Signaturen matchade inte meddelandesammanfattningen.</translation>
    </message>
    <message>
        <source>Message verification failed.</source>
        <translation>Meddelandeverifikation misslyckades.</translation>
    </message>
    <message>
        <source>Message verified.</source>
        <translation>Meddelande verifierat.</translation>
    </message>
</context>
<context>
    <name>TrafficGraphWidget</name>
    <message>
        <source>KB/s</source>
        <translation>KB/s</translation>
    </message>
</context>
<context>
    <name>TransactionDesc</name>
    <message numerus="yes">
        <source>Open for %n more block(s)</source>
        <translation><numerusform>Öppet för %n mer block</numerusform><numerusform>Öppet för %n fler block</numerusform></translation>
    </message>
    <message>
        <source>Open until %1</source>
        <translation>Öppet till %1</translation>
    </message>
    <message>
        <source>conflicted with a transaction with %1 confirmations</source>
        <translation>konflikt med en transaktion med %1 bekräftelser</translation>
    </message>
    <message>
        <source>0/unconfirmed, %1</source>
        <translation>0/obekräftade, %1</translation>
    </message>
    <message>
        <source>in memory pool</source>
        <translation>i minnespoolen</translation>
    </message>
    <message>
        <source>not in memory pool</source>
        <translation>ej i minnespoolen</translation>
    </message>
    <message>
        <source>abandoned</source>
        <translation>övergiven</translation>
    </message>
    <message>
        <source>%1/unconfirmed</source>
        <translation>%1/obekräftade</translation>
    </message>
    <message>
        <source>%1 confirmations</source>
        <translation>%1 bekräftelser</translation>
    </message>
    <message>
        <source>Status</source>
        <translation>Status</translation>
    </message>
    <message>
        <source>Date</source>
        <translation>Datum</translation>
    </message>
    <message>
        <source>Source</source>
        <translation>Källa</translation>
    </message>
    <message>
        <source>Generated</source>
        <translation>Genererad</translation>
    </message>
    <message>
        <source>From</source>
        <translation>Från</translation>
    </message>
    <message>
        <source>unknown</source>
        <translation>okänd</translation>
    </message>
    <message>
        <source>To</source>
        <translation>Till</translation>
    </message>
    <message>
        <source>own address</source>
        <translation>egen adress</translation>
    </message>
    <message>
        <source>watch-only</source>
        <translation>granska-bara</translation>
    </message>
    <message>
        <source>label</source>
        <translation>etikett</translation>
    </message>
    <message>
        <source>Credit</source>
        <translation>Kredit</translation>
    </message>
    <message numerus="yes">
        <source>matures in %n more block(s)</source>
        <translation><numerusform>mognar om %n mer block</numerusform><numerusform>mognar om %n fler block</numerusform></translation>
    </message>
    <message>
        <source>not accepted</source>
        <translation>inte accepterad</translation>
    </message>
    <message>
        <source>Debit</source>
        <translation>Belasta</translation>
    </message>
    <message>
        <source>Total debit</source>
        <translation>Total debet</translation>
    </message>
    <message>
        <source>Total credit</source>
        <translation>Total kredit</translation>
    </message>
    <message>
        <source>Transaction fee</source>
        <translation>Transaktionsavgift</translation>
    </message>
    <message>
        <source>Net amount</source>
        <translation>Nettobelopp</translation>
    </message>
    <message>
        <source>Message</source>
        <translation>Meddelande</translation>
    </message>
    <message>
        <source>Comment</source>
        <translation>Kommentar</translation>
    </message>
    <message>
        <source>Transaction ID</source>
        <translation>Transaktions-ID</translation>
    </message>
    <message>
        <source>Transaction total size</source>
        <translation>Transaktionens totala storlek</translation>
    </message>
    <message>
        <source>Transaction virtual size</source>
        <translation>Transaktionens virtuella storlek</translation>
    </message>
    <message>
        <source>Output index</source>
        <translation>Utmatningsindex</translation>
    </message>
    <message>
        <source>Merchant</source>
        <translation>Handlare</translation>
    </message>
    <message>
        <source>Generated coins must mature %1 blocks before they can be spent. When you generated this block, it was broadcast to the network to be added to the block chain. If it fails to get into the chain, its state will change to "not accepted" and it won't be spendable. This may occasionally happen if another node generates a block within a few seconds of yours.</source>
        <translation>Skapade pengar måste mogna i %1 block innan de kan spenderas. När du skapade detta block sändes det till nätverket för att läggas till i blockkedjan. Om blocket inte kommer in i kedjan kommer dess status att ändras till "ej accepterat" och går inte att spendera. Detta kan ibland hända om en annan nod skapar ett block nästan samtidigt som dig.</translation>
    </message>
    <message>
        <source>Debug information</source>
        <translation>Felsökningsinformation</translation>
    </message>
    <message>
        <source>Transaction</source>
        <translation>Transaktion</translation>
    </message>
    <message>
        <source>Inputs</source>
        <translation>Inmatningar</translation>
    </message>
    <message>
        <source>Amount</source>
        <translation>Belopp:</translation>
    </message>
    <message>
        <source>true</source>
        <translation>sant</translation>
    </message>
    <message>
        <source>false</source>
        <translation>falsk</translation>
    </message>
</context>
<context>
    <name>TransactionDescDialog</name>
    <message>
        <source>This pane shows a detailed description of the transaction</source>
        <translation>Den här panelen visar en detaljerad beskrivning av transaktionen</translation>
    </message>
    <message>
        <source>Details for %1</source>
        <translation>Detaljer för %1</translation>
    </message>
</context>
<context>
    <name>TransactionTableModel</name>
    <message>
        <source>Date</source>
        <translation>Datum</translation>
    </message>
    <message>
        <source>Type</source>
        <translation>Typ</translation>
    </message>
    <message>
        <source>Label</source>
        <translation>Etikett</translation>
    </message>
    <message numerus="yes">
        <source>Open for %n more block(s)</source>
        <translation><numerusform>Öppet för %n mer block</numerusform><numerusform>Öppet för %n fler block</numerusform></translation>
    </message>
    <message>
        <source>Open until %1</source>
        <translation>Öppet till %1</translation>
    </message>
    <message>
        <source>Unconfirmed</source>
        <translation>Obekräftade</translation>
    </message>
    <message>
        <source>Abandoned</source>
        <translation>Övergiven</translation>
    </message>
    <message>
        <source>Confirming (%1 of %2 recommended confirmations)</source>
        <translation>Bekräftar (%1 av %2 rekommenderade bekräftelser)</translation>
    </message>
    <message>
        <source>Confirmed (%1 confirmations)</source>
        <translation>Bekräftad (%1 bekräftelser)</translation>
    </message>
    <message>
        <source>Conflicted</source>
        <translation>Konflikt</translation>
    </message>
    <message>
        <source>Immature (%1 confirmations, will be available after %2)</source>
        <translation>Omogen (%1 bekräftelser, blir tillgänglig efter %2)</translation>
    </message>
    <message>
        <source>Generated but not accepted</source>
        <translation>Skapad men inte accepterad</translation>
    </message>
    <message>
        <source>Received with</source>
        <translation>Mottagen med</translation>
    </message>
    <message>
        <source>Received from</source>
        <translation>Mottaget från</translation>
    </message>
    <message>
        <source>Sent to</source>
        <translation>Skickad till</translation>
    </message>
    <message>
        <source>Payment to yourself</source>
        <translation>Betalning till dig själv</translation>
    </message>
    <message>
        <source>Mined</source>
        <translation>Genererade</translation>
    </message>
    <message>
        <source>watch-only</source>
        <translation>granska-bara</translation>
    </message>
    <message>
        <source>(n/a)</source>
        <translation>(n/a)</translation>
    </message>
    <message>
        <source>(no label)</source>
        <translation>(ingen etikett)</translation>
    </message>
    <message>
        <source>Transaction status. Hover over this field to show number of confirmations.</source>
        <translation>Transaktionsstatus. Håll muspekaren över för att se antal bekräftelser.</translation>
    </message>
    <message>
        <source>Date and time that the transaction was received.</source>
        <translation>Datum och tid då transaktionen mottogs.</translation>
    </message>
    <message>
        <source>Type of transaction.</source>
        <translation>Transaktionstyp.</translation>
    </message>
    <message>
        <source>Whether or not a watch-only address is involved in this transaction.</source>
        <translation>Anger om en granska-bara--adress är involverad i denna transaktion.</translation>
    </message>
    <message>
        <source>User-defined intent/purpose of the transaction.</source>
        <translation>Användardefinierat syfte/ändamål för transaktionen.</translation>
    </message>
    <message>
        <source>Amount removed from or added to balance.</source>
        <translation>Belopp draget från eller tillagt till saldo.</translation>
    </message>
</context>
<context>
    <name>TransactionView</name>
    <message>
        <source>All</source>
        <translation>Alla</translation>
    </message>
    <message>
        <source>Today</source>
        <translation>Idag</translation>
    </message>
    <message>
        <source>This week</source>
        <translation>Denna vecka</translation>
    </message>
    <message>
        <source>This month</source>
        <translation>Denna månad</translation>
    </message>
    <message>
        <source>Last month</source>
        <translation>Föregående månad</translation>
    </message>
    <message>
        <source>This year</source>
        <translation>Det här året</translation>
    </message>
    <message>
        <source>Range...</source>
        <translation>Period...</translation>
    </message>
    <message>
        <source>Received with</source>
        <translation>Mottagen med</translation>
    </message>
    <message>
        <source>Sent to</source>
        <translation>Skickad till</translation>
    </message>
    <message>
        <source>To yourself</source>
        <translation>Till dig själv</translation>
    </message>
    <message>
        <source>Mined</source>
        <translation>Genererade</translation>
    </message>
    <message>
        <source>Other</source>
        <translation>Övriga</translation>
    </message>
    <message>
        <source>Enter address, transaction id, or label to search</source>
        <translation>Ange adress, transaktions-id eller etikett för att söka</translation>
    </message>
    <message>
        <source>Min amount</source>
        <translation>Minsta belopp</translation>
    </message>
    <message>
        <source>Abandon transaction</source>
        <translation>Avbryt transaktionen</translation>
    </message>
    <message>
        <source>Increase transaction fee</source>
        <translation>Öka transaktionsavgift</translation>
    </message>
    <message>
        <source>Copy address</source>
        <translation>Kopiera adress</translation>
    </message>
    <message>
        <source>Copy label</source>
        <translation>Kopiera etikett</translation>
    </message>
    <message>
        <source>Copy amount</source>
        <translation>Kopiera belopp</translation>
    </message>
    <message>
        <source>Copy transaction ID</source>
        <translation>Kopiera transaktions-ID</translation>
    </message>
    <message>
        <source>Copy raw transaction</source>
        <translation>Kopiera rå transaktion</translation>
    </message>
    <message>
        <source>Copy full transaction details</source>
        <translation>Kopiera alla transaktionsdetaljerna</translation>
    </message>
    <message>
        <source>Edit label</source>
        <translation>Redigera etikett</translation>
    </message>
    <message>
        <source>Show transaction details</source>
        <translation>Visa transaktionsdetaljer</translation>
    </message>
    <message>
        <source>Export Transaction History</source>
        <translation>Exportera Transaktionshistoriken</translation>
    </message>
    <message>
        <source>Comma separated file (*.csv)</source>
        <translation>Kommaseparerad fil (*.csv)</translation>
    </message>
    <message>
        <source>Confirmed</source>
        <translation>Bekräftad</translation>
    </message>
    <message>
        <source>Watch-only</source>
        <translation>Enbart granskning</translation>
    </message>
    <message>
        <source>Date</source>
        <translation>Datum</translation>
    </message>
    <message>
        <source>Type</source>
        <translation>Typ</translation>
    </message>
    <message>
        <source>Label</source>
        <translation>Etikett</translation>
    </message>
    <message>
        <source>Address</source>
        <translation>Adress</translation>
    </message>
    <message>
        <source>ID</source>
        <translation>ID</translation>
    </message>
    <message>
        <source>Exporting Failed</source>
        <translation>Export misslyckades</translation>
    </message>
    <message>
        <source>There was an error trying to save the transaction history to %1.</source>
        <translation>Ett fel inträffade när transaktionshistoriken skulle sparas till %1.</translation>
    </message>
    <message>
        <source>Exporting Successful</source>
        <translation>Exporteringen lyckades</translation>
    </message>
    <message>
        <source>The transaction history was successfully saved to %1.</source>
        <translation>Transaktionshistoriken sparades till %1.</translation>
    </message>
    <message>
        <source>Range:</source>
        <translation>Räckvidd:</translation>
    </message>
    <message>
        <source>to</source>
        <translation>till</translation>
    </message>
</context>
<context>
    <name>UnitDisplayStatusBarControl</name>
    <message>
        <source>Unit to show amounts in. Click to select another unit.</source>
        <translation>Enhet att visa belopp i. Klicka för att välja annan enhet.</translation>
    </message>
</context>
<context>
    <name>WalletController</name>
    <message>
        <source>Close wallet</source>
        <translation>Stäng plånboken</translation>
    </message>
    <message>
        <source>Closing the wallet for too long can result in having to resync the entire chain if pruning is enabled.</source>
        <translation>Om plånboken är stängd under för lång tid kan hela kedjan behöva synkroniseras om, om gallring är aktiverad.</translation>
    </message>
</context>
<context>
    <name>WalletController</name>
    <message>
        <source>Close wallet</source>
        <translation>Stäng plånboken</translation>
    </message>
    <message>
        <source>Are you sure you wish to close wallet &lt;i&gt;%1&lt;/i&gt;?</source>
        <translation>Är det säkert att du vill stänga plånboken &lt;i&gt;%1&lt;/i&gt;?</translation>
    </message>
    </context>
<context>
    <name>WalletFrame</name>
    <message>
        <source>No wallet has been loaded.</source>
        <translation>Ingen plånbok har lästs in.</translation>
    </message>
</context>
<context>
    <name>WalletModel</name>
    <message>
        <source>Send Coins</source>
        <translation>Skicka Qtums</translation>
    </message>
    <message>
        <source>Fee bump error</source>
        <translation>Avgiftsökningsfel</translation>
    </message>
    <message>
        <source>Increasing transaction fee failed</source>
        <translation>Ökning av avgiften lyckades inte</translation>
    </message>
    <message>
        <source>Do you want to increase the fee?</source>
        <translation>Vill du öka avgiften?</translation>
    </message>
    <message>
        <source>Current fee:</source>
        <translation>Aktuell avgift:</translation>
    </message>
    <message>
        <source>Increase:</source>
        <translation>Öka:</translation>
    </message>
    <message>
        <source>New fee:</source>
        <translation>Ny avgift:</translation>
    </message>
    <message>
        <source>Confirm fee bump</source>
        <translation>Bekräfta avgiftshöjning</translation>
    </message>
    <message>
        <source>Can't sign transaction.</source>
        <translation>Kan ej signera transaktion.</translation>
    </message>
    <message>
        <source>Could not commit transaction</source>
        <translation>Kunde inte skicka transaktion</translation>
    </message>
    <message>
        <source>default wallet</source>
        <translation>Standardplånbok</translation>
    </message>
</context>
<context>
    <name>WalletView</name>
    <message>
        <source>&amp;Export</source>
        <translation>&amp;Exportera</translation>
    </message>
    <message>
        <source>Export the data in the current tab to a file</source>
        <translation>Exportera informationen i aktuell flik till en fil</translation>
    </message>
    <message>
        <source>Backup Wallet</source>
        <translation>Säkerhetskopiera Plånbok</translation>
    </message>
    <message>
        <source>Wallet Data (*.dat)</source>
        <translation>Plånboksdata (*.dat)</translation>
    </message>
    <message>
        <source>Backup Failed</source>
        <translation>Säkerhetskopiering misslyckades</translation>
    </message>
    <message>
        <source>There was an error trying to save the wallet data to %1.</source>
        <translation>Ett fel inträffade när plånbokens data skulle sparas till %1.</translation>
    </message>
    <message>
        <source>Backup Successful</source>
        <translation>Säkerhetskopiering lyckades</translation>
    </message>
    <message>
        <source>The wallet data was successfully saved to %1.</source>
        <translation>Plånbokens data sparades till %1.</translation>
    </message>
    <message>
        <source>Cancel</source>
        <translation>Avbryt</translation>
    </message>
</context>
<context>
    <name>qtum-core</name>
    <message>
        <source>Distributed under the MIT software license, see the accompanying file %s or %s</source>
        <translation>Distribuerad under MIT mjukvarulicens, se den bifogade filen %s eller %s</translation>
    </message>
    <message>
        <source>Prune configured below the minimum of %d MiB.  Please use a higher number.</source>
        <translation>Gallring konfigurerad under miniminivån %d MiB. Använd ett högre värde.</translation>
    </message>
    <message>
        <source>Prune: last wallet synchronisation goes beyond pruned data. You need to -reindex (download the whole blockchain again in case of pruned node)</source>
        <translation>Gallring: senaste plånbokssynkroniseringen ligger utanför gallrade data. Du måste använda -reindex (ladda ner hela blockkedjan igen om noden gallrats)</translation>
    </message>
    <message>
        <source>Rescans are not possible in pruned mode. You will need to use -reindex which will download the whole blockchain again.</source>
        <translation>Omskanningar kan inte göras i gallrat läge. Du måste använda -reindex vilket kommer ladda ner hela blockkedjan igen.</translation>
    </message>
    <message>
        <source>Error: A fatal internal error occurred, see debug.log for details</source>
        <translation>Fel: Ett kritiskt internt fel uppstod, se debug.log för detaljer</translation>
    </message>
    <message>
        <source>Pruning blockstore...</source>
        <translation>Gallrar blockstore...</translation>
    </message>
    <message>
        <source>Unable to start HTTP server. See debug log for details.</source>
<<<<<<< HEAD
        <translation>Kunde inte starta HTTP-server. Se avlusningsloggen för detaljer.</translation>
    </message>
    <message>
        <source>Qtum Core</source>
        <translation>Qtum Core</translation>
=======
        <translation>Kunde inte starta HTTP-server. Se felsökningsloggen för detaljer.</translation>
>>>>>>> 451880b9
    </message>
    <message>
        <source>The %s developers</source>
        <translation>%s-utvecklarna</translation>
    </message>
    <message>
        <source>Can't generate a change-address key. No keys in the internal keypool and can't generate any keys.</source>
        <translation>Det går inte att skapa en nyckel för växel-adress. Det finns inga nycklar i den interna nyckelpoolen och det går inte att skapa några nycklar.</translation>
    </message>
    <message>
        <source>Cannot obtain a lock on data directory %s. %s is probably already running.</source>
        <translation>Kan inte låsa datakatalogen %s. %s körs förmodligen redan.</translation>
    </message>
    <message>
        <source>Cannot provide specific connections and have addrman find outgoing connections at the same.</source>
        <translation>Kan inte låta addrman hitta utgående uppkopplingar samtidigt som specifika uppkopplingar skapas</translation>
    </message>
    <message>
        <source>Error reading %s! All keys read correctly, but transaction data or address book entries might be missing or incorrect.</source>
        <translation>Fel vid läsning av %s! Alla nycklar lästes korrekt, men transaktionsdata eller poster i adressboken kanske saknas eller är felaktiga.</translation>
    </message>
    <message>
        <source>Please check that your computer's date and time are correct! If your clock is wrong, %s will not work properly.</source>
        <translation>Kontrollera att din dators datum och tid är korrekt! Om klockan går fel kommer %s inte att fungera korrekt.</translation>
    </message>
    <message>
        <source>Please contribute if you find %s useful. Visit %s for further information about the software.</source>
        <translation>Var snäll och bidra om du finner %s användbar. Besök %s för mer information om mjukvaran.</translation>
    </message>
    <message>
        <source>The block database contains a block which appears to be from the future. This may be due to your computer's date and time being set incorrectly. Only rebuild the block database if you are sure that your computer's date and time are correct</source>
        <translation>Blockdatabasen innehåller ett block som verkar vara från framtiden. Detta kan vara på grund av att din dators datum och tid är felaktiga. Bygg bara om blockdatabasen om du är säker på att datorns datum och tid är korrekt</translation>
    </message>
    <message>
        <source>This is a pre-release test build - use at your own risk - do not use for mining or merchant applications</source>
        <translation>Detta är ett förhandstestbygge - använd på egen risk - använd inte för brytning eller handelsapplikationer</translation>
    </message>
    <message>
        <source>This is the transaction fee you may discard if change is smaller than dust at this level</source>
        <translation>Detta är transaktionsavgiften som slängs borta om det är mindre än damm på denna nivå</translation>
    </message>
    <message>
        <source>Unable to replay blocks. You will need to rebuild the database using -reindex-chainstate.</source>
        <translation>Kunde inte spela om block. Du kommer att behöva bygga om databasen med -reindex-chainstate.</translation>
    </message>
    <message>
        <source>Unable to rewind the database to a pre-fork state. You will need to redownload the blockchain</source>
        <translation>Kan inte spola tillbaka databasen till obeskärt läge. Du måste ladda ner blockkedjan igen</translation>
    </message>
    <message>
        <source>Warning: The network does not appear to fully agree! Some miners appear to be experiencing issues.</source>
        <translation>Varning: Nätverket verkar inte vara helt överens! Några brytare tycks ha problem.</translation>
    </message>
    <message>
        <source>Warning: We do not appear to fully agree with our peers! You may need to upgrade, or other nodes may need to upgrade.</source>
        <translation>Varning: Vi verkar inte helt överens med våra peers! Du kan behöva uppgradera, eller andra noder kan behöva uppgradera.</translation>
    </message>
    <message>
        <source>%d of last 100 blocks have unexpected version</source>
        <translation>%d av de senaste 100 blocken har oväntad version</translation>
    </message>
    <message>
        <source>%s corrupt, salvage failed</source>
        <translation>%s är korrupt, räddning misslyckades</translation>
    </message>
    <message>
        <source>-maxmempool must be at least %d MB</source>
        <translation>-maxmempool måste vara minst %d MB</translation>
    </message>
    <message>
        <source>Cannot resolve -%s address: '%s'</source>
        <translation>Kan inte matcha -%s adress: '%s'</translation>
    </message>
    <message>
        <source>Change index out of range</source>
        <translation>Förändringsindexet utanför tillåtet intervall</translation>
    </message>
    <message>
        <source>Config setting for %s only applied on %s network when in [%s] section.</source>
        <translation>Konfigurationsinställningar för %s tillämpas bara på nätverket %s när de är i avsnitt [%s].</translation>
    </message>
    <message>
        <source>Copyright (C) %i-%i</source>
        <translation>Copyright (C) %i-%i</translation>
    </message>
    <message>
        <source>Corrupted block database detected</source>
        <translation>Korrupt blockdatabas har upptäckts</translation>
    </message>
    <message>
        <source>Do you want to rebuild the block database now?</source>
        <translation>Vill du bygga om blockdatabasen nu?</translation>
    </message>
    <message>
        <source>Error initializing block database</source>
        <translation>Fel vid initiering av blockdatabasen</translation>
    </message>
    <message>
        <source>Error initializing wallet database environment %s!</source>
        <translation>Fel vid initiering av plånbokens databasmiljö %s!</translation>
    </message>
    <message>
        <source>Error loading %s</source>
        <translation>Fel vid inläsning av %s</translation>
    </message>
    <message>
        <source>Error loading %s: Private keys can only be disabled during creation</source>
        <translation>Fel vid inläsning av %s: Privata nycklar kan enbart inaktiveras när de skapas</translation>
    </message>
    <message>
        <source>Error loading %s: Wallet corrupted</source>
        <translation>Fel vid inläsning av %s: Plånboken är korrupt</translation>
    </message>
    <message>
        <source>Error loading %s: Wallet requires newer version of %s</source>
        <translation>Fel vid inläsning av %s: Plånboken kräver en senare version av %s</translation>
    </message>
    <message>
        <source>Error loading block database</source>
        <translation>Fel vid inläsning av blockdatabasen</translation>
    </message>
    <message>
        <source>Error opening block database</source>
        <translation>Fel vid öppning av blockdatabasen</translation>
    </message>
    <message>
        <source>Failed to listen on any port. Use -listen=0 if you want this.</source>
        <translation>Misslyckades att lyssna på någon port. Använd -listen=0 om du vill detta.</translation>
    </message>
    <message>
        <source>Failed to rescan the wallet during initialization</source>
        <translation>Misslyckades med att skanna om plånboken under initiering.</translation>
    </message>
    <message>
        <source>Importing...</source>
        <translation>Importerar...</translation>
    </message>
    <message>
        <source>Incorrect or no genesis block found. Wrong datadir for network?</source>
        <translation>Felaktig eller inget genesisblock hittades. Fel datadir för nätverket?</translation>
    </message>
    <message>
        <source>Initialization sanity check failed. %s is shutting down.</source>
        <translation>Initieringschecken fallerade. %s stängs av.</translation>
    </message>
    <message>
        <source>Invalid amount for -%s=&lt;amount&gt;: '%s'</source>
        <translation>Ogiltigt belopp för -%s=&lt;amount&gt;:'%s'</translation>
    </message>
    <message>
        <source>Invalid amount for -discardfee=&lt;amount&gt;: '%s'</source>
        <translation>Ogiltigt belopp för -discardfee=&lt;amount&gt;:'%s'</translation>
    </message>
    <message>
        <source>Invalid amount for -fallbackfee=&lt;amount&gt;: '%s'</source>
        <translation>Ogiltigt belopp för -fallbackfee=&lt;amount&gt;: '%s'</translation>
    </message>
    <message>
        <source>Specified blocks directory "%s" does not exist.</source>
        <translation>Den specificerade mappen för block "%s" existerar inte.</translation>
    </message>
    <message>
        <source>Unable to create the PID file '%s': %s</source>
        <translation>Det gick inte att skapa PID-filen '%s': %s</translation>
    </message>
    <message>
        <source>Upgrading txindex database</source>
        <translation>Uppgraderar txindex-databasen</translation>
    </message>
    <message>
        <source>Loading P2P addresses...</source>
        <translation>Läser in P2P-adresser...</translation>
    </message>
    <message>
        <source>Error: Disk space is too low!</source>
        <translation>Fel: Diskutrymmet är för lågt!</translation>
    </message>
    <message>
        <source>Loading banlist...</source>
        <translation>Läser in listan över bannlysningar …</translation>
    </message>
    <message>
        <source>Not enough file descriptors available.</source>
        <translation>Inte tillräckligt med filbeskrivningar tillgängliga.</translation>
    </message>
    <message>
        <source>Prune cannot be configured with a negative value.</source>
        <translation>Gallring kan inte konfigureras med ett negativt värde.</translation>
    </message>
    <message>
        <source>Prune mode is incompatible with -txindex.</source>
        <translation>Gallringsläge är inkompatibelt med -txindex.</translation>
    </message>
    <message>
        <source>Replaying blocks...</source>
        <translation>Spelar om block...</translation>
    </message>
    <message>
        <source>Rewinding blocks...</source>
        <translation>Spolar tillbaka blocken...</translation>
    </message>
    <message>
        <source>The source code is available from %s.</source>
        <translation>Källkoden är tillgänglig från %s.</translation>
    </message>
    <message>
        <source>Transaction fee and change calculation failed</source>
        <translation>Beräkning av transaktionsavgift och växel mislyckades</translation>
    </message>
    <message>
        <source>Unable to bind to %s on this computer. %s is probably already running.</source>
        <translation>Det går inte att binda till %s på den här datorn. %s är förmodligen redan igång.</translation>
    </message>
    <message>
        <source>Unable to generate keys</source>
        <translation>Lyckas inte generera nycklar</translation>
    </message>
    <message>
        <source>Unsupported logging category %s=%s.</source>
        <translation>Saknar stöd för loggningskategori %s=%s.</translation>
    </message>
    <message>
        <source>Upgrading UTXO database</source>
        <translation>Uppgraderar UTXO-databasen</translation>
    </message>
    <message>
        <source>User Agent comment (%s) contains unsafe characters.</source>
        <translation>Kommentaren i användaragent (%s) innehåller osäkra tecken.</translation>
    </message>
    <message>
        <source>Verifying blocks...</source>
        <translation>Verifierar block...</translation>
    </message>
    <message>
        <source>Wallet needed to be rewritten: restart %s to complete</source>
        <translation>Plånboken behöver sparas om: Starta om %s för att fullfölja</translation>
    </message>
    <message>
        <source>Error: Listening for incoming connections failed (listen returned error %s)</source>
        <translation>Fel: Avlyssning av inkommande anslutningar misslyckades (Avlyssningen returnerade felkod %s)</translation>
    </message>
    <message>
        <source>Invalid amount for -maxtxfee=&lt;amount&gt;: '%s' (must be at least the minrelay fee of %s to prevent stuck transactions)</source>
        <translation>Ogiltigt belopp för -maxtxfee=&lt;amount&gt;: '%s' (måste vara åtminstone minrelay avgift %s för att förhindra att transaktioner fastnar)</translation>
    </message>
    <message>
        <source>The transaction amount is too small to send after the fee has been deducted</source>
        <translation>Transaktionens belopp är för litet för att skickas efter att avgiften har dragits</translation>
    </message>
    <message>
        <source>You need to rebuild the database using -reindex to go back to unpruned mode.  This will redownload the entire blockchain</source>
<<<<<<< HEAD
        <translation>Du måste bygga om databasen genom att använda -reindex för att återgå till obeskärt läge. Detta kommer att ladda ner hela blockkedjan på nytt.</translation>
=======
        <translation>Du måste bygga om databasen genom att använda -reindex för att återgå till ogallrat läge. Detta kommer att ladda ner hela blockkedjan på nytt.</translation>
>>>>>>> 451880b9
    </message>
    <message>
        <source>Error reading from database, shutting down.</source>
        <translation>Fel vid läsning från databas, avslutar.</translation>
    </message>
    <message>
        <source>Error upgrading chainstate database</source>
        <translation>Fel vid uppgradering av blockdatabasen</translation>
    </message>
    <message>
        <source>Error: Disk space is low for %s</source>
        <translation>Fel: Diskutrymme är lågt för %s</translation>
    </message>
    <message>
        <source>Invalid -onion address or hostname: '%s'</source>
        <translation>Ogiltig -onion adress eller värdnamn: '%s'</translation>
    </message>
    <message>
        <source>Invalid -proxy address or hostname: '%s'</source>
        <translation>Ogiltig -proxy adress eller värdnamn: '%s'</translation>
    </message>
    <message>
        <source>Invalid amount for -paytxfee=&lt;amount&gt;: '%s' (must be at least %s)</source>
        <translation>Ogiltigt belopp för -paytxfee=&lt;amount&gt;:'%s' (måste vara minst %s)</translation>
    </message>
    <message>
        <source>Invalid netmask specified in -whitelist: '%s'</source>
        <translation>Ogiltig nätmask angiven i -whitelist: '%s'</translation>
    </message>
    <message>
        <source>Need to specify a port with -whitebind: '%s'</source>
        <translation>Port måste anges med -whitelist: '%s'</translation>
    </message>
    <message>
        <source>Prune mode is incompatible with -blockfilterindex.</source>
        <translation>Gallringsläge är inkompatibelt med -blockfilterindex.</translation>
    </message>
    <message>
        <source>Reducing -maxconnections from %d to %d, because of system limitations.</source>
        <translation>Minskar -maxconnections från %d till %d, på grund av systembegränsningar.</translation>
    </message>
    <message>
        <source>Section [%s] is not recognized.</source>
        <translation>Avsnitt [%s] känns inte igen.</translation>
    </message>
    <message>
        <source>Signing transaction failed</source>
        <translation>Signering av transaktion misslyckades</translation>
    </message>
    <message>
        <source>Specified -walletdir "%s" does not exist</source>
        <translation>Angiven -walletdir "%s" finns inte</translation>
    </message>
    <message>
        <source>Specified -walletdir "%s" is a relative path</source>
        <translation>Angiven -walletdir "%s" är en relativ sökväg</translation>
    </message>
    <message>
        <source>Specified -walletdir "%s" is not a directory</source>
        <translation>Angiven -walletdir "%s" är inte en katalog</translation>
    </message>
    <message>
        <source>The specified config file %s does not exist
</source>
        <translation>Angiven konfigurationsfil %s finns inte
</translation>
    </message>
    <message>
        <source>The transaction amount is too small to pay the fee</source>
        <translation>Transaktionsbeloppet är för litet för att betala avgiften</translation>
    </message>
    <message>
        <source>This is experimental software.</source>
        <translation>Detta är experimentmjukvara.</translation>
    </message>
    <message>
        <source>Transaction amount too small</source>
        <translation>Transaktionsbeloppet är för litet</translation>
    </message>
    <message>
        <source>Transaction too large</source>
        <translation>Transaktionen är för stor</translation>
    </message>
    <message>
        <source>Unable to bind to %s on this computer (bind returned error %s)</source>
        <translation>Det går inte att binda till %s på den här datorn (bind returnerade felmeddelande %s)</translation>
    </message>
    <message>
        <source>Unable to create the PID file '%s': %s</source>
        <translation>Det gick inte att skapa PID-filen '%s': %s</translation>
    </message>
    <message>
        <source>Unable to generate initial keys</source>
        <translation>Det gick inte att skapa ursprungliga nycklar</translation>
    </message>
    <message>
        <source>Verifying wallet(s)...</source>
        <translation>Verifierar plånbok(er)...</translation>
    </message>
    <message>
        <source>Warning: unknown new rules activated (versionbit %i)</source>
        <translation>Varning: okända nya regler aktiverade (versionsbit %i)</translation>
    </message>
    <message>
        <source>Zapping all transactions from wallet...</source>
        <translation>Töm plånboken på alla transaktioner...</translation>
    </message>
    <message>
        <source>-maxtxfee is set very high! Fees this large could be paid on a single transaction.</source>
        <translation>-maxtxfee är väldigt högt satt! Så höga avgifter kan komma att betalas för en enstaka transaktion.</translation>
    </message>
    <message>
        <source>This is the transaction fee you may pay when fee estimates are not available.</source>
        <translation>Detta är transaktionsavgiften du kan komma att betala om avgiftsuppskattning inte är tillgänglig.</translation>
    </message>
    <message>
        <source>This product includes software developed by the OpenSSL Project for use in the OpenSSL Toolkit %s and cryptographic software written by Eric Young and UPnP software written by Thomas Bernard.</source>
        <translation>Denna produkt innehåller mjukvara utvecklad av OpenSSL Project för användning i OpenSSL Toolkit %s och kryptografisk mjukvara utvecklad av Eric Young samt UPnP-mjukvara skriven av Thomas Bernard.</translation>
    </message>
    <message>
        <source>Total length of network version string (%i) exceeds maximum length (%i). Reduce the number or size of uacomments.</source>
        <translation>Total längd på strängen för nätverksversion (%i) överskrider maxlängden (%i). Minska numret eller storleken på uacomments.</translation>
    </message>
    <message>
        <source>Warning: Wallet file corrupt, data salvaged! Original %s saved as %s in %s; if your balance or transactions are incorrect you should restore from a backup.</source>
        <translation>Varning: Plånboksfilen var korrupt, data har räddats! Den ursprungliga %s har sparas som %s i %s. Om ditt saldo eller transaktioner är felaktiga bör du återställa från en säkerhetskopia.</translation>
    </message>
    <message>
        <source>%s is set very high!</source>
        <translation>%s är satt väldigt högt!</translation>
    </message>
    <message>
        <source>Error loading wallet %s. Duplicate -wallet filename specified.</source>
        <translation>Fel vid inläsningen av plånbok %s. Dublett -wallet filnamn angavs.</translation>
    </message>
    <message>
        <source>Starting network threads...</source>
        <translation>Startar nätverkstrådar...</translation>
    </message>
    <message>
        <source>The wallet will avoid paying less than the minimum relay fee.</source>
        <translation>Plånboken undviker att betala mindre än lägsta reläavgift.</translation>
    </message>
    <message>
        <source>This is the minimum transaction fee you pay on every transaction.</source>
        <translation>Det här är minimiavgiften du kommer betala för varje transaktion.</translation>
    </message>
    <message>
        <source>This is the transaction fee you will pay if you send a transaction.</source>
        <translation>Det här är transaktionsavgiften du kommer betala om du skickar en transaktion.</translation>
    </message>
    <message>
        <source>Transaction amounts must not be negative</source>
        <translation>Transaktionsbelopp får ej vara negativt</translation>
    </message>
    <message>
        <source>Transaction has too long of a mempool chain</source>
        <translation>Transaktionen har för lång mempool-kedja</translation>
    </message>
    <message>
        <source>Transaction must have at least one recipient</source>
        <translation>Transaktionen måste ha minst en mottagare</translation>
    </message>
    <message>
        <source>Unknown network specified in -onlynet: '%s'</source>
        <translation>Okänt nätverk angavs i -onlynet: '%s'</translation>
    </message>
    <message>
        <source>Insufficient funds</source>
        <translation>Otillräckligt med qtums</translation>
    </message>
    <message>
        <source>Cannot upgrade a non HD split wallet without upgrading to support pre split keypool. Please use -upgradewallet=169900 or -upgradewallet with no version specified.</source>
        <translation>Kan inte uppgradera till en icke-HD delad plånbok utan att uppgradera till att stödja nyckelpoolen innan delning. Var vänlig använd -upgradewallet=169900 eller -upgradewallet utan version specificerad.</translation>
    </message>
    <message>
        <source>Fee estimation failed. Fallbackfee is disabled. Wait a few blocks or enable -fallbackfee.</source>
        <translation>Avgiftsuppskattning misslyckades. Fallbackfee är inaktiverat. Vänta några block eller aktivera -fallbackfee.</translation>
    </message>
    <message>
        <source>Warning: Private keys detected in wallet {%s} with disabled private keys</source>
        <translation>Varning: Privata nycklar upptäcktes i plånbok (%s) vilken har dessa inaktiverade</translation>
    </message>
    <message>
        <source>Cannot write to data directory '%s'; check permissions.</source>
        <translation>Kan inte skriva till mapp "%s", var vänlig se över filbehörigheter.</translation>
    </message>
    <message>
        <source>Loading block index...</source>
        <translation>Läser in blockindex...</translation>
    </message>
    <message>
        <source>Loading wallet...</source>
        <translation>Läser in plånbok...</translation>
    </message>
    <message>
        <source>Cannot downgrade wallet</source>
        <translation>Kan inte nedgradera plånboken</translation>
    </message>
    <message>
        <source>Rescanning...</source>
        <translation>Söker igen...</translation>
    </message>
    <message>
        <source>Done loading</source>
        <translation>Inläsning klar</translation>
    </message>
</context>
</TS><|MERGE_RESOLUTION|>--- conflicted
+++ resolved
@@ -67,19 +67,11 @@
     </message>
     <message>
         <source>These are your Qtum addresses for sending payments. Always check the amount and the receiving address before sending coins.</source>
-<<<<<<< HEAD
-        <translation>Detta är dina Qtum-adresser för att skicka betalningar. Kontrollera alltid summan och den mottagande adressen innan du skickar qtum.</translation>
-    </message>
-    <message>
-        <source>These are your Qtum addresses for receiving payments. It is recommended to use a new receiving address for each transaction.</source>
-        <translation>Detta är dina Qtum-adresser för att ta emot betalningar. Det rekommenderas att använda en ny mottagningsadress för varje transaktion.</translation>
-=======
         <translation>Detta är dina Qtum-adresser för att skicka betalningar. Kontrollera alltid belopp och mottagaradress innan du skickar qtum.</translation>
     </message>
     <message>
         <source>These are your  addresses for receiving payments. Use the 'Create new receiving address' button in the receive tab to create new addresses.</source>
         <translation>Detta är dina Qtumadresser för att ta emot betalningar. Använd knappen 'Skapa ny mottagaradress' på fliken ta emot för att skapa nya adresser .</translation>
->>>>>>> 451880b9
     </message>
     <message>
         <source>&amp;Copy Address</source>
@@ -178,11 +170,7 @@
     </message>
     <message>
         <source>Warning: If you encrypt your wallet and lose your passphrase, you will &lt;b&gt;LOSE ALL OF YOUR QTUMS&lt;/b&gt;!</source>
-<<<<<<< HEAD
-        <translation>VARNING: Om du krypterar din plånbok och glömmer ditt lösenord, kommer du att &lt;b&gt;FÖRLORA ALLA DINA QTUM&lt;/b&gt;!</translation>
-=======
         <translation>VARNING: Om du krypterar din plånbok och glömmer din lösenfras, &lt;b&gt;FÖRLORAR DU ALLA DINA QTUM&lt;/b&gt;!</translation>
->>>>>>> 451880b9
     </message>
     <message>
         <source>Are you sure you wish to encrypt your wallet?</source>
@@ -193,10 +181,6 @@
         <translation>Plånbok krypterad</translation>
     </message>
     <message>
-<<<<<<< HEAD
-        <source>Your wallet is now encrypted. Remember that encrypting your wallet cannot fully protect your qtums from being stolen by malware infecting your computer.</source>
-        <translation>Din plånbok är nu krypterad. Kom ihåg att kryptering av plånboken inte helt skyddar dina qtum från att stjälas av skadlig kod som infekterat din dator.</translation>
-=======
         <source>Enter the new passphrase for the wallet.&lt;br/&gt;Please use a passphrase of &lt;b&gt;ten or more random characters&lt;/b&gt;, or &lt;b&gt;eight or more words&lt;/b&gt;.</source>
         <translation>Ange den nya lösenfrasen för plånboken. &lt;br/&gt; Använd en lösenfras på &lt;b&gt;tio eller fler slumpmässiga tecken&lt;/b&gt;, eller &lt;b&gt;åtta eller fler ord&lt;/b&gt;.</translation>
     </message>
@@ -219,7 +203,6 @@
     <message>
         <source>Your wallet is now encrypted. </source>
         <translation>Din plånbok är nu krypterad.</translation>
->>>>>>> 451880b9
     </message>
     <message>
         <source>IMPORTANT: Any previous backups you have made of your wallet file should be replaced with the newly generated, encrypted wallet file. For security reasons, previous backups of the unencrypted wallet file will become useless as soon as you start using the new, encrypted wallet.</source>
@@ -342,8 +325,6 @@
     <message>
         <source>Open &amp;URI...</source>
         <translation>Öppna &amp;URI...</translation>
-<<<<<<< HEAD
-=======
     </message>
     <message>
         <source>Create Wallet...</source>
@@ -352,7 +333,6 @@
     <message>
         <source>Create a new wallet</source>
         <translation>Skapa ny plånbok</translation>
->>>>>>> 451880b9
     </message>
     <message>
         <source>Wallet:</source>
@@ -407,13 +387,6 @@
         <translation>&amp;Verifiera meddelande...</translation>
     </message>
     <message>
-<<<<<<< HEAD
-        <source>Qtum</source>
-        <translation>Qtum</translation>
-    </message>
-    <message>
-=======
->>>>>>> 451880b9
         <source>&amp;Send</source>
         <translation>&amp;Skicka</translation>
     </message>
@@ -554,17 +527,8 @@
         <translation>Standardplånbok</translation>
     </message>
     <message>
-<<<<<<< HEAD
-        <source>Opening Wallet &lt;b&gt;%1&lt;/b&gt;...</source>
-        <translation>Öppnar plånboken &lt;b&gt;%1&lt;/b&gt;...</translation>
-    </message>
-    <message>
-        <source>Open Wallet Failed</source>
-        <translation>Det gick inte att öppna plånboken</translation>
-=======
         <source>No wallets available</source>
         <translation>Inga plånböcker tillgängliga</translation>
->>>>>>> 451880b9
     </message>
     <message>
         <source>&amp;Window</source>
@@ -579,13 +543,6 @@
         <translation>Zooma</translation>
     </message>
     <message>
-<<<<<<< HEAD
-        <source>Restore</source>
-        <translation>Återställ</translation>
-    </message>
-    <message>
-=======
->>>>>>> 451880b9
         <source>Main Window</source>
         <translation>Huvudfönster</translation>
     </message>
@@ -1008,11 +965,7 @@
     </message>
     <message>
         <source>%1 will download and store a copy of the Qtum block chain.</source>
-<<<<<<< HEAD
-        <translation>%1 kommer att ladda ner och lagra en kopia av Qtum-blockkedjan.</translation>
-=======
         <translation>%1 kommer att ladda ner och lagra en kopia av Qtums blockkedja.</translation>
->>>>>>> 451880b9
     </message>
     <message>
         <source>The wallet will also be stored in this directory.</source>
@@ -1047,19 +1000,11 @@
     </message>
     <message>
         <source>Recent transactions may not yet be visible, and therefore your wallet's balance might be incorrect. This information will be correct once your wallet has finished synchronizing with the qtum network, as detailed below.</source>
-<<<<<<< HEAD
-        <translation>Nyligen gjorda transaktioner visas inte korrekt och därför kan din plånboks saldo visas felaktigt. Denna information kommer att visas korrekt så snart din plånbok har synkroniserat klart med Qtum-nätverket enligt detaljer nedan.</translation>
-    </message>
-    <message>
-        <source>Attempting to spend qtums that are affected by not-yet-displayed transactions will not be accepted by the network.</source>
-        <translation>Att försöka spendera qtum som påverkas av transaktioner som ännu inte visas kommer inte accepteras av nätverket. </translation>
-=======
         <translation>Nyligen gjorda transaktioner visas inte korrekt och därför kan din plånboks saldo visas felaktigt. Denna information kommer att visas korrekt så snart din plånbok har synkroniserats med Qtum-nätverket enligt informationen nedan.</translation>
     </message>
     <message>
         <source>Attempting to spend qtums that are affected by not-yet-displayed transactions will not be accepted by the network.</source>
         <translation>Att försöka spendera qtum som påverkas av transaktioner som ännu inte visas kommer inte accepteras av nätverket.</translation>
->>>>>>> 451880b9
     </message>
     <message>
         <source>Number of blocks left</source>
@@ -1188,11 +1133,7 @@
     </message>
     <message>
         <source>Third party URLs (e.g. a block explorer) that appear in the transactions tab as context menu items. %s in the URL is replaced by transaction hash. Multiple URLs are separated by vertical bar |.</source>
-<<<<<<< HEAD
-        <translation>Tredjeparts URL:er (t.ex. en blockutforskare) som finns i transaktionstabben som ett menyval i sammanhanget. %s i URL:en ersätts med tansaktionshashen. Flera URL:er är separerade med vertikala streck |.</translation>
-=======
         <translation>Tredjeparts-URL:er (t.ex. en blockutforskare) som visas i transaktionsfliken som snabbmenyalternativ. %s i URL:en ersätts med transaktionshash. Flera URL:er separeras med vertikalt streck |.</translation>
->>>>>>> 451880b9
     </message>
     <message>
         <source>Open the %1 configuration file from the working directory.</source>
@@ -1507,13 +1448,10 @@
     <message>
         <source>'qtum://' is not a valid URI. Use 'qtum:' instead.</source>
         <translation>'qtum://' är inte en accepterad URI. Använd 'qtum:' istället.</translation>
-<<<<<<< HEAD
-=======
     </message>
     <message>
         <source>You are using a BIP70 URL which will be unsupported in the future.</source>
         <translation>Du använder en URL enligt BIP70, vilket inte kommer att stödjas i framtiden.</translation>
->>>>>>> 451880b9
     </message>
     <message>
         <source>Payment request fetch URL is invalid: %1</source>
@@ -2005,11 +1943,7 @@
     </message>
     <message>
         <source>&amp;Unban</source>
-<<<<<<< HEAD
-        <translation>&amp;Ta bort blockering</translation>
-=======
         <translation>&amp;Ta bort bannlysning</translation>
->>>>>>> 451880b9
     </message>
     <message>
         <source>Welcome to the %1 RPC console.</source>
@@ -2333,11 +2267,7 @@
     </message>
     <message>
         <source>Hide</source>
-<<<<<<< HEAD
-        <translation>Göm</translation>
-=======
         <translation>Dölj</translation>
->>>>>>> 451880b9
     </message>
     <message>
         <source>Recommended:</source>
@@ -2580,11 +2510,7 @@
     </message>
     <message>
         <source>The fee will be deducted from the amount being sent. The recipient will receive less qtums than you enter in the amount field. If multiple recipients are selected, the fee is split equally.</source>
-<<<<<<< HEAD
-        <translation>Avgiften dras från beloppet som skickas. Mottagaren kommer att ta emot mindre qtum än du angivit i beloppsfältet. Om flera mottagare valts kommer avgiften att fördelas jämt.</translation>
-=======
         <translation>Avgiften dras från beloppet som skickas. Mottagaren kommer att ta emot mindre qtum än du angivit i beloppsfältet. Om flera mottagare väljs kommer avgiften att fördelas jämt.</translation>
->>>>>>> 451880b9
     </message>
     <message>
         <source>S&amp;ubtract fee from amount</source>
@@ -2612,11 +2538,7 @@
     </message>
     <message>
         <source>A message that was attached to the qtum: URI which will be stored with the transaction for your reference. Note: This message will not be sent over the Qtum network.</source>
-<<<<<<< HEAD
-        <translation>Ett meddelande som bifogades qtum: -URIn och som lagras med transaktionen som referens. NB: Meddelandet kommer inte att sändas över Qtum-nätverket.</translation>
-=======
         <translation>Ett meddelande som bifogades qtum: -URIn och som sparas med transaktionen som referens. Obs: Meddelandet sänds inte över Qtum-nätverket.</translation>
->>>>>>> 451880b9
     </message>
     <message>
         <source>Pay To:</source>
@@ -3258,17 +3180,6 @@
     </message>
 </context>
 <context>
-    <name>WalletController</name>
-    <message>
-        <source>Close wallet</source>
-        <translation>Stäng plånboken</translation>
-    </message>
-    <message>
-        <source>Are you sure you wish to close wallet &lt;i&gt;%1&lt;/i&gt;?</source>
-        <translation>Är det säkert att du vill stänga plånboken &lt;i&gt;%1&lt;/i&gt;?</translation>
-    </message>
-    </context>
-<context>
     <name>WalletFrame</name>
     <message>
         <source>No wallet has been loaded.</source>
@@ -3389,15 +3300,7 @@
     </message>
     <message>
         <source>Unable to start HTTP server. See debug log for details.</source>
-<<<<<<< HEAD
-        <translation>Kunde inte starta HTTP-server. Se avlusningsloggen för detaljer.</translation>
-    </message>
-    <message>
-        <source>Qtum Core</source>
-        <translation>Qtum Core</translation>
-=======
         <translation>Kunde inte starta HTTP-server. Se felsökningsloggen för detaljer.</translation>
->>>>>>> 451880b9
     </message>
     <message>
         <source>The %s developers</source>
@@ -3560,10 +3463,6 @@
         <translation>Den specificerade mappen för block "%s" existerar inte.</translation>
     </message>
     <message>
-        <source>Unable to create the PID file '%s': %s</source>
-        <translation>Det gick inte att skapa PID-filen '%s': %s</translation>
-    </message>
-    <message>
         <source>Upgrading txindex database</source>
         <translation>Uppgraderar txindex-databasen</translation>
     </message>
@@ -3649,11 +3548,7 @@
     </message>
     <message>
         <source>You need to rebuild the database using -reindex to go back to unpruned mode.  This will redownload the entire blockchain</source>
-<<<<<<< HEAD
-        <translation>Du måste bygga om databasen genom att använda -reindex för att återgå till obeskärt läge. Detta kommer att ladda ner hela blockkedjan på nytt.</translation>
-=======
         <translation>Du måste bygga om databasen genom att använda -reindex för att återgå till ogallrat läge. Detta kommer att ladda ner hela blockkedjan på nytt.</translation>
->>>>>>> 451880b9
     </message>
     <message>
         <source>Error reading from database, shutting down.</source>
