--- conflicted
+++ resolved
@@ -70,11 +70,7 @@
         <translation>Detta är dina Qtum-adresser för att skicka betalningar. Kontrollera alltid belopp och mottagaradress innan du skickar qtum.</translation>
     </message>
     <message>
-<<<<<<< HEAD
-        <source>These are your  addresses for receiving payments. Use the 'Create new receiving address' button in the receive tab to create new addresses.</source>
-=======
         <source>These are your Qtum addresses for receiving payments. Use the 'Create new receiving address' button in the receive tab to create new addresses.</source>
->>>>>>> ee8ca219
         <translation>Detta är dina Qtumadresser för att ta emot betalningar. Använd knappen 'Skapa ny mottagaradress' på fliken ta emot för att skapa nya adresser .</translation>
     </message>
     <message>
@@ -439,13 +435,6 @@
         <translation>Visa listan med använda mottagaradresser och etiketter</translation>
     </message>
     <message>
-<<<<<<< HEAD
-        <source>Open a qtum: URI or payment request</source>
-        <translation>Öppna en qtum: URI eller betalningsbegäran</translation>
-    </message>
-    <message>
-=======
->>>>>>> ee8ca219
         <source>&amp;Command-line options</source>
         <translation>&amp;Kommandoradsalternativ</translation>
     </message>
@@ -1427,21 +1416,6 @@
     <message>
         <source>'qtum://' is not a valid URI. Use 'qtum:' instead.</source>
         <translation>'qtum://' är inte en accepterad URI. Använd 'qtum:' istället.</translation>
-<<<<<<< HEAD
-    </message>
-    <message>
-        <source>You are using a BIP70 URL which will be unsupported in the future.</source>
-        <translation>Du använder en URL enligt BIP70, vilket inte kommer att stödjas i framtiden.</translation>
-    </message>
-    <message>
-        <source>Payment request fetch URL is invalid: %1</source>
-        <translation>Hämtningsadressen för betalningsbegäran är ogiltig: %1</translation>
-    </message>
-    <message>
-        <source>Cannot process payment request because BIP70 support was not compiled in.</source>
-        <translation>Det går inte att behandla betalningsbegäran eftersom stöd för BIP70 inte var aktiverat vid kompilering.</translation>
-=======
->>>>>>> ee8ca219
     </message>
     <message>
         <source>Invalid payment address %1</source>
@@ -2395,13 +2369,6 @@
         <translation>Välj tidigare använda adresser</translation>
     </message>
     <message>
-<<<<<<< HEAD
-        <source>This is a normal payment.</source>
-        <translation>Detta är en normal betalning.</translation>
-    </message>
-    <message>
-=======
->>>>>>> ee8ca219
         <source>The Qtum address to send the payment to</source>
         <translation>Qtum-adress att sända betalning till</translation>
     </message>
