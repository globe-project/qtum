<TS version="2.1" language="lv">
<context>
    <name>AddressBookPage</name>
    <message>
        <source>Right-click to edit address or label</source>
        <translation type="unfinished">Spiediet labo peles klikšķi, lai labotu adresi vai birku</translation>
    </message>
    <message>
        <source>Create a new address</source>
        <translation type="unfinished">Izveidot jaunu adresi</translation>
    </message>
    <message>
        <source>&amp;New</source>
        <translation type="unfinished">&amp;Jauns</translation>
    </message>
    <message>
        <source>Copy the currently selected address to the system clipboard</source>
        <translation type="unfinished">Kopēt iezīmēto adresi uz starpliktuvi</translation>
    </message>
    <message>
        <source>&amp;Copy</source>
        <translation type="unfinished">&amp;Kopēt</translation>
    </message>
    <message>
        <source>C&amp;lose</source>
        <translation type="unfinished">&amp;Aizvērt</translation>
    </message>
    <message>
        <source>Delete the currently selected address from the list</source>
        <translation type="unfinished">Izdzēst iezīmētās adreses no saraksta</translation>
    </message>
    <message>
        <source>Enter address or label to search</source>
        <translation type="unfinished">Ierakstiet meklējamo nosaukumu vai adresi</translation>
    </message>
    <message>
        <source>Export the data in the current tab to a file</source>
        <translation type="unfinished">Datus no tekošā ieliktņa eksportēt uz failu</translation>
    </message>
    <message>
        <source>&amp;Export</source>
        <translation type="unfinished">&amp;Eksportēt</translation>
    </message>
    <message>
        <source>&amp;Delete</source>
        <translation type="unfinished">&amp;Dzēst</translation>
    </message>
    <message>
        <source>Choose the address to send coins to</source>
        <translation type="unfinished">Izvēlies adresi uz kuru sūtīt qtums</translation>
    </message>
    <message>
        <source>Choose the address to receive coins with</source>
        <translation type="unfinished">Izvēlies adresi ar kuru saņemt qtums</translation>
    </message>
    <message>
        <source>C&amp;hoose</source>
        <translation type="unfinished">Izvēlēties</translation>
    </message>
    <message>
        <source>Sending addresses</source>
        <translation type="unfinished">Adrešu nosūtīšana</translation>
    </message>
    <message>
        <source>Receiving addresses</source>
        <translation type="unfinished">Adrešu saņemšana</translation>
    </message>
    <message>
        <source>These are your Qtum addresses for sending payments. Always check the amount and the receiving address before sending coins.</source>
        <translation type="unfinished">Šīs ir jūsu Qtum adreses, kuras izmantojamas maksājumu veikšanai. Vienmēr pārbaudiet summu un saņēmēja adresi pirms monētu nosūtīšanas.</translation>
<<<<<<< HEAD
    </message>
=======
   </message>
>>>>>>> d82fec21
    <message>
        <source>&amp;Copy Address</source>
        <translation type="unfinished">&amp;Kopēt adresi</translation>
    </message>
    <message>
        <source>Copy &amp;Label</source>
        <translation type="unfinished">Kopēt &amp;Marķējumu</translation>
    </message>
    <message>
        <source>&amp;Edit</source>
        <translation type="unfinished">&amp;Rediģēt</translation>
    </message>
    <message>
        <source>Export Address List</source>
        <translation type="unfinished">Eksportēt Adrešu Sarakstu</translation>
    </message>
    <message>
        <source>There was an error trying to save the address list to %1. Please try again.</source>
        <extracomment>An error message. %1 is a stand-in argument for the name of the file we attempted to save to.</extracomment>
        <translation type="unfinished">Mēģinot saglabāt adrešu sarakstu %1 radās kļūda. Lūdzu mēģiniet vēlreiz.</translation>
    </message>
    <message>
        <source>Exporting Failed</source>
        <translation type="unfinished">Eksportēšana Neizdevās</translation>
    </message>
</context>
<context>
    <name>AddressTableModel</name>
    <message>
        <source>Label</source>
        <translation type="unfinished">Nosaukums</translation>
    </message>
    <message>
        <source>Address</source>
        <translation type="unfinished">Adrese</translation>
    </message>
    <message>
        <source>(no label)</source>
        <translation type="unfinished">(bez nosaukuma)</translation>
    </message>
</context>
<context>
    <name>AskPassphraseDialog</name>
    <message>
        <source>Passphrase Dialog</source>
        <translation type="unfinished">Paroles dialogs</translation>
    </message>
    <message>
        <source>Enter passphrase</source>
        <translation type="unfinished">Ierakstiet paroli</translation>
    </message>
    <message>
        <source>New passphrase</source>
        <translation type="unfinished">Jauna parole</translation>
    </message>
    <message>
        <source>Repeat new passphrase</source>
        <translation type="unfinished">Ievadiet jauno paroli vēlreiz</translation>
    </message>
    <message>
        <source>Show passphrase</source>
        <translation type="unfinished">Rādīt paroli</translation>
    </message>
    <message>
        <source>Encrypt wallet</source>
        <translation type="unfinished">Šifrēt maciņu</translation>
    </message>
    <message>
        <source>This operation needs your wallet passphrase to unlock the wallet.</source>
        <translation type="unfinished">Lai veiktu šo darbību, nepieciešama jūsu maciņa slepenā frāze maciņa atvēršanai.</translation>
    </message>
    <message>
        <source>Unlock wallet</source>
        <translation type="unfinished">Atslēgt maciņu</translation>
    </message>
    <message>
        <source>Change passphrase</source>
        <translation type="unfinished">Mainīt paroli</translation>
    </message>
    <message>
        <source>Confirm wallet encryption</source>
        <translation type="unfinished">Apstiprināt maciņa šifrēšanu</translation>
    </message>
    <message>
        <source>Warning: If you encrypt your wallet and lose your passphrase, you will &lt;b&gt;LOSE ALL OF YOUR QTUMS&lt;/b&gt;!</source>
        <translation type="unfinished">Brīdinājums: Šifrējot Jūsu maciņu, gadījumā ja aizmirsīsiet savu paroli, Jūs NEATGRIEZENISKI ZAUDĒSIET VISUS SAVUS "BITKOINUS"!</translation>
    </message>
    <message>
        <source>Are you sure you wish to encrypt your wallet?</source>
        <translation type="unfinished">Vai tu tiešām vēlies šifrēt savu maciņu?</translation>
    </message>
    <message>
        <source>Wallet encrypted</source>
        <translation type="unfinished">Maciņš šifrēts</translation>
    </message>
    <message>
        <source>Enter the new passphrase for the wallet.&lt;br/&gt;Please use a passphrase of &lt;b&gt;ten or more random characters&lt;/b&gt;, or &lt;b&gt;eight or more words&lt;/b&gt;.</source>
        <translation type="unfinished">Ievadiet savu paroli Jūsu maciņam, lūdzu lietojiet vismaz desmit simbolus, astoņus vai vairāk vārdus.</translation>
    </message>
    <message>
        <source>Enter the old passphrase and new passphrase for the wallet.</source>
        <translation type="unfinished">Ievadiet veco un jauno paroli Jūsu maciņam</translation>
    </message>
    <message>
        <source>Wallet to be encrypted</source>
        <translation type="unfinished">Maciņu nepieciešams šifrēt.</translation>
    </message>
    <message>
        <source>Your wallet is now encrypted. </source>
        <translation type="unfinished">Maciņš tagad šifrēts</translation>
    </message>
    <message>
        <source>Wallet encryption failed</source>
        <translation type="unfinished">Maciņa šifrēšana neizdevās</translation>
    </message>
    <message>
        <source>The supplied passphrases do not match.</source>
        <translation type="unfinished">Ievadītās paroles nav vienādas.</translation>
    </message>
    <message>
        <source>Wallet unlock failed</source>
        <translation type="unfinished">Maciņa atslēgšana neizdevās</translation>
    </message>
    <message>
        <source>Warning: The Caps Lock key is on!</source>
        <translation type="unfinished">Uzmanību! Caps Lock uz klavietūras ir ieslēgts!</translation>
    </message>
</context>
<context>
    <name>QObject</name>
    <message>
        <source>unknown</source>
        <translation type="unfinished">nav zināms</translation>
    </message>
    <message>
        <source>Amount</source>
        <translation type="unfinished">Daudzums</translation>
    </message>
    <message>
        <source>%1 h</source>
        <translation type="unfinished">%1 st</translation>
    </message>
    <message numerus="yes">
        <source>%n second(s)</source>
        <translation type="unfinished">
            <numerusform />
            <numerusform />
            <numerusform />
        </translation>
    </message>
    <message numerus="yes">
        <source>%n minute(s)</source>
        <translation type="unfinished">
            <numerusform />
            <numerusform />
            <numerusform />
        </translation>
    </message>
    <message numerus="yes">
        <source>%n hour(s)</source>
        <translation type="unfinished">
            <numerusform />
            <numerusform />
            <numerusform />
        </translation>
    </message>
    <message numerus="yes">
        <source>%n day(s)</source>
        <translation type="unfinished">
            <numerusform />
            <numerusform />
            <numerusform />
        </translation>
    </message>
    <message numerus="yes">
        <source>%n week(s)</source>
        <translation type="unfinished">
            <numerusform />
            <numerusform />
            <numerusform />
        </translation>
    </message>
    <message>
        <source>%1 and %2</source>
        <translation type="unfinished">%1 un %2</translation>
    </message>
    <message numerus="yes">
        <source>%n year(s)</source>
        <translation type="unfinished">
            <numerusform />
            <numerusform />
            <numerusform />
        </translation>
    </message>
    </context>
<context>
    <name>bitcoin-core</name>
    <message>
        <source>Done loading</source>
        <translation type="unfinished">Ielāde pabeigta</translation>
    </message>
    <message>
        <source>Error loading block database</source>
        <translation type="unfinished">Kļūda ielādējot bloku datubāzi</translation>
    </message>
    <message>
        <source>Insufficient funds</source>
        <translation type="unfinished">Nepietiek bitkoinu</translation>
    </message>
    <message>
        <source>Signing transaction failed</source>
        <translation type="unfinished">Transakcijas parakstīšana neizdevās</translation>
    </message>
    <message>
        <source>Transaction amount too small</source>
        <translation type="unfinished">Transakcijas summa ir pārāk maza</translation>
    </message>
    <message>
        <source>Transaction too large</source>
        <translation type="unfinished">Transakcija ir pārāk liela</translation>
    </message>
    <message>
        <source>Unknown network specified in -onlynet: '%s'</source>
        <translation type="unfinished">-onlynet komandā norādīts nepazīstams tīkls: '%s'</translation>
    </message>
    </context>
<context>
    <name>BitcoinGUI</name>
    <message>
        <source>&amp;Overview</source>
        <translation type="unfinished">&amp;Pārskats</translation>
    </message>
    <message>
        <source>Show general overview of wallet</source>
        <translation type="unfinished">Rādīt vispārēju maciņa pārskatu</translation>
    </message>
    <message>
        <source>&amp;Transactions</source>
        <translation type="unfinished">&amp;Transakcijas</translation>
    </message>
    <message>
        <source>Browse transaction history</source>
        <translation type="unfinished">Skatīt transakciju vēsturi</translation>
    </message>
    <message>
        <source>E&amp;xit</source>
        <translation type="unfinished">&amp;Iziet</translation>
    </message>
    <message>
        <source>Quit application</source>
        <translation type="unfinished">Aizvērt programmu</translation>
    </message>
    <message>
        <source>&amp;About %1</source>
        <translation type="unfinished">&amp;Par %1</translation>
    </message>
    <message>
        <source>Show information about %1</source>
        <translation type="unfinished">Rādīt informāciju par %1</translation>
    </message>
    <message>
        <source>About &amp;Qt</source>
        <translation type="unfinished">Par &amp;Qt</translation>
    </message>
    <message>
        <source>Show information about Qt</source>
        <translation type="unfinished">Parādīt informāciju par Qt</translation>
    </message>
    <message>
        <source>Create a new wallet</source>
        <translation type="unfinished">Izveidot jaunu maciņu</translation>
    </message>
    <message>
        <source>Wallet:</source>
        <translation type="unfinished">Maciņš:</translation>
    </message>
    <message>
        <source>Send coins to a Qtum address</source>
        <translation type="unfinished">Nosūtīt bitkoinus uz Qtum adresi</translation>
<<<<<<< HEAD
    </message>
=======
   </message>
>>>>>>> d82fec21
    <message>
        <source>Backup wallet to another location</source>
        <translation type="unfinished">Izveidot maciņa rezerves kopiju citur</translation>
    </message>
    <message>
        <source>Change the passphrase used for wallet encryption</source>
        <translation type="unfinished">Mainīt maciņa šifrēšanas paroli</translation>
    </message>
    <message>
        <source>&amp;Send</source>
        <translation type="unfinished">&amp;Sūtīt</translation>
    </message>
    <message>
        <source>&amp;Receive</source>
        <translation type="unfinished">&amp;Saņemt</translation>
    </message>
    <message>
        <source>&amp;Options…</source>
        <translation type="unfinished">&amp;Opcijas...</translation>
    </message>
    <message>
        <source>Encrypt the private keys that belong to your wallet</source>
        <translation type="unfinished">Šifrēt privātās atslēgas kuras pieder tavam maciņam</translation>
    </message>
    <message>
        <source>Sign messages with your Qtum addresses to prove you own them</source>
        <translation type="unfinished">Parakstīt ziņojumus ar savām Qtum adresēm lai pierādītu ka tās pieder tev</translation>
<<<<<<< HEAD
    </message>
=======
   </message>
>>>>>>> d82fec21
    <message>
        <source>Verify messages to ensure they were signed with specified Qtum addresses</source>
        <translation type="unfinished">Pārbaudīt ziņojumus lai pārliecinātos, ka tie tika parakstīti ar norādītajām Qtum adresēm</translation>
    </message>
    <message>
        <source>&amp;File</source>
        <translation type="unfinished">&amp;Fails</translation>
    </message>
    <message>
        <source>&amp;Settings</source>
        <translation type="unfinished">&amp;Uzstādījumi</translation>
    </message>
    <message>
        <source>&amp;Help</source>
        <translation type="unfinished">&amp;Palīdzība</translation>
    </message>
    <message>
        <source>Tabs toolbar</source>
        <translation type="unfinished">Ciļņu rīkjosla</translation>
    </message>
    <message>
<<<<<<< HEAD
=======
        <source>Synchronizing with network…</source>
        <translation type="unfinished">Sinhronizē ar tīklu</translation>
    </message>
    <message>
>>>>>>> d82fec21
        <source>Request payments (generates QR codes and qtum: URIs)</source>
        <translation type="unfinished">Pieprasīt maksājumus (izveido QR kodu un qtum: URIs)</translation>
    </message>
    <message>
        <source>&amp;Command-line options</source>
        <translation type="unfinished">&amp;Komandrindas iespējas</translation>
    </message>
    <message numerus="yes">
        <source>Processed %n block(s) of transaction history.</source>
        <translation type="unfinished">
            <numerusform />
            <numerusform />
            <numerusform />
        </translation>
    </message>
    <message>
        <source>%1 behind</source>
        <translation type="unfinished">%1 aizmugurē</translation>
    </message>
    <message>
        <source>Transactions after this will not yet be visible.</source>
        <translation type="unfinished">Transakcijas pēc šī vel nebūs redzamas</translation>
    </message>
    <message>
        <source>Error</source>
        <translation type="unfinished">Kļūda</translation>
    </message>
    <message>
        <source>Warning</source>
        <translation type="unfinished">Brīdinājums</translation>
    </message>
    <message>
        <source>Information</source>
        <translation type="unfinished">Informācija</translation>
    </message>
    <message>
        <source>Up to date</source>
        <translation type="unfinished">Sinhronizēts</translation>
    </message>
    <message>
        <source>&amp;Window</source>
        <translation type="unfinished">&amp;Logs</translation>
    </message>
    <message numerus="yes">
<<<<<<< HEAD
        <source>%n active connection(s) to Qtum network.</source>
=======
        <source>%n active connection(s) to Qtum network.</source> 
>>>>>>> d82fec21
        <extracomment>A substring of the tooltip.</extracomment>
        <translation type="unfinished">
            <numerusform />
            <numerusform />
            <numerusform />
        </translation>
    </message>
    <message>
        <source>Sent transaction</source>
        <translation type="unfinished">Transakcija nosūtīta</translation>
    </message>
    <message>
        <source>Incoming transaction</source>
        <translation type="unfinished">Ienākoša transakcija</translation>
    </message>
    <message>
        <source>Wallet is &lt;b&gt;encrypted&lt;/b&gt; and currently &lt;b&gt;unlocked&lt;/b&gt;</source>
        <translation type="unfinished">Maciņš ir &lt;b&gt;šifrēts&lt;/b&gt; un pašlaik &lt;b&gt;atslēgts&lt;/b&gt;</translation>
    </message>
    <message>
        <source>Wallet is &lt;b&gt;encrypted&lt;/b&gt; and currently &lt;b&gt;locked&lt;/b&gt;</source>
        <translation type="unfinished">Maciņš ir &lt;b&gt;šifrēts&lt;/b&gt; un pašlaik &lt;b&gt;slēgts&lt;/b&gt;</translation>
    </message>
    </context>
<context>
    <name>CoinControlDialog</name>
    <message>
        <source>Quantity:</source>
        <translation type="unfinished">Daudzums:</translation>
    </message>
    <message>
        <source>Bytes:</source>
        <translation type="unfinished">Baiti:</translation>
    </message>
    <message>
        <source>Amount:</source>
        <translation type="unfinished">Daudzums:</translation>
    </message>
    <message>
        <source>Fee:</source>
        <translation type="unfinished">Maksa:</translation>
    </message>
    <message>
        <source>After Fee:</source>
        <translation type="unfinished">Pēc Maksas:</translation>
    </message>
    <message>
        <source>Change:</source>
        <translation type="unfinished">Atlikums:</translation>
    </message>
    <message>
        <source>(un)select all</source>
        <translation type="unfinished">iezīmēt visus</translation>
    </message>
    <message>
        <source>Tree mode</source>
        <translation type="unfinished">Koka režīms</translation>
    </message>
    <message>
        <source>List mode</source>
        <translation type="unfinished">Saraksta režīms</translation>
    </message>
    <message>
        <source>Amount</source>
        <translation type="unfinished">Daudzums</translation>
    </message>
    <message>
        <source>Date</source>
        <translation type="unfinished">Datums</translation>
    </message>
    <message>
        <source>Confirmations</source>
        <translation type="unfinished">Apstiprinājumi</translation>
    </message>
    <message>
        <source>Confirmed</source>
        <translation type="unfinished">Apstiprināts</translation>
    </message>
    <message>
        <source>(no label)</source>
        <translation type="unfinished">(bez nosaukuma)</translation>
    </message>
    </context>
<context>
    <name>CreateWalletDialog</name>
    <message>
        <source>Wallet</source>
        <translation type="unfinished">Maciņš</translation>
    </message>
    </context>
<context>
    <name>EditAddressDialog</name>
    <message>
        <source>Edit Address</source>
        <translation type="unfinished">Mainīt adrese</translation>
    </message>
    <message>
        <source>&amp;Label</source>
        <translation type="unfinished">&amp;Nosaukums</translation>
    </message>
    <message>
        <source>&amp;Address</source>
        <translation type="unfinished">&amp;Adrese</translation>
    </message>
    </context>
<context>
    <name>FreespaceChecker</name>
    <message>
        <source>A new data directory will be created.</source>
        <translation type="unfinished">Tiks izveidota jauna datu mape.</translation>
    </message>
    <message>
        <source>name</source>
        <translation type="unfinished">vārds</translation>
    </message>
    <message>
        <source>Path already exists, and is not a directory.</source>
        <translation type="unfinished">Šāds ceļš jau pastāv un tā nav mape.</translation>
    </message>
    <message>
        <source>Cannot create data directory here.</source>
        <translation type="unfinished">Šeit nevar izveidot datu mapi.</translation>
    </message>
</context>
<context>
    <name>Intro</name>
    <message numerus="yes">
        <source>%n GB of space available</source>
        <translation type="unfinished">
            <numerusform />
            <numerusform />
            <numerusform />
        </translation>
    </message>
    <message numerus="yes">
        <source>(of %n GB needed)</source>
        <translation type="unfinished">
            <numerusform />
            <numerusform />
            <numerusform />
        </translation>
    </message>
    <message numerus="yes">
        <source>(%n GB needed for full chain)</source>
        <translation type="unfinished">
            <numerusform />
            <numerusform />
            <numerusform />
        </translation>
    </message>
    <message numerus="yes">
        <source>(sufficient to restore backups %n day(s) old)</source>
        <extracomment>Explanatory text on the capability of the current prune target.</extracomment>
        <translation type="unfinished">
            <numerusform />
            <numerusform />
            <numerusform />
        </translation>
    </message>
    <message>
        <source>Error</source>
        <translation type="unfinished">Kļūda</translation>
    </message>
    <message>
        <source>Welcome</source>
        <translation type="unfinished">Sveiciens</translation>
    </message>
    <message>
        <source>Use the default data directory</source>
        <translation type="unfinished">Izmantot noklusēto datu mapi</translation>
    </message>
    <message>
        <source>Use a custom data directory:</source>
        <translation type="unfinished">Izmantot pielāgotu datu mapi:</translation>
    </message>
</context>
<context>
    <name>HelpMessageDialog</name>
    <message>
        <source>version</source>
        <translation type="unfinished">versija</translation>
    </message>
    <message>
        <source>Command-line options</source>
        <translation type="unfinished">Komandrindas iespējas</translation>
    </message>
</context>
<context>
    <name>ShutdownWindow</name>
    <message>
        <source>Do not shut down the computer until this window disappears.</source>
        <translation type="unfinished">Neizslēdziet datoru kamēr šis logs nepazūd.</translation>
    </message>
</context>
<context>
    <name>ModalOverlay</name>
    <message>
        <source>Form</source>
        <translation type="unfinished">Forma</translation>
    </message>
    <message>
        <source>Last block time</source>
        <translation type="unfinished">Pēdējā bloka laiks</translation>
    </message>
    </context>
<context>
    <name>OpenURIDialog</name>
    <message>
        <source>Paste address from clipboard</source>
        <extracomment>Tooltip text for button that allows you to paste an address that is in your clipboard.</extracomment>
        <translation type="unfinished">ielīmēt adresi no starpliktuves</translation>
    </message>
</context>
<context>
    <name>OptionsDialog</name>
    <message>
        <source>Options</source>
        <translation type="unfinished">Iespējas</translation>
    </message>
    <message>
        <source>&amp;Main</source>
        <translation type="unfinished">&amp;Galvenais</translation>
    </message>
    <message>
        <source>Size of &amp;database cache</source>
        <translation type="unfinished">&amp;Datubāzes kešatmiņas izmērs</translation>
    </message>
    <message>
        <source>Number of script &amp;verification threads</source>
        <translation type="unfinished">Skriptu &amp;pārbaudes pavedienu skaits</translation>
    </message>
    <message>
        <source>IP address of the proxy (e.g. IPv4: 127.0.0.1 / IPv6: ::1)</source>
        <translation type="unfinished">Starpniekservera IP adrese (piem. IPv4: 127.0.0.1 / IPv6: ::1)</translation>
    </message>
    <message>
        <source>Minimize instead of exit the application when the window is closed. When this option is enabled, the application will be closed only after selecting Exit in the menu.</source>
        <translation type="unfinished">Minimizēt nevis aizvērt aplikāciju, kad logs tiek aizvērts. Kad šī iespēja ir ieslēgta, aplikācija tiks aizvērta, izvēloties Aizvērt izvēlnē.</translation>
    </message>
    <message>
        <source>Reset all client options to default.</source>
        <translation type="unfinished">Atiestatīt visus klienta iestatījumus uz noklusējumu.</translation>
    </message>
    <message>
        <source>&amp;Reset Options</source>
        <translation type="unfinished">&amp;Atiestatīt Iestatījumus.</translation>
    </message>
    <message>
        <source>&amp;Network</source>
        <translation type="unfinished">&amp;Tīkls</translation>
    </message>
    <message>
        <source>W&amp;allet</source>
        <translation type="unfinished">&amp;Maciņš</translation>
    </message>
    <message>
        <source>Expert</source>
        <translation type="unfinished">Eksperts</translation>
    </message>
    <message>
        <source>Enable coin &amp;control features</source>
        <translation type="unfinished">Ieslēgt qtum &amp;kontroles funkcijas</translation>
    </message>
    <message>
        <source>&amp;Spend unconfirmed change</source>
        <translation type="unfinished">&amp;Tērēt neapstiprinātu atlikumu</translation>
    </message>
    <message>
<<<<<<< HEAD
        <source>Automatically open the Qtum client port on the router. This only works when your router supports UPnP and it is enabled.</source>
        <translation type="unfinished">Uz rūtera automātiski atvērt Qtum klienta portu. Tas strādā tikai tad, ja rūteris atbalsta UPnP un tas ir ieslēgts.</translation>
=======
        <source>Automatically open the qtum client port on the router. This only works when your router supports UPnP and it is enabled.</source>
        <translation type="unfinished">Uz rūtera automātiski atvērt qtum klienta portu. Tas strādā tikai tad, ja rūteris atbalsta UPnP un tas ir ieslēgts.</translation>
>>>>>>> d82fec21
    </message>
    <message>
        <source>Map port using &amp;UPnP</source>
        <translation type="unfinished">Kartēt portu, izmantojot &amp;UPnP</translation>
    </message>
    <message>
        <source>Proxy &amp;IP:</source>
        <translation type="unfinished">Starpniekservera &amp;IP:</translation>
    </message>
    <message>
        <source>&amp;Port:</source>
        <translation type="unfinished">&amp;Ports:</translation>
    </message>
    <message>
        <source>Port of the proxy (e.g. 9050)</source>
        <translation type="unfinished">Starpniekservera ports (piem. 9050)</translation>
    </message>
    <message>
        <source>&amp;Window</source>
        <translation type="unfinished">&amp;Logs</translation>
    </message>
    <message>
        <source>Show only a tray icon after minimizing the window.</source>
        <translation type="unfinished">Pēc loga minimizācijas rādīt tikai ikonu sistēmas teknē.</translation>
    </message>
    <message>
        <source>&amp;Minimize to the tray instead of the taskbar</source>
        <translation type="unfinished">&amp;Minimizēt uz sistēmas tekni, nevis rīkjoslu</translation>
    </message>
    <message>
        <source>M&amp;inimize on close</source>
        <translation type="unfinished">M&amp;inimizēt aizverot</translation>
    </message>
    <message>
        <source>&amp;Display</source>
        <translation type="unfinished">&amp;Izskats</translation>
    </message>
    <message>
        <source>User Interface &amp;language:</source>
        <translation type="unfinished">Lietotāja interfeiss un &amp;valoda:</translation>
    </message>
    <message>
        <source>&amp;Unit to show amounts in:</source>
        <translation type="unfinished">&amp;Vienības, kurās attēlot daudzumus:</translation>
    </message>
    <message>
        <source>Choose the default subdivision unit to show in the interface and when sending coins.</source>
        <translation type="unfinished">Izvēlēties dalījuma vienību pēc noklusēšanas, ko izmantot interfeisā un nosūtot bitkoinus.</translation>
    </message>
    <message>
        <source>Whether to show coin control features or not.</source>
<<<<<<< HEAD
        <translation type="unfinished">Vai rādīt Qtum kontroles funkcijas vai nē.</translation>
=======
        <translation type="unfinished">Vai rādīt qtum kontroles funkcijas vai nē.</translation>
>>>>>>> d82fec21
    </message>
    <message>
        <source>&amp;OK</source>
        <translation type="unfinished">&amp;Labi</translation>
    </message>
    <message>
        <source>&amp;Cancel</source>
        <translation type="unfinished">&amp;Atcelt</translation>
    </message>
    <message>
        <source>default</source>
        <translation type="unfinished">pēc noklusēšanas</translation>
    </message>
    <message>
        <source>none</source>
        <translation type="unfinished">neviena</translation>
    </message>
    <message>
        <source>Confirm options reset</source>
        <extracomment>Window title text of pop-up window shown when the user has chosen to reset options.</extracomment>
        <translation type="unfinished">Apstiprināt iestatījumu atiestatīšanu</translation>
    </message>
    <message>
        <source>Configuration options</source>
        <extracomment>Window title text of pop-up box that allows opening up of configuration file.</extracomment>
        <translation type="unfinished">Konfigurāciju Opcijas</translation>
    </message>
    <message>
        <source>Error</source>
        <translation type="unfinished">Kļūda</translation>
    </message>
    <message>
        <source>The supplied proxy address is invalid.</source>
        <translation type="unfinished">Norādītā starpniekservera adrese nav derīga.</translation>
    </message>
</context>
<context>
    <name>OverviewPage</name>
    <message>
        <source>Form</source>
        <translation type="unfinished">Forma</translation>
    </message>
    <message>
        <source>The displayed information may be out of date. Your wallet automatically synchronizes with the Qtum network after a connection is established, but this process has not completed yet.</source>
        <translation type="unfinished">Attēlotā informācija var būt novecojusi. Jūsu maciņš pēc savienojuma izveides automātiski sinhronizējas ar Qtum tīklu, taču šis process vēl nav beidzies.</translation>
    </message>
    <message>
        <source>Available:</source>
        <translation type="unfinished">Pieejams:</translation>
    </message>
    <message>
        <source>Your current spendable balance</source>
        <translation type="unfinished">Tava pašreizējā tērējamā bilance</translation>
    </message>
    <message>
        <source>Pending:</source>
        <translation type="unfinished">Neizšķirts:</translation>
    </message>
    <message>
        <source>Total of transactions that have yet to be confirmed, and do not yet count toward the spendable balance</source>
        <translation type="unfinished">Kopējā apstiprināmo transakciju vērtība, vēl nav ieskaitīta tērējamajā bilancē</translation>
    </message>
    <message>
        <source>Immature:</source>
        <translation type="unfinished">Nenobriedušu:</translation>
    </message>
    <message>
        <source>Total:</source>
        <translation type="unfinished">Kopsumma:</translation>
    </message>
    <message>
        <source>Your current total balance</source>
        <translation type="unfinished">Jūsu kopējā tekošā bilance</translation>
    </message>
    <message>
        <source>Spendable:</source>
        <translation type="unfinished">Iztērējams:</translation>
    </message>
    <message>
        <source>Recent transactions</source>
        <translation type="unfinished">Nesenās transakcijas</translation>
    </message>
    </context>
<context>
    <name>PSBTOperationsDialog</name>
    <message>
        <source>Dialog</source>
        <translation type="unfinished">Dialogs</translation>
    </message>
    <message>
        <source>Copy to Clipboard</source>
        <translation type="unfinished">Nokopēt</translation>
    </message>
    <message>
        <source>Save…</source>
        <translation type="unfinished">Saglabāt...</translation>
    </message>
    <message>
        <source>Close</source>
        <translation type="unfinished">Aiztaisīt</translation>
    </message>
    </context>
<context>
    <name>PeerTableModel</name>
    <message>
        <source>Address</source>
        <extracomment>Title of Peers Table column which contains the IP/Onion/I2P address of the connected peer.</extracomment>
        <translation type="unfinished">Adrese</translation>
    </message>
    <message>
        <source>Network</source>
        <extracomment>Title of Peers Table column which states the network the peer connected through.</extracomment>
        <translation type="unfinished">Tīkls</translation>
    </message>
    </context>
<context>
    <name>RPCConsole</name>
    <message>
        <source>Client version</source>
        <translation type="unfinished">Klienta versija</translation>
    </message>
    <message>
        <source>&amp;Information</source>
        <translation type="unfinished">&amp;Informācija</translation>
    </message>
    <message>
        <source>General</source>
        <translation type="unfinished">Vispārējs</translation>
    </message>
    <message>
        <source>Startup time</source>
        <translation type="unfinished">Sākuma laiks</translation>
    </message>
    <message>
        <source>Network</source>
        <translation type="unfinished">Tīkls</translation>
    </message>
    <message>
        <source>Name</source>
        <translation type="unfinished">Vārds</translation>
    </message>
    <message>
        <source>Number of connections</source>
        <translation type="unfinished">Savienojumu skaits</translation>
    </message>
    <message>
        <source>Block chain</source>
        <translation type="unfinished">Bloku virkne</translation>
    </message>
    <message>
        <source>Last block time</source>
        <translation type="unfinished">Pēdējā bloka laiks</translation>
    </message>
    <message>
        <source>&amp;Open</source>
        <translation type="unfinished">&amp;Atvērt</translation>
    </message>
    <message>
        <source>&amp;Console</source>
        <translation type="unfinished">&amp;Konsole</translation>
    </message>
    <message>
        <source>&amp;Network Traffic</source>
        <translation type="unfinished">&amp;Tīkla Satiksme</translation>
    </message>
    <message>
        <source>Totals</source>
        <translation type="unfinished">Kopsummas</translation>
    </message>
    <message>
        <source>Debug log file</source>
        <translation type="unfinished">Atkļūdošanas žurnāla datne</translation>
    </message>
    <message>
        <source>Clear console</source>
        <translation type="unfinished">Notīrīt konsoli</translation>
    </message>
    <message>
        <source>In:</source>
        <translation type="unfinished">Ie.:</translation>
    </message>
    <message>
        <source>Out:</source>
        <translation type="unfinished">Iz.:</translation>
    </message>
    </context>
<context>
    <name>ReceiveCoinsDialog</name>
    <message>
        <source>&amp;Amount:</source>
        <translation type="unfinished">&amp;Daudzums:</translation>
    </message>
    <message>
        <source>&amp;Label:</source>
        <translation type="unfinished">&amp;Nosaukums:</translation>
    </message>
    <message>
        <source>&amp;Message:</source>
        <translation type="unfinished">&amp;Ziņojums:</translation>
    </message>
    <message>
        <source>Clear all fields of the form.</source>
        <translation type="unfinished">Notīrīt visus laukus formā.</translation>
    </message>
    <message>
        <source>Clear</source>
        <translation type="unfinished">Notīrīt</translation>
    </message>
    <message>
        <source>Requested payments history</source>
        <translation type="unfinished">Pieprasīto maksājumu vēsture</translation>
    </message>
    <message>
        <source>Show the selected request (does the same as double clicking an entry)</source>
        <translation type="unfinished">Parādīt atlasītos pieprasījumus (tas pats, kas dubultklikšķis uz ieraksta)</translation>
    </message>
    <message>
        <source>Show</source>
        <translation type="unfinished">Rādīt</translation>
    </message>
    <message>
        <source>Remove the selected entries from the list</source>
        <translation type="unfinished">Noņemt atlasītos ierakstus no saraksta.</translation>
    </message>
    <message>
        <source>Remove</source>
        <translation type="unfinished">Noņemt</translation>
    </message>
    <message>
        <source>Copy &amp;URI</source>
        <translation type="unfinished">Kopēt &amp;URI</translation>
    </message>
    </context>
<context>
    <name>ReceiveRequestDialog</name>
    <message>
        <source>Amount:</source>
        <translation type="unfinished">Daudzums:</translation>
    </message>
    <message>
        <source>Message:</source>
        <translation type="unfinished">Ziņojums:</translation>
    </message>
    <message>
        <source>Wallet:</source>
        <translation type="unfinished">Maciņš:</translation>
    </message>
    <message>
        <source>Copy &amp;URI</source>
        <translation type="unfinished">Kopēt &amp;URI</translation>
    </message>
    <message>
        <source>Copy &amp;Address</source>
        <translation type="unfinished">Kopēt &amp;Adresi</translation>
    </message>
    </context>
<context>
    <name>RecentRequestsTableModel</name>
    <message>
        <source>Date</source>
        <translation type="unfinished">Datums</translation>
    </message>
    <message>
        <source>Label</source>
        <translation type="unfinished">Nosaukums</translation>
    </message>
    <message>
        <source>(no label)</source>
        <translation type="unfinished">(bez nosaukuma)</translation>
    </message>
    </context>
<context>
    <name>SendCoinsDialog</name>
    <message>
        <source>Send Coins</source>
        <translation type="unfinished">Sūtīt Bitkoinus</translation>
    </message>
    <message>
        <source>Coin Control Features</source>
        <translation type="unfinished">Qtum Kontroles Funkcijas</translation>
    </message>
    <message>
        <source>automatically selected</source>
        <translation type="unfinished">automātiski atlasīts</translation>
    </message>
    <message>
        <source>Insufficient funds!</source>
        <translation type="unfinished">Nepietiekami līdzekļi!</translation>
    </message>
    <message>
        <source>Quantity:</source>
        <translation type="unfinished">Daudzums:</translation>
    </message>
    <message>
        <source>Bytes:</source>
        <translation type="unfinished">Baiti:</translation>
    </message>
    <message>
        <source>Amount:</source>
        <translation type="unfinished">Daudzums:</translation>
    </message>
    <message>
        <source>Fee:</source>
        <translation type="unfinished">Maksa:</translation>
    </message>
    <message>
        <source>After Fee:</source>
        <translation type="unfinished">Pēc Maksas:</translation>
    </message>
    <message>
        <source>Change:</source>
        <translation type="unfinished">Atlikums:</translation>
    </message>
    <message>
        <source>Custom change address</source>
        <translation type="unfinished">Pielāgota atlikuma adrese</translation>
    </message>
    <message>
        <source>Transaction Fee:</source>
        <translation type="unfinished">Transakcijas maksa:</translation>
    </message>
    <message>
        <source>Send to multiple recipients at once</source>
        <translation type="unfinished">Sūtīt vairākiem saņēmējiem uzreiz</translation>
    </message>
    <message>
        <source>Add &amp;Recipient</source>
        <translation type="unfinished">&amp;Pievienot Saņēmēju</translation>
    </message>
    <message>
        <source>Clear all fields of the form.</source>
        <translation type="unfinished">Notīrīt visus laukus formā.</translation>
    </message>
    <message>
        <source>Clear &amp;All</source>
        <translation type="unfinished">&amp;Notīrīt visu</translation>
    </message>
    <message>
        <source>Balance:</source>
        <translation type="unfinished">Bilance:</translation>
    </message>
    <message>
        <source>Confirm the send action</source>
        <translation type="unfinished">Apstiprināt nosūtīšanu</translation>
    </message>
    <message>
        <source>S&amp;end</source>
        <translation type="unfinished">&amp;Sūtīt</translation>
    </message>
    <message>
        <source>Transaction fee</source>
        <translation type="unfinished">Transakcijas maksa</translation>
    </message>
    <message numerus="yes">
        <source>Estimated to begin confirmation within %n block(s).</source>
        <translation type="unfinished">
            <numerusform />
            <numerusform />
            <numerusform />
        </translation>
    </message>
    <message>
        <source>(no label)</source>
        <translation type="unfinished">(bez nosaukuma)</translation>
    </message>
</context>
<context>
    <name>SendCoinsEntry</name>
    <message>
        <source>A&amp;mount:</source>
        <translation type="unfinished">Apjo&amp;ms</translation>
    </message>
    <message>
        <source>Pay &amp;To:</source>
        <translation type="unfinished">&amp;Saņēmējs:</translation>
    </message>
    <message>
        <source>&amp;Label:</source>
        <translation type="unfinished">&amp;Nosaukums:</translation>
    </message>
    <message>
        <source>Choose previously used address</source>
        <translation type="unfinished">Izvēlies iepriekš izmantoto adresi</translation>
    </message>
    <message>
        <source>Paste address from clipboard</source>
        <translation type="unfinished">ielīmēt adresi no starpliktuves</translation>
    </message>
    <message>
        <source>Remove this entry</source>
        <translation type="unfinished">Noņem šo ierakstu</translation>
    </message>
    <message>
        <source>Message:</source>
        <translation type="unfinished">Ziņojums:</translation>
    </message>
    </context>
<context>
    <name>SignVerifyMessageDialog</name>
    <message>
        <source>Signatures - Sign / Verify a Message</source>
        <translation type="unfinished">Paraksti - Parakstīt / Pabaudīt Ziņojumu</translation>
    </message>
    <message>
        <source>&amp;Sign Message</source>
        <translation type="unfinished">Parakstīt &amp;Ziņojumu</translation>
    </message>
    <message>
        <source>Choose previously used address</source>
        <translation type="unfinished">Izvēlies iepriekš izmantoto adresi</translation>
    </message>
    <message>
        <source>Paste address from clipboard</source>
        <translation type="unfinished">ielīmēt adresi no starpliktuves</translation>
    </message>
    <message>
        <source>Enter the message you want to sign here</source>
        <translation type="unfinished">Šeit ievadi ziņojumu kuru vēlies parakstīt</translation>
    </message>
    <message>
        <source>Signature</source>
        <translation type="unfinished">Paraksts</translation>
    </message>
    <message>
        <source>Copy the current signature to the system clipboard</source>
        <translation type="unfinished">Kopēt parakstu uz sistēmas starpliktuvi</translation>
    </message>
    <message>
        <source>Sign the message to prove you own this Qtum address</source>
        <translation type="unfinished">Parakstīt ziņojumu lai pierādītu, ka esi šīs Qtum adreses īpašnieks.</translation>
<<<<<<< HEAD
    </message>
=======
  </message>
>>>>>>> d82fec21
    <message>
        <source>Sign &amp;Message</source>
        <translation type="unfinished">Parakstīt &amp;Ziņojumu</translation>
    </message>
    <message>
        <source>Reset all sign message fields</source>
        <translation type="unfinished">Atiestatīt visus laukus</translation>
    </message>
    <message>
        <source>Clear &amp;All</source>
        <translation type="unfinished">&amp;Notīrīt visu</translation>
    </message>
    <message>
        <source>&amp;Verify Message</source>
        <translation type="unfinished">&amp;Pārbaudīt Ziņojumu</translation>
    </message>
    <message>
        <source>Verify &amp;Message</source>
        <translation type="unfinished">&amp;Pārbaudīt Ziņojumu</translation>
    </message>
    <message>
        <source>Reset all verify message fields</source>
        <translation type="unfinished">Atiestatīt visus laukus</translation>
    </message>
    </context>
<context>
    <name>TransactionDesc</name>
    <message>
        <source>Date</source>
        <translation type="unfinished">Datums</translation>
    </message>
    <message>
        <source>unknown</source>
        <translation type="unfinished">nav zināms</translation>
    </message>
    <message numerus="yes">
        <source>matures in %n more block(s)</source>
        <translation type="unfinished">
            <numerusform />
            <numerusform />
            <numerusform />
        </translation>
    </message>
    <message>
        <source>Transaction fee</source>
        <translation type="unfinished">Transakcijas maksa</translation>
    </message>
    <message>
        <source>Amount</source>
        <translation type="unfinished">Daudzums</translation>
    </message>
    </context>
<context>
    <name>TransactionDescDialog</name>
    <message>
        <source>This pane shows a detailed description of the transaction</source>
        <translation type="unfinished">Šis panelis parāda transakcijas detaļas</translation>
    </message>
    </context>
<context>
    <name>TransactionTableModel</name>
    <message>
        <source>Date</source>
        <translation type="unfinished">Datums</translation>
    </message>
    <message>
        <source>Label</source>
        <translation type="unfinished">Nosaukums</translation>
    </message>
    <message>
        <source>(no label)</source>
        <translation type="unfinished">(bez nosaukuma)</translation>
    </message>
    </context>
<context>
    <name>TransactionView</name>
    <message>
        <source>Confirmed</source>
        <translation type="unfinished">Apstiprināts</translation>
    </message>
    <message>
        <source>Date</source>
        <translation type="unfinished">Datums</translation>
    </message>
    <message>
        <source>Label</source>
        <translation type="unfinished">Nosaukums</translation>
    </message>
    <message>
        <source>Address</source>
        <translation type="unfinished">Adrese</translation>
    </message>
    <message>
        <source>Exporting Failed</source>
        <translation type="unfinished">Eksportēšana Neizdevās</translation>
    </message>
    </context>
<context>
    <name>WalletFrame</name>
    <message>
        <source>Create a new wallet</source>
        <translation type="unfinished">Izveidot jaunu maciņu</translation>
    </message>
    <message>
        <source>Error</source>
        <translation type="unfinished">Kļūda</translation>
    </message>
    </context>
<context>
    <name>WalletModel</name>
    <message>
        <source>Send Coins</source>
        <translation type="unfinished">Sūtīt Bitkoinus</translation>
    </message>
    </context>
<context>
    <name>WalletView</name>
    <message>
        <source>&amp;Export</source>
        <translation type="unfinished">&amp;Eksportēt</translation>
    </message>
    <message>
        <source>Export the data in the current tab to a file</source>
        <translation type="unfinished">Datus no tekošā ieliktņa eksportēt uz failu</translation>
    </message>
    </context>
</TS><|MERGE_RESOLUTION|>--- conflicted
+++ resolved
@@ -68,11 +68,7 @@
     <message>
         <source>These are your Qtum addresses for sending payments. Always check the amount and the receiving address before sending coins.</source>
         <translation type="unfinished">Šīs ir jūsu Qtum adreses, kuras izmantojamas maksājumu veikšanai. Vienmēr pārbaudiet summu un saņēmēja adresi pirms monētu nosūtīšanas.</translation>
-<<<<<<< HEAD
-    </message>
-=======
    </message>
->>>>>>> d82fec21
     <message>
         <source>&amp;Copy Address</source>
         <translation type="unfinished">&amp;Kopēt adresi</translation>
@@ -352,11 +348,7 @@
     <message>
         <source>Send coins to a Qtum address</source>
         <translation type="unfinished">Nosūtīt bitkoinus uz Qtum adresi</translation>
-<<<<<<< HEAD
-    </message>
-=======
    </message>
->>>>>>> d82fec21
     <message>
         <source>Backup wallet to another location</source>
         <translation type="unfinished">Izveidot maciņa rezerves kopiju citur</translation>
@@ -384,11 +376,7 @@
     <message>
         <source>Sign messages with your Qtum addresses to prove you own them</source>
         <translation type="unfinished">Parakstīt ziņojumus ar savām Qtum adresēm lai pierādītu ka tās pieder tev</translation>
-<<<<<<< HEAD
-    </message>
-=======
    </message>
->>>>>>> d82fec21
     <message>
         <source>Verify messages to ensure they were signed with specified Qtum addresses</source>
         <translation type="unfinished">Pārbaudīt ziņojumus lai pārliecinātos, ka tie tika parakstīti ar norādītajām Qtum adresēm</translation>
@@ -410,13 +398,10 @@
         <translation type="unfinished">Ciļņu rīkjosla</translation>
     </message>
     <message>
-<<<<<<< HEAD
-=======
         <source>Synchronizing with network…</source>
         <translation type="unfinished">Sinhronizē ar tīklu</translation>
     </message>
     <message>
->>>>>>> d82fec21
         <source>Request payments (generates QR codes and qtum: URIs)</source>
         <translation type="unfinished">Pieprasīt maksājumus (izveido QR kodu un qtum: URIs)</translation>
     </message>
@@ -461,11 +446,7 @@
         <translation type="unfinished">&amp;Logs</translation>
     </message>
     <message numerus="yes">
-<<<<<<< HEAD
-        <source>%n active connection(s) to Qtum network.</source>
-=======
         <source>%n active connection(s) to Qtum network.</source> 
->>>>>>> d82fec21
         <extracomment>A substring of the tooltip.</extracomment>
         <translation type="unfinished">
             <numerusform />
@@ -734,13 +715,8 @@
         <translation type="unfinished">&amp;Tērēt neapstiprinātu atlikumu</translation>
     </message>
     <message>
-<<<<<<< HEAD
-        <source>Automatically open the Qtum client port on the router. This only works when your router supports UPnP and it is enabled.</source>
-        <translation type="unfinished">Uz rūtera automātiski atvērt Qtum klienta portu. Tas strādā tikai tad, ja rūteris atbalsta UPnP un tas ir ieslēgts.</translation>
-=======
         <source>Automatically open the qtum client port on the router. This only works when your router supports UPnP and it is enabled.</source>
         <translation type="unfinished">Uz rūtera automātiski atvērt qtum klienta portu. Tas strādā tikai tad, ja rūteris atbalsta UPnP un tas ir ieslēgts.</translation>
->>>>>>> d82fec21
     </message>
     <message>
         <source>Map port using &amp;UPnP</source>
@@ -792,11 +768,7 @@
     </message>
     <message>
         <source>Whether to show coin control features or not.</source>
-<<<<<<< HEAD
-        <translation type="unfinished">Vai rādīt Qtum kontroles funkcijas vai nē.</translation>
-=======
         <translation type="unfinished">Vai rādīt qtum kontroles funkcijas vai nē.</translation>
->>>>>>> d82fec21
     </message>
     <message>
         <source>&amp;OK</source>
@@ -1227,11 +1199,7 @@
     <message>
         <source>Sign the message to prove you own this Qtum address</source>
         <translation type="unfinished">Parakstīt ziņojumu lai pierādītu, ka esi šīs Qtum adreses īpašnieks.</translation>
-<<<<<<< HEAD
-    </message>
-=======
   </message>
->>>>>>> d82fec21
     <message>
         <source>Sign &amp;Message</source>
         <translation type="unfinished">Parakstīt &amp;Ziņojumu</translation>
