<TS version="2.1" language="lv">
<context>
    <name>AddressBookPage</name>
    <message>
        <source>Right-click to edit address or label</source>
<<<<<<< HEAD
        <translation>Spiediet labo peles klikšķi, lai labotu adresi vai birku</translation>
=======
        <translation type="unfinished">Spiediet labo peles klikšķi, lai labotu adresi vai birku</translation>
>>>>>>> 5ed36332
    </message>
    <message>
        <source>Create a new address</source>
        <translation>Izveidot jaunu adresi</translation>
    </message>
    <message>
        <source>&amp;New</source>
        <translation type="unfinished">&amp;Jauns</translation>
    </message>
    <message>
        <source>Copy the currently selected address to the system clipboard</source>
        <translation>Kopēt iezīmēto adresi uz starpliktuvi</translation>
    </message>
    <message>
        <source>&amp;Copy</source>
        <translation type="unfinished">&amp;Kopēt</translation>
    </message>
    <message>
        <source>C&amp;lose</source>
        <translation type="unfinished">&amp;Aizvērt</translation>
    </message>
    <message>
        <source>Delete the currently selected address from the list</source>
        <translation>Izdzēst iezīmētās adreses no saraksta</translation>
    </message>
    <message>
        <source>Enter address or label to search</source>
        <translation type="unfinished">Ierakstiet meklējamo nosaukumu vai adresi</translation>
    </message>
    <message>
        <source>Export the data in the current tab to a file</source>
        <translation>Datus no tekošā ieliktņa eksportēt uz failu</translation>
    </message>
    <message>
        <source>&amp;Export</source>
        <translation>&amp;Eksportēt</translation>
    </message>
    <message>
        <source>&amp;Delete</source>
        <translation>&amp;Dzēst</translation>
    </message>
    <message>
        <source>Choose the address to send coins to</source>
<<<<<<< HEAD
        <translation>Izvēlies adresi uz kuru sūtīt qtums</translation>
    </message>
    <message>
        <source>Choose the address to receive coins with</source>
        <translation>Izvēlies adresi ar kuru saņemt qtums</translation>
=======
        <translation type="unfinished">Izvēlies adresi uz kuru sūtīt qtums</translation>
    </message>
    <message>
        <source>Choose the address to receive coins with</source>
        <translation type="unfinished">Izvēlies adresi ar kuru saņemt qtums</translation>
>>>>>>> 5ed36332
    </message>
    <message>
        <source>C&amp;hoose</source>
        <translation type="unfinished">Izvēlēties</translation>
    </message>
    <message>
        <source>Sending addresses</source>
        <translation type="unfinished">Adrešu nosūtīšana</translation>
    </message>
    <message>
        <source>Receiving addresses</source>
        <translation type="unfinished">Adrešu saņemšana</translation>
    </message>
    <message>
        <source>These are your Qtum addresses for sending payments. Always check the amount and the receiving address before sending coins.</source>
        <translation type="unfinished">Šīs ir jūsu Qtum adreses, kuras izmantojamas maksājumu veikšanai. Vienmēr pārbaudiet summu un saņēmēja adresi pirms monētu nosūtīšanas.</translation>
    </message>
    <message>
        <source>These are your Qtum addresses for sending payments. Always check the amount and the receiving address before sending coins.</source>
        <translation>Šīs ir jūsu Qtum adreses, kuras izmantojamas maksājumu veikšanai. Vienmēr pārbaudiet summu un saņēmēja adresi pirms monētu nosūtīšanas.</translation>
    </message>
    <message>
        <source>&amp;Copy Address</source>
        <translation type="unfinished">&amp;Kopēt adresi</translation>
    </message>
    <message>
        <source>Copy &amp;Label</source>
        <translation type="unfinished">Kopēt &amp;Marķējumu</translation>
    </message>
    <message>
        <source>&amp;Edit</source>
        <translation type="unfinished">&amp;Rediģēt</translation>
    </message>
    <message>
        <source>Export Address List</source>
        <translation type="unfinished">Eksportēt Adrešu Sarakstu</translation>
    </message>
    <message>
        <source>There was an error trying to save the address list to %1. Please try again.</source>
        <extracomment>An error message. %1 is a stand-in argument for the name of the file we attempted to save to.</extracomment>
        <translation type="unfinished">Mēģinot saglabāt adrešu sarakstu %1 radās kļūda. Mēģiniet vēlreiz.</translation>
    </message>
    <message>
        <source>Comma separated file (*.csv)</source>
        <translation>Ar komatiem atdalīts fails (*.csv)</translation>
    </message>
    <message>
        <source>Exporting Failed</source>
        <translation type="unfinished">Eksportēšana Neizdevās</translation>
    </message>
<<<<<<< HEAD
    <message>
        <source>There was an error trying to save the address list to %1. Please try again.</source>
        <translation>Mēģinot saglabāt adrešu sarakstu %1 radās kļūda. Mēģiniet vēlreiz.</translation>
    </message>
=======
>>>>>>> 5ed36332
</context>
<context>
    <name>AddressTableModel</name>
    <message>
        <source>Label</source>
        <translation type="unfinished">Nosaukums</translation>
    </message>
    <message>
        <source>Address</source>
        <translation type="unfinished">Adrese</translation>
    </message>
    <message>
        <source>(no label)</source>
        <translation type="unfinished">(bez nosaukuma)</translation>
    </message>
</context>
<context>
    <name>AskPassphraseDialog</name>
    <message>
        <source>Passphrase Dialog</source>
        <translation>Paroles dialogs</translation>
    </message>
    <message>
        <source>Enter passphrase</source>
        <translation>Ierakstiet paroli</translation>
    </message>
    <message>
        <source>New passphrase</source>
        <translation>Jauna parole</translation>
    </message>
    <message>
        <source>Repeat new passphrase</source>
        <translation>Jaunā parole vēlreiz</translation>
    </message>
    <message>
        <source>Show passphrase</source>
        <translation type="unfinished">Rādīt paroli</translation>
    </message>
    <message>
        <source>Encrypt wallet</source>
        <translation type="unfinished">Šifrēt maciņu</translation>
    </message>
    <message>
        <source>This operation needs your wallet passphrase to unlock the wallet.</source>
<<<<<<< HEAD
        <translation>Lai veiktu šo darbību, nepieciešama jūsu maciņa slepenā frāze maciņa atvēršanai.</translation>
    </message>
    <message>
        <source>Unlock wallet</source>
        <translation>Atslēgt maciņu</translation>
    </message>
    <message>
        <source>This operation needs your wallet passphrase to decrypt the wallet.</source>
        <translation>Lai veiktu šo darbību, nepieciešama jūsu maciņa slepenā frāze maciņa dekriptēšanai.</translation>
    </message>
    <message>
        <source>Decrypt wallet</source>
        <translation>Atšifrēt maciņu</translation>
=======
        <translation type="unfinished">Lai veiktu šo darbību, nepieciešama jūsu maciņa slepenā frāze maciņa atvēršanai.</translation>
    </message>
    <message>
        <source>Unlock wallet</source>
        <translation type="unfinished">Atslēgt maciņu</translation>
>>>>>>> 5ed36332
    </message>
    <message>
        <source>Change passphrase</source>
        <translation type="unfinished">Mainīt paroli</translation>
    </message>
    <message>
        <source>Confirm wallet encryption</source>
        <translation type="unfinished">Apstiprināt maciņa šifrēšanu</translation>
    </message>
    <message>
        <source>Warning: If you encrypt your wallet and lose your passphrase, you will &lt;b&gt;LOSE ALL OF YOUR QTUMS&lt;/b&gt;!</source>
        <translation type="unfinished">Brīdinājums: Šifrējot Jūsu maciņu, gadījumā ja aizmirsīsiet savu paroli, Jūs NEATGRIEZENISKI ZAUDĒSIET VISUS SAVUS "BITKOINUS"!</translation>
    </message>
    <message>
        <source>Warning: If you encrypt your wallet and lose your passphrase, you will &lt;b&gt;LOSE ALL OF YOUR QTUMS&lt;/b&gt;!</source>
        <translation>Brīdinājums: Šifrējot Jūsu maciņu, gadījumā ja aizmirsīsiet savu paroli, Jūs NEATGRIEZENISKI ZAUDĒSIET VISUS SAVUS "BITKOINUS"!</translation>
    </message>
    <message>
        <source>Are you sure you wish to encrypt your wallet?</source>
        <translation type="unfinished">Vai tu tiešām vēlies šifrēt savu maciņu?</translation>
    </message>
    <message>
        <source>Wallet encrypted</source>
        <translation type="unfinished">Maciņš šifrēts</translation>
    </message>
    <message>
        <source>Enter the new passphrase for the wallet.&lt;br/&gt;Please use a passphrase of &lt;b&gt;ten or more random characters&lt;/b&gt;, or &lt;b&gt;eight or more words&lt;/b&gt;.</source>
        <translation type="unfinished">Ievadiet savu paroli Jūsu maciņam, lūdzu lietojiet vismaz desmit simbolus, astoņus vai vairāk vārdus.</translation>
    </message>
    <message>
        <source>Enter the old passphrase and new passphrase for the wallet.</source>
        <translation type="unfinished">Ievadiet veco un jauno paroli Jūsu maciņam</translation>
    </message>
    <message>
        <source>Wallet to be encrypted</source>
        <translation type="unfinished">Maciņu nepieciešams šifrēt.</translation>
    </message>
    <message>
        <source>Enter the new passphrase for the wallet.&lt;br/&gt;Please use a passphrase of &lt;b&gt;ten or more random characters&lt;/b&gt;, or &lt;b&gt;eight or more words&lt;/b&gt;.</source>
        <translation>Ievadiet savu paroli Jūsu maciņam, lūdzu lietojiet vismaz desmit simbolus, astoņus vai vairāk vārdus.</translation>
    </message>
    <message>
        <source>Enter the old passphrase and new passphrase for the wallet.</source>
        <translation>Ievadiet veco un jauno paroli Jūsu maciņam</translation>
    </message>
    <message>
        <source>Wallet to be encrypted</source>
        <translation>Maciņu nepieciešams šifrēt.</translation>
    </message>
    <message>
        <source>Your wallet is now encrypted. </source>
        <translation type="unfinished">Maciņš tagad šifrēts</translation>
    </message>
    <message>
        <source>Wallet encryption failed</source>
        <translation type="unfinished">Maciņa šifrēšana neizdevās</translation>
    </message>
    <message>
        <source>Wallet unlock failed</source>
        <translation type="unfinished">Maciņa atslēgšana neizdevās</translation>
    </message>
    <message>
        <source>Wallet unlock failed</source>
        <translation>Maciņa atslēgšana neizdevās</translation>
    </message>
    <message>
        <source>Wallet decryption failed</source>
        <translation>Maciņa atšifrēšana neizdevās</translation>
    </message>
    </context>
<context>
<<<<<<< HEAD
    <name>BanTableModel</name>
    </context>
<context>
    <name>QtumGUI</name>
=======
    <name>QObject</name>
>>>>>>> 5ed36332
    <message>
        <source>unknown</source>
        <translation type="unfinished">nav zināms</translation>
    </message>
    <message>
        <source>Amount</source>
        <translation type="unfinished">Daudzums</translation>
    </message>
    <message>
        <source>%1 h</source>
        <translation type="unfinished">%1 st</translation>
    </message>
    <message numerus="yes">
        <source>%n second(s)</source>
        <translation>
            <numerusform />
            <numerusform />
            <numerusform />
        </translation>
    </message>
    <message numerus="yes">
        <source>%n minute(s)</source>
        <translation>
            <numerusform />
            <numerusform />
            <numerusform />
        </translation>
    </message>
    <message numerus="yes">
        <source>%n hour(s)</source>
        <translation type="unfinished">
            <numerusform />
            <numerusform />
            <numerusform />
        </translation>
    </message>
    <message numerus="yes">
        <source>%n day(s)</source>
        <translation type="unfinished">
            <numerusform />
            <numerusform />
            <numerusform />
        </translation>
    </message>
    <message numerus="yes">
        <source>%n week(s)</source>
        <translation type="unfinished">
            <numerusform />
            <numerusform />
            <numerusform />
        </translation>
    </message>
    <message>
        <source>%1 and %2</source>
        <translation type="unfinished">%1 un %2</translation>
    </message>
    <message numerus="yes">
        <source>%n year(s)</source>
        <translation type="unfinished">
            <numerusform />
            <numerusform />
            <numerusform />
        </translation>
    </message>
    </context>
<context>
    <name>QtumGUI</name>
    <message>
        <source>&amp;Overview</source>
        <translation>&amp;Pārskats</translation>
    </message>
    <message>
        <source>Show general overview of wallet</source>
        <translation>Rādīt vispārēju maciņa pārskatu</translation>
    </message>
    <message>
        <source>&amp;Transactions</source>
        <translation>&amp;Transakcijas</translation>
    </message>
    <message>
        <source>Browse transaction history</source>
        <translation>Skatīt transakciju vēsturi</translation>
    </message>
    <message>
        <source>E&amp;xit</source>
        <translation>&amp;Iziet</translation>
    </message>
    <message>
        <source>Quit application</source>
        <translation>Aizvērt programmu</translation>
    </message>
    <message>
        <source>&amp;About %1</source>
<<<<<<< HEAD
        <translation>&amp;Par %1</translation>
=======
        <translation type="unfinished">&amp;Par %1</translation>
>>>>>>> 5ed36332
    </message>
    <message>
        <source>About &amp;Qt</source>
        <translation>Par &amp;Qt</translation>
    </message>
    <message>
        <source>Show information about Qt</source>
        <translation>Parādīt informāciju par Qt</translation>
    </message>
    <message>
        <source>Wallet:</source>
        <translation type="unfinished">Maciņš:</translation>
    </message>
    <message>
        <source>Send coins to a Qtum address</source>
        <translation>Nosūtīt bitkoinus uz Qtum adresi</translation>
    </message>
    <message>
        <source>Backup wallet to another location</source>
        <translation>Izveidot maciņa rezerves kopiju citur</translation>
    </message>
    <message>
        <source>Change the passphrase used for wallet encryption</source>
        <translation>Mainīt maciņa šifrēšanas paroli</translation>
    </message>
    <message>
        <source>&amp;Send</source>
        <translation>&amp;Sūtīt</translation>
    </message>
    <message>
        <source>&amp;Receive</source>
        <translation>&amp;Saņemt</translation>
    </message>
    <message>
        <source>&amp;Show / Hide</source>
        <translation>&amp;Rādīt / Paslēpt</translation>
    </message>
    <message>
        <source>Show or hide the main Window</source>
        <translation>Parādīt vai paslēpt galveno Logu</translation>
    </message>
    <message>
        <source>Encrypt the private keys that belong to your wallet</source>
        <translation>Šifrēt privātās atslēgas kuras pieder tavam maciņam</translation>
    </message>
    <message>
        <source>Sign messages with your Qtum addresses to prove you own them</source>
        <translation>Parakstīt ziņojumus ar savām Qtum adresēm lai pierādītu ka tās pieder tev</translation>
    </message>
    <message>
        <source>Verify messages to ensure they were signed with specified Qtum addresses</source>
        <translation>Pārbaudīt ziņojumus lai pārliecinātos, ka tie tika parakstīti ar norādītajām Qtum adresēm</translation>
    </message>
    <message>
        <source>&amp;File</source>
        <translation>&amp;Fails</translation>
    </message>
    <message>
        <source>&amp;Settings</source>
        <translation>&amp;Uzstādījumi</translation>
    </message>
    <message>
        <source>&amp;Help</source>
        <translation>&amp;Palīdzība</translation>
    </message>
    <message>
        <source>Tabs toolbar</source>
        <translation>Ciļņu rīkjosla</translation>
    </message>
    <message>
        <source>Request payments (generates QR codes and qtum: URIs)</source>
<<<<<<< HEAD
        <translation>Pieprasīt maksājumus (izveido QR kodu un qtum: URIs)</translation>
=======
        <translation type="unfinished">Pieprasīt maksājumus (izveido QR kodu un qtum: URIs)</translation>
>>>>>>> 5ed36332
    </message>
    <message>
        <source>&amp;Command-line options</source>
        <translation type="unfinished">&amp;Komandrindas iespējas</translation>
    </message>
    <message numerus="yes">
        <source>Processed %n block(s) of transaction history.</source>
        <translation>
            <numerusform />
            <numerusform />
            <numerusform />
        </translation>
    </message>
    <message>
        <source>%1 behind</source>
        <translation>%1 aizmugurē</translation>
    </message>
    <message>
        <source>Transactions after this will not yet be visible.</source>
        <translation>Transakcijas pēc šī vel nebūs redzamas</translation>
    </message>
    <message>
        <source>Error</source>
        <translation>Kļūda</translation>
    </message>
    <message>
        <source>Warning</source>
        <translation>Brīdinājums</translation>
    </message>
    <message>
        <source>Information</source>
        <translation>Informācija</translation>
    </message>
    <message>
        <source>Up to date</source>
        <translation>Sinhronizēts</translation>
    </message>
    <message>
        <source>&amp;Window</source>
        <translation type="unfinished">&amp;Logs</translation>
    </message>
    <message numerus="yes">
        <source>%n active connection(s) to Qtum network.</source>
        <extracomment>A substring of the tooltip.</extracomment>
        <translation type="unfinished">
            <numerusform />
            <numerusform />
            <numerusform />
        </translation>
    </message>
    <message>
        <source>Sent transaction</source>
        <translation>Transakcija nosūtīta</translation>
    </message>
    <message>
        <source>Incoming transaction</source>
        <translation>Ienākoša transakcija</translation>
    </message>
    <message>
        <source>Wallet is &lt;b&gt;encrypted&lt;/b&gt; and currently &lt;b&gt;unlocked&lt;/b&gt;</source>
        <translation>Maciņš ir &lt;b&gt;šifrēts&lt;/b&gt; un pašlaik &lt;b&gt;atslēgts&lt;/b&gt;</translation>
    </message>
    <message>
        <source>Wallet is &lt;b&gt;encrypted&lt;/b&gt; and currently &lt;b&gt;locked&lt;/b&gt;</source>
        <translation>Maciņš ir &lt;b&gt;šifrēts&lt;/b&gt; un pašlaik &lt;b&gt;slēgts&lt;/b&gt;</translation>
    </message>
    </context>
<context>
    <name>CoinControlDialog</name>
    <message>
        <source>Quantity:</source>
        <translation type="unfinished">Daudzums:</translation>
    </message>
    <message>
        <source>Bytes:</source>
        <translation type="unfinished">Baiti:</translation>
    </message>
    <message>
        <source>Amount:</source>
        <translation type="unfinished">Daudzums:</translation>
    </message>
    <message>
        <source>Fee:</source>
        <translation type="unfinished">Maksa:</translation>
    </message>
    <message>
        <source>After Fee:</source>
        <translation type="unfinished">Pēc Maksas:</translation>
    </message>
    <message>
        <source>Change:</source>
        <translation type="unfinished">Atlikums:</translation>
    </message>
    <message>
        <source>(un)select all</source>
        <translation type="unfinished">iezīmēt visus</translation>
    </message>
    <message>
        <source>Tree mode</source>
        <translation type="unfinished">Koka režīms</translation>
    </message>
    <message>
        <source>List mode</source>
        <translation type="unfinished">Saraksta režīms</translation>
    </message>
    <message>
        <source>Amount</source>
        <translation type="unfinished">Daudzums</translation>
    </message>
    <message>
        <source>Date</source>
        <translation type="unfinished">Datums</translation>
    </message>
    <message>
        <source>Confirmations</source>
        <translation type="unfinished">Apstiprinājumi</translation>
    </message>
    <message>
        <source>Confirmed</source>
        <translation type="unfinished">Apstiprināts</translation>
    </message>
    <message>
        <source>(no label)</source>
        <translation type="unfinished">(bez nosaukuma)</translation>
    </message>
    </context>
<context>
    <name>CreateWalletDialog</name>
    <message>
        <source>Wallet</source>
        <translation type="unfinished">Maciņš</translation>
    </message>
    </context>
<context>
    <name>EditAddressDialog</name>
    <message>
        <source>Edit Address</source>
        <translation>Mainīt adrese</translation>
    </message>
    <message>
        <source>&amp;Label</source>
        <translation>&amp;Nosaukums</translation>
    </message>
    <message>
        <source>&amp;Address</source>
        <translation>&amp;Adrese</translation>
    </message>
    </context>
<context>
    <name>FreespaceChecker</name>
    <message>
        <source>A new data directory will be created.</source>
        <translation>Tiks izveidota jauna datu mape.</translation>
    </message>
    <message>
        <source>name</source>
        <translation>vārds</translation>
    </message>
    <message>
        <source>Path already exists, and is not a directory.</source>
        <translation>Šāds ceļš jau pastāv un tā nav mape.</translation>
    </message>
    <message>
        <source>Cannot create data directory here.</source>
        <translation>Šeit nevar izveidot datu mapi.</translation>
    </message>
</context>
<context>
    <name>Intro</name>
    <message numerus="yes">
        <source>(sufficient to restore backups %n day(s) old)</source>
        <extracomment>Explanatory text on the capability of the current prune target.</extracomment>
        <translation type="unfinished">
            <numerusform />
            <numerusform />
            <numerusform />
        </translation>
    </message>
    <message>
        <source>Error</source>
        <translation>Kļūda</translation>
    </message>
    <message>
        <source>Welcome</source>
        <translation>Sveiciens</translation>
    </message>
    <message>
        <source>Use the default data directory</source>
        <translation>Izmantot noklusēto datu mapi</translation>
    </message>
    <message>
        <source>Use a custom data directory:</source>
        <translation>Izmantot pielāgotu datu mapi:</translation>
    </message>
</context>
<context>
    <name>HelpMessageDialog</name>
    <message>
<<<<<<< HEAD
        <source>Qtum</source>
        <translation>Qtum</translation>
=======
        <source>version</source>
        <translation type="unfinished">versija</translation>
>>>>>>> 5ed36332
    </message>
    <message>
        <source>Command-line options</source>
        <translation type="unfinished">Komandrindas iespējas</translation>
    </message>
</context>
<context>
    <name>ShutdownWindow</name>
    <message>
        <source>Do not shut down the computer until this window disappears.</source>
        <translation type="unfinished">Neizslēdziet datoru kamēr šis logs nepazūd.</translation>
    </message>
</context>
<context>
    <name>ModalOverlay</name>
    <message>
        <source>Form</source>
        <translation type="unfinished">Forma</translation>
    </message>
    <message>
        <source>Last block time</source>
        <translation type="unfinished">Pēdējā bloka laiks</translation>
    </message>
    </context>
<context>
    <name>OptionsDialog</name>
    <message>
        <source>Options</source>
        <translation>Iespējas</translation>
    </message>
    <message>
        <source>&amp;Main</source>
        <translation>&amp;Galvenais</translation>
    </message>
    <message>
        <source>Size of &amp;database cache</source>
        <translation type="unfinished">&amp;Datubāzes kešatmiņas izmērs</translation>
    </message>
    <message>
        <source>Number of script &amp;verification threads</source>
        <translation type="unfinished">Skriptu &amp;pārbaudes pavedienu skaits</translation>
    </message>
    <message>
        <source>IP address of the proxy (e.g. IPv4: 127.0.0.1 / IPv6: ::1)</source>
        <translation type="unfinished">Starpniekservera IP adrese (piem. IPv4: 127.0.0.1 / IPv6: ::1)</translation>
    </message>
    <message>
        <source>Minimize instead of exit the application when the window is closed. When this option is enabled, the application will be closed only after selecting Exit in the menu.</source>
        <translation type="unfinished">Minimizēt nevis aizvērt aplikāciju, kad logs tiek aizvērts. Kad šī iespēja ir ieslēgta, aplikācija tiks aizvērta, izvēloties Aizvērt izvēlnē.</translation>
    </message>
    <message>
        <source>Reset all client options to default.</source>
        <translation>Atiestatīt visus klienta iestatījumus uz noklusējumu.</translation>
    </message>
    <message>
        <source>&amp;Reset Options</source>
        <translation>&amp;Atiestatīt Iestatījumus.</translation>
    </message>
    <message>
        <source>&amp;Network</source>
        <translation>&amp;Tīkls</translation>
    </message>
    <message>
        <source>W&amp;allet</source>
        <translation type="unfinished">&amp;Maciņš</translation>
    </message>
    <message>
        <source>Expert</source>
        <translation type="unfinished">Eksperts</translation>
    </message>
    <message>
        <source>Enable coin &amp;control features</source>
<<<<<<< HEAD
        <translation>Ieslēgt qtum &amp;kontroles funkcijas</translation>
=======
        <translation type="unfinished">Ieslēgt qtum &amp;kontroles funkcijas</translation>
>>>>>>> 5ed36332
    </message>
    <message>
        <source>&amp;Spend unconfirmed change</source>
        <translation type="unfinished">&amp;Tērēt neapstiprinātu atlikumu</translation>
    </message>
    <message>
        <source>Automatically open the Qtum client port on the router. This only works when your router supports UPnP and it is enabled.</source>
        <translation>Uz rūtera automātiski atvērt Qtum klienta portu. Tas strādā tikai tad, ja rūteris atbalsta UPnP un tas ir ieslēgts.</translation>
    </message>
    <message>
        <source>Map port using &amp;UPnP</source>
        <translation>Kartēt portu, izmantojot &amp;UPnP</translation>
    </message>
    <message>
        <source>Proxy &amp;IP:</source>
        <translation>Starpniekservera &amp;IP:</translation>
    </message>
    <message>
        <source>&amp;Port:</source>
        <translation>&amp;Ports:</translation>
    </message>
    <message>
        <source>Port of the proxy (e.g. 9050)</source>
        <translation>Starpniekservera ports (piem. 9050)</translation>
    </message>
    <message>
        <source>&amp;Window</source>
        <translation>&amp;Logs</translation>
    </message>
    <message>
        <source>Show only a tray icon after minimizing the window.</source>
        <translation>Pēc loga minimizācijas rādīt tikai ikonu sistēmas teknē.</translation>
    </message>
    <message>
        <source>&amp;Minimize to the tray instead of the taskbar</source>
        <translation>&amp;Minimizēt uz sistēmas tekni, nevis rīkjoslu</translation>
    </message>
    <message>
        <source>M&amp;inimize on close</source>
        <translation>M&amp;inimizēt aizverot</translation>
    </message>
    <message>
        <source>&amp;Display</source>
        <translation>&amp;Izskats</translation>
    </message>
    <message>
        <source>User Interface &amp;language:</source>
        <translation>Lietotāja interfeiss un &amp;valoda:</translation>
    </message>
    <message>
        <source>&amp;Unit to show amounts in:</source>
        <translation>&amp;Vienības, kurās attēlot daudzumus:</translation>
    </message>
    <message>
        <source>Choose the default subdivision unit to show in the interface and when sending coins.</source>
        <translation>Izvēlēties dalījuma vienību pēc noklusēšanas, ko izmantot interfeisā un nosūtot bitkoinus.</translation>
    </message>
    <message>
        <source>Whether to show coin control features or not.</source>
<<<<<<< HEAD
        <translation>Vai rādīt Qtum kontroles funkcijas vai nē.</translation>
=======
        <translation type="unfinished">Vai rādīt Qtum kontroles funkcijas vai nē.</translation>
>>>>>>> 5ed36332
    </message>
    <message>
        <source>&amp;OK</source>
        <translation>&amp;Labi</translation>
    </message>
    <message>
        <source>&amp;Cancel</source>
        <translation>&amp;Atcelt</translation>
    </message>
    <message>
        <source>default</source>
        <translation>pēc noklusēšanas</translation>
    </message>
    <message>
        <source>none</source>
        <translation type="unfinished">neviena</translation>
    </message>
    <message>
        <source>Confirm options reset</source>
        <translation>Apstiprināt iestatījumu atiestatīšanu</translation>
    </message>
    <message>
        <source>Error</source>
        <translation type="unfinished">Kļūda</translation>
    </message>
    <message>
        <source>The supplied proxy address is invalid.</source>
        <translation>Norādītā starpniekservera adrese nav derīga.</translation>
    </message>
</context>
<context>
    <name>OverviewPage</name>
    <message>
        <source>Form</source>
        <translation>Forma</translation>
    </message>
    <message>
        <source>The displayed information may be out of date. Your wallet automatically synchronizes with the Qtum network after a connection is established, but this process has not completed yet.</source>
        <translation>Attēlotā informācija var būt novecojusi. Jūsu maciņš pēc savienojuma izveides automātiski sinhronizējas ar Qtum tīklu, taču šis process vēl nav beidzies.</translation>
    </message>
    <message>
        <source>Available:</source>
        <translation type="unfinished">Pieejams:</translation>
    </message>
    <message>
        <source>Your current spendable balance</source>
        <translation>Tava pašreizējā tērējamā bilance</translation>
    </message>
    <message>
        <source>Pending:</source>
        <translation type="unfinished">Neizšķirts:</translation>
    </message>
    <message>
        <source>Total of transactions that have yet to be confirmed, and do not yet count toward the spendable balance</source>
        <translation>Kopējā apstiprināmo transakciju vērtība, vēl nav ieskaitīta tērējamajā bilancē</translation>
    </message>
    <message>
        <source>Immature:</source>
        <translation>Nenobriedušu:</translation>
    </message>
    <message>
        <source>Total:</source>
        <translation>Kopsumma:</translation>
    </message>
    <message>
        <source>Your current total balance</source>
        <translation>Jūsu kopējā tekošā bilance</translation>
    </message>
    </context>
<context>
    <name>PeerTableModel</name>
    <message>
        <source>Address</source>
        <extracomment>Title of Peers Table column which contains the IP/Onion/I2P address of the connected peer.</extracomment>
        <translation type="unfinished">Adrese</translation>
    </message>
    <message>
        <source>Network</source>
        <extracomment>Title of Peers Table column which states the network the peer connected through.</extracomment>
        <translation type="unfinished">Tīkls</translation>
    </message>
</context>
<context>
    <name>RPCConsole</name>
    <message>
        <source>Client version</source>
        <translation>Klienta versija</translation>
    </message>
    <message>
        <source>&amp;Information</source>
        <translation>&amp;Informācija</translation>
    </message>
    <message>
        <source>General</source>
        <translation type="unfinished">Vispārējs</translation>
    </message>
    <message>
        <source>Startup time</source>
        <translation>Sākuma laiks</translation>
    </message>
    <message>
        <source>Network</source>
        <translation>Tīkls</translation>
    </message>
    <message>
        <source>Name</source>
        <translation type="unfinished">Vārds</translation>
    </message>
    <message>
        <source>Number of connections</source>
        <translation>Savienojumu skaits</translation>
    </message>
    <message>
        <source>Block chain</source>
        <translation>Bloku virkne</translation>
    </message>
    <message>
        <source>Last block time</source>
        <translation>Pēdējā bloka laiks</translation>
    </message>
    <message>
        <source>&amp;Open</source>
        <translation>&amp;Atvērt</translation>
    </message>
    <message>
        <source>&amp;Console</source>
        <translation>&amp;Konsole</translation>
    </message>
    <message>
        <source>&amp;Network Traffic</source>
        <translation type="unfinished">&amp;Tīkla Satiksme</translation>
    </message>
    <message>
        <source>Totals</source>
        <translation type="unfinished">Kopsummas</translation>
    </message>
    <message>
        <source>Debug log file</source>
        <translation>Atkļūdošanas žurnāla datne</translation>
    </message>
    <message>
        <source>Clear console</source>
        <translation>Notīrīt konsoli</translation>
    </message>
    <message>
        <source>In:</source>
        <translation type="unfinished">Ie.:</translation>
    </message>
    <message>
        <source>Out:</source>
        <translation type="unfinished">Iz.:</translation>
    </message>
    </context>
<context>
    <name>ReceiveCoinsDialog</name>
    <message>
        <source>&amp;Amount:</source>
        <translation type="unfinished">&amp;Daudzums:</translation>
    </message>
    <message>
        <source>&amp;Label:</source>
        <translation type="unfinished">&amp;Nosaukums:</translation>
    </message>
    <message>
        <source>&amp;Message:</source>
        <translation type="unfinished">&amp;Ziņojums:</translation>
    </message>
    <message>
        <source>Clear all fields of the form.</source>
        <translation type="unfinished">Notīrīt visus laukus formā.</translation>
    </message>
    <message>
        <source>Clear</source>
        <translation type="unfinished">Notīrīt</translation>
    </message>
    <message>
        <source>Requested payments history</source>
        <translation type="unfinished">Pieprasīto maksājumu vēsture</translation>
    </message>
    <message>
        <source>Show the selected request (does the same as double clicking an entry)</source>
        <translation type="unfinished">Parādīt atlasītos pieprasījumus (tas pats, kas dubultklikšķis uz ieraksta)</translation>
    </message>
    <message>
        <source>Show</source>
        <translation type="unfinished">Rādīt</translation>
    </message>
    <message>
        <source>Remove the selected entries from the list</source>
        <translation type="unfinished">Noņemt atlasītos ierakstus no saraksta.</translation>
    </message>
    <message>
        <source>Remove</source>
        <translation type="unfinished">Noņemt</translation>
    </message>
    <message>
        <source>Copy &amp;URI</source>
        <translation type="unfinished">Kopēt &amp;URI</translation>
    </message>
    </context>
<context>
    <name>ReceiveRequestDialog</name>
    <message>
        <source>Amount:</source>
        <translation type="unfinished">Daudzums:</translation>
    </message>
    <message>
        <source>Message:</source>
        <translation type="unfinished">Ziņojums:</translation>
    </message>
    <message>
        <source>Wallet:</source>
        <translation type="unfinished">Maciņš:</translation>
    </message>
    <message>
        <source>Copy &amp;URI</source>
        <translation type="unfinished">Kopēt &amp;URI</translation>
    </message>
    <message>
        <source>Copy &amp;Address</source>
        <translation type="unfinished">Kopēt &amp;Adresi</translation>
    </message>
    </context>
<context>
    <name>RecentRequestsTableModel</name>
    <message>
        <source>Date</source>
        <translation type="unfinished">Datums</translation>
    </message>
    <message>
        <source>Label</source>
        <translation type="unfinished">Nosaukums</translation>
    </message>
    <message>
        <source>(no label)</source>
        <translation type="unfinished">(bez nosaukuma)</translation>
    </message>
    </context>
<context>
    <name>SendCoinsDialog</name>
    <message>
        <source>Send Coins</source>
        <translation>Sūtīt Bitkoinus</translation>
    </message>
    <message>
        <source>Coin Control Features</source>
<<<<<<< HEAD
        <translation>Qtum Kontroles Funkcijas</translation>
    </message>
    <message>
        <source>Inputs...</source>
        <translation>Ieejas...</translation>
=======
        <translation type="unfinished">Qtum Kontroles Funkcijas</translation>
>>>>>>> 5ed36332
    </message>
    <message>
        <source>automatically selected</source>
        <translation type="unfinished">automātiski atlasīts</translation>
    </message>
    <message>
        <source>Insufficient funds!</source>
        <translation type="unfinished">Nepietiekami līdzekļi!</translation>
    </message>
    <message>
        <source>Quantity:</source>
        <translation type="unfinished">Daudzums:</translation>
    </message>
    <message>
        <source>Bytes:</source>
        <translation type="unfinished">Baiti:</translation>
    </message>
    <message>
        <source>Amount:</source>
        <translation type="unfinished">Daudzums:</translation>
    </message>
    <message>
        <source>Fee:</source>
        <translation type="unfinished">Maksa:</translation>
    </message>
    <message>
        <source>After Fee:</source>
        <translation type="unfinished">Pēc Maksas:</translation>
    </message>
    <message>
        <source>Change:</source>
        <translation type="unfinished">Atlikums:</translation>
    </message>
    <message>
        <source>Custom change address</source>
        <translation type="unfinished">Pielāgota atlikuma adrese</translation>
    </message>
    <message>
        <source>Transaction Fee:</source>
        <translation type="unfinished">Transakcijas maksa:</translation>
    </message>
    <message>
        <source>Send to multiple recipients at once</source>
        <translation>Sūtīt vairākiem saņēmējiem uzreiz</translation>
    </message>
    <message>
        <source>Add &amp;Recipient</source>
        <translation>&amp;Pievienot Saņēmēju</translation>
    </message>
    <message>
        <source>Clear all fields of the form.</source>
        <translation type="unfinished">Notīrīt visus laukus formā.</translation>
    </message>
    <message>
        <source>Clear &amp;All</source>
        <translation>&amp;Notīrīt visu</translation>
    </message>
    <message>
        <source>Balance:</source>
        <translation>Bilance:</translation>
    </message>
    <message>
        <source>Confirm the send action</source>
        <translation>Apstiprināt nosūtīšanu</translation>
    </message>
    <message>
        <source>S&amp;end</source>
        <translation>&amp;Sūtīt</translation>
    </message>
    <message>
        <source>Transaction fee</source>
        <translation type="unfinished">Transakcijas maksa</translation>
    </message>
    <message numerus="yes">
        <source>Estimated to begin confirmation within %n block(s).</source>
        <translation>
            <numerusform />
            <numerusform />
            <numerusform />
        </translation>
    </message>
    <message>
        <source>(no label)</source>
        <translation type="unfinished">(bez nosaukuma)</translation>
    </message>
</context>
<context>
    <name>SendCoinsEntry</name>
    <message>
        <source>A&amp;mount:</source>
        <translation>Apjo&amp;ms</translation>
    </message>
    <message>
        <source>Pay &amp;To:</source>
        <translation>&amp;Saņēmējs:</translation>
    </message>
    <message>
        <source>&amp;Label:</source>
        <translation>&amp;Nosaukums:</translation>
    </message>
    <message>
        <source>Choose previously used address</source>
        <translation type="unfinished">Izvēlies iepriekš izmantoto adresi</translation>
    </message>
    <message>
        <source>Paste address from clipboard</source>
        <translation>ielīmēt adresi no starpliktuves</translation>
    </message>
    <message>
        <source>Remove this entry</source>
        <translation type="unfinished">Noņem šo ierakstu</translation>
    </message>
    <message>
        <source>Message:</source>
        <translation type="unfinished">Ziņojums:</translation>
    </message>
    <message>
        <source>Pay To:</source>
        <translation type="unfinished">Maksāt:</translation>
    </message>
    </context>
<context>
    <name>SignVerifyMessageDialog</name>
    <message>
        <source>Signatures - Sign / Verify a Message</source>
        <translation>Paraksti - Parakstīt / Pabaudīt Ziņojumu</translation>
    </message>
    <message>
        <source>&amp;Sign Message</source>
        <translation>Parakstīt &amp;Ziņojumu</translation>
    </message>
    <message>
        <source>Choose previously used address</source>
        <translation type="unfinished">Izvēlies iepriekš izmantoto adresi</translation>
    </message>
    <message>
        <source>Paste address from clipboard</source>
        <translation>ielīmēt adresi no starpliktuves</translation>
    </message>
    <message>
        <source>Enter the message you want to sign here</source>
        <translation>Šeit ievadi ziņojumu kuru vēlies parakstīt</translation>
    </message>
    <message>
        <source>Signature</source>
        <translation>Paraksts</translation>
    </message>
    <message>
        <source>Copy the current signature to the system clipboard</source>
        <translation>Kopēt parakstu uz sistēmas starpliktuvi</translation>
    </message>
    <message>
        <source>Sign the message to prove you own this Qtum address</source>
        <translation>Parakstīt ziņojumu lai pierādītu, ka esi šīs Qtum adreses īpašnieks.</translation>
    </message>
    <message>
        <source>Sign &amp;Message</source>
        <translation>Parakstīt &amp;Ziņojumu</translation>
    </message>
    <message>
        <source>Reset all sign message fields</source>
        <translation>Atiestatīt visus laukus</translation>
    </message>
    <message>
        <source>Clear &amp;All</source>
        <translation>&amp;Notīrīt visu</translation>
    </message>
    <message>
        <source>&amp;Verify Message</source>
        <translation>&amp;Pārbaudīt Ziņojumu</translation>
    </message>
    <message>
        <source>Verify &amp;Message</source>
        <translation>&amp;Pārbaudīt Ziņojumu</translation>
    </message>
    <message>
        <source>Reset all verify message fields</source>
        <translation>Atiestatīt visus laukus</translation>
    </message>
    </context>
<context>
    <name>TransactionDesc</name>
    <message numerus="yes">
        <source>Open for %n more block(s)</source>
        <translation>
            <numerusform />
            <numerusform />
            <numerusform />
        </translation>
    </message>
    <message>
        <source>Date</source>
        <translation type="unfinished">Datums</translation>
    </message>
    <message>
        <source>unknown</source>
        <translation type="unfinished">nav zināms</translation>
    </message>
    <message numerus="yes">
        <source>matures in %n more block(s)</source>
        <translation>
            <numerusform />
            <numerusform />
            <numerusform />
        </translation>
    </message>
    <message>
        <source>Transaction fee</source>
        <translation type="unfinished">Transakcijas maksa</translation>
    </message>
    <message>
        <source>Amount</source>
        <translation type="unfinished">Daudzums</translation>
    </message>
    </context>
<context>
    <name>TransactionDescDialog</name>
    <message>
        <source>This pane shows a detailed description of the transaction</source>
        <translation>Šis panelis parāda transakcijas detaļas</translation>
    </message>
    </context>
<context>
    <name>TransactionTableModel</name>
    <message>
        <source>Date</source>
        <translation type="unfinished">Datums</translation>
    </message>
    <message>
        <source>Label</source>
        <translation type="unfinished">Nosaukums</translation>
    </message>
    <message numerus="yes">
        <source>Open for %n more block(s)</source>
        <translation>
            <numerusform />
            <numerusform />
            <numerusform />
        </translation>
    </message>
    <message>
        <source>(no label)</source>
        <translation type="unfinished">(bez nosaukuma)</translation>
    </message>
    </context>
<context>
    <name>TransactionView</name>
    <message>
        <source>Comma separated file (*.csv)</source>
        <translation>Ar komatiem atdalīts fails (*.csv)</translation>
    </message>
    <message>
        <source>Confirmed</source>
        <translation type="unfinished">Apstiprināts</translation>
    </message>
    <message>
        <source>Date</source>
        <translation type="unfinished">Datums</translation>
    </message>
    <message>
        <source>Label</source>
        <translation type="unfinished">Nosaukums</translation>
    </message>
    <message>
        <source>Address</source>
        <translation type="unfinished">Adrese</translation>
    </message>
    <message>
        <source>Exporting Failed</source>
        <translation type="unfinished">Eksportēšana Neizdevās</translation>
    </message>
    </context>
<context>
    <name>WalletModel</name>
    <message>
        <source>Send Coins</source>
        <translation type="unfinished">Sūtīt Bitkoinus</translation>
    </message>
    </context>
<context>
    <name>WalletView</name>
    <message>
        <source>&amp;Export</source>
        <translation type="unfinished">&amp;Eksportēt</translation>
    </message>
    <message>
        <source>Export the data in the current tab to a file</source>
        <translation type="unfinished">Datus no tekošā ieliktņa eksportēt uz failu</translation>
    </message>
    <message>
        <source>Error</source>
        <translation type="unfinished">Kļūda</translation>
    </message>
    </context>
<context>
    <name>qtum-core</name>
    <message>
        <source>Done loading</source>
        <translation type="unfinished">Ielāde pabeigta</translation>
    </message>
    <message>
        <source>Error loading block database</source>
        <translation type="unfinished">Kļūda ielādējot bloku datubāzi</translation>
    </message>
    <message>
        <source>Insufficient funds</source>
        <translation type="unfinished">Nepietiek bitkoinu</translation>
    </message>
    <message>
        <source>Signing transaction failed</source>
        <translation type="unfinished">Transakcijas parakstīšana neizdevās</translation>
    </message>
    <message>
        <source>Transaction amount too small</source>
        <translation type="unfinished">Transakcijas summa ir pārāk maza</translation>
    </message>
    <message>
        <source>Transaction too large</source>
        <translation type="unfinished">Transakcija ir pārāk liela</translation>
    </message>
    <message>
        <source>Unknown network specified in -onlynet: '%s'</source>
        <translation type="unfinished">-onlynet komandā norādīts nepazīstams tīkls: '%s'</translation>
    </message>
    </context>
</TS><|MERGE_RESOLUTION|>--- conflicted
+++ resolved
@@ -3,11 +3,7 @@
     <name>AddressBookPage</name>
     <message>
         <source>Right-click to edit address or label</source>
-<<<<<<< HEAD
-        <translation>Spiediet labo peles klikšķi, lai labotu adresi vai birku</translation>
-=======
         <translation type="unfinished">Spiediet labo peles klikšķi, lai labotu adresi vai birku</translation>
->>>>>>> 5ed36332
     </message>
     <message>
         <source>Create a new address</source>
@@ -51,19 +47,11 @@
     </message>
     <message>
         <source>Choose the address to send coins to</source>
-<<<<<<< HEAD
-        <translation>Izvēlies adresi uz kuru sūtīt qtums</translation>
-    </message>
-    <message>
-        <source>Choose the address to receive coins with</source>
-        <translation>Izvēlies adresi ar kuru saņemt qtums</translation>
-=======
         <translation type="unfinished">Izvēlies adresi uz kuru sūtīt qtums</translation>
     </message>
     <message>
         <source>Choose the address to receive coins with</source>
         <translation type="unfinished">Izvēlies adresi ar kuru saņemt qtums</translation>
->>>>>>> 5ed36332
     </message>
     <message>
         <source>C&amp;hoose</source>
@@ -80,10 +68,6 @@
     <message>
         <source>These are your Qtum addresses for sending payments. Always check the amount and the receiving address before sending coins.</source>
         <translation type="unfinished">Šīs ir jūsu Qtum adreses, kuras izmantojamas maksājumu veikšanai. Vienmēr pārbaudiet summu un saņēmēja adresi pirms monētu nosūtīšanas.</translation>
-    </message>
-    <message>
-        <source>These are your Qtum addresses for sending payments. Always check the amount and the receiving address before sending coins.</source>
-        <translation>Šīs ir jūsu Qtum adreses, kuras izmantojamas maksājumu veikšanai. Vienmēr pārbaudiet summu un saņēmēja adresi pirms monētu nosūtīšanas.</translation>
     </message>
     <message>
         <source>&amp;Copy Address</source>
@@ -107,20 +91,9 @@
         <translation type="unfinished">Mēģinot saglabāt adrešu sarakstu %1 radās kļūda. Mēģiniet vēlreiz.</translation>
     </message>
     <message>
-        <source>Comma separated file (*.csv)</source>
-        <translation>Ar komatiem atdalīts fails (*.csv)</translation>
-    </message>
-    <message>
         <source>Exporting Failed</source>
         <translation type="unfinished">Eksportēšana Neizdevās</translation>
     </message>
-<<<<<<< HEAD
-    <message>
-        <source>There was an error trying to save the address list to %1. Please try again.</source>
-        <translation>Mēģinot saglabāt adrešu sarakstu %1 radās kļūda. Mēģiniet vēlreiz.</translation>
-    </message>
-=======
->>>>>>> 5ed36332
 </context>
 <context>
     <name>AddressTableModel</name>
@@ -165,27 +138,11 @@
     </message>
     <message>
         <source>This operation needs your wallet passphrase to unlock the wallet.</source>
-<<<<<<< HEAD
-        <translation>Lai veiktu šo darbību, nepieciešama jūsu maciņa slepenā frāze maciņa atvēršanai.</translation>
-    </message>
-    <message>
-        <source>Unlock wallet</source>
-        <translation>Atslēgt maciņu</translation>
-    </message>
-    <message>
-        <source>This operation needs your wallet passphrase to decrypt the wallet.</source>
-        <translation>Lai veiktu šo darbību, nepieciešama jūsu maciņa slepenā frāze maciņa dekriptēšanai.</translation>
-    </message>
-    <message>
-        <source>Decrypt wallet</source>
-        <translation>Atšifrēt maciņu</translation>
-=======
         <translation type="unfinished">Lai veiktu šo darbību, nepieciešama jūsu maciņa slepenā frāze maciņa atvēršanai.</translation>
     </message>
     <message>
         <source>Unlock wallet</source>
         <translation type="unfinished">Atslēgt maciņu</translation>
->>>>>>> 5ed36332
     </message>
     <message>
         <source>Change passphrase</source>
@@ -200,10 +157,6 @@
         <translation type="unfinished">Brīdinājums: Šifrējot Jūsu maciņu, gadījumā ja aizmirsīsiet savu paroli, Jūs NEATGRIEZENISKI ZAUDĒSIET VISUS SAVUS "BITKOINUS"!</translation>
     </message>
     <message>
-        <source>Warning: If you encrypt your wallet and lose your passphrase, you will &lt;b&gt;LOSE ALL OF YOUR QTUMS&lt;/b&gt;!</source>
-        <translation>Brīdinājums: Šifrējot Jūsu maciņu, gadījumā ja aizmirsīsiet savu paroli, Jūs NEATGRIEZENISKI ZAUDĒSIET VISUS SAVUS "BITKOINUS"!</translation>
-    </message>
-    <message>
         <source>Are you sure you wish to encrypt your wallet?</source>
         <translation type="unfinished">Vai tu tiešām vēlies šifrēt savu maciņu?</translation>
     </message>
@@ -224,18 +177,6 @@
         <translation type="unfinished">Maciņu nepieciešams šifrēt.</translation>
     </message>
     <message>
-        <source>Enter the new passphrase for the wallet.&lt;br/&gt;Please use a passphrase of &lt;b&gt;ten or more random characters&lt;/b&gt;, or &lt;b&gt;eight or more words&lt;/b&gt;.</source>
-        <translation>Ievadiet savu paroli Jūsu maciņam, lūdzu lietojiet vismaz desmit simbolus, astoņus vai vairāk vārdus.</translation>
-    </message>
-    <message>
-        <source>Enter the old passphrase and new passphrase for the wallet.</source>
-        <translation>Ievadiet veco un jauno paroli Jūsu maciņam</translation>
-    </message>
-    <message>
-        <source>Wallet to be encrypted</source>
-        <translation>Maciņu nepieciešams šifrēt.</translation>
-    </message>
-    <message>
         <source>Your wallet is now encrypted. </source>
         <translation type="unfinished">Maciņš tagad šifrēts</translation>
     </message>
@@ -247,24 +188,9 @@
         <source>Wallet unlock failed</source>
         <translation type="unfinished">Maciņa atslēgšana neizdevās</translation>
     </message>
-    <message>
-        <source>Wallet unlock failed</source>
-        <translation>Maciņa atslēgšana neizdevās</translation>
-    </message>
-    <message>
-        <source>Wallet decryption failed</source>
-        <translation>Maciņa atšifrēšana neizdevās</translation>
-    </message>
-    </context>
-<context>
-<<<<<<< HEAD
-    <name>BanTableModel</name>
-    </context>
-<context>
-    <name>QtumGUI</name>
-=======
+    </context>
+<context>
     <name>QObject</name>
->>>>>>> 5ed36332
     <message>
         <source>unknown</source>
         <translation type="unfinished">nav zināms</translation>
@@ -358,11 +284,7 @@
     </message>
     <message>
         <source>&amp;About %1</source>
-<<<<<<< HEAD
-        <translation>&amp;Par %1</translation>
-=======
         <translation type="unfinished">&amp;Par %1</translation>
->>>>>>> 5ed36332
     </message>
     <message>
         <source>About &amp;Qt</source>
@@ -434,11 +356,7 @@
     </message>
     <message>
         <source>Request payments (generates QR codes and qtum: URIs)</source>
-<<<<<<< HEAD
-        <translation>Pieprasīt maksājumus (izveido QR kodu un qtum: URIs)</translation>
-=======
         <translation type="unfinished">Pieprasīt maksājumus (izveido QR kodu un qtum: URIs)</translation>
->>>>>>> 5ed36332
     </message>
     <message>
         <source>&amp;Command-line options</source>
@@ -637,13 +555,8 @@
 <context>
     <name>HelpMessageDialog</name>
     <message>
-<<<<<<< HEAD
-        <source>Qtum</source>
-        <translation>Qtum</translation>
-=======
         <source>version</source>
         <translation type="unfinished">versija</translation>
->>>>>>> 5ed36332
     </message>
     <message>
         <source>Command-line options</source>
@@ -716,11 +629,7 @@
     </message>
     <message>
         <source>Enable coin &amp;control features</source>
-<<<<<<< HEAD
-        <translation>Ieslēgt qtum &amp;kontroles funkcijas</translation>
-=======
         <translation type="unfinished">Ieslēgt qtum &amp;kontroles funkcijas</translation>
->>>>>>> 5ed36332
     </message>
     <message>
         <source>&amp;Spend unconfirmed change</source>
@@ -780,11 +689,7 @@
     </message>
     <message>
         <source>Whether to show coin control features or not.</source>
-<<<<<<< HEAD
-        <translation>Vai rādīt Qtum kontroles funkcijas vai nē.</translation>
-=======
         <translation type="unfinished">Vai rādīt Qtum kontroles funkcijas vai nē.</translation>
->>>>>>> 5ed36332
     </message>
     <message>
         <source>&amp;OK</source>
@@ -1031,15 +936,7 @@
     </message>
     <message>
         <source>Coin Control Features</source>
-<<<<<<< HEAD
-        <translation>Qtum Kontroles Funkcijas</translation>
-    </message>
-    <message>
-        <source>Inputs...</source>
-        <translation>Ieejas...</translation>
-=======
         <translation type="unfinished">Qtum Kontroles Funkcijas</translation>
->>>>>>> 5ed36332
     </message>
     <message>
         <source>automatically selected</source>
@@ -1288,10 +1185,6 @@
 <context>
     <name>TransactionView</name>
     <message>
-        <source>Comma separated file (*.csv)</source>
-        <translation>Ar komatiem atdalīts fails (*.csv)</translation>
-    </message>
-    <message>
         <source>Confirmed</source>
         <translation type="unfinished">Apstiprināts</translation>
     </message>
