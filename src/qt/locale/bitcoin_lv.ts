--- conflicted
+++ resolved
@@ -293,10 +293,6 @@
     <message>
         <source>&amp;About %1</source>
         <translation type="unfinished">&amp;Par %1</translation>
-    </message>
-    <message>
-        <source>Show information about %1</source>
-        <translation type="unfinished">Rādīt informāciju par %1</translation>
     </message>
     <message>
         <source>About &amp;Qt</source>
@@ -824,13 +820,6 @@
 <context>
     <name>PSBTOperationsDialog</name>
     <message>
-<<<<<<< HEAD
-        <source>Dialog</source>
-        <translation type="unfinished">Dialogs</translation>
-    </message>
-    <message>
-=======
->>>>>>> 4985b774
         <source>Copy to Clipboard</source>
         <translation type="unfinished">Nokopēt</translation>
     </message>
@@ -1171,11 +1160,7 @@
     <message>
         <source>Sign the message to prove you own this Qtum address</source>
         <translation type="unfinished">Parakstīt ziņojumu lai pierādītu, ka esi šīs Qtum adreses īpašnieks.</translation>
-<<<<<<< HEAD
-  </message>
-=======
-    </message>
->>>>>>> 4985b774
+    </message>
     <message>
         <source>Sign &amp;Message</source>
         <translation type="unfinished">Parakstīt &amp;Ziņojumu</translation>
