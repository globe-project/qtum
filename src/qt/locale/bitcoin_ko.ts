--- conflicted
+++ resolved
@@ -184,13 +184,10 @@
         <translation>새로운 지갑 비밀번호를 입력하세요. 암호는 10개 이상의 문자 또는 8개 이상의 단어로 입력하세요.</translation>
     </message>
     <message>
-<<<<<<< HEAD
-=======
         <source>Enter the old passphrase and new passphrase for the wallet.</source>
         <translation>지갑의 이전 비밀번호와 새로운 비밀번호를 입력하세요.</translation>
     </message>
     <message>
->>>>>>> 451880b9
         <source>IMPORTANT: Any previous backups you have made of your wallet file should be replaced with the newly generated, encrypted wallet file. For security reasons, previous backups of the unencrypted wallet file will become useless as soon as you start using the new, encrypted wallet.</source>
         <translation>중요: 본인 지갑 파일에서 만든 예전 백업들은 새로 생성한 암호화된 지갑 파일로 교체해야 합니다. 보안상 이유로, 새 암호화된 지갑을 사용하게 되면 이전에 암호화하지 않은 지갑 파일의 백업은 사용할 수 없게 됩니다.</translation>
     </message>
@@ -250,11 +247,7 @@
     </message>
     <message>
         <source>&amp;Overview</source>
-<<<<<<< HEAD
-        <translation>&amp;개요</translation>
-=======
         <translation>개요(&amp;O)</translation>
->>>>>>> 451880b9
     </message>
     <message>
         <source>Show general overview of wallet</source>
@@ -310,11 +303,7 @@
     </message>
     <message>
         <source>&amp;Change Passphrase...</source>
-<<<<<<< HEAD
-        <translation>&amp;암호문 변경...</translation>
-=======
         <translation>암호 변경(&amp;C)...</translation>
->>>>>>> 451880b9
     </message>
     <message>
         <source>Open &amp;URI...</source>
@@ -512,122 +501,10 @@
         <source>default wallet</source>
         <translation>기본 지갑</translation>
     </message>
-<<<<<<< HEAD
-    </context>
-<context>
-    <name>CoinControlDialog</name>
-    </context>
-<context>
-    <name>EditAddressDialog</name>
-    </context>
-<context>
-    <name>FreespaceChecker</name>
-    </context>
-<context>
-    <name>HelpMessageDialog</name>
-    </context>
-<context>
-    <name>Intro</name>
-    </context>
-<context>
-    <name>ModalOverlay</name>
-    </context>
-<context>
-    <name>OpenURIDialog</name>
-    </context>
-<context>
-    <name>OptionsDialog</name>
-    </context>
-<context>
-    <name>OverviewPage</name>
-    </context>
-<context>
-    <name>PaymentServer</name>
-    </context>
-<context>
-    <name>PeerTableModel</name>
-    </context>
-<context>
-    <name>QObject</name>
-    </context>
-<context>
-    <name>QObject::QObject</name>
-    </context>
-<context>
-    <name>QRImageWidget</name>
-    </context>
-<context>
-    <name>RPCConsole</name>
-    </context>
-<context>
-    <name>ReceiveCoinsDialog</name>
-    </context>
-<context>
-    <name>ReceiveRequestDialog</name>
-    </context>
-<context>
-    <name>RecentRequestsTableModel</name>
-    </context>
-<context>
-    <name>SendCoinsDialog</name>
-    </context>
-<context>
-    <name>SendCoinsEntry</name>
-    </context>
-<context>
-    <name>SendConfirmationDialog</name>
-    </context>
-<context>
-    <name>ShutdownWindow</name>
-    </context>
-<context>
-    <name>SignVerifyMessageDialog</name>
-    </context>
-<context>
-    <name>SplashScreen</name>
-    </context>
-<context>
-    <name>TrafficGraphWidget</name>
-    </context>
-<context>
-    <name>TransactionDesc</name>
-    </context>
-<context>
-    <name>TransactionDescDialog</name>
-    </context>
-<context>
-    <name>TransactionTableModel</name>
-    </context>
-<context>
-    <name>TransactionView</name>
-=======
->>>>>>> 451880b9
     <message>
         <source>No wallets available</source>
         <translation>사용 가능한 블록이 없습니다.</translation>
     </message>
-<<<<<<< HEAD
-    </context>
-<context>
-    <name>UnitDisplayStatusBarControl</name>
-    </context>
-<context>
-    <name>WalletController</name>
-    </context>
-<context>
-    <name>WalletFrame</name>
-    </context>
-<context>
-    <name>WalletModel</name>
-    <message>
-        <source>default wallet</source>
-        <translation>기본 지갑</translation>
-    </message>
-</context>
-<context>
-    <name>WalletView</name>
-=======
->>>>>>> 451880b9
     <message>
         <source>&amp;Window</source>
         <translation>창(&amp;W)</translation>
@@ -735,34 +612,6 @@
         <source>Coin Selection</source>
         <translation>코인 선택</translation>
     </message>
-<<<<<<< HEAD
-    </context>
-<context>
-    <name>RestoreDialog</name>
-    <message>
-        <source>Select wallet file to restore from</source>
-        <translation>복원 할 지갑 파일을 선택하십시오</translation>
-    </message>
-    <message>
-        <source>Rebuild blockchain index</source>
-        <translation>재 검색 – 누락된 트랜잭션에 대해 블록체인 다시 검색
-누락된 트랜잭션과 낮은 잔액 수정</translation>
-    </message>
-    <message>
-        <source>Recover transactions without metadata</source>
-        <translation>zapwallettxes=2 – 메타데이터 없이 트랜잭션 복구
-누락된 트랜잭션, 낮은 잔액, 고아 블록 및 분할 체인 문제 해결
-이 명령을 실행한 뒤에 지갑을 다시 백업하십시오.</translation>
-    </message>
-    <message>
-        <source>Delete the local copy of the block chain</source>
-        <translation>블록체인 데이터 삭제 – 블록체인 로컬 사본을 삭제하고 전체 블록체인 재 동기화
-손상된 블록체인 및 분할 체인 동기화 문제 해결</translation>
-    </message>
-    <message>
-        <source>The wallet.dat will be restored from the selected location and the Qt Wallet will be restarted with the -reindex, -zapwallettxes=2 or -deleteblockchaindata option.</source>
-        <translation>먼저 지갑을 백업하고, 옵션을 선택한 뒤 클라이언트를 재 시작하십시오.</translation>
-=======
     <message>
         <source>Quantity:</source>
         <translation>수량:</translation>
@@ -3825,7 +3674,6 @@
     <message>
         <source>Done loading</source>
         <translation>로딩 완료</translation>
->>>>>>> 451880b9
     </message>
 </context>
 </TS>