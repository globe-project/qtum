--- conflicted
+++ resolved
@@ -549,6 +549,10 @@
     <message>
         <source>&amp;Receiving addresses</source>
         <translation type="unfinished">받을 주소</translation>
+    </message>
+    <message>
+        <source>Open a qtum: URI</source>
+        <translation>qtum: URI 열기</translation>
     </message>
     <message>
         <source>Show the list of used receiving addresses and labels</source>
@@ -661,17 +665,8 @@
         <translation type="unfinished">네트워크 활동 금지 </translation>
     </message>
     <message>
-<<<<<<< HEAD
         <source>Click to enable network activity again.</source>
         <translation type="unfinished">네트워크 활동 활성화</translation>
-=======
-        <source>Open a bitcoin: URI</source>
-        <translation>bitcoin: URI 열기</translation>
-    </message>
-    <message>
-        <source>Open Wallet</source>
-        <translation>지갑 열기</translation>
->>>>>>> 30926997
     </message>
     <message>
         <source>Syncing Headers (%1%)...</source>
@@ -1112,7 +1107,6 @@
         <translation type="unfinished">새로운 컨트랙트 정보 생성</translation>
     </message>
     <message>
-<<<<<<< HEAD
         <source>New</source>
         <translation type="unfinished">새로운</translation>
     </message>
@@ -1120,7 +1114,94 @@
         <source>Copy the currently selected contract address to the system clipboard</source>
         <translation type="unfinished">선택된 컨트랙트 주소를 클립보드에 복사</translation>
     </message>
-=======
+    <message>
+        <source>Copy</source>
+        <translation type="unfinished">복사</translation>
+    </message>
+    <message>
+        <source>Delete the currently selected contract info from the list</source>
+        <translation type="unfinished">리스트에서 선택된 컨트랙트 정보 삭제</translation>
+    </message>
+    <message>
+        <source>Delete</source>
+        <translation type="unfinished">삭제</translation>
+    </message>
+    <message>
+        <source>Export the data to a file</source>
+        <translation type="unfinished">데이터를 파일로 내보내기</translation>
+    </message>
+    <message>
+        <source>Export</source>
+        <translation type="unfinished">내보내기</translation>
+    </message>
+    <message>
+        <source>Choose</source>
+        <translation type="unfinished">선택</translation>
+    </message>
+    <message>
+        <source>Choose the contract for send/call</source>
+        <translation type="unfinished">발송 / 콜을 위한 컨트랙트 선택</translation>
+    </message>
+    <message>
+        <source>These are your saved contracts. Always check the contract address and the ABI before sending/calling.</source>
+        <translation type="unfinished">저장된 컨트랙트 리스트입니다. 발송 / 콜을 하기 전에 항상 컨트랙트 주소와 ABI를 확인해주세요.  </translation>
+    </message>
+    <message>
+        <source>Copy &amp;Address</source>
+        <translation type="unfinished">주소 복사</translation>
+    </message>
+    <message>
+        <source>Copy &amp;Name</source>
+        <translation type="unfinished">이름 복사</translation>
+    </message>
+    <message>
+        <source>Copy &amp;Interface</source>
+        <translation type="unfinished">인터페이스 복사</translation>
+    </message>
+    <message>
+        <source>&amp;Edit</source>
+        <translation type="unfinished">편집</translation>
+    </message>
+    <message>
+        <source>&amp;Delete</source>
+        <translation type="unfinished">삭제</translation>
+    </message>
+    <message>
+        <source>Are you sure you want to delete the address &quot;%1&quot; from your contract address list?</source>
+        <translation type="unfinished">컨트랙트 주소 리스트에서 &quot;%1&quot;주소를 삭제하시겠습니까?</translation>
+    </message>
+    <message>
+        <source>Delete contact address</source>
+        <translation type="unfinished">컨트랙트 주소 삭제</translation>
+    </message>
+    <message>
+        <source>Export Contract List</source>
+        <translation type="unfinished">컨트랙트 리스트 내보내기</translation>
+    </message>
+    <message>
+        <source>Comma separated file (*.csv)</source>
+        <translation type="unfinished">csv 파일 (*.csv)</translation>
+    </message>
+    <message>
+        <source>Exporting Failed</source>
+        <translation type="unfinished">내보내기 실패</translation>
+    </message>
+    <message>
+        <source>There was an error trying to save the address list to %1. Please try again.</source>
+        <translation type="unfinished">%1에 주소 리스트 저장 실패. 다시 시도해주세요.</translation>
+    </message>
+</context>
+<context>
+    <name>CreateWalletDialog</name>
+    <message>
+        <source>Create Wallet</source>
+        <translation>지갑 생성하기</translation>
+    </message>
+    <message>
+        <source>Wallet Name</source>
+        <translation>지갑 이름</translation>
+    </message>
+    <message>
         <source>Encrypt the wallet. The wallet will be encrypted with a passphrase of your choice.</source>
         <translation>지갑 암호화하기. 해당 지갑은 당신이 설정한 문자열 비밀번호로 암호화될 겁니다.</translation>
     </message>
@@ -1142,105 +1223,6 @@
     </message>
 </context>
 <context>
-    <name>EditAddressDialog</name>
->>>>>>> 30926997
-    <message>
-        <source>Copy</source>
-        <translation type="unfinished">복사</translation>
-    </message>
-    <message>
-        <source>Delete the currently selected contract info from the list</source>
-        <translation type="unfinished">리스트에서 선택된 컨트랙트 정보 삭제</translation>
-    </message>
-    <message>
-        <source>Delete</source>
-        <translation type="unfinished">삭제</translation>
-    </message>
-    <message>
-        <source>Export the data to a file</source>
-        <translation type="unfinished">데이터를 파일로 내보내기</translation>
-    </message>
-    <message>
-        <source>Export</source>
-        <translation type="unfinished">내보내기</translation>
-    </message>
-    <message>
-        <source>Choose</source>
-        <translation type="unfinished">선택</translation>
-    </message>
-    <message>
-        <source>Choose the contract for send/call</source>
-        <translation type="unfinished">발송 / 콜을 위한 컨트랙트 선택</translation>
-    </message>
-    <message>
-        <source>These are your saved contracts. Always check the contract address and the ABI before sending/calling.</source>
-        <translation type="unfinished">저장된 컨트랙트 리스트입니다. 발송 / 콜을 하기 전에 항상 컨트랙트 주소와 ABI를 확인해주세요.  </translation>
-    </message>
-    <message>
-        <source>Copy &amp;Address</source>
-        <translation type="unfinished">주소 복사</translation>
-    </message>
-    <message>
-        <source>Copy &amp;Name</source>
-        <translation type="unfinished">이름 복사</translation>
-    </message>
-    <message>
-        <source>Copy &amp;Interface</source>
-        <translation type="unfinished">인터페이스 복사</translation>
-    </message>
-    <message>
-        <source>&amp;Edit</source>
-        <translation type="unfinished">편집</translation>
-    </message>
-    <message>
-        <source>&amp;Delete</source>
-        <translation type="unfinished">삭제</translation>
-    </message>
-    <message>
-        <source>Are you sure you want to delete the address &quot;%1&quot; from your contract address list?</source>
-        <translation type="unfinished">컨트랙트 주소 리스트에서 &quot;%1&quot;주소를 삭제하시겠습니까?</translation>
-    </message>
-    <message>
-        <source>Delete contact address</source>
-        <translation type="unfinished">컨트랙트 주소 삭제</translation>
-    </message>
-    <message>
-        <source>Export Contract List</source>
-        <translation type="unfinished">컨트랙트 리스트 내보내기</translation>
-    </message>
-    <message>
-        <source>Comma separated file (*.csv)</source>
-        <translation type="unfinished">csv 파일 (*.csv)</translation>
-    </message>
-    <message>
-        <source>Exporting Failed</source>
-        <translation type="unfinished">내보내기 실패</translation>
-    </message>
-    <message>
-        <source>There was an error trying to save the address list to %1. Please try again.</source>
-        <translation type="unfinished">%1에 주소 리스트 저장 실패. 다시 시도해주세요.</translation>
-    </message>
-</context>
-<context>
-    <name>CreateWalletDialog</name>
-    <message>
-        <source>Create Wallet</source>
-        <translation>지갑 생성하기</translation>
-    </message>
-    <message>
-        <source>Wallet Name</source>
-        <translation>지갑 이름</translation>
-    </message>
-    <message>
-        <source>Encrypt Wallet</source>
-        <translation>지갑 암호화</translation>
-    </message>
-    <message>
-        <source>Make Blank Wallet</source>
-        <translation>빈 지갑 만들기</translation>
-    </message>
-</context>
-<context>
     <name>ContractResult</name>
     <message>
         <source>StackedWidget</source>
@@ -1308,16 +1290,6 @@
         <source>Bytecode</source>
         <translation>바이트 코드</translation>
     </message>
-<<<<<<< HEAD
-=======
-    <message numerus="yes">
-        <source>(%n GB needed for full chain)</source>
-        <translation><numerusform>(Full 체인이 되려면 %n GB 가 필요합니다)</numerusform></translation>
-    </message>
-</context>
-<context>
-    <name>ModalOverlay</name>
->>>>>>> 30926997
     <message>
         <source>Optional</source>
         <translation>옵션사항</translation>
@@ -1363,47 +1335,16 @@
         <translation type="unfinished">인터페이스（ABI）</translation>
     </message>
     <message>
-<<<<<<< HEAD
         <source>Constructor</source>
         <translation type="unfinished">컨스트럭터</translation>
-=======
-        <source>Esc</source>
-        <translation>Esc</translation>
-    </message>
-    <message>
-        <source>Unknown. Syncing Headers (%1, %2%)...</source>
-        <translation>알 수 없음. 헤더 동기화 중(%1,%2%)...</translation>
->>>>>>> 30926997
-    </message>
-    <message>
-<<<<<<< HEAD
+    </message>
+    <message>
         <source>The bytecode of the contract</source>
         <translation type="unfinished">컨트랙트의 바이트 코드</translation>
-=======
-        <source>Open bitcoin URI</source>
-        <translation>비트코인 URI 열기</translation>
-    </message>
-    <message>
-        <source>URI:</source>
-        <translation>URI:</translation>
->>>>>>> 30926997
-    </message>
-    <message>
-<<<<<<< HEAD
+    </message>
+    <message>
         <source>The qtum address that will be used to create the contract.</source>
         <translation type="unfinished">컨트랙트 생성을 위한 Qtum주소</translation>
-=======
-        <source>Open wallet failed</source>
-        <translation>지갑 열기 실패</translation>
-    </message>
-    <message>
-        <source>Open wallet warning</source>
-        <translation>지갑 열기 경고</translation>
-    </message>
-    <message>
-        <source>default wallet</source>
-        <translation>기본 지갑</translation>
->>>>>>> 30926997
     </message>
     <message>
         <source>The Gas Price is too high, are you sure you want to possibly spend a max of %1 for this transaction?</source>
@@ -1649,6 +1590,10 @@
             <numerusform>(%n GB의 공간이 필요합니다. )</numerusform>
         </translation>
     </message>
+    <message numerus="yes">
+        <source>(%n GB needed for full chain)</source>
+        <translation><numerusform>(Full 체인이 되려면 %n GB 가 필요합니다)</numerusform></translation>
+    </message>
     <message>
         <source>This initial synchronisation is very demanding, and may expose hardware problems with your computer that had previously gone unnoticed. Each time you run %1, it will continue downloading where it left off.</source>
         <translation type="unfinished">초기 동기화는 매우 중요하고 이 과정에서 발견하지 못했던 컴퓨터 하드웨어 이슈가 드러날 수 있습니다. %1에 대한 동기화는 지난 종료 직전 상태부터 실행될 예정입니다. </translation>
@@ -1699,6 +1644,10 @@
     <message>
         <source>Hide</source>
         <translation>숨기기</translation>
+    </message>
+    <message>
+        <source>Esc</source>
+        <translation>Esc</translation>
     </message>
     <message>
         <source>Unknown. Syncing Headers (%1, %2%)...</source>
@@ -1734,6 +1683,25 @@
     </message>
 </context>
 <context>
+    <name>OpenWalletActivity</name>
+    <message>
+        <source>Open wallet failed</source>
+        <translation>지갑 열기 실패</translation>
+    </message>
+    <message>
+        <source>Open wallet warning</source>
+        <translation>지갑 열기 경고</translation>
+    </message>
+    <message>
+        <source>default wallet</source>
+        <translation>기본 지갑</translation>
+    </message>
+    <message>
+        <source>Opening Wallet &lt;b&gt;%1&lt;/b&gt;...</source>
+        <translation>지갑 &lt;b&gt;%1&lt;/b&gt; 여는중...</translation>
+    </message>
+</context>
+<context>
     <name>OptionsDialog</name>
     <message>
         <source>Options</source>
@@ -1816,25 +1784,8 @@
         <translation>블록 저장공간 변경</translation>
     </message>
     <message>
-<<<<<<< HEAD
         <source>GB</source>
         <translation>GB</translation>
-=======
-        <source>Cannot process payment request because BIP70 is not supported.</source>
-        <translation>BIP70을 지원하지 않아서 지불 요청을 처리할 수 없습니다.</translation>
-    </message>
-    <message>
-        <source>Due to widespread security flaws in BIP70 it's strongly recommended that any merchant instructions to switch wallets be ignored.</source>
-        <translation>BIP70의 보안적 결함 때문에 상점에 불문하고 "지갑을 바꾸라"라는 권고 또는 지시는 대부분의 경우 무시하는 방법을 강력하게 권장합니다.</translation>
-    </message>
-    <message>
-        <source>If you are receiving this error you should request the merchant provide a BIP21 compatible URI.</source>
-        <translation>만약 이 오류 메시지가 보인다면, 상점에 BIP21이 호환되는 URI를 제공해달라고 요청해주세요.</translation>
-    </message>
-    <message>
-        <source>Invalid payment address %1</source>
-        <translation>잘못된 지불 주소 %1</translation>
->>>>>>> 30926997
     </message>
     <message>
         <source>Reverting this setting requires re-downloading the entire blockchain.</source>
@@ -1985,17 +1936,8 @@
         <translation>디폴트</translation>
     </message>
     <message>
-<<<<<<< HEAD
         <source>none</source>
         <translation>없음</translation>
-=======
-        <source>QR code support not available.</source>
-        <translation>QR 코드를 지원하지 않습니다.</translation>
-    </message>
-    <message>
-        <source>Save QR Code</source>
-        <translation>QR코드 저장</translation>
->>>>>>> 30926997
     </message>
     <message>
         <source>Confirm options reset</source>
@@ -2229,6 +2171,18 @@
     <message>
         <source>&apos;qtum://&apos; is not a valid URI. Use &apos;qtum:&apos; instead.</source>
         <translation type="vanished">‘qtum://’은 유효한 URI이 아닙니다. &apos;qtum:&apos;로 대체해주세요. </translation>
+    </message>
+    <message>
+        <source>Cannot process payment request because BIP70 is not supported.</source>
+        <translation>BIP70을 지원하지 않아서 지불 요청을 처리할 수 없습니다.</translation>
+    </message>
+    <message>
+        <source>Due to widespread security flaws in BIP70 it's strongly recommended that any merchant instructions to switch wallets be ignored.</source>
+        <translation>BIP70의 보안적 결함 때문에 상점에 불문하고 "지갑을 바꾸라"라는 권고 또는 지시는 대부분의 경우 무시하는 방법을 강력하게 권장합니다.</translation>
+    </message>
+    <message>
+        <source>If you are receiving this error you should request the merchant provide a BIP21 compatible URI.</source>
+        <translation>만약 이 오류 메시지가 보인다면, 상점에 BIP21이 호환되는 URI를 제공해달라고 요청해주세요.</translation>
     </message>
     <message>
         <source>Invalid payment address %1</source>
@@ -2393,17 +2347,8 @@
         <translation type="unfinished">에러 인코딩 파라미터 %1 %2</translation>
     </message>
     <message>
-<<<<<<< HEAD
         <source>Error decoding parameter %1 %2.</source>
         <translation type="unfinished">에러 디코딩 파라미터 %1 %2</translation>
-=======
-        <source>&amp;Create new receiving address</source>
-        <translation>&amp;새 받을 주소 생성하기</translation>
-    </message>
-    <message>
-        <source>Clear all fields of the form.</source>
-        <translation>양식의 모든 필드를 지웁니다.</translation>
->>>>>>> 30926997
     </message>
 </context>
 <context>
@@ -2464,19 +2409,31 @@
     <name>QRImageWidget</name>
     <message>
         <source>&amp;Save Image...</source>
-        <translation>이미지 저장</translation>
+        <translation>이미지 저장(&amp;S)...</translation>
     </message>
     <message>
         <source>&amp;Copy Image</source>
-        <translation>이미지 복사</translation>
+        <translation>이미지 복사(&amp;C)</translation>
+    </message>
+    <message>
+        <source>Resulting URI too long, try to reduce the text for label / message.</source>
+        <translation>URI 결과가 너무 깁니다. 라벨 / 메세지를 줄이세요.</translation>
+    </message>
+    <message>
+        <source>Error encoding URI into QR Code.</source>
+        <translation>URI를 QR 코드로 인코딩하는 중 오류가 발생했습니다.</translation>
+    </message>
+    <message>
+        <source>QR code support not available.</source>
+        <translation>QR 코드를 지원하지 않습니다.</translation>
     </message>
     <message>
         <source>Save QR Code</source>
-        <translation>QR 코드 저장</translation>
+        <translation>QR코드 저장</translation>
     </message>
     <message>
         <source>PNG Image (*.png)</source>
-        <translation>PNG 이미지 (*.png)</translation>
+        <translation>PNG 이미지(*.png)</translation>
     </message>
 </context>
 <context>
@@ -2650,17 +2607,8 @@
         <translation type="vanished">도움</translation>
     </message>
     <message>
-<<<<<<< HEAD
         <source>Tabs toolbar</source>
         <translation type="vanished">탭 툴바</translation>
-=======
-        <source>Hide transaction fee settings</source>
-        <translation>거래 수수료 설정 숨기기</translation>
-    </message>
-    <message>
-        <source>When there is less transaction volume than space in the blocks, miners as well as relaying nodes may enforce a minimum fee. Paying only this minimum fee is just fine, but be aware that this can result in a never confirming transaction once there is more demand for bitcoin transactions than the network can process.</source>
-        <translation>거래량이 블록에 남은 공간보다 적은 경우에는 채굴자나 중계 노드들이 최소 수수료를 허용할 수 있습니다. 최소 수수료만 지불하는건 괜찮지만, 네트워크가 처리할 수 있는 용량을 넘는 비트코인 거래가 있을 경우에는 이 거래가 승인이 안될 수 있다는 점을 유의하세요.</translation>
->>>>>>> 30926997
     </message>
     <message>
         <source>Request payments (generates QR codes and qtum: URIs)</source>
@@ -2731,21 +2679,8 @@
         <translation>노드 창</translation>
     </message>
     <message>
-<<<<<<< HEAD
         <source>Open node debugging and diagnostic console</source>
         <translation>노드 디버깅 및 진단 콘솔 열기 </translation>
-=======
-        <source> from wallet '%1'</source>
-        <translation>%1 지갑에서</translation>
-    </message>
-    <message>
-        <source>%1 to '%2'</source>
-        <translation>%1을(를) %2(으)로</translation>
-    </message>
-    <message>
-        <source>%1 to %2</source>
-        <translation>%1을(를) %2(으)로</translation>
->>>>>>> 30926997
     </message>
     <message>
         <source>&amp;Sending addresses</source>
@@ -2756,6 +2691,10 @@
         <translation type="vanished">받는 주소</translation>
     </message>
     <message>
+        <source>Open a qtum: URI</source>
+        <translation>qtum: URI 열기</translation>
+    </message>
+    <message>
         <source>Open Wallet</source>
         <translation type="vanished">지갑 열기</translation>
     </message>
@@ -2780,29 +2719,8 @@
         <translation type="vanished">디폴트 지갑</translation>
     </message>
     <message>
-<<<<<<< HEAD
         <source>Opening Wallet &lt;b&gt;%1&lt;/b&gt;...</source>
         <translation type="vanished">지갑&lt;b&gt;%1&lt;/b&gt;를 열고 있습니다.</translation>
-=======
-        <source>Copy PSBT to clipboard</source>
-        <translation>PSBT를 클립보드에 복사</translation>
-    </message>
-    <message>
-        <source>Send</source>
-        <translation>보내기</translation>
-    </message>
-    <message>
-        <source>PSBT copied</source>
-        <translation>PSBT 복사됨</translation>
-    </message>
-    <message>
-        <source>Watch-only balance:</source>
-        <translation>조회전용 잔액:</translation>
-    </message>
-    <message>
-        <source>The recipient address is not valid. Please recheck.</source>
-        <translation>수령인 주소가 정확하지 않습니다. 재확인 바랍니다</translation>
->>>>>>> 30926997
     </message>
     <message>
         <source>Open Wallet Failed</source>
@@ -3257,6 +3175,10 @@
     <message>
         <source>An optional amount to request. Leave this empty or zero to not request a specific amount.</source>
         <translation>지불 요청 금액을 추가할 수 있습니다. 특정 금액이 없다면 0 또는 빈칸으로 남겨두세요. </translation>
+    </message>
+    <message>
+        <source>&amp;Create new receiving address</source>
+        <translation>&amp;새 받을 주소 생성하기</translation>
     </message>
     <message>
         <source>Clear all fields of the form.</source>
@@ -3634,6 +3556,10 @@
         <translation>더스트: </translation>
     </message>
     <message>
+        <source>Hide transaction fee settings</source>
+        <translation>거래 수수료 설정 숨기기</translation>
+    </message>
+    <message>
         <source>When there is less transaction volume than space in the blocks, miners as well as relaying nodes may enforce a minimum fee. Paying only this minimum fee is just fine, but be aware that this can result in a never confirming transaction once there is more demand for qtum transactions than the network can process.</source>
         <translation type="vanished">거래량이 블록 공간보다 작을 경우, 마이너, 노드는 최소 수수료 제한을 실행합니다. 최소 수수료로 지불할 수도 있지만 거래량이 퀀텀 네트워크의 처리 한도를 넘어선다면 해당 거래는 장시간 동안 승인을 받지 못할 수 있습니다. </translation>
     </message>
@@ -3702,6 +3628,14 @@
         <translation>%1 (%2 블록)</translation>
     </message>
     <message>
+        <source> from wallet '%1'</source>
+        <translation>%1 지갑에서</translation>
+    </message>
+    <message>
+        <source>%1 to '%2'</source>
+        <translation>%1을(를) %2(으)로</translation>
+    </message>
+    <message>
         <source>%1 to %2</source>
         <translation>%1 에서 %2 로</translation>
     </message>
@@ -3740,6 +3674,22 @@
     <message>
         <source>Confirm send coins</source>
         <translation>송금 확인</translation>
+    </message>
+    <message>
+        <source>Copy PSBT to clipboard</source>
+        <translation>PSBT를 클립보드에 복사</translation>
+    </message>
+    <message>
+        <source>Send</source>
+        <translation>보내기</translation>
+    </message>
+    <message>
+        <source>PSBT copied</source>
+        <translation>PSBT 복사됨</translation>
+    </message>
+    <message>
+        <source>Watch-only balance:</source>
+        <translation>조회전용 잔액:</translation>
     </message>
     <message>
         <source>The recipient address is not valid. Please recheck.</source>
@@ -4209,6 +4159,10 @@
     <message>
         <source>Wallet unlock was cancelled.</source>
         <translation>지갑 언락이 취소되었습니다. </translation>
+    </message>
+    <message>
+        <source>No error</source>
+        <translation>오류 없음</translation>
     </message>
     <message>
         <source>Private key for the entered address is not available.</source>
@@ -4744,6 +4698,10 @@
         <translation>색인 내보내기</translation>
     </message>
     <message>
+        <source> (Certificate was not verified)</source>
+        <translation>(인증서가 확인되지 않았습니다)</translation>
+    </message>
+    <message>
         <source>Merchant</source>
         <translation>제공자</translation>
     </message>
@@ -4943,17 +4901,8 @@
         <translation>입금</translation>
     </message>
     <message>
-<<<<<<< HEAD
         <source>Sent to</source>
         <translation>에게 지불</translation>
-=======
-        <source>No error</source>
-        <translation>오류 없음</translation>
-    </message>
-    <message>
-        <source>Private key for the entered address is not available.</source>
-        <translation>입력한 주소에 대한 개인키가 없습니다.</translation>
->>>>>>> 30926997
     </message>
     <message>
         <source>To yourself</source>
@@ -5099,7 +5048,7 @@
     </message>
     <message>
         <source>Are you sure you wish to close the wallet &lt;i&gt;%1&lt;/i&gt;?</source>
-        <translation>지갑&lt;i&gt;%1&lt;/i&gt;을 닫으시겠습니까?</translation>
+        <translation>정말로 지갑 &lt;i&gt;%1&lt;/i&gt; 을 닫겠습니까?</translation>
     </message>
     <message>
         <source>Closing the wallet for too long can result in having to resync the entire chain if pruning is enabled.</source>
@@ -5148,6 +5097,10 @@
         <translation>수수료 늘리기 승인</translation>
     </message>
     <message>
+        <source>PSBT copied</source>
+        <translation>PSBT 복사됨</translation>
+    </message>
+    <message>
         <source>Can&apos;t sign transaction.</source>
         <translation>거래 서명 실패</translation>
     </message>
@@ -5314,17 +5267,8 @@
         <translation type="unfinished">경고：네트워크에서 완전한 합의를 이루지 못했습니다. 일부 마이너가 문제를 겪고 있는 듯 합니다. </translation>
     </message>
     <message>
-<<<<<<< HEAD
         <source>Warning: Wallet file corrupt, data salvaged! Original %s saved as %s in %s; if your balance or transactions are incorrect you should restore from a backup.</source>
         <translation type="unfinished">경고：지갑 파일이 회손되었으나 데이터는 복구되었습니다. 기존 지갑파일 %s는 %s로 명명되었고 %s 디렉토리하에 저장되었습니다. 계정 잔액 또는 거래기록이 잘못되어 있다면 백업 파일을 통해 복구하세요. </translation>
-=======
-        <source> (Certificate was not verified)</source>
-        <translation>(인증서가 확인되지 않았습니다)</translation>
-    </message>
-    <message>
-        <source>Merchant</source>
-        <translation>상점</translation>
->>>>>>> 30926997
     </message>
     <message>
         <source>Warning: We do not appear to fully agree with our peers! You may need to upgrade, or other nodes may need to upgrade.</source>
@@ -5379,6 +5323,14 @@
         <translation type="unfinished">블록 데이터베이스 회손이 감지되었습니다. </translation>
     </message>
     <message>
+        <source>Could not find asmap file %s</source>
+        <translation>asmap file %s 을/를 찾을 수 없습니다</translation>
+    </message>
+    <message>
+        <source>Could not parse asmap file %s</source>
+        <translation>asmap file %s 을/를 파싱할 수 없습니다</translation>
+    </message>
+    <message>
         <source>Do you want to rebuild the block database now?</source>
         <translation type="unfinished">블록 데이터베이스를 다시 구축하시겠습니까?</translation>
     </message>
@@ -5483,6 +5435,10 @@
         <translation type="unfinished">무효한 -proxy 주소 또는 호스트 이름: &apos;%s&apos;</translation>
     </message>
     <message>
+        <source>Invalid P2P permission: '%s'</source>
+        <translation>잘못된 P2P 권한: '%s'</translation>
+    </message>
+    <message>
         <source>Invalid amount for -%s=&lt;amount&gt;: &apos;%s&apos;</source>
         <translation type="unfinished">-%s 에 대한 무효한 금액 =&lt;amount&gt;: &apos;%s&apos;</translation>
     </message>
@@ -5515,6 +5471,10 @@
         <translation type="unfinished">P2P주소를 불러오고 있습니다. </translation>
     </message>
     <message>
+        <source>Error: Disk space is too low!</source>
+        <translation>오류: 디스크 공간이 부족합니다!</translation>
+    </message>
+    <message>
         <source>Loading banlist...</source>
         <translation type="unfinished">블랙 리스트를 불러오고 있습니다. </translation>
     </message>
@@ -5531,6 +5491,10 @@
         <translation type="unfinished">-whitebind: &apos;%s&apos; 특정 포트를 지정해야 함.</translation>
     </message>
     <message>
+        <source>Prune mode is incompatible with -blockfilterindex.</source>
+        <translation>블록 축소 모드는 -blockfileterindex와 호환되지 않습니다.</translation>
+    </message>
+    <message>
         <source>Not enough file descriptors available.</source>
         <translation type="unfinished">파일 디스크립터가 충분하지 않습니다. </translation>
     </message>
@@ -5585,6 +5549,10 @@
     <message>
         <source>Specified blocks directory &quot;%s&quot; does not exist.</source>
         <translation type="unfinished">지정한 블록 목록&quot;%s&quot;이 존재하지 않습니다. </translation>
+    </message>
+    <message>
+        <source>Unknown change type '%s'</source>
+        <translation>알 수 없는 변경 형식 '%s'</translation>
     </message>
     <message>
         <source>Starting network threads...</source>
@@ -5633,17 +5601,8 @@
         <translation type="unfinished">거래 수수료 및 잔액 계산 실패</translation>
     </message>
     <message>
-<<<<<<< HEAD
         <source>Transaction has too long of a mempool chain</source>
         <translation type="unfinished">해당 거래의 메모리풀 체인에 과다한 거래들이 연결되어 있습니다. </translation>
-=======
-        <source>Are you sure you wish to close the wallet &lt;i&gt;%1&lt;/i&gt;?</source>
-        <translation>정말로 지갑 &lt;i&gt;%1&lt;/i&gt; 을 닫겠습니까?</translation>
-    </message>
-    <message>
-        <source>Closing the wallet for too long can result in having to resync the entire chain if pruning is enabled.</source>
-        <translation>블록축소를 하고 지갑을 너무 오랫동안 닫으면 체인 전체를 다시 동기화해야 할 수도 있습니다.</translation>
->>>>>>> 30926997
     </message>
     <message>
         <source>Transaction must have at least one recipient</source>
@@ -5674,6 +5633,10 @@
         <translation type="unfinished">초기 비밀번호 생성 불가</translation>
     </message>
     <message>
+        <source>Unknown -blockfilterindex value %s.</source>
+        <translation>알 수 없는 -blockfileterindex 값 %s.</translation>
+    </message>
+    <message>
         <source>Unable to generate keys</source>
         <translation type="unfinished">키 생성 불가</translation>
     </message>
@@ -5682,17 +5645,8 @@
         <translation type="unfinished">HTTP 서비스를 활성화하지 못했습니다. 디버그 로그에서 더 많은 정보를 확인하세요. </translation>
     </message>
     <message>
-<<<<<<< HEAD
         <source>Unknown network specified in -onlynet: &apos;%s&apos;</source>
         <translation type="unfinished">-onlynet 지정한 미지의 네트워크：%s</translation>
-=======
-        <source>PSBT copied</source>
-        <translation>PSBT 복사됨</translation>
-    </message>
-    <message>
-        <source>Can't sign transaction.</source>
-        <translation>거래에 서명 할 수 없습니다.</translation>
->>>>>>> 30926997
     </message>
     <message>
         <source>Unsupported logging category %s=%s.</source>
@@ -5922,21 +5876,16 @@
         <translation type="vanished">제네시스 블록이 잘못되었거나 확인되지 않습니다. 네트워크를 확인해주세요. </translation>
     </message>
     <message>
+        <source>Invalid P2P permission: '%s'</source>
+        <translation>잘못된 P2P 권한: '%s'</translation>
+    </message>
+    <message>
         <source>Invalid amount for -%s=&lt;amount&gt;: &apos;%s&apos;</source>
         <translation type="vanished">-%s 에 대한 무효한 금액 =&lt;amount&gt;: &apos;%s&apos;</translation>
     </message>
     <message>
-<<<<<<< HEAD
         <source>Invalid amount for -discardfee=&lt;amount&gt;: &apos;%s&apos;</source>
         <translation type="vanished">-discardfee에 대한 무효한 금액=&lt;amount&gt;: &apos;%s&apos;</translation>
-=======
-        <source>Invalid P2P permission: '%s'</source>
-        <translation>잘못된 P2P 권한: '%s'</translation>
-    </message>
-    <message>
-        <source>Invalid amount for -%s=&lt;amount&gt;: '%s'</source>
-        <translation>유효하지 않은 금액 -%s=&lt;amount&gt;: '%s'</translation>
->>>>>>> 30926997
     </message>
     <message>
         <source>Invalid amount for -fallbackfee=&lt;amount&gt;: &apos;%s&apos;</source>
@@ -5947,12 +5896,12 @@
         <translation type="vanished">지정한 블록 목록&quot;%s&quot;이 존재하지 않습니다. </translation>
     </message>
     <message>
+        <source>Unknown change type '%s'</source>
+        <translation>알 수 없는 변경 형식 '%s'</translation>
+    </message>
+    <message>
         <source>Unable to create the PID file &apos;%s&apos;: %s</source>
         <translation type="vanished">PID 파일&apos;%s&apos;: %s 을 생성하지 못했습니다. </translation>
-    </message>
-    <message>
-        <source>Unknown change type '%s'</source>
-        <translation>알 수 없는 변경 형식 '%s'</translation>
     </message>
     <message>
         <source>Upgrading txindex database</source>
