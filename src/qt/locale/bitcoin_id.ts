<TS version="2.1" language="id">
<context>
    <name>AddressBookPage</name>
    <message>
        <source>Right-click to edit address or label</source>
        <translation type="unfinished">Klik kanan untuk mengubah alamat atau label</translation>
    </message>
    <message>
        <source>Create a new address</source>
        <translation type="unfinished">Buat alamat baru</translation>
    </message>
    <message>
        <source>&amp;New</source>
        <translation type="unfinished">&amp;Baru</translation>
    </message>
    <message>
        <source>Copy the currently selected address to the system clipboard</source>
        <translation type="unfinished">Salin alamat yang dipilih ke clipboard</translation>
    </message>
    <message>
        <source>&amp;Copy</source>
        <translation type="unfinished">&amp;Salin</translation>
    </message>
    <message>
        <source>C&amp;lose</source>
        <translation type="unfinished">T&amp;utup</translation>
    </message>
    <message>
        <source>Delete the currently selected address from the list</source>
        <translation type="unfinished">Hapus alamat yang dipilih dari daftar</translation>
    </message>
    <message>
        <source>Enter address or label to search</source>
        <translation type="unfinished">Masukkan alamat atau label untuk mencari</translation>
    </message>
    <message>
        <source>Export the data in the current tab to a file</source>
        <translation type="unfinished">Ekspor data dalam tab sekarang ke sebuah berkas</translation>
    </message>
    <message>
        <source>&amp;Export</source>
        <translation type="unfinished">&amp;Ekspor</translation>
    </message>
    <message>
        <source>&amp;Delete</source>
        <translation type="unfinished">&amp;Hapus</translation>
    </message>
    <message>
        <source>Choose the address to send coins to</source>
        <translation type="unfinished">Pilih alamat untuk mengirim koin</translation>
    </message>
    <message>
        <source>C&amp;hoose</source>
        <translation type="unfinished">&amp;Pilih</translation>
    </message>
    <message>
        <source>Sending addresses</source>
        <translation type="unfinished">Alamat-alamat pengirim</translation>
    </message>
    <message>
        <source>Receiving addresses</source>
        <translation type="unfinished">Alamat-alamat penerima</translation>
    </message>
    <message>
        <source>These are your Qtum addresses for sending payments. Always check the amount and the receiving address before sending coins.</source>
        <translation type="unfinished">Berikut ini adalah alamat-alamat Qtum Anda yang digunakan untuk mengirimkan pembayaran. Selalu periksa jumlah dan alamat penerima sebelum mengirimkan koin-koin.</translation>
    </message>
    <message>
        <source>These are your Qtum addresses for receiving payments. Use the 'Create new receiving address' button in the receive tab to create new addresses.
Signing is only possible with addresses of the type 'legacy'.</source>
<<<<<<< HEAD
        <translation type="unfinished">Berikut ini adalah alamat-alamat qtummu untuk menerima pembayaran. Gunakan tombol 'Buat alamat penerima baru' di tab menerima untuk membuat alamat baru. Tanda tangan hanya bisa digunakan dengan tipe alamat 'warisan'</translation>
=======
        <translation type="unfinished">Berikut ini adalah alamat-alamat qtummu untuk menerima pembayaran. Gunakan tombol 'Buat alamat penerima baru' di tab menerima untuk membuat alamat baru. Tanda tangan hanya bisa digunakan dengan tipe alamat 'warisan'</translation> 
>>>>>>> d82fec21
    </message>
    <message>
        <source>&amp;Copy Address</source>
        <translation type="unfinished">&amp;Salin Alamat</translation>
    </message>
    <message>
        <source>Copy &amp;Label</source>
        <translation type="unfinished">Salin&amp; Label</translation>
    </message>
    <message>
        <source>&amp;Edit</source>
        <translation type="unfinished">&amp;Ubah</translation>
    </message>
    <message>
        <source>Export Address List</source>
        <translation type="unfinished">Ekspor Daftar Alamat</translation>
    </message>
    <message>
        <source>Comma separated file</source>
        <extracomment>Expanded name of the CSV file format. See: https://en.wikipedia.org/wiki/Comma-separated_values.</extracomment>
        <translation type="unfinished">dipisahkan dengan koma</translation>
    </message>
    <message>
        <source>There was an error trying to save the address list to %1. Please try again.</source>
        <extracomment>An error message. %1 is a stand-in argument for the name of the file we attempted to save to.</extracomment>
        <translation type="unfinished">Terjadi sebuah kesalahan saat mencoba menyimpan daftar alamat ke %1. Silakan coba lagi.</translation>
    </message>
    <message>
        <source>Exporting Failed</source>
        <translation type="unfinished">Gagal Mengekspor</translation>
    </message>
</context>
<context>
    <name>AddressTableModel</name>
    <message>
        <source>Address</source>
        <translation type="unfinished">Alamat</translation>
    </message>
    <message>
        <source>(no label)</source>
        <translation type="unfinished">(tidak ada label)</translation>
    </message>
</context>
<context>
    <name>AskPassphraseDialog</name>
    <message>
        <source>Passphrase Dialog</source>
        <translation type="unfinished">Dialog Kata Sandi</translation>
    </message>
    <message>
        <source>Enter passphrase</source>
        <translation type="unfinished">Masukkan kata sandi</translation>
    </message>
    <message>
        <source>New passphrase</source>
        <translation type="unfinished">Kata sandi baru</translation>
    </message>
    <message>
        <source>Repeat new passphrase</source>
        <translation type="unfinished">Ulangi kata sandi baru</translation>
    </message>
    <message>
        <source>Show passphrase</source>
        <translation type="unfinished">Perlihatkan passphrase</translation>
    </message>
    <message>
        <source>Encrypt wallet</source>
        <translation type="unfinished">Enkripsi dompet</translation>
    </message>
    <message>
        <source>This operation needs your wallet passphrase to unlock the wallet.</source>
        <translation type="unfinished">Operasi ini memerlukan kata sandi dompet Anda untuk membuka dompet.</translation>
    </message>
    <message>
        <source>Unlock wallet</source>
        <translation type="unfinished">Buka dompet</translation>
    </message>
    <message>
        <source>Change passphrase</source>
        <translation type="unfinished">Ganti kata sandi</translation>
    </message>
    <message>
        <source>Confirm wallet encryption</source>
        <translation type="unfinished">Konfirmasi pengenkripsian dompet</translation>
    </message>
    <message>
        <source>Warning: If you encrypt your wallet and lose your passphrase, you will &lt;b&gt;LOSE ALL OF YOUR QTUMS&lt;/b&gt;!</source>
        <translation type="unfinished">Peringatan: Jika Anda mengenkripsi dompet Anda dan lupa kata sandi Anda, Anda akan &lt;b&gt;KEHILANGAN SEMUA QTUM ANDA&lt;/b&gt;!</translation>
    </message>
    <message>
        <source>Are you sure you wish to encrypt your wallet?</source>
        <translation type="unfinished">Apakah Anda yakin ingin enkripsi dompet Anda?</translation>
    </message>
    <message>
        <source>Wallet encrypted</source>
        <translation type="unfinished">Dompet terenkripsi</translation>
    </message>
    <message>
        <source>Enter the new passphrase for the wallet.&lt;br/&gt;Please use a passphrase of &lt;b&gt;ten or more random characters&lt;/b&gt;, or &lt;b&gt;eight or more words&lt;/b&gt;.</source>
        <translation type="unfinished">Masukkan passphrase baru ke dompet.&lt;br/&gt;Harap gunakan passphrase dari &lt;b&gt;sepuluh atau lebih karakter acak&lt;/b&gt;, or &lt;b&gt;delapan atau lebih kata&lt;/b&gt;.</translation>
    </message>
    <message>
        <source>Enter the old passphrase and new passphrase for the wallet.</source>
        <translation type="unfinished">Masukan passphrase lama dan passphrase baru ke dompet</translation>
    </message>
    <message>
        <source>Remember that encrypting your wallet cannot fully protect your qtums from being stolen by malware infecting your computer.</source>
        <translation type="unfinished">Mengenkripsi dompet Anda tidak dapat sepenuhnya melindungi qtum Anda dari pencurian oleh malware yang menginfeksi komputer Anda.</translation>
<<<<<<< HEAD
    </message>
=======
   </message>
>>>>>>> d82fec21
    <message>
        <source>Wallet to be encrypted</source>
        <translation type="unfinished">Dompet yang akan dienkripsi</translation>
    </message>
    <message>
        <source>Your wallet is about to be encrypted. </source>
        <translation type="unfinished">Dompet anda akan dienkripsi</translation>
    </message>
    <message>
        <source>Your wallet is now encrypted. </source>
        <translation type="unfinished">Dompet anda sudah dienkripsi</translation>
    </message>
    <message>
        <source>IMPORTANT: Any previous backups you have made of your wallet file should be replaced with the newly generated, encrypted wallet file. For security reasons, previous backups of the unencrypted wallet file will become useless as soon as you start using the new, encrypted wallet.</source>
        <translation type="unfinished">PENTING: Backup sebelumnya yang Anda buat dari file dompet Anda harus diganti dengan file dompet terenkripsi yang baru dibuat. Demi keamanan, backup file dompet sebelumnya yang tidak dienkripsi sebelumnya akan menjadi tidak berguna begitu Anda mulai menggunakan dompet terenkripsi yang baru.</translation>
    </message>
    <message>
        <source>Wallet encryption failed</source>
        <translation type="unfinished">Pengenkripsian dompet gagal</translation>
    </message>
    <message>
        <source>Wallet encryption failed due to an internal error. Your wallet was not encrypted.</source>
        <translation type="unfinished">Pengenkripsian dompet gagal karena kesalahan internal. Dompet Anda tidak dienkripsi.</translation>
    </message>
    <message>
        <source>The supplied passphrases do not match.</source>
        <translation type="unfinished">Kata sandi yang dimasukkan tidak cocok.</translation>
    </message>
    <message>
        <source>Wallet unlock failed</source>
        <translation type="unfinished">Membuka dompet gagal</translation>
    </message>
    <message>
        <source>The passphrase entered for the wallet decryption was incorrect.</source>
        <translation type="unfinished">Kata sandi yang dimasukkan untuk dekripsi dompet salah.</translation>
    </message>
    <message>
        <source>Wallet passphrase was successfully changed.</source>
        <translation type="unfinished">Kata sandi berhasil diganti.</translation>
    </message>
    <message>
        <source>Warning: The Caps Lock key is on!</source>
        <translation type="unfinished">Peringatan: Tombol Caps Lock aktif!</translation>
    </message>
</context>
<context>
    <name>BanTableModel</name>
    <message>
        <source>Banned Until</source>
        <translation type="unfinished">Di banned sampai</translation>
    </message>
</context>
<context>
    <name>BitcoinApplication</name>
    <message>
        <source>Settings file %1 might be corrupt or invalid.</source>
        <translation type="unfinished">File pengaturan %1 mungkin rusak atau tidak valid.</translation>
    </message>
    <message>
        <source>Runaway exception</source>
        <translation type="unfinished">Pengecualian pelarian</translation>
    </message>
    <message>
        <source>A fatal error occurred. %1 can no longer continue safely and will quit.</source>
        <translation type="unfinished">Error yang fatal telah terjadi. %1 tidak bisa berlanjut dengan selamat dan akan keluar.</translation>
    </message>
    <message>
        <source>Internal error</source>
        <translation type="unfinished">Kesalahan internal</translation>
    </message>
    </context>
<context>
    <name>QObject</name>
    <message>
        <source>Do you want to reset settings to default values, or to abort without making changes?</source>
        <extracomment>Explanatory text shown on startup when the settings file cannot be read. Prompts user to make a choice between resetting or aborting.</extracomment>
        <translation type="unfinished">Apakah Anda ingin mereset pengaturan ke nilai default, atau membatalkan tanpa membuat perubahan?</translation>
    </message>
    <message>
        <source>A fatal error occurred. Check that settings file is writable, or try running with -nosettings.</source>
        <extracomment>Explanatory text shown on startup when the settings file could not be written. Prompts user to check that we have the ability to write to the file. Explains that the user has the option of running without a settings file.</extracomment>
        <translation type="unfinished">Kesalahan telah terjadi. Cek apakah file setting dapat ditulis, atau coba jalankan tanpa setting
</translation>
    </message>
    <message>
        <source>Error: Specified data directory "%1" does not exist.</source>
        <translation type="unfinished">Kesalahan: Direktori data yang ditentukan "%1" tidak ada.</translation>
    </message>
    <message>
        <source>Error: Cannot parse configuration file: %1.</source>
        <translation type="unfinished">Kesalahan: Tidak dapat mengurai file konfigurasi : %1.</translation>
    </message>
    <message>
        <source>Error: %1</source>
        <translation type="unfinished">Kesalahan: %1</translation>
    </message>
    <message>
        <source>%1 didn't yet exit safely…</source>
        <translation type="unfinished">%1 masih belum keluar secara aman...</translation>
    </message>
    <message>
        <source>unknown</source>
        <translation type="unfinished">tidak diketahui</translation>
    </message>
    <message>
        <source>Amount</source>
        <translation type="unfinished">Jumlah</translation>
    </message>
    <message>
        <source>Enter a Qtum address (e.g. %1)</source>
        <translation type="unfinished">Masukkan alamat Qtum (contoh %1)</translation>
<<<<<<< HEAD
    </message>
=======
   </message>
>>>>>>> d82fec21
    <message>
        <source>Unroutable</source>
        <translation type="unfinished">Tidak dapat dirutekan</translation>
    </message>
    <message>
        <source>Inbound</source>
        <extracomment>An inbound connection from a peer. An inbound connection is a connection initiated by a peer.</extracomment>
        <translation type="unfinished">masuk</translation>
    </message>
    <message>
        <source>Outbound</source>
        <extracomment>An outbound connection to a peer. An outbound connection is a connection initiated by us.</extracomment>
        <translation type="unfinished">keluar</translation>
    </message>
    <message>
        <source>Full Relay</source>
        <extracomment>Peer connection type that relays all network information.</extracomment>
        <translation type="unfinished">Relay Penuh</translation>
    </message>
    <message>
        <source>Block Relay</source>
        <extracomment>Peer connection type that relays network information about blocks and not transactions or addresses.</extracomment>
        <translation type="unfinished">Blok Relay</translation>
    </message>
    <message>
        <source>Feeler</source>
        <extracomment>Short-lived peer connection type that tests the aliveness of known addresses.</extracomment>
        <translation type="unfinished">Pengintai</translation>
    </message>
    <message>
        <source>Address Fetch</source>
        <extracomment>Short-lived peer connection type that solicits known addresses from a peer.</extracomment>
        <translation type="unfinished">Ambil Alamat</translation>
    </message>
    <message>
        <source>%1 h</source>
        <translation type="unfinished">%1 Jam</translation>
    </message>
    <message>
        <source>%1 m</source>
        <translation type="unfinished">%1 menit</translation>
    </message>
    <message>
        <source>None</source>
        <translation type="unfinished">Tidak ada</translation>
    </message>
    <message>
        <source>N/A</source>
        <translation type="unfinished">T/S</translation>
    </message>
    <message numerus="yes">
        <source>%n second(s)</source>
        <translation type="unfinished">
            <numerusform>%ndetik</numerusform>
        </translation>
    </message>
    <message numerus="yes">
        <source>%n minute(s)</source>
        <translation type="unfinished">
            <numerusform>%n menit</numerusform>
        </translation>
    </message>
    <message numerus="yes">
        <source>%n hour(s)</source>
        <translation type="unfinished">
            <numerusform>%njam</numerusform>
        </translation>
    </message>
    <message numerus="yes">
        <source>%n day(s)</source>
        <translation type="unfinished">
            <numerusform>%n hari</numerusform>
        </translation>
    </message>
    <message numerus="yes">
        <source>%n week(s)</source>
        <translation type="unfinished">
            <numerusform>%nminggu</numerusform>
        </translation>
    </message>
    <message>
        <source>%1 and %2</source>
        <translation type="unfinished">%1 dan %2</translation>
    </message>
    <message numerus="yes">
        <source>%n year(s)</source>
        <translation type="unfinished">
            <numerusform>%n tahun</numerusform>
        </translation>
    </message>
    </context>
<context>
    <name>bitcoin-core</name>
    <message>
        <source>Settings file could not be read</source>
        <translation type="unfinished">File setting tidak dapat dibaca.</translation>
    </message>
    <message>
        <source>Settings file could not be written</source>
        <translation type="unfinished">Setting file tidak dapat ditulis.</translation>
    </message>
    <message>
        <source>The %s developers</source>
        <translation type="unfinished">Pengembang %s</translation>
    </message>
    <message>
        <source>-maxtxfee is set very high! Fees this large could be paid on a single transaction.</source>
        <translation type="unfinished">-maxtxfee disetel sangat tinggi! Biaya sebesar ini bisa dibayar dengan 1 transaksi.</translation>
    </message>
    <message>
        <source>Cannot downgrade wallet from version %i to version %i. Wallet version unchanged.</source>
        <translation type="unfinished">Tidak dapat menurunkan versi dompet dari versi %ike versi %i. Versi dompet tidak berubah. </translation>
    </message>
    <message>
        <source>Cannot obtain a lock on data directory %s. %s is probably already running.</source>
        <translation type="unfinished">Tidak dapat memperoleh kunci pada direktori data %s. %s mungkin sudah berjalan.</translation>
    </message>
    <message>
        <source>Cannot upgrade a non HD split wallet from version %i to version %i without upgrading to support pre-split keypool. Please use version %i or no version specified.</source>
        <translation type="unfinished">Tidak dapat mempebaharui dompet split non HD dari versi %i ke versi %i tanpa mempebaharui untuk mendukung keypool pra-split. Harap gunakan versi %i atau tidak ada versi yang ditentukan.</translation>
    </message>
    <message>
        <source>Distributed under the MIT software license, see the accompanying file %s or %s</source>
        <translation type="unfinished">Didistribusikan di bawah lisensi perangkat lunak MIT, lihat berkas terlampir %s atau %s</translation>
    </message>
    <message>
        <source>Error reading %s! All keys read correctly, but transaction data or address book entries might be missing or incorrect.</source>
        <translation type="unfinished">Kesalahan membaca %s! Semua kunci dibaca dengan benar, tetapi data transaksi atau entri buku alamat mungkin hilang atau salah.</translation>
    </message>
    <message>
        <source>Error reading %s! Transaction data may be missing or incorrect. Rescanning wallet.</source>
        <translation type="unfinished">Kesalahan membaca %s! Data transaksi mungkin hilang atau salah. Memindai ulang dompet.</translation>
    </message>
    <message>
        <source>Error: Dumpfile format record is incorrect. Got "%s", expected "format".</source>
        <translation type="unfinished">Kesalahan: Rekaman pengenal dumpfile salah. Mendapat "%s", diharapkan "format". </translation>
    </message>
    <message>
        <source>Error: Dumpfile identifier record is incorrect. Got "%s", expected "%s".</source>
        <translation type="unfinished">Kesalahan: Rekaman pengenal dumpfile salah. Mendapat "%s", diharapkan "%s". </translation>
    </message>
    <message>
        <source>Error: Dumpfile version is not supported. This version of qtum-wallet only supports version 1 dumpfiles. Got dumpfile with version %s</source>
        <translation type="unfinished">Kesalahan: Versi Dumpfile tidak didukung. Versi dompet qtum ini hanya mendukung dumpfile versi 1. Dumpfile yang didapat adalah versi %s</translation>
<<<<<<< HEAD
    </message>
=======
   </message>
>>>>>>> d82fec21
    <message>
        <source>Error: Legacy wallets only support the "legacy", "p2sh-segwit", and "bech32" address types</source>
        <translation type="unfinished">Kesalahan: Dompet lama hanya mendukung jenis alamat "warisan", "p2sh-segwit", dan "bech32"</translation>
    </message>
    <message>
        <source>Fee estimation failed. Fallbackfee is disabled. Wait a few blocks or enable -fallbackfee.</source>
        <translation type="unfinished">Estimasi biaya gagal. Biaya fallback dimatikan. Tunggu beberapa blocks atau nyalakan -fallbackfee</translation>
    </message>
    <message>
        <source>File %s already exists. If you are sure this is what you want, move it out of the way first.</source>
        <translation type="unfinished">File %s sudah ada. Jika Anda yakin ini yang Anda inginkan, singkirkan dulu. </translation>
    </message>
    <message>
        <source>More than one onion bind address is provided. Using %s for the automatically created Tor onion service.</source>
        <translation type="unfinished">Lebih dari satu alamat Onion Bind tersedia. Menggunakan %s untuk membuat Tor onion secara otomatis.</translation>
    </message>
    <message>
        <source>No dump file provided. To use createfromdump, -dumpfile=&lt;filename&gt; must be provided.</source>
        <translation type="unfinished">Tidak ada dumpfile yang teredia. Untuk menggunakan createfromdump, -dumpfile=&lt;filename&gt; harus tersedia. </translation>
    </message>
    <message>
        <source>No dump file provided. To use dump, -dumpfile=&lt;filename&gt; must be provided.</source>
        <translation type="unfinished">Tidak ada dumpfile yang teredia. Untuk menggunakan dump, -dumpfile=&lt;filename&gt; harus tersedia. </translation>
    </message>
    <message>
        <source>No wallet file format provided. To use createfromdump, -format=&lt;format&gt; must be provided.</source>
        <translation type="unfinished">Tidak ada format file dompet yang tersedia. Untuk menggunakan createfromdump, -format=&lt;format&gt;harus tersedia. </translation>
    </message>
    <message>
        <source>Please check that your computer's date and time are correct! If your clock is wrong, %s will not work properly.</source>
        <translation type="unfinished">Periksa apakah tanggal dan waktu komputer anda benar! Jika jam anda salah, %s tidak akan berfungsi dengan baik.</translation>
    </message>
    <message>
        <source>Please contribute if you find %s useful. Visit %s for further information about the software.</source>
        <translation type="unfinished">Silakan berkontribusi jika %s berguna. Kunjungi %s untuk informasi lebih lanjut tentang perangkat lunak.</translation>
    </message>
    <message>
        <source>Prune configured below the minimum of %d MiB.  Please use a higher number.</source>
        <translation type="unfinished">Pemangkasan dikonfigurasikan di bawah minimum dari %d MiB. Harap gunakan angka yang lebih tinggi.</translation>
    </message>
    <message>
        <source>Prune mode is incompatible with -reindex-chainstate. Use full -reindex instead.</source>
        <translation type="unfinished">Mode pangkas tidak kompatibel dengan -reindex-chainstate. Gunakan full -reindex sebagai gantinya.</translation>
    </message>
    <message>
        <source>Prune: last wallet synchronisation goes beyond pruned data. You need to -reindex (download the whole blockchain again in case of pruned node)</source>
        <translation type="unfinished">Pemangkasan: sinkronisasi dompet terakhir melampaui data yang sudah dipangkas. Anda perlu -reindex (unduh seluruh blockchain lagi jika terjadi node pemangkasan)</translation>
    </message>
    <message>
        <source>SQLiteDatabase: Unknown sqlite wallet schema version %d. Only version %d is supported</source>
        <translation type="unfinished">SQLiteDatabase: Versi skema dompet sqlite tidak diketahui %d. Hanya versi %d yang didukung</translation>
    </message>
    <message>
        <source>The block database contains a block which appears to be from the future. This may be due to your computer's date and time being set incorrectly. Only rebuild the block database if you are sure that your computer's date and time are correct</source>
        <translation type="unfinished">Blok basis data berisi blok yang tampaknya berasal dari masa depan. Ini mungkin karena tanggal dan waktu komputer anda diatur secara tidak benar. Bangun kembali blok basis data jika anda yakin tanggal dan waktu komputer anda benar</translation>
    </message>
    <message>
        <source>The transaction amount is too small to send after the fee has been deducted</source>
        <translation type="unfinished">Jumlah transaksi terlalu kecil untuk dikirim setelah biaya dikurangi</translation>
    </message>
    <message>
        <source>This error could occur if this wallet was not shutdown cleanly and was last loaded using a build with a newer version of Berkeley DB. If so, please use the software that last loaded this wallet</source>
        <translation type="unfinished">Kesalahan ini dapat terjadi jika dompet ini tidak dimatikan dengan bersih dan terakhir dimuat menggunakan build dengan versi Berkeley DB yang lebih baru. Jika demikian, silakan gunakan perangkat lunak yang terakhir memuat dompet ini</translation>
    </message>
    <message>
        <source>This is a pre-release test build - use at your own risk - do not use for mining or merchant applications</source>
        <translation type="unfinished">Ini adalah uji coba pra-rilis - gunakan dengan risiko anda sendiri - jangan digunakan untuk aplikasi penambangan atau penjual</translation>
    </message>
    <message>
        <source>This is the maximum transaction fee you pay (in addition to the normal fee) to prioritize partial spend avoidance over regular coin selection.</source>
        <translation type="unfinished">Ini adalah biaya transaksi maksimum yang Anda bayarkan (selain biaya normal) untuk memprioritaskan penghindaran pengeluaran sebagian daripada pemilihan koin biasa.</translation>
    </message>
    <message>
        <source>This is the transaction fee you may discard if change is smaller than dust at this level</source>
        <translation type="unfinished">Ini adalah biaya transaksi, kamu boleh menutup kalau uang kembali lebih kecil daripada debu di level ini</translation>
    </message>
    <message>
        <source>This is the transaction fee you may pay when fee estimates are not available.</source>
        <translation type="unfinished">Ini adalah biaya transaksi, kamu boleh membayar saat estimasi biaya tidak tersedia</translation>
    </message>
    <message>
        <source>Total length of network version string (%i) exceeds maximum length (%i). Reduce the number or size of uacomments.</source>
        <translation type="unfinished">Panjang total dari versi string jaringan (%i) melewati panjang maximum (%i). Kurangi nomornya atau besar dari uacomments</translation>
    </message>
    <message>
        <source>Unable to replay blocks. You will need to rebuild the database using -reindex-chainstate.</source>
        <translation type="unfinished">Tidak bisa mengulang blocks. Kamu harus membuat ulang database menggunakan -reindex-chainstate</translation>
    </message>
    <message>
        <source>Unknown wallet file format "%s" provided. Please provide one of "bdb" or "sqlite".</source>
        <translation type="unfinished">Format berkas dompet tidak dikenal "%s" tersedia. Berikan salah satu dari "bdb" atau "sqlite". </translation>
    </message>
    <message>
        <source>Unsupported chainstate database format found. Please restart with -reindex-chainstate. This will rebuild the chainstate database.</source>
        <translation type="unfinished">Ditemukan format database chainstate yang tidak didukung. Silakan mulai ulang dengan -reindex-chainstate. Ini akan membangun kembali database chainstate.</translation>
    </message>
    <message>
        <source>Wallet created successfully. The legacy wallet type is being deprecated and support for creating and opening legacy wallets will be removed in the future.</source>
        <translation type="unfinished">Dompet berhasil dibuat. Jenis dompet lama tidak digunakan lagi dan dukungan untuk membuat dan membuka dompet lama akan dihapus di masa mendatang.</translation>
    </message>
    <message>
        <source>Warning: Dumpfile wallet format "%s" does not match command line specified format "%s".</source>
        <translation type="unfinished">Peringatan: Dumpfile dompet format "%s" tidak cocok dengan format baris perintah yang ditentukan "%s". </translation>
    </message>
    <message>
        <source>Warning: Private keys detected in wallet {%s} with disabled private keys</source>
        <translation type="unfinished">Peringatan: Kunci pribadi terdeteksi di dompet {%s} dengan kunci pribadi yang dinonaktifkan</translation>
    </message>
    <message>
        <source>Warning: We do not appear to fully agree with our peers! You may need to upgrade, or other nodes may need to upgrade.</source>
        <translation type="unfinished">Peringatan: Kami tampaknya tidak sepenuhnya setuju dengan peers kami! Anda mungkin perlu memutakhirkan, atau nodes lain mungkin perlu dimutakhirkan.</translation>
    </message>
    <message>
        <source>Witness data for blocks after height %d requires validation. Please restart with -reindex.</source>
        <translation type="unfinished">Menyaksikan data untuk blok setelah ketinggian %d membutuhkan validasi. Harap mengulang kembali dengan -reindex. </translation>
    </message>
    <message>
        <source>You need to rebuild the database using -reindex to go back to unpruned mode.  This will redownload the entire blockchain</source>
        <translation type="unfinished">Anda perlu membangun kembali basis data menggunakan -reindex untuk kembali ke mode tidak dipangkas. Ini akan mengunduh ulang seluruh blockchain</translation>
    </message>
    <message>
        <source>%s is set very high!</source>
        <translation type="unfinished">%s diset sangat tinggi!</translation>
    </message>
    <message>
        <source>-maxmempool must be at least %d MB</source>
        <translation type="unfinished">-maxmempool harus paling sedikit %d MB</translation>
    </message>
    <message>
        <source>A fatal internal error occurred, see debug.log for details</source>
        <translation type="unfinished">Terjadi kesalahan internal yang fatal, lihat debug.log untuk mengetahui detailnya</translation>
    </message>
    <message>
        <source>Cannot resolve -%s address: '%s'</source>
        <translation type="unfinished">Tidak bisa menyelesaikan -%s alamat: '%s'</translation>
    </message>
    <message>
        <source>Cannot set -forcednsseed to true when setting -dnsseed to false.</source>
        <translation type="unfinished">Tidak bisa mengatur -forcednsseed ke benar ketika mengatur -dnsseed ke salah</translation>
    </message>
    <message>
        <source>Cannot set -peerblockfilters without -blockfilterindex.</source>
        <translation type="unfinished">Tidak dapat menyetel -peerblockfilters tanpa -blockfilterindex.</translation>
    </message>
    <message>
        <source>Cannot write to data directory '%s'; check permissions.</source>
        <translation type="unfinished">Tidak dapat menulis ke direktori data '%s'; periksa izinnya.</translation>
    </message>
    <message>
        <source>-reindex-chainstate option is not compatible with -blockfilterindex. Please temporarily disable blockfilterindex while using -reindex-chainstate, or replace -reindex-chainstate with -reindex to fully rebuild all indexes.</source>
        <translation type="unfinished">Opsi -reindex-chainstate tidak kompatibel dengan -blockfilterindex. Harap nonaktifkan blockfilterindex sementara saat menggunakan -reindex-chainstate, atau ganti -reindex-chainstate dengan -reindex untuk membangun kembali semua indeks sepenuhnya.</translation>
    </message>
    <message>
        <source>-reindex-chainstate option is not compatible with -coinstatsindex. Please temporarily disable coinstatsindex while using -reindex-chainstate, or replace -reindex-chainstate with -reindex to fully rebuild all indexes.</source>
        <translation type="unfinished">Opsi -reindex-chainstate tidak kompatibel dengan -coinstatsindex. Harap nonaktifkan sementara coinstatsindex saat menggunakan -reindex-chainstate, atau ganti -reindex-chainstate dengan -reindex untuk membangun kembali semua indeks sepenuhnya.</translation>
    </message>
    <message>
        <source>-reindex-chainstate option is not compatible with -txindex. Please temporarily disable txindex while using -reindex-chainstate, or replace -reindex-chainstate with -reindex to fully rebuild all indexes.</source>
        <translation type="unfinished">Opsi -reindex-chainstate tidak kompatibel dengan -txindex. Harap nonaktifkan sementara txindex saat menggunakan -reindex-chainstate, atau ganti -reindex-chainstate dengan -reindex untuk sepenuhnya membangun kembali semua indeks.</translation>
    </message>
    <message>
        <source>Assumed-valid: last wallet synchronisation goes beyond available block data. You need to wait for the background validation chain to download more blocks.</source>
        <translation type="unfinished">Diasumsikan-valid: sinkronisasi dompet terakhir melampaui data blok yang tersedia. Anda harus menunggu rantai validasi latar belakang untuk mengunduh lebih banyak blok.</translation>
    </message>
    <message>
        <source>Error: Address book data in wallet cannot be identified to belong to migrated wallets</source>
        <translation type="unfinished">Kesalahan: Data buku alamat di dompet tidak dapat diidentifikasi sebagai dompet yang dimigrasikan</translation>
    </message>
    <message>
        <source>Error: Duplicate descriptors created during migration. Your wallet may be corrupted.</source>
        <translation type="unfinished">Kesalahan: Deskriptor duplikat dibuat selama migrasi. Dompet Anda mungkin rusak.</translation>
    </message>
    <message>
        <source>Error: Transaction %s in wallet cannot be identified to belong to migrated wallets</source>
        <translation type="unfinished">Kesalahan: %s transaksi di dompet tidak dapat diidentifikasi sebagai dompet yang dimigrasikan</translation>
    </message>
    <message>
        <source>Error: Unable to produce descriptors for this legacy wallet. Make sure the wallet is unlocked first</source>
        <translation type="unfinished">Kesalahan: Tidak dapat membuat deskriptor untuk dompet lawas ini. Pastikan dompet tidak terkunci terlebih dahulu</translation>
    </message>
    <message>
        <source>Incompatible options: -dnsseed=1 was explicitly specified, but -onlynet forbids connections to IPv4/IPv6</source>
        <translation type="unfinished">Opsi yang tidak kompatibel: -dnsseed=1 secara eksplisit ditentukan, tetapi -onlynet melarang koneksi ke IPv4/IPv6</translation>
    </message>
    <message>
        <source>Outbound connections restricted to Tor (-onlynet=onion) but the proxy for reaching the Tor network is explicitly forbidden: -onion=0</source>
        <translation type="unfinished">Koneksi keluar dibatasi untuk Tor (-onlynet=onion) tetapi proxy untuk mencapai jaringan Tor secara eksplisit dilarang: -onion=0</translation>
    </message>
    <message>
        <source>Outbound connections restricted to Tor (-onlynet=onion) but the proxy for reaching the Tor network is not provided: none of -proxy, -onion or -listenonion is given</source>
        <translation type="unfinished">Koneksi keluar dibatasi untuk Tor (-onlynet=onion) tetapi proxy untuk mencapai jaringan Tor tidak disediakan: tidak ada -proxy, -onion atau -listenonion yang diberikan</translation>
    </message>
    <message>
        <source>Unrecognized descriptor found. Loading wallet %s

The wallet might had been created on a newer version.
Please try running the latest software version.
</source>
        <translation type="unfinished">Ditemukan deskriptor yang tidak dikenal. Memuat dompet %s

Dompet mungkin telah dibuat pada versi yang lebih baru.
Silakan coba jalankan versi perangkat lunak terbaru.
</translation>
    </message>
    <message>
        <source>Unsupported category-specific logging level -loglevel=%s. Expected -loglevel=&lt;category&gt;:&lt;loglevel&gt;. Valid categories: %s. Valid loglevels: %s.</source>
        <translation type="unfinished">Level logging khusus kategori yang tidak didukung -loglevel=%s. Diharapkan -loglevel=&lt;category&gt;:&lt;loglevel&gt;. Kategori yang valid: %s. Level log yang valid: %s.</translation>
    </message>
    <message>
        <source>
Unable to cleanup failed migration</source>
        <translation type="unfinished">
Tidak dapat membersihkan migrasi yang gagal</translation>
    </message>
    <message>
        <source>
Unable to restore backup of wallet.</source>
        <translation type="unfinished">
Tidak dapat memulihkan cadangan dompet..</translation>
    </message>
    <message>
        <source>Config setting for %s only applied on %s network when in [%s] section.</source>
        <translation type="unfinished">Pengaturan konfigurasi untuk %s hanya diterapkan di jaringan %s saat berada di bagian [%s].</translation>
    </message>
    <message>
        <source>Corrupted block database detected</source>
        <translation type="unfinished">Menemukan database blok yang rusak</translation>
    </message>
    <message>
        <source>Could not find asmap file %s</source>
        <translation type="unfinished">Tidak bisa menemukan berkas asmap %s</translation>
    </message>
    <message>
        <source>Could not parse asmap file %s</source>
        <translation type="unfinished">Tidak bisa mengurai berkas asmap %s</translation>
    </message>
    <message>
        <source>Disk space is too low!</source>
        <translation type="unfinished">Ruang disk terlalu sedikit!</translation>
    </message>
    <message>
        <source>Do you want to rebuild the block database now?</source>
        <translation type="unfinished">Apakah Anda ingin coba membangun kembali database blok sekarang?</translation>
    </message>
    <message>
        <source>Done loading</source>
        <translation type="unfinished">Memuat selesai</translation>
    </message>
    <message>
        <source>Dump file %s does not exist.</source>
        <translation type="unfinished">Dumpfile %stidak ada. </translation>
    </message>
    <message>
        <source>Error creating %s</source>
        <translation type="unfinished">Terjadi kesalahan saat membuat %s</translation>
    </message>
    <message>
        <source>Error initializing block database</source>
        <translation type="unfinished">Kesalahan menginisialisasi database blok</translation>
    </message>
    <message>
        <source>Error initializing wallet database environment %s!</source>
        <translation type="unfinished">Kesalahan menginisialisasi dompet pada database%s!</translation>
    </message>
    <message>
        <source>Error loading %s</source>
        <translation type="unfinished">Kesalahan memuat %s</translation>
    </message>
    <message>
        <source>Error loading %s: Private keys can only be disabled during creation</source>
        <translation type="unfinished">Kesalahan memuat %s: Kunci privat hanya bisa dimatikan saat membuat</translation>
    </message>
    <message>
        <source>Error loading %s: Wallet corrupted</source>
        <translation type="unfinished">Kesalahan memuat %s: Dompet rusak</translation>
    </message>
    <message>
        <source>Error loading %s: Wallet requires newer version of %s</source>
        <translation type="unfinished">Kesalahan memuat %s: Dompet membutuhkan versi yang lebih baru dari %s</translation>
    </message>
    <message>
        <source>Error loading block database</source>
        <translation type="unfinished">Kesalahan memuat database blok</translation>
    </message>
    <message>
        <source>Error opening block database</source>
        <translation type="unfinished">Kesalahan membukakan database blok</translation>
    </message>
    <message>
        <source>Error reading from database, shutting down.</source>
        <translation type="unfinished">Kesalahan membaca dari basis data, mematikan.</translation>
    </message>
    <message>
        <source>Error reading next record from wallet database</source>
        <translation type="unfinished">Kesalahan membaca catatan berikutnya dari basis data dompet</translation>
    </message>
    <message>
        <source>Error: Could not add watchonly tx to watchonly wallet</source>
        <translation type="unfinished">Kesalahan: Tidak dapat menambahkan watchonly tx ke dompet watchonly</translation>
    </message>
    <message>
        <source>Error: Could not delete watchonly transactions</source>
        <translation type="unfinished">Kesalahan: Tidak dapat menghapus transaksi hanya menonton</translation>
    </message>
    <message>
        <source>Error: Couldn't create cursor into database</source>
        <translation type="unfinished">Kesalahan: Tidak dapat membuat kursor ke basis data</translation>
    </message>
    <message>
        <source>Error: Disk space is low for %s</source>
        <translation type="unfinished">Kesalahan: Kapasitas penyimpanan sedikit untuk %s</translation>
    </message>
    <message>
        <source>Error: Dumpfile checksum does not match. Computed %s, expected %s</source>
        <translation type="unfinished">Kesalahan: Checksum dumpfile tidak cocok. Dihitung %s, diharapkan %s</translation>
    </message>
    <message>
        <source>Error: Failed to create new watchonly wallet</source>
        <translation type="unfinished">Kesalahan: Gagal membuat dompet baru yang hanya dilihat</translation>
    </message>
    <message>
        <source>Error: Got key that was not hex: %s</source>
        <translation type="unfinished">Kesalahan: Mendapat kunci yang bukan hex: %s</translation>
    </message>
    <message>
        <source>Error: Got value that was not hex: %s</source>
        <translation type="unfinished">Kesalahan: Mendapat nilai yang bukan hex: %s</translation>
    </message>
    <message>
        <source>Error: Keypool ran out, please call keypoolrefill first</source>
        <translation type="unfinished">Kesalahan: Keypool habis, harap panggil keypoolrefill terlebih dahulu</translation>
    </message>
    <message>
        <source>Error: Missing checksum</source>
        <translation type="unfinished">Kesalahan: Checksum tidak ada</translation>
    </message>
    <message>
        <source>Error: No %s addresses available.</source>
        <translation type="unfinished">Kesalahan: Tidak ada %s alamat yang tersedia.</translation>
    </message>
    <message>
        <source>Error: Not all watchonly txs could be deleted</source>
        <translation type="unfinished">Kesalahan: Tidak semua txs watchonly dapat dihapus</translation>
    </message>
    <message>
        <source>Error: This wallet already uses SQLite</source>
        <translation type="unfinished">Kesalahan: Dompet ini sudah menggunakan SQLite</translation>
    </message>
    <message>
        <source>Error: This wallet is already a descriptor wallet</source>
        <translation type="unfinished">Kesalahan: Dompet ini sudah menjadi dompet deskriptor</translation>
    </message>
    <message>
        <source>Error: Unable to begin reading all records in the database</source>
        <translation type="unfinished">Kesalahan: Tidak dapat mulai membaca semua catatan dalam database</translation>
    </message>
    <message>
        <source>Error: Unable to make a backup of your wallet</source>
        <translation type="unfinished">Kesalahan: Tidak dapat membuat cadangan dompet Anda</translation>
    </message>
    <message>
        <source>Error: Unable to parse version %u as a uint32_t</source>
        <translation type="unfinished">Kesalahan: Tidak dapat mengurai versi %u sebagai uint32_t </translation>
    </message>
    <message>
        <source>Error: Unable to read all records in the database</source>
        <translation type="unfinished">Kesalahan: Tidak dapat membaca semua catatan dalam database</translation>
    </message>
    <message>
        <source>Error: Unable to remove watchonly address book data</source>
        <translation type="unfinished">Kesalahan: Tidak dapat menghapus data buku alamat yang hanya dilihat</translation>
    </message>
    <message>
        <source>Error: Unable to write record to new wallet</source>
        <translation type="unfinished">Kesalahan: Tidak dapat menulis catatan ke dompet baru</translation>
    </message>
    <message>
        <source>Failed to listen on any port. Use -listen=0 if you want this.</source>
        <translation type="unfinished">Gagal mendengarkan di port apa pun. Gunakan -listen=0 jika kamu ingin.</translation>
    </message>
    <message>
        <source>Failed to rescan the wallet during initialization</source>
        <translation type="unfinished">Gagal untuk scan ulang dompet saat inisialisasi.</translation>
    </message>
    <message>
        <source>Failed to verify database</source>
        <translation type="unfinished">Gagal memverifikasi database</translation>
    </message>
    <message>
        <source>Fee rate (%s) is lower than the minimum fee rate setting (%s)</source>
        <translation type="unfinished">Tarif biaya (%s) lebih rendah dari pengaturan tarif biaya minimum (%s)</translation>
    </message>
    <message>
        <source>Ignoring duplicate -wallet %s.</source>
        <translation type="unfinished">Mengabaikan duplikat -dompet %s.</translation>
    </message>
    <message>
        <source>Importing…</source>
        <translation type="unfinished">mengimpor...</translation>
    </message>
    <message>
        <source>Incorrect or no genesis block found. Wrong datadir for network?</source>
        <translation type="unfinished">Tidak bisa cari blok pertama, atau blok pertama salah. Salah direktori untuk jaringan?</translation>
    </message>
    <message>
        <source>Initialization sanity check failed. %s is shutting down.</source>
        <translation type="unfinished">Inisialisasi pemeriksa kewarasan gagal. %s sedang dimatikan.</translation>
    </message>
    <message>
        <source>Input not found or already spent</source>
        <translation type="unfinished">Input tidak ditemukan atau sudah dibelanjakan</translation>
    </message>
    <message>
        <source>Insufficient funds</source>
        <translation type="unfinished">Saldo tidak mencukupi</translation>
    </message>
    <message>
        <source>Invalid -i2psam address or hostname: '%s'</source>
        <translation type="unfinished">Alamat -i2psam atau nama host tidak valid: '%s'</translation>
    </message>
    <message>
        <source>Invalid -onion address or hostname: '%s'</source>
        <translation type="unfinished">Alamat -onion atau hostname tidak valid: '%s'</translation>
    </message>
    <message>
        <source>Invalid -proxy address or hostname: '%s'</source>
        <translation type="unfinished">Alamat proxy atau hostname tidak valid: '%s'</translation>
    </message>
    <message>
        <source>Invalid P2P permission: '%s'</source>
        <translation type="unfinished">Izin P2P yang tidak sah: '%s'</translation>
    </message>
    <message>
        <source>Invalid amount for -discardfee=&lt;amount&gt;: '%s'</source>
        <translation type="unfinished">Jumlah yang tidak benar untuk -discardfee-&lt;amount&gt;: '%s'</translation>
    </message>
    <message>
        <source>Invalid amount for -fallbackfee=&lt;amount&gt;: '%s'</source>
        <translation type="unfinished">Jumlah tidak sah untuk -fallbackfee=&lt;amount&gt;: '%s'</translation>
    </message>
    <message>
        <source>Invalid amount for -paytxfee=&lt;amount&gt;: '%s' (must be at least %s)</source>
        <translation type="unfinished">Jumlah yang tidak sah untuk -paytxfee=&lt;amount&gt;: '%s' (Paling sedikit harus %s)</translation>
    </message>
    <message>
        <source>Invalid netmask specified in -whitelist: '%s'</source>
        <translation type="unfinished">Netmask tidak valid yang ditentukan di -whitelist: '%s'</translation>
    </message>
    <message>
        <source>Listening for incoming connections failed (listen returned error %s)</source>
        <translation type="unfinished">Mendengarkan koneksi masuk gagal (mendengarkan kesalahan yang dikembalikan %s)</translation>
    </message>
    <message>
        <source>Loading P2P addresses…</source>
        <translation type="unfinished">Memuat alamat P2P....</translation>
    </message>
    <message>
        <source>Loading banlist…</source>
        <translation type="unfinished">Memuat daftar larangan..</translation>
    </message>
    <message>
        <source>Loading block index…</source>
        <translation type="unfinished">Memuat indeks blok...</translation>
    </message>
    <message>
        <source>Loading wallet…</source>
        <translation type="unfinished">Memuat dompet...</translation>
    </message>
    <message>
        <source>Missing amount</source>
        <translation type="unfinished">Jumlah tidak ada</translation>
    </message>
    <message>
        <source>Need to specify a port with -whitebind: '%s'</source>
        <translation type="unfinished">Perlu menentukan port dengan -whitebind: '%s'</translation>
    </message>
    <message>
        <source>No addresses available</source>
        <translation type="unfinished">Tidak ada alamat tersedia</translation>
<<<<<<< HEAD
    </message>
    <message>
        <source>No proxy server specified. Use -proxy=&lt;ip&gt; or -proxy=&lt;ip:port&gt;.</source>
        <translation type="unfinished">Tidak ada server proxy yang ditentukan. Gunakan -proxy=&lt;ip&gt; atau -proxy=&lt;ip:port&gt;.</translation>
=======
>>>>>>> d82fec21
    </message>
    <message>
        <source>Not enough file descriptors available.</source>
        <translation type="unfinished">Deskripsi berkas tidak tersedia dengan cukup.</translation>
    </message>
    <message>
        <source>Prune cannot be configured with a negative value.</source>
        <translation type="unfinished">Pemangkasan tidak dapat dikonfigurasi dengan nilai negatif.</translation>
    </message>
    <message>
        <source>Prune mode is incompatible with -txindex.</source>
        <translation type="unfinished">Mode prune tidak kompatibel dengan -txindex</translation>
    </message>
    <message>
        <source>Pruning blockstore…</source>
        <translation type="unfinished">Memangkas blockstore...</translation>
    </message>
    <message>
        <source>Reducing -maxconnections from %d to %d, because of system limitations.</source>
        <translation type="unfinished">Mengurangi -maxconnections dari %d ke %d, karena limitasi sistem.</translation>
    </message>
    <message>
        <source>Replaying blocks…</source>
        <translation type="unfinished">Memutar ulang blok ...</translation>
    </message>
    <message>
        <source>Rescanning…</source>
        <translation type="unfinished">Memindai ulang...</translation>
    </message>
    <message>
        <source>SQLiteDatabase: Failed to execute statement to verify database: %s</source>
        <translation type="unfinished">SQLiteDatabase: Gagal menjalankan pernyataan untuk memverifikasi database: %s</translation>
    </message>
    <message>
        <source>SQLiteDatabase: Failed to prepare statement to verify database: %s</source>
        <translation type="unfinished">SQLiteDatabase: Gagal menyiapkan pernyataan untuk memverifikasi database: %s</translation>
    </message>
    <message>
        <source>SQLiteDatabase: Failed to read database verification error: %s</source>
        <translation type="unfinished">SQLiteDatabase: Gagal membaca kesalahan verifikasi database: %s</translation>
    </message>
    <message>
        <source>SQLiteDatabase: Unexpected application id. Expected %u, got %u</source>
        <translation type="unfinished">SQLiteDatabase: ID aplikasi tidak terduga. Diharapkan %u, dapat %u</translation>
    </message>
    <message>
        <source>Section [%s] is not recognized.</source>
        <translation type="unfinished">Bagian [%s] tidak dikenali.</translation>
    </message>
    <message>
        <source>Signing transaction failed</source>
        <translation type="unfinished">Tandatangani transaksi tergagal</translation>
    </message>
    <message>
        <source>Specified -walletdir "%s" does not exist</source>
        <translation type="unfinished">-walletdir yang sudah dispesifikasi "%s" tidak ada.</translation>
    </message>
    <message>
        <source>Specified -walletdir "%s" is a relative path</source>
        <translation type="unfinished">-walletdir yang dispesifikasi "%s" adalah jalur yang relatif</translation>
    </message>
    <message>
        <source>Specified -walletdir "%s" is not a directory</source>
        <translation type="unfinished">-walletdir yang dispesifikasi "%s" bukan direktori</translation>
    </message>
    <message>
        <source>Specified blocks directory "%s" does not exist.</source>
        <translation type="unfinished">Blocks yang ditentukan directori "%s" tidak ada.</translation>
    </message>
    <message>
        <source>Starting network threads…</source>
        <translation type="unfinished">Memulai rangkaian jaringan ...</translation>
    </message>
    <message>
        <source>The source code is available from %s.</source>
        <translation type="unfinished">Kode sumber tersedia dari %s.</translation>
    </message>
    <message>
        <source>The specified config file %s does not exist</source>
        <translation type="unfinished">Berkas konfigurasi %s yang ditentukan tidak ada</translation>
    </message>
    <message>
        <source>The transaction amount is too small to pay the fee</source>
        <translation type="unfinished">Jumlah transaksi terlalu kecil untuk membayar biaya ongkos</translation>
    </message>
    <message>
        <source>The wallet will avoid paying less than the minimum relay fee.</source>
        <translation type="unfinished">Dompet akan menghindari pembayaran kurang dari biaya minimum ongkos relay.</translation>
    </message>
    <message>
        <source>This is experimental software.</source>
        <translation type="unfinished">Ini adalah perangkat lunak eksperimental.</translation>
    </message>
    <message>
        <source>This is the minimum transaction fee you pay on every transaction.</source>
        <translation type="unfinished">Ini adalah ongkos transaksi minimum yang anda bayarkan untuk setiap transaksi.</translation>
    </message>
    <message>
        <source>This is the transaction fee you will pay if you send a transaction.</source>
        <translation type="unfinished">Ini adalah ongkos transaksi yang akan anda bayarkan jika anda mengirim transaksi.</translation>
    </message>
    <message>
        <source>Transaction amount too small</source>
        <translation type="unfinished">Nilai transaksi terlalu kecil</translation>
    </message>
    <message>
        <source>Transaction amounts must not be negative</source>
        <translation type="unfinished">Jumlah transaksi tidak boleh negatif</translation>
    </message>
    <message>
        <source>Transaction has too long of a mempool chain</source>
        <translation type="unfinished">Transaksi mempunyai rantai mempool yang terlalu panjang</translation>
    </message>
    <message>
        <source>Transaction must have at least one recipient</source>
        <translation type="unfinished">Transaksi harus mempunyai paling tidak satu penerima</translation>
    </message>
    <message>
        <source>Transaction needs a change address, but we can't generate it.</source>
        <translation type="unfinished">Transaksi memerlukan alamat perubahan, tetapi kami tidak dapat membuatnya.</translation>
    </message>
    <message>
        <source>Transaction too large</source>
        <translation type="unfinished">Transaksi terlalu besar</translation>
    </message>
    <message>
        <source>Unable to allocate memory for -maxsigcachesize: '%s' MiB</source>
        <translation type="unfinished">Tidak dapat mengalokasikan memori untuk -maxsigcachesize: '%s' MiB</translation>
    </message>
    <message>
        <source>Unable to bind to %s on this computer (bind returned error %s)</source>
        <translation type="unfinished">Tidak bisa menghubungkan %s di komputer (Penghubung menghasilkan error %s)</translation>
    </message>
    <message>
        <source>Unable to bind to %s on this computer. %s is probably already running.</source>
        <translation type="unfinished">Tidak dapat mengikat ke %s di komputer ini. %s mungkin sudah berjalan.</translation>
    </message>
    <message>
        <source>Unable to create the PID file '%s': %s</source>
        <translation type="unfinished">Tidak dapat membuat berkas PID '%s': %s</translation>
    </message>
    <message>
        <source>Unable to find UTXO for external input</source>
        <translation type="unfinished">Tidak dapat menemukan UTXO untuk input eksternal</translation>
    </message>
    <message>
        <source>Unable to generate initial keys</source>
        <translation type="unfinished">Tidak dapat membuat kunci awal</translation>
    </message>
    <message>
        <source>Unable to generate keys</source>
        <translation type="unfinished">Tidak dapat menghasilkan kunci</translation>
    </message>
    <message>
        <source>Unable to open %s for writing</source>
        <translation type="unfinished">Tidak dapat membuka %suntuk menulis </translation>
    </message>
    <message>
        <source>Unable to start HTTP server. See debug log for details.</source>
        <translation type="unfinished">Tidak dapat memulai server HTTP. Lihat log debug untuk detailnya.</translation>
    </message>
    <message>
        <source>Unable to unload the wallet before migrating</source>
        <translation type="unfinished">Tidak dapat membongkar dompet sebelum bermigrasi</translation>
    </message>
    <message>
        <source>Unknown -blockfilterindex value %s.</source>
        <translation type="unfinished">Jumlah -blockfilterindex yang tidak diketahui %s</translation>
    </message>
    <message>
        <source>Unknown address type '%s'</source>
        <translation type="unfinished">Tipe alamat yang tidak diketahui '%s'</translation>
    </message>
    <message>
        <source>Unknown change type '%s'</source>
        <translation type="unfinished">Tipe ganti yang tidak diketahui '%s'</translation>
    </message>
    <message>
        <source>Unknown network specified in -onlynet: '%s'</source>
        <translation type="unfinished">Jaringan tidak diketahui yang ditentukan dalam -onlynet: '%s'</translation>
    </message>
    <message>
        <source>Unknown new rules activated (versionbit %i)</source>
        <translation type="unfinished">Aturan baru yang tidak diketahui diaktifkan (bit versi %i)</translation>
    </message>
    <message>
        <source>Unsupported global logging level -loglevel=%s. Valid values: %s.</source>
        <translation type="unfinished">Level logging global yang tidak didukung -loglevel=%s. Nilai yang valid: %s.</translation>
    </message>
    <message>
        <source>Unsupported logging category %s=%s.</source>
        <translation type="unfinished">Kategori logging yang tidak didukung %s=%s.</translation>
    </message>
    <message>
        <source>User Agent comment (%s) contains unsafe characters.</source>
        <translation type="unfinished">Komentar Agen Pengguna (%s) berisi karakter yang tidak aman.</translation>
    </message>
    <message>
        <source>Verifying blocks…</source>
        <translation type="unfinished">Menferifikasi blok...</translation>
    </message>
    <message>
        <source>Verifying wallet(s)…</source>
        <translation type="unfinished">Memverifikasi dompet...</translation>
    </message>
    <message>
        <source>Wallet needed to be rewritten: restart %s to complete</source>
        <translation type="unfinished">Dompet harus ditulis ulang: mulai ulang %s untuk menyelesaikan</translation>
    </message>
</context>
<context>
    <name>BitcoinGUI</name>
    <message>
        <source>&amp;Overview</source>
        <translation type="unfinished">&amp;Kilasan</translation>
    </message>
    <message>
        <source>Show general overview of wallet</source>
        <translation type="unfinished">Tampilkan gambaran umum dompet Anda</translation>
    </message>
    <message>
        <source>&amp;Transactions</source>
        <translation type="unfinished">&amp;Transaksi</translation>
    </message>
    <message>
        <source>Browse transaction history</source>
        <translation type="unfinished">Lihat riwayat transaksi</translation>
    </message>
    <message>
        <source>E&amp;xit</source>
        <translation type="unfinished">K&amp;eluar</translation>
    </message>
    <message>
        <source>Quit application</source>
        <translation type="unfinished">Keluar dari aplikasi</translation>
    </message>
    <message>
        <source>&amp;About %1</source>
        <translation type="unfinished">&amp;Tentang%1</translation>
    </message>
    <message>
        <source>Show information about %1</source>
        <translation type="unfinished">Tampilkan informasi perihal %1</translation>
    </message>
    <message>
        <source>About &amp;Qt</source>
        <translation type="unfinished">Mengenai &amp;Qt</translation>
    </message>
    <message>
        <source>Show information about Qt</source>
        <translation type="unfinished">Tampilkan informasi mengenai Qt</translation>
    </message>
    <message>
        <source>Modify configuration options for %1</source>
        <translation type="unfinished">Pengubahan opsi konfigurasi untuk %1</translation>
    </message>
    <message>
        <source>Create a new wallet</source>
        <translation type="unfinished">Bikin dompet baru</translation>
    </message>
    <message>
        <source>&amp;Minimize</source>
        <translation type="unfinished">Jadikan kecil.</translation>
    </message>
    <message>
        <source>Network activity disabled.</source>
        <extracomment>A substring of the tooltip.</extracomment>
        <translation type="unfinished">Aktivitas jaringan dinonaktifkan.</translation>
    </message>
    <message>
        <source>Proxy is &lt;b&gt;enabled&lt;/b&gt;: %1</source>
        <translation type="unfinished">Proxy di &lt;b&gt;aktifkan&lt;/b&gt;: %1</translation>
    </message>
    <message>
        <source>Send coins to a Qtum address</source>
<<<<<<< HEAD
        <translation type="unfinished">Kirim koin ke alamat Qtum</translation>
    </message>
=======
        <translation type="unfinished">Kirim koin ke alamat Qtum</translation> 
   </message>
>>>>>>> d82fec21
    <message>
        <source>Backup wallet to another location</source>
        <translation type="unfinished">Cadangkan dompet ke lokasi lain</translation>
    </message>
    <message>
        <source>Change the passphrase used for wallet encryption</source>
        <translation type="unfinished">Ubah kata kunci yang digunakan untuk enkripsi dompet</translation>
    </message>
    <message>
        <source>&amp;Send</source>
        <translation type="unfinished">&amp;Kirim</translation>
    </message>
    <message>
        <source>&amp;Receive</source>
        <translation type="unfinished">&amp;Menerima</translation>
    </message>
    <message>
        <source>&amp;Options…</source>
        <translation type="unfinished">&amp;Pilihan...</translation>
    </message>
    <message>
        <source>&amp;Encrypt Wallet…</source>
        <translation type="unfinished">&amp;Enkripsi wallet...</translation>
    </message>
    <message>
        <source>Encrypt the private keys that belong to your wallet</source>
        <translation type="unfinished">Enkripsi private key yang dimiliki dompet Anda</translation>
    </message>
    <message>
        <source>&amp;Backup Wallet…</source>
        <translation type="unfinished">&amp;Cadangkan Dompet...</translation>
    </message>
    <message>
        <source>&amp;Change Passphrase…</source>
        <translation type="unfinished">&amp;Ganti kata sandi...</translation>
    </message>
    <message>
        <source>Sign &amp;message…</source>
        <translation type="unfinished">Tanda tangani dan kirim pessan...</translation>
    </message>
    <message>
        <source>Sign messages with your Qtum addresses to prove you own them</source>
<<<<<<< HEAD
        <translation type="unfinished">Tanda tangani sebuah pesan menggunakan alamat Qtum Anda untuk membuktikan bahwa Anda adalah pemiliknya</translation>
=======
        <translation type="unfinished">Tanda tangani sebuah pesan menggunakan alamat Qtum Anda untuk membuktikan bahwa Anda adalah pemilik alamat tersebut</translation>
>>>>>>> d82fec21
    </message>
    <message>
        <source>&amp;Verify message…</source>
        <translation type="unfinished">&amp;Verifikasi pesan...</translation>
    </message>
    <message>
        <source>Verify messages to ensure they were signed with specified Qtum addresses</source>
        <translation type="unfinished">Verifikasi pesan untuk memastikan bahwa pesan tersebut ditanda tangani oleh suatu alamat Qtum tertentu</translation>
<<<<<<< HEAD
    </message>
=======
  </message>
>>>>>>> d82fec21
    <message>
        <source>&amp;Load PSBT from file…</source>
        <translation type="unfinished">&amp;Muat PSBT dari file...</translation>
    </message>
    <message>
        <source>Open &amp;URI…</source>
        <translation type="unfinished">Buka &amp;URI...</translation>
    </message>
    <message>
        <source>Close Wallet…</source>
        <translation type="unfinished">Tutup Dompet...</translation>
    </message>
    <message>
        <source>Create Wallet…</source>
        <translation type="unfinished">Bikin dompet...</translation>
    </message>
    <message>
        <source>Close All Wallets…</source>
        <translation type="unfinished">Tutup semua dompet...</translation>
    </message>
    <message>
        <source>&amp;File</source>
        <translation type="unfinished">&amp;Berkas</translation>
    </message>
    <message>
        <source>&amp;Settings</source>
        <translation type="unfinished">&amp;Pengaturan</translation>
    </message>
    <message>
        <source>&amp;Help</source>
        <translation type="unfinished">&amp;Bantuan</translation>
    </message>
    <message>
        <source>Tabs toolbar</source>
        <translation type="unfinished">Baris tab</translation>
    </message>
    <message>
        <source>Syncing Headers (%1%)…</source>
        <translation type="unfinished">Singkronisasi Header (%1%)...</translation>
    </message>
    <message>
        <source>Synchronizing with network…</source>
        <translation type="unfinished">Mensinkronisasi dengan jaringan</translation>
    </message>
    <message>
        <source>Indexing blocks on disk…</source>
        <translation type="unfinished">Mengindeks blok pada disk...</translation>
    </message>
    <message>
        <source>Processing blocks on disk…</source>
        <translation type="unfinished">Memproses blok pada disk ...</translation>
    </message>
    <message>
        <source>Reindexing blocks on disk…</source>
        <translation type="unfinished">Mengindex ulang blok di pada disk...</translation>
    </message>
    <message>
        <source>Connecting to peers…</source>
        <translation type="unfinished">Menghubungkan ke peers...</translation>
    </message>
    <message>
        <source>Request payments (generates QR codes and qtum: URIs)</source>
        <translation type="unfinished">Permintaan pembayaran (membuat kode QR dan qtum: URIs)</translation>
<<<<<<< HEAD
    </message>
=======
   </message>
>>>>>>> d82fec21
    <message>
        <source>Show the list of used sending addresses and labels</source>
        <translation type="unfinished">Tampilkan daftar alamat dan label yang terkirim</translation>
    </message>
    <message>
        <source>Show the list of used receiving addresses and labels</source>
        <translation type="unfinished">Tampilkan daftar alamat dan label yang diterima</translation>
    </message>
    <message>
        <source>&amp;Command-line options</source>
        <translation type="unfinished">&amp;pilihan Command-line</translation>
    </message>
    <message numerus="yes">
        <source>Processed %n block(s) of transaction history.</source>
        <translation type="unfinished">
            <numerusform>%n blok riwayat transaksi diproses.</numerusform>
        </translation>
    </message>
    <message>
        <source>%1 behind</source>
        <translation type="unfinished">kurang %1</translation>
    </message>
    <message>
        <source>Catching up…</source>
        <translation type="unfinished">Menyusul...</translation>
    </message>
    <message>
        <source>Last received block was generated %1 ago.</source>
        <translation type="unfinished">Blok terakhir yang diterima %1 lalu.</translation>
    </message>
    <message>
        <source>Transactions after this will not yet be visible.</source>
        <translation type="unfinished">Transaksi setelah ini belum akan terlihat.</translation>
    </message>
    <message>
        <source>Error</source>
        <translation type="unfinished">Terjadi sebuah kesalahan</translation>
    </message>
    <message>
        <source>Warning</source>
        <translation type="unfinished">Peringatan</translation>
    </message>
    <message>
        <source>Information</source>
        <translation type="unfinished">Informasi</translation>
    </message>
    <message>
        <source>Up to date</source>
        <translation type="unfinished">Terbaru</translation>
    </message>
    <message>
        <source>Load Partially Signed Qtum Transaction</source>
        <translation type="unfinished">Muat transaksi Qtum yang ditandatangani seperapat</translation>
<<<<<<< HEAD
    </message>
=======
   </message>
>>>>>>> d82fec21
    <message>
        <source>Load PSBT from &amp;clipboard…</source>
        <translation type="unfinished">Masukkan PSBT dari &amp;clipboard</translation>
    </message>
    <message>
        <source>Load Partially Signed Qtum Transaction from clipboard</source>
        <translation type="unfinished">Muat transaksi Qtum yang ditandatangani seperapat dari clipboard</translation>
<<<<<<< HEAD
    </message>
=======
   </message>
>>>>>>> d82fec21
    <message>
        <source>Node window</source>
        <translation type="unfinished">Jendela Node</translation>
    </message>
    <message>
        <source>Open node debugging and diagnostic console</source>
        <translation type="unfinished">Buka konsol debug dan diagnosa node</translation>
    </message>
    <message>
        <source>&amp;Sending addresses</source>
        <translation type="unfinished">Address &amp;Pengirim</translation>
    </message>
    <message>
        <source>&amp;Receiving addresses</source>
        <translation type="unfinished">Address &amp;Penerima</translation>
    </message>
    <message>
        <source>Open a qtum: URI</source>
        <translation type="unfinished">Buka URI qtum:</translation>
<<<<<<< HEAD
    </message>
=======
   </message>
>>>>>>> d82fec21
    <message>
        <source>Open Wallet</source>
        <translation type="unfinished">Buka Wallet</translation>
    </message>
    <message>
        <source>Open a wallet</source>
        <translation type="unfinished">Buka sebuah wallet</translation>
    </message>
    <message>
        <source>Close wallet</source>
        <translation type="unfinished">Tutup wallet</translation>
    </message>
    <message>
        <source>Restore Wallet…</source>
        <extracomment>Name of the menu item that restores wallet from a backup file.</extracomment>
        <translation type="unfinished">Pulihkan Dompet…</translation>
    </message>
    <message>
        <source>Restore a wallet from a backup file</source>
        <extracomment>Status tip for Restore Wallet menu item</extracomment>
        <translation type="unfinished">Pulihkan dompet dari file cadangan</translation>
    </message>
    <message>
        <source>Close all wallets</source>
        <translation type="unfinished">Tutup semua dompet</translation>
    </message>
    <message>
        <source>Show the %1 help message to get a list with possible Qtum command-line options</source>
        <translation type="unfinished">Tampilkan %1 pesan bantuan untuk mendapatkan daftar opsi baris perintah Qtum yang memungkinkan</translation>
<<<<<<< HEAD
    </message>
=======
   </message>
>>>>>>> d82fec21
    <message>
        <source>&amp;Mask values</source>
        <translation type="unfinished">&amp;Nilai masker</translation>
    </message>
    <message>
        <source>Mask the values in the Overview tab</source>
        <translation type="unfinished">Mask nilai yang ada di tab Overview</translation>
    </message>
    <message>
        <source>default wallet</source>
        <translation type="unfinished">wallet default</translation>
    </message>
    <message>
        <source>No wallets available</source>
        <translation type="unfinished">Tidak ada wallet tersedia</translation>
    </message>
    <message>
        <source>Wallet Data</source>
        <extracomment>Name of the wallet data file format.</extracomment>
        <translation type="unfinished">Data Dompet</translation>
    </message>
    <message>
        <source>Load Wallet Backup</source>
        <extracomment>The title for Restore Wallet File Windows</extracomment>
        <translation type="unfinished">Muat Pencadangan Dompet</translation>
    </message>
    <message>
        <source>Restore Wallet</source>
        <extracomment>Title of pop-up window shown when the user is attempting to restore a wallet.</extracomment>
        <translation type="unfinished">Pulihkan Dompet</translation>
    </message>
    <message>
        <source>Wallet Name</source>
        <extracomment>Label of the input field where the name of the wallet is entered.</extracomment>
        <translation type="unfinished">Nama Dompet</translation>
    </message>
    <message>
        <source>&amp;Window</source>
        <translation type="unfinished">&amp;Jendela</translation>
    </message>
    <message>
        <source>Main Window</source>
        <translation type="unfinished">Jendela Utama</translation>
    </message>
    <message>
        <source>%1 client</source>
        <translation type="unfinished">%1 klien</translation>
    </message>
    <message>
        <source>&amp;Hide</source>
        <translation type="unfinished">Sembunyi</translation>
    </message>
    <message>
        <source>S&amp;how</source>
        <translation type="unfinished">Tampilkan</translation>
    </message>
    <message numerus="yes">
<<<<<<< HEAD
        <source>%n active connection(s) to Qtum network.</source>
        <extracomment>A substring of the tooltip.</extracomment>
        <translation type="unfinished">
            <numerusform>%n koneksi yang aktif ke jaringan Qtum</numerusform>
=======
        <source>%n active connection(s) to Qtum network.</source> 
        <extracomment>A substring of the tooltip.</extracomment>
        <translation type="unfinished">
            <numerusform>%n koneksi yang aktif ke jaringan Qtum</numerusform> 
>>>>>>> d82fec21
        </translation>
    </message>
    <message>
        <source>Click for more actions.</source>
        <extracomment>A substring of the tooltip. "More actions" are available via the context menu.</extracomment>
        <translation type="unfinished">Klik untuk tindakan lainnya</translation>
    </message>
    <message>
        <source>Show Peers tab</source>
        <extracomment>A context menu item. The "Peers tab" is an element of the "Node window".</extracomment>
        <translation type="unfinished">Tampilkan tab Rekan</translation>
    </message>
    <message>
        <source>Disable network activity</source>
        <extracomment>A context menu item.</extracomment>
        <translation type="unfinished">nonaktifkan aktivitas jaringan</translation>
    </message>
    <message>
        <source>Enable network activity</source>
        <extracomment>A context menu item. The network activity was disabled previously.</extracomment>
        <translation type="unfinished">aktifkan aktivitas jaringan</translation>
    </message>
    <message>
        <source>Pre-syncing Headers (%1%)…</source>
        <translation type="unfinished">Pra-Singkronisasi Header (%1%)...</translation>
    </message>
    <message>
        <source>Error: %1</source>
        <translation type="unfinished">Kesalahan: %1</translation>
    </message>
    <message>
        <source>Warning: %1</source>
        <translation type="unfinished">Peringatan: %1</translation>
    </message>
    <message>
        <source>Date: %1
</source>
        <translation type="unfinished">Tanggal: %1
</translation>
    </message>
    <message>
        <source>Amount: %1
</source>
        <translation type="unfinished">Jumlah: %1
</translation>
    </message>
    <message>
        <source>Type: %1
</source>
        <translation type="unfinished">Tipe: %1
</translation>
    </message>
    <message>
        <source>Address: %1
</source>
        <translation type="unfinished">Alamat: %1
</translation>
    </message>
    <message>
        <source>Sent transaction</source>
        <translation type="unfinished">Transaksi terkirim</translation>
    </message>
    <message>
        <source>Incoming transaction</source>
        <translation type="unfinished">Transaksi diterima</translation>
    </message>
    <message>
        <source>HD key generation is &lt;b&gt;enabled&lt;/b&gt;</source>
        <translation type="unfinished">Pembuatan kunci HD &lt;b&gt;diaktifkan&lt;/b&gt;</translation>
    </message>
    <message>
        <source>HD key generation is &lt;b&gt;disabled&lt;/b&gt;</source>
        <translation type="unfinished">Pembuatan kunci HD &lt;b&gt;dinonaktifkan&lt;/b&gt;</translation>
    </message>
    <message>
        <source>Private key &lt;b&gt;disabled&lt;/b&gt;</source>
        <translation type="unfinished">Private key &lt;b&gt;non aktif&lt;/b&gt;</translation>
    </message>
    <message>
        <source>Wallet is &lt;b&gt;encrypted&lt;/b&gt; and currently &lt;b&gt;unlocked&lt;/b&gt;</source>
        <translation type="unfinished">Dompet saat ini &lt;b&gt;terenkripsi&lt;/b&gt; dan &lt;b&gt;terbuka&lt;/b&gt;</translation>
    </message>
    <message>
        <source>Wallet is &lt;b&gt;encrypted&lt;/b&gt; and currently &lt;b&gt;locked&lt;/b&gt;</source>
        <translation type="unfinished">Dompet saat ini &lt;b&gt;terenkripsi&lt;/b&gt; dan &lt;b&gt;terkunci&lt;/b&gt;</translation>
    </message>
    <message>
        <source>Original message:</source>
        <translation type="unfinished">Pesan original:</translation>
    </message>
</context>
<context>
    <name>UnitDisplayStatusBarControl</name>
    <message>
        <source>Unit to show amounts in. Click to select another unit.</source>
        <translation type="unfinished">Unit untuk menunjukkan jumlah. Klik untuk memilih unit lain.</translation>
    </message>
</context>
<context>
    <name>CoinControlDialog</name>
    <message>
        <source>Coin Selection</source>
        <translation type="unfinished">Pemilihan Koin</translation>
    </message>
    <message>
        <source>Quantity:</source>
        <translation type="unfinished">Kuantitas:</translation>
    </message>
    <message>
        <source>Amount:</source>
        <translation type="unfinished">Jumlah:</translation>
    </message>
    <message>
        <source>Fee:</source>
        <translation type="unfinished">Biaya:</translation>
    </message>
    <message>
        <source>After Fee:</source>
        <translation type="unfinished">Dengan Biaya:</translation>
    </message>
    <message>
        <source>Change:</source>
        <translation type="unfinished">Kembalian:</translation>
    </message>
    <message>
        <source>(un)select all</source>
        <translation type="unfinished">(Tidak)memilih semua</translation>
    </message>
    <message>
        <source>List mode</source>
        <translation type="unfinished">Mode daftar</translation>
    </message>
    <message>
        <source>Amount</source>
        <translation type="unfinished">Jumlah</translation>
    </message>
    <message>
        <source>Received with label</source>
        <translation type="unfinished">Diterima dengan label</translation>
    </message>
    <message>
        <source>Received with address</source>
        <translation type="unfinished">Diterima dengan alamat</translation>
    </message>
    <message>
        <source>Date</source>
        <translation type="unfinished">Tanggal</translation>
    </message>
    <message>
        <source>Confirmations</source>
        <translation type="unfinished">Konfirmasi</translation>
    </message>
    <message>
        <source>Confirmed</source>
        <translation type="unfinished">Terkonfirmasi</translation>
    </message>
    <message>
        <source>Copy amount</source>
        <translation type="unfinished">Salin Jumlah</translation>
    </message>
    <message>
        <source>&amp;Copy address</source>
        <translation type="unfinished">&amp;Salin alamat</translation>
    </message>
    <message>
        <source>Copy &amp;label</source>
        <translation type="unfinished">Salin &amp;label</translation>
    </message>
    <message>
        <source>Copy &amp;amount</source>
        <translation type="unfinished">Salin &amp;jumlah</translation>
    </message>
    <message>
        <source>Copy transaction &amp;ID and output index</source>
        <translation type="unfinished">Copy &amp;ID transaksi dan index keluaran</translation>
    </message>
    <message>
        <source>L&amp;ock unspent</source>
        <translation type="unfinished">K&amp;unci yang belum digunakan</translation>
    </message>
    <message>
        <source>&amp;Unlock unspent</source>
        <translation type="unfinished">&amp;Buka kunci yang belum digunakan</translation>
    </message>
    <message>
        <source>Copy quantity</source>
        <translation type="unfinished">Salin Kuantitas</translation>
    </message>
    <message>
        <source>Copy fee</source>
        <translation type="unfinished">Salin biaya</translation>
    </message>
    <message>
        <source>Copy after fee</source>
        <translation type="unfinished">Salin Setelah Upah</translation>
    </message>
    <message>
        <source>Copy bytes</source>
        <translation type="unfinished">Salin bytes</translation>
    </message>
    <message>
        <source>Copy dust</source>
        <translation type="unfinished">Salin dust</translation>
    </message>
    <message>
        <source>Copy change</source>
        <translation type="unfinished">Salin Perubahan</translation>
    </message>
    <message>
        <source>(%1 locked)</source>
        <translation type="unfinished">(%1 terkunci)</translation>
    </message>
    <message>
        <source>yes</source>
        <translation type="unfinished">Ya</translation>
    </message>
    <message>
        <source>no</source>
        <translation type="unfinished">Tidak</translation>
    </message>
    <message>
        <source>This label turns red if any recipient receives an amount smaller than the current dust threshold.</source>
        <translation type="unfinished">Label ini akan menjadi merah apabila penerima menerima jumlah yang lebih kecil daripada ambang habuk semasa.</translation>
    </message>
    <message>
        <source>Can vary +/- %1 satoshi(s) per input.</source>
        <translation type="unfinished">Dapat bervariasi +/- %1 satoshi per input.</translation>
    </message>
    <message>
        <source>(no label)</source>
        <translation type="unfinished">(tidak ada label)</translation>
    </message>
    <message>
        <source>change from %1 (%2)</source>
        <translation type="unfinished">kembalian dari %1 (%2)</translation>
    </message>
    <message>
        <source>(change)</source>
        <translation type="unfinished">(kembalian)</translation>
    </message>
</context>
<context>
    <name>CreateWalletActivity</name>
    <message>
        <source>Create Wallet</source>
        <extracomment>Title of window indicating the progress of creation of a new wallet.</extracomment>
        <translation type="unfinished">Bikin dompet</translation>
    </message>
    <message>
        <source>Creating Wallet &lt;b&gt;%1&lt;/b&gt;…</source>
        <extracomment>Descriptive text of the create wallet progress window which indicates to the user which wallet is currently being created.</extracomment>
        <translation type="unfinished">Membuat Dompet &lt;b&gt;%1&lt;/b&gt;...</translation>
    </message>
    <message>
        <source>Create wallet failed</source>
        <translation type="unfinished">Pembuatan dompet gagal</translation>
    </message>
    <message>
        <source>Create wallet warning</source>
        <translation type="unfinished">Peringatan membuat dompet</translation>
    </message>
    <message>
        <source>Can't list signers</source>
        <translation type="unfinished">Tidak dapat mencantumkan penandatangan</translation>
    </message>
    <message>
        <source>Too many external signers found</source>
        <translation type="unfinished">Terlalu banyak penanda tangan eksternal ditemukan</translation>
    </message>
</context>
<context>
    <name>LoadWalletsActivity</name>
    <message>
        <source>Load Wallets</source>
        <extracomment>Title of progress window which is displayed when wallets are being loaded.</extracomment>
        <translation type="unfinished">Tampilkan Dompet</translation>
    </message>
    <message>
        <source>Loading wallets…</source>
        <extracomment>Descriptive text of the load wallets progress window which indicates to the user that wallets are currently being loaded.</extracomment>
        <translation type="unfinished">Memuat wallet</translation>
    </message>
</context>
<context>
    <name>OpenWalletActivity</name>
    <message>
        <source>Open wallet failed</source>
        <translation type="unfinished">Gagal membuka wallet</translation>
    </message>
    <message>
        <source>Open wallet warning</source>
        <translation type="unfinished">Peringatan membuka wallet</translation>
    </message>
    <message>
        <source>default wallet</source>
        <translation type="unfinished">wallet default</translation>
    </message>
    <message>
        <source>Open Wallet</source>
        <extracomment>Title of window indicating the progress of opening of a wallet.</extracomment>
        <translation type="unfinished">Buka Wallet</translation>
    </message>
    <message>
        <source>Opening Wallet &lt;b&gt;%1&lt;/b&gt;…</source>
        <extracomment>Descriptive text of the open wallet progress window which indicates to the user which wallet is currently being opened.</extracomment>
        <translation type="unfinished">Membuka Wallet &lt;b&gt;%1&lt;/b&gt;...</translation>
    </message>
</context>
<context>
    <name>RestoreWalletActivity</name>
    <message>
        <source>Restore Wallet</source>
        <extracomment>Title of progress window which is displayed when wallets are being restored.</extracomment>
        <translation type="unfinished">Pulihkan Dompet</translation>
    </message>
    <message>
        <source>Restoring Wallet &lt;b&gt;%1&lt;/b&gt;…</source>
        <extracomment>Descriptive text of the restore wallets progress window which indicates to the user that wallets are currently being restored.</extracomment>
        <translation type="unfinished">Memulihkan Dompet &lt;b&gt;%1&lt;/b&gt;…</translation>
    </message>
    <message>
        <source>Restore wallet failed</source>
        <extracomment>Title of message box which is displayed when the wallet could not be restored.</extracomment>
        <translation type="unfinished">Pemulihan dompet gagal</translation>
    </message>
    <message>
        <source>Restore wallet warning</source>
        <extracomment>Title of message box which is displayed when the wallet is restored with some warning.</extracomment>
        <translation type="unfinished">Peringatan pemulihan dompet</translation>
    </message>
    <message>
        <source>Restore wallet message</source>
        <extracomment>Title of message box which is displayed when the wallet is successfully restored.</extracomment>
        <translation type="unfinished">Pesan pemulihan dompet</translation>
    </message>
</context>
<context>
    <name>WalletController</name>
    <message>
        <source>Close wallet</source>
        <translation type="unfinished">Tutup wallet</translation>
    </message>
    <message>
        <source>Are you sure you wish to close the wallet &lt;i&gt;%1&lt;/i&gt;?</source>
        <translation type="unfinished">Apakah anda yakin ingin menutup dompet &lt;i&gt;%1&lt;/i&gt;?</translation>
    </message>
    <message>
        <source>Closing the wallet for too long can result in having to resync the entire chain if pruning is enabled.</source>
        <translation type="unfinished">Menutup dompet terlalu lama dapat menyebabkan harus menyinkron ulang seluruh rantai jika pemangkasan diaktifkan.</translation>
    </message>
    <message>
        <source>Close all wallets</source>
        <translation type="unfinished">Tutup semua dompet</translation>
    </message>
    <message>
        <source>Are you sure you wish to close all wallets?</source>
        <translation type="unfinished">Apakah anda yakin ingin menutup seluruh dompet ?</translation>
    </message>
</context>
<context>
    <name>CreateWalletDialog</name>
    <message>
        <source>Create Wallet</source>
        <translation type="unfinished">Bikin dompet</translation>
    </message>
    <message>
        <source>Wallet Name</source>
        <translation type="unfinished">Nama Dompet</translation>
    </message>
    <message>
        <source>Wallet</source>
        <translation type="unfinished">Dompet</translation>
    </message>
    <message>
        <source>Encrypt the wallet. The wallet will be encrypted with a passphrase of your choice.</source>
        <translation type="unfinished">Enkripsi dompet. Dompet akan dienkripsi dengan passphrase pilihan Anda.</translation>
    </message>
    <message>
        <source>Encrypt Wallet</source>
        <translation type="unfinished">Enkripsi Dompet</translation>
    </message>
    <message>
        <source>Advanced Options</source>
        <translation type="unfinished">Opsi Lanjutan</translation>
    </message>
    <message>
        <source>Disable private keys for this wallet. Wallets with private keys disabled will have no private keys and cannot have an HD seed or imported private keys. This is ideal for watch-only wallets.</source>
        <translation type="unfinished">Nonaktifkan private keys dompet ini. Dompet dengan private keys nonaktif tidak akan memiliki private keys dan tidak dapat memiliki seed HD atau private keys impor. Ini sangat ideal untuk dompet watch-only.</translation>
    </message>
    <message>
        <source>Disable Private Keys</source>
        <translation type="unfinished">Nonaktifkan private keys</translation>
    </message>
    <message>
        <source>Make a blank wallet. Blank wallets do not initially have private keys or scripts. Private keys and addresses can be imported, or an HD seed can be set, at a later time.</source>
        <translation type="unfinished">Buat dompet kosong. Dompet kosong pada awalnya tidak memiliki private keys atau skrip pribadi. Private keys dan alamat pribadi dapat diimpor, atau seed HD dapat diatur di kemudian hari.</translation>
    </message>
    <message>
        <source>Make Blank Wallet</source>
        <translation type="unfinished">Buat dompet kosong</translation>
    </message>
    <message>
        <source>Use descriptors for scriptPubKey management</source>
        <translation type="unfinished">Pakai deskriptor untuk managemen scriptPubKey</translation>
    </message>
    <message>
        <source>Descriptor Wallet</source>
        <translation type="unfinished">Dompet Deskriptor</translation>
    </message>
    <message>
        <source>Use an external signing device such as a hardware wallet. Configure the external signer script in wallet preferences first.</source>
        <translation type="unfinished">Gunakan perangkat penandatanganan eksternal seperti dompet perangkat keras. Konfigurasikan skrip penandatangan eksternal di preferensi dompet terlebih dahulu.</translation>
    </message>
    <message>
        <source>External signer</source>
        <translation type="unfinished">Penandatangan eksternal</translation>
    </message>
    <message>
        <source>Create</source>
        <translation type="unfinished">Membuat</translation>
    </message>
    <message>
        <source>Compiled without sqlite support (required for descriptor wallets)</source>
        <translation type="unfinished">Dikompilasi tanpa support sqlite (dibutuhkan untuk dompet deskriptor)</translation>
    </message>
    <message>
        <source>Compiled without external signing support (required for external signing)</source>
        <extracomment>"External signing" means using devices such as hardware wallets.</extracomment>
        <translation type="unfinished">Dikompilasi tanpa dukungan penandatanganan eksternal (diperlukan untuk penandatanganan eksternal)</translation>
    </message>
</context>
<context>
    <name>EditAddressDialog</name>
    <message>
        <source>Edit Address</source>
        <translation type="unfinished">Ubah Alamat</translation>
    </message>
    <message>
        <source>The label associated with this address list entry</source>
        <translation type="unfinished">Label yang terkait dengan daftar alamat</translation>
    </message>
    <message>
        <source>The address associated with this address list entry. This can only be modified for sending addresses.</source>
        <translation type="unfinished">Alamat yang terkait dengan daftar alamat. Hanya dapat diubah untuk alamat pengirim.</translation>
    </message>
    <message>
        <source>&amp;Address</source>
        <translation type="unfinished">&amp;Alamat</translation>
    </message>
    <message>
        <source>New sending address</source>
        <translation type="unfinished">Alamat pengirim baru</translation>
    </message>
    <message>
        <source>Edit receiving address</source>
        <translation type="unfinished">Ubah alamat penerima</translation>
    </message>
    <message>
        <source>Edit sending address</source>
        <translation type="unfinished">Ubah alamat pengirim</translation>
    </message>
    <message>
        <source>The entered address "%1" is not a valid Qtum address.</source>
        <translation type="unfinished">Alamat yang dimasukkan "%1" bukanlah alamat Qtum yang valid.</translation>
<<<<<<< HEAD
    </message>
=======
   </message>
>>>>>>> d82fec21
    <message>
        <source>Address "%1" already exists as a receiving address with label "%2" and so cannot be added as a sending address.</source>
        <translation type="unfinished">Alamat "%1" sudah ada sebagai alamat penerimaan dengan label "%2" sehingga tidak bisa ditambah sebagai alamat pengiriman.</translation>
    </message>
    <message>
        <source>The entered address "%1" is already in the address book with label "%2".</source>
        <translation type="unfinished">Alamat "%1" yang dimasukkan sudah ada di dalam buku alamat dengan label "%2".</translation>
    </message>
    <message>
        <source>Could not unlock wallet.</source>
        <translation type="unfinished">Tidak dapat membuka dompet.</translation>
    </message>
    <message>
        <source>New key generation failed.</source>
        <translation type="unfinished">Pembuatan kunci baru gagal.</translation>
    </message>
</context>
<context>
    <name>FreespaceChecker</name>
    <message>
        <source>A new data directory will be created.</source>
        <translation type="unfinished">Sebuah data direktori baru telah dibuat.</translation>
    </message>
    <message>
        <source>name</source>
        <translation type="unfinished">nama</translation>
    </message>
    <message>
        <source>Directory already exists. Add %1 if you intend to create a new directory here.</source>
        <translation type="unfinished">Direktori masih ada. Tambahlah %1 apabila Anda ingin membuat direktori baru disini.</translation>
    </message>
    <message>
        <source>Path already exists, and is not a directory.</source>
        <translation type="unfinished">Sudah ada path, dan itu bukan direktori.</translation>
    </message>
    <message>
        <source>Cannot create data directory here.</source>
        <translation type="unfinished">Tidak bisa membuat direktori data disini.</translation>
    </message>
</context>
<context>
    <name>Intro</name>
<<<<<<< HEAD
    <message>
        <source>%1 GB of space available</source>
        <translation type="unfinished">%1 GB ruang tersedia</translation>
    </message>
    <message>
        <source>(of %1 GB needed)</source>
        <translation type="unfinished">(dari %1 GB yang dibutuhkan)</translation>
=======
    <message numerus="yes">
        <source>%n GB of space available</source>
        <translation type="unfinished">
            <numerusform>%n GB ruang tersedia</numerusform>
        </translation>
>>>>>>> d82fec21
    </message>
    <message numerus="yes">
        <source>(of %n GB needed)</source>
        <translation type="unfinished">
            <numerusform>(dari %n GB yang dibutuhkan)</numerusform>
        </translation>
    </message>
    <message numerus="yes">
        <source>(%n GB needed for full chain)</source>
        <translation type="unfinished">
            <numerusform>(%n GB dibutuhkan untuk rantai penuh)</numerusform>
        </translation>
    </message>
    <message>
        <source>At least %1 GB of data will be stored in this directory, and it will grow over time.</source>
        <translation type="unfinished">Setidaknya %1 GB data akan disimpan di direktori ini dan akan berkembang seiring berjalannya waktu.</translation>
    </message>
    <message>
        <source>Approximately %1 GB of data will be stored in this directory.</source>
        <translation type="unfinished">%1 GB data akan disimpan di direktori ini.</translation>
    </message>
    <message numerus="yes">
        <source>(sufficient to restore backups %n day(s) old)</source>
        <extracomment>Explanatory text on the capability of the current prune target.</extracomment>
        <translation type="unfinished">
            <numerusform>(cukup untuk memulihkan cadangan %n hari)</numerusform>
        </translation>
    </message>
    <message>
        <source>%1 will download and store a copy of the Qtum block chain.</source>
        <translation type="unfinished">%1 akan mengunduh dan menyimpan salinan rantai blok Qtum.</translation>
    </message>
    <message>
        <source>The wallet will also be stored in this directory.</source>
        <translation type="unfinished">Dompet juga akan disimpan di direktori ini.</translation>
    </message>
    <message>
        <source>Error: Specified data directory "%1" cannot be created.</source>
        <translation type="unfinished">Kesalahan: Direktori data "%1" tidak dapat dibuat.</translation>
    </message>
    <message>
        <source>Error</source>
        <translation type="unfinished">Terjadi sebuah kesalahan</translation>
    </message>
    <message>
        <source>Welcome</source>
        <translation type="unfinished">Selamat Datang</translation>
    </message>
    <message>
        <source>Welcome to %1.</source>
        <translation type="unfinished">Selamat Datang di %1.</translation>
    </message>
    <message>
        <source>As this is the first time the program is launched, you can choose where %1 will store its data.</source>
        <translation type="unfinished">Karena ini adalah pertama kalinya program dijalankan, Anda dapat memilih lokasi %1 akan menyimpan data.</translation>
    </message>
    <message>
        <source>Limit block chain storage to</source>
        <translation type="unfinished">Batasi penyimpanan rantai blok menjadi </translation>
    </message>
    <message>
        <source>Reverting this setting requires re-downloading the entire blockchain. It is faster to download the full chain first and prune it later. Disables some advanced features.</source>
        <translation type="unfinished">Mengembalikan pengaturan perlu mengunduh ulang seluruh blockchain. Lebih cepat mengunduh rantai penuh terlebih dahulu dan memangkasnya kemudian. Menonaktifkan beberapa fitur lanjutan.</translation>
    </message>
    <message>
        <source> GB</source>
        <translation type="unfinished">GB</translation>
    </message>
    <message>
        <source>This initial synchronisation is very demanding, and may expose hardware problems with your computer that had previously gone unnoticed. Each time you run %1, it will continue downloading where it left off.</source>
        <translation type="unfinished">Sinkronisasi awal sangat berat dan mungkin akan menunjukkan permasalahan pada perangkat keras komputer Anda yang sebelumnya tidak tampak. Setiap kali Anda menjalankan %1, aplikasi ini akan melanjutkan pengunduhan dari posisi terakhir.</translation>
    </message>
    <message>
        <source>When you click OK, %1 will begin to download and process the full %4 block chain (%2 GB) starting with the earliest transactions in %3 when %4 initially launched.</source>
        <translation type="unfinished">Ketika Anda mengklik OK, %1 akan mulai mengunduh dan memproses %4 block chain penuh (%2 GB) dimulai dari transaksi-transaksi awal di %3 saat %4 diluncurkan pertama kali.</translation>
    </message>
    <message>
        <source>If you have chosen to limit block chain storage (pruning), the historical data must still be downloaded and processed, but will be deleted afterward to keep your disk usage low.</source>
        <translation type="unfinished">Apabila Anda memilih untuk membatasi penyimpanan block chain (pruning), data historis tetap akan diunduh dan diproses. Namun, data akan dihapus setelahnya untuk menjaga pemakaian disk agar tetap sedikit.</translation>
    </message>
    <message>
        <source>Use the default data directory</source>
        <translation type="unfinished">Gunakan direktori data default.</translation>
    </message>
    <message>
        <source>Use a custom data directory:</source>
        <translation type="unfinished">Gunakan direktori pilihan Anda:</translation>
    </message>
</context>
<context>
    <name>HelpMessageDialog</name>
    <message>
        <source>version</source>
        <translation type="unfinished">versi</translation>
    </message>
    <message>
        <source>About %1</source>
        <translation type="unfinished">Tentang %1</translation>
    </message>
    <message>
        <source>Command-line options</source>
        <translation type="unfinished">Pilihan Command-line</translation>
    </message>
</context>
<context>
    <name>ShutdownWindow</name>
    <message>
        <source>Do not shut down the computer until this window disappears.</source>
        <translation type="unfinished">Kamu tidak dapat mematikan komputer sebelum jendela ini tertutup sendiri.</translation>
    </message>
</context>
<context>
    <name>ModalOverlay</name>
    <message>
        <source>Form</source>
        <translation type="unfinished">Formulir</translation>
    </message>
    <message>
        <source>Recent transactions may not yet be visible, and therefore your wallet's balance might be incorrect. This information will be correct once your wallet has finished synchronizing with the qtum network, as detailed below.</source>
<<<<<<< HEAD
        <translation type="unfinished">Transaksi-transaksi terkini mungkin belum terlihat dan oleh karenanya, saldo dompet Anda mungkin tidak tepat. Informasi ini akan akurat ketika dompet Anda tersinkronisasi dengan jaringan Qtum, seperti rincian berikut.</translation>
    </message>
    <message>
        <source>Attempting to spend qtums that are affected by not-yet-displayed transactions will not be accepted by the network.</source>
        <translation type="unfinished">Usaha untuk menggunakan qtum yang dipengaruhi oleh transaksi yang belum terlihat tidak akan diterima oleh jaringan.</translation>
    </message>
=======
        <translation type="unfinished">Transaksi-transaksi terkini mungkin belum terlihat dan oleh karenanya, saldo dompet Anda mungkin tidak tepat. Informasi ini akan akurat ketika dompet Anda tersinkronisasi dengan jaringan Qtum, seperti rincian berikut.</translation> 
   </message>
    <message>
        <source>Attempting to spend qtums that are affected by not-yet-displayed transactions will not be accepted by the network.</source>
        <translation type="unfinished">Usaha untuk menggunakan qtum yang dipengaruhi oleh transaksi yang belum terlihat tidak akan diterima oleh jaringan.</translation>
   </message>
>>>>>>> d82fec21
    <message>
        <source>Number of blocks left</source>
        <translation type="unfinished">Jumlah blok tersisa</translation>
    </message>
    <message>
        <source>Unknown…</source>
        <translation type="unfinished">Tidak diketahui...</translation>
    </message>
    <message>
        <source>calculating…</source>
        <translation type="unfinished">menghitung...</translation>
    </message>
    <message>
        <source>Last block time</source>
        <translation type="unfinished">Waktu blok terakhir</translation>
    </message>
    <message>
        <source>Progress</source>
        <translation type="unfinished">Perkembangan</translation>
    </message>
    <message>
        <source>Progress increase per hour</source>
        <translation type="unfinished">Peningkatan perkembangan per jam</translation>
    </message>
    <message>
        <source>Estimated time left until synced</source>
        <translation type="unfinished">Estimasi waktu tersisa sampai tersinkronisasi</translation>
    </message>
    <message>
        <source>Hide</source>
        <translation type="unfinished">Sembunyikan</translation>
    </message>
    <message>
        <source>Esc</source>
        <translation type="unfinished">Keluar</translation>
    </message>
    <message>
        <source>%1 is currently syncing.  It will download headers and blocks from peers and validate them until reaching the tip of the block chain.</source>
        <translation type="unfinished">%1 menyinkronkan. Program ini akan mengunduh header dan blok dari rekan dan memvalidasi sampai blok terbaru.</translation>
    </message>
    <message>
        <source>Unknown. Syncing Headers (%1, %2%)…</source>
        <translation type="unfinished">Tidak diketahui. Sinkronisasi Header (%1, %2%)...</translation>
    </message>
    <message>
        <source>Unknown. Pre-syncing Headers (%1, %2%)…</source>
        <translation type="unfinished">Tidak diketahui. Pra-sinkronisasi Header (%1, %2%)...</translation>
    </message>
</context>
<context>
    <name>OpenURIDialog</name>
    <message>
        <source>Open qtum URI</source>
<<<<<<< HEAD
        <translation type="unfinished">Buka URI qtum:</translation>
    </message>
=======
        <translation type="unfinished">Buka URI qtum:</translation> 
   </message>
>>>>>>> d82fec21
    <message>
        <source>Paste address from clipboard</source>
        <extracomment>Tooltip text for button that allows you to paste an address that is in your clipboard.</extracomment>
        <translation type="unfinished">Tempel alamat dari salinan</translation>
    </message>
</context>
<context>
    <name>OptionsDialog</name>
    <message>
        <source>Options</source>
        <translation type="unfinished">Pilihan</translation>
    </message>
    <message>
        <source>&amp;Main</source>
        <translation type="unfinished">&amp;Utama</translation>
    </message>
    <message>
        <source>Automatically start %1 after logging in to the system.</source>
        <translation type="unfinished">Mulai %1 secara otomatis setelah masuk ke dalam sistem.</translation>
    </message>
    <message>
        <source>&amp;Start %1 on system login</source>
        <translation type="unfinished">Mulai %1 ketika masuk ke &amp;sistem</translation>
    </message>
    <message>
        <source>Enabling pruning significantly reduces the disk space required to store transactions. All blocks are still fully validated. Reverting this setting requires re-downloading the entire blockchain.</source>
        <translation type="unfinished">Mengaktifkan pemangkasan secara signifikan mengurangi ruang disk yang diperlukan untuk menyimpan transaksi. Semua blok masih sepenuhnya divalidasi. Mengembalikan pengaturan ini membutuhkan pengunduhan ulang seluruh blockchain.</translation>
    </message>
    <message>
        <source>Size of &amp;database cache</source>
        <translation type="unfinished">Ukuran cache &amp;database</translation>
    </message>
    <message>
        <source>Number of script &amp;verification threads</source>
        <translation type="unfinished">Jumlah script &amp;verification threads</translation>
    </message>
    <message>
        <source>IP address of the proxy (e.g. IPv4: 127.0.0.1 / IPv6: ::1)</source>
        <translation type="unfinished">Alamat IP proxy (cth. IPv4: 127.0.0.1 / IPv6: ::1)</translation>
    </message>
    <message>
        <source>Shows if the supplied default SOCKS5 proxy is used to reach peers via this network type.</source>
        <translation type="unfinished">Perlihatkan apabila proxy SOCKS5 default digunakan untuk berhungan dengan orang lain lewat tipe jaringan ini.</translation>
    </message>
    <message>
        <source>Minimize instead of exit the application when the window is closed. When this option is enabled, the application will be closed only after selecting Exit in the menu.</source>
        <translation type="unfinished">Minimalisasi aplikasi ketika jendela ditutup. Ketika pilihan ini dipilih, aplikasi akan menutup seluruhnya jika anda memilih Keluar di menu yang tersedia.</translation>
    </message>
    <message>
        <source>Options set in this dialog are overridden by the command line:</source>
        <translation type="unfinished">Set opsi pengaturan pada jendela dialog ini tertutup oleh baris perintah:</translation>
    </message>
    <message>
        <source>Open the %1 configuration file from the working directory.</source>
        <translation type="unfinished">Buka file konfigurasi %1 dari direktori kerja.</translation>
    </message>
    <message>
        <source>Open Configuration File</source>
        <translation type="unfinished">Buka Berkas Konfigurasi</translation>
    </message>
    <message>
        <source>Reset all client options to default.</source>
        <translation type="unfinished">Kembalikan semua pengaturan ke awal.</translation>
    </message>
    <message>
        <source>&amp;Reset Options</source>
        <translation type="unfinished">&amp;Reset Pilihan</translation>
    </message>
    <message>
        <source>&amp;Network</source>
        <translation type="unfinished">&amp;Jaringan</translation>
    </message>
    <message>
        <source>Prune &amp;block storage to</source>
        <translation type="unfinished">Prune &amp;ruang penyimpan block ke</translation>
    </message>
    <message>
        <source>Reverting this setting requires re-downloading the entire blockchain.</source>
        <translation type="unfinished">Mengembalikan pengaturan ini membutuhkan pengunduhan seluruh blockchain lagi.</translation>
    </message>
    <message>
        <source>Maximum database cache size. A larger cache can contribute to faster sync, after which the benefit is less pronounced for most use cases. Lowering the cache size will reduce memory usage. Unused mempool memory is shared for this cache.</source>
        <extracomment>Tooltip text for Options window setting that sets the size of the database cache. Explains the corresponding effects of increasing/decreasing this value.</extracomment>
        <translation type="unfinished">Ukuran maksimum cache database. Semakin besar cache membuat proses sync lebih cepat, setelah itu manfaatnya berkurang bagi sebagian besar pengguna. Mengurangi ukuran cache dapat  menurunkan penggunaan memory yang juga digunakan untuk cache ini.</translation>
    </message>
    <message>
        <source>Set the number of script verification threads. Negative values correspond to the number of cores you want to leave free to the system.</source>
        <extracomment>Tooltip text for Options window setting that sets the number of script verification threads. Explains that negative values mean to leave these many cores free to the system.</extracomment>
        <translation type="unfinished">Set nomor thread script verifikasi. Nilai negatif sesuai dengan core yang tidak ingin digunakan di dalam system.</translation>
    </message>
    <message>
        <source>This allows you or a third party tool to communicate with the node through command-line and JSON-RPC commands.</source>
        <extracomment>Tooltip text for Options window setting that enables the RPC server.</extracomment>
        <translation type="unfinished">Ini memungkinkan Anda atau alat pihak ketiga untuk berkomunikasi dengan node melalui perintah baris perintah dan JSON-RPC.</translation>
    </message>
    <message>
        <source>Enable R&amp;PC server</source>
        <extracomment>An Options window setting to enable the RPC server.</extracomment>
        <translation type="unfinished">Aktifkan server R&amp;PC</translation>
    </message>
    <message>
        <source>W&amp;allet</source>
        <translation type="unfinished">D&amp;ompet</translation>
    </message>
    <message>
        <source>Whether to set subtract fee from amount as default or not.</source>
        <extracomment>Tooltip text for Options window setting that sets subtracting the fee from a sending amount as default.</extracomment>
        <translation type="unfinished">Apakah akan menetapkan biaya pengurangan dari jumlah sebagai default atau tidak.</translation>
    </message>
    <message>
        <source>Subtract &amp;fee from amount by default</source>
        <extracomment>An Options window setting to set subtracting the fee from a sending amount as default.</extracomment>
        <translation type="unfinished">Kurangi biaya dari jumlah secara default</translation>
    </message>
    <message>
        <source>Expert</source>
        <translation type="unfinished">Ahli</translation>
    </message>
    <message>
        <source>Enable coin &amp;control features</source>
        <translation type="unfinished">Perbolehkan fitur &amp;pengaturan koin</translation>
    </message>
    <message>
        <source>If you disable the spending of unconfirmed change, the change from a transaction cannot be used until that transaction has at least one confirmation. This also affects how your balance is computed.</source>
        <translation type="unfinished">Jika Anda menonaktifkan perubahan saldo untuk transaksi yang belum dikonfirmasi, perubahan dari transaksi tidak dapat dilakukan sampai transaksi memiliki setidaknya satu konfirmasi. Hal ini juga mempengaruhi bagaimana saldo Anda dihitung.</translation>
    </message>
    <message>
        <source>&amp;Spend unconfirmed change</source>
        <translation type="unfinished">&amp;Perubahan saldo untuk transaksi yang belum dikonfirmasi</translation>
    </message>
    <message>
        <source>Enable &amp;PSBT controls</source>
        <extracomment>An options window setting to enable PSBT controls.</extracomment>
        <translation type="unfinished">Aktifkan kontrol &amp;PSBT</translation>
    </message>
    <message>
        <source>Whether to show PSBT controls.</source>
        <extracomment>Tooltip text for options window setting that enables PSBT controls.</extracomment>
        <translation type="unfinished">Apakah akan menampilkan kontrol PSBT.</translation>
    </message>
    <message>
        <source>External Signer (e.g. hardware wallet)</source>
        <translation type="unfinished">Penandatangan eksternal (seperti dompet perangkat keras)</translation>
    </message>
    <message>
        <source>&amp;External signer script path</source>
        <translation type="unfinished">&amp;Jalur skrip penanda tangan eksternal</translation>
    </message>
    <message>
        <source>Full path to a Qtum Core compatible script (e.g. C:\Downloads\hwi.exe or /Users/you/Downloads/hwi.py). Beware: malware can steal your coins!</source>
<<<<<<< HEAD
        <translation type="unfinished">Jalur lengkap ke skrip yang kompatibel dengan Qtum Core (seperti C:\Downloads\hwi.exe atau /Users/you/Downloads/hwi.py). Hati-hati: malware dapat mencuri koin Anda!</translation>
    </message>
=======
        <translation type="unfinished">Jalur lengkap ke skrip yang kompatibel dengan Qtum Core (seperti C:\Downloads\hwi.exe atau /Users/you/Downloads/hwi.py). Hati-hati: malware dapat mencuri koin Anda!</translation> 
   </message>
>>>>>>> d82fec21
    <message>
        <source>Automatically open the Qtum client port on the router. This only works when your router supports UPnP and it is enabled.</source>
        <translation type="unfinished">Otomatis membuka port client Qtum di router. Hanya berjalan apabila router anda mendukung UPnP dan di-enable.</translation>
    </message>
    <message>
        <source>Map port using &amp;UPnP</source>
        <translation type="unfinished">Petakan port dengan &amp;UPnP</translation>
    </message>
    <message>
        <source>Automatically open the Qtum client port on the router. This only works when your router supports NAT-PMP and it is enabled. The external port could be random.</source>
        <translation type="unfinished">Otomatis membuka port client Qtum di router. Hanya berjalan apabila router anda mendukung NAT-PMP dan di-enable. Port eksternal bisa jadi acak. </translation>
<<<<<<< HEAD
    </message>
=======
   </message>
>>>>>>> d82fec21
    <message>
        <source>Map port using NA&amp;T-PMP</source>
        <translation type="unfinished">Petakan port dengan NA&amp;T-PMP</translation>
    </message>
    <message>
        <source>Accept connections from outside.</source>
        <translation type="unfinished">Terima koneksi-koneksi dari luar.</translation>
    </message>
    <message>
        <source>Allow incomin&amp;g connections</source>
        <translation type="unfinished">Terima koneksi-koneksi masuk</translation>
    </message>
    <message>
        <source>Connect to the Qtum network through a SOCKS5 proxy.</source>
        <translation type="unfinished">Hubungkan ke jaringan Qtum melalui SOCKS5 proxy.</translation>
    </message>
    <message>
        <source>&amp;Connect through SOCKS5 proxy (default proxy):</source>
        <translation type="unfinished">&amp;Hubungkan melalui proxy SOCKS5 (proxy default):</translation>
    </message>
    <message>
        <source>Proxy &amp;IP:</source>
        <translation type="unfinished">IP Proxy:</translation>
    </message>
    <message>
        <source>Port of the proxy (e.g. 9050)</source>
        <translation type="unfinished">Port proxy (cth. 9050)</translation>
    </message>
    <message>
        <source>Used for reaching peers via:</source>
        <translation type="unfinished">Digunakan untuk berhubungan dengan peers melalui:</translation>
    </message>
    <message>
        <source>&amp;Window</source>
        <translation type="unfinished">&amp;Jendela</translation>
    </message>
    <message>
        <source>Show the icon in the system tray.</source>
        <translation type="unfinished">Tampilkan ikon pada tray sistem.</translation>
    </message>
    <message>
        <source>&amp;Show tray icon</source>
        <translation type="unfinished">&amp;Tampilkan ikon tray</translation>
    </message>
    <message>
        <source>Show only a tray icon after minimizing the window.</source>
        <translation type="unfinished">Hanya tampilkan ikon tray setelah meminilisasi jendela</translation>
    </message>
    <message>
        <source>&amp;Minimize to the tray instead of the taskbar</source>
        <translation type="unfinished">&amp;Meminilisasi ke tray daripada taskbar</translation>
    </message>
    <message>
        <source>M&amp;inimize on close</source>
        <translation type="unfinished">M&amp;eminilisasi saat ditutup</translation>
    </message>
    <message>
        <source>&amp;Display</source>
        <translation type="unfinished">&amp;Tampilan</translation>
    </message>
    <message>
        <source>User Interface &amp;language:</source>
        <translation type="unfinished">&amp;Bahasa Antarmuka Pengguna:</translation>
    </message>
    <message>
        <source>The user interface language can be set here. This setting will take effect after restarting %1.</source>
        <translation type="unfinished">Bahasa tampilan dapat diatur di sini. Pengaturan ini akan berpengaruh setelah memulai ulang %1.</translation>
    </message>
    <message>
        <source>&amp;Unit to show amounts in:</source>
        <translation type="unfinished">&amp;Unit untuk menunjukkan nilai:</translation>
    </message>
    <message>
        <source>Choose the default subdivision unit to show in the interface and when sending coins.</source>
        <translation type="unfinished">Pilihan standar unit yang ingin ditampilkan pada layar aplikasi dan saat mengirim koin.</translation>
    </message>
    <message>
        <source>Third-party URLs (e.g. a block explorer) that appear in the transactions tab as context menu items. %s in the URL is replaced by transaction hash. Multiple URLs are separated by vertical bar |.</source>
        <translation type="unfinished">URL pihak ketika (misalnya sebuah block explorer) yang mumcul dalam tab transaksi sebagai konteks menu. %s dalam URL diganti dengan kode transaksi. URL dipisahkan dengan tanda vertikal |.</translation>
    </message>
    <message>
        <source>&amp;Third-party transaction URLs</source>
        <translation type="unfinished">&amp;URL transaksi Pihak Ketiga</translation>
    </message>
    <message>
        <source>Whether to show coin control features or not.</source>
        <translation type="unfinished">Ingin menunjukkan cara pengaturan koin atau tidak.</translation>
    </message>
    <message>
        <source>Connect to the Qtum network through a separate SOCKS5 proxy for Tor onion services.</source>
<<<<<<< HEAD
        <translation type="unfinished">Hubungkan kepada Qtum network menggunakan proxy SOCKS5 yang terpisah untuk servis Tor onion</translation>
    </message>
=======
        <translation type="unfinished">Hubungkan kepada Qtum network menggunakan proxy SOCKS5 yang terpisah untuk servis Tor onion</translation> 
   </message>
>>>>>>> d82fec21
    <message>
        <source>Use separate SOCKS&amp;5 proxy to reach peers via Tor onion services:</source>
        <translation type="unfinished">Gunakan proxy SOCKS&amp;5 terpisah untuk mencapai peers menggunakan servis Tor onion:</translation>
    </message>
    <message>
        <source>Monospaced font in the Overview tab:</source>
        <translation type="unfinished">Font spasi tunggal di tab Ringkasan: </translation>
    </message>
    <message>
        <source>&amp;OK</source>
        <translation type="unfinished">&amp;YA</translation>
    </message>
    <message>
        <source>&amp;Cancel</source>
        <translation type="unfinished">&amp;Batal</translation>
    </message>
    <message>
        <source>Compiled without external signing support (required for external signing)</source>
        <extracomment>"External signing" means using devices such as hardware wallets.</extracomment>
        <translation type="unfinished">Dikompilasi tanpa dukungan penandatanganan eksternal (diperlukan untuk penandatanganan eksternal)</translation>
    </message>
    <message>
        <source>default</source>
        <translation type="unfinished">standar</translation>
    </message>
    <message>
        <source>none</source>
        <translation type="unfinished">tidak satupun</translation>
    </message>
    <message>
        <source>Confirm options reset</source>
        <extracomment>Window title text of pop-up window shown when the user has chosen to reset options.</extracomment>
        <translation type="unfinished">Memastikan reset pilihan</translation>
    </message>
    <message>
        <source>Client restart required to activate changes.</source>
        <extracomment>Text explaining that the settings changed will not come into effect until the client is restarted.</extracomment>
        <translation type="unfinished">Restart klien diperlukan untuk mengaktifkan perubahan.</translation>
    </message>
    <message>
        <source>Current settings will be backed up at "%1".</source>
        <extracomment>Text explaining to the user that the client's current settings will be backed up at a specific location. %1 is a stand-in argument for the backup location's path.</extracomment>
        <translation type="unfinished">Pengaturan saat ini akan dicadangkan di "%1".</translation>
    </message>
    <message>
        <source>Client will be shut down. Do you want to proceed?</source>
        <extracomment>Text asking the user to confirm if they would like to proceed with a client shutdown.</extracomment>
        <translation type="unfinished">Klien akan dimatikan, apakah anda hendak melanjutkan?</translation>
    </message>
    <message>
        <source>Configuration options</source>
        <extracomment>Window title text of pop-up box that allows opening up of configuration file.</extracomment>
        <translation type="unfinished">Konfigurasi pengaturan</translation>
    </message>
    <message>
        <source>The configuration file is used to specify advanced user options which override GUI settings. Additionally, any command-line options will override this configuration file.</source>
        <extracomment>Explanatory text about the priority order of instructions considered by client. The order from high to low being: command-line, configuration file, GUI settings.</extracomment>
        <translation type="unfinished">File konfigurasi digunakan untuk menspesifikkan pilihan khusus pengguna yang akan menimpa pengaturan GUI. Sebagai tambahan, pengaturan command-line apapun akan menimpa file konfigurasi itu.</translation>
    </message>
    <message>
        <source>Continue</source>
        <translation type="unfinished">Lanjutkan</translation>
    </message>
    <message>
        <source>Cancel</source>
        <translation type="unfinished">Batal</translation>
    </message>
    <message>
        <source>Error</source>
        <translation type="unfinished">Terjadi sebuah kesalahan</translation>
    </message>
    <message>
        <source>The configuration file could not be opened.</source>
        <translation type="unfinished">Berkas konfigurasi tidak dapat dibuka.</translation>
    </message>
    <message>
        <source>This change would require a client restart.</source>
        <translation type="unfinished">Perubahan ini akan memerlukan restart klien</translation>
    </message>
    <message>
        <source>The supplied proxy address is invalid.</source>
        <translation type="unfinished">Alamat proxy yang diisi tidak valid.</translation>
    </message>
</context>
<context>
    <name>OptionsModel</name>
    <message>
        <source>Could not read setting "%1", %2.</source>
        <translation type="unfinished">Tidak dapat membaca setelan "%1", %2.</translation>
    </message>
</context>
<context>
    <name>OverviewPage</name>
    <message>
        <source>Form</source>
        <translation type="unfinished">Formulir</translation>
    </message>
    <message>
        <source>The displayed information may be out of date. Your wallet automatically synchronizes with the Qtum network after a connection is established, but this process has not completed yet.</source>
<<<<<<< HEAD
        <translation type="unfinished">Informasi terlampir mungkin sudah kedaluwarsa. Dompet Anda secara otomatis mensinkronisasi dengan jaringan Qtum ketika sebuah hubungan terbentuk, namun proses ini belum selesai.</translation>
    </message>
=======
        <translation type="unfinished">Informasi terlampir mungkin sudah kedaluwarsa. Dompet Anda secara otomatis mensinkronisasi dengan jaringan Qtum ketika sebuah hubungan terbentuk, namun proses ini belum selesai.</translation> 
   </message>
>>>>>>> d82fec21
    <message>
        <source>Watch-only:</source>
        <translation type="unfinished">Hanya lihat:</translation>
    </message>
    <message>
        <source>Available:</source>
        <translation type="unfinished">Tersedia:</translation>
    </message>
    <message>
        <source>Your current spendable balance</source>
        <translation type="unfinished">Jumlah yang Anda bisa keluarkan sekarang</translation>
    </message>
    <message>
        <source>Pending:</source>
        <translation type="unfinished">Ditunda</translation>
    </message>
    <message>
        <source>Total of transactions that have yet to be confirmed, and do not yet count toward the spendable balance</source>
        <translation type="unfinished">Jumlah keseluruhan transaksi yang belum dikonfirmasi, dan belum saatnya dihitung sebagai pengeluaran saldo yang telah dibelanjakan.</translation>
    </message>
    <message>
        <source>Immature:</source>
        <translation type="unfinished">Terlalu Muda:</translation>
    </message>
    <message>
        <source>Mined balance that has not yet matured</source>
        <translation type="unfinished">Saldo ditambang yang masih terlalu muda</translation>
    </message>
    <message>
        <source>Balances</source>
        <translation type="unfinished">Saldo:</translation>
    </message>
    <message>
        <source>Total:</source>
        <translation type="unfinished">Jumlah:</translation>
    </message>
    <message>
        <source>Your current total balance</source>
        <translation type="unfinished">Jumlah saldo Anda sekarang</translation>
    </message>
    <message>
        <source>Your current balance in watch-only addresses</source>
        <translation type="unfinished">Saldomu di alamat hanya lihat</translation>
    </message>
    <message>
        <source>Spendable:</source>
        <translation type="unfinished">Bisa digunakan:</translation>
    </message>
    <message>
        <source>Recent transactions</source>
        <translation type="unfinished">Transaksi-transaksi terkini</translation>
    </message>
    <message>
        <source>Unconfirmed transactions to watch-only addresses</source>
        <translation type="unfinished">Transaksi yang belum terkonfirmasi ke alamat hanya lihat</translation>
    </message>
    <message>
        <source>Mined balance in watch-only addresses that has not yet matured</source>
        <translation type="unfinished">Saldo hasil mining di alamat hanya lihat yang belum bisa digunakan</translation>
    </message>
    <message>
        <source>Current total balance in watch-only addresses</source>
        <translation type="unfinished">Jumlah saldo di alamat hanya lihat</translation>
    </message>
    <message>
        <source>Privacy mode activated for the Overview tab. To unmask the values, uncheck Settings-&gt;Mask values.</source>
        <translation type="unfinished">Mode privasi diaktivasi untuk tab Overview. Untuk mengunmask nilai-nilai, hapus centang yang ada di Settings&gt;Mask values.</translation>
    </message>
</context>
<context>
    <name>PSBTOperationsDialog</name>
    <message>
        <source>Sign Tx</source>
        <translation type="unfinished">Tanda tangan Tx</translation>
    </message>
    <message>
        <source>Copy to Clipboard</source>
        <translation type="unfinished">Copy ke Clipboard</translation>
    </message>
    <message>
        <source>Save…</source>
        <translation type="unfinished">Simpan...</translation>
    </message>
    <message>
        <source>Close</source>
        <translation type="unfinished">Tutup</translation>
    </message>
    <message>
        <source>Failed to load transaction: %1</source>
        <translation type="unfinished">Gagal untuk memuat transaksi: %1</translation>
    </message>
    <message>
        <source>Failed to sign transaction: %1</source>
        <translation type="unfinished">Gagal untuk menandatangani transaksi: %1</translation>
    </message>
    <message>
        <source>Cannot sign inputs while wallet is locked.</source>
        <translation type="unfinished">Tidak dapat menandatangani input saat dompet terkunci.</translation>
    </message>
    <message>
        <source>Could not sign any more inputs.</source>
        <translation type="unfinished">Tidak bisa menandatangani lagi input apapun.</translation>
    </message>
    <message>
        <source>Signed %1 inputs, but more signatures are still required.</source>
        <translation type="unfinished">Menandatangankan %1 input, tetapi tanda tangan lebih banyak masih dibutuhkan.</translation>
    </message>
    <message>
        <source>Signed transaction successfully. Transaction is ready to broadcast.</source>
        <translation type="unfinished">Berhasil menandatangani transaksi. Transaksi sudah siap untuk di broadcast</translation>
    </message>
    <message>
        <source>Unknown error processing transaction.</source>
        <translation type="unfinished">Kesalahan yang tidak diketahui ketika memproses transaksi </translation>
    </message>
    <message>
        <source>Transaction broadcast successfully! Transaction ID: %1</source>
        <translation type="unfinished">Transaksi berhasil di broadcast! ID Transaksi: %1</translation>
    </message>
    <message>
        <source>Transaction broadcast failed: %1</source>
        <translation type="unfinished">Broadcast transaksi gagal: %1</translation>
    </message>
    <message>
        <source>PSBT copied to clipboard.</source>
        <translation type="unfinished">PSBT disalin ke clipboard</translation>
    </message>
    <message>
        <source>Save Transaction Data</source>
        <translation type="unfinished">Simpan data Transaksi</translation>
    </message>
    <message>
        <source>Partially Signed Transaction (Binary)</source>
        <extracomment>Expanded name of the binary PSBT file format. See: BIP 174.</extracomment>
        <translation type="unfinished">Transaksi yang Ditandatangani Sebagian (Biner)</translation>
    </message>
    <message>
        <source>PSBT saved to disk.</source>
        <translation type="unfinished">PSBT disimpan ke disk.</translation>
    </message>
    <message>
        <source> * Sends %1 to %2</source>
        <translation type="unfinished"> * Mengirim %1 ke %2</translation>
    </message>
    <message>
        <source>Unable to calculate transaction fee or total transaction amount.</source>
        <translation type="unfinished">Tidak dapat menghitung biaya transaksi atau jumlah total transaksi.</translation>
    </message>
    <message>
        <source>Pays transaction fee: </source>
        <translation type="unfinished">Membayar biaya transaksi:</translation>
    </message>
    <message>
        <source>Total Amount</source>
        <translation type="unfinished">Jumlah Keseluruhan</translation>
    </message>
    <message>
        <source>or</source>
        <translation type="unfinished">atau</translation>
    </message>
    <message>
        <source>Transaction is missing some information about inputs.</source>
        <translation type="unfinished">Transaksi kehilangan beberapa informasi seputar input.</translation>
    </message>
    <message>
        <source>Transaction still needs signature(s).</source>
        <translation type="unfinished">Transaksi masih membutuhkan tanda tangan(s).</translation>
    </message>
    <message>
        <source>(But no wallet is loaded.)</source>
        <translation type="unfinished">(Tapi tidak ada dompet yang dimuat.)</translation>
    </message>
    <message>
        <source>(But this wallet cannot sign transactions.)</source>
        <translation type="unfinished">(Tetapi dompet ini tidak dapat menandatangani transaksi.)</translation>
    </message>
    <message>
        <source>(But this wallet does not have the right keys.)</source>
        <translation type="unfinished">(Tapi dompet ini tidak memiliki kunci yang tepat.)</translation>
    </message>
    <message>
        <source>Transaction is fully signed and ready for broadcast.</source>
        <translation type="unfinished">Transaksi telah ditandatangani sepenuhnya dan siap untuk broadcast.</translation>
    </message>
    <message>
        <source>Transaction status is unknown.</source>
        <translation type="unfinished">Status transaksi tidak diketahui.</translation>
    </message>
</context>
<context>
    <name>PaymentServer</name>
    <message>
        <source>Payment request error</source>
        <translation type="unfinished">Terjadi kesalahan pada permintaan pembayaran</translation>
    </message>
    <message>
        <source>Cannot start qtum: click-to-pay handler</source>
        <translation type="unfinished">Tidak bisa memulai qtum: handler click-to-pay</translation>
<<<<<<< HEAD
    </message>
=======
   </message>
>>>>>>> d82fec21
    <message>
        <source>URI handling</source>
        <translation type="unfinished">Pengelolaan URI</translation>
    </message>
    <message>
        <source>'qtum://' is not a valid URI. Use 'qtum:' instead.</source>
        <translation type="unfinished">'qtum://' bukanlah alamat URI yang valid. Silakan gunakan 'qtum:'.</translation>
    </message>
    <message>
        <source>Cannot process payment request because BIP70 is not supported.
Due to widespread security flaws in BIP70 it's strongly recommended that any merchant instructions to switch wallets be ignored.
If you are receiving this error you should request the merchant provide a BIP21 compatible URI.</source>
        <translation type="unfinished">Tidak dapat memproses permintaan pembayaran disebabkan BIP70 tidak didukung. 
Akibat celah keamanan yang meluas di BIP70, sangat disarankan agar mengabaikan petunjuk pedagang apa pun untuk beralih dompet. 
Jika Anda menerima kesalahan ini, Anda harus meminta pedagang untuk memberikan URI yang kompatibel dengan BIP21. </translation>
    </message>
    <message>
        <source>URI cannot be parsed! This can be caused by an invalid Qtum address or malformed URI parameters.</source>
        <translation type="unfinished">URI tidak bisa dimengerti! Hal ini bisa disebabkan karena alamat Qtum yang tidak sah atau parameter URI yang tidak tepat.</translation>
<<<<<<< HEAD
    </message>
=======
  </message>
>>>>>>> d82fec21
    <message>
        <source>Payment request file handling</source>
        <translation type="unfinished">Pengelolaan file permintaan pembayaran</translation>
    </message>
</context>
<context>
    <name>PeerTableModel</name>
    <message>
        <source>User Agent</source>
        <extracomment>Title of Peers Table column which contains the peer's User Agent string.</extracomment>
        <translation type="unfinished">Agen Pengguna

</translation>
    </message>
    <message>
        <source>Age</source>
        <extracomment>Title of Peers Table column which indicates the duration (length of time) since the peer connection started.</extracomment>
        <translation type="unfinished">Umur</translation>
    </message>
    <message>
        <source>Direction</source>
        <extracomment>Title of Peers Table column which indicates the direction the peer connection was initiated from.</extracomment>
        <translation type="unfinished">Panduan</translation>
    </message>
    <message>
        <source>Sent</source>
        <extracomment>Title of Peers Table column which indicates the total amount of network information we have sent to the peer.</extracomment>
        <translation type="unfinished">Terkirim</translation>
    </message>
    <message>
        <source>Received</source>
        <extracomment>Title of Peers Table column which indicates the total amount of network information we have received from the peer.</extracomment>
        <translation type="unfinished">Diterima</translation>
    </message>
    <message>
        <source>Address</source>
        <extracomment>Title of Peers Table column which contains the IP/Onion/I2P address of the connected peer.</extracomment>
        <translation type="unfinished">Alamat</translation>
    </message>
    <message>
        <source>Type</source>
        <extracomment>Title of Peers Table column which describes the type of peer connection. The "type" describes why the connection exists.</extracomment>
        <translation type="unfinished">Tipe</translation>
    </message>
    <message>
        <source>Network</source>
        <extracomment>Title of Peers Table column which states the network the peer connected through.</extracomment>
        <translation type="unfinished">Jaringan</translation>
    </message>
    <message>
        <source>Inbound</source>
        <extracomment>An Inbound Connection from a Peer.</extracomment>
        <translation type="unfinished">masuk</translation>
    </message>
    <message>
        <source>Outbound</source>
        <extracomment>An Outbound Connection to a Peer.</extracomment>
        <translation type="unfinished">keluar</translation>
    </message>
</context>
<context>
    <name>QRImageWidget</name>
    <message>
        <source>&amp;Save Image…</source>
        <translation type="unfinished">&amp;Simpan Gambar...</translation>
    </message>
    <message>
        <source>&amp;Copy Image</source>
        <translation type="unfinished">&amp;Salin Gambar</translation>
    </message>
    <message>
        <source>Resulting URI too long, try to reduce the text for label / message.</source>
        <translation type="unfinished">Pembuatan tautan terlalu lama, coba kurangi teks untuk label / pesan.</translation>
    </message>
    <message>
        <source>Error encoding URI into QR Code.</source>
        <translation type="unfinished">Terjadi kesalahan saat menyandikan tautan ke dalam kode QR.</translation>
    </message>
    <message>
        <source>QR code support not available.</source>
        <translation type="unfinished">Dukungan kode QR tidak tersedia.</translation>
    </message>
    <message>
        <source>Save QR Code</source>
        <translation type="unfinished">Simpan Kode QR</translation>
    </message>
    <message>
        <source>PNG Image</source>
        <extracomment>Expanded name of the PNG file format. See: https://en.wikipedia.org/wiki/Portable_Network_Graphics.</extracomment>
        <translation type="unfinished">Gambar PNG</translation>
    </message>
</context>
<context>
    <name>RPCConsole</name>
    <message>
        <source>N/A</source>
        <translation type="unfinished">T/S</translation>
    </message>
    <message>
        <source>Client version</source>
        <translation type="unfinished">Versi Klien</translation>
    </message>
    <message>
        <source>&amp;Information</source>
        <translation type="unfinished">&amp;Informasi</translation>
    </message>
    <message>
        <source>General</source>
        <translation type="unfinished">Umum</translation>
    </message>
    <message>
        <source>To specify a non-default location of the data directory use the '%1' option.</source>
        <translation type="unfinished">Untuk menentukan lokasi direktori data yang tidak standar gunakan opsi '%1'.</translation>
    </message>
    <message>
        <source>To specify a non-default location of the blocks directory use the '%1' option.</source>
        <translation type="unfinished">Untuk menentukan lokasi direktori block non-default, gunakan opsi '%1'.</translation>
    </message>
    <message>
        <source>Startup time</source>
        <translation type="unfinished">Waktu nyala</translation>
    </message>
    <message>
        <source>Network</source>
        <translation type="unfinished">Jaringan</translation>
    </message>
    <message>
        <source>Name</source>
        <translation type="unfinished">Nama</translation>
    </message>
    <message>
        <source>Number of connections</source>
        <translation type="unfinished">Jumlah hubungan</translation>
    </message>
    <message>
        <source>Block chain</source>
        <translation type="unfinished">Rantai blok</translation>
    </message>
    <message>
        <source>Current number of transactions</source>
        <translation type="unfinished">Jumlah transaksi saat ini</translation>
    </message>
    <message>
        <source>Memory usage</source>
        <translation type="unfinished">Penggunaan memori</translation>
    </message>
    <message>
        <source>Wallet: </source>
        <translation type="unfinished">Wallet:</translation>
    </message>
    <message>
        <source>(none)</source>
        <translation type="unfinished">(tidak ada)</translation>
    </message>
    <message>
        <source>Received</source>
        <translation type="unfinished">Diterima</translation>
    </message>
    <message>
        <source>Sent</source>
        <translation type="unfinished">Terkirim</translation>
    </message>
    <message>
        <source>&amp;Peers</source>
        <translation type="unfinished">&amp;Peer</translation>
    </message>
    <message>
        <source>Banned peers</source>
        <translation type="unfinished">Peer yang telah dilarang</translation>
    </message>
    <message>
        <source>Select a peer to view detailed information.</source>
        <translation type="unfinished">Pilih satu peer untuk melihat informasi detail.</translation>
    </message>
    <message>
        <source>Version</source>
        <translation type="unfinished">Versi</translation>
    </message>
    <message>
        <source>Starting Block</source>
        <translation type="unfinished">Mulai Block</translation>
    </message>
    <message>
        <source>Synced Headers</source>
        <translation type="unfinished">Header Yang Telah Sinkron</translation>
    </message>
    <message>
        <source>Synced Blocks</source>
        <translation type="unfinished">Block Yang Telah Sinkron</translation>
    </message>
    <message>
        <source>Last Transaction</source>
        <translation type="unfinished">Transaksi Terakhir</translation>
    </message>
    <message>
        <source>The mapped Autonomous System used for diversifying peer selection.</source>
        <translation type="unfinished">Sistem Otonom yang dipetakan digunakan untuk mendiversifikasi pilihan peer</translation>
    </message>
    <message>
        <source>Mapped AS</source>
        <translation type="unfinished">AS yang Dipetakan</translation>
    </message>
    <message>
        <source>Whether we relay addresses to this peer.</source>
<<<<<<< HEAD
        <extracomment>Tooltip text for the Address Relay field in the peer details area.</extracomment>
=======
        <extracomment>Tooltip text for the Address Relay field in the peer details area, which displays whether we relay addresses to this peer (Yes/No).</extracomment>
>>>>>>> d82fec21
        <translation type="unfinished">Apakah kita menyampaikan alamat ke rekan ini.</translation>
    </message>
    <message>
        <source>Address Relay</source>
<<<<<<< HEAD
        <translation type="unfinished">Alamat Relay</translation>
    </message>
    <message>
        <source>Total number of addresses processed, excluding those dropped due to rate-limiting.</source>
        <extracomment>Tooltip text for the Addresses Processed field in the peer details area.</extracomment>
        <translation type="unfinished">Jumlah total alamat yang diproses, tidak termasuk yang dibatalkan karena pembatasan tarif.</translation>
    </message>
    <message>
        <source>Addresses Processed</source>
        <translation type="unfinished">Alamat Diproses</translation>
    </message>
    <message>
        <source>Total number of addresses dropped due to rate-limiting.</source>
        <extracomment>Tooltip text for the Addresses Rate-Limited field in the peer details area.</extracomment>
        <translation type="unfinished">Jumlah total alamat turun karena pembatasan tarif.</translation>
    </message>
    <message>
        <source>Addresses Rate-Limited</source>
=======
        <extracomment>Text title for the Address Relay field in the peer details area, which displays whether we relay addresses to this peer (Yes/No).</extracomment>
        <translation type="unfinished">Alamat Relay</translation>
    </message>
    <message>
        <source>The total number of addresses received from this peer that were processed (excludes addresses that were dropped due to rate-limiting).</source>
        <extracomment>Tooltip text for the Addresses Processed field in the peer details area, which displays the total number of addresses received from this peer that were processed (excludes addresses that were dropped due to rate-limiting).</extracomment>
        <translation type="unfinished">Jumlah total alamat yang diterima dari rekan ini yang diproses (tidak termasuk alamat yang dihapus karena pembatasan tarif).</translation>
    </message>
    <message>
        <source>The total number of addresses received from this peer that were dropped (not processed) due to rate-limiting.</source>
        <extracomment>Tooltip text for the Addresses Rate-Limited field in the peer details area, which displays the total number of addresses received from this peer that were dropped (not processed) due to rate-limiting.</extracomment>
        <translation type="unfinished">Jumlah total alamat yang diterima dari rekan ini yang dihapus (tidak diproses) karena pembatasan tarif.</translation>
    </message>
    <message>
        <source>Addresses Processed</source>
        <extracomment>Text title for the Addresses Processed field in the peer details area, which displays the total number of addresses received from this peer that were processed (excludes addresses that were dropped due to rate-limiting).</extracomment>
        <translation type="unfinished">Alamat Diproses</translation>
    </message>
    <message>
        <source>Addresses Rate-Limited</source>
        <extracomment>Text title for the Addresses Rate-Limited field in the peer details area, which displays the total number of addresses received from this peer that were dropped (not processed) due to rate-limiting.</extracomment>
>>>>>>> d82fec21
        <translation type="unfinished">Tarif Alamat Terbatas</translation>
    </message>
    <message>
        <source>User Agent</source>
        <translation type="unfinished">Agen Pengguna

</translation>
    </message>
    <message>
        <source>Node window</source>
        <translation type="unfinished">Jendela Node</translation>
    </message>
    <message>
        <source>Current block height</source>
        <translation type="unfinished">Tinggi blok saat ini</translation>
    </message>
    <message>
        <source>Open the %1 debug log file from the current data directory. This can take a few seconds for large log files.</source>
        <translation type="unfinished">Buka file log debug %1 dari direktori data saat ini. Dapat memakan waktu beberapa detik untuk file log besar.</translation>
    </message>
    <message>
        <source>Decrease font size</source>
        <translation type="unfinished">Mengurangi ukuran font</translation>
    </message>
    <message>
        <source>Increase font size</source>
        <translation type="unfinished">Menambah ukuran font</translation>
    </message>
    <message>
        <source>Permissions</source>
        <translation type="unfinished">Izin</translation>
    </message>
    <message>
        <source>The direction and type of peer connection: %1</source>
        <translation type="unfinished">Arah dan jenis koneksi peer: %1 </translation>
    </message>
    <message>
        <source>Direction/Type</source>
        <translation type="unfinished">Arah / Jenis</translation>
    </message>
    <message>
        <source>The network protocol this peer is connected through: IPv4, IPv6, Onion, I2P, or CJDNS.</source>
        <translation type="unfinished">Peer ini terhubung melalui protokol jaringan: IPv4, IPv6, Onion, I2P, atau CJDNS. </translation>
    </message>
    <message>
        <source>Services</source>
        <translation type="unfinished">Layanan</translation>
    </message>
    <message>
        <source>Whether the peer requested us to relay transactions.</source>
        <translation type="unfinished">Apakah peer meminta kami untuk menyampaikan transaksi. </translation>
    </message>
    <message>
        <source>Wants Tx Relay</source>
        <translation type="unfinished">Ingin Relay Tx </translation>
    </message>
    <message>
        <source>High Bandwidth</source>
        <translation type="unfinished">Bandwidth Tinggi</translation>
    </message>
    <message>
        <source>Connection Time</source>
        <translation type="unfinished">Waktu Koneksi</translation>
    </message>
    <message>
        <source>Elapsed time since a novel block passing initial validity checks was received from this peer.</source>
        <translation type="unfinished">Waktu yang berlalu sejak blok baru yang lolos pemeriksaan validitas awal diterima dari peer ini. </translation>
    </message>
    <message>
        <source>Last Block</source>
        <translation type="unfinished">Blok Terakhir</translation>
    </message>
    <message>
        <source>Elapsed time since a novel transaction accepted into our mempool was received from this peer.</source>
        <extracomment>Tooltip text for the Last Transaction field in the peer details area.</extracomment>
        <translation type="unfinished">Waktu yang telah berlalu sejak transaksi baru yang diterima di mempool kami sudah diterima dari peer ini. </translation>
    </message>
    <message>
        <source>Last Send</source>
        <translation type="unfinished">Pengiriman Terakhir</translation>
    </message>
    <message>
        <source>Last Receive</source>
        <translation type="unfinished">Kiriman Terakhir</translation>
    </message>
    <message>
        <source>Ping Time</source>
        <translation type="unfinished">Waktu Ping</translation>
    </message>
    <message>
        <source>The duration of a currently outstanding ping.</source>
        <translation type="unfinished">Durasi ping saat ini.</translation>
    </message>
    <message>
        <source>Ping Wait</source>
        <translation type="unfinished">Ping Tunggu</translation>
    </message>
    <message>
        <source>Min Ping</source>
        <translation type="unfinished">Ping Min</translation>
    </message>
    <message>
        <source>Time Offset</source>
        <translation type="unfinished">Waktu Offset</translation>
    </message>
    <message>
        <source>Last block time</source>
        <translation type="unfinished">Waktu blok terakhir</translation>
    </message>
    <message>
        <source>&amp;Open</source>
        <translation type="unfinished">&amp;Buka</translation>
    </message>
    <message>
        <source>&amp;Console</source>
        <translation type="unfinished">&amp;Konsol</translation>
    </message>
    <message>
        <source>&amp;Network Traffic</source>
        <translation type="unfinished">Kemacetan &amp;Jaringan</translation>
    </message>
    <message>
        <source>Totals</source>
        <translation type="unfinished">Total</translation>
    </message>
    <message>
        <source>Debug log file</source>
        <translation type="unfinished">Berkas catatan debug</translation>
    </message>
    <message>
        <source>Clear console</source>
        <translation type="unfinished">Bersihkan konsol</translation>
    </message>
    <message>
        <source>In:</source>
        <translation type="unfinished">Masuk:</translation>
    </message>
    <message>
        <source>Out:</source>
        <translation type="unfinished">Keluar:</translation>
    </message>
    <message>
        <source>Inbound: initiated by peer</source>
        <extracomment>Explanatory text for an inbound peer connection.</extracomment>
        <translation type="unfinished">Masuk: dimulai oleh peer</translation>
    </message>
    <message>
        <source>Outbound Full Relay: default</source>
        <extracomment>Explanatory text for an outbound peer connection that relays all network information. This is the default behavior for outbound connections.</extracomment>
        <translation type="unfinished">Relai Penuh Keluar: default </translation>
    </message>
    <message>
        <source>Outbound Block Relay: does not relay transactions or addresses</source>
        <extracomment>Explanatory text for an outbound peer connection that relays network information about blocks and not transactions or addresses.</extracomment>
        <translation type="unfinished">Outbound Block Relay: tidak menyampaikan transaksi atau alamat</translation>
    </message>
    <message>
        <source>Outbound Manual: added using RPC %1 or %2/%3 configuration options</source>
        <extracomment>Explanatory text for an outbound peer connection that was established manually through one of several methods. The numbered arguments are stand-ins for the methods available to establish manual connections.</extracomment>
        <translation type="unfinished">Manual Keluar: ditambahkan menggunakan opsi konfigurasi RPC %1 atau %2/%3 </translation>
    </message>
    <message>
        <source>Outbound Feeler: short-lived, for testing addresses</source>
        <extracomment>Explanatory text for a short-lived outbound peer connection that is used to test the aliveness of known addresses.</extracomment>
        <translation type="unfinished">Outbound Feeler: berumur pendek, untuk menguji alamat</translation>
    </message>
    <message>
        <source>Outbound Address Fetch: short-lived, for soliciting addresses</source>
        <extracomment>Explanatory text for a short-lived outbound peer connection that is used to request addresses from a peer.</extracomment>
        <translation type="unfinished">Outbound Address Fetch: berumur pendek, untuk meminta alamat </translation>
    </message>
    <message>
        <source>we selected the peer for high bandwidth relay</source>
        <translation type="unfinished">kami memilih peer untuk relai bandwidth tinggi </translation>
    </message>
    <message>
        <source>the peer selected us for high bandwidth relay</source>
        <translation type="unfinished">peer memilih kami untuk relai bandwidth tinggi </translation>
    </message>
    <message>
        <source>no high bandwidth relay selected</source>
        <translation type="unfinished">tidak ada relai bandwidth tinggi yang dipilih</translation>
    </message>
    <message>
        <source>&amp;Copy address</source>
        <extracomment>Context menu action to copy the address of a peer.</extracomment>
        <translation type="unfinished">&amp;Salin alamat</translation>
    </message>
    <message>
        <source>&amp;Disconnect</source>
        <translation type="unfinished">&amp;Memutuskan</translation>
    </message>
    <message>
        <source>1 &amp;hour</source>
        <translation type="unfinished">1 &amp;jam</translation>
    </message>
    <message>
        <source>1 d&amp;ay</source>
        <translation type="unfinished">1 h&amp;ari</translation>
    </message>
    <message>
        <source>1 &amp;week</source>
        <translation type="unfinished">1 &amp;minggu</translation>
    </message>
    <message>
        <source>1 &amp;year</source>
        <translation type="unfinished">1 &amp;tahun</translation>
    </message>
    <message>
        <source>&amp;Copy IP/Netmask</source>
        <extracomment>Context menu action to copy the IP/Netmask of a banned peer. IP/Netmask is the combination of a peer's IP address and its Netmask. For IP address, see: https://en.wikipedia.org/wiki/IP_address.</extracomment>
        <translation type="unfinished">&amp;Salin IP/Netmask</translation>
    </message>
    <message>
        <source>&amp;Unban</source>
        <translation type="unfinished">&amp;Lepas ban</translation>
    </message>
    <message>
        <source>Network activity disabled</source>
        <translation type="unfinished">Aktivitas jaringan nonaktif</translation>
    </message>
    <message>
        <source>Executing command without any wallet</source>
        <translation type="unfinished">Menjalankan perintah tanpa dompet apa pun</translation>
    </message>
    <message>
        <source>Welcome to the %1 RPC console.
Use up and down arrows to navigate history, and %2 to clear screen.
Use %3 and %4 to increase or decrease the font size.
Type %5 for an overview of available commands.
For more information on using this console, type %6.

%7WARNING: Scammers have been active, telling users to type commands here, stealing their wallet contents. Do not use this console without fully understanding the ramifications of a command.%8</source>
        <extracomment>RPC console welcome message. Placeholders %7 and %8 are style tags for the warning content, and they are not space separated from the rest of the text intentionally.</extracomment>
        <translation type="unfinished">Selamat datang di konsol %1 RPC.
Gunakan panah atas dan bawah untuk menavigasi riwayat, dan %2 menghapus layar.
Gunakan %3 dan %4 untuk menambah atau mengurangi ukuran huruf.
Ketik %5 untuk tinjauan perintah yang tersedia.
Untuk informasi lebih lanjut tentang menggunakan konsol ini, ketik %6.

%7PERINGATAN: Scammers telah aktif, memberitahu pengguna untuk mengetik perintah di sini, mencuri isi dompet mereka. Jangan gunakan konsol ini tanpa sepenuhnya memahami konsekuensi dari suatu perintah.%8</translation>
    </message>
    <message>
        <source>Executing…</source>
        <extracomment>A console message indicating an entered command is currently being executed.</extracomment>
        <translation type="unfinished">Melaksanakan…</translation>
    </message>
    <message>
        <source>Yes</source>
        <translation type="unfinished">Ya</translation>
    </message>
    <message>
        <source>No</source>
        <translation type="unfinished">Tidak</translation>
    </message>
    <message>
        <source>To</source>
        <translation type="unfinished">Untuk</translation>
    </message>
    <message>
        <source>From</source>
        <translation type="unfinished">Dari</translation>
    </message>
    <message>
        <source>Ban for</source>
        <translation type="unfinished">Ban untuk</translation>
    </message>
    <message>
        <source>Never</source>
        <translation type="unfinished">Tidak pernah</translation>
    </message>
    <message>
        <source>Unknown</source>
        <translation type="unfinished">Tidak diketahui</translation>
    </message>
</context>
<context>
    <name>ReceiveCoinsDialog</name>
    <message>
        <source>&amp;Amount:</source>
        <translation type="unfinished">&amp;Nilai:</translation>
    </message>
    <message>
        <source>&amp;Message:</source>
        <translation type="unfinished">&amp;Pesan:</translation>
    </message>
    <message>
        <source>An optional message to attach to the payment request, which will be displayed when the request is opened. Note: The message will not be sent with the payment over the Qtum network.</source>
        <translation type="unfinished">Pesan opsional untuk dilampirkan ke permintaan pembayaran, yang akan ditampilkan ketika permintaan dibuka. Catatan: Pesan tidak akan dikirim dengan pembayaran melalui jaringan Qtum.</translation>
<<<<<<< HEAD
    </message>
=======
   </message>
>>>>>>> d82fec21
    <message>
        <source>An optional label to associate with the new receiving address.</source>
        <translation type="unfinished">Label opsional untuk mengasosiasikan dengan alamat penerima baru.</translation>
    </message>
    <message>
        <source>Use this form to request payments. All fields are &lt;b&gt;optional&lt;/b&gt;.</source>
        <translation type="unfinished">Gunakan form ini untuk meminta pembayaran. Semua kolom adalah &lt;b&gt;opsional&lt;/b&gt;.</translation>
    </message>
    <message>
        <source>An optional amount to request. Leave this empty or zero to not request a specific amount.</source>
        <translation type="unfinished">Nilai permintaan opsional. Biarkan ini kosong atau nol bila tidak meminta nilai tertentu.</translation>
    </message>
    <message>
        <source>An optional label to associate with the new receiving address (used by you to identify an invoice).  It is also attached to the payment request.</source>
        <translation type="unfinished">Label fakultatif untuk menghubungkan dengan alamat penerima baru (anda menggunakannya untuk mengindetifikasi faktur). Itu juga dilampirkan pada permintaan pembayaran.</translation>
    </message>
    <message>
        <source>An optional message that is attached to the payment request and may be displayed to the sender.</source>
        <translation type="unfinished">Pesan opsional yang dilampirkan di permintaan pembayaran dan dapat ditampilkan ke pengirim.</translation>
    </message>
    <message>
        <source>&amp;Create new receiving address</source>
        <translation type="unfinished">&amp;Create alamat penerima baru</translation>
    </message>
    <message>
        <source>Clear all fields of the form.</source>
        <translation type="unfinished">Hapus informasi dari form.</translation>
    </message>
    <message>
        <source>Clear</source>
        <translation type="unfinished">Hapus</translation>
    </message>
    <message>
        <source>Requested payments history</source>
        <translation type="unfinished">Riwayat pembayaran yang Anda pinta</translation>
    </message>
    <message>
        <source>Show the selected request (does the same as double clicking an entry)</source>
        <translation type="unfinished">Menunjukkan permintaan yang dipilih (sama dengan tekan pilihan dua kali)</translation>
    </message>
    <message>
        <source>Show</source>
        <translation type="unfinished">Menunjukkan</translation>
    </message>
    <message>
        <source>Remove the selected entries from the list</source>
        <translation type="unfinished">Menghapus informasi terpilih dari daftar</translation>
    </message>
    <message>
        <source>Remove</source>
        <translation type="unfinished">Menghapus</translation>
    </message>
    <message>
        <source>Copy &amp;URI</source>
        <translation type="unfinished">Salin &amp;URI</translation>
    </message>
    <message>
        <source>&amp;Copy address</source>
        <translation type="unfinished">&amp;Salin alamat</translation>
    </message>
    <message>
        <source>Copy &amp;label</source>
        <translation type="unfinished">Salin &amp;label</translation>
    </message>
    <message>
        <source>Copy &amp;message</source>
        <translation type="unfinished">salin &amp;pesan</translation>
    </message>
    <message>
        <source>Copy &amp;amount</source>
        <translation type="unfinished">Salin &amp;jumlah</translation>
    </message>
    <message>
        <source>Could not unlock wallet.</source>
        <translation type="unfinished">Tidak dapat membuka dompet.</translation>
    </message>
    <message>
        <source>Could not generate new %1 address</source>
        <translation type="unfinished">Tidak dapat membuat alamat %1 baru</translation>
    </message>
</context>
<context>
    <name>ReceiveRequestDialog</name>
    <message>
        <source>Request payment to …</source>
        <translation type="unfinished">Minta pembayaran ke ...</translation>
    </message>
    <message>
        <source>Address:</source>
        <translation type="unfinished">Alamat:</translation>
    </message>
    <message>
        <source>Amount:</source>
        <translation type="unfinished">Jumlah:</translation>
    </message>
    <message>
        <source>Message:</source>
        <translation type="unfinished">Pesan:</translation>
    </message>
    <message>
        <source>Copy &amp;URI</source>
        <translation type="unfinished">Salin &amp;URI</translation>
    </message>
    <message>
        <source>Copy &amp;Address</source>
        <translation type="unfinished">Salin &amp;Alamat</translation>
    </message>
    <message>
        <source>&amp;Verify</source>
        <translation type="unfinished">&amp;periksa</translation>
    </message>
    <message>
        <source>Verify this address on e.g. a hardware wallet screen</source>
        <translation type="unfinished">Periksa alamat ini misalnya pada layar dompet perangkat keras</translation>
    </message>
    <message>
        <source>&amp;Save Image…</source>
        <translation type="unfinished">&amp;Simpan Gambar...</translation>
    </message>
    <message>
        <source>Payment information</source>
        <translation type="unfinished">Informasi pembayaran</translation>
    </message>
    <message>
        <source>Request payment to %1</source>
        <translation type="unfinished">Minta pembayaran ke %1</translation>
    </message>
</context>
<context>
    <name>RecentRequestsTableModel</name>
    <message>
        <source>Date</source>
        <translation type="unfinished">Tanggal</translation>
    </message>
    <message>
        <source>Message</source>
        <translation type="unfinished">Pesan</translation>
    </message>
    <message>
        <source>(no label)</source>
        <translation type="unfinished">(tidak ada label)</translation>
    </message>
    <message>
        <source>(no message)</source>
        <translation type="unfinished">(tidak ada pesan)</translation>
    </message>
    <message>
        <source>(no amount requested)</source>
        <translation type="unfinished">(tidak ada jumlah yang diminta)</translation>
    </message>
    <message>
        <source>Requested</source>
        <translation type="unfinished">Diminta</translation>
    </message>
</context>
<context>
    <name>SendCoinsDialog</name>
    <message>
        <source>Send Coins</source>
        <translation type="unfinished">Kirim Koin</translation>
    </message>
    <message>
        <source>Coin Control Features</source>
        <translation type="unfinished">Cara Pengaturan Koin</translation>
    </message>
    <message>
        <source>automatically selected</source>
        <translation type="unfinished">Pemilihan otomatis</translation>
    </message>
    <message>
        <source>Insufficient funds!</source>
        <translation type="unfinished">Saldo tidak mencukupi!</translation>
    </message>
    <message>
        <source>Quantity:</source>
        <translation type="unfinished">Kuantitas:</translation>
    </message>
    <message>
        <source>Amount:</source>
        <translation type="unfinished">Jumlah:</translation>
    </message>
    <message>
        <source>Fee:</source>
        <translation type="unfinished">Biaya:</translation>
    </message>
    <message>
        <source>After Fee:</source>
        <translation type="unfinished">Dengan Biaya:</translation>
    </message>
    <message>
        <source>Change:</source>
        <translation type="unfinished">Kembalian:</translation>
    </message>
    <message>
        <source>If this is activated, but the change address is empty or invalid, change will be sent to a newly generated address.</source>
        <translation type="unfinished">Jiki ini dipilih, tetapi alamat pengembalian uang kosong atau salah, uang kembali akan dikirim ke alamat yang baru dibuat.</translation>
    </message>
    <message>
        <source>Custom change address</source>
        <translation type="unfinished">Alamat uang kembali yang kustom</translation>
    </message>
    <message>
        <source>Transaction Fee:</source>
        <translation type="unfinished">Biaya Transaksi:</translation>
    </message>
    <message>
        <source>Using the fallbackfee can result in sending a transaction that will take several hours or days (or never) to confirm. Consider choosing your fee manually or wait until you have validated the complete chain.</source>
        <translation type="unfinished">Menggunakan fallbackfee dapat mengakibatkan pengiriman transaksi yang akan memakan waktu beberapa jam atau hari (atau tidak pernah) untuk dikonfirmasi. Pertimbangkan untuk memilih biaya anda secara manual atau tunggu hingga anda telah megesahkan rantai yang lengkap.</translation>
    </message>
    <message>
        <source>Warning: Fee estimation is currently not possible.</source>
        <translation type="unfinished">Peringatan: Perkiraan biaya saat ini tidak memungkinkan.</translation>
    </message>
    <message>
        <source>Hide</source>
        <translation type="unfinished">Sembunyikan</translation>
    </message>
    <message>
        <source>Recommended:</source>
        <translation type="unfinished">Disarankan</translation>
    </message>
    <message>
        <source>Custom:</source>
        <translation type="unfinished">Khusus</translation>
    </message>
    <message>
        <source>Send to multiple recipients at once</source>
        <translation type="unfinished">Kirim ke beberapa penerima sekaligus</translation>
    </message>
    <message>
        <source>Add &amp;Recipient</source>
        <translation type="unfinished">Tambahlah &amp;Penerima</translation>
    </message>
    <message>
        <source>Clear all fields of the form.</source>
        <translation type="unfinished">Hapus informasi dari form.</translation>
    </message>
    <message>
        <source>Inputs…</source>
        <translation type="unfinished">Masukan...</translation>
    </message>
    <message>
        <source>Choose…</source>
        <translation type="unfinished">Pilih...</translation>
    </message>
    <message>
        <source>Hide transaction fee settings</source>
        <translation type="unfinished">Sembunyikan pengaturan biaya transaksi</translation>
    </message>
    <message>
        <source>Specify a custom fee per kB (1,000 bytes) of the transaction's virtual size.

Note:  Since the fee is calculated on a per-byte basis, a fee rate of "100 satoshis per kvB" for a transaction size of 500 virtual bytes (half of 1 kvB) would ultimately yield a fee of only 50 satoshis.</source>
        <translation type="unfinished">Tentukan biaya khusus per kB (1.000 byte) dari ukuran virtual transaksi. 

Catatan: Karena biaya dihitung berdasarkan per byte, tarif biaya "100 satoshi per kvB" untuk ukuran transaksi 500 byte virtual (setengah dari 1 kvB) pada akhirnya akan menghasilkan biaya hanya 50 satoshi. </translation>
    </message>
    <message>
        <source>When there is less transaction volume than space in the blocks, miners as well as relaying nodes may enforce a minimum fee. Paying only this minimum fee is just fine, but be aware that this can result in a never confirming transaction once there is more demand for qtum transactions than the network can process.</source>
        <translation type="unfinished">Ketika volume transaksi lebih sedikit daripada ruang di blok, penambang serta simpul yang menyiarkanikan dapat memberlakukan biaya minimum. Anda boleh hanya membayar biaya minimum, tetapi perlu diketahui bahwa ini dapat menghasilkan transaksi yang tidak pernah dikonfirmasi setelah ada lebih banyak permintaan untuk transaksi qtum daripada yang dapat diproses jaringan.</translation>
<<<<<<< HEAD
    </message>
=======
   </message>
>>>>>>> d82fec21
    <message>
        <source>A too low fee might result in a never confirming transaction (read the tooltip)</source>
        <translation type="unfinished">Biaya yang terlalu rendah dapat menyebabkan transaksi tidak terkonfirmasi (baca tooltip)</translation>
    </message>
    <message>
        <source>(Smart fee not initialized yet. This usually takes a few blocks…)</source>
        <translation type="unfinished">(Biaya pintar belum dimulai. Ini biasanya membutuhkan beberapa blok…) </translation>
    </message>
    <message>
        <source>Confirmation time target:</source>
        <translation type="unfinished">Target waktu konfirmasi:</translation>
    </message>
    <message>
        <source>Enable Replace-By-Fee</source>
        <translation type="unfinished">Izinkan Replace-By-Fee</translation>
    </message>
    <message>
        <source>With Replace-By-Fee (BIP-125) you can increase a transaction's fee after it is sent. Without this, a higher fee may be recommended to compensate for increased transaction delay risk.</source>
        <translation type="unfinished">Dengan Replace-By-Fee (BIP-125) Anda dapat menambah biaya transaksi setelah dikirim. Tanpa ini, biaya yang lebih tinggi dapat direkomendasikan untuk mengkompensasi peningkatan risiko keterlambatan transaksi.</translation>
    </message>
    <message>
        <source>Clear &amp;All</source>
        <translation type="unfinished">Hapus &amp;Semua</translation>
    </message>
    <message>
        <source>Balance:</source>
        <translation type="unfinished">Saldo:</translation>
    </message>
    <message>
        <source>Confirm the send action</source>
        <translation type="unfinished">Konfirmasi aksi pengiriman</translation>
    </message>
    <message>
        <source>S&amp;end</source>
        <translation type="unfinished">K&amp;irim</translation>
    </message>
    <message>
        <source>Copy quantity</source>
        <translation type="unfinished">Salin Kuantitas</translation>
    </message>
    <message>
        <source>Copy amount</source>
        <translation type="unfinished">Salin Jumlah</translation>
    </message>
    <message>
        <source>Copy fee</source>
        <translation type="unfinished">Salin biaya</translation>
    </message>
    <message>
        <source>Copy after fee</source>
        <translation type="unfinished">Salin Setelah Upah</translation>
    </message>
    <message>
        <source>Copy bytes</source>
        <translation type="unfinished">Salin bytes</translation>
    </message>
    <message>
        <source>Copy dust</source>
        <translation type="unfinished">Salin dust</translation>
    </message>
    <message>
        <source>Copy change</source>
        <translation type="unfinished">Salin Perubahan</translation>
    </message>
    <message>
        <source>%1 (%2 blocks)</source>
        <translation type="unfinished">%1 (%2 block)</translation>
    </message>
    <message>
        <source>Sign on device</source>
        <extracomment>"device" usually means a hardware wallet.</extracomment>
        <translation type="unfinished">Masuk ke perangkat</translation>
    </message>
    <message>
        <source>Connect your hardware wallet first.</source>
        <translation type="unfinished">Hubungkan dompet perangkat keras Anda terlebih dahulu.</translation>
    </message>
    <message>
        <source>Set external signer script path in Options -&gt; Wallet</source>
        <extracomment>"External signer" means using devices such as hardware wallets.</extracomment>
        <translation type="unfinished">Setel jalur skrip penanda tangan eksternal di Opsi -&gt; Dompet</translation>
    </message>
    <message>
        <source>Cr&amp;eate Unsigned</source>
        <translation type="unfinished">bu&amp;at Tidak ditandai</translation>
    </message>
    <message>
        <source>Creates a Partially Signed Qtum Transaction (PSBT) for use with e.g. an offline %1 wallet, or a PSBT-compatible hardware wallet.</source>
<<<<<<< HEAD
        <translation type="unfinished">Membuat sebagian tertanda transaksi qtum (PSBT) untuk digunakan dengan contoh dompet offline %1, atau dompet yang kompatibel dengan PSBT</translation>
    </message>
=======
        <translation type="unfinished">Membuat sebagian tertanda transaksi qtum (PSBT) untuk digunakan dengan contoh dompet offline %1, atau dompet yang kompatibel dengan PSBT</translation> 
  </message>
>>>>>>> d82fec21
    <message>
        <source> from wallet '%1'</source>
        <translation type="unfinished">dari dompet '%1'</translation>
    </message>
    <message>
        <source>%1 to '%2'</source>
        <translation type="unfinished">%1 ke '%2'</translation>
    </message>
    <message>
        <source>%1 to %2</source>
        <translation type="unfinished">%1 ke %2</translation>
    </message>
    <message>
        <source>To review recipient list click "Show Details…"</source>
        <translation type="unfinished">Untuk meninjau daftar penerima, klik "Tampilkan Detail ..."</translation>
    </message>
    <message>
        <source>Sign failed</source>
        <translation type="unfinished">Tanda tangan gagal</translation>
    </message>
    <message>
        <source>External signer not found</source>
        <extracomment>"External signer" means using devices such as hardware wallets.</extracomment>
        <translation type="unfinished">penandatangan eksternal tidak ditemukan</translation>
    </message>
    <message>
        <source>External signer failure</source>
        <extracomment>"External signer" means using devices such as hardware wallets.</extracomment>
        <translation type="unfinished">penandatangan eksternal gagal</translation>
    </message>
    <message>
        <source>Save Transaction Data</source>
        <translation type="unfinished">Simpan data Transaksi</translation>
    </message>
    <message>
        <source>Partially Signed Transaction (Binary)</source>
        <extracomment>Expanded name of the binary PSBT file format. See: BIP 174.</extracomment>
        <translation type="unfinished">Transaksi yang Ditandatangani Sebagian (Biner)</translation>
    </message>
    <message>
        <source>PSBT saved</source>
        <translation type="unfinished">PSBT disimpan</translation>
    </message>
    <message>
        <source>External balance:</source>
        <translation type="unfinished">Saldo eksternal</translation>
    </message>
    <message>
        <source>or</source>
        <translation type="unfinished">atau</translation>
    </message>
    <message>
        <source>You can increase the fee later (signals Replace-By-Fee, BIP-125).</source>
        <translation type="unfinished">Anda dapat menambah biaya kemudian (sinyal Replace-By-Fee, BIP-125).</translation>
    </message>
    <message>
        <source>Do you want to create this transaction?</source>
        <extracomment>Message displayed when attempting to create a transaction. Cautionary text to prompt the user to verify that the displayed transaction details represent the transaction the user intends to create.</extracomment>
        <translation type="unfinished">Apakah Anda ingin membuat transaksi ini?</translation>
    </message>
    <message>
<<<<<<< HEAD
        <source>Please, review your transaction. You can create and send this transaction or create a Partially Signed Qtum Transaction (PSBT), which you can save or copy and then sign with, e.g., an offline %1 wallet, or a PSBT-compatible hardware wallet.</source>
=======
        <source>Please, review your transaction. You can create and send this transaction or create a Partially Signed Qtum Transaction (PSBT), which you can save or copy and then sign with, e.g., an offline %1 wallet, or a PSBT-compatible hardware wallet.</source> 
>>>>>>> d82fec21
        <extracomment>Text to inform a user attempting to create a transaction of their current options. At this stage, a user can send their transaction or create a PSBT. This string is displayed when both private keys and PSBT controls are enabled.</extracomment>
        <translation type="unfinished">Harap untuk analisi proposal transaksi anda kembali. Anda dapat membuat dan mengirim transaksi ini atau membuat transaksi qtum yang ditandai tangani sebagaian (PSBT) yang bisa anda simpan atau salin dan tanda tangan dengan contoh dompet offline %1, atau dompet yang kompatibel dengan PSBT</translation>
    </message>
    <message>
        <source>Please, review your transaction.</source>
        <extracomment>Text to prompt a user to review the details of the transaction they are attempting to send.</extracomment>
        <translation type="unfinished">Mohon periksa kembali transaksi anda.</translation>
    </message>
    <message>
        <source>Transaction fee</source>
        <translation type="unfinished">Biaya Transaksi</translation>
    </message>
    <message>
        <source>Not signalling Replace-By-Fee, BIP-125.</source>
        <translation type="unfinished">Tidak memberi sinyal Replace-By-Fee, BIP-125.</translation>
    </message>
    <message>
        <source>Total Amount</source>
        <translation type="unfinished">Jumlah Keseluruhan</translation>
    </message>
    <message>
        <source>Confirm send coins</source>
        <translation type="unfinished">Konfirmasi pengiriman koin</translation>
    </message>
    <message>
        <source>Watch-only balance:</source>
        <translation type="unfinished">Saldo (hanya lihat):</translation>
    </message>
    <message>
        <source>The recipient address is not valid. Please recheck.</source>
        <translation type="unfinished">Alamat penerima tidak sesuai. Mohon periksa kembali.</translation>
    </message>
    <message>
        <source>The amount to pay must be larger than 0.</source>
        <translation type="unfinished">Jumlah pembayaran harus lebih besar daripada 0.</translation>
    </message>
    <message>
        <source>The amount exceeds your balance.</source>
        <translation type="unfinished">Jumlah melebihi saldo anda.</translation>
    </message>
    <message>
        <source>Duplicate address found: addresses should only be used once each.</source>
        <translation type="unfinished">Alamat duplikat ditemukan: alamat hanya boleh digunakan sekali saja.</translation>
    </message>
    <message>
        <source>Transaction creation failed!</source>
        <translation type="unfinished">Pembuatan transaksi gagal!</translation>
    </message>
    <message>
        <source>A fee higher than %1 is considered an absurdly high fee.</source>
        <translation type="unfinished">Biaya yang lebih tinggi dari %1 dianggap sebagai biaya yang sangat tinggi.</translation>
    </message>
    <message numerus="yes">
        <source>Estimated to begin confirmation within %n block(s).</source>
        <translation type="unfinished">
            <numerusform>Diperkirakan akan memulai konfirmasi dalam %n blok.</numerusform>
        </translation>
    </message>
    <message>
        <source>Warning: Invalid Qtum address</source>
        <translation type="unfinished">Peringatan: Alamat Qtum tidak valid</translation>
<<<<<<< HEAD
    </message>
=======
   </message>
>>>>>>> d82fec21
    <message>
        <source>Warning: Unknown change address</source>
        <translation type="unfinished">Peringatan: Alamat tidak dikenal</translation>
    </message>
    <message>
        <source>Confirm custom change address</source>
        <translation type="unfinished">Konfirmasi perubahan alamat</translation>
    </message>
    <message>
        <source>The address you selected for change is not part of this wallet. Any or all funds in your wallet may be sent to this address. Are you sure?</source>
        <translation type="unfinished">Alamat yang anda pilih untuk diubah bukan bagian dari dompet ini. Sebagian atau semua dana di dompet anda mungkin dikirim ke alamat ini. Apakah anda yakin?</translation>
    </message>
    <message>
        <source>(no label)</source>
        <translation type="unfinished">(tidak ada label)</translation>
    </message>
</context>
<context>
    <name>SendCoinsEntry</name>
    <message>
        <source>A&amp;mount:</source>
        <translation type="unfinished">J&amp;umlah:</translation>
    </message>
    <message>
        <source>Pay &amp;To:</source>
        <translation type="unfinished">Kirim &amp;Ke:</translation>
    </message>
    <message>
        <source>Choose previously used address</source>
        <translation type="unfinished">Pilih alamat yang telah digunakan sebelumnya</translation>
    </message>
    <message>
        <source>The Qtum address to send the payment to</source>
        <translation type="unfinished">Alamat Qtum untuk mengirim pembayaran</translation>
    </message>
    <message>
        <source>Paste address from clipboard</source>
        <translation type="unfinished">Tempel alamat dari salinan</translation>
    </message>
    <message>
        <source>Alt+P</source>
        <translation type="unfinished">Alt+B</translation>
    </message>
    <message>
        <source>Remove this entry</source>
        <translation type="unfinished">Hapus masukan ini</translation>
    </message>
    <message>
        <source>The amount to send in the selected unit</source>
        <translation type="unfinished">Jumlah yang ingin dikirim dalam unit yang dipilih</translation>
    </message>
    <message>
        <source>The fee will be deducted from the amount being sent. The recipient will receive less qtums than you enter in the amount field. If multiple recipients are selected, the fee is split equally.</source>
        <translation type="unfinished">Biaya akan diambil dari jumlah yang dikirim. Penerima akan menerima qtum lebih sedikit daripada yang di masukkan di bidang jumlah. Jika ada beberapa penerima, biaya dibagi rata.</translation>
<<<<<<< HEAD
    </message>
=======
   </message>
>>>>>>> d82fec21
    <message>
        <source>S&amp;ubtract fee from amount</source>
        <translation type="unfinished">Kurangi biaya dari jumlah</translation>
    </message>
    <message>
        <source>Use available balance</source>
        <translation type="unfinished">Gunakan saldo yang tersedia</translation>
    </message>
    <message>
        <source>Message:</source>
        <translation type="unfinished">Pesan:</translation>
    </message>
    <message>
        <source>Enter a label for this address to add it to the list of used addresses</source>
        <translation type="unfinished">Masukkan label untuk alamat ini untuk dimasukan dalam daftar alamat yang pernah digunakan</translation>
    </message>
    <message>
        <source>A message that was attached to the qtum: URI which will be stored with the transaction for your reference. Note: This message will not be sent over the Qtum network.</source>
        <translation type="unfinished">Pesan yang dilampirkan ke qtum: URI yang akan disimpan dengan transaksi untuk referensi Anda. Catatan: Pesan ini tidak akan dikirim melalui jaringan Qtum.</translation>
<<<<<<< HEAD
    </message>
    <message>
        <source>Pay To:</source>
        <translation type="unfinished">Kirim Ke:</translation>
    </message>
    <message>
        <source>Memo:</source>
        <translation type="unfinished">Catatan Peringatan:</translation>
=======
>>>>>>> d82fec21
    </message>
</context>
<context>
    <name>SendConfirmationDialog</name>
    <message>
        <source>Send</source>
        <translation type="unfinished">Kirim</translation>
    </message>
    <message>
        <source>Create Unsigned</source>
        <translation type="unfinished">Buat Tidak ditandai</translation>
    </message>
</context>
<context>
    <name>SignVerifyMessageDialog</name>
    <message>
        <source>Signatures - Sign / Verify a Message</source>
        <translation type="unfinished">Tanda Tangan / Verifikasi sebuah Pesan</translation>
    </message>
    <message>
        <source>&amp;Sign Message</source>
        <translation type="unfinished">&amp;Tandakan Pesan</translation>
    </message>
    <message>
        <source>You can sign messages/agreements with your addresses to prove you can receive qtums sent to them. Be careful not to sign anything vague or random, as phishing attacks may try to trick you into signing your identity over to them. Only sign fully-detailed statements you agree to.</source>
        <translation type="unfinished">Anda dapat menandatangani pesan / perjanjian dengan alamat Anda untuk membuktikan bahwa Anda dapat menerima qtum yang dikirimkan kepada mereka. Berhati-hatilah untuk tidak menandatangani apa pun yang samar-samar atau acak, karena serangan phishing mungkin mencoba menipu Anda untuk menandatangani identitas Anda kepada mereka. Hanya tandatangani pernyataan terperinci yang Anda setujui.</translation>
<<<<<<< HEAD
    </message>
    <message>
        <source>The Qtum address to sign the message with</source>
        <translation type="unfinished">Alamat Qtum untuk menandatangani pesan</translation>
    </message>
=======
   </message>
    <message>
        <source>The Qtum address to sign the message with</source>
        <translation type="unfinished">Alamat Qtum untuk menandatangani pesan</translation> 
   </message>
>>>>>>> d82fec21
    <message>
        <source>Choose previously used address</source>
        <translation type="unfinished">Pilih alamat yang telah digunakan sebelumnya</translation>
    </message>
    <message>
        <source>Paste address from clipboard</source>
        <translation type="unfinished">Tempel alamat dari salinan</translation>
    </message>
    <message>
        <source>Alt+P</source>
        <translation type="unfinished">Alt+B</translation>
    </message>
    <message>
        <source>Enter the message you want to sign here</source>
        <translation type="unfinished">Masukan pesan yang ingin ditandai disini</translation>
    </message>
    <message>
        <source>Signature</source>
        <translation type="unfinished">Tanda Tangan</translation>
    </message>
    <message>
        <source>Copy the current signature to the system clipboard</source>
        <translation type="unfinished">Salin tanda tangan terpilih ke sistem klipboard</translation>
    </message>
    <message>
        <source>Sign the message to prove you own this Qtum address</source>
<<<<<<< HEAD
        <translation type="unfinished">Tandai pesan untuk menyetujui kamu pemiliki alamat Qtum ini</translation>
    </message>
=======
        <translation type="unfinished">Tandai pesan untuk menyetujui kamu pemiliki alamat Qtum ini</translation> 
   </message>
>>>>>>> d82fec21
    <message>
        <source>Sign &amp;Message</source>
        <translation type="unfinished">Tandakan &amp;Pesan</translation>
    </message>
    <message>
        <source>Reset all sign message fields</source>
        <translation type="unfinished">Hapus semua bidang penanda pesan</translation>
    </message>
    <message>
        <source>Clear &amp;All</source>
        <translation type="unfinished">Hapus &amp;Semua</translation>
    </message>
    <message>
        <source>&amp;Verify Message</source>
        <translation type="unfinished">&amp;Verifikasi Pesan</translation>
    </message>
    <message>
        <source>Enter the receiver's address, message (ensure you copy line breaks, spaces, tabs, etc. exactly) and signature below to verify the message. Be careful not to read more into the signature than what is in the signed message itself, to avoid being tricked by a man-in-the-middle attack. Note that this only proves the signing party receives with the address, it cannot prove sendership of any transaction!</source>
        <translation type="unfinished">Masukkan alamat penerima, pesan (pastikan Anda menyalin persis jeda baris, spasi, tab, dll) dan tanda tangan di bawah untuk memverifikasi pesan. Berhati-hatilah untuk tidak memberi informasi lebih ke tanda tangan daripada apa yang ada dalam pesan yang ditandatangani itu sendiri, untuk menghindari dikelabui oleh serangan man-in-the-middle. Perhatikan bahwa ini hanya membuktikan pihak penandatangan menerima dengan alamat, tapi tidak dapat membuktikan pengiriman dari transaksi apa pun!</translation>
    </message>
    <message>
        <source>The Qtum address the message was signed with</source>
<<<<<<< HEAD
        <translation type="unfinished">Alamat Qtum yang menandatangani pesan</translation>
    </message>
=======
        <translation type="unfinished">Alamat Qtum yang menandatangani pesan</translation> 
   </message>
>>>>>>> d82fec21
    <message>
        <source>The signed message to verify</source>
        <translation type="unfinished">Pesan yang ditandatangani untuk diverifikasi</translation>
    </message>
    <message>
        <source>The signature given when the message was signed</source>
        <translation type="unfinished"> Tanda tangan diberikan saat pesan telah ditandatangani</translation>
    </message>
    <message>
        <source>Verify the message to ensure it was signed with the specified Qtum address</source>
        <translation type="unfinished">Verifikasi pesan untuk memastikannya ditandatangani dengan alamat Qtum tersebut</translation>
<<<<<<< HEAD
    </message>
=======
   </message>
>>>>>>> d82fec21
    <message>
        <source>Verify &amp;Message</source>
        <translation type="unfinished">Verifikasi &amp;Pesan</translation>
    </message>
    <message>
        <source>Reset all verify message fields</source>
        <translation type="unfinished">Hapus semua bidang verifikasi pesan</translation>
    </message>
    <message>
        <source>Click "Sign Message" to generate signature</source>
        <translation type="unfinished">Klik "Sign Message" untuk menghasilkan tanda tangan</translation>
    </message>
    <message>
        <source>The entered address is invalid.</source>
        <translation type="unfinished">Alamat yang dimasukkan tidak valid.</translation>
    </message>
    <message>
        <source>Please check the address and try again.</source>
        <translation type="unfinished">Mohon periksa alamat dan coba lagi.</translation>
    </message>
    <message>
        <source>The entered address does not refer to a key.</source>
        <translation type="unfinished">Alamat yang dimasukkan tidak merujuk pada kunci.</translation>
    </message>
    <message>
        <source>Wallet unlock was cancelled.</source>
        <translation type="unfinished">Pembukaan kunci dompet dibatalkan.</translation>
    </message>
    <message>
        <source>No error</source>
        <translation type="unfinished">Tidak ada kesalahan</translation>
    </message>
    <message>
        <source>Private key for the entered address is not available.</source>
        <translation type="unfinished">Private key untuk alamat yang dimasukkan tidak tersedia.</translation>
    </message>
    <message>
        <source>Message signing failed.</source>
        <translation type="unfinished">Penandatanganan pesan gagal.</translation>
    </message>
    <message>
        <source>Message signed.</source>
        <translation type="unfinished">Pesan sudah ditandatangani.</translation>
    </message>
    <message>
        <source>The signature could not be decoded.</source>
        <translation type="unfinished">Tanda tangan tidak dapat disandikan.</translation>
    </message>
    <message>
        <source>Please check the signature and try again.</source>
        <translation type="unfinished">Mohon periksa tanda tangan dan coba lagi.</translation>
    </message>
    <message>
        <source>The signature did not match the message digest.</source>
        <translation type="unfinished">Tanda tangan tidak cocok dengan intisari pesan.</translation>
    </message>
    <message>
        <source>Message verification failed.</source>
        <translation type="unfinished">Verifikasi pesan gagal.</translation>
    </message>
    <message>
        <source>Message verified.</source>
        <translation type="unfinished">Pesan diverifikasi.</translation>
    </message>
</context>
<context>
    <name>SplashScreen</name>
    <message>
        <source>(press q to shutdown and continue later)</source>
        <translation type="unfinished">(tekan q untuk mematikan dan melanjutkan nanti)</translation>
    </message>
    <message>
        <source>press q to shutdown</source>
        <translation type="unfinished">tekan q untuk mematikan</translation>
    </message>
</context>
<context>
    <name>TransactionDesc</name>
    <message>
        <source>conflicted with a transaction with %1 confirmations</source>
        <extracomment>Text explaining the current status of a transaction, shown in the status field of the details window for this transaction. This status represents an unconfirmed transaction that conflicts with a confirmed transaction.</extracomment>
        <translation type="unfinished">Konflik dengan sebuah transaksi dengan %1 konfirmasi</translation>
    </message>
    <message>
        <source>0/unconfirmed, in memory pool</source>
        <extracomment>Text explaining the current status of a transaction, shown in the status field of the details window for this transaction. This status represents an unconfirmed transaction that is in the memory pool.</extracomment>
        <translation type="unfinished">0/belum dikonfirmasi, di kumpulan memori</translation>
    </message>
    <message>
        <source>0/unconfirmed, not in memory pool</source>
        <extracomment>Text explaining the current status of a transaction, shown in the status field of the details window for this transaction. This status represents an unconfirmed transaction that is not in the memory pool.</extracomment>
        <translation type="unfinished">0/belum dikonfirmasi, tidak di kumpulan memori</translation>
    </message>
    <message>
        <source>abandoned</source>
        <extracomment>Text explaining the current status of a transaction, shown in the status field of the details window for this transaction. This status represents an abandoned transaction.</extracomment>
        <translation type="unfinished">ditinggalkan</translation>
    </message>
    <message>
        <source>%1/unconfirmed</source>
        <extracomment>Text explaining the current status of a transaction, shown in the status field of the details window for this transaction. This status represents a transaction confirmed in at least one block, but less than 6 blocks.</extracomment>
        <translation type="unfinished">%1/belum dikonfirmasi</translation>
    </message>
    <message>
        <source>%1 confirmations</source>
        <extracomment>Text explaining the current status of a transaction, shown in the status field of the details window for this transaction. This status represents a transaction confirmed in 6 or more blocks.</extracomment>
        <translation type="unfinished">%1 konfirmasi</translation>
    </message>
    <message>
        <source>Date</source>
        <translation type="unfinished">Tanggal</translation>
    </message>
    <message>
        <source>Source</source>
        <translation type="unfinished">Sumber</translation>
    </message>
    <message>
        <source>Generated</source>
        <translation type="unfinished">Dihasilkan</translation>
    </message>
    <message>
        <source>From</source>
        <translation type="unfinished">Dari</translation>
    </message>
    <message>
        <source>unknown</source>
        <translation type="unfinished">tidak diketahui</translation>
    </message>
    <message>
        <source>To</source>
        <translation type="unfinished">Untuk</translation>
    </message>
    <message>
        <source>own address</source>
        <translation type="unfinished">alamat milik sendiri</translation>
    </message>
    <message>
        <source>watch-only</source>
        <translation type="unfinished">hanya-melihat</translation>
    </message>
    <message>
        <source>Credit</source>
        <translation type="unfinished">Kredit</translation>
    </message>
    <message numerus="yes">
        <source>matures in %n more block(s)</source>
        <translation type="unfinished">
            <numerusform>matang dalam %n blok lagi</numerusform>
        </translation>
    </message>
    <message>
        <source>not accepted</source>
        <translation type="unfinished">tidak diterima</translation>
    </message>
    <message>
        <source>Total credit</source>
        <translation type="unfinished">Total kredit</translation>
    </message>
    <message>
        <source>Transaction fee</source>
        <translation type="unfinished">Biaya Transaksi</translation>
    </message>
    <message>
        <source>Net amount</source>
        <translation type="unfinished">Jumlah bersih</translation>
    </message>
    <message>
        <source>Message</source>
        <translation type="unfinished">Pesan</translation>
    </message>
    <message>
        <source>Comment</source>
        <translation type="unfinished">Komentar</translation>
    </message>
    <message>
        <source>Transaction ID</source>
        <translation type="unfinished">ID Transaksi</translation>
    </message>
    <message>
        <source>Transaction total size</source>
        <translation type="unfinished">Ukuran transaksi total</translation>
    </message>
    <message>
        <source>Transaction virtual size</source>
        <translation type="unfinished">Ukuran transaksi virtual</translation>
    </message>
    <message>
        <source>Output index</source>
        <translation type="unfinished">Indeks outpu</translation>
    </message>
    <message>
        <source> (Certificate was not verified)</source>
        <translation type="unfinished">(Sertifikat tidak diverifikasi)</translation>
    </message>
    <message>
        <source>Merchant</source>
        <translation type="unfinished">Penjual</translation>
    </message>
    <message>
        <source>Debug information</source>
        <translation type="unfinished">Informasi debug</translation>
    </message>
    <message>
        <source>Transaction</source>
        <translation type="unfinished">Transaksi</translation>
    </message>
    <message>
        <source>Inputs</source>
        <translation type="unfinished">Input</translation>
    </message>
    <message>
        <source>Amount</source>
        <translation type="unfinished">Jumlah</translation>
    </message>
    <message>
        <source>true</source>
        <translation type="unfinished">benar</translation>
    </message>
    <message>
        <source>false</source>
        <translation type="unfinished">salah</translation>
    </message>
</context>
<context>
    <name>TransactionDescDialog</name>
    <message>
        <source>This pane shows a detailed description of the transaction</source>
        <translation type="unfinished">Jendela ini menampilkan deskripsi rinci dari transaksi tersebut</translation>
    </message>
    <message>
        <source>Details for %1</source>
        <translation type="unfinished">Detail untuk %1</translation>
    </message>
</context>
<context>
    <name>TransactionTableModel</name>
    <message>
        <source>Date</source>
        <translation type="unfinished">Tanggal</translation>
    </message>
    <message>
        <source>Type</source>
        <translation type="unfinished">Tipe</translation>
    </message>
    <message>
        <source>Unconfirmed</source>
        <translation type="unfinished">Belum dikonfirmasi</translation>
    </message>
    <message>
        <source>Abandoned</source>
        <translation type="unfinished">yang ditelantarkan</translation>
    </message>
    <message>
        <source>Confirmed (%1 confirmations)</source>
        <translation type="unfinished">Dikonfirmasi (%1 konfirmasi)</translation>
    </message>
    <message>
        <source>Conflicted</source>
        <translation type="unfinished">Bertentangan</translation>
    </message>
    <message>
        <source>Immature (%1 confirmations, will be available after %2)</source>
        <translation type="unfinished">Belum matang (%1 konfirmasi, akan tersedia setelah %2)</translation>
    </message>
    <message>
        <source>Generated but not accepted</source>
        <translation type="unfinished">Dihasilkan tapi tidak diterima</translation>
    </message>
    <message>
        <source>Received with</source>
        <translation type="unfinished">Diterima dengan</translation>
    </message>
    <message>
        <source>Received from</source>
        <translation type="unfinished">Diterima dari</translation>
    </message>
    <message>
        <source>Sent to</source>
        <translation type="unfinished">Dikirim ke</translation>
    </message>
    <message>
        <source>Payment to yourself</source>
        <translation type="unfinished">Pembayaran untuk diri sendiri</translation>
    </message>
    <message>
        <source>Mined</source>
        <translation type="unfinished">Ditambang</translation>
    </message>
    <message>
        <source>watch-only</source>
        <translation type="unfinished">hanya-melihat</translation>
    </message>
    <message>
        <source>(no label)</source>
        <translation type="unfinished">(tidak ada label)</translation>
    </message>
    <message>
        <source>Transaction status. Hover over this field to show number of confirmations.</source>
        <translation type="unfinished">Status transaksi. Arahkan kursor ke bidang ini untuk menampilkan jumlah konfirmasi.</translation>
    </message>
    <message>
        <source>Date and time that the transaction was received.</source>
        <translation type="unfinished">Tanggal dan waktu transaksi telah diterima.</translation>
    </message>
    <message>
        <source>Type of transaction.</source>
        <translation type="unfinished">Tipe transaksi.</translation>
    </message>
    <message>
        <source>Whether or not a watch-only address is involved in this transaction.</source>
        <translation type="unfinished">Apakah alamat hanya-melihat terlibat dalam transaksi ini atau tidak.</translation>
    </message>
    <message>
        <source>User-defined intent/purpose of the transaction.</source>
        <translation type="unfinished">maksud/tujuan transaksi yang ditentukan pengguna.</translation>
    </message>
    <message>
        <source>Amount removed from or added to balance.</source>
        <translation type="unfinished">Jumlah dihapus dari atau ditambahkan ke saldo.</translation>
    </message>
</context>
<context>
    <name>TransactionView</name>
    <message>
        <source>All</source>
        <translation type="unfinished">Semua</translation>
    </message>
    <message>
        <source>Today</source>
        <translation type="unfinished">Hari ini</translation>
    </message>
    <message>
        <source>This week</source>
        <translation type="unfinished">Minggu ini</translation>
    </message>
    <message>
        <source>This month</source>
        <translation type="unfinished">Bulan ini</translation>
    </message>
    <message>
        <source>Last month</source>
        <translation type="unfinished">Bulan lalu</translation>
    </message>
    <message>
        <source>This year</source>
        <translation type="unfinished">Tahun ini</translation>
    </message>
    <message>
        <source>Received with</source>
        <translation type="unfinished">Diterima dengan</translation>
    </message>
    <message>
        <source>Sent to</source>
        <translation type="unfinished">Dikirim ke</translation>
    </message>
    <message>
        <source>To yourself</source>
        <translation type="unfinished">Untuk diri sendiri</translation>
    </message>
    <message>
        <source>Mined</source>
        <translation type="unfinished">Ditambang</translation>
    </message>
    <message>
        <source>Other</source>
        <translation type="unfinished">Lainnya</translation>
    </message>
    <message>
        <source>Enter address, transaction id, or label to search</source>
        <translation type="unfinished">Ketik alamat, id transaksi, atau label untuk menelusuri</translation>
    </message>
    <message>
        <source>Min amount</source>
        <translation type="unfinished">Jumlah min</translation>
    </message>
    <message>
        <source>Range…</source>
        <translation type="unfinished">Jarak...</translation>
    </message>
    <message>
        <source>&amp;Copy address</source>
        <translation type="unfinished">&amp;Salin alamat</translation>
    </message>
    <message>
        <source>Copy &amp;label</source>
        <translation type="unfinished">Salin &amp;label</translation>
    </message>
    <message>
        <source>Copy &amp;amount</source>
        <translation type="unfinished">Salin &amp;jumlah</translation>
    </message>
    <message>
        <source>Copy transaction &amp;ID</source>
        <translation type="unfinished">salin &amp;ID transaksi</translation>
    </message>
    <message>
        <source>Copy &amp;raw transaction</source>
        <translation type="unfinished">salin &amp;transaksi mentah</translation>
    </message>
    <message>
        <source>Copy full transaction &amp;details</source>
        <translation type="unfinished">salin seluruh transaksi &amp;detail</translation>
    </message>
    <message>
        <source>&amp;Show transaction details</source>
        <translation type="unfinished">&amp;Tampilkan detail transaski</translation>
    </message>
    <message>
        <source>Increase transaction &amp;fee</source>
        <translation type="unfinished">Naikkan biaya transaksi</translation>
    </message>
    <message>
        <source>A&amp;bandon transaction</source>
        <translation type="unfinished">A&amp;batalkan transaksi</translation>
    </message>
    <message>
        <source>&amp;Edit address label</source>
        <translation type="unfinished">&amp;Ubah label alamat</translation>
    </message>
    <message>
        <source>Show in %1</source>
        <extracomment>Transactions table context menu action to show the selected transaction in a third-party block explorer. %1 is a stand-in argument for the URL of the explorer.</extracomment>
        <translation type="unfinished">Menunjukkan %1</translation>
    </message>
    <message>
        <source>Export Transaction History</source>
        <translation type="unfinished">Ekspor Riwayat Transaksi</translation>
    </message>
    <message>
        <source>Comma separated file</source>
        <extracomment>Expanded name of the CSV file format. See: https://en.wikipedia.org/wiki/Comma-separated_values.</extracomment>
        <translation type="unfinished">dipisahkan dengan koma</translation>
    </message>
    <message>
        <source>Confirmed</source>
        <translation type="unfinished">Terkonfirmasi</translation>
    </message>
    <message>
        <source>Watch-only</source>
        <translation type="unfinished">Hanya-lihat</translation>
    </message>
    <message>
        <source>Date</source>
        <translation type="unfinished">Tanggal</translation>
    </message>
    <message>
        <source>Type</source>
        <translation type="unfinished">Tipe</translation>
    </message>
    <message>
        <source>Address</source>
        <translation type="unfinished">Alamat</translation>
    </message>
    <message>
        <source>Exporting Failed</source>
        <translation type="unfinished">Gagal Mengekspor</translation>
    </message>
    <message>
        <source>There was an error trying to save the transaction history to %1.</source>
        <translation type="unfinished">Terjadi kesalahan saat mencoba menyimpan riwayat transaksi ke %1.</translation>
    </message>
    <message>
        <source>Exporting Successful</source>
        <translation type="unfinished">Ekspor Berhasil</translation>
    </message>
    <message>
        <source>The transaction history was successfully saved to %1.</source>
        <translation type="unfinished">Riwayat transaksi berhasil disimpan ke %1.</translation>
    </message>
    <message>
        <source>Range:</source>
        <translation type="unfinished">Jarak:</translation>
    </message>
    <message>
        <source>to</source>
        <translation type="unfinished">untuk</translation>
    </message>
</context>
<context>
    <name>WalletFrame</name>
    <message>
        <source>No wallet has been loaded.
Go to File &gt; Open Wallet to load a wallet.
- OR -</source>
        <translation type="unfinished">Tidak ada dompet yang dimuat.
Pergi ke File &gt; Open Wallet untuk memuat dompet.
- ATAU -</translation>
    </message>
    <message>
        <source>Create a new wallet</source>
        <translation type="unfinished">Bikin dompet baru</translation>
    </message>
    <message>
        <source>Error</source>
        <translation type="unfinished">Terjadi sebuah kesalahan</translation>
    </message>
    <message>
        <source>Unable to decode PSBT from clipboard (invalid base64)</source>
        <translation type="unfinished">Tidak dapat membaca kode PSBT dari papan klip (base64 tidak valid)</translation>
    </message>
    <message>
        <source>Load Transaction Data</source>
        <translation type="unfinished">Memuat Data Transaksi</translation>
    </message>
    <message>
        <source>Partially Signed Transaction (*.psbt)</source>
        <translation type="unfinished">Transaksi yang Ditandatangani Sebagian (* .psbt)</translation>
    </message>
    <message>
        <source>PSBT file must be smaller than 100 MiB</source>
        <translation type="unfinished">File PSBT harus lebih kecil dari 100 MB</translation>
    </message>
    <message>
        <source>Unable to decode PSBT</source>
        <translation type="unfinished">Tidak dapat membaca kode PSBT</translation>
    </message>
</context>
<context>
    <name>WalletModel</name>
    <message>
        <source>Send Coins</source>
        <translation type="unfinished">Kirim Koin</translation>
    </message>
    <message>
        <source>Fee bump error</source>
        <translation type="unfinished">Kesalahan biaya tagihan</translation>
    </message>
    <message>
        <source>Increasing transaction fee failed</source>
        <translation type="unfinished">Peningkatan biaya transaksi gagal</translation>
    </message>
    <message>
        <source>Do you want to increase the fee?</source>
        <extracomment>Asks a user if they would like to manually increase the fee of a transaction that has already been created.</extracomment>
        <translation type="unfinished">Apa Anda ingin meningkatkan biayanya?</translation>
    </message>
    <message>
        <source>Current fee:</source>
        <translation type="unfinished">Biaya saat ini:</translation>
    </message>
    <message>
        <source>Increase:</source>
        <translation type="unfinished">Tingkatkan:</translation>
    </message>
    <message>
        <source>New fee:</source>
        <translation type="unfinished">Biaya baru:</translation>
    </message>
    <message>
        <source>Warning: This may pay the additional fee by reducing change outputs or adding inputs, when necessary. It may add a new change output if one does not already exist. These changes may potentially leak privacy.</source>
        <translation type="unfinished">Peringatan: Bila diperlukan, dimungkinkan membayar biaya tambahan dengan mengurangi perubahan output atau menambahkan input. Ini dapat menambahkan perubahan keluaran baru jika belum ada. Perubahan ini berpotensi membocorkan privasi.</translation>
    </message>
    <message>
        <source>Confirm fee bump</source>
        <translation type="unfinished">Konfirmasi biaya tambahan</translation>
    </message>
    <message>
        <source>Can't draft transaction.</source>
        <translation type="unfinished">Tidak dapat membuat konsep transaksi.</translation>
    </message>
    <message>
        <source>PSBT copied</source>
        <translation type="unfinished">PSBT disalin</translation>
    </message>
    <message>
        <source>Can't sign transaction.</source>
        <translation type="unfinished">Tidak dapat menandatangani transaksi.</translation>
    </message>
    <message>
        <source>Could not commit transaction</source>
        <translation type="unfinished">Tidak dapat melakukan transaksi</translation>
    </message>
    <message>
        <source>Can't display address</source>
        <translation type="unfinished">Tidak dapat menampilkan alamat</translation>
    </message>
    <message>
        <source>default wallet</source>
        <translation type="unfinished">wallet default</translation>
    </message>
</context>
<context>
    <name>WalletView</name>
    <message>
        <source>&amp;Export</source>
        <translation type="unfinished">&amp;Ekspor</translation>
    </message>
    <message>
        <source>Export the data in the current tab to a file</source>
        <translation type="unfinished">Ekspor data dalam tab sekarang ke sebuah berkas</translation>
    </message>
    <message>
        <source>Backup Wallet</source>
        <translation type="unfinished">Cadangkan Dompet</translation>
    </message>
    <message>
        <source>Wallet Data</source>
        <extracomment>Name of the wallet data file format.</extracomment>
        <translation type="unfinished">Data Dompet</translation>
    </message>
    <message>
        <source>Backup Failed</source>
        <translation type="unfinished">Pencadangan Gagal</translation>
    </message>
    <message>
        <source>There was an error trying to save the wallet data to %1.</source>
        <translation type="unfinished">Terjadi kesalahan saat mencoba menyimpan data dompet ke %1.</translation>
    </message>
    <message>
        <source>Backup Successful</source>
        <translation type="unfinished">Pencadangan Berhasil</translation>
    </message>
    <message>
        <source>The wallet data was successfully saved to %1.</source>
        <translation type="unfinished">Data dompet berhasil disimpan ke %1.</translation>
    </message>
    <message>
        <source>Cancel</source>
        <translation type="unfinished">Batal</translation>
    </message>
</context>
</TS><|MERGE_RESOLUTION|>--- conflicted
+++ resolved
@@ -68,11 +68,7 @@
     <message>
         <source>These are your Qtum addresses for receiving payments. Use the 'Create new receiving address' button in the receive tab to create new addresses.
 Signing is only possible with addresses of the type 'legacy'.</source>
-<<<<<<< HEAD
-        <translation type="unfinished">Berikut ini adalah alamat-alamat qtummu untuk menerima pembayaran. Gunakan tombol 'Buat alamat penerima baru' di tab menerima untuk membuat alamat baru. Tanda tangan hanya bisa digunakan dengan tipe alamat 'warisan'</translation>
-=======
         <translation type="unfinished">Berikut ini adalah alamat-alamat qtummu untuk menerima pembayaran. Gunakan tombol 'Buat alamat penerima baru' di tab menerima untuk membuat alamat baru. Tanda tangan hanya bisa digunakan dengan tipe alamat 'warisan'</translation> 
->>>>>>> d82fec21
     </message>
     <message>
         <source>&amp;Copy Address</source>
@@ -181,11 +177,7 @@
     <message>
         <source>Remember that encrypting your wallet cannot fully protect your qtums from being stolen by malware infecting your computer.</source>
         <translation type="unfinished">Mengenkripsi dompet Anda tidak dapat sepenuhnya melindungi qtum Anda dari pencurian oleh malware yang menginfeksi komputer Anda.</translation>
-<<<<<<< HEAD
-    </message>
-=======
    </message>
->>>>>>> d82fec21
     <message>
         <source>Wallet to be encrypted</source>
         <translation type="unfinished">Dompet yang akan dienkripsi</translation>
@@ -297,11 +289,7 @@
     <message>
         <source>Enter a Qtum address (e.g. %1)</source>
         <translation type="unfinished">Masukkan alamat Qtum (contoh %1)</translation>
-<<<<<<< HEAD
-    </message>
-=======
    </message>
->>>>>>> d82fec21
     <message>
         <source>Unroutable</source>
         <translation type="unfinished">Tidak dapat dirutekan</translation>
@@ -446,11 +434,7 @@
     <message>
         <source>Error: Dumpfile version is not supported. This version of qtum-wallet only supports version 1 dumpfiles. Got dumpfile with version %s</source>
         <translation type="unfinished">Kesalahan: Versi Dumpfile tidak didukung. Versi dompet qtum ini hanya mendukung dumpfile versi 1. Dumpfile yang didapat adalah versi %s</translation>
-<<<<<<< HEAD
-    </message>
-=======
    </message>
->>>>>>> d82fec21
     <message>
         <source>Error: Legacy wallets only support the "legacy", "p2sh-segwit", and "bech32" address types</source>
         <translation type="unfinished">Kesalahan: Dompet lama hanya mendukung jenis alamat "warisan", "p2sh-segwit", dan "bech32"</translation>
@@ -930,13 +914,6 @@
     <message>
         <source>No addresses available</source>
         <translation type="unfinished">Tidak ada alamat tersedia</translation>
-<<<<<<< HEAD
-    </message>
-    <message>
-        <source>No proxy server specified. Use -proxy=&lt;ip&gt; or -proxy=&lt;ip:port&gt;.</source>
-        <translation type="unfinished">Tidak ada server proxy yang ditentukan. Gunakan -proxy=&lt;ip&gt; atau -proxy=&lt;ip:port&gt;.</translation>
-=======
->>>>>>> d82fec21
     </message>
     <message>
         <source>Not enough file descriptors available.</source>
@@ -1212,13 +1189,8 @@
     </message>
     <message>
         <source>Send coins to a Qtum address</source>
-<<<<<<< HEAD
-        <translation type="unfinished">Kirim koin ke alamat Qtum</translation>
-    </message>
-=======
         <translation type="unfinished">Kirim koin ke alamat Qtum</translation> 
    </message>
->>>>>>> d82fec21
     <message>
         <source>Backup wallet to another location</source>
         <translation type="unfinished">Cadangkan dompet ke lokasi lain</translation>
@@ -1261,11 +1233,7 @@
     </message>
     <message>
         <source>Sign messages with your Qtum addresses to prove you own them</source>
-<<<<<<< HEAD
-        <translation type="unfinished">Tanda tangani sebuah pesan menggunakan alamat Qtum Anda untuk membuktikan bahwa Anda adalah pemiliknya</translation>
-=======
         <translation type="unfinished">Tanda tangani sebuah pesan menggunakan alamat Qtum Anda untuk membuktikan bahwa Anda adalah pemilik alamat tersebut</translation>
->>>>>>> d82fec21
     </message>
     <message>
         <source>&amp;Verify message…</source>
@@ -1274,11 +1242,7 @@
     <message>
         <source>Verify messages to ensure they were signed with specified Qtum addresses</source>
         <translation type="unfinished">Verifikasi pesan untuk memastikan bahwa pesan tersebut ditanda tangani oleh suatu alamat Qtum tertentu</translation>
-<<<<<<< HEAD
-    </message>
-=======
   </message>
->>>>>>> d82fec21
     <message>
         <source>&amp;Load PSBT from file…</source>
         <translation type="unfinished">&amp;Muat PSBT dari file...</translation>
@@ -1342,11 +1306,7 @@
     <message>
         <source>Request payments (generates QR codes and qtum: URIs)</source>
         <translation type="unfinished">Permintaan pembayaran (membuat kode QR dan qtum: URIs)</translation>
-<<<<<<< HEAD
-    </message>
-=======
    </message>
->>>>>>> d82fec21
     <message>
         <source>Show the list of used sending addresses and labels</source>
         <translation type="unfinished">Tampilkan daftar alamat dan label yang terkirim</translation>
@@ -1400,11 +1360,7 @@
     <message>
         <source>Load Partially Signed Qtum Transaction</source>
         <translation type="unfinished">Muat transaksi Qtum yang ditandatangani seperapat</translation>
-<<<<<<< HEAD
-    </message>
-=======
    </message>
->>>>>>> d82fec21
     <message>
         <source>Load PSBT from &amp;clipboard…</source>
         <translation type="unfinished">Masukkan PSBT dari &amp;clipboard</translation>
@@ -1412,11 +1368,7 @@
     <message>
         <source>Load Partially Signed Qtum Transaction from clipboard</source>
         <translation type="unfinished">Muat transaksi Qtum yang ditandatangani seperapat dari clipboard</translation>
-<<<<<<< HEAD
-    </message>
-=======
    </message>
->>>>>>> d82fec21
     <message>
         <source>Node window</source>
         <translation type="unfinished">Jendela Node</translation>
@@ -1436,11 +1388,7 @@
     <message>
         <source>Open a qtum: URI</source>
         <translation type="unfinished">Buka URI qtum:</translation>
-<<<<<<< HEAD
-    </message>
-=======
    </message>
->>>>>>> d82fec21
     <message>
         <source>Open Wallet</source>
         <translation type="unfinished">Buka Wallet</translation>
@@ -1470,11 +1418,7 @@
     <message>
         <source>Show the %1 help message to get a list with possible Qtum command-line options</source>
         <translation type="unfinished">Tampilkan %1 pesan bantuan untuk mendapatkan daftar opsi baris perintah Qtum yang memungkinkan</translation>
-<<<<<<< HEAD
-    </message>
-=======
    </message>
->>>>>>> d82fec21
     <message>
         <source>&amp;Mask values</source>
         <translation type="unfinished">&amp;Nilai masker</translation>
@@ -1532,17 +1476,10 @@
         <translation type="unfinished">Tampilkan</translation>
     </message>
     <message numerus="yes">
-<<<<<<< HEAD
-        <source>%n active connection(s) to Qtum network.</source>
-        <extracomment>A substring of the tooltip.</extracomment>
-        <translation type="unfinished">
-            <numerusform>%n koneksi yang aktif ke jaringan Qtum</numerusform>
-=======
         <source>%n active connection(s) to Qtum network.</source> 
         <extracomment>A substring of the tooltip.</extracomment>
         <translation type="unfinished">
             <numerusform>%n koneksi yang aktif ke jaringan Qtum</numerusform> 
->>>>>>> d82fec21
         </translation>
     </message>
     <message>
@@ -2007,11 +1944,7 @@
     <message>
         <source>The entered address "%1" is not a valid Qtum address.</source>
         <translation type="unfinished">Alamat yang dimasukkan "%1" bukanlah alamat Qtum yang valid.</translation>
-<<<<<<< HEAD
-    </message>
-=======
    </message>
->>>>>>> d82fec21
     <message>
         <source>Address "%1" already exists as a receiving address with label "%2" and so cannot be added as a sending address.</source>
         <translation type="unfinished">Alamat "%1" sudah ada sebagai alamat penerimaan dengan label "%2" sehingga tidak bisa ditambah sebagai alamat pengiriman.</translation>
@@ -2054,21 +1987,11 @@
 </context>
 <context>
     <name>Intro</name>
-<<<<<<< HEAD
-    <message>
-        <source>%1 GB of space available</source>
-        <translation type="unfinished">%1 GB ruang tersedia</translation>
-    </message>
-    <message>
-        <source>(of %1 GB needed)</source>
-        <translation type="unfinished">(dari %1 GB yang dibutuhkan)</translation>
-=======
     <message numerus="yes">
         <source>%n GB of space available</source>
         <translation type="unfinished">
             <numerusform>%n GB ruang tersedia</numerusform>
         </translation>
->>>>>>> d82fec21
     </message>
     <message numerus="yes">
         <source>(of %n GB needed)</source>
@@ -2188,21 +2111,12 @@
     </message>
     <message>
         <source>Recent transactions may not yet be visible, and therefore your wallet's balance might be incorrect. This information will be correct once your wallet has finished synchronizing with the qtum network, as detailed below.</source>
-<<<<<<< HEAD
-        <translation type="unfinished">Transaksi-transaksi terkini mungkin belum terlihat dan oleh karenanya, saldo dompet Anda mungkin tidak tepat. Informasi ini akan akurat ketika dompet Anda tersinkronisasi dengan jaringan Qtum, seperti rincian berikut.</translation>
-    </message>
-    <message>
-        <source>Attempting to spend qtums that are affected by not-yet-displayed transactions will not be accepted by the network.</source>
-        <translation type="unfinished">Usaha untuk menggunakan qtum yang dipengaruhi oleh transaksi yang belum terlihat tidak akan diterima oleh jaringan.</translation>
-    </message>
-=======
         <translation type="unfinished">Transaksi-transaksi terkini mungkin belum terlihat dan oleh karenanya, saldo dompet Anda mungkin tidak tepat. Informasi ini akan akurat ketika dompet Anda tersinkronisasi dengan jaringan Qtum, seperti rincian berikut.</translation> 
    </message>
     <message>
         <source>Attempting to spend qtums that are affected by not-yet-displayed transactions will not be accepted by the network.</source>
         <translation type="unfinished">Usaha untuk menggunakan qtum yang dipengaruhi oleh transaksi yang belum terlihat tidak akan diterima oleh jaringan.</translation>
    </message>
->>>>>>> d82fec21
     <message>
         <source>Number of blocks left</source>
         <translation type="unfinished">Jumlah blok tersisa</translation>
@@ -2256,13 +2170,8 @@
     <name>OpenURIDialog</name>
     <message>
         <source>Open qtum URI</source>
-<<<<<<< HEAD
-        <translation type="unfinished">Buka URI qtum:</translation>
-    </message>
-=======
         <translation type="unfinished">Buka URI qtum:</translation> 
    </message>
->>>>>>> d82fec21
     <message>
         <source>Paste address from clipboard</source>
         <extracomment>Tooltip text for button that allows you to paste an address that is in your clipboard.</extracomment>
@@ -2413,13 +2322,8 @@
     </message>
     <message>
         <source>Full path to a Qtum Core compatible script (e.g. C:\Downloads\hwi.exe or /Users/you/Downloads/hwi.py). Beware: malware can steal your coins!</source>
-<<<<<<< HEAD
-        <translation type="unfinished">Jalur lengkap ke skrip yang kompatibel dengan Qtum Core (seperti C:\Downloads\hwi.exe atau /Users/you/Downloads/hwi.py). Hati-hati: malware dapat mencuri koin Anda!</translation>
-    </message>
-=======
         <translation type="unfinished">Jalur lengkap ke skrip yang kompatibel dengan Qtum Core (seperti C:\Downloads\hwi.exe atau /Users/you/Downloads/hwi.py). Hati-hati: malware dapat mencuri koin Anda!</translation> 
    </message>
->>>>>>> d82fec21
     <message>
         <source>Automatically open the Qtum client port on the router. This only works when your router supports UPnP and it is enabled.</source>
         <translation type="unfinished">Otomatis membuka port client Qtum di router. Hanya berjalan apabila router anda mendukung UPnP dan di-enable.</translation>
@@ -2431,11 +2335,7 @@
     <message>
         <source>Automatically open the Qtum client port on the router. This only works when your router supports NAT-PMP and it is enabled. The external port could be random.</source>
         <translation type="unfinished">Otomatis membuka port client Qtum di router. Hanya berjalan apabila router anda mendukung NAT-PMP dan di-enable. Port eksternal bisa jadi acak. </translation>
-<<<<<<< HEAD
-    </message>
-=======
    </message>
->>>>>>> d82fec21
     <message>
         <source>Map port using NA&amp;T-PMP</source>
         <translation type="unfinished">Petakan port dengan NA&amp;T-PMP</translation>
@@ -2526,13 +2426,8 @@
     </message>
     <message>
         <source>Connect to the Qtum network through a separate SOCKS5 proxy for Tor onion services.</source>
-<<<<<<< HEAD
-        <translation type="unfinished">Hubungkan kepada Qtum network menggunakan proxy SOCKS5 yang terpisah untuk servis Tor onion</translation>
-    </message>
-=======
         <translation type="unfinished">Hubungkan kepada Qtum network menggunakan proxy SOCKS5 yang terpisah untuk servis Tor onion</translation> 
    </message>
->>>>>>> d82fec21
     <message>
         <source>Use separate SOCKS&amp;5 proxy to reach peers via Tor onion services:</source>
         <translation type="unfinished">Gunakan proxy SOCKS&amp;5 terpisah untuk mencapai peers menggunakan servis Tor onion:</translation>
@@ -2632,13 +2527,8 @@
     </message>
     <message>
         <source>The displayed information may be out of date. Your wallet automatically synchronizes with the Qtum network after a connection is established, but this process has not completed yet.</source>
-<<<<<<< HEAD
-        <translation type="unfinished">Informasi terlampir mungkin sudah kedaluwarsa. Dompet Anda secara otomatis mensinkronisasi dengan jaringan Qtum ketika sebuah hubungan terbentuk, namun proses ini belum selesai.</translation>
-    </message>
-=======
         <translation type="unfinished">Informasi terlampir mungkin sudah kedaluwarsa. Dompet Anda secara otomatis mensinkronisasi dengan jaringan Qtum ketika sebuah hubungan terbentuk, namun proses ini belum selesai.</translation> 
    </message>
->>>>>>> d82fec21
     <message>
         <source>Watch-only:</source>
         <translation type="unfinished">Hanya lihat:</translation>
@@ -2837,11 +2727,7 @@
     <message>
         <source>Cannot start qtum: click-to-pay handler</source>
         <translation type="unfinished">Tidak bisa memulai qtum: handler click-to-pay</translation>
-<<<<<<< HEAD
-    </message>
-=======
    </message>
->>>>>>> d82fec21
     <message>
         <source>URI handling</source>
         <translation type="unfinished">Pengelolaan URI</translation>
@@ -2861,11 +2747,7 @@
     <message>
         <source>URI cannot be parsed! This can be caused by an invalid Qtum address or malformed URI parameters.</source>
         <translation type="unfinished">URI tidak bisa dimengerti! Hal ini bisa disebabkan karena alamat Qtum yang tidak sah atau parameter URI yang tidak tepat.</translation>
-<<<<<<< HEAD
-    </message>
-=======
   </message>
->>>>>>> d82fec21
     <message>
         <source>Payment request file handling</source>
         <translation type="unfinished">Pengelolaan file permintaan pembayaran</translation>
@@ -3070,35 +2952,11 @@
     </message>
     <message>
         <source>Whether we relay addresses to this peer.</source>
-<<<<<<< HEAD
-        <extracomment>Tooltip text for the Address Relay field in the peer details area.</extracomment>
-=======
         <extracomment>Tooltip text for the Address Relay field in the peer details area, which displays whether we relay addresses to this peer (Yes/No).</extracomment>
->>>>>>> d82fec21
         <translation type="unfinished">Apakah kita menyampaikan alamat ke rekan ini.</translation>
     </message>
     <message>
         <source>Address Relay</source>
-<<<<<<< HEAD
-        <translation type="unfinished">Alamat Relay</translation>
-    </message>
-    <message>
-        <source>Total number of addresses processed, excluding those dropped due to rate-limiting.</source>
-        <extracomment>Tooltip text for the Addresses Processed field in the peer details area.</extracomment>
-        <translation type="unfinished">Jumlah total alamat yang diproses, tidak termasuk yang dibatalkan karena pembatasan tarif.</translation>
-    </message>
-    <message>
-        <source>Addresses Processed</source>
-        <translation type="unfinished">Alamat Diproses</translation>
-    </message>
-    <message>
-        <source>Total number of addresses dropped due to rate-limiting.</source>
-        <extracomment>Tooltip text for the Addresses Rate-Limited field in the peer details area.</extracomment>
-        <translation type="unfinished">Jumlah total alamat turun karena pembatasan tarif.</translation>
-    </message>
-    <message>
-        <source>Addresses Rate-Limited</source>
-=======
         <extracomment>Text title for the Address Relay field in the peer details area, which displays whether we relay addresses to this peer (Yes/No).</extracomment>
         <translation type="unfinished">Alamat Relay</translation>
     </message>
@@ -3120,7 +2978,6 @@
     <message>
         <source>Addresses Rate-Limited</source>
         <extracomment>Text title for the Addresses Rate-Limited field in the peer details area, which displays the total number of addresses received from this peer that were dropped (not processed) due to rate-limiting.</extracomment>
->>>>>>> d82fec21
         <translation type="unfinished">Tarif Alamat Terbatas</translation>
     </message>
     <message>
@@ -3410,11 +3267,7 @@
     <message>
         <source>An optional message to attach to the payment request, which will be displayed when the request is opened. Note: The message will not be sent with the payment over the Qtum network.</source>
         <translation type="unfinished">Pesan opsional untuk dilampirkan ke permintaan pembayaran, yang akan ditampilkan ketika permintaan dibuka. Catatan: Pesan tidak akan dikirim dengan pembayaran melalui jaringan Qtum.</translation>
-<<<<<<< HEAD
-    </message>
-=======
    </message>
->>>>>>> d82fec21
     <message>
         <source>An optional label to associate with the new receiving address.</source>
         <translation type="unfinished">Label opsional untuk mengasosiasikan dengan alamat penerima baru.</translation>
@@ -3675,11 +3528,7 @@
     <message>
         <source>When there is less transaction volume than space in the blocks, miners as well as relaying nodes may enforce a minimum fee. Paying only this minimum fee is just fine, but be aware that this can result in a never confirming transaction once there is more demand for qtum transactions than the network can process.</source>
         <translation type="unfinished">Ketika volume transaksi lebih sedikit daripada ruang di blok, penambang serta simpul yang menyiarkanikan dapat memberlakukan biaya minimum. Anda boleh hanya membayar biaya minimum, tetapi perlu diketahui bahwa ini dapat menghasilkan transaksi yang tidak pernah dikonfirmasi setelah ada lebih banyak permintaan untuk transaksi qtum daripada yang dapat diproses jaringan.</translation>
-<<<<<<< HEAD
-    </message>
-=======
    </message>
->>>>>>> d82fec21
     <message>
         <source>A too low fee might result in a never confirming transaction (read the tooltip)</source>
         <translation type="unfinished">Biaya yang terlalu rendah dapat menyebabkan transaksi tidak terkonfirmasi (baca tooltip)</translation>
@@ -3768,13 +3617,8 @@
     </message>
     <message>
         <source>Creates a Partially Signed Qtum Transaction (PSBT) for use with e.g. an offline %1 wallet, or a PSBT-compatible hardware wallet.</source>
-<<<<<<< HEAD
-        <translation type="unfinished">Membuat sebagian tertanda transaksi qtum (PSBT) untuk digunakan dengan contoh dompet offline %1, atau dompet yang kompatibel dengan PSBT</translation>
-    </message>
-=======
         <translation type="unfinished">Membuat sebagian tertanda transaksi qtum (PSBT) untuk digunakan dengan contoh dompet offline %1, atau dompet yang kompatibel dengan PSBT</translation> 
   </message>
->>>>>>> d82fec21
     <message>
         <source> from wallet '%1'</source>
         <translation type="unfinished">dari dompet '%1'</translation>
@@ -3836,11 +3680,7 @@
         <translation type="unfinished">Apakah Anda ingin membuat transaksi ini?</translation>
     </message>
     <message>
-<<<<<<< HEAD
-        <source>Please, review your transaction. You can create and send this transaction or create a Partially Signed Qtum Transaction (PSBT), which you can save or copy and then sign with, e.g., an offline %1 wallet, or a PSBT-compatible hardware wallet.</source>
-=======
         <source>Please, review your transaction. You can create and send this transaction or create a Partially Signed Qtum Transaction (PSBT), which you can save or copy and then sign with, e.g., an offline %1 wallet, or a PSBT-compatible hardware wallet.</source> 
->>>>>>> d82fec21
         <extracomment>Text to inform a user attempting to create a transaction of their current options. At this stage, a user can send their transaction or create a PSBT. This string is displayed when both private keys and PSBT controls are enabled.</extracomment>
         <translation type="unfinished">Harap untuk analisi proposal transaksi anda kembali. Anda dapat membuat dan mengirim transaksi ini atau membuat transaksi qtum yang ditandai tangani sebagaian (PSBT) yang bisa anda simpan atau salin dan tanda tangan dengan contoh dompet offline %1, atau dompet yang kompatibel dengan PSBT</translation>
     </message>
@@ -3902,11 +3742,7 @@
     <message>
         <source>Warning: Invalid Qtum address</source>
         <translation type="unfinished">Peringatan: Alamat Qtum tidak valid</translation>
-<<<<<<< HEAD
-    </message>
-=======
    </message>
->>>>>>> d82fec21
     <message>
         <source>Warning: Unknown change address</source>
         <translation type="unfinished">Peringatan: Alamat tidak dikenal</translation>
@@ -3961,11 +3797,7 @@
     <message>
         <source>The fee will be deducted from the amount being sent. The recipient will receive less qtums than you enter in the amount field. If multiple recipients are selected, the fee is split equally.</source>
         <translation type="unfinished">Biaya akan diambil dari jumlah yang dikirim. Penerima akan menerima qtum lebih sedikit daripada yang di masukkan di bidang jumlah. Jika ada beberapa penerima, biaya dibagi rata.</translation>
-<<<<<<< HEAD
-    </message>
-=======
    </message>
->>>>>>> d82fec21
     <message>
         <source>S&amp;ubtract fee from amount</source>
         <translation type="unfinished">Kurangi biaya dari jumlah</translation>
@@ -3985,17 +3817,6 @@
     <message>
         <source>A message that was attached to the qtum: URI which will be stored with the transaction for your reference. Note: This message will not be sent over the Qtum network.</source>
         <translation type="unfinished">Pesan yang dilampirkan ke qtum: URI yang akan disimpan dengan transaksi untuk referensi Anda. Catatan: Pesan ini tidak akan dikirim melalui jaringan Qtum.</translation>
-<<<<<<< HEAD
-    </message>
-    <message>
-        <source>Pay To:</source>
-        <translation type="unfinished">Kirim Ke:</translation>
-    </message>
-    <message>
-        <source>Memo:</source>
-        <translation type="unfinished">Catatan Peringatan:</translation>
-=======
->>>>>>> d82fec21
     </message>
 </context>
 <context>
@@ -4022,19 +3843,11 @@
     <message>
         <source>You can sign messages/agreements with your addresses to prove you can receive qtums sent to them. Be careful not to sign anything vague or random, as phishing attacks may try to trick you into signing your identity over to them. Only sign fully-detailed statements you agree to.</source>
         <translation type="unfinished">Anda dapat menandatangani pesan / perjanjian dengan alamat Anda untuk membuktikan bahwa Anda dapat menerima qtum yang dikirimkan kepada mereka. Berhati-hatilah untuk tidak menandatangani apa pun yang samar-samar atau acak, karena serangan phishing mungkin mencoba menipu Anda untuk menandatangani identitas Anda kepada mereka. Hanya tandatangani pernyataan terperinci yang Anda setujui.</translation>
-<<<<<<< HEAD
-    </message>
-    <message>
-        <source>The Qtum address to sign the message with</source>
-        <translation type="unfinished">Alamat Qtum untuk menandatangani pesan</translation>
-    </message>
-=======
    </message>
     <message>
         <source>The Qtum address to sign the message with</source>
         <translation type="unfinished">Alamat Qtum untuk menandatangani pesan</translation> 
    </message>
->>>>>>> d82fec21
     <message>
         <source>Choose previously used address</source>
         <translation type="unfinished">Pilih alamat yang telah digunakan sebelumnya</translation>
@@ -4061,13 +3874,8 @@
     </message>
     <message>
         <source>Sign the message to prove you own this Qtum address</source>
-<<<<<<< HEAD
-        <translation type="unfinished">Tandai pesan untuk menyetujui kamu pemiliki alamat Qtum ini</translation>
-    </message>
-=======
         <translation type="unfinished">Tandai pesan untuk menyetujui kamu pemiliki alamat Qtum ini</translation> 
    </message>
->>>>>>> d82fec21
     <message>
         <source>Sign &amp;Message</source>
         <translation type="unfinished">Tandakan &amp;Pesan</translation>
@@ -4090,13 +3898,8 @@
     </message>
     <message>
         <source>The Qtum address the message was signed with</source>
-<<<<<<< HEAD
-        <translation type="unfinished">Alamat Qtum yang menandatangani pesan</translation>
-    </message>
-=======
         <translation type="unfinished">Alamat Qtum yang menandatangani pesan</translation> 
    </message>
->>>>>>> d82fec21
     <message>
         <source>The signed message to verify</source>
         <translation type="unfinished">Pesan yang ditandatangani untuk diverifikasi</translation>
@@ -4108,11 +3911,7 @@
     <message>
         <source>Verify the message to ensure it was signed with the specified Qtum address</source>
         <translation type="unfinished">Verifikasi pesan untuk memastikannya ditandatangani dengan alamat Qtum tersebut</translation>
-<<<<<<< HEAD
-    </message>
-=======
    </message>
->>>>>>> d82fec21
     <message>
         <source>Verify &amp;Message</source>
         <translation type="unfinished">Verifikasi &amp;Pesan</translation>
