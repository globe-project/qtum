--- conflicted
+++ resolved
@@ -42,14 +42,6 @@
         <translation type="unfinished">I&amp;Export</translation>
     </message>
     <message>
-        <source>Export the data in the current tab to a file</source>
-        <translation type="unfinished">Export me ing data king tab a ini anting metung a file</translation>
-    </message>
-    <message>
-        <source>&amp;Export</source>
-        <translation type="unfinished">I&amp;Export</translation>
-    </message>
-    <message>
         <source>&amp;Delete</source>
         <translation type="unfinished">&amp;Ilako</translation>
     </message>
@@ -67,11 +59,7 @@
     </message>
     <message>
         <source>These are your Qtum addresses for sending payments. Always check the amount and the receiving address before sending coins.</source>
-<<<<<<< HEAD
-        <translation type="unfinished">Reni reng kekang Qtum address king pamagpadalang kabayaran. Lawan mulang masalese reng alaga ampo ing address na ning tumanggap bayu ka magpadalang barya.</translation>
-=======
         <translation type="unfinished">Oreni ring Qtum address mu king pamamarla karing bayad. Lawan mong masalese ring ulaga ra ampon ing address na ning mananggapan bayad bayu ka mamarla.</translation>
->>>>>>> 258457a4
     </message>
     <message>
         <source>&amp;Copy Address</source>
