<TS version="2.1" language="pam">
<context>
    <name>AddressBookPage</name>
    <message>
        <source>Right-click to edit address or label</source>
        <translation type="unfinished">I-right click ban alilan ing address o libel</translation>
    </message>
    <message>
        <source>Create a new address</source>
        <translation>Maglalang kang bayung address</translation>
    </message>
    <message>
        <source>&amp;New</source>
        <translation type="unfinished">&amp;Bayu</translation>
    </message>
    <message>
        <source>Copy the currently selected address to the system clipboard</source>
        <translation>Kopyan me ing salukuyan at makipiling address keng system clipboard</translation>
    </message>
    <message>
        <source>&amp;Copy</source>
        <translation type="unfinished">&amp;Kopyan</translation>
    </message>
    <message>
        <source>C&amp;lose</source>
        <translation type="unfinished">I&amp;sara</translation>
    </message>
    <message>
        <source>Delete the currently selected address from the list</source>
        <translation>Ilako ya ing kasalungsungan makapiling address keng listahan</translation>
    </message>
    <message>
        <source>Enter address or label to search</source>
        <translation type="unfinished">Magpalub kang address o label para pantunan</translation>
    </message>
    <message>
        <source>&amp;Delete</source>
        <translation>&amp;Ilako</translation>
    </message>
    <message>
        <source>Choose the address to send coins to</source>
        <translation type="unfinished">Pilinan ing address a magpadalang coins kang</translation>
    </message>
    <message>
        <source>Choose the address to receive coins with</source>
        <translation type="unfinished">Pilinan ing address a tumanggap coins a atin</translation>
    </message>
    <message>
        <source>C&amp;hoose</source>
        <translation type="unfinished">P&amp;ilinan</translation>
    </message>
    <message>
        <source>Sending addresses</source>
        <translation type="unfinished">Address king pamag-Send</translation>
    </message>
    <message>
        <source>Receiving addresses</source>
        <translation type="unfinished">Address king pamag-Tanggap</translation>
    </message>
    <message>
        <source>These are your Qtum addresses for sending payments. Always check the amount and the receiving address before sending coins.</source>
<<<<<<< HEAD
        <translation>Reni reng kekang Qtum address king pamagpadalang kabayaran. Lawan mulang masalese reng alaga ampo ing address na ning tumanggap bayu ka magpadalang barya.</translation>
=======
        <translation type="unfinished">Reni reng kekang Qtum address king pamagpadalang kabayaran. Lawan mulang masalese reng alaga ampo ing address na ning tumanggap bayu ka magpadalang barya.</translation>
>>>>>>> 5ed36332
    </message>
    <message>
        <source>&amp;Copy Address</source>
        <translation type="unfinished">&amp;Kopyan ing address</translation>
    </message>
    <message>
        <source>Copy &amp;Label</source>
        <translation type="unfinished">Kopyan ing &amp;Label</translation>
    </message>
    <message>
        <source>&amp;Edit</source>
        <translation type="unfinished">&amp;Alilan</translation>
    </message>
    </context>
<context>
    <name>AddressTableModel</name>
    <message>
        <source>(no label)</source>
        <translation type="unfinished">(alang label)</translation>
    </message>
</context>
<context>
    <name>AskPassphraseDialog</name>
    <message>
        <source>Passphrase Dialog</source>
        <translation>Dialogo ning Passphrase</translation>
    </message>
    <message>
        <source>Enter passphrase</source>
        <translation>Mamalub kang passphrase</translation>
    </message>
    <message>
        <source>New passphrase</source>
        <translation>Panibayung passphrase</translation>
    </message>
    <message>
        <source>Repeat new passphrase</source>
        <translation>Pasibayuan ya ing bayung passphrase</translation>
    </message>
    <message>
        <source>Encrypt wallet</source>
        <translation type="unfinished">I-encrypt ye ing wallet</translation>
    </message>
    <message>
        <source>This operation needs your wallet passphrase to unlock the wallet.</source>
        <translation type="unfinished">Ing operasyun a ini kailangan ne ing kekayung wallet passphrase, ban a-unlock ya ing wallet</translation>
    </message>
    <message>
        <source>Unlock wallet</source>
        <translation type="unfinished">Unlock ya ing wallet</translation>
    </message>
    <message>
        <source>Change passphrase</source>
        <translation type="unfinished">Alilan ya ing passphrase</translation>
    </message>
    <message>
        <source>Confirm wallet encryption</source>
        <translation type="unfinished">Kumpirman ya ing wallet encryption</translation>
    </message>
    <message>
        <source>Warning: If you encrypt your wallet and lose your passphrase, you will &lt;b&gt;LOSE ALL OF YOUR QTUMS&lt;/b&gt;!</source>
<<<<<<< HEAD
        <translation>Kapabaluan: Istung in-encrypt me ing kekang wallet at meala ya ing passphrase na, ma-&lt;b&gt;ALA NO NGAN RING KEKANG QTUMS&lt;/b&gt;</translation>
=======
        <translation type="unfinished">Kapabaluan: Istung in-encrypt me ing kekang wallet at meala ya ing passphrase na, ma-&lt;b&gt;ALA NO NGAN RING KEKANG QTUMS&lt;/b&gt;</translation>
>>>>>>> 5ed36332
    </message>
    <message>
        <source>Are you sure you wish to encrypt your wallet?</source>
        <translation type="unfinished">Siguradu na kang buri meng i-encrypt ing kekang wallet?</translation>
    </message>
    <message>
        <source>Wallet encrypted</source>
        <translation type="unfinished">Me-encrypt ne ing wallet</translation>
    </message>
    <message>
        <source>IMPORTANT: Any previous backups you have made of your wallet file should be replaced with the newly generated, encrypted wallet file. For security reasons, previous backups of the unencrypted wallet file will become useless as soon as you start using the new, encrypted wallet.</source>
        <translation type="unfinished">Mayalaga: Reng milabas a backups a gewa mu gamit ing wallet file mu dapat lamung mialilan bayung gawang encrypted wallet file. Para keng seguridad , reng milabas a backups dareng ali maka encrypt a wallet file ma-ala nala istung inumpisan mu nalang gamitan reng bayu, at me encrypt a wallet. </translation>
    </message>
    <message>
        <source>Wallet encryption failed</source>
        <translation type="unfinished">Memali ya ing pamag-encrypt king wallet </translation>
    </message>
    <message>
        <source>Wallet encryption failed due to an internal error. Your wallet was not encrypted.</source>
        <translation type="unfinished">Memali ya ing encryption uli na ning ausan dang internal error. E ya me-encrypt ing wallet yu.</translation>
    </message>
    <message>
        <source>The supplied passphrases do not match.</source>
        <translation type="unfinished">E la mitutugma ring mibieng passphrase</translation>
    </message>
    <message>
        <source>Wallet unlock failed</source>
        <translation type="unfinished">Memali ya ing pamag-unlock king wallet </translation>
    </message>
    <message>
        <source>The passphrase entered for the wallet decryption was incorrect.</source>
        <translation type="unfinished">E ya istu ing passphrase a pepalub da para king wallet decryption</translation>
    </message>
    <message>
        <source>Wallet passphrase was successfully changed.</source>
        <translation type="unfinished">Mi-alilan ne ing passphrase na ning wallet.</translation>
    </message>
    <message>
        <source>Warning: The Caps Lock key is on!</source>
        <translation type="unfinished">Kapabaluan: Makabuklat ya ing Caps Lock key!</translation>
    </message>
</context>
<context>
<<<<<<< HEAD
    <name>BanTableModel</name>
    </context>
<context>
    <name>QtumGUI</name>
    <message>
        <source>Sign &amp;message...</source>
        <translation>I-sign ing &amp;mensayi</translation>
    </message>
=======
    <name>QObject</name>
>>>>>>> 5ed36332
    <message>
        <source>unknown</source>
        <translation type="unfinished">e miya balu</translation>
    </message>
    <message>
        <source>Amount</source>
        <translation type="unfinished">Alaga</translation>
    </message>
    <message numerus="yes">
        <source>%n second(s)</source>
        <translation>
            <numerusform />
        </translation>
    </message>
    <message numerus="yes">
        <source>%n minute(s)</source>
        <translation>
            <numerusform />
        </translation>
    </message>
    <message numerus="yes">
        <source>%n hour(s)</source>
        <translation type="unfinished">
            <numerusform />
        </translation>
    </message>
    <message numerus="yes">
        <source>%n day(s)</source>
        <translation type="unfinished">
            <numerusform />
        </translation>
    </message>
    <message numerus="yes">
        <source>%n week(s)</source>
        <translation type="unfinished">
            <numerusform />
        </translation>
    </message>
    <message numerus="yes">
        <source>%n year(s)</source>
        <translation type="unfinished">
            <numerusform />
        </translation>
    </message>
    </context>
<context>
    <name>QtumGUI</name>
    <message>
        <source>Show general overview of wallet</source>
        <translation>Ipakit ing kabuuang lawe ning wallet</translation>
    </message>
    <message>
        <source>&amp;Transactions</source>
        <translation>&amp;Transaksion</translation>
    </message>
    <message>
        <source>Browse transaction history</source>
        <translation>Lawan ing kasalesayan ning transaksion</translation>
    </message>
    <message>
        <source>E&amp;xit</source>
        <translation>L&amp;umwal</translation>
    </message>
    <message>
        <source>Quit application</source>
        <translation>Tuknangan ing aplikasyon</translation>
    </message>
    <message>
        <source>About &amp;Qt</source>
        <translation>Tungkul &amp;Qt</translation>
    </message>
    <message>
        <source>Show information about Qt</source>
        <translation>Magpakit impormasion tungkul king Qt</translation>
    </message>
    <message>
<<<<<<< HEAD
        <source>&amp;Options...</source>
        <translation>&amp;Pipamilian...</translation>
    </message>
    <message>
        <source>&amp;Encrypt Wallet...</source>
        <translation>I-&amp;Encrypt in Wallet...</translation>
    </message>
    <message>
        <source>&amp;Backup Wallet...</source>
        <translation>I-&amp;Backup ing Wallet...</translation>
    </message>
    <message>
        <source>&amp;Change Passphrase...</source>
        <translation>&amp;Alilan ing Passphrase...</translation>
    </message>
    <message>
=======
>>>>>>> 5ed36332
        <source>Send coins to a Qtum address</source>
        <translation>Magpadalang barya king Qtum address</translation>
    </message>
    <message>
        <source>Backup wallet to another location</source>
        <translation>I-backup ing wallet king aliwang lugal</translation>
    </message>
    <message>
        <source>Change the passphrase used for wallet encryption</source>
        <translation>Alilan ya ing passphrase a gagamitan para king wallet encryption</translation>
    </message>
    <message>
        <source>&amp;Show / Hide</source>
        <translation>&amp;Ipalto / Isalikut</translation>
    </message>
    <message>
        <source>Show or hide the main Window</source>
        <translation>Ipalto o isalikut ing pun a awang</translation>
    </message>
    <message>
        <source>&amp;Settings</source>
        <translation>&amp;Pamag-ayus</translation>
    </message>
    <message>
        <source>&amp;Help</source>
        <translation>&amp;Saup</translation>
    </message>
    <message>
        <source>Tabs toolbar</source>
        <translation>Gamit para king Tabs</translation>
    </message>
    <message>
        <source>&amp;Command-line options</source>
        <translation type="unfinished">Pipamilian &amp;command-line</translation>
    </message>
    <message numerus="yes">
        <source>Processed %n block(s) of transaction history.</source>
        <translation>
            <numerusform />
        </translation>
    </message>
    <message>
        <source>Last received block was generated %1 ago.</source>
        <translation>Ing tatauling block a metanggap,  me-generate ya %1 ing milabas</translation>
    </message>
    <message>
        <source>Transactions after this will not yet be visible.</source>
        <translation>Ing transaksion kaibat na nini ali yapa magsilbing ipakit.</translation>
    </message>
    <message>
        <source>Error</source>
        <translation>Mali</translation>
    </message>
    <message>
        <source>Warning</source>
        <translation>Kapabaluan</translation>
    </message>
    <message>
        <source>Information</source>
        <translation>&amp;Impormasion</translation>
    </message>
    <message>
        <source>Up to date</source>
        <translation>Makatuki ya king aldo</translation>
    </message>
    <message>
        <source>&amp;Window</source>
        <translation type="unfinished">&amp;Awang</translation>
    </message>
    <message numerus="yes">
        <source>%n active connection(s) to Qtum network.</source>
        <extracomment>A substring of the tooltip.</extracomment>
        <translation type="unfinished">
            <numerusform />
        </translation>
    </message>
    <message>
        <source>Sent transaction</source>
        <translation>Mipadalang transaksion</translation>
    </message>
    <message>
        <source>Incoming transaction</source>
        <translation>Paparatang a transaksion</translation>
    </message>
    <message>
        <source>Wallet is &lt;b&gt;encrypted&lt;/b&gt; and currently &lt;b&gt;unlocked&lt;/b&gt;</source>
        <translation>Maka-&lt;b&gt;encrypt&lt;/b&gt; ya ing wallet at kasalukuyan yang maka-&lt;b&gt;unlocked&lt;/b&gt;</translation>
    </message>
    <message>
        <source>Wallet is &lt;b&gt;encrypted&lt;/b&gt; and currently &lt;b&gt;locked&lt;/b&gt;</source>
        <translation>Maka-&lt;b&gt;encrypt&lt;/b&gt; ya ing wallet at kasalukuyan yang maka-&lt;b&gt;locked&lt;/b&gt;</translation>
    </message>
    </context>
<context>
    <name>CoinControlDialog</name>
    <message>
        <source>Amount:</source>
        <translation type="unfinished">Alaga:</translation>
    </message>
    <message>
        <source>Amount</source>
        <translation type="unfinished">Alaga</translation>
    </message>
    <message>
        <source>Date</source>
        <translation type="unfinished">Kaaldauan</translation>
    </message>
    <message>
        <source>Confirmed</source>
        <translation type="unfinished">Me-kumpirma</translation>
    </message>
    <message>
        <source>Copy amount</source>
        <translation type="unfinished">Kopyan ing alaga</translation>
    </message>
    <message>
        <source>(no label)</source>
        <translation type="unfinished">(alang label)</translation>
    </message>
    </context>
<context>
    <name>EditAddressDialog</name>
    <message>
        <source>Edit Address</source>
        <translation>Alilan ing Address</translation>
    </message>
    <message>
        <source>New sending address</source>
        <translation type="unfinished">Bayung address king pamagpadala</translation>
    </message>
    <message>
        <source>Edit receiving address</source>
        <translation type="unfinished">Alilan ya ing address king pamagpadala</translation>
    </message>
    <message>
        <source>Edit sending address</source>
        <translation type="unfinished">Alilan ya ing address king pamagpadala</translation>
    </message>
    <message>
        <source>The entered address "%1" is not a valid Qtum address.</source>
<<<<<<< HEAD
        <translation>Ing pepalub yung address "%1" ali ya katanggap-tanggap a Qtum address.</translation>
=======
        <translation type="unfinished">Ing pepalub yung address "%1" ali ya katanggap-tanggap a Qtum address.</translation>
>>>>>>> 5ed36332
    </message>
    <message>
        <source>Could not unlock wallet.</source>
        <translation type="unfinished">Ali ya bisang mag-unlock ing wallet</translation>
    </message>
    <message>
        <source>New key generation failed.</source>
        <translation type="unfinished">Memali ya ing pamangaua king key</translation>
    </message>
</context>
<context>
    <name>Intro</name>
    <message numerus="yes">
        <source>(sufficient to restore backups %n day(s) old)</source>
        <extracomment>Explanatory text on the capability of the current prune target.</extracomment>
        <translation type="unfinished">
            <numerusform />
        </translation>
    </message>
    <message>
        <source>Error</source>
        <translation>Mali</translation>
    </message>
    <message>
        <source>Welcome</source>
        <translation>Malaus ka</translation>
    </message>
    </context>
<context>
    <name>HelpMessageDialog</name>
    <message>
<<<<<<< HEAD
        <source>Qtum</source>
        <translation>Qtum</translation>
=======
        <source>version</source>
        <translation type="unfinished">bersion</translation>
>>>>>>> 5ed36332
    </message>
    <message>
        <source>Command-line options</source>
        <translation type="unfinished">Pipamilian command-line</translation>
    </message>
</context>
<context>
    <name>ModalOverlay</name>
    <message>
        <source>Last block time</source>
        <translation type="unfinished">Tatauling oras na ning block</translation>
    </message>
    </context>
<context>
    <name>OptionsDialog</name>
    <message>
        <source>Options</source>
        <translation>Pipamilian</translation>
    </message>
    <message>
        <source>&amp;Main</source>
        <translation>&amp;Pun</translation>
    </message>
    <message>
<<<<<<< HEAD
        <source>&amp;Network</source>
        <translation>&amp;Network</translation>
    </message>
    <message>
=======
>>>>>>> 5ed36332
        <source>Automatically open the Qtum client port on the router. This only works when your router supports UPnP and it is enabled.</source>
        <translation>Ibuklat yang antimanu ing Qtum client port king router. Gagana yamu ini istung ing router mu susuporta yang UPnP at magsilbi ya.</translation>
    </message>
    <message>
        <source>Map port using &amp;UPnP</source>
        <translation>Mapa ng ning port gamit ing &amp;UPnP</translation>
    </message>
    <message>
        <source>Port of the proxy (e.g. 9050)</source>
        <translation>Port na ning proxy(e.g. 9050)</translation>
    </message>
    <message>
        <source>&amp;Window</source>
        <translation>&amp;Awang</translation>
    </message>
    <message>
        <source>Show only a tray icon after minimizing the window.</source>
        <translation>Ipakit mu ing tray icon kaibat meng pelatian ing awang.</translation>
    </message>
    <message>
        <source>&amp;Minimize to the tray instead of the taskbar</source>
        <translation>&amp;Latian ya ing tray kesa king taskbar</translation>
    </message>
    <message>
        <source>M&amp;inimize on close</source>
        <translation>P&amp;alatian istung isara</translation>
    </message>
    <message>
        <source>&amp;Display</source>
        <translation>&amp;Ipalto</translation>
    </message>
    <message>
        <source>User Interface &amp;language:</source>
        <translation>Amanu na ning user interface:</translation>
    </message>
    <message>
        <source>&amp;Unit to show amounts in:</source>
        <translation>Ing &amp;Unit a ipakit king alaga ning:</translation>
    </message>
    <message>
        <source>Choose the default subdivision unit to show in the interface and when sending coins.</source>
        <translation>Pilinan ing default subdivision unit a ipalto o ipakit king interface at istung magpadala kang barya.</translation>
    </message>
    <message>
        <source>&amp;Cancel</source>
        <translation>I-&amp;Cancel</translation>
    </message>
    <message>
        <source>Error</source>
        <translation type="unfinished">Mali</translation>
    </message>
    <message>
        <source>The supplied proxy address is invalid.</source>
        <translation>Ing milageng proxy address eya katanggap-tanggap.</translation>
    </message>
</context>
<context>
    <name>OverviewPage</name>
    <message>
<<<<<<< HEAD
        <source>Form</source>
        <translation>Form</translation>
    </message>
    <message>
=======
>>>>>>> 5ed36332
        <source>The displayed information may be out of date. Your wallet automatically synchronizes with the Qtum network after a connection is established, but this process has not completed yet.</source>
        <translation>Ing makaltong impormasion mapalyaring luma ne. Ing kekang wallet otomatiku yang mag-synchronize keng Qtum network istung mekakonekta ne king network, oneng ing prosesung ini ali ya pa kumpletu.</translation>
    </message>
    <message>
        <source>Your current spendable balance</source>
        <translation>Ing kekang kasalungsungan balanse a malyari mung gastusan</translation>
    </message>
    <message>
        <source>Total of transactions that have yet to be confirmed, and do not yet count toward the spendable balance</source>
        <translation>Ing kabuuan dareng transaksion a kasalungsungan ali pa me-kumpirma, at kasalungsungan ali pa mebilang kareng kekang balanseng malyari mung gastusan</translation>
    </message>
    <message>
        <source>Mined balance that has not yet matured</source>
        <translation>Reng me-minang balanse a epa meg-matured</translation>
    </message>
    <message>
        <source>Total:</source>
        <translation>Kabuuan:</translation>
    </message>
    <message>
        <source>Your current total balance</source>
        <translation>Ing kekang kasalungsungan kabuuang balanse</translation>
    </message>
    </context>
<context>
    <name>PeerTableModel</name>
    <message>
        <source>Type</source>
        <extracomment>Title of Peers Table column which describes the type of peer connection. The "type" describes why the connection exists.</extracomment>
        <translation type="unfinished">Klase</translation>
    </message>
    </context>
<context>
    <name>RPCConsole</name>
    <message>
        <source>Client version</source>
        <translation>Bersion ning Cliente</translation>
    </message>
    <message>
        <source>&amp;Information</source>
        <translation>&amp;Impormasion</translation>
    </message>
    <message>
        <source>Startup time</source>
        <translation>Oras ning umpisa</translation>
    </message>
    <message>
        <source>Number of connections</source>
        <translation>Bilang dareng koneksion</translation>
    </message>
    <message>
        <source>Last block time</source>
        <translation>Tatauling oras na ning block</translation>
    </message>
    <message>
        <source>&amp;Open</source>
        <translation>&amp;Ibuklat</translation>
    </message>
    <message>
        <source>Totals</source>
        <translation type="unfinished">Kabuuan:</translation>
    </message>
    <message>
        <source>Clear console</source>
        <translation>I-Clear ing console</translation>
    </message>
    <message>
        <source>To</source>
        <translation type="unfinished">Para kang</translation>
    </message>
    <message>
        <source>From</source>
        <translation type="unfinished">Menibat</translation>
    </message>
    </context>
<context>
    <name>ReceiveCoinsDialog</name>
    <message>
        <source>Could not unlock wallet.</source>
        <translation type="unfinished">Ali ya bisang mag-unlock ing wallet</translation>
    </message>
    </context>
<context>
    <name>ReceiveRequestDialog</name>
    <message>
        <source>Amount:</source>
        <translation type="unfinished">Alaga:</translation>
    </message>
    <message>
        <source>Message:</source>
        <translation type="unfinished">Mensayi:</translation>
    </message>
    <message>
        <source>Copy &amp;Address</source>
        <translation type="unfinished">&amp;Kopyan ing address</translation>
    </message>
    </context>
<context>
    <name>RecentRequestsTableModel</name>
    <message>
        <source>Date</source>
        <translation type="unfinished">Kaaldauan</translation>
    </message>
    <message>
        <source>Message</source>
        <translation type="unfinished">Mensayi</translation>
    </message>
    <message>
        <source>(no label)</source>
        <translation type="unfinished">(alang label)</translation>
    </message>
    </context>
<context>
    <name>SendCoinsDialog</name>
    <message>
        <source>Send Coins</source>
        <translation>Magpadalang Barya</translation>
    </message>
    <message>
        <source>Insufficient funds!</source>
        <translation type="unfinished">Kulang a pondo</translation>
    </message>
    <message>
        <source>Amount:</source>
        <translation type="unfinished">Alaga:</translation>
    </message>
    <message>
        <source>Transaction Fee:</source>
        <translation type="unfinished">Bayad king Transaksion:</translation>
    </message>
    <message>
        <source>Send to multiple recipients at once</source>
        <translation>Misanang magpadala kareng alialiuang tumanggap</translation>
    </message>
    <message>
        <source>Add &amp;Recipient</source>
        <translation>Maglage &amp;Tumanggap</translation>
    </message>
    <message>
        <source>Clear &amp;All</source>
        <translation>I-Clear &amp;Eganagana</translation>
    </message>
    <message>
        <source>Balance:</source>
        <translation>Balanse:</translation>
    </message>
    <message>
        <source>Confirm the send action</source>
        <translation>Kumpirman ing aksion king pamagpadala</translation>
    </message>
    <message>
        <source>S&amp;end</source>
        <translation>&amp;Ipadala</translation>
    </message>
    <message>
        <source>Copy amount</source>
        <translation type="unfinished">Kopyan ing alaga</translation>
    </message>
    <message>
        <source>Transaction fee</source>
        <translation type="unfinished">Bayad king Transaksion</translation>
    </message>
    <message>
        <source>Confirm send coins</source>
        <translation type="unfinished">Kumpirman ing pamagpadalang barya</translation>
    </message>
    <message>
        <source>The amount to pay must be larger than 0.</source>
        <translation type="unfinished">Ing alaga na ning bayaran dapat mung mas matas ya king 0.</translation>
    </message>
    <message>
        <source>The amount exceeds your balance.</source>
        <translation type="unfinished">Ing alaga mipasobra ya king kekang balanse.</translation>
    </message>
    <message>
        <source>The total exceeds your balance when the %1 transaction fee is included.</source>
        <translation type="unfinished">Ing kabuuan mipasobra ya king kekang balanse istung inabe ya ing %1 a bayad king transaksion </translation>
    </message>
    <message numerus="yes">
        <source>Estimated to begin confirmation within %n block(s).</source>
        <translation>
            <numerusform />
        </translation>
    </message>
    <message>
        <source>(no label)</source>
        <translation type="unfinished">(alang label)</translation>
    </message>
</context>
<context>
    <name>SendCoinsEntry</name>
    <message>
        <source>A&amp;mount:</source>
        <translation>A&amp;laga:</translation>
    </message>
    <message>
        <source>Pay &amp;To:</source>
        <translation>Ibayad &amp;kang:</translation>
    </message>
    <message>
        <source>Paste address from clipboard</source>
        <translation>Idikit ing address menibat king clipboard</translation>
    </message>
    <message>
        <source>Message:</source>
        <translation type="unfinished">Mensayi:</translation>
    </message>
    <message>
        <source>Pay To:</source>
        <translation type="unfinished">Ibayad kang:</translation>
    </message>
    </context>
<context>
    <name>SignVerifyMessageDialog</name>
    <message>
        <source>Signatures - Sign / Verify a Message</source>
        <translation>Pirma - Pirman / I-beripika ing mensayi</translation>
    </message>
    <message>
        <source>&amp;Sign Message</source>
        <translation>&amp;Pirman ing Mensayi</translation>
    </message>
    <message>
        <source>Paste address from clipboard</source>
        <translation>Idikit ing address menibat king clipboard</translation>
    </message>
    <message>
        <source>Enter the message you want to sign here</source>
        <translation>Ipalub ing mensayi a buri mung pirman keni</translation>
    </message>
    <message>
        <source>Signature</source>
        <translation>Pirma</translation>
    </message>
    <message>
        <source>Copy the current signature to the system clipboard</source>
        <translation>Kopyan ing kasalungsungan pirma king system clipboard</translation>
    </message>
    <message>
        <source>Sign the message to prove you own this Qtum address</source>
        <translation>Pirman ing mensayi ban patune na keka ya ining Qtum address</translation>
    </message>
    <message>
        <source>Sign &amp;Message</source>
        <translation>Pirman ing &amp;Mensayi</translation>
    </message>
    <message>
        <source>Reset all sign message fields</source>
        <translation>Ibalik keng dati reng ngan fields keng pamamirmang mensayi</translation>
    </message>
    <message>
        <source>Clear &amp;All</source>
        <translation>I-Clear &amp;Eganagana</translation>
    </message>
    <message>
        <source>&amp;Verify Message</source>
        <translation>&amp;Beripikan ing Mensayi</translation>
    </message>
    <message>
        <source>Verify the message to ensure it was signed with the specified Qtum address</source>
        <translation>Beripikan ing mensayi ban asiguradu a me pirma ya ini gamit ing mepiling Qtum address</translation>
    </message>
    <message>
        <source>Verify &amp;Message</source>
        <translation>Beripikan ing &amp;Mensayi</translation>
    </message>
    <message>
        <source>Reset all verify message fields</source>
        <translation>Ibalik king dati reng ngan fields na ning pamag beripikang mensayi</translation>
    </message>
    <message>
        <source>Click "Sign Message" to generate signature</source>
        <translation type="unfinished">I-click ing "Pirman ing Mensayi" ban agawa ya ing metung a pirma</translation>
    </message>
    <message>
        <source>The entered address is invalid.</source>
        <translation type="unfinished">Ing milub a address e ya katanggap-tanggap.</translation>
    </message>
    <message>
        <source>Please check the address and try again.</source>
        <translation type="unfinished">Maliaring pakilawe pasibayu ing address at pasibayuan ya iti.</translation>
    </message>
    <message>
        <source>The entered address does not refer to a key.</source>
        <translation type="unfinished">Ing milub a address ali ya mag-refer king metung a key.</translation>
    </message>
    <message>
        <source>Wallet unlock was cancelled.</source>
        <translation type="unfinished">Me-kansela ya ing pamag-unlock king wallet.</translation>
    </message>
    <message>
        <source>Private key for the entered address is not available.</source>
        <translation type="unfinished">Ing private key para king milub a address, ala ya.</translation>
    </message>
    <message>
        <source>Message signing failed.</source>
        <translation type="unfinished">Me-mali ya ing pamag-pirma king mensayi .</translation>
    </message>
    <message>
        <source>Message signed.</source>
        <translation type="unfinished">Me-pirman ne ing mensayi.</translation>
    </message>
    <message>
        <source>The signature could not be decoded.</source>
        <translation type="unfinished">Ing pirma ali ya bisang ma-decode.</translation>
    </message>
    <message>
        <source>Please check the signature and try again.</source>
        <translation type="unfinished">Maliaring pakilawe pasibayu ing pirma kaibat pasibayuan ya iti.</translation>
    </message>
    <message>
        <source>The signature did not match the message digest.</source>
        <translation type="unfinished">Ing pirma ali ya makatugma king message digest.</translation>
    </message>
    <message>
        <source>Message verification failed.</source>
        <translation type="unfinished">Me-mali ya ing pamag-beripika king mensayi.</translation>
    </message>
    <message>
        <source>Message verified.</source>
        <translation type="unfinished">Me-beripika ne ing mensayi.</translation>
    </message>
</context>
<context>
    <name>TransactionDesc</name>
    <message numerus="yes">
        <source>Open for %n more block(s)</source>
        <translation>
            <numerusform />
        </translation>
    </message>
    <message>
        <source>Open until %1</source>
        <translation type="unfinished">Makabuklat anggang %1</translation>
    </message>
    <message>
        <source>%1/unconfirmed</source>
        <translation type="unfinished">%1/ali me-kumpirma</translation>
    </message>
    <message>
        <source>%1 confirmations</source>
        <translation type="unfinished">%1 kumpirmasion</translation>
    </message>
    <message>
        <source>Status</source>
        <translation type="unfinished">Kabilian</translation>
    </message>
    <message>
        <source>Date</source>
        <translation type="unfinished">Kaaldauan</translation>
    </message>
    <message>
        <source>Source</source>
        <translation type="unfinished">Pikuanan</translation>
    </message>
    <message>
        <source>Generated</source>
        <translation type="unfinished">Megawa</translation>
    </message>
    <message>
        <source>From</source>
        <translation type="unfinished">Menibat</translation>
    </message>
    <message>
        <source>unknown</source>
        <translation type="unfinished">e miya balu</translation>
    </message>
    <message>
        <source>To</source>
        <translation type="unfinished">Para kang</translation>
    </message>
    <message>
        <source>own address</source>
        <translation type="unfinished">sariling address</translation>
    </message>
    <message numerus="yes">
        <source>matures in %n more block(s)</source>
        <translation>
            <numerusform />
        </translation>
    </message>
    <message>
        <source>not accepted</source>
        <translation type="unfinished">ali metanggap</translation>
    </message>
    <message>
        <source>Transaction fee</source>
        <translation type="unfinished">Bayad king Transaksion</translation>
    </message>
    <message>
        <source>Net amount</source>
        <translation type="unfinished">Alaga dareng eganagana</translation>
    </message>
    <message>
        <source>Message</source>
        <translation type="unfinished">Mensayi</translation>
    </message>
    <message>
        <source>Comment</source>
        <translation type="unfinished">Komentu</translation>
    </message>
    <message>
        <source>Transaction ID</source>
        <translation type="unfinished">ID</translation>
    </message>
    <message>
        <source>Debug information</source>
        <translation type="unfinished">Impormasion ning Debug</translation>
    </message>
    <message>
        <source>Transaction</source>
        <translation type="unfinished">Transaksion</translation>
    </message>
    <message>
        <source>Amount</source>
        <translation type="unfinished">Alaga</translation>
    </message>
    <message>
        <source>true</source>
        <translation type="unfinished">tutu</translation>
    </message>
    <message>
        <source>false</source>
        <translation type="unfinished">e tutu</translation>
    </message>
</context>
<context>
    <name>TransactionDescDialog</name>
    <message>
        <source>This pane shows a detailed description of the transaction</source>
        <translation>Ining pane a ini magpakit yang detalyadung description ning transaksion</translation>
    </message>
    </context>
<context>
    <name>TransactionTableModel</name>
    <message>
        <source>Date</source>
        <translation type="unfinished">Kaaldauan</translation>
    </message>
    <message>
        <source>Type</source>
        <translation type="unfinished">Klase</translation>
    </message>
    <message numerus="yes">
        <source>Open for %n more block(s)</source>
        <translation>
            <numerusform />
        </translation>
    </message>
    <message>
        <source>Open until %1</source>
        <translation type="unfinished">Makabuklat anggang %1</translation>
    </message>
    <message>
        <source>Confirmed (%1 confirmations)</source>
        <translation type="unfinished">Me-kumpirma(%1 kumpirmasion)</translation>
    </message>
    <message>
        <source>Generated but not accepted</source>
        <translation type="unfinished">Me-generate ya oneng ali ya metanggap</translation>
    </message>
    <message>
        <source>Received with</source>
        <translation type="unfinished">Atanggap kayabe ning</translation>
    </message>
    <message>
        <source>Received from</source>
        <translation type="unfinished">Atanggap menibat kang</translation>
    </message>
    <message>
        <source>Sent to</source>
        <translation type="unfinished">Mipadala kang</translation>
    </message>
    <message>
        <source>Payment to yourself</source>
        <translation type="unfinished">Kabayaran keka</translation>
    </message>
    <message>
        <source>Mined</source>
        <translation type="unfinished">Me-mina</translation>
    </message>
    <message>
        <source>(no label)</source>
        <translation type="unfinished">(alang label)</translation>
    </message>
    <message>
        <source>Transaction status. Hover over this field to show number of confirmations.</source>
        <translation type="unfinished">Status ning Transaksion: Itapat me babo na ning field a ini ban ipakit dala reng bilang dareng me-kumpirma na</translation>
    </message>
    <message>
        <source>Date and time that the transaction was received.</source>
        <translation type="unfinished">Aldo at oras nung kapilan me tanggap ya ing transaksion</translation>
    </message>
    <message>
        <source>Type of transaction.</source>
        <translation type="unfinished">Klase ning transaksion</translation>
    </message>
    <message>
        <source>Amount removed from or added to balance.</source>
        <translation type="unfinished">Alagang milako o miragdag king balanse.</translation>
    </message>
</context>
<context>
    <name>TransactionView</name>
    <message>
        <source>All</source>
        <translation type="unfinished">Eganagana</translation>
    </message>
    <message>
        <source>Today</source>
        <translation type="unfinished">Aldo iti</translation>
    </message>
    <message>
        <source>This week</source>
        <translation type="unfinished">Paruminggung iti</translation>
    </message>
    <message>
        <source>This month</source>
        <translation type="unfinished">Bulan a iti</translation>
    </message>
    <message>
        <source>Last month</source>
        <translation type="unfinished">Milabas a bulan</translation>
    </message>
    <message>
        <source>This year</source>
        <translation type="unfinished">Banuang iti</translation>
    </message>
    <message>
        <source>Received with</source>
        <translation type="unfinished">Atanggap kayabe ning</translation>
    </message>
    <message>
        <source>Sent to</source>
        <translation type="unfinished">Mipadala kang</translation>
    </message>
    <message>
        <source>To yourself</source>
        <translation type="unfinished">Keng sarili mu</translation>
    </message>
    <message>
        <source>Mined</source>
        <translation type="unfinished">Me-mina</translation>
    </message>
    <message>
        <source>Other</source>
        <translation type="unfinished">Aliwa</translation>
    </message>
    <message>
        <source>Min amount</source>
        <translation type="unfinished">Pekaditak a alaga</translation>
    </message>
    <message>
        <source>Confirmed</source>
        <translation type="unfinished">Me-kumpirma</translation>
    </message>
    <message>
        <source>Date</source>
        <translation type="unfinished">Kaaldauan</translation>
    </message>
    <message>
        <source>Type</source>
        <translation type="unfinished">Klase</translation>
    </message>
    <message>
        <source>Range:</source>
        <translation type="unfinished">Angga:</translation>
    </message>
    <message>
        <source>to</source>
        <translation type="unfinished">para kang</translation>
    </message>
</context>
<context>
    <name>WalletModel</name>
    <message>
        <source>Send Coins</source>
        <translation type="unfinished">Magpadalang Barya</translation>
    </message>
    </context>
<context>
    <name>WalletView</name>
    <message>
        <source>Error</source>
        <translation type="unfinished">Mali</translation>
    </message>
    </context>
<context>
    <name>qtum-core</name>
    <message>
        <source>Corrupted block database detected</source>
        <translation type="unfinished">Mekapansin lang me-corrupt a block database</translation>
    </message>
    <message>
        <source>Do you want to rebuild the block database now?</source>
        <translation type="unfinished">Buri meng buuan pasibayu ing block database ngene?</translation>
    </message>
    <message>
        <source>Done loading</source>
        <translation type="unfinished">Yari ne ing pamag-load</translation>
    </message>
    <message>
        <source>Error initializing block database</source>
        <translation type="unfinished">Kamalian king pamag-initialize king block na ning database</translation>
    </message>
    <message>
        <source>Error opening block database</source>
        <translation type="unfinished">Kamalian king pamag buklat king block database</translation>
    </message>
    <message>
        <source>Failed to listen on any port. Use -listen=0 if you want this.</source>
        <translation type="unfinished">Memali ya ing pamakiramdam kareng gang nanung port. Gamita me ini -listen=0 nung buri me ini.</translation>
    </message>
    <message>
        <source>Insufficient funds</source>
        <translation type="unfinished">Kulang a pondo</translation>
    </message>
    <message>
        <source>Transaction too large</source>
        <translation type="unfinished">Maragul yang masiadu ing transaksion</translation>
    </message>
    <message>
        <source>Unknown network specified in -onlynet: '%s'</source>
        <translation type="unfinished">E kilalang network ing mepili king -onlynet: '%s'</translation>
    </message>
    </context>
</TS><|MERGE_RESOLUTION|>--- conflicted
+++ resolved
@@ -59,11 +59,7 @@
     </message>
     <message>
         <source>These are your Qtum addresses for sending payments. Always check the amount and the receiving address before sending coins.</source>
-<<<<<<< HEAD
-        <translation>Reni reng kekang Qtum address king pamagpadalang kabayaran. Lawan mulang masalese reng alaga ampo ing address na ning tumanggap bayu ka magpadalang barya.</translation>
-=======
         <translation type="unfinished">Reni reng kekang Qtum address king pamagpadalang kabayaran. Lawan mulang masalese reng alaga ampo ing address na ning tumanggap bayu ka magpadalang barya.</translation>
->>>>>>> 5ed36332
     </message>
     <message>
         <source>&amp;Copy Address</source>
@@ -125,11 +121,7 @@
     </message>
     <message>
         <source>Warning: If you encrypt your wallet and lose your passphrase, you will &lt;b&gt;LOSE ALL OF YOUR QTUMS&lt;/b&gt;!</source>
-<<<<<<< HEAD
-        <translation>Kapabaluan: Istung in-encrypt me ing kekang wallet at meala ya ing passphrase na, ma-&lt;b&gt;ALA NO NGAN RING KEKANG QTUMS&lt;/b&gt;</translation>
-=======
         <translation type="unfinished">Kapabaluan: Istung in-encrypt me ing kekang wallet at meala ya ing passphrase na, ma-&lt;b&gt;ALA NO NGAN RING KEKANG QTUMS&lt;/b&gt;</translation>
->>>>>>> 5ed36332
     </message>
     <message>
         <source>Are you sure you wish to encrypt your wallet?</source>
@@ -173,18 +165,7 @@
     </message>
 </context>
 <context>
-<<<<<<< HEAD
-    <name>BanTableModel</name>
-    </context>
-<context>
-    <name>QtumGUI</name>
-    <message>
-        <source>Sign &amp;message...</source>
-        <translation>I-sign ing &amp;mensayi</translation>
-    </message>
-=======
     <name>QObject</name>
->>>>>>> 5ed36332
     <message>
         <source>unknown</source>
         <translation type="unfinished">e miya balu</translation>
@@ -261,25 +242,6 @@
         <translation>Magpakit impormasion tungkul king Qt</translation>
     </message>
     <message>
-<<<<<<< HEAD
-        <source>&amp;Options...</source>
-        <translation>&amp;Pipamilian...</translation>
-    </message>
-    <message>
-        <source>&amp;Encrypt Wallet...</source>
-        <translation>I-&amp;Encrypt in Wallet...</translation>
-    </message>
-    <message>
-        <source>&amp;Backup Wallet...</source>
-        <translation>I-&amp;Backup ing Wallet...</translation>
-    </message>
-    <message>
-        <source>&amp;Change Passphrase...</source>
-        <translation>&amp;Alilan ing Passphrase...</translation>
-    </message>
-    <message>
-=======
->>>>>>> 5ed36332
         <source>Send coins to a Qtum address</source>
         <translation>Magpadalang barya king Qtum address</translation>
     </message>
@@ -420,11 +382,7 @@
     </message>
     <message>
         <source>The entered address "%1" is not a valid Qtum address.</source>
-<<<<<<< HEAD
-        <translation>Ing pepalub yung address "%1" ali ya katanggap-tanggap a Qtum address.</translation>
-=======
         <translation type="unfinished">Ing pepalub yung address "%1" ali ya katanggap-tanggap a Qtum address.</translation>
->>>>>>> 5ed36332
     </message>
     <message>
         <source>Could not unlock wallet.</source>
@@ -456,13 +414,8 @@
 <context>
     <name>HelpMessageDialog</name>
     <message>
-<<<<<<< HEAD
-        <source>Qtum</source>
-        <translation>Qtum</translation>
-=======
         <source>version</source>
         <translation type="unfinished">bersion</translation>
->>>>>>> 5ed36332
     </message>
     <message>
         <source>Command-line options</source>
@@ -487,13 +440,6 @@
         <translation>&amp;Pun</translation>
     </message>
     <message>
-<<<<<<< HEAD
-        <source>&amp;Network</source>
-        <translation>&amp;Network</translation>
-    </message>
-    <message>
-=======
->>>>>>> 5ed36332
         <source>Automatically open the Qtum client port on the router. This only works when your router supports UPnP and it is enabled.</source>
         <translation>Ibuklat yang antimanu ing Qtum client port king router. Gagana yamu ini istung ing router mu susuporta yang UPnP at magsilbi ya.</translation>
     </message>
@@ -553,13 +499,6 @@
 <context>
     <name>OverviewPage</name>
     <message>
-<<<<<<< HEAD
-        <source>Form</source>
-        <translation>Form</translation>
-    </message>
-    <message>
-=======
->>>>>>> 5ed36332
         <source>The displayed information may be out of date. Your wallet automatically synchronizes with the Qtum network after a connection is established, but this process has not completed yet.</source>
         <translation>Ing makaltong impormasion mapalyaring luma ne. Ing kekang wallet otomatiku yang mag-synchronize keng Qtum network istung mekakonekta ne king network, oneng ing prosesung ini ali ya pa kumpletu.</translation>
     </message>
