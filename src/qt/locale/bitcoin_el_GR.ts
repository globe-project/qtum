--- conflicted
+++ resolved
@@ -136,13 +136,10 @@
         <translation>Επανέλαβε τον νέο κωδικό πρόσβασης</translation>
     </message>
     <message>
-<<<<<<< HEAD
-=======
         <source>Show password</source>
         <translation>Προβολή κωδικού πρόσβασης</translation>
     </message>
     <message>
->>>>>>> 228c1378
         <source>Enter the new passphrase to the wallet.&lt;br/&gt;Please use a passphrase of &lt;b&gt;ten or more random characters&lt;/b&gt;, or &lt;b&gt;eight or more words&lt;/b&gt;.</source>
         <translation>Εισάγετε το νέο κωδικό πρόσβασης στο πορτοφόλι. &lt;br/&gt;Παρακαλώ χρησιμοποιείστε έναν κωδικό με &lt;b&gt;δέκα ή περισσότερους τυχαίους χαρακτήρες &lt;/b&gt;, ή &lt;b&gt;οχτώ ή παραπάνω λέξεις &lt;/b&gt;.</translation>
     </message>
@@ -152,11 +149,7 @@
     </message>
     <message>
         <source>This operation needs your wallet passphrase to unlock the wallet.</source>
-<<<<<<< HEAD
-        <translation>Αυτη η ενεργεία χρειάζεται τον κωδικό του πορτοφολιού  για να ξεκλειδώσει το πορτοφόλι.</translation>
-=======
         <translation>Αυτή η ενέργεια χρειάζεται τον κωδικό του πορτοφολιού για να ξεκλειδώσει το πορτοφόλι.</translation>
->>>>>>> 228c1378
     </message>
     <message>
         <source>Unlock wallet</source>
@@ -171,14 +164,6 @@
         <translation>Αποκρυπτογράφησε το πορτοφόλι</translation>
     </message>
     <message>
-        <source>This operation needs your wallet passphrase to decrypt the wallet.</source>
-        <translation>Αυτη η ενεργεια χρειάζεται τον κωδικο του πορτοφολιου  για να αποκρυπτογραφησειι το πορτοφόλι.</translation>
-    </message>
-    <message>
-        <source>Decrypt wallet</source>
-        <translation>Αποκρυπτογράφησε το πορτοφόλι</translation>
-    </message>
-    <message>
         <source>Change passphrase</source>
         <translation>Αλλάξτε Φράση Πρόσβασης</translation>
     </message>
@@ -191,13 +176,10 @@
         <translation>Επιβεβαίωσε κρυπτογράφηση πορτοφολιού</translation>
     </message>
     <message>
-<<<<<<< HEAD
-=======
         <source>Warning: If you encrypt your wallet and lose your passphrase, you will &lt;b&gt;LOSE ALL OF YOUR QTUMS&lt;/b&gt;!</source>
         <translation>Προσόχη! Εάν κρυπτογραφήσεις το πορτοφόλι σου και χάσεις τη φράση αποκατάστασης, θα &lt;b&gt; ΧΑΣΕΙΣ ΟΛΑ ΣΟΥ ΤΑ QTUM &lt;/b&gt;!</translation>
     </message>
     <message>
->>>>>>> 228c1378
         <source>Are you sure you wish to encrypt your wallet?</source>
         <translation>Είστε σίγουρος/η ότι θέλετε να κρυπτογραφήσετε το πορτοφόλι σας;</translation>
     </message>
@@ -207,23 +189,17 @@
     </message>
     <message>
         <source>%1 will close now to finish the encryption process. Remember that encrypting your wallet cannot fully protect your qtums from being stolen by malware infecting your computer.</source>
-<<<<<<< HEAD
-        <translation>%1 θα κλείσει τώρα για να τελειώσει η διαδικασία κρυπτογράφησης. Να θυμάστε ότι κρυπρογραφόντας το πορτοφόλι σας δεν μπορείτε να προστατεύσετε πλήρως τα qtum σας απο κλοπή μέσω malware που μπορεί να προσβάλει τον υπολογιστή σας.</translation>
-=======
         <translation>%1 θα κλείσει τώρα για να τελειώσει η διαδικασία κρυπτογράφησης. Να θυμάστε ότι κρυπτογραφόντας το πορτοφόλι σας δεν μπορείτε να προστατεύσετε πλήρως τα qtum σας απο κλοπή μέσω malware που μπορεί να προσβάλει τον υπολογιστή σας.</translation>
     </message>
     <message>
         <source>IMPORTANT: Any previous backups you have made of your wallet file should be replaced with the newly generated, encrypted wallet file. For security reasons, previous backups of the unencrypted wallet file will become useless as soon as you start using the new, encrypted wallet.</source>
         <translation>ΣΗΜΑΝΤΙΚΟ: Τα προηγούμενα αντίγραφα ασφαλείας που έχετε κάνει από το αρχείο του πορτοφόλιου σας θα πρέπει να αντικατασταθουν με το νέο που δημιουργείται, κρυπτογραφημένο αρχείο πορτοφόλιου. Για λόγους ασφαλείας, τα προηγούμενα αντίγραφα ασφαλείας του μη κρυπτογραφημένου αρχείου πορτοφόλιου θα καταστουν άχρηστα μόλις αρχίσετε να χρησιμοποιείτε το νέο κρυπτογραφημένο πορτοφόλι. </translation>
->>>>>>> 228c1378
     </message>
     <message>
         <source>Wallet encryption failed</source>
         <translation>Η κρυπτογράφηση του πορτοφολιού απέτυχε</translation>
     </message>
     <message>
-<<<<<<< HEAD
-=======
         <source>Wallet encryption failed due to an internal error. Your wallet was not encrypted.</source>
         <translation>Η κρυπτογράφηση του πορτοφολιού απέτυχε λογω εσωτερικού σφάλματος. Το πορτοφολι δεν κρυπτογραφηθηκε.</translation>
     </message>
@@ -232,7 +208,6 @@
         <translation>Οι εισαχθέντες κωδικοί δεν ταιριάζουν.</translation>
     </message>
     <message>
->>>>>>> 228c1378
         <source>Wallet unlock failed</source>
         <translation>Το ξεκλείδωμα του πορτοφολιού απέτυχε</translation>
     </message>
@@ -830,11 +805,7 @@
     </message>
     <message>
         <source>Third party URLs (e.g. a block explorer) that appear in the transactions tab as context menu items. %s in the URL is replaced by transaction hash. Multiple URLs are separated by vertical bar |.</source>
-<<<<<<< HEAD
-        <translation>URLs από τρίτους (π.χ. ένας εξερευνητής μπλοκ) τα οποία εμφανίζονται στην καρτέλα συναλλαγών ως στοιχεία μενού. Το %s στα URL αντικαθιστάται από την τιμή της κατατεμαχισμένης συναλλαγής.</translation>
-=======
         <translation>URLs από τρίτους (π.χ. ένας εξερευνητής μπλοκ) τα οποία εμφανίζονται στην καρτέλα συναλλαγών ως στοιχεία μενού. Το %s στα URL αντικαθίσταται από την τιμή της κατατεμαχισμένης συναλλαγής.</translation>
->>>>>>> 228c1378
     </message>
     <message>
         <source>Active command-line options that override above options:</source>
@@ -890,11 +861,7 @@
     </message>
     <message>
         <source>Connect to the Qtum network through a SOCKS5 proxy.</source>
-<<<<<<< HEAD
-        <translation>Σύνδεση στο Qtum δίκτυο μέσω διαμεσολαβητή SOCKS5 (π.χ. για σύνδεση μέσω Tor)</translation>
-=======
         <translation>Σύνδεση στο δίκτυο Qtum μέσω διαμεσολαβητή SOCKS5 (π.χ. για σύνδεση μέσω Tor)</translation>
->>>>>>> 228c1378
     </message>
     <message>
         <source>&amp;Connect through SOCKS5 proxy (default proxy):</source>
@@ -1647,11 +1614,7 @@
     </message>
     <message>
         <source>Sign the message to prove you own this Qtum address</source>
-<<<<<<< HEAD
-        <translation>Υπογράψτε ένα μήνυμα για ν' αποδείξετε πως σας ανήκει μια συγκεκριμένη διεύθυνση Qtum</translation>
-=======
         <translation>Υπογράψτε το μήνυμα για να αποδείξετε πως σας ανήκει η συγκεκριμένη διεύθυνση Qtum</translation>
->>>>>>> 228c1378
     </message>
     <message>
         <source>Sign &amp;Message</source>
@@ -1671,19 +1634,11 @@
     </message>
     <message>
         <source>The Qtum address the message was signed with</source>
-<<<<<<< HEAD
-        <translation>Διεύθυνση Qtum η οποία το μήνυμα έχει υπογραφεί</translation>
-    </message>
-    <message>
-        <source>Verify the message to ensure it was signed with the specified Qtum address</source>
-        <translation>Υπογράψτε ένα μήνυμα για ν' αποδείξετε πως υπογραφθηκε απο μια συγκεκριμένη διεύθυνση Qtum</translation>
-=======
         <translation>Διεύθυνση Qtum με την οποία έχει υπογραφεί το μήνυμα</translation>
     </message>
     <message>
         <source>Verify the message to ensure it was signed with the specified Qtum address</source>
         <translation>Επαληθεύστε το μήνυμα για να αποδείξετε πως υπογράφθηκε από τη συγκεκριμένη διεύθυνση Qtum</translation>
->>>>>>> 228c1378
     </message>
     <message>
         <source>Verify &amp;Message</source>
@@ -1867,59 +1822,10 @@
 <context>
     <name>qtum-core</name>
     <message>
-<<<<<<< HEAD
-        <source>Options:</source>
-        <translation>Επιλογές:</translation>
-    </message>
-    <message>
-        <source>Specify data directory</source>
-        <translation>Ορισμός φακέλου δεδομένων</translation>
-    </message>
-    <message>
-        <source>Connect to a node to retrieve peer addresses, and disconnect</source>
-        <translation>Σύνδεση σε έναν κόμβο για την ανάκτηση διευθύνσεων από ομοτίμους, και αποσυνδέσh</translation>
-    </message>
-    <message>
-        <source>Specify your own public address</source>
-        <translation>Διευκρινίστε τη δικιά σας δημόσια διεύθυνση.</translation>
-    </message>
-    <message>
-        <source>Accept command line and JSON-RPC commands</source>
-        <translation>Αποδοχή εντολών κονσόλας και JSON-RPC</translation>
-    </message>
-    <message>
-        <source>Run in the background as a daemon and accept commands</source>
-        <translation>Εκτέλεση στο παρασκήνιο κι αποδοχή εντολών</translation>
-    </message>
-    <message>
         <source>Qtum Core</source>
         <translation>Qtum Core</translation>
     </message>
     <message>
-        <source>Bind to given address and always listen on it. Use [host]:port notation for IPv6</source>
-        <translation>Αποθηκευση σε συγκεκριμένη διεύθυνση. Χρησιμοποιήστε τα πλήκτρα [Host] : συμβολισμός θύρα για IPv6</translation>
-    </message>
-    <message>
-        <source>Execute command when a wallet transaction changes (%s in cmd is replaced by TxID)</source>
-        <translation>Εκτέλεσε την εντολή όταν το καλύτερο μπλοκ αλλάξει(%s στην εντολή αντικαθίσταται από το hash του μπλοκ)</translation>
-    </message>
-    <message>
-        <source>Accept connections from outside (default: 1 if no -proxy or -connect)</source>
-        <translation>Να δέχεσαι συνδέσεις από έξω(προεπιλογή:1)</translation>
-    </message>
-    <message>
-        <source>Block creation options:</source>
-        <translation>Αποκλεισμός επιλογων δημιουργίας: </translation>
-    </message>
-    <message>
-        <source>Connection options:</source>
-        <translation>Επιλογές σύνδεσης:</translation>
-=======
-        <source>Qtum Core</source>
-        <translation>Qtum Core</translation>
->>>>>>> 228c1378
-    </message>
-    <message>
         <source>Corrupted block database detected</source>
         <translation>Εντοπίσθηκε διεφθαρμένη βάση δεδομένων των μπλοκ</translation>
     </message>
@@ -1953,33 +1859,6 @@
     </message>
     <message>
         <source>Importing...</source>
-<<<<<<< HEAD
-        <translation>ΕΙσαγωγή...</translation>
-    </message>
-    <message>
-        <source>Not enough file descriptors available.</source>
-        <translation>Δεν ειναι αρκετες περιγραφες αρχείων διαθέσιμες.</translation>
-    </message>
-    <message>
-        <source>Only connect to nodes in network &lt;net&gt; (ipv4, ipv6 or onion)</source>
-        <translation>Μόνο σύνδεση σε κόμβους του δικτύου &lt;net&gt; (ipv4, ipv6 ή onion)</translation>
-    </message>
-    <message>
-        <source>Specify wallet file (within data directory)</source>
-        <translation>Επιλέξτε αρχείο πορτοφολιού (μέσα απο κατάλογο δεδομένων)</translation>
-    </message>
-    <message>
-        <source>Verifying blocks...</source>
-        <translation>Επαλήθευση των μπλοκ... </translation>
-    </message>
-    <message>
-        <source>Wallet options:</source>
-        <translation>Επιλογές πορτοφολιού:</translation>
-    </message>
-    <message>
-        <source>Connect through SOCKS5 proxy</source>
-        <translation>Σύνδεση μέσω διαμεσολαβητή SOCKS5</translation>
-=======
         <translation>Εισαγωγή...</translation>
     </message>
     <message>
@@ -1989,7 +1868,6 @@
     <message>
         <source>Verifying blocks...</source>
         <translation>Επαλήθευση των μπλοκ...</translation>
->>>>>>> 228c1378
     </message>
     <message>
         <source>Error reading from database, shutting down.</source>
@@ -2021,63 +1899,7 @@
     </message>
     <message>
         <source>Zapping all transactions from wallet...</source>
-<<<<<<< HEAD
-        <translation>Μεταφορά όλων των συναλλαγών απο το πορτοφόλι</translation>
-    </message>
-    <message>
-        <source>Password for JSON-RPC connections</source>
-        <translation>Κωδικός για τις συνδέσεις JSON-RPC</translation>
-    </message>
-    <message>
-        <source>Execute command when the best block changes (%s in cmd is replaced by block hash)</source>
-        <translation>Εκτέλεσε την εντολή όταν το καλύτερο μπλοκ αλλάξει(%s στην εντολή αντικαθίσταται από το hash του μπλοκ)</translation>
-    </message>
-    <message>
-        <source>Allow DNS lookups for -addnode, -seednode and -connect</source>
-        <translation>Να επιτρέπονται οι έλεγχοι DNS για προσθήκη και σύνδεση κόμβων</translation>
-    </message>
-    <message>
-        <source>How thorough the block verification of -checkblocks is (0-4, default: %u)</source>
-        <translation>Πόσο εξονυχιστική να είναι η επιβεβαίωση του μπλοκ (0-4, προεπιλογή: %u)</translation>
-    </message>
-    <message>
-        <source>Maintain a full transaction index, used by the getrawtransaction rpc call (default: %u)</source>
-        <translation>Διατηρήση ένος πλήρες ευρετήριου συναλλαγών (προεπιλογή: %u) </translation>
-    </message>
-    <message>
-        <source>Number of seconds to keep misbehaving peers from reconnecting (default: %u)</source>
-        <translation>Δευτερόλεπτα πριν επιτραπεί ξανά η σύνδεση των προβληματικών peers (προεπιλογή: %u)</translation>
-    </message>
-    <message>
-        <source>How many blocks to check at startup (default: %u, 0 = all)</source>
-        <translation>Πόσα μπλοκ να ελέγχθουν κατά την εκκίνηση (προεπιλογή: %u, 0 = όλα)</translation>
-    </message>
-    <message>
-        <source>Include IP addresses in debug output (default: %u)</source>
-        <translation>Να συμπεριληφθεί η διεύθυνση IP στην αναφορά? (προεπιλογή: %u)</translation>
-    </message>
-    <message>
-        <source>Maintain at most &lt;n&gt; connections to peers (default: %u)</source>
-        <translation>Μέγιστες αριθμός συνδέσεων με τους peers &lt;n&gt; (προεπιλογή: %u)</translation>
-    </message>
-    <message>
-        <source>Specify configuration file (default: %s)</source>
-        <translation>Ορίστε αρχείο ρυθμίσεων (προεπιλογή: %s)</translation>
-    </message>
-    <message>
-        <source>Specify connection timeout in milliseconds (minimum: 1, default: %d)</source>
-        <translation>Ορισμός λήξης χρονικού ορίου σε χιλιοστά του δευτερολέπτου(προεπιλογή: %d)</translation>
-    </message>
-    <message>
-        <source>Specify pid file (default: %s)</source>
-        <translation>Ορίστε αρχείο pid (προεπιλογή: %s)</translation>
-    </message>
-    <message>
-        <source>Threshold for disconnecting misbehaving peers (default: %u)</source>
-        <translation>Όριο αποσύνδεσης προβληματικών peers (προεπιλογή: %u)</translation>
-=======
         <translation>Μεταφορά όλων των συναλλαγών από το πορτοφόλι</translation>
->>>>>>> 228c1378
     </message>
     <message>
         <source>Unknown network specified in -onlynet: '%s'</source>
