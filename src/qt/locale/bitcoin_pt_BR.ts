<TS language="pt_BR" version="2.1">
<context>
    <name>AddressBookPage</name>
    <message>
        <source>Right-click to edit address or label</source>
        <translation>Clique com o botão direito para editar o endereço ou rótulo</translation>
    </message>
    <message>
        <source>Create a new address</source>
        <translation>Criar um novo endereço</translation>
    </message>
    <message>
        <source>&amp;New</source>
        <translation>&amp;Novo</translation>
    </message>
    <message>
        <source>Copy the currently selected address to the system clipboard</source>
        <translation>Copie o endereço selecionado para a área de transferência do sistema</translation>
    </message>
    <message>
        <source>&amp;Copy</source>
        <translation>&amp;Copiar</translation>
    </message>
    <message>
        <source>C&amp;lose</source>
        <translation>&amp;Fechar</translation>
    </message>
    <message>
        <source>Delete the currently selected address from the list</source>
        <translation>Excluir os endereços selecionados da lista</translation>
    </message>
    <message>
        <source>Enter address or label to search</source>
        <translation>Procure um endereço ou rótulo</translation>
    </message>
    <message>
        <source>Export the data in the current tab to a file</source>
        <translation>Exportar os dados na aba atual para um arquivo</translation>
    </message>
    <message>
        <source>&amp;Export</source>
        <translation>&amp;Exportar</translation>
    </message>
    <message>
        <source>&amp;Delete</source>
        <translation>E&amp;xcluir</translation>
    </message>
    <message>
        <source>Choose the address to send coins to</source>
        <translation>Escolha o endereço para enviar moedas</translation>
    </message>
    <message>
        <source>Choose the address to receive coins with</source>
        <translation>Escolha o endereço para receber moedas</translation>
    </message>
    <message>
        <source>C&amp;hoose</source>
        <translation>E&amp;scolher</translation>
    </message>
    <message>
        <source>Sending addresses</source>
        <translation>Endereços de envio</translation>
    </message>
    <message>
        <source>Receiving addresses</source>
<<<<<<< HEAD
        <translation>Endereço de &amp;recebimento</translation>
=======
        <translation>Endereço de recebimento</translation>
>>>>>>> 451880b9
    </message>
    <message>
        <source>These are your Qtum addresses for sending payments. Always check the amount and the receiving address before sending coins.</source>
        <translation>Estes são os seus endereços para enviar pagamentos. Sempre cheque a quantia e o endereço do destinatário antes de enviar moedas.</translation>
    </message>
    <message>
<<<<<<< HEAD
        <source>These are your Qtum addresses for receiving payments. It is recommended to use a new receiving address for each transaction.</source>
        <translation>Estes são os seus endereços para receber pagamentos. É recomendado usar um novo para cada transação.</translation>
=======
        <source>These are your Qtum addresses for receiving payments. Use the 'Create new receiving address' button in the receive tab to create new addresses.</source>
        <translation>Esses são seus endereços de Qtum para receber pagamentos. Utilize o botão Criar novo endereço de recebimento na aba receber para criar um novo endereço</translation>
>>>>>>> 451880b9
    </message>
    <message>
        <source>&amp;Copy Address</source>
        <translation>&amp;Copiar endereço</translation>
    </message>
    <message>
        <source>Copy &amp;Label</source>
        <translation>Copiar &amp;rótulo</translation>
    </message>
    <message>
        <source>&amp;Edit</source>
        <translation>&amp;Editar</translation>
    </message>
    <message>
        <source>Export Address List</source>
        <translation>Exportar lista de endereços</translation>
    </message>
    <message>
        <source>Comma separated file (*.csv)</source>
        <translation>Arquivo separado por virgula (*.csv)</translation>
    </message>
    <message>
        <source>Exporting Failed</source>
        <translation>Falha na exportação</translation>
    </message>
    <message>
        <source>There was an error trying to save the address list to %1. Please try again.</source>
        <translation>Erro ao salvar a lista de endereço para %1. Tente novamente.</translation>
    </message>
</context>
<context>
    <name>AddressTableModel</name>
    <message>
        <source>Label</source>
        <translation>Rótulo</translation>
    </message>
    <message>
        <source>Address</source>
        <translation>Endereço</translation>
    </message>
    <message>
        <source>(no label)</source>
        <translation>(sem rótulo)</translation>
    </message>
</context>
<context>
    <name>AskPassphraseDialog</name>
    <message>
        <source>Passphrase Dialog</source>
        <translation>Janela da Frase de Segurança</translation>
    </message>
    <message>
        <source>Enter passphrase</source>
        <translation>Digite a frase de segurança</translation>
    </message>
    <message>
        <source>New passphrase</source>
        <translation>Nova frase de segurança</translation>
    </message>
    <message>
        <source>Repeat new passphrase</source>
        <translation>Repita a nova frase de segurança</translation>
    </message>
    <message>
<<<<<<< HEAD
        <source>Show password</source>
        <translation>Mostrar senha</translation>
    </message>
    <message>
        <source>Enter the new passphrase to the wallet.&lt;br/&gt;Please use a passphrase of &lt;b&gt;ten or more random characters&lt;/b&gt;, or &lt;b&gt;eight or more words&lt;/b&gt;.</source>
        <translation>Insira a nova frase de segurança para a carteira.&lt;br/&gt;Use uma frase de segurança com &lt;b&gt;dez ou mais caracteres aleatórios&lt;/b&gt;, ou &lt;b&gt;oito ou mais palavras&lt;/b&gt;.</translation>
=======
        <source>Show passphrase</source>
        <translation>Exibir senha</translation>
>>>>>>> 451880b9
    </message>
    <message>
        <source>Encrypt wallet</source>
        <translation>Criptografar carteira</translation>
    </message>
    <message>
        <source>This operation needs your wallet passphrase to unlock the wallet.</source>
        <translation>Esta operação precisa da sua frase de segurança para desbloquear a carteira.</translation>
    </message>
    <message>
        <source>Unlock wallet</source>
        <translation>Desbloquear carteira</translation>
    </message>
    <message>
        <source>This operation needs your wallet passphrase to decrypt the wallet.</source>
        <translation>Esta operação precisa da sua frase de segurança para descriptografar a carteira</translation>
    </message>
    <message>
        <source>Decrypt wallet</source>
        <translation>Descriptografar carteira</translation>
    </message>
    <message>
        <source>Change passphrase</source>
        <translation>Alterar frase de segurança</translation>
<<<<<<< HEAD
    </message>
    <message>
        <source>Enter the old passphrase and new passphrase to the wallet.</source>
        <translation>Insira a frase de segurança antiga e a nova para a carteira.</translation>
=======
>>>>>>> 451880b9
    </message>
    <message>
        <source>Confirm wallet encryption</source>
        <translation>Confirmar criptografia da carteira</translation>
    </message>
    <message>
        <source>Warning: If you encrypt your wallet and lose your passphrase, you will &lt;b&gt;LOSE ALL OF YOUR QTUMS&lt;/b&gt;!</source>
        <translation>Aviso: Se você criptografar sua carteira e perder sua frase de segurança, você vai &lt;b&gt;PERDER TODOS OS SEUS QTUMS&lt;/b&gt;!</translation>
    </message>
    <message>
        <source>Are you sure you wish to encrypt your wallet?</source>
        <translation>Tem certeza que deseja criptografar a carteira?</translation>
    </message>
    <message>
        <source>Wallet encrypted</source>
        <translation>Carteira criptografada</translation>
    </message>
    <message>
<<<<<<< HEAD
        <source>Your wallet is now encrypted. Remember that encrypting your wallet cannot fully protect your qtums from being stolen by malware infecting your computer.</source>
        <translation>Sua carteira está agora criptografada. Lembre-se que criptografar sua carteira não protege totalmente seus qtums de serem roubados por malwares infectando seu computador.</translation>
=======
        <source>Enter the new passphrase for the wallet.&lt;br/&gt;Please use a passphrase of &lt;b&gt;ten or more random characters&lt;/b&gt;, or &lt;b&gt;eight or more words&lt;/b&gt;.</source>
        <translation>Digite a nova senha para a carteira.&lt;br/&gt;Use uma senha de &lt;b&gt;10 ou mais caracteres randômicos&lt;/b&gt;, ou &lt;b&gt;8 ou mais palavras&lt;/b&gt;.</translation>
    </message>
    <message>
        <source>Enter the old passphrase and new passphrase for the wallet.</source>
        <translation>Digite a senha antiga e a nova senha para a carteira</translation>
    </message>
    <message>
        <source>Remember that encrypting your wallet cannot fully protect your qtums from being stolen by malware infecting your computer.</source>
        <translation>Lembre-se que sua carteira criptografada não poderá proteger totalmente os seus qtums de serem roubados por softwares maldosos que infectem seu computador.</translation>
    </message>
    <message>
        <source>Wallet to be encrypted</source>
        <translation>Carteira para ser criptografada</translation>
    </message>
    <message>
        <source>Your wallet is about to be encrypted. </source>
        <translation>Sua carteira está prestes a ser encriptada.</translation>
    </message>
    <message>
        <source>Your wallet is now encrypted. </source>
        <translation>Sua carteira agora está criptografada.</translation>
>>>>>>> 451880b9
    </message>
    <message>
        <source>IMPORTANT: Any previous backups you have made of your wallet file should be replaced with the newly generated, encrypted wallet file. For security reasons, previous backups of the unencrypted wallet file will become useless as soon as you start using the new, encrypted wallet.</source>
        <translation>IMPORTANTE: Qualquer backup prévio que você tenha feito da sua carteira deve ser substituído pelo novo e encriptado arquivo gerado. Por razões de segurança, qualquer backup do arquivo não criptografado se tornará inútil assim que você começar a usar uma nova carteira criptografada.</translation>
    </message>
    <message>
        <source>Wallet encryption failed</source>
        <translation>Falha ao criptografar carteira</translation>
    </message>
    <message>
        <source>Wallet encryption failed due to an internal error. Your wallet was not encrypted.</source>
        <translation>Falha na criptografia devido a um erro interno. Sua carteira não foi criptografada.</translation>
    </message>
    <message>
        <source>The supplied passphrases do not match.</source>
        <translation>As frases de segurança não conferem.</translation>
    </message>
    <message>
        <source>Wallet unlock failed</source>
        <translation>Falha ao desbloquear carteira</translation>
    </message>
    <message>
        <source>The passphrase entered for the wallet decryption was incorrect.</source>
        <translation>A frase de segurança inserida para descriptografar a carteira está incorreta.</translation>
    </message>
    <message>
        <source>Wallet decryption failed</source>
        <translation>Falha ao descriptografar a carteira</translation>
    </message>
    <message>
        <source>Wallet passphrase was successfully changed.</source>
        <translation>A frase de segurança da carteira foi alterada com êxito.</translation>
    </message>
    <message>
        <source>Warning: The Caps Lock key is on!</source>
        <translation>Aviso: Tecla Caps Lock ativa!</translation>
    </message>
</context>
<context>
    <name>BanTableModel</name>
    <message>
        <source>IP/Netmask</source>
        <translation>IP/Máscara</translation>
    </message>
    <message>
        <source>Banned Until</source>
        <translation>Banido até</translation>
    </message>
</context>
<context>
    <name>QtumGUI</name>
    <message>
        <source>Sign &amp;message...</source>
        <translation>Assinar &amp;mensagem...</translation>
    </message>
    <message>
        <source>Synchronizing with network...</source>
        <translation>Sincronizando com a rede...</translation>
    </message>
    <message>
        <source>&amp;Overview</source>
        <translation>&amp;Visão geral</translation>
    </message>
    <message>
        <source>Show general overview of wallet</source>
        <translation>Mostrar visão geral da carteira</translation>
    </message>
    <message>
        <source>&amp;Transactions</source>
        <translation>&amp;Transações</translation>
    </message>
    <message>
        <source>Browse transaction history</source>
        <translation>Navegar pelo histórico de transações</translation>
    </message>
    <message>
        <source>E&amp;xit</source>
        <translation>S&amp;air</translation>
    </message>
    <message>
        <source>Quit application</source>
        <translation>Sair da aplicação</translation>
    </message>
    <message>
        <source>&amp;About %1</source>
        <translation>&amp;Sobre %1</translation>
    </message>
    <message>
        <source>Show information about %1</source>
        <translation>Mostrar informações sobre %1</translation>
    </message>
    <message>
        <source>About &amp;Qt</source>
        <translation>Sobre &amp;Qt</translation>
    </message>
    <message>
        <source>Show information about Qt</source>
        <translation>Mostrar informações sobre o Qt</translation>
    </message>
    <message>
        <source>&amp;Options...</source>
        <translation>&amp;Opções...</translation>
    </message>
    <message>
        <source>Modify configuration options for %1</source>
        <translation>Modificar opções de configuração para o %1</translation>
    </message>
    <message>
        <source>&amp;Encrypt Wallet...</source>
        <translation>&amp;Criptografar Carteira...</translation>
    </message>
    <message>
        <source>&amp;Backup Wallet...</source>
        <translation>&amp;Backup da carteira...</translation>
    </message>
    <message>
        <source>&amp;Change Passphrase...</source>
        <translation>&amp;Mudar frase de segurança...</translation>
    </message>
    <message>
        <source>Open &amp;URI...</source>
        <translation>Abrir &amp;URI...</translation>
<<<<<<< HEAD
=======
    </message>
    <message>
        <source>Create Wallet...</source>
        <translation>Criar Carteira...</translation>
    </message>
    <message>
        <source>Create a new wallet</source>
        <translation>Criar uma nova carteira</translation>
>>>>>>> 451880b9
    </message>
    <message>
        <source>Wallet:</source>
        <translation>Carteira:</translation>
    </message>
    <message>
        <source>Click to disable network activity.</source>
        <translation>Clique para desativar a atividade de rede.</translation>
    </message>
    <message>
        <source>Network activity disabled.</source>
        <translation>Atividade de rede desativada.</translation>
    </message>
    <message>
        <source>Click to enable network activity again.</source>
        <translation>Clique para ativar a atividade de rede.</translation>
    </message>
    <message>
        <source>Syncing Headers (%1%)...</source>
        <translation>Sincronizando cabeçalhos (%1%)...</translation>
    </message>
    <message>
        <source>Reindexing blocks on disk...</source>
        <translation>Reindexando blocos no disco...</translation>
    </message>
    <message>
        <source>Proxy is &lt;b&gt;enabled&lt;/b&gt;: %1</source>
        <translation>Proxy &lt;b&gt;ativado&lt;/b&gt;: %1</translation>
    </message>
    <message>
        <source>Send coins to a Qtum address</source>
        <translation>Enviar moedas para um endereço qtum</translation>
    </message>
    <message>
        <source>Backup wallet to another location</source>
        <translation>Fazer cópia de segurança da carteira para uma outra localização</translation>
    </message>
    <message>
        <source>Change the passphrase used for wallet encryption</source>
        <translation>Mudar a frase de segurança utilizada na criptografia da carteira</translation>
    </message>
    <message>
        <source>&amp;Debug window</source>
        <translation>Janela de &amp;depuração</translation>
    </message>
    <message>
        <source>Open debugging and diagnostic console</source>
        <translation>Abrir console de depuração e diagnóstico</translation>
    </message>
    <message>
        <source>&amp;Verify message...</source>
        <translation>&amp;Verificar mensagem...</translation>
    </message>
    <message>
<<<<<<< HEAD
        <source>Qtum</source>
        <translation>Qtum</translation>
    </message>
    <message>
=======
>>>>>>> 451880b9
        <source>&amp;Send</source>
        <translation>&amp;Enviar</translation>
    </message>
    <message>
        <source>&amp;Receive</source>
        <translation>&amp;Receber</translation>
    </message>
    <message>
        <source>&amp;Show / Hide</source>
        <translation>&amp;Exibir / Ocultar</translation>
    </message>
    <message>
        <source>Show or hide the main Window</source>
        <translation>Mostrar ou esconder a Janela Principal.</translation>
    </message>
    <message>
        <source>Encrypt the private keys that belong to your wallet</source>
        <translation>Criptografar as chaves privadas que pertencem à sua carteira</translation>
    </message>
    <message>
        <source>Sign messages with your Qtum addresses to prove you own them</source>
        <translation>Assine mensagens com seus endereços Qtum para provar que você é dono delas</translation>
    </message>
    <message>
        <source>Verify messages to ensure they were signed with specified Qtum addresses</source>
        <translation>Verificar mensagens para se assegurar que elas foram assinadas pelo dono de Endereços Qtum específicos</translation>
    </message>
    <message>
        <source>&amp;File</source>
        <translation>&amp;Arquivo</translation>
    </message>
    <message>
        <source>&amp;Settings</source>
        <translation>&amp;Definições</translation>
    </message>
    <message>
        <source>&amp;Help</source>
        <translation>A&amp;juda</translation>
    </message>
    <message>
        <source>Tabs toolbar</source>
        <translation>Barra de ferramentas</translation>
    </message>
    <message>
        <source>Request payments (generates QR codes and qtum: URIs)</source>
        <translation>Solicitações de pagamentos (gera códigos QR e qtum: URIs)</translation>
    </message>
    <message>
        <source>Show the list of used sending addresses and labels</source>
        <translation>Mostrar a lista de endereços de envio e rótulos usados</translation>
    </message>
    <message>
        <source>Show the list of used receiving addresses and labels</source>
        <translation>Mostrar a lista de endereços de recebimento usados ​​e rótulos</translation>
    </message>
    <message>
        <source>Open a qtum: URI or payment request</source>
        <translation>Abrir um qtum: URI ou cobrança</translation>
    </message>
    <message>
        <source>&amp;Command-line options</source>
        <translation>Opções de linha de &amp;comando</translation>
    </message>
    <message numerus="yes">
        <source>%n active connection(s) to Qtum network</source>
        <translation><numerusform>%n conexão ativa na rede Qtum</numerusform><numerusform>%n conexões ativas na rede Qtum</numerusform></translation>
    </message>
    <message>
        <source>Indexing blocks on disk...</source>
        <translation>Indexando blocos no disco...</translation>
    </message>
    <message>
        <source>Processing blocks on disk...</source>
        <translation>Processando blocos no disco...</translation>
    </message>
    <message numerus="yes">
        <source>Processed %n block(s) of transaction history.</source>
        <translation><numerusform>%n bloco processado do histórico de transações.</numerusform><numerusform>%n blocos processados do histórico de transações.</numerusform></translation>
    </message>
    <message>
        <source>%1 behind</source>
        <translation>%1 atrás</translation>
    </message>
    <message>
        <source>Last received block was generated %1 ago.</source>
        <translation>Último bloco recebido foi gerado %1 atrás.</translation>
    </message>
    <message>
        <source>Transactions after this will not yet be visible.</source>
        <translation>Transações após isso ainda não estão visíveis.</translation>
    </message>
    <message>
        <source>Error</source>
        <translation>Erro</translation>
    </message>
    <message>
        <source>Warning</source>
        <translation>Atenção</translation>
    </message>
    <message>
        <source>Information</source>
        <translation>Informação</translation>
    </message>
    <message>
        <source>Up to date</source>
        <translation>Atualizado</translation>
    </message>
    <message>
        <source>&amp;Sending addresses</source>
        <translation>Endereços de &amp;envio</translation>
    </message>
    <message>
        <source>&amp;Receiving addresses</source>
        <translation>Endereço de &amp;recebimento</translation>
    </message>
    <message>
        <source>Open Wallet</source>
        <translation>Abrir carteira</translation>
    </message>
    <message>
        <source>Open a wallet</source>
        <translation>Abrir uma carteira</translation>
    </message>
    <message>
        <source>Close Wallet...</source>
        <translation>Fechar carteira...</translation>
    </message>
    <message>
        <source>Close wallet</source>
        <translation>Fechar carteira</translation>
    </message>
    <message>
        <source>Show the %1 help message to get a list with possible Qtum command-line options</source>
        <translation>Mostrar a mensagem de ajuda do %1 para obter uma lista com possíveis opções de linha de comando Qtum</translation>
    </message>
    <message>
        <source>default wallet</source>
        <translation>carteira padrão</translation>
    </message>
    <message>
<<<<<<< HEAD
        <source>Opening Wallet &lt;b&gt;%1&lt;/b&gt;...</source>
        <translation>Abrindo carteira &lt;b&gt;%1&lt;/b&gt;...</translation>
    </message>
    <message>
        <source>Open Wallet Failed</source>
        <translation>Falha ao abrir a carteira</translation>
=======
        <source>No wallets available</source>
        <translation>Nenhuma carteira disponível</translation>
>>>>>>> 451880b9
    </message>
    <message>
        <source>&amp;Window</source>
        <translation>&amp;Janelas</translation>
    </message>
    <message>
        <source>Minimize</source>
        <translation>Minimizar</translation>
    </message>
    <message>
        <source>Zoom</source>
        <translation>Ampliar</translation>
    </message>
    <message>
<<<<<<< HEAD
        <source>Restore</source>
        <translation>Restaurar</translation>
    </message>
    <message>
=======
>>>>>>> 451880b9
        <source>Main Window</source>
        <translation>Janela Principal</translation>
    </message>
    <message>
        <source>%1 client</source>
        <translation>Cliente %1</translation>
    </message>
    <message>
        <source>Connecting to peers...</source>
        <translation>Conectando...</translation>
    </message>
    <message>
        <source>Catching up...</source>
        <translation>Recuperando o atraso...</translation>
    </message>
    <message>
        <source>Error: %1</source>
        <translation>Erro: %1</translation>
    </message>
    <message>
        <source>Warning: %1</source>
        <translation>Alerta: %1</translation>
    </message>
    <message>
        <source>Date: %1
</source>
        <translation>Data: %1
</translation>
    </message>
    <message>
        <source>Amount: %1
</source>
        <translation>Quantidade: %1
</translation>
    </message>
    <message>
        <source>Wallet: %1
</source>
        <translation>Carteira: %1
</translation>
    </message>
    <message>
        <source>Type: %1
</source>
        <translation>Tipo: %1
</translation>
    </message>
    <message>
        <source>Label: %1
</source>
        <translation>Rótulo: %1
</translation>
    </message>
    <message>
        <source>Address: %1
</source>
        <translation>Endereço: %1
</translation>
    </message>
    <message>
        <source>Sent transaction</source>
        <translation>Transação enviada</translation>
    </message>
    <message>
        <source>Incoming transaction</source>
        <translation>Transação recebida</translation>
    </message>
    <message>
        <source>HD key generation is &lt;b&gt;enabled&lt;/b&gt;</source>
        <translation>Geração de chave HD está &lt;b&gt;ativada&lt;/b&gt;</translation>
    </message>
    <message>
        <source>HD key generation is &lt;b&gt;disabled&lt;/b&gt;</source>
        <translation>Geração de chave HD está &lt;b&gt;desativada&lt;/b&gt;</translation>
    </message>
    <message>
        <source>Private key &lt;b&gt;disabled&lt;/b&gt;</source>
        <translation>Chave privada &lt;b&gt;desabilitada&lt;/b&gt;</translation>
    </message>
    <message>
        <source>Wallet is &lt;b&gt;encrypted&lt;/b&gt; and currently &lt;b&gt;unlocked&lt;/b&gt;</source>
        <translation>Carteira está &lt;b&gt;criptografada&lt;/b&gt; e atualmente &lt;b&gt;desbloqueada&lt;/b&gt;</translation>
    </message>
    <message>
        <source>Wallet is &lt;b&gt;encrypted&lt;/b&gt; and currently &lt;b&gt;locked&lt;/b&gt;</source>
        <translation>Carteira está &lt;b&gt;criptografada&lt;/b&gt; e atualmente &lt;b&gt;bloqueada&lt;/b&gt;</translation>
    </message>
    <message>
        <source>A fatal error occurred. Qtum can no longer continue safely and will quit.</source>
        <translation>Um erro fatal ocorreu. Qtum não pode continuar em segurança e irá fechar.</translation>
    </message>
</context>
<context>
    <name>CoinControlDialog</name>
    <message>
        <source>Coin Selection</source>
        <translation>Selecionar Moeda</translation>
    </message>
    <message>
        <source>Quantity:</source>
        <translation>Quantidade:</translation>
    </message>
    <message>
        <source>Bytes:</source>
        <translation>Bytes:</translation>
    </message>
    <message>
        <source>Amount:</source>
        <translation>Quantia:</translation>
    </message>
    <message>
        <source>Fee:</source>
        <translation>Taxa:</translation>
    </message>
    <message>
        <source>Dust:</source>
        <translation>Poeira:</translation>
    </message>
    <message>
        <source>After Fee:</source>
        <translation>Depois da taxa:</translation>
    </message>
    <message>
        <source>Change:</source>
        <translation>Troco:</translation>
    </message>
    <message>
        <source>(un)select all</source>
        <translation>(de)selecionar tudo</translation>
    </message>
    <message>
        <source>Tree mode</source>
        <translation>Modo árvore</translation>
    </message>
    <message>
        <source>List mode</source>
        <translation>Modo lista</translation>
    </message>
    <message>
        <source>Amount</source>
        <translation>Quantidade</translation>
    </message>
    <message>
        <source>Received with label</source>
        <translation>Rótulo</translation>
    </message>
    <message>
        <source>Received with address</source>
        <translation>Endereço</translation>
    </message>
    <message>
        <source>Date</source>
        <translation>Data</translation>
    </message>
    <message>
        <source>Confirmations</source>
        <translation>Confirmações</translation>
    </message>
    <message>
        <source>Confirmed</source>
        <translation>Confirmado</translation>
    </message>
    <message>
        <source>Copy address</source>
        <translation>Copiar endereço</translation>
    </message>
    <message>
        <source>Copy label</source>
        <translation>Copiar rótulo</translation>
    </message>
    <message>
        <source>Copy amount</source>
        <translation>Copiar quantia</translation>
    </message>
    <message>
        <source>Copy transaction ID</source>
        <translation>Copiar ID da transação</translation>
    </message>
    <message>
        <source>Lock unspent</source>
        <translation>Bloquear não-gasto</translation>
    </message>
    <message>
        <source>Unlock unspent</source>
        <translation>Desbloquear não-gasto</translation>
    </message>
    <message>
        <source>Copy quantity</source>
        <translation>Copiar quantia</translation>
    </message>
    <message>
        <source>Copy fee</source>
        <translation>Copiar taxa</translation>
    </message>
    <message>
        <source>Copy after fee</source>
        <translation>Copiar pós taxa</translation>
    </message>
    <message>
        <source>Copy bytes</source>
        <translation>Copiar bytes</translation>
    </message>
    <message>
        <source>Copy dust</source>
        <translation>Copiar poeira</translation>
    </message>
    <message>
        <source>Copy change</source>
        <translation>Copiar troco</translation>
    </message>
    <message>
        <source>(%1 locked)</source>
        <translation>(%1 bloqueada)</translation>
    </message>
    <message>
        <source>yes</source>
        <translation>sim</translation>
    </message>
    <message>
        <source>no</source>
        <translation>não</translation>
    </message>
    <message>
        <source>This label turns red if any recipient receives an amount smaller than the current dust threshold.</source>
        <translation>Este texto fica vermelho se qualquer destinatário receber uma quantidade menor que o limite atual para poeira.</translation>
    </message>
    <message>
        <source>Can vary +/- %1 satoshi(s) per input.</source>
        <translation>Pode variar +/- %1 satoshi(s) por entrada</translation>
    </message>
    <message>
        <source>(no label)</source>
        <translation>(sem rótulo)</translation>
    </message>
    <message>
        <source>change from %1 (%2)</source>
        <translation>troco de %1 (%2)</translation>
    </message>
    <message>
        <source>(change)</source>
        <translation>(troco)</translation>
    </message>
</context>
<context>
    <name>CreateWalletActivity</name>
    <message>
        <source>Creating Wallet &lt;b&gt;%1&lt;/b&gt;...</source>
        <translation>Criando Carteira &lt;b&gt;%1&lt;/b&gt;...</translation>
    </message>
    <message>
        <source>Create wallet failed</source>
        <translation>Criar carteira falhou</translation>
    </message>
    <message>
        <source>Create wallet warning</source>
        <translation>Criar carteira alerta</translation>
    </message>
</context>
<context>
    <name>CreateWalletDialog</name>
    <message>
        <source>Create Wallet</source>
        <translation>Criar Carteira</translation>
    </message>
    <message>
        <source>Wallet Name</source>
        <translation>Nome da Carteira</translation>
    </message>
    <message>
        <source>Encrypt the wallet. The wallet will be encrypted with a passphrase of your choice.</source>
        <translation>Criptografar a carteira. A carteira será criptografada com uma senha de sua escolha.</translation>
    </message>
    <message>
        <source>Encrypt Wallet</source>
        <translation>Criptografar Carteira</translation>
    </message>
    <message>
        <source>Disable private keys for this wallet. Wallets with private keys disabled will have no private keys and cannot have an HD seed or imported private keys. This is ideal for watch-only wallets.</source>
        <translation>Desabilitar chaves privadas para esta carteira. Carteiras com chaves privadas desabilitadas não terão chaves privadas e não podem receber importação de palavras "seed" HD ou importação de chaves privadas. Isso é ideal para carteiras apenas de consulta.</translation>
    </message>
    <message>
        <source>Disable Private Keys</source>
        <translation>Desabilitar Chaves Privadas</translation>
    </message>
    <message>
        <source>Make a blank wallet. Blank wallets do not initially have private keys or scripts. Private keys and addresses can be imported, or an HD seed can be set, at a later time.</source>
        <translation>Criar uma carteira vazia. Carteiras vazias não possuem inicialmente chaves privadas ou scripts. Chaves privadas ou endereços podem ser importados, ou um conjunto de palavras "seed HD" pode ser definidos, posteriormente.</translation>
    </message>
    <message>
        <source>Make Blank Wallet</source>
        <translation>Criar Carteira Vazia</translation>
    </message>
    <message>
        <source>Create</source>
        <translation>Criar</translation>
    </message>
</context>
<context>
    <name>EditAddressDialog</name>
    <message>
        <source>Edit Address</source>
        <translation>Editar Endereço</translation>
    </message>
    <message>
        <source>&amp;Label</source>
        <translation>&amp;Rótulo</translation>
    </message>
    <message>
        <source>The label associated with this address list entry</source>
        <translation>O rótulo associado a esta entrada na lista de endereços</translation>
    </message>
    <message>
        <source>The address associated with this address list entry. This can only be modified for sending addresses.</source>
        <translation>O endereço associado a esta entrada na lista de endereços. Isso só pode ser modificado para endereços de envio.</translation>
    </message>
    <message>
        <source>&amp;Address</source>
        <translation>&amp;Endereço</translation>
    </message>
    <message>
        <source>New sending address</source>
        <translation>Novo endereço de envio</translation>
    </message>
    <message>
        <source>Edit receiving address</source>
        <translation>Editar endereço de recebimento</translation>
    </message>
    <message>
        <source>Edit sending address</source>
        <translation>Editar endereço de envio</translation>
    </message>
    <message>
        <source>The entered address "%1" is not a valid Qtum address.</source>
        <translation>O endereço digitado "%1" não é um endereço válido.</translation>
    </message>
    <message>
        <source>Address "%1" already exists as a receiving address with label "%2" and so cannot be added as a sending address.</source>
        <translation>O endereço "%1" já existe como endereço de recebimento com o rótulo "%2" e não pode ser adicionado como endereço de envio.</translation>
    </message>
    <message>
        <source>The entered address "%1" is already in the address book with label "%2".</source>
        <translation>O endereço inserido "%1" já está no catálogo de endereços com o rótulo "%2".</translation>
    </message>
    <message>
        <source>Could not unlock wallet.</source>
        <translation>Não foi possível desbloquear a carteira.</translation>
    </message>
    <message>
        <source>New key generation failed.</source>
        <translation>Falha ao gerar nova chave.</translation>
    </message>
</context>
<context>
    <name>FreespaceChecker</name>
    <message>
        <source>A new data directory will be created.</source>
        <translation>Um novo diretório de dados será criado.</translation>
    </message>
    <message>
        <source>name</source>
        <translation>nome</translation>
    </message>
    <message>
        <source>Directory already exists. Add %1 if you intend to create a new directory here.</source>
        <translation>O diretório já existe. Adicione %1 se você pretende criar um novo diretório aqui.</translation>
    </message>
    <message>
        <source>Path already exists, and is not a directory.</source>
        <translation>Esta pasta já existe, e não é um diretório.</translation>
    </message>
    <message>
        <source>Cannot create data directory here.</source>
        <translation>Não é possível criar um diretório de dados aqui.</translation>
    </message>
</context>
<context>
    <name>HelpMessageDialog</name>
    <message>
        <source>version</source>
        <translation>versão</translation>
    </message>
    <message>
        <source>(%1-bit)</source>
        <translation>(%1-bit)</translation>
    </message>
    <message>
        <source>About %1</source>
        <translation>Sobre %1</translation>
    </message>
    <message>
        <source>Command-line options</source>
        <translation>Opções da linha de comando</translation>
    </message>
</context>
<context>
    <name>Intro</name>
    <message>
        <source>Welcome</source>
        <translation>Bem-vindo</translation>
    </message>
    <message>
        <source>Welcome to %1.</source>
        <translation>Bem vindo ao %1</translation>
    </message>
    <message>
        <source>As this is the first time the program is launched, you can choose where %1 will store its data.</source>
        <translation>Como essa é a primeira vez que o programa é executado, você pode escolher onde %1 armazenará seus dados.</translation>
    </message>
    <message>
        <source>When you click OK, %1 will begin to download and process the full %4 block chain (%2GB) starting with the earliest transactions in %3 when %4 initially launched.</source>
        <translation>Quando você clica OK, %1 vai começar a baixar e processar todos os %4 da block chain (%2GB) começando com a mais recente transação em %3 quando %4 inicialmente foi lançado.</translation>
    </message>
    <message>
        <source>Reverting this setting requires re-downloading the entire blockchain. It is faster to download the full chain first and prune it later. Disables some advanced features.</source>
        <translation>Reverter essa configuração requer o re-download de todo o blockchain. É mais rápido fazer o download de todo o blockchain primeiro e depois fazer prune. Essa opção desabilita algumas funcionalidades avançadas.</translation>
    </message>
    <message>
        <source>This initial synchronisation is very demanding, and may expose hardware problems with your computer that had previously gone unnoticed. Each time you run %1, it will continue downloading where it left off.</source>
        <translation>Esta sincronização inicial é muito exigente e pode expor problemas de hardware com o computador que passaram despercebidos anteriormente. Cada vez que você executar o %1, irá continuar baixando de onde parou.</translation>
    </message>
    <message>
        <source>If you have chosen to limit block chain storage (pruning), the historical data must still be downloaded and processed, but will be deleted afterward to keep your disk usage low.</source>
        <translation>Se você escolheu limitar o armazenamento da block chain (prunando), os dados históricos ainda devem ser baixados e processados, mas serão apagados no final para manter o uso de disco baixo.</translation>
    </message>
    <message>
        <source>Use the default data directory</source>
        <translation>Use o diretório de dados padrão</translation>
    </message>
    <message>
        <source>Use a custom data directory:</source>
        <translation>Use um diretório de dados personalizado:</translation>
    </message>
    <message>
        <source>Qtum</source>
        <translation>Qtum</translation>
<<<<<<< HEAD
=======
    </message>
    <message>
        <source>Discard blocks after verification, except most recent %1 GB (prune)</source>
        <translation>Descartar os blocos após verificação, exceto os mais recentes %1 GB (prune)</translation>
>>>>>>> 451880b9
    </message>
    <message>
        <source>At least %1 GB of data will be stored in this directory, and it will grow over time.</source>
        <translation>No mínimo %1 GB de dados serão armazenados neste diretório, e isso irá crescer com o tempo.</translation>
    </message>
    <message>
        <source>Approximately %1 GB of data will be stored in this directory.</source>
        <translation>Aproximadamente %1 GB de dados serão armazenados neste diretório.</translation>
    </message>
    <message>
        <source>%1 will download and store a copy of the Qtum block chain.</source>
        <translation>%1 irá baixar e armazenar uma cópia da block chain do Qtum.</translation>
    </message>
    <message>
        <source>The wallet will also be stored in this directory.</source>
        <translation>A carteira também será armazenada neste diretório.</translation>
    </message>
    <message>
        <source>Error: Specified data directory "%1" cannot be created.</source>
        <translation>Erro: Diretório de dados "%1" não pode ser criado.</translation>
    </message>
    <message>
        <source>Error</source>
        <translation>Erro</translation>
    </message>
    <message numerus="yes">
        <source>%n GB of free space available</source>
        <translation><numerusform>%n GB de espaço livre disponível</numerusform><numerusform>%n GB de espaço livre disponível</numerusform></translation>
    </message>
    <message numerus="yes">
        <source>(of %n GB needed)</source>
        <translation><numerusform>(de %n GB necessário)</numerusform><numerusform>(de %n GB necessário)</numerusform></translation>
    </message>
    <message numerus="yes">
        <source>(%n GB needed for full chain)</source>
        <translation><numerusform>(%n GB necessário para o blockchain completo)</numerusform><numerusform>(%n GB necessário para o blockchain completo)</numerusform></translation>
    </message>
</context>
<context>
    <name>ModalOverlay</name>
    <message>
        <source>Form</source>
        <translation>Formulário</translation>
    </message>
    <message>
        <source>Recent transactions may not yet be visible, and therefore your wallet's balance might be incorrect. This information will be correct once your wallet has finished synchronizing with the qtum network, as detailed below.</source>
        <translation>Transações recentes podem não estar visíveis ainda, portanto o seu saldo pode estar incorreto. Esta informação será corrigida assim que sua carteira for sincronizada com a rede, como detalhado abaixo.</translation>
    </message>
    <message>
        <source>Attempting to spend qtums that are affected by not-yet-displayed transactions will not be accepted by the network.</source>
        <translation>Tentar gastar qtums que estão em transações ainda não exibidas, não vão ser aceitos pela rede.</translation>
    </message>
    <message>
        <source>Number of blocks left</source>
        <translation>Número de blocos restantes</translation>
    </message>
    <message>
        <source>Unknown...</source>
        <translation>Desconhecido...</translation>
    </message>
    <message>
        <source>Last block time</source>
        <translation>Horário do último bloco</translation>
    </message>
    <message>
        <source>Progress</source>
        <translation>Progresso</translation>
    </message>
    <message>
        <source>Progress increase per hour</source>
        <translation>Aumento do progresso por hora</translation>
    </message>
    <message>
        <source>calculating...</source>
        <translation>calculando...</translation>
    </message>
    <message>
        <source>Estimated time left until synced</source>
        <translation>Tempo estimado para sincronizar</translation>
    </message>
    <message>
        <source>Hide</source>
        <translation>Ocultar</translation>
    </message>
    <message>
        <source>Unknown. Syncing Headers (%1, %2%)...</source>
        <translation>Desconhecido. Sincronizando cabeçalhos (%1, %2%)...</translation>
    </message>
</context>
<context>
    <name>OpenURIDialog</name>
    <message>
        <source>Open URI</source>
        <translation>Abrir URI</translation>
    </message>
    <message>
        <source>Open payment request from URI or file</source>
        <translation>Abrir requisição de cobrança por URI ou arquivo</translation>
    </message>
    <message>
        <source>URI:</source>
        <translation>URI:</translation>
    </message>
    <message>
        <source>Select payment request file</source>
        <translation>Selecione o arquivo de cobrança</translation>
    </message>
    <message>
        <source>Select payment request file to open</source>
        <translation>Selecione o arquivo de cobrança para ser aberto</translation>
    </message>
</context>
<context>
    <name>OpenWalletActivity</name>
    <message>
        <source>Open wallet failed</source>
        <translation>Abrir carteira falhou</translation>
    </message>
    <message>
        <source>Open wallet warning</source>
        <translation>Abrir carteira alerta</translation>
    </message>
    <message>
        <source>default wallet</source>
        <translation>carteira padrão</translation>
    </message>
    <message>
        <source>Opening Wallet &lt;b&gt;%1&lt;/b&gt;...</source>
        <translation>Abrindo carteira &lt;b&gt;%1&lt;/b&gt;...</translation>
    </message>
</context>
<context>
    <name>OptionsDialog</name>
    <message>
        <source>Options</source>
        <translation>Opções</translation>
    </message>
    <message>
        <source>&amp;Main</source>
        <translation>Principal</translation>
    </message>
    <message>
        <source>Automatically start %1 after logging in to the system.</source>
        <translation>Executar o %1 automaticamente ao iniciar o sistema.</translation>
    </message>
    <message>
        <source>&amp;Start %1 on system login</source>
        <translation>&amp;Iniciar %1 ao fazer login no sistema</translation>
    </message>
    <message>
        <source>Size of &amp;database cache</source>
        <translation>Tamanho do banco de &amp;dados do cache</translation>
    </message>
    <message>
        <source>Number of script &amp;verification threads</source>
        <translation>Número de threads do script de &amp;verificação</translation>
    </message>
    <message>
        <source>IP address of the proxy (e.g. IPv4: 127.0.0.1 / IPv6: ::1)</source>
        <translation>Endereço de IP do proxy (e.g. IPv4: 127.0.0.1 / IPv6: ::1)</translation>
    </message>
    <message>
        <source>Shows if the supplied default SOCKS5 proxy is used to reach peers via this network type.</source>
        <translation>Mostra se o proxy padrão fornecido SOCKS5 é utilizado para encontrar participantes por este tipo de rede.</translation>
    </message>
    <message>
        <source>Use separate SOCKS&amp;5 proxy to reach peers via Tor hidden services:</source>
        <translation>Use um proxy SOCKS&amp;5 separado para alcançar participantes via serviços ocultos Tor:</translation>
    </message>
    <message>
        <source>Hide the icon from the system tray.</source>
        <translation>Esconder ícone da bandeja do sistema.</translation>
    </message>
    <message>
        <source>&amp;Hide tray icon</source>
        <translation>&amp;Oculte o ícone</translation>
    </message>
    <message>
        <source>Minimize instead of exit the application when the window is closed. When this option is enabled, the application will be closed only after selecting Exit in the menu.</source>
        <translation>Minimizar em vez de fechar o programa quando a janela for fechada. Quando essa opção estiver ativa, o programa só será fechado somente pela opção Sair no menu Arquivo.</translation>
    </message>
    <message>
        <source>Third party URLs (e.g. a block explorer) that appear in the transactions tab as context menu items. %s in the URL is replaced by transaction hash. Multiple URLs are separated by vertical bar |.</source>
        <translation>URLs de terceiros (exemplo: explorador de blocos) que aparecem na aba de transações como itens do menu de contexto. %s na URL é substituido pela hash da transação. Múltiplas URLs são separadas pela barra vertical |.</translation>
    </message>
    <message>
        <source>Open the %1 configuration file from the working directory.</source>
        <translation>Abrir o arquivo de configuração %1 apartir do diretório trabalho.</translation>
    </message>
    <message>
        <source>Open Configuration File</source>
        <translation>Abrir Arquivo de Configuração</translation>
    </message>
    <message>
        <source>Reset all client options to default.</source>
        <translation>Redefinir todas as opções do cliente para a opções padrão.</translation>
    </message>
    <message>
        <source>&amp;Reset Options</source>
        <translation>&amp;Redefinir opções</translation>
    </message>
    <message>
        <source>&amp;Network</source>
        <translation>Rede</translation>
    </message>
    <message>
        <source>Disables some advanced features but all blocks will still be fully validated. Reverting this setting requires re-downloading the entire blockchain. Actual disk usage may be somewhat higher.</source>
        <translation>Desativa alguns recursos avançados mas todos os blocos ainda serão totalmente validados. Reverter esta configuração requer baixar de novo a blockchain inteira. O uso de memória pode ser um pouco mais alto.</translation>
    </message>
    <message>
        <source>Prune &amp;block storage to</source>
        <translation>Fazer Prune &amp;da memória de blocos para</translation>
    </message>
    <message>
        <source>GB</source>
        <translation>GB</translation>
    </message>
    <message>
        <source>Reverting this setting requires re-downloading the entire blockchain.</source>
        <translation>Reverter esta configuração requer baixar de novo a blockchain inteira.</translation>
    </message>
    <message>
        <source>MiB</source>
        <translation>MiB</translation>
    </message>
    <message>
        <source>(0 = auto, &lt;0 = leave that many cores free)</source>
        <translation>(0 = automático, &lt;0 = número de núcleos deixados livres)</translation>
    </message>
    <message>
        <source>W&amp;allet</source>
        <translation>C&amp;arteira</translation>
    </message>
    <message>
        <source>Expert</source>
        <translation>Avançado</translation>
    </message>
    <message>
        <source>Enable coin &amp;control features</source>
        <translation>Habilitar opções de &amp;controle de moedas</translation>
    </message>
    <message>
        <source>If you disable the spending of unconfirmed change, the change from a transaction cannot be used until that transaction has at least one confirmation. This also affects how your balance is computed.</source>
        <translation>Se você desabilitar o gasto de um troco não confirmado, o troco da transação não poderá ser utilizado até a transação ter pelo menos uma confirmação. Isso também afeta seu saldo computado.</translation>
    </message>
    <message>
        <source>&amp;Spend unconfirmed change</source>
        <translation>Ga&amp;star troco não confirmado</translation>
    </message>
    <message>
        <source>Automatically open the Qtum client port on the router. This only works when your router supports UPnP and it is enabled.</source>
        <translation>Abrir automaticamente no roteador as portas do cliente Qtum. Isto só funcionará se seu roteador suportar UPnP e esta função estiver habilitada.</translation>
    </message>
    <message>
        <source>Map port using &amp;UPnP</source>
        <translation>Mapear porta usando &amp;UPnP</translation>
    </message>
    <message>
        <source>Accept connections from outside.</source>
        <translation>Aceitar conexões externas.</translation>
    </message>
    <message>
        <source>Allow incomin&amp;g connections</source>
        <translation>Permitir conexões de entrada</translation>
    </message>
    <message>
        <source>Connect to the Qtum network through a SOCKS5 proxy.</source>
        <translation>Conectar na rede Qtum através de um proxy SOCKS5.</translation>
    </message>
    <message>
        <source>&amp;Connect through SOCKS5 proxy (default proxy):</source>
        <translation>&amp;Conectar usando proxy SOCKS5 (proxy pradrão):</translation>
    </message>
    <message>
        <source>Proxy &amp;IP:</source>
        <translation>&amp;IP do proxy:</translation>
    </message>
    <message>
        <source>&amp;Port:</source>
        <translation>&amp;Porta:</translation>
    </message>
    <message>
        <source>Port of the proxy (e.g. 9050)</source>
        <translation>Porta do serviço de proxy (ex. 9050)</translation>
    </message>
    <message>
        <source>Used for reaching peers via:</source>
        <translation>Usado para alcançar pares via:</translation>
    </message>
    <message>
        <source>IPv4</source>
        <translation>IPv4</translation>
    </message>
    <message>
        <source>IPv6</source>
        <translation>IPv6</translation>
    </message>
    <message>
        <source>Tor</source>
        <translation>Tor</translation>
    </message>
    <message>
        <source>Connect to the Qtum network through a separate SOCKS5 proxy for Tor hidden services.</source>
        <translation>Conecte-se à rede Qtum através de um proxy SOCKS5 separado para utilizar serviços ocultos Tor.</translation>
    </message>
    <message>
        <source>&amp;Window</source>
        <translation>&amp;Janela</translation>
    </message>
    <message>
        <source>Show only a tray icon after minimizing the window.</source>
        <translation>Mostrar apenas um ícone na bandeja ao minimizar a janela.</translation>
    </message>
    <message>
        <source>&amp;Minimize to the tray instead of the taskbar</source>
        <translation>&amp;Minimizar para a bandeja em vez da barra de tarefas.</translation>
    </message>
    <message>
        <source>M&amp;inimize on close</source>
        <translation>M&amp;inimizar ao sair</translation>
    </message>
    <message>
        <source>&amp;Display</source>
        <translation>&amp;Mostrar</translation>
    </message>
    <message>
        <source>User Interface &amp;language:</source>
        <translation>&amp;Idioma da interface:</translation>
    </message>
    <message>
        <source>The user interface language can be set here. This setting will take effect after restarting %1.</source>
        <translation>O idioma da interface pode ser definido aqui. Essa configuração terá efeito após reiniciar o %1.</translation>
    </message>
    <message>
        <source>&amp;Unit to show amounts in:</source>
        <translation>&amp;Unidade usada para mostrar quantidades:</translation>
    </message>
    <message>
        <source>Choose the default subdivision unit to show in the interface and when sending coins.</source>
        <translation>Escolha a unidade de subdivisão padrão para exibição na interface ou quando enviando moedas.</translation>
    </message>
    <message>
        <source>Whether to show coin control features or not.</source>
        <translation>Mostrar ou não opções de controle da moeda.</translation>
    </message>
    <message>
        <source>&amp;Third party transaction URLs</source>
        <translation>&amp;URLs de transação de terceiros</translation>
    </message>
    <message>
        <source>Options set in this dialog are overridden by the command line or in the configuration file:</source>
        <translation>Opções nesta tela foram sobreescritas por comandos ou no arquivo de configuração:</translation>
    </message>
    <message>
        <source>&amp;OK</source>
        <translation>&amp;OK</translation>
    </message>
    <message>
        <source>&amp;Cancel</source>
        <translation>&amp;Cancelar</translation>
    </message>
    <message>
        <source>default</source>
        <translation>padrão</translation>
    </message>
    <message>
        <source>none</source>
        <translation>nenhum</translation>
    </message>
    <message>
        <source>Confirm options reset</source>
        <translation>Confirmar redefinição de opções</translation>
    </message>
    <message>
        <source>Client restart required to activate changes.</source>
        <translation>Reinicialização do aplicativo necessária para efetivar alterações.</translation>
    </message>
    <message>
        <source>Client will be shut down. Do you want to proceed?</source>
        <translation>O programa será encerrado. Deseja continuar?</translation>
    </message>
    <message>
        <source>Configuration options</source>
        <translation>Opções de configuração</translation>
    </message>
    <message>
        <source>The configuration file is used to specify advanced user options which override GUI settings. Additionally, any command-line options will override this configuration file.</source>
        <translation>O arquivo de configuração é usado para especificar opções de usuário avançadas que substituem as configurações de GUI. Além disso, quaisquer opções de linha de comando substituirão esse arquivo de configuração.</translation>
    </message>
    <message>
        <source>Error</source>
        <translation>Erro</translation>
    </message>
    <message>
        <source>The configuration file could not be opened.</source>
        <translation>O arquivo de configuração não pode ser aberto.</translation>
    </message>
    <message>
        <source>This change would require a client restart.</source>
        <translation>Essa mudança requer uma reinicialização do aplicativo.</translation>
    </message>
    <message>
        <source>The supplied proxy address is invalid.</source>
        <translation>O endereço proxy fornecido é inválido.</translation>
    </message>
</context>
<context>
    <name>OverviewPage</name>
    <message>
        <source>Form</source>
        <translation>Formulário</translation>
    </message>
    <message>
        <source>The displayed information may be out of date. Your wallet automatically synchronizes with the Qtum network after a connection is established, but this process has not completed yet.</source>
        <translation>A informação mostrada pode estar desatualizada. Sua carteira sincroniza automaticamente com a rede Qtum depois que a conexão é estabelecida, mas este processo ainda não está completo.</translation>
    </message>
    <message>
        <source>Watch-only:</source>
        <translation>Monitorados:</translation>
    </message>
    <message>
        <source>Available:</source>
        <translation>Disponível:</translation>
    </message>
    <message>
        <source>Your current spendable balance</source>
        <translation>Seu saldo atual disponível para gasto</translation>
    </message>
    <message>
        <source>Pending:</source>
        <translation>Pendente:</translation>
    </message>
    <message>
        <source>Total of transactions that have yet to be confirmed, and do not yet count toward the spendable balance</source>
        <translation>Total de transações que ainda têm de ser confirmados, e ainda não estão disponíveis para gasto</translation>
    </message>
    <message>
        <source>Immature:</source>
        <translation>Imaturo:</translation>
    </message>
    <message>
        <source>Mined balance that has not yet matured</source>
        <translation>Saldo minerado que ainda não está maduro</translation>
    </message>
    <message>
        <source>Balances</source>
        <translation>Saldos</translation>
    </message>
    <message>
        <source>Total:</source>
        <translation>Total:</translation>
    </message>
    <message>
        <source>Your current total balance</source>
        <translation>Seu saldo total atual</translation>
    </message>
    <message>
        <source>Your current balance in watch-only addresses</source>
        <translation>Seu saldo atual em endereços monitorados</translation>
    </message>
    <message>
        <source>Spendable:</source>
        <translation>Disponível:</translation>
    </message>
    <message>
        <source>Recent transactions</source>
        <translation>Transações recentes</translation>
    </message>
    <message>
        <source>Unconfirmed transactions to watch-only addresses</source>
        <translation>Transações não confirmadas de um endereço monitorado</translation>
    </message>
    <message>
        <source>Mined balance in watch-only addresses that has not yet matured</source>
        <translation>Saldo minerado de endereço monitorado que ainda não está maduro</translation>
    </message>
    <message>
        <source>Current total balance in watch-only addresses</source>
        <translation>Balanço total em endereços monitorados</translation>
    </message>
</context>
<context>
    <name>PaymentServer</name>
    <message>
        <source>Payment request error</source>
        <translation>Erro no pedido de pagamento</translation>
    </message>
    <message>
        <source>Cannot start qtum: click-to-pay handler</source>
        <translation>Não foi possível iniciar qtum: manipulador click-to-pay</translation>
    </message>
    <message>
        <source>URI handling</source>
        <translation>Manipulação de URI</translation>
    </message>
    <message>
        <source>'qtum://' is not a valid URI. Use 'qtum:' instead.</source>
        <translation>'qtum://' não é um URI válido. Use 'qtum:'.</translation>
    </message>
    <message>
        <source>You are using a BIP70 URL which will be unsupported in the future.</source>
        <translation>Você está usando uma URL do BIP70 que será desativado no futuro.</translation>
    </message>
    <message>
        <source>Payment request fetch URL is invalid: %1</source>
        <translation>URL de cobrança é inválida: %1</translation>
    </message>
    <message>
        <source>Cannot process payment request because BIP70 support was not compiled in.</source>
        <translation>O pagamento não pode ser processado porque o suporte ao BIP70 foi desativado.</translation>
    </message>
    <message>
<<<<<<< HEAD
=======
        <source>Due to widespread security flaws in BIP70 it's strongly recommended that any merchant instructions to switch wallets be ignored.</source>
        <translation>Devido a falha de segurança divulgada no BIP70 é fortemente recomendado que qualquer instrução para comerciantes para mudar de carteira seja ignorado</translation>
    </message>
    <message>
        <source>If you are receiving this error you should request the merchant provide a BIP21 compatible URI.</source>
        <translation>Se você está recebendo este erro você deve requisitar ao comerciante oferecer uma URI compatível com o BIP21.</translation>
    </message>
    <message>
>>>>>>> 451880b9
        <source>Invalid payment address %1</source>
        <translation>Endereço de pagamento %1 inválido</translation>
    </message>
    <message>
        <source>URI cannot be parsed! This can be caused by an invalid Qtum address or malformed URI parameters.</source>
        <translation>A URI não pode ser analisada! Isto pode ser causado por um endereço inválido ou um parâmetro URI malformado.</translation>
    </message>
    <message>
        <source>Payment request file handling</source>
        <translation>Manipulação de arquivo de cobrança</translation>
    </message>
    <message>
        <source>Payment request file cannot be read! This can be caused by an invalid payment request file.</source>
        <translation>Arquivo de pedido de pagamento não pode ser lido! Isto pode ser causado por uma requisição de pagamento inválida.</translation>
    </message>
    <message>
        <source>Payment request rejected</source>
        <translation>Pedido de pagamento rejeitado</translation>
    </message>
    <message>
        <source>Payment request network doesn't match client network.</source>
        <translation>Rede do pedido de pagamento não corresponde à rede do cliente.</translation>
    </message>
    <message>
        <source>Payment request expired.</source>
        <translation>Pedido de pagamento expirado.</translation>
    </message>
    <message>
        <source>Payment request is not initialized.</source>
        <translation>Pedido de pagamento não inicializado.</translation>
    </message>
    <message>
        <source>Unverified payment requests to custom payment scripts are unsupported.</source>
        <translation>Pedidos de pagamento não verificados para scripts de pagamento personalizados não são suportados.</translation>
    </message>
    <message>
        <source>Invalid payment request.</source>
        <translation>Pedido de pagamento inválido</translation>
    </message>
    <message>
        <source>Requested payment amount of %1 is too small (considered dust).</source>
        <translation>Valor do pagamento solicitado de %1 é muito pequeno (considerado poeira).</translation>
    </message>
    <message>
        <source>Refund from %1</source>
        <translation>Reembolso de %1</translation>
    </message>
    <message>
        <source>Payment request %1 is too large (%2 bytes, allowed %3 bytes).</source>
        <translation>Pedido de pagamento %1 é muito grande (%2 bytes, permitido %3 bytes).</translation>
    </message>
    <message>
        <source>Error communicating with %1: %2</source>
        <translation>Erro na comunicação com %1: %2</translation>
    </message>
    <message>
        <source>Payment request cannot be parsed!</source>
        <translation>Pedido de pagamento não pode ser analisado!</translation>
    </message>
    <message>
        <source>Bad response from server %1</source>
        <translation>Erro na resposta do servidor: %1</translation>
    </message>
    <message>
        <source>Network request error</source>
        <translation>Erro de solicitação de rede</translation>
    </message>
    <message>
        <source>Payment acknowledged</source>
        <translation>Pagamento reconhecido</translation>
    </message>
</context>
<context>
    <name>PeerTableModel</name>
    <message>
        <source>User Agent</source>
        <translation>User Agent</translation>
    </message>
    <message>
        <source>Node/Service</source>
        <translation>Nó/Serviço</translation>
    </message>
    <message>
        <source>NodeId</source>
        <translation>ID do nó</translation>
    </message>
    <message>
        <source>Ping</source>
        <translation>Ping</translation>
    </message>
    <message>
        <source>Sent</source>
        <translation>Enviado</translation>
    </message>
    <message>
        <source>Received</source>
        <translation>Recebido</translation>
    </message>
</context>
<context>
    <name>QObject</name>
    <message>
        <source>Amount</source>
        <translation>Quantidade</translation>
    </message>
    <message>
        <source>Enter a Qtum address (e.g. %1)</source>
        <translation>Informe um endereço Qtum (ex: %1)</translation>
    </message>
    <message>
        <source>%1 d</source>
        <translation>%1 d</translation>
    </message>
    <message>
        <source>%1 h</source>
        <translation>%1 h</translation>
    </message>
    <message>
        <source>%1 m</source>
        <translation>%1 m</translation>
    </message>
    <message>
        <source>%1 s</source>
        <translation>%1 s</translation>
    </message>
    <message>
        <source>None</source>
        <translation>Nenhum</translation>
    </message>
    <message>
        <source>N/A</source>
        <translation>N/A</translation>
    </message>
    <message>
        <source>%1 ms</source>
        <translation>%1 ms</translation>
    </message>
    <message numerus="yes">
        <source>%n second(s)</source>
        <translation><numerusform>%n segundo</numerusform><numerusform>%n segundos</numerusform></translation>
    </message>
    <message numerus="yes">
        <source>%n minute(s)</source>
        <translation><numerusform>%n minuto</numerusform><numerusform>%n minutos</numerusform></translation>
    </message>
    <message numerus="yes">
        <source>%n hour(s)</source>
        <translation><numerusform>%n hora</numerusform><numerusform>%n horas</numerusform></translation>
    </message>
    <message numerus="yes">
        <source>%n day(s)</source>
        <translation><numerusform>%n dia</numerusform><numerusform>%n dias</numerusform></translation>
    </message>
    <message numerus="yes">
        <source>%n week(s)</source>
        <translation><numerusform>%n semana</numerusform><numerusform>%n semanas</numerusform></translation>
    </message>
    <message>
        <source>%1 and %2</source>
        <translation>%1 e %2</translation>
    </message>
    <message numerus="yes">
        <source>%n year(s)</source>
        <translation><numerusform>%n ano</numerusform><numerusform>%n anos</numerusform></translation>
    </message>
    <message>
        <source>%1 B</source>
        <translation>%1 B</translation>
    </message>
    <message>
        <source>%1 KB</source>
        <translation>%1 KB</translation>
    </message>
    <message>
        <source>%1 MB</source>
        <translation>%1 MB</translation>
    </message>
    <message>
        <source>%1 GB</source>
        <translation>%1 GB</translation>
    </message>
    <message>
        <source>Error: Specified data directory "%1" does not exist.</source>
        <translation>Erro: Diretório de dados especificado "%1" não existe.</translation>
    </message>
    <message>
        <source>Error: Cannot parse configuration file: %1.</source>
        <translation>Erro: Não é possível analisar o arquivo de configuração: %1.</translation>
    </message>
    <message>
        <source>Error: %1</source>
        <translation>Erro: %1</translation>
    </message>
    <message>
        <source>%1 didn't yet exit safely...</source>
        <translation>%1 ainda não terminou com segurança...</translation>
    </message>
    <message>
        <source>unknown</source>
        <translation>desconhecido</translation>
    </message>
</context>
<context>
    <name>QRImageWidget</name>
    <message>
        <source>&amp;Save Image...</source>
        <translation>&amp;Salvar imagem...</translation>
    </message>
    <message>
        <source>&amp;Copy Image</source>
        <translation>&amp;Copiar imagem</translation>
    </message>
    <message>
        <source>Resulting URI too long, try to reduce the text for label / message.</source>
        <translation>URI resultante muito longa. Tente reduzir o texto do rótulo ou da mensagem.</translation>
    </message>
    <message>
        <source>Error encoding URI into QR Code.</source>
        <translation>Erro ao codificar o URI em código QR</translation>
    </message>
    <message>
        <source>QR code support not available.</source>
        <translation>Suporte a QR code não disponível</translation>
    </message>
    <message>
        <source>Save QR Code</source>
        <translation>Salvar código QR</translation>
    </message>
    <message>
        <source>PNG Image (*.png)</source>
        <translation>Imagem PNG (*.png)</translation>
    </message>
</context>
<context>
    <name>RPCConsole</name>
    <message>
        <source>N/A</source>
        <translation>N/A</translation>
    </message>
    <message>
        <source>Client version</source>
        <translation>Versão do cliente</translation>
    </message>
    <message>
        <source>&amp;Information</source>
        <translation>&amp;Informação</translation>
    </message>
    <message>
        <source>Debug window</source>
        <translation>Janela de depuração</translation>
    </message>
    <message>
        <source>General</source>
        <translation>Geral</translation>
    </message>
    <message>
        <source>Using BerkeleyDB version</source>
        <translation>Versão do BerkeleyDB</translation>
    </message>
    <message>
        <source>Datadir</source>
        <translation>Pasta de dados</translation>
    </message>
    <message>
        <source>To specify a non-default location of the data directory use the '%1' option.</source>
        <translation>Para especificar um local não padrão do diretório de dados, use a opção '%1'.</translation>
    </message>
    <message>
        <source>Blocksdir</source>
        <translation>Blocksdir</translation>
    </message>
    <message>
        <source>To specify a non-default location of the blocks directory use the '%1' option.</source>
        <translation>Para especificar um local não padrão do diretório dos blocos, use a opção '%1'.</translation>
    </message>
    <message>
        <source>To specify a non-default location of the data directory use the '%1' option.</source>
        <translation>Para especificar um local não padrão do diretório de dados, use a opção '%1'.</translation>
    </message>
    <message>
        <source>Blocksdir</source>
        <translation>Blocksdir</translation>
    </message>
    <message>
        <source>To specify a non-default location of the blocks directory use the '%1' option.</source>
        <translation>Para especificar um local não padrão do diretório dos blocos, use a opção '%1'.</translation>
    </message>
    <message>
        <source>Startup time</source>
        <translation>Horário de inicialização</translation>
    </message>
    <message>
        <source>Network</source>
        <translation>Rede</translation>
    </message>
    <message>
        <source>Name</source>
        <translation>Nome</translation>
    </message>
    <message>
        <source>Number of connections</source>
        <translation>Número de conexões</translation>
    </message>
    <message>
        <source>Block chain</source>
        <translation>Corrente de blocos</translation>
    </message>
    <message>
        <source>Current number of blocks</source>
        <translation>Quantidade atual de blocos</translation>
    </message>
    <message>
        <source>Memory Pool</source>
        <translation>Pool de Memória</translation>
    </message>
    <message>
        <source>Current number of transactions</source>
        <translation>Número atual de transações</translation>
    </message>
    <message>
        <source>Memory usage</source>
        <translation>Uso de memória</translation>
    </message>
    <message>
        <source>Wallet: </source>
        <translation>Carteira:</translation>
    </message>
    <message>
        <source>(none)</source>
        <translation>(nada)</translation>
    </message>
    <message>
        <source>&amp;Reset</source>
        <translation>&amp;Limpar</translation>
    </message>
    <message>
        <source>Received</source>
        <translation>Recebido</translation>
    </message>
    <message>
        <source>Sent</source>
        <translation>Enviado</translation>
    </message>
    <message>
        <source>&amp;Peers</source>
        <translation>&amp;Pares</translation>
    </message>
    <message>
        <source>Banned peers</source>
        <translation>Nós banidos</translation>
    </message>
    <message>
        <source>Select a peer to view detailed information.</source>
        <translation>Selecione um nó para ver informações detalhadas.</translation>
    </message>
    <message>
        <source>Whitelisted</source>
        <translation>Lista branca</translation>
    </message>
    <message>
        <source>Direction</source>
        <translation>Direção</translation>
    </message>
    <message>
        <source>Version</source>
        <translation>Versão</translation>
    </message>
    <message>
        <source>Starting Block</source>
        <translation>Bloco Inicial</translation>
    </message>
    <message>
        <source>Synced Headers</source>
        <translation>Cabeçalhos Sincronizados</translation>
    </message>
    <message>
        <source>Synced Blocks</source>
        <translation>Blocos Sincronizados</translation>
    </message>
    <message>
        <source>User Agent</source>
        <translation>User Agent</translation>
    </message>
    <message>
        <source>Open the %1 debug log file from the current data directory. This can take a few seconds for large log files.</source>
        <translation>Abrir o arquivo de log de depuração do %1 localizado no diretório atual de dados. Isso pode levar alguns segundos para arquivos de log grandes.</translation>
    </message>
    <message>
        <source>Decrease font size</source>
        <translation>Diminuir o tamanho da fonte</translation>
    </message>
    <message>
        <source>Increase font size</source>
        <translation>Aumentar o tamanho da fonte</translation>
    </message>
    <message>
        <source>Services</source>
        <translation>Serviços</translation>
    </message>
    <message>
        <source>Ban Score</source>
        <translation>Pontuação de Banimento</translation>
    </message>
    <message>
        <source>Connection Time</source>
        <translation>Tempo de conexão</translation>
    </message>
    <message>
        <source>Last Send</source>
        <translation>Ultimo Envio</translation>
    </message>
    <message>
        <source>Last Receive</source>
        <translation>Ultimo Recebido</translation>
    </message>
    <message>
        <source>Ping Time</source>
        <translation>Ping</translation>
    </message>
    <message>
        <source>The duration of a currently outstanding ping.</source>
        <translation>A duração atual de um ping excepcional.</translation>
    </message>
    <message>
        <source>Ping Wait</source>
        <translation>Espera de ping</translation>
    </message>
    <message>
        <source>Min Ping</source>
        <translation>Ping minímo</translation>
    </message>
    <message>
        <source>Time Offset</source>
        <translation>Offset de tempo</translation>
    </message>
    <message>
        <source>Last block time</source>
        <translation>Horário do último bloco</translation>
    </message>
    <message>
        <source>&amp;Open</source>
        <translation>&amp;Abrir</translation>
    </message>
    <message>
        <source>&amp;Console</source>
        <translation>&amp;Console</translation>
    </message>
    <message>
        <source>&amp;Network Traffic</source>
        <translation>&amp;Tráfico de Rede</translation>
    </message>
    <message>
        <source>Totals</source>
        <translation>Totais</translation>
    </message>
    <message>
        <source>In:</source>
        <translation>Entrada:</translation>
    </message>
    <message>
        <source>Out:</source>
        <translation>Saída:</translation>
    </message>
    <message>
        <source>Debug log file</source>
        <translation>Arquivo de log de depuração</translation>
    </message>
    <message>
        <source>Clear console</source>
        <translation>Limpar console</translation>
    </message>
    <message>
        <source>1 &amp;hour</source>
        <translation>1 &amp;hora</translation>
    </message>
    <message>
        <source>1 &amp;day</source>
        <translation>1 &amp;dia</translation>
    </message>
    <message>
        <source>1 &amp;week</source>
        <translation>1 &amp;semana</translation>
    </message>
    <message>
        <source>1 &amp;year</source>
        <translation>1 &amp;ano</translation>
    </message>
    <message>
        <source>&amp;Disconnect</source>
        <translation>&amp;Desconectar</translation>
    </message>
    <message>
        <source>Ban for</source>
        <translation>Banir por</translation>
    </message>
    <message>
        <source>&amp;Unban</source>
        <translation>&amp;Desbanir</translation>
    </message>
    <message>
        <source>Welcome to the %1 RPC console.</source>
        <translation>Bem-vindo ao console RPC do %1.</translation>
    </message>
    <message>
        <source>Use up and down arrows to navigate history, and %1 to clear screen.</source>
        <translation>Use as setas para cima e para baixo para navegar pelo histórico, e %1 para limpar a tela.</translation>
    </message>
    <message>
        <source>Type %1 for an overview of available commands.</source>
        <translation>Digite %1 para obter uma visão geral dos comandos disponíveis.</translation>
    </message>
    <message>
        <source>For more information on using this console type %1.</source>
        <translation>Para maiores informações sobre como utilizar este console, digite %1.</translation>
    </message>
    <message>
        <source>WARNING: Scammers have been active, telling users to type commands here, stealing their wallet contents. Do not use this console without fully understanding the ramifications of a command.</source>
        <translation>ATENÇÃO: Fraudadores solicitam a usuários que digitem comandos aqui, e assim roubão o conteúdo de suas carteiras. Não utilize este console sem antes conhecer os comandos e seus efeitos.</translation>
    </message>
    <message>
        <source>Network activity disabled</source>
        <translation>Atividade da rede desativada</translation>
    </message>
    <message>
        <source>Executing command without any wallet</source>
        <translation>Executando comando sem nenhuma carteira</translation>
    </message>
    <message>
        <source>Executing command using "%1" wallet</source>
        <translation>Executando comando usando a carteira "%1"</translation>
    </message>
    <message>
        <source>(node id: %1)</source>
        <translation>(id do nó: %1)</translation>
    </message>
    <message>
        <source>via %1</source>
        <translation>por %1</translation>
    </message>
    <message>
        <source>never</source>
        <translation>nunca</translation>
    </message>
    <message>
        <source>Inbound</source>
        <translation>Entrada</translation>
    </message>
    <message>
        <source>Outbound</source>
        <translation>Saída</translation>
    </message>
    <message>
        <source>Yes</source>
        <translation>Sim</translation>
    </message>
    <message>
        <source>No</source>
        <translation>Não</translation>
    </message>
    <message>
        <source>Unknown</source>
        <translation>Desconhecido</translation>
    </message>
</context>
<context>
    <name>ReceiveCoinsDialog</name>
    <message>
        <source>&amp;Amount:</source>
        <translation>Qu&amp;antia:</translation>
    </message>
    <message>
        <source>&amp;Label:</source>
        <translation>&amp;Rótulo:</translation>
    </message>
    <message>
        <source>&amp;Message:</source>
        <translation>&amp;Mensagem:</translation>
    </message>
    <message>
        <source>An optional message to attach to the payment request, which will be displayed when the request is opened. Note: The message will not be sent with the payment over the Qtum network.</source>
        <translation>Uma mensagem opcional que será anexada na cobrança e será mostrada quando ela for aberta. Nota: A mensagem não será enviada com o pagamento pela rede Qtum.</translation>
    </message>
    <message>
        <source>An optional label to associate with the new receiving address.</source>
        <translation>Um rótulo opcional para associar ao novo endereço de recebimento.</translation>
    </message>
    <message>
        <source>Use this form to request payments. All fields are &lt;b&gt;optional&lt;/b&gt;.</source>
        <translation>Use esse formulário para fazer cobranças. Todos os campos são &lt;b&gt;opcionais&lt;/b&gt;.</translation>
    </message>
    <message>
        <source>An optional amount to request. Leave this empty or zero to not request a specific amount.</source>
        <translation>Uma quantia opcional para cobrar. Deixe vazio ou zero para não cobrar uma quantia específica.</translation>
    </message>
    <message>
        <source>&amp;Create new receiving address</source>
        <translation>&amp;Criar novo endereço de recebimento</translation>
    </message>
    <message>
        <source>Clear all fields of the form.</source>
        <translation>Limpa todos os campos do formulário.</translation>
    </message>
    <message>
        <source>Clear</source>
        <translation>Limpar</translation>
    </message>
    <message>
        <source>Native segwit addresses (aka Bech32 or BIP-173) reduce your transaction fees later on and offer better protection against typos, but old wallets don't support them. When unchecked, an address compatible with older wallets will be created instead.</source>
        <translation>Endereços segwit nativos (também conhecidos como Bench32 ou BIP-173) reduzem suas taxas de transação mais adiante e oferecem melhor proteção contra erros de digitação, porém carteiras antigas não têm suporte a eles. Quando não estiver rubricado, um endereço compatível com cateiras antigas será criado como alternativa.</translation>
    </message>
    <message>
        <source>Generate native segwit (Bech32) address</source>
        <translation>Gere um endereço segwit (Bench32) nativo</translation>
    </message>
    <message>
        <source>Requested payments history</source>
        <translation>Histórico de cobranças</translation>
    </message>
    <message>
        <source>Show the selected request (does the same as double clicking an entry)</source>
        <translation>Mostra a cobrança selecionada (o mesmo que clicar duas vezes em um registro)</translation>
    </message>
    <message>
        <source>Show</source>
        <translation>Mostrar</translation>
    </message>
    <message>
        <source>Remove the selected entries from the list</source>
        <translation>Remove o registro selecionado da lista</translation>
    </message>
    <message>
        <source>Remove</source>
        <translation>Remover</translation>
    </message>
    <message>
        <source>Copy URI</source>
        <translation>Copiar URI</translation>
    </message>
    <message>
        <source>Copy label</source>
        <translation>Copiar rótulo</translation>
    </message>
    <message>
        <source>Copy message</source>
        <translation>Copiar mensagem</translation>
    </message>
    <message>
        <source>Copy amount</source>
        <translation>Copiar quantia</translation>
    </message>
</context>
<context>
    <name>ReceiveRequestDialog</name>
    <message>
        <source>QR Code</source>
        <translation>Código QR</translation>
    </message>
    <message>
        <source>Copy &amp;URI</source>
        <translation>Copiar &amp;URI</translation>
    </message>
    <message>
        <source>Copy &amp;Address</source>
        <translation>&amp;Copiar Endereço</translation>
    </message>
    <message>
        <source>&amp;Save Image...</source>
        <translation>&amp;Salvar Imagem...</translation>
    </message>
    <message>
        <source>Request payment to %1</source>
        <translation>Pedido de pagamento para %1</translation>
    </message>
    <message>
        <source>Payment information</source>
        <translation>Informação do pagamento</translation>
    </message>
    <message>
        <source>URI</source>
        <translation>URI</translation>
    </message>
    <message>
        <source>Address</source>
        <translation>Endereço</translation>
    </message>
    <message>
        <source>Amount</source>
        <translation>Quantia</translation>
    </message>
    <message>
        <source>Label</source>
        <translation>Rótulo</translation>
    </message>
    <message>
        <source>Message</source>
        <translation>Mensagem</translation>
    </message>
    <message>
        <source>Wallet</source>
        <translation>Carteira</translation>
    </message>
</context>
<context>
    <name>RecentRequestsTableModel</name>
    <message>
        <source>Date</source>
        <translation>Data</translation>
    </message>
    <message>
        <source>Label</source>
        <translation>Rótulo</translation>
    </message>
    <message>
        <source>Message</source>
        <translation>Mensagem</translation>
    </message>
    <message>
        <source>(no label)</source>
        <translation>(sem rótulo)</translation>
    </message>
    <message>
        <source>(no message)</source>
        <translation>(sem mensagem)</translation>
    </message>
    <message>
        <source>(no amount requested)</source>
        <translation>(nenhuma quantia solicitada)</translation>
    </message>
    <message>
        <source>Requested</source>
        <translation>Solicitado</translation>
    </message>
</context>
<context>
    <name>SendCoinsDialog</name>
    <message>
        <source>Send Coins</source>
        <translation>Enviar moedas</translation>
    </message>
    <message>
        <source>Coin Control Features</source>
        <translation>Opções de controle de moeda</translation>
    </message>
    <message>
        <source>Inputs...</source>
        <translation>Entradas...</translation>
    </message>
    <message>
        <source>automatically selected</source>
        <translation>automaticamente selecionado</translation>
    </message>
    <message>
        <source>Insufficient funds!</source>
        <translation>Saldo insuficiente!</translation>
    </message>
    <message>
        <source>Quantity:</source>
        <translation>Quantidade:</translation>
    </message>
    <message>
        <source>Bytes:</source>
        <translation>Bytes:</translation>
    </message>
    <message>
        <source>Amount:</source>
        <translation>Quantia:</translation>
    </message>
    <message>
        <source>Fee:</source>
        <translation>Taxa:</translation>
    </message>
    <message>
        <source>After Fee:</source>
        <translation>Depois da taxa:</translation>
    </message>
    <message>
        <source>Change:</source>
        <translation>Troco:</translation>
    </message>
    <message>
        <source>If this is activated, but the change address is empty or invalid, change will be sent to a newly generated address.</source>
        <translation>Se essa opção for ativada e o endereço de troco estiver vazio ou inválido, o troco será enviado a um novo endereço gerado na hora.</translation>
    </message>
    <message>
        <source>Custom change address</source>
        <translation>Endereço específico de troco</translation>
    </message>
    <message>
        <source>Transaction Fee:</source>
        <translation>Taxa de transação:</translation>
    </message>
    <message>
        <source>Choose...</source>
        <translation>Escolher...</translation>
    </message>
    <message>
        <source>Using the fallbackfee can result in sending a transaction that will take several hours or days (or never) to confirm. Consider choosing your fee manually or wait until you have validated the complete chain.</source>
        <translation>O uso da taxa de retorno pode resultar no envio de uma transação que levará várias horas ou dias (ou nunca) para confirmar. Considere escolher sua taxa manualmente ou aguarde até que você tenha validado a cadeia completa.</translation>
    </message>
    <message>
        <source>Warning: Fee estimation is currently not possible.</source>
        <translation>Atenção: Estimativa de taxa não disponível no momento</translation>
    </message>
    <message>
        <source>collapse fee-settings</source>
        <translation>Ocultar painel</translation>
    </message>
    <message>
        <source>Specify a custom fee per kB (1,000 bytes) of the transaction's virtual size.

Note:  Since the fee is calculated on a per-byte basis, a fee of "100 satoshis per kB" for a transaction size of 500 bytes (half of 1 kB) would ultimately yield a fee of only 50 satoshis.</source>
        <translation>Especifique uma taxa personalizada por kB (1.000 bytes) do tamanho virtual da transação.

Nota:  Como a taxa é calculada por byte, uma taxa de "100 satoshis por kB" por uma transação de 500 bytes (metade de 1 kB) teria uma taxa final de apenas 50 satoshis.</translation>
    </message>
    <message>
        <source>per kilobyte</source>
        <translation>por kilobyte</translation>
    </message>
    <message>
        <source>Hide</source>
        <translation>Ocultar</translation>
    </message>
    <message>
        <source>Recommended:</source>
        <translation>Recomendado:</translation>
    </message>
    <message>
        <source>Custom:</source>
        <translation>Personalizado:</translation>
    </message>
    <message>
        <source>(Smart fee not initialized yet. This usually takes a few blocks...)</source>
        <translation>(SmartFee não iniciado. Isso requer alguns blocos...)</translation>
    </message>
    <message>
        <source>Send to multiple recipients at once</source>
        <translation>Enviar para vários destinatários de uma só vez</translation>
    </message>
    <message>
        <source>Add &amp;Recipient</source>
        <translation>Adicionar &amp;Destinatário</translation>
    </message>
    <message>
        <source>Clear all fields of the form.</source>
        <translation>Limpar todos os campos do formulário.</translation>
    </message>
    <message>
        <source>Dust:</source>
        <translation>Poeira:</translation>
    </message>
    <message>
        <source>When there is less transaction volume than space in the blocks, miners as well as relaying nodes may enforce a minimum fee. Paying only this minimum fee is just fine, but be aware that this can result in a never confirming transaction once there is more demand for qtum transactions than the network can process.</source>
        <translation>Quando o volume de transações é maior que o espaço nos blocos, os mineradores, bem como os nós de retransmissão, podem impor uma taxa mínima. Pagando apenas esta taxa mínima é muito bom, mas esteja ciente de que isso pode resultar em uma transação nunca confirmada, uma vez que há mais demanda por transações do que a rede pode processar.</translation>
    </message>
    <message>
        <source>A too low fee might result in a never confirming transaction (read the tooltip)</source>
        <translation>Uma taxa muito pequena pode resultar em uma transação nunca confirmada (leia a dica)</translation>
    </message>
    <message>
        <source>Confirmation time target:</source>
        <translation>Tempo alvo de confirmação:</translation>
    </message>
    <message>
        <source>Enable Replace-By-Fee</source>
        <translation>Habilitar Replace-By-Fee</translation>
    </message>
    <message>
        <source>With Replace-By-Fee (BIP-125) you can increase a transaction's fee after it is sent. Without this, a higher fee may be recommended to compensate for increased transaction delay risk.</source>
        <translation>Com Replace-By-Fee (BIP-125) você pode aumentar a taxa da transação após ela ser enviada. Sem isso, uma taxa maior pode ser recomendada para compensar por risco de alto atraso na transação.</translation>
    </message>
    <message>
        <source>Clear &amp;All</source>
        <translation>Limpar &amp;Tudo</translation>
    </message>
    <message>
        <source>Balance:</source>
        <translation>Saldo:</translation>
    </message>
    <message>
        <source>Confirm the send action</source>
        <translation>Confirmar o envio</translation>
    </message>
    <message>
        <source>S&amp;end</source>
        <translation>&amp;Enviar</translation>
    </message>
    <message>
        <source>Copy quantity</source>
        <translation>Copiar quantia</translation>
    </message>
    <message>
        <source>Copy amount</source>
        <translation>Copiar quantia</translation>
    </message>
    <message>
        <source>Copy fee</source>
        <translation>Copiar taxa</translation>
    </message>
    <message>
        <source>Copy after fee</source>
        <translation>Copiar após taxa</translation>
    </message>
    <message>
        <source>Copy bytes</source>
        <translation>Copiar bytes</translation>
    </message>
    <message>
        <source>Copy dust</source>
        <translation>Copiar poeira</translation>
    </message>
    <message>
        <source>Copy change</source>
        <translation>Copiar troco</translation>
    </message>
    <message>
        <source>%1 (%2 blocks)</source>
        <translation>%1 (%2 blocos)</translation>
    </message>
    <message>
        <source> from wallet '%1'</source>
        <translation>da carteira '%1'</translation>
    </message>
    <message>
        <source>%1 to '%2'</source>
        <translation>%1 para '%2'</translation>
    </message>
    <message>
        <source>%1 to %2</source>
        <translation>%1 a %2</translation>
    </message>
    <message>
        <source>Are you sure you want to send?</source>
        <translation>Tem certeza que deseja enviar?</translation>
    </message>
    <message>
        <source>or</source>
        <translation>ou</translation>
    </message>
    <message>
        <source>You can increase the fee later (signals Replace-By-Fee, BIP-125).</source>
        <translation>Você pode aumentar a taxa depois (sinaliza Replace-By-Fee, BIP-125).</translation>
    </message>
    <message>
        <source>Please, review your transaction.</source>
        <translation>Revise a sua transação.</translation>
    </message>
    <message>
        <source>Transaction fee</source>
        <translation>Taxa da transação</translation>
    </message>
    <message>
        <source>Not signalling Replace-By-Fee, BIP-125.</source>
        <translation>Não sinalizar Replace-By-Fee, BIP-125.</translation>
    </message>
    <message>
        <source>Total Amount</source>
        <translation>Valor total</translation>
    </message>
    <message>
        <source>To review recipient list click "Show Details..."</source>
        <translation>Para revisar a lista de destinatários click "Exibir Detalhes..."</translation>
    </message>
    <message>
        <source>Confirm send coins</source>
        <translation>Confirme o envio de moedas</translation>
    </message>
    <message>
        <source>The recipient address is not valid. Please recheck.</source>
        <translation>Endereço de envio inváido. Favor checar.</translation>
    </message>
    <message>
        <source>The amount to pay must be larger than 0.</source>
        <translation>A quantia à pagar deve ser maior que 0</translation>
    </message>
    <message>
        <source>The amount exceeds your balance.</source>
        <translation>A quantia excede o seu saldo.</translation>
    </message>
    <message>
        <source>The total exceeds your balance when the %1 transaction fee is included.</source>
        <translation>O total excede o seu saldo quando a taxa da transação %1 é incluída.</translation>
    </message>
    <message>
        <source>Duplicate address found: addresses should only be used once each.</source>
        <translation>Endereço duplicado encontrado: Endereços devem ser usados somente uma vez cada.</translation>
    </message>
    <message>
        <source>Transaction creation failed!</source>
        <translation>Falha na criação da transação!</translation>
    </message>
    <message>
        <source>The transaction was rejected with the following reason: %1</source>
        <translation>A transação foi rejeitada com a seguinte razão: %1</translation>
    </message>
    <message>
        <source>A fee higher than %1 is considered an absurdly high fee.</source>
        <translation>Uma taxa maior que %1 é considerada uma taxa absurdamente alta.</translation>
    </message>
    <message>
        <source>Payment request expired.</source>
        <translation>Pedido de pagamento expirado.</translation>
    </message>
    <message numerus="yes">
        <source>Estimated to begin confirmation within %n block(s).</source>
        <translation><numerusform>Confirmação em %n bloco.</numerusform><numerusform>Início estimado para confirmação em %n blocos.</numerusform></translation>
    </message>
    <message>
        <source>Warning: Invalid Qtum address</source>
        <translation>Aviso: Endereço Qtum inválido</translation>
    </message>
    <message>
        <source>Warning: Unknown change address</source>
        <translation>Aviso: Endereço de troco desconhecido</translation>
    </message>
    <message>
        <source>Confirm custom change address</source>
        <translation>Confirmar endereço de troco personalizado</translation>
    </message>
    <message>
        <source>The address you selected for change is not part of this wallet. Any or all funds in your wallet may be sent to this address. Are you sure?</source>
        <translation>O endereço selecionado para o troco não pertence a esta carteira. Alguns ou todos os fundos da sua carteira modem ser mandados para esse endereço. Tem certeza?</translation>
    </message>
    <message>
        <source>(no label)</source>
        <translation>(sem rótulo)</translation>
    </message>
</context>
<context>
    <name>SendCoinsEntry</name>
    <message>
        <source>A&amp;mount:</source>
        <translation>Q&amp;uantidade:</translation>
    </message>
    <message>
        <source>Pay &amp;To:</source>
        <translation>Pagar &amp;Para:</translation>
    </message>
    <message>
        <source>&amp;Label:</source>
        <translation>&amp;Rótulo:</translation>
    </message>
    <message>
        <source>Choose previously used address</source>
        <translation>Escolher endereço usado anteriormente</translation>
    </message>
    <message>
        <source>This is a normal payment.</source>
        <translation>Este é um pagamento normal.</translation>
    </message>
    <message>
        <source>The Qtum address to send the payment to</source>
        <translation>O endereço Qtum para enviar o pagamento</translation>
    </message>
    <message>
        <source>Alt+A</source>
        <translation>Alt+A</translation>
    </message>
    <message>
        <source>Paste address from clipboard</source>
        <translation>Colar o endereço da área de transferência</translation>
    </message>
    <message>
        <source>Alt+P</source>
        <translation>Alt+P</translation>
    </message>
    <message>
        <source>Remove this entry</source>
        <translation>Remover esta entrada</translation>
    </message>
    <message>
        <source>The fee will be deducted from the amount being sent. The recipient will receive less qtums than you enter in the amount field. If multiple recipients are selected, the fee is split equally.</source>
        <translation>A taxa será deduzida da quantia que está sendo enviada. O destinatário receberá menos qtums do que você colocou no campo de quantidade. Se vários destinatários estão selecionados, a taxa é dividida igualmente.</translation>
    </message>
    <message>
        <source>S&amp;ubtract fee from amount</source>
        <translation>&amp;Retirar taxa da quantia</translation>
    </message>
    <message>
        <source>Use available balance</source>
        <translation>Use o saldo disponível</translation>
    </message>
    <message>
        <source>Message:</source>
        <translation>Mensagem:</translation>
    </message>
    <message>
        <source>This is an unauthenticated payment request.</source>
        <translation>Esta é uma cobrança não autenticada.</translation>
    </message>
    <message>
        <source>This is an authenticated payment request.</source>
        <translation>Esta é uma cobrança autenticada.</translation>
    </message>
    <message>
        <source>Enter a label for this address to add it to the list of used addresses</source>
        <translation>Digite um rótulo para este endereço para adicioná-lo no catálogo</translation>
    </message>
    <message>
        <source>A message that was attached to the qtum: URI which will be stored with the transaction for your reference. Note: This message will not be sent over the Qtum network.</source>
        <translation>A mensagem que foi anexada ao qtum: URI na qual será gravada na transação para sua referência. Nota: Essa mensagem não será gravada publicamente na rede Qtum.</translation>
    </message>
    <message>
        <source>Pay To:</source>
        <translation>Pague Para:</translation>
    </message>
    <message>
        <source>Memo:</source>
        <translation>Memorizar:</translation>
    </message>
    <message>
        <source>Enter a label for this address to add it to your address book</source>
        <translation>Digite um rótulo para este endereço para adicioná-lo ao catálogo de endereços</translation>
    </message>
</context>
<context>
    <name>SendConfirmationDialog</name>
    <message>
        <source>Yes</source>
        <translation>Sim</translation>
    </message>
</context>
<context>
    <name>ShutdownWindow</name>
    <message>
        <source>%1 is shutting down...</source>
        <translation>%1 está desligando...</translation>
    </message>
    <message>
        <source>Do not shut down the computer until this window disappears.</source>
        <translation>Não desligue o computador até que esta janela desapareça.</translation>
    </message>
</context>
<context>
    <name>SignVerifyMessageDialog</name>
    <message>
        <source>Signatures - Sign / Verify a Message</source>
        <translation>Assinaturas - Assinar / Verificar uma mensagem</translation>
    </message>
    <message>
        <source>&amp;Sign Message</source>
        <translation>&amp;Assinar mensagem</translation>
    </message>
    <message>
        <source>You can sign messages/agreements with your addresses to prove you can receive qtums sent to them. Be careful not to sign anything vague or random, as phishing attacks may try to trick you into signing your identity over to them. Only sign fully-detailed statements you agree to.</source>
        <translation>Você pode assinar mensagens com seus endereços para provar que você pode receber qtums enviados por alguém. Cuidado para não assinar nada vago ou aleatório, pois ataques phishing podem tentar te enganar para assinar coisas para eles como se fosse você. Somente assine termos bem detalhados que você concorde.</translation>
    </message>
    <message>
        <source>The Qtum address to sign the message with</source>
        <translation>O endereço Qtum que assinará a mensagem</translation>
    </message>
    <message>
        <source>Choose previously used address</source>
        <translation>Escolha um endereço usado anteriormente</translation>
    </message>
    <message>
        <source>Alt+A</source>
        <translation>Alt+A</translation>
    </message>
    <message>
        <source>Paste address from clipboard</source>
        <translation>Colar o endereço da área de transferência</translation>
    </message>
    <message>
        <source>Alt+P</source>
        <translation>Alt+P</translation>
    </message>
    <message>
        <source>Enter the message you want to sign here</source>
        <translation>Digite a mensagem que você quer assinar aqui</translation>
    </message>
    <message>
        <source>Signature</source>
        <translation>Assinatura</translation>
    </message>
    <message>
        <source>Copy the current signature to the system clipboard</source>
        <translation>Copiar a assinatura para a área de transferência do sistema</translation>
    </message>
    <message>
        <source>Sign the message to prove you own this Qtum address</source>
        <translation>Assinar mensagem para provar que você é dono deste endereço Qtum</translation>
    </message>
    <message>
        <source>Sign &amp;Message</source>
        <translation>Assinar &amp;Mensagem</translation>
    </message>
    <message>
        <source>Reset all sign message fields</source>
        <translation>Limpar todos os campos de assinatura da mensagem</translation>
    </message>
    <message>
        <source>Clear &amp;All</source>
        <translation>Limpar &amp;Tudo</translation>
    </message>
    <message>
        <source>&amp;Verify Message</source>
        <translation>&amp;Verificar Mensagem</translation>
    </message>
    <message>
        <source>Enter the receiver's address, message (ensure you copy line breaks, spaces, tabs, etc. exactly) and signature below to verify the message. Be careful not to read more into the signature than what is in the signed message itself, to avoid being tricked by a man-in-the-middle attack. Note that this only proves the signing party receives with the address, it cannot prove sendership of any transaction!</source>
        <translation>Coloque o endereço do autor, a mensagem (certifique-se de copiar toda a mensagem, incluindo quebras de linha, espaços, tabulações, etc.) e a assinatura abaixo para verificar a mensagem. Cuidado para não compreender mais da assinatura do que está na mensagem assinada de fato, para evitar ser enganado por um ataque man-in-the-middle. Note que isso somente prova que o signatário recebe com este endereço, não pode provar que é o remetente de nenhuma transação!</translation>
    </message>
    <message>
        <source>The Qtum address the message was signed with</source>
        <translation>O endereço Qtum que foi usado para assinar a mensagem</translation>
    </message>
    <message>
        <source>Verify the message to ensure it was signed with the specified Qtum address</source>
        <translation>Verificar mensagem para se assegurar que ela foi assinada pelo dono de um endereço Qtum específico</translation>
    </message>
    <message>
        <source>Verify &amp;Message</source>
        <translation>Verificar &amp;Mensagem</translation>
    </message>
    <message>
        <source>Reset all verify message fields</source>
        <translation>Limpar todos os campos da verificação de mensagem</translation>
    </message>
    <message>
        <source>Click "Sign Message" to generate signature</source>
        <translation>Clique em "Assinar mensagem" para gerar a assinatura</translation>
    </message>
    <message>
        <source>The entered address is invalid.</source>
        <translation>O endereço digitado é inválido.</translation>
    </message>
    <message>
        <source>Please check the address and try again.</source>
        <translation>Por gentileza, cheque o endereço e tente novamente.</translation>
    </message>
    <message>
        <source>The entered address does not refer to a key.</source>
        <translation>O endereço fornecido não se refere a uma chave.</translation>
    </message>
    <message>
        <source>Wallet unlock was cancelled.</source>
        <translation>O desbloqueio da carteira foi cancelado.</translation>
    </message>
    <message>
        <source>Private key for the entered address is not available.</source>
        <translation>A chave privada do endereço inserido não está disponível.</translation>
    </message>
    <message>
        <source>Message signing failed.</source>
        <translation>A assinatura da mensagem falhou.</translation>
    </message>
    <message>
        <source>Message signed.</source>
        <translation>Mensagem assinada.</translation>
    </message>
    <message>
        <source>The signature could not be decoded.</source>
        <translation>A assinatura não pode ser decodificada.</translation>
    </message>
    <message>
        <source>Please check the signature and try again.</source>
        <translation>Por gentileza, cheque a assinatura e tente novamente.</translation>
    </message>
    <message>
        <source>The signature did not match the message digest.</source>
        <translation>A assinatura não corresponde a mensagem.</translation>
    </message>
    <message>
        <source>Message verification failed.</source>
        <translation>Falha na verificação da mensagem.</translation>
    </message>
    <message>
        <source>Message verified.</source>
        <translation>Mensagem verificada.</translation>
    </message>
</context>
<context>
    <name>TrafficGraphWidget</name>
    <message>
        <source>KB/s</source>
        <translation>KB/s</translation>
    </message>
</context>
<context>
    <name>TransactionDesc</name>
    <message numerus="yes">
        <source>Open for %n more block(s)</source>
        <translation><numerusform>Abrir para mais %n bloco</numerusform><numerusform>Abrir para mais %n blocos</numerusform></translation>
    </message>
    <message>
        <source>Open until %1</source>
        <translation>Aberto até %1</translation>
    </message>
    <message>
        <source>conflicted with a transaction with %1 confirmations</source>
        <translation>conflitado com uma transação com %1 confirmações</translation>
    </message>
    <message>
        <source>0/unconfirmed, %1</source>
        <translation>0/não confirmado, %1</translation>
    </message>
    <message>
        <source>in memory pool</source>
        <translation>no pool de memória</translation>
    </message>
    <message>
        <source>not in memory pool</source>
        <translation>não está no pool de memóra</translation>
    </message>
    <message>
        <source>abandoned</source>
        <translation>abandonado</translation>
    </message>
    <message>
        <source>%1/unconfirmed</source>
        <translation>%1/não confirmado</translation>
    </message>
    <message>
        <source>%1 confirmations</source>
        <translation>%1 confirmações</translation>
    </message>
    <message>
        <source>Status</source>
        <translation>Status</translation>
    </message>
    <message>
        <source>Date</source>
        <translation>Data</translation>
    </message>
    <message>
        <source>Source</source>
        <translation>Fonte</translation>
    </message>
    <message>
        <source>Generated</source>
        <translation>Gerado</translation>
    </message>
    <message>
        <source>From</source>
        <translation>De</translation>
    </message>
    <message>
        <source>unknown</source>
        <translation>desconhecido</translation>
    </message>
    <message>
        <source>To</source>
        <translation>Para</translation>
    </message>
    <message>
        <source>own address</source>
        <translation>endereço próprio</translation>
    </message>
    <message>
        <source>watch-only</source>
        <translation>monitorado</translation>
    </message>
    <message>
        <source>label</source>
        <translation>rótulo</translation>
    </message>
    <message>
        <source>Credit</source>
        <translation>Crédito</translation>
    </message>
    <message numerus="yes">
        <source>matures in %n more block(s)</source>
        <translation><numerusform>maduro em mais %n bloco</numerusform><numerusform>maduro em mais %n blocos</numerusform></translation>
    </message>
    <message>
        <source>not accepted</source>
        <translation>não aceito</translation>
    </message>
    <message>
        <source>Debit</source>
        <translation>Débito</translation>
    </message>
    <message>
        <source>Total debit</source>
        <translation>Débito total</translation>
    </message>
    <message>
        <source>Total credit</source>
        <translation>Crédito total</translation>
    </message>
    <message>
        <source>Transaction fee</source>
        <translation>Taxa da transação</translation>
    </message>
    <message>
        <source>Net amount</source>
        <translation>Valor líquido</translation>
    </message>
    <message>
        <source>Message</source>
        <translation>Mensagem</translation>
    </message>
    <message>
        <source>Comment</source>
        <translation>Comentário</translation>
    </message>
    <message>
        <source>Transaction ID</source>
        <translation>ID da transação</translation>
    </message>
    <message>
        <source>Transaction total size</source>
        <translation>Tamanho tota da transação</translation>
    </message>
    <message>
        <source>Transaction virtual size</source>
        <translation>Tamanho virtual da transação</translation>
    </message>
    <message>
        <source>Output index</source>
        <translation>Index da saída</translation>
    </message>
    <message>
        <source> (Certificate was not verified)</source>
        <translation>(O certificado não foi verificado)</translation>
    </message>
    <message>
        <source>Merchant</source>
        <translation>Mercador</translation>
    </message>
    <message>
        <source>Generated coins must mature %1 blocks before they can be spent. When you generated this block, it was broadcast to the network to be added to the block chain. If it fails to get into the chain, its state will change to "not accepted" and it won't be spendable. This may occasionally happen if another node generates a block within a few seconds of yours.</source>
        <translation>Moedas recém mineradas precisam aguardar %1 blocos antes de serem gastas. Quando você gerou este bloco, ele foi disseminado pela rede para ser adicionado à blockchain. Se ele falhar em ser inserido na blockchain, seu estado será modificado para "não aceito" e ele não poderá ser gasto. Isso pode acontecer eventualmente quando blocos são gerados quase que simultaneamente.</translation>
    </message>
    <message>
        <source>Debug information</source>
        <translation>Informações de depuração</translation>
    </message>
    <message>
        <source>Transaction</source>
        <translation>Transação</translation>
    </message>
    <message>
        <source>Inputs</source>
        <translation>Entradas</translation>
    </message>
    <message>
        <source>Amount</source>
        <translation>Quantia</translation>
    </message>
    <message>
        <source>true</source>
        <translation>verdadeiro</translation>
    </message>
    <message>
        <source>false</source>
        <translation>falso</translation>
    </message>
</context>
<context>
    <name>TransactionDescDialog</name>
    <message>
        <source>This pane shows a detailed description of the transaction</source>
        <translation>Este painel mostra uma descrição detalhada da transação</translation>
    </message>
    <message>
        <source>Details for %1</source>
        <translation>Detalhes para %1</translation>
    </message>
</context>
<context>
    <name>TransactionTableModel</name>
    <message>
        <source>Date</source>
        <translation>Data</translation>
    </message>
    <message>
        <source>Type</source>
        <translation>Tipo</translation>
    </message>
    <message>
        <source>Label</source>
        <translation>Rótulo</translation>
    </message>
    <message numerus="yes">
        <source>Open for %n more block(s)</source>
        <translation><numerusform>Aberto por mais %n bloco</numerusform><numerusform>Aberto por mais %n blocos</numerusform></translation>
    </message>
    <message>
        <source>Open until %1</source>
        <translation>Aberto até %1</translation>
    </message>
    <message>
        <source>Unconfirmed</source>
        <translation>Não confirmado</translation>
    </message>
    <message>
        <source>Abandoned</source>
        <translation>Abandonado</translation>
    </message>
    <message>
        <source>Confirming (%1 of %2 recommended confirmations)</source>
        <translation>Confirmando (%1 de %2 confirmações recomendadas)</translation>
    </message>
    <message>
        <source>Confirmed (%1 confirmations)</source>
        <translation>Confirmado (%1 confirmações)</translation>
    </message>
    <message>
        <source>Conflicted</source>
        <translation>Conflitado</translation>
    </message>
    <message>
        <source>Immature (%1 confirmations, will be available after %2)</source>
        <translation>Recém-criado (%1 confirmações, disponível somente após %2)</translation>
    </message>
    <message>
        <source>Generated but not accepted</source>
        <translation>Gerado mas não aceito</translation>
    </message>
    <message>
        <source>Received with</source>
        <translation>Recebido com</translation>
    </message>
    <message>
        <source>Received from</source>
        <translation>Recebido de</translation>
    </message>
    <message>
        <source>Sent to</source>
        <translation>Enviado para</translation>
    </message>
    <message>
        <source>Payment to yourself</source>
        <translation>Pagamento para você mesmo</translation>
    </message>
    <message>
        <source>Mined</source>
        <translation>Minerado</translation>
    </message>
    <message>
        <source>watch-only</source>
        <translation>monitorado</translation>
    </message>
    <message>
        <source>(n/a)</source>
        <translation>(n/a)</translation>
    </message>
    <message>
        <source>(no label)</source>
        <translation>(sem rótulo)</translation>
    </message>
    <message>
        <source>Transaction status. Hover over this field to show number of confirmations.</source>
        <translation>Status da transação. Passe o mouse sobre este campo para mostrar o número de confirmações.</translation>
    </message>
    <message>
        <source>Date and time that the transaction was received.</source>
        <translation>Data e hora em que a transação foi recebida.</translation>
    </message>
    <message>
        <source>Type of transaction.</source>
        <translation>Tipo de transação.</translation>
    </message>
    <message>
        <source>Whether or not a watch-only address is involved in this transaction.</source>
        <translation>Mostrar ou não endereços monitorados na lista de transações.</translation>
    </message>
    <message>
        <source>User-defined intent/purpose of the transaction.</source>
        <translation>Intenção/Propósito definido pelo usuário para a transação.</translation>
    </message>
    <message>
        <source>Amount removed from or added to balance.</source>
        <translation>Quantidade debitada ou creditada ao saldo.</translation>
    </message>
</context>
<context>
    <name>TransactionView</name>
    <message>
        <source>All</source>
        <translation>Todos</translation>
    </message>
    <message>
        <source>Today</source>
        <translation>Hoje</translation>
    </message>
    <message>
        <source>This week</source>
        <translation>Essa semana</translation>
    </message>
    <message>
        <source>This month</source>
        <translation>Esse mês</translation>
    </message>
    <message>
        <source>Last month</source>
        <translation>Mês passado</translation>
    </message>
    <message>
        <source>This year</source>
        <translation>Este ano</translation>
    </message>
    <message>
        <source>Range...</source>
        <translation>Intervalo...</translation>
    </message>
    <message>
        <source>Received with</source>
        <translation>Recebido com</translation>
    </message>
    <message>
        <source>Sent to</source>
        <translation>Enviado para</translation>
    </message>
    <message>
        <source>To yourself</source>
        <translation>Para você mesmo</translation>
    </message>
    <message>
        <source>Mined</source>
        <translation>Minerado</translation>
    </message>
    <message>
        <source>Other</source>
        <translation>Outro</translation>
    </message>
    <message>
        <source>Enter address, transaction id, or label to search</source>
        <translation>Digite o endereço, o ID da transação ou o rótulo para pesquisar</translation>
    </message>
    <message>
        <source>Min amount</source>
        <translation>Quantia mínima</translation>
    </message>
    <message>
        <source>Abandon transaction</source>
        <translation>Transação abandonada</translation>
    </message>
    <message>
        <source>Increase transaction fee</source>
        <translation>Aumentar taxa da transação</translation>
    </message>
    <message>
        <source>Copy address</source>
        <translation>Copiar endereço</translation>
    </message>
    <message>
        <source>Copy label</source>
        <translation>Copiar rótulo</translation>
    </message>
    <message>
        <source>Copy amount</source>
        <translation>Copiar quantia</translation>
    </message>
    <message>
        <source>Copy transaction ID</source>
        <translation>Copiar ID da transação</translation>
    </message>
    <message>
        <source>Copy raw transaction</source>
        <translation>Copiar o raw da transação</translation>
    </message>
    <message>
        <source>Copy full transaction details</source>
        <translation>Copiar dados completos da transação</translation>
    </message>
    <message>
        <source>Edit label</source>
        <translation>Editar rótulo</translation>
    </message>
    <message>
        <source>Show transaction details</source>
        <translation>Mostrar detalhes da transação</translation>
    </message>
    <message>
        <source>Export Transaction History</source>
        <translation>Exportar histórico de transações</translation>
    </message>
    <message>
        <source>Comma separated file (*.csv)</source>
        <translation>Comma separated file (*.csv)</translation>
    </message>
    <message>
        <source>Confirmed</source>
        <translation>Confirmado</translation>
    </message>
    <message>
        <source>Watch-only</source>
        <translation>Monitorado</translation>
    </message>
    <message>
        <source>Date</source>
        <translation>Data</translation>
    </message>
    <message>
        <source>Type</source>
        <translation>Tipo</translation>
    </message>
    <message>
        <source>Label</source>
        <translation>Rótulo</translation>
    </message>
    <message>
        <source>Address</source>
        <translation>Endereço</translation>
    </message>
    <message>
        <source>ID</source>
        <translation>ID</translation>
    </message>
    <message>
        <source>Exporting Failed</source>
        <translation>Falha na exportação</translation>
    </message>
    <message>
        <source>There was an error trying to save the transaction history to %1.</source>
        <translation>Ocorreu um erro ao tentar salvar o histórico de transações em %1.</translation>
    </message>
    <message>
        <source>Exporting Successful</source>
        <translation>Exportação feita com êxito</translation>
    </message>
    <message>
        <source>The transaction history was successfully saved to %1.</source>
        <translation>O histórico de transação foi gravado com êxito em %1.</translation>
    </message>
    <message>
        <source>Range:</source>
        <translation>Intervalo:</translation>
    </message>
    <message>
        <source>to</source>
        <translation>para</translation>
    </message>
</context>
<context>
    <name>UnitDisplayStatusBarControl</name>
    <message>
        <source>Unit to show amounts in. Click to select another unit.</source>
        <translation>Unidade para mostrar quantidades. Clique para selecionar outra unidade.</translation>
    </message>
</context>
<context>
    <name>WalletController</name>
    <message>
        <source>Close wallet</source>
        <translation>Fechar carteira</translation>
    </message>
    <message>
<<<<<<< HEAD
        <source>Are you sure you wish to close wallet &lt;i&gt;%1&lt;/i&gt;?</source>
=======
        <source>Are you sure you wish to close the wallet &lt;i&gt;%1&lt;/i&gt;?</source>
>>>>>>> 451880b9
        <translation>Tem certeza que deseja fechar a carteira &lt;i&gt;%1&lt;/i&gt;?</translation>
    </message>
    <message>
        <source>Closing the wallet for too long can result in having to resync the entire chain if pruning is enabled.</source>
        <translation>Manter a carteira fechada por muito tempo pode resultar na necessidade de ressincronizar a block chain se prune está ativado.</translation>
    </message>
</context>
<context>
    <name>WalletFrame</name>
    <message>
        <source>No wallet has been loaded.</source>
        <translation>Nenhuma carteira carregada.</translation>
    </message>
</context>
<context>
    <name>WalletModel</name>
    <message>
        <source>Send Coins</source>
        <translation>Enviar moedas</translation>
    </message>
    <message>
        <source>Fee bump error</source>
        <translation>Erro no aumento de taxa</translation>
    </message>
    <message>
        <source>Increasing transaction fee failed</source>
        <translation>Aumento na taxa de transação falhou</translation>
    </message>
    <message>
        <source>Do you want to increase the fee?</source>
        <translation>Deseja aumentar a taxa?</translation>
    </message>
    <message>
        <source>Current fee:</source>
        <translation>Taxa atual:</translation>
    </message>
    <message>
        <source>Increase:</source>
        <translation>Aumento:</translation>
    </message>
    <message>
        <source>New fee:</source>
        <translation>Nova taxa:</translation>
    </message>
    <message>
        <source>Confirm fee bump</source>
        <translation>Confirmação no aumento de taxa</translation>
    </message>
    <message>
        <source>Can't sign transaction.</source>
        <translation>Não é possível assinar a transação.</translation>
    </message>
    <message>
        <source>Could not commit transaction</source>
        <translation>Não foi possível mandar a transação</translation>
    </message>
    <message>
        <source>default wallet</source>
        <translation>carteira padrão</translation>
    </message>
</context>
<context>
    <name>WalletView</name>
    <message>
        <source>&amp;Export</source>
        <translation>&amp;Exportar</translation>
    </message>
    <message>
        <source>Export the data in the current tab to a file</source>
        <translation>Exportar os dados da guia atual para um arquivo</translation>
    </message>
    <message>
        <source>Backup Wallet</source>
        <translation>Backup da carteira</translation>
    </message>
    <message>
        <source>Wallet Data (*.dat)</source>
        <translation>Carteira (*.dat)</translation>
    </message>
    <message>
        <source>Backup Failed</source>
        <translation>Falha no backup</translation>
    </message>
    <message>
        <source>There was an error trying to save the wallet data to %1.</source>
        <translation>Ocorreu um erro ao tentar salvar os dados da carteira em %1.</translation>
    </message>
    <message>
        <source>Backup Successful</source>
        <translation>Êxito no backup</translation>
    </message>
    <message>
        <source>The wallet data was successfully saved to %1.</source>
        <translation>Os dados da carteira foram salvos com êxito em %1.</translation>
    </message>
    <message>
        <source>Cancel</source>
        <translation>Cancelar</translation>
    </message>
</context>
<context>
    <name>qtum-core</name>
    <message>
        <source>Distributed under the MIT software license, see the accompanying file %s or %s</source>
        <translation>Distribuído sob a licença de software MIT, veja o arquivo %s ou %s</translation>
    </message>
    <message>
        <source>Prune configured below the minimum of %d MiB.  Please use a higher number.</source>
        <translation>Configuração de prune abaixo do mínimo de %d MiB.Por gentileza use um número mais alto.</translation>
    </message>
    <message>
        <source>Prune: last wallet synchronisation goes beyond pruned data. You need to -reindex (download the whole blockchain again in case of pruned node)</source>
        <translation>Prune: A ultima sincronização da carteira foi além dos dados podados. Você precisa usar -reindex (fazer o download de toda a blockchain novamente no caso de nós com prune)</translation>
    </message>
    <message>
        <source>Rescans are not possible in pruned mode. You will need to use -reindex which will download the whole blockchain again.</source>
        <translation>Rescans não são possíveis no modo prune. Você precisa usar -reindex, que irá fazer o download de toda a blockchain novamente.</translation>
    </message>
    <message>
        <source>Error: A fatal internal error occurred, see debug.log for details</source>
        <translation>Erro: Um erro interno fatal ocorreu, veja debug.log para detalhes</translation>
    </message>
    <message>
        <source>Pruning blockstore...</source>
        <translation>Prunando os blocos existentes...</translation>
    </message>
    <message>
        <source>Unable to start HTTP server. See debug log for details.</source>
        <translation>Não foi possível iniciar o servidor HTTP. Veja o log de depuração para detaihes.</translation>
    </message>
    <message>
<<<<<<< HEAD
        <source>Qtum Core</source>
        <translation>Qtum Core</translation>
    </message>
    <message>
=======
>>>>>>> 451880b9
        <source>The %s developers</source>
        <translation>Desenvolvedores do %s</translation>
    </message>
    <message>
        <source>Can't generate a change-address key. No keys in the internal keypool and can't generate any keys.</source>
        <translation>Não é possível criar uma chave de endereço de troco. Nenhuma chave disponível na keypool interna e não é possível gerar novas chaves.</translation>
    </message>
    <message>
        <source>Cannot obtain a lock on data directory %s. %s is probably already running.</source>
        <translation>Não foi possível obter exclusividade de escrita no endereço %s. O %s provavelmente já está sendo executado.</translation>
    </message>
    <message>
        <source>Cannot provide specific connections and have addrman find outgoing connections at the same.</source>
        <translation>Não é possível fornecer conexões específicas e ter addrman procurando conexões ao mesmo tempo.</translation>
    </message>
    <message>
        <source>Error reading %s! All keys read correctly, but transaction data or address book entries might be missing or incorrect.</source>
        <translation>Erro ao ler arquivo %s! Todas as chaves privadas foram lidas corretamente, mas os dados de transação ou o livro de endereços podem estar faltando ou incorretos.</translation>
    </message>
    <message>
        <source>Please check that your computer's date and time are correct! If your clock is wrong, %s will not work properly.</source>
        <translation>Por favor verifique se a data e o horário de seu computador estão corretos. Se o relógio de seu computador estiver incorreto, %s não funcionará corretamente.</translation>
    </message>
    <message>
        <source>Please contribute if you find %s useful. Visit %s for further information about the software.</source>
        <translation>Por favor contribua se você entender que %s é útil. Visite %s para mais informações sobre o software.</translation>
    </message>
    <message>
        <source>The block database contains a block which appears to be from the future. This may be due to your computer's date and time being set incorrectly. Only rebuild the block database if you are sure that your computer's date and time are correct</source>
        <translation>O banco de dados de blocos contém um bloco que parece ser do futuro. Isso pode ser devido à data e hora do seu computador estarem configuradas incorretamente. Apenas reconstrua o banco de dados de blocos se você estiver certo de que a data e hora de seu computador estão corretas.</translation>
    </message>
    <message>
        <source>This is a pre-release test build - use at your own risk - do not use for mining or merchant applications</source>
        <translation>Este é um build de teste pré-lançamento - use por sua conta e risco - não use para mineração ou comércio</translation>
    </message>
    <message>
        <source>This is the transaction fee you may discard if change is smaller than dust at this level</source>
        <translation>Essa é a taxa de transação que você pode descartar se o troco a esse ponto for menor que poeira</translation>
    </message>
    <message>
        <source>Unable to replay blocks. You will need to rebuild the database using -reindex-chainstate.</source>
        <translation>Não é possível reproduzir blocos. Você precisará reconstruir o banco de dados usando -reindex-chainstate.</translation>
    </message>
    <message>
        <source>Unable to rewind the database to a pre-fork state. You will need to redownload the blockchain</source>
        <translation>Não foi possível rebobinar o banco de dados para um estado pre-fork. Você precisa fazer o re-download da blockchain</translation>
    </message>
    <message>
        <source>Warning: The network does not appear to fully agree! Some miners appear to be experiencing issues.</source>
        <translation>Atenção: A rede não parecem concordar plenamente! Alguns mineiros parecem estar enfrentando problemas.</translation>
    </message>
    <message>
        <source>Warning: We do not appear to fully agree with our peers! You may need to upgrade, or other nodes may need to upgrade.</source>
        <translation>Atenção: Nós não parecemos concordar plenamente com nossos pares! Você pode precisar atualizar ou outros pares podem precisar atualizar.</translation>
    </message>
    <message>
        <source>%d of last 100 blocks have unexpected version</source>
        <translation>%d dos últimos 100 blocos possuem versão inesperada.</translation>
    </message>
    <message>
        <source>%s corrupt, salvage failed</source>
        <translation>%s corrompido, recuperação falhou</translation>
    </message>
    <message>
        <source>-maxmempool must be at least %d MB</source>
        <translation>-maxmempool deve ser pelo menos %d MB</translation>
    </message>
    <message>
        <source>Cannot resolve -%s address: '%s'</source>
        <translation>Não foi possível encontrar o endereço de -%s: '%s'</translation>
    </message>
    <message>
        <source>Change index out of range</source>
        <translation>Índice de mudança fora do intervalo</translation>
    </message>
    <message>
        <source>Config setting for %s only applied on %s network when in [%s] section.</source>
        <translation>A configuração %s somente é aplicada na rede %s quando na sessão [%s].</translation>
    </message>
    <message>
        <source>Copyright (C) %i-%i</source>
        <translation>Copyright (C) %i-%i</translation>
    </message>
    <message>
        <source>Corrupted block database detected</source>
        <translation>Detectado Banco de dados de blocos corrompido</translation>
    </message>
    <message>
        <source>Do you want to rebuild the block database now?</source>
        <translation>Você quer reconstruir o banco de dados de blocos agora?</translation>
    </message>
    <message>
        <source>Error initializing block database</source>
        <translation>Erro ao inicializar banco de dados de blocos</translation>
    </message>
    <message>
        <source>Error initializing wallet database environment %s!</source>
        <translation>Erro ao inicializar ambiente de banco de dados de carteira %s!</translation>
    </message>
    <message>
        <source>Error loading %s</source>
        <translation>Erro ao carregar %s</translation>
    </message>
    <message>
        <source>Error loading %s: Private keys can only be disabled during creation</source>
        <translation>Erro ao carregar %s: Chaves privadas só podem ser desativadas durante a criação</translation>
    </message>
    <message>
        <source>Error loading %s: Wallet corrupted</source>
        <translation>Erro ao carregar %s Carteira corrompida</translation>
    </message>
    <message>
        <source>Error loading %s: Wallet requires newer version of %s</source>
        <translation>Erro ao carregar %s A carteira requer a versão mais nova do %s</translation>
    </message>
    <message>
        <source>Error loading block database</source>
        <translation>Erro ao carregar banco de dados de blocos</translation>
    </message>
    <message>
        <source>Error opening block database</source>
        <translation>Erro ao abrir banco de dados de blocos</translation>
    </message>
    <message>
        <source>Failed to listen on any port. Use -listen=0 if you want this.</source>
        <translation>Falha ao escutar em qualquer porta. Use -listen=0 se você quiser isso.</translation>
    </message>
    <message>
        <source>Failed to rescan the wallet during initialization</source>
        <translation>Falha ao escanear novamente a carteira durante a inicialização</translation>
    </message>
    <message>
        <source>Importing...</source>
        <translation>Importando...</translation>
    </message>
    <message>
        <source>Incorrect or no genesis block found. Wrong datadir for network?</source>
        <translation>Bloco gênese incorreto ou não encontrado. Pasta de dados errada para a rede?</translation>
    </message>
    <message>
        <source>Initialization sanity check failed. %s is shutting down.</source>
        <translation>O teste de integridade de inicialização falhou. O %s está sendo desligado.</translation>
    </message>
    <message>
        <source>Invalid P2P permission: '%s'</source>
        <translation>Permissão P2P inválida: '%s'</translation>
    </message>
    <message>
        <source>Invalid amount for -%s=&lt;amount&gt;: '%s'</source>
        <translation>Quantidade inválida para -%s=&lt;amount&gt;: '%s'</translation>
    </message>
    <message>
        <source>Invalid amount for -discardfee=&lt;amount&gt;: '%s'</source>
        <translation>Quantidade inválida para -discardfee=&lt;amount&gt;: '%s'</translation>
    </message>
    <message>
        <source>Invalid amount for -fallbackfee=&lt;amount&gt;: '%s'</source>
        <translation>Quantidade inválida para -fallbackfee=&lt;amount&gt;: '%s'</translation>
    </message>
    <message>
        <source>Specified blocks directory "%s" does not exist.</source>
        <translation>
Diretório de blocos especificados "%s" não existe.</translation>
    </message>
    <message>
<<<<<<< HEAD
        <source>Unable to create the PID file '%s': %s</source>
        <translation>Não foi possível criar arquivo de PID '%s': %s</translation>
=======
        <source>Unknown address type '%s'</source>
        <translation>Tipo de endereço desconhecido '%s'</translation>
    </message>
    <message>
        <source>Unknown change type '%s'</source>
        <translation>Tipo de troco desconhecido '%s'</translation>
>>>>>>> 451880b9
    </message>
    <message>
        <source>Upgrading txindex database</source>
        <translation>Atualizando banco de dados txindex</translation>
    </message>
    <message>
        <source>Loading P2P addresses...</source>
        <translation>Carregando endereços P2P...</translation>
    </message>
    <message>
        <source>Error: Disk space is too low!</source>
        <translation>Erro: Espaço em disco está baixo!</translation>
    </message>
    <message>
        <source>Loading banlist...</source>
        <translation>Carregando lista de banidos...</translation>
    </message>
    <message>
        <source>Not enough file descriptors available.</source>
        <translation>Não há file descriptors suficientes disponíveis.</translation>
    </message>
    <message>
        <source>Prune cannot be configured with a negative value.</source>
        <translation>O modo prune não pode ser configurado com um valor negativo.</translation>
    </message>
    <message>
        <source>Prune mode is incompatible with -txindex.</source>
        <translation>O modo prune é incompatível com -txindex.</translation>
    </message>
    <message>
        <source>Replaying blocks...</source>
        <translation>Reverificando blocos...</translation>
    </message>
    <message>
        <source>Rewinding blocks...</source>
        <translation>Reanalizando blocos...</translation>
    </message>
    <message>
        <source>The source code is available from %s.</source>
        <translation>O código fonte está disponível pelo %s.</translation>
    </message>
    <message>
        <source>Transaction fee and change calculation failed</source>
        <translation>Taxa de transação e cálculo de troco falharam</translation>
    </message>
    <message>
        <source>Unable to bind to %s on this computer. %s is probably already running.</source>
        <translation>Impossível vincular a %s neste computador. O %s provavelmente já está rodando.</translation>
    </message>
    <message>
        <source>Unable to generate keys</source>
        <translation>Não foi possível gerar chaves</translation>
    </message>
    <message>
        <source>Unsupported logging category %s=%s.</source>
        <translation>Categoria de log desconhecida %s=%s.</translation>
    </message>
    <message>
        <source>Upgrading UTXO database</source>
        <translation>Atualizando banco de dados UTXO</translation>
    </message>
    <message>
        <source>User Agent comment (%s) contains unsafe characters.</source>
        <translation>Comentário do Agente de Usuário (%s) contém caracteres inseguros.</translation>
    </message>
    <message>
        <source>Verifying blocks...</source>
        <translation>Verificando blocos...</translation>
    </message>
    <message>
        <source>Wallet needed to be rewritten: restart %s to complete</source>
        <translation>A Carteira precisa ser reescrita: reinicie o %s para completar</translation>
    </message>
    <message>
        <source>Error: Listening for incoming connections failed (listen returned error %s)</source>
        <translation>Erro: Escutar conexões de entrada falhou (vincular retornou erro %s)</translation>
    </message>
    <message>
        <source>Invalid amount for -maxtxfee=&lt;amount&gt;: '%s' (must be at least the minrelay fee of %s to prevent stuck transactions)</source>
        <translation>Valor inválido para -maxtxfee=&lt;valor&gt;: '%s' (precisa ser pelo menos a taxa de minrelay de %s para prevenir que a transação nunca seja confirmada)</translation>
    </message>
    <message>
        <source>The transaction amount is too small to send after the fee has been deducted</source>
        <translation>A quantia da transação é muito pequena para mandar depois de deduzida a taxa</translation>
    </message>
    <message>
        <source>You need to rebuild the database using -reindex to go back to unpruned mode.  This will redownload the entire blockchain</source>
        <translation>Você precisa reconstruir o banco de dados usando -reindex para sair do modo prune. Isso irá causar o download de todo o blockchain novamente.</translation>
    </message>
    <message>
        <source>Error reading from database, shutting down.</source>
        <translation>Erro ao ler o banco de dados. Encerrando.</translation>
    </message>
    <message>
        <source>Error upgrading chainstate database</source>
        <translation>Erro ao atualizar banco de dados do chainstate</translation>
    </message>
    <message>
        <source>Error: Disk space is low for %s</source>
        <translation>Erro: Espaço em disco menor que %s</translation>
<<<<<<< HEAD
    </message>
    <message>
        <source>Information</source>
        <translation>Informação</translation>
=======
>>>>>>> 451880b9
    </message>
    <message>
        <source>Invalid -onion address or hostname: '%s'</source>
        <translation>Endereço -onion ou nome do servidor inválido: '%s'</translation>
    </message>
    <message>
        <source>Invalid -proxy address or hostname: '%s'</source>
        <translation>Endereço -proxy ou nome do servidor inválido: '%s'</translation>
    </message>
    <message>
        <source>Invalid amount for -paytxfee=&lt;amount&gt;: '%s' (must be at least %s)</source>
        <translation>Valor inválido para -paytxfee=&lt;amount&gt;: '%s' (precisa ser no mínimo %s)</translation>
    </message>
    <message>
        <source>Invalid netmask specified in -whitelist: '%s'</source>
        <translation>Máscara de rede especificada em -whitelist: '%s' é inválida</translation>
    </message>
    <message>
        <source>Need to specify a port with -whitebind: '%s'</source>
        <translation>Necessário informar uma porta com -whitebind: '%s'</translation>
    </message>
    <message>
        <source>Prune mode is incompatible with -blockfilterindex.</source>
        <translation>Modo prune é incompatível com o parâmetro -blockfilterindex.</translation>
    </message>
    <message>
        <source>Reducing -maxconnections from %d to %d, because of system limitations.</source>
        <translation>Reduzindo -maxconnections de %d para %d, devido a limitações do sistema.</translation>
    </message>
    <message>
        <source>Section [%s] is not recognized.</source>
        <translation>Sessão [%s] não reconhecida.</translation>
    </message>
    <message>
        <source>Signing transaction failed</source>
        <translation>Assinatura de transação falhou</translation>
    </message>
    <message>
        <source>Specified -walletdir "%s" does not exist</source>
        <translation>O -walletdir "%s" especificado não existe</translation>
    </message>
    <message>
        <source>Specified -walletdir "%s" is a relative path</source>
        <translation>O -walletdir "%s" especificado é um caminho relativo</translation>
    </message>
    <message>
        <source>Specified -walletdir "%s" is not a directory</source>
        <translation>O -walletdir "%s" especificado não é um diretório</translation>
    </message>
    <message>
        <source>The specified config file %s does not exist
</source>
        <translation>O Arquivo de configuração especificado %s não existe
</translation>
    </message>
    <message>
        <source>The transaction amount is too small to pay the fee</source>
        <translation>A quantidade da transação é pequena demais para  pagar a taxa</translation>
    </message>
    <message>
        <source>This is experimental software.</source>
        <translation>Este é um software experimental.</translation>
    </message>
    <message>
        <source>Transaction amount too small</source>
        <translation>Quantidade da transação muito pequena</translation>
    </message>
    <message>
        <source>Transaction too large</source>
        <translation>Transação muito grande</translation>
    </message>
    <message>
        <source>Unable to bind to %s on this computer (bind returned error %s)</source>
        <translation>Erro ao vincular em %s neste computador (bind retornou erro %s)</translation>
    </message>
    <message>
        <source>Unable to create the PID file '%s': %s</source>
        <translation>Não foi possível criar arquivo de PID '%s': %s</translation>
    </message>
    <message>
        <source>Unable to generate initial keys</source>
        <translation>Não foi possível gerar as chaves iniciais</translation>
    </message>
    <message>
        <source>Unknown -blockfilterindex value %s.</source>
        <translation>Valor do parâmetro -blockfilterindex desconhecido %s.</translation>
    </message>
    <message>
        <source>Verifying wallet(s)...</source>
        <translation>Verificando carteira(s)...</translation>
    </message>
    <message>
        <source>Warning: unknown new rules activated (versionbit %i)</source>
        <translation>Aviso: Novas regras desconhecidas foram ativadas (versionbit %i)</translation>
    </message>
    <message>
        <source>Zapping all transactions from wallet...</source>
        <translation>Aniquilando todas as transações da carteira...</translation>
    </message>
    <message>
        <source>-maxtxfee is set very high! Fees this large could be paid on a single transaction.</source>
        <translation>A valor especificado de -maxtxfee está muito alto! Taxas grandes assim podem ser atribuidas numa transação única.</translation>
    </message>
    <message>
        <source>This is the transaction fee you may pay when fee estimates are not available.</source>
        <translation>Esta é a taxa que você deve pagar quando a taxa estimada não está disponível.</translation>
    </message>
    <message>
        <source>This product includes software developed by the OpenSSL Project for use in the OpenSSL Toolkit %s and cryptographic software written by Eric Young and UPnP software written by Thomas Bernard.</source>
        <translation>Esse produto inclui um software desenvolvido pelo OpenSSL Project para uso na OpenSSL Toolkit %s e software criptográfico escrito por Eric Young e software UPnP escrito por Thomas Bernard.</translation>
    </message>
    <message>
        <source>Total length of network version string (%i) exceeds maximum length (%i). Reduce the number or size of uacomments.</source>
        <translation>O tamanho total da string de versão da rede (%i) excede o tamanho máximo (%i). Reduza o número ou tamanho de uacomments.</translation>
    </message>
    <message>
        <source>Warning: Wallet file corrupt, data salvaged! Original %s saved as %s in %s; if your balance or transactions are incorrect you should restore from a backup.</source>
        <translation>Atenção: Arquivo da carteira corrompido, dados recuperados! Original %s salvo como %s em %s; se seu saldo ou transações estiverem incorretos, você deve restaurar o backup.</translation>
    </message>
    <message>
        <source>%s is set very high!</source>
        <translation>%s está muito alto!</translation>
    </message>
    <message>
        <source>Error loading wallet %s. Duplicate -wallet filename specified.</source>
        <translation>Erro ao carregar carteira %s. Duplicado o nome do arquivo de -wallet.</translation>
    </message>
    <message>
        <source>Starting network threads...</source>
        <translation>Iniciando threads de rede...</translation>
    </message>
    <message>
        <source>The wallet will avoid paying less than the minimum relay fee.</source>
        <translation>A carteira irá evitar pagar menos que a taxa mínima de retransmissão.</translation>
    </message>
    <message>
        <source>This is the minimum transaction fee you pay on every transaction.</source>
        <translation>Esta é a taxa mínima que você paga em todas as transação.</translation>
    </message>
    <message>
        <source>This is the transaction fee you will pay if you send a transaction.</source>
        <translation>Esta é a taxa que você irá pagar se enviar uma transação.</translation>
    </message>
    <message>
        <source>Transaction amounts must not be negative</source>
        <translation>As quantidades nas transações não podem ser negativas.</translation>
    </message>
    <message>
        <source>Transaction has too long of a mempool chain</source>
        <translation>A transação demorou muito na memória</translation>
    </message>
    <message>
        <source>Transaction must have at least one recipient</source>
        <translation>A transação deve ter ao menos um destinatário</translation>
    </message>
    <message>
        <source>Unknown network specified in -onlynet: '%s'</source>
        <translation>Rede desconhecida especificada em -onlynet: '%s'</translation>
    </message>
    <message>
        <source>Insufficient funds</source>
        <translation>Saldo insuficiente</translation>
    </message>
    <message>
        <source>Cannot upgrade a non HD split wallet without upgrading to support pre split keypool. Please use -upgradewallet=169900 or -upgradewallet with no version specified.</source>
        <translation>Não é possível fazer upgrade de uma carteira dividida não HD sem fazer upgrade para ser compatível com a keypool antes da divisão. Use -upgradewallet=169900 ou -upgradewallet sem especificar nenhuma versão.</translation>
    </message>
    <message>
        <source>Fee estimation failed. Fallbackfee is disabled. Wait a few blocks or enable -fallbackfee.</source>
        <translation>Falha na estimativa de taxa. Fallbackfee desativada. Espere alguns blocos ou ative -fallbackfee.</translation>
    </message>
    <message>
        <source>Warning: Private keys detected in wallet {%s} with disabled private keys</source>
        <translation>Aviso: Chaves privadas detectadas na carteira {%s} com chaves privadas desativadas</translation>
    </message>
    <message>
        <source>Cannot write to data directory '%s'; check permissions.</source>
        <translation>Não foi possível escrever no diretório de dados '%s': verifique as permissões.</translation>
    </message>
    <message>
        <source>Loading block index...</source>
        <translation>Carregando índice de blocos...</translation>
    </message>
    <message>
        <source>Loading wallet...</source>
        <translation>Carregando carteira...</translation>
    </message>
    <message>
        <source>Cannot downgrade wallet</source>
        <translation>Não é possível fazer downgrade da carteira</translation>
    </message>
    <message>
        <source>Rescanning...</source>
        <translation>Re-escaneando...</translation>
    </message>
    <message>
        <source>Done loading</source>
        <translation>Carregamento terminado!</translation>
    </message>
</context>
</TS><|MERGE_RESOLUTION|>--- conflicted
+++ resolved
@@ -63,24 +63,15 @@
     </message>
     <message>
         <source>Receiving addresses</source>
-<<<<<<< HEAD
-        <translation>Endereço de &amp;recebimento</translation>
-=======
         <translation>Endereço de recebimento</translation>
->>>>>>> 451880b9
     </message>
     <message>
         <source>These are your Qtum addresses for sending payments. Always check the amount and the receiving address before sending coins.</source>
         <translation>Estes são os seus endereços para enviar pagamentos. Sempre cheque a quantia e o endereço do destinatário antes de enviar moedas.</translation>
     </message>
     <message>
-<<<<<<< HEAD
-        <source>These are your Qtum addresses for receiving payments. It is recommended to use a new receiving address for each transaction.</source>
-        <translation>Estes são os seus endereços para receber pagamentos. É recomendado usar um novo para cada transação.</translation>
-=======
         <source>These are your Qtum addresses for receiving payments. Use the 'Create new receiving address' button in the receive tab to create new addresses.</source>
         <translation>Esses são seus endereços de Qtum para receber pagamentos. Utilize o botão Criar novo endereço de recebimento na aba receber para criar um novo endereço</translation>
->>>>>>> 451880b9
     </message>
     <message>
         <source>&amp;Copy Address</source>
@@ -145,17 +136,8 @@
         <translation>Repita a nova frase de segurança</translation>
     </message>
     <message>
-<<<<<<< HEAD
-        <source>Show password</source>
-        <translation>Mostrar senha</translation>
-    </message>
-    <message>
-        <source>Enter the new passphrase to the wallet.&lt;br/&gt;Please use a passphrase of &lt;b&gt;ten or more random characters&lt;/b&gt;, or &lt;b&gt;eight or more words&lt;/b&gt;.</source>
-        <translation>Insira a nova frase de segurança para a carteira.&lt;br/&gt;Use uma frase de segurança com &lt;b&gt;dez ou mais caracteres aleatórios&lt;/b&gt;, ou &lt;b&gt;oito ou mais palavras&lt;/b&gt;.</translation>
-=======
         <source>Show passphrase</source>
         <translation>Exibir senha</translation>
->>>>>>> 451880b9
     </message>
     <message>
         <source>Encrypt wallet</source>
@@ -180,13 +162,6 @@
     <message>
         <source>Change passphrase</source>
         <translation>Alterar frase de segurança</translation>
-<<<<<<< HEAD
-    </message>
-    <message>
-        <source>Enter the old passphrase and new passphrase to the wallet.</source>
-        <translation>Insira a frase de segurança antiga e a nova para a carteira.</translation>
-=======
->>>>>>> 451880b9
     </message>
     <message>
         <source>Confirm wallet encryption</source>
@@ -205,10 +180,6 @@
         <translation>Carteira criptografada</translation>
     </message>
     <message>
-<<<<<<< HEAD
-        <source>Your wallet is now encrypted. Remember that encrypting your wallet cannot fully protect your qtums from being stolen by malware infecting your computer.</source>
-        <translation>Sua carteira está agora criptografada. Lembre-se que criptografar sua carteira não protege totalmente seus qtums de serem roubados por malwares infectando seu computador.</translation>
-=======
         <source>Enter the new passphrase for the wallet.&lt;br/&gt;Please use a passphrase of &lt;b&gt;ten or more random characters&lt;/b&gt;, or &lt;b&gt;eight or more words&lt;/b&gt;.</source>
         <translation>Digite a nova senha para a carteira.&lt;br/&gt;Use uma senha de &lt;b&gt;10 ou mais caracteres randômicos&lt;/b&gt;, ou &lt;b&gt;8 ou mais palavras&lt;/b&gt;.</translation>
     </message>
@@ -231,7 +202,6 @@
     <message>
         <source>Your wallet is now encrypted. </source>
         <translation>Sua carteira agora está criptografada.</translation>
->>>>>>> 451880b9
     </message>
     <message>
         <source>IMPORTANT: Any previous backups you have made of your wallet file should be replaced with the newly generated, encrypted wallet file. For security reasons, previous backups of the unencrypted wallet file will become useless as soon as you start using the new, encrypted wallet.</source>
@@ -354,8 +324,6 @@
     <message>
         <source>Open &amp;URI...</source>
         <translation>Abrir &amp;URI...</translation>
-<<<<<<< HEAD
-=======
     </message>
     <message>
         <source>Create Wallet...</source>
@@ -364,7 +332,6 @@
     <message>
         <source>Create a new wallet</source>
         <translation>Criar uma nova carteira</translation>
->>>>>>> 451880b9
     </message>
     <message>
         <source>Wallet:</source>
@@ -419,13 +386,6 @@
         <translation>&amp;Verificar mensagem...</translation>
     </message>
     <message>
-<<<<<<< HEAD
-        <source>Qtum</source>
-        <translation>Qtum</translation>
-    </message>
-    <message>
-=======
->>>>>>> 451880b9
         <source>&amp;Send</source>
         <translation>&amp;Enviar</translation>
     </message>
@@ -566,17 +526,8 @@
         <translation>carteira padrão</translation>
     </message>
     <message>
-<<<<<<< HEAD
-        <source>Opening Wallet &lt;b&gt;%1&lt;/b&gt;...</source>
-        <translation>Abrindo carteira &lt;b&gt;%1&lt;/b&gt;...</translation>
-    </message>
-    <message>
-        <source>Open Wallet Failed</source>
-        <translation>Falha ao abrir a carteira</translation>
-=======
         <source>No wallets available</source>
         <translation>Nenhuma carteira disponível</translation>
->>>>>>> 451880b9
     </message>
     <message>
         <source>&amp;Window</source>
@@ -591,13 +542,6 @@
         <translation>Ampliar</translation>
     </message>
     <message>
-<<<<<<< HEAD
-        <source>Restore</source>
-        <translation>Restaurar</translation>
-    </message>
-    <message>
-=======
->>>>>>> 451880b9
         <source>Main Window</source>
         <translation>Janela Principal</translation>
     </message>
@@ -1033,13 +977,10 @@
     <message>
         <source>Qtum</source>
         <translation>Qtum</translation>
-<<<<<<< HEAD
-=======
     </message>
     <message>
         <source>Discard blocks after verification, except most recent %1 GB (prune)</source>
         <translation>Descartar os blocos após verificação, exceto os mais recentes %1 GB (prune)</translation>
->>>>>>> 451880b9
     </message>
     <message>
         <source>At least %1 GB of data will be stored in this directory, and it will grow over time.</source>
@@ -1552,8 +1493,6 @@
         <translation>O pagamento não pode ser processado porque o suporte ao BIP70 foi desativado.</translation>
     </message>
     <message>
-<<<<<<< HEAD
-=======
         <source>Due to widespread security flaws in BIP70 it's strongly recommended that any merchant instructions to switch wallets be ignored.</source>
         <translation>Devido a falha de segurança divulgada no BIP70 é fortemente recomendado que qualquer instrução para comerciantes para mudar de carteira seja ignorado</translation>
     </message>
@@ -1562,7 +1501,6 @@
         <translation>Se você está recebendo este erro você deve requisitar ao comerciante oferecer uma URI compatível com o BIP21.</translation>
     </message>
     <message>
->>>>>>> 451880b9
         <source>Invalid payment address %1</source>
         <translation>Endereço de pagamento %1 inválido</translation>
     </message>
@@ -1825,18 +1763,6 @@
     <message>
         <source>Datadir</source>
         <translation>Pasta de dados</translation>
-    </message>
-    <message>
-        <source>To specify a non-default location of the data directory use the '%1' option.</source>
-        <translation>Para especificar um local não padrão do diretório de dados, use a opção '%1'.</translation>
-    </message>
-    <message>
-        <source>Blocksdir</source>
-        <translation>Blocksdir</translation>
-    </message>
-    <message>
-        <source>To specify a non-default location of the blocks directory use the '%1' option.</source>
-        <translation>Para especificar um local não padrão do diretório dos blocos, use a opção '%1'.</translation>
     </message>
     <message>
         <source>To specify a non-default location of the data directory use the '%1' option.</source>
@@ -3304,11 +3230,7 @@
         <translation>Fechar carteira</translation>
     </message>
     <message>
-<<<<<<< HEAD
-        <source>Are you sure you wish to close wallet &lt;i&gt;%1&lt;/i&gt;?</source>
-=======
         <source>Are you sure you wish to close the wallet &lt;i&gt;%1&lt;/i&gt;?</source>
->>>>>>> 451880b9
         <translation>Tem certeza que deseja fechar a carteira &lt;i&gt;%1&lt;/i&gt;?</translation>
     </message>
     <message>
@@ -3440,13 +3362,6 @@
         <translation>Não foi possível iniciar o servidor HTTP. Veja o log de depuração para detaihes.</translation>
     </message>
     <message>
-<<<<<<< HEAD
-        <source>Qtum Core</source>
-        <translation>Qtum Core</translation>
-    </message>
-    <message>
-=======
->>>>>>> 451880b9
         <source>The %s developers</source>
         <translation>Desenvolvedores do %s</translation>
     </message>
@@ -3612,17 +3527,12 @@
 Diretório de blocos especificados "%s" não existe.</translation>
     </message>
     <message>
-<<<<<<< HEAD
-        <source>Unable to create the PID file '%s': %s</source>
-        <translation>Não foi possível criar arquivo de PID '%s': %s</translation>
-=======
         <source>Unknown address type '%s'</source>
         <translation>Tipo de endereço desconhecido '%s'</translation>
     </message>
     <message>
         <source>Unknown change type '%s'</source>
         <translation>Tipo de troco desconhecido '%s'</translation>
->>>>>>> 451880b9
     </message>
     <message>
         <source>Upgrading txindex database</source>
@@ -3723,13 +3633,6 @@
     <message>
         <source>Error: Disk space is low for %s</source>
         <translation>Erro: Espaço em disco menor que %s</translation>
-<<<<<<< HEAD
-    </message>
-    <message>
-        <source>Information</source>
-        <translation>Informação</translation>
-=======
->>>>>>> 451880b9
     </message>
     <message>
         <source>Invalid -onion address or hostname: '%s'</source>
