--- conflicted
+++ resolved
@@ -166,11 +166,7 @@
     <message>
         <source>Warning: If you encrypt your wallet and lose your passphrase, you will &lt;b&gt;LOSE ALL OF YOUR QTUMS&lt;/b&gt;!</source>
         <translation type="unfinished">Aviso: Se você criptografar sua carteira e perder sua frase de segurança, você vai &lt;b&gt;PERDER TODOS OS SEUS QTUMS&lt;/b&gt;!</translation>
-<<<<<<< HEAD
-    </message>
-=======
    </message>
->>>>>>> d82fec21
     <message>
         <source>Are you sure you wish to encrypt your wallet?</source>
         <translation type="unfinished">Tem certeza que deseja criptografar a carteira?</translation>
@@ -190,11 +186,7 @@
     <message>
         <source>Remember that encrypting your wallet cannot fully protect your qtums from being stolen by malware infecting your computer.</source>
         <translation type="unfinished">Lembre-se que sua carteira criptografada não poderá proteger totalmente os seus qtums de serem roubados por softwares maldosos que infectem seu computador.</translation>
-<<<<<<< HEAD
-    </message>
-=======
    </message>
->>>>>>> d82fec21
     <message>
         <source>Wallet to be encrypted</source>
         <translation type="unfinished">Carteira para ser criptografada</translation>
@@ -305,13 +297,10 @@
     <message>
         <source>Enter a Qtum address (e.g. %1)</source>
         <translation type="unfinished">Informe um endereço Qtum (ex: %1)</translation>
-<<<<<<< HEAD
-=======
     </message>
     <message>
         <source>Ctrl+W</source>
         <translation type="unfinished">Control+W</translation>
->>>>>>> d82fec21
     </message>
     <message>
         <source>Inbound</source>
@@ -391,11 +380,7 @@
     <message>
         <source>%s corrupt. Try using the wallet tool qtum-wallet to salvage or restoring a backup.</source>
         <translation type="unfinished">%s está corrompido. Tente usar a ferramenta de carteira qtum-wallet para salvamento ou restauração de backup.</translation>
-<<<<<<< HEAD
-    </message>
-=======
    </message>
->>>>>>> d82fec21
     <message>
         <source>-maxtxfee is set very high! Fees this large could be paid on a single transaction.</source>
         <translation type="unfinished">A valor especificado de -maxtxfee está muito alto! Taxas grandes assim podem ser atribuidas numa transação única.</translation>
@@ -863,13 +848,6 @@
     <message>
         <source>No addresses available</source>
         <translation type="unfinished">Nenhum endereço disponível</translation>
-<<<<<<< HEAD
-    </message>
-    <message>
-        <source>No proxy server specified. Use -proxy=&lt;ip&gt; or -proxy=&lt;ip:port&gt;.</source>
-        <translation type="unfinished">Nenhum servidor proxy especificado. Use -proxy=&lt;ip&gt; ou proxy=&lt;ip:port&gt;.</translation>
-=======
->>>>>>> d82fec21
     </message>
     <message>
         <source>Not enough file descriptors available.</source>
@@ -1189,13 +1167,8 @@
     </message>
     <message>
         <source>Sign messages with your Qtum addresses to prove you own them</source>
-<<<<<<< HEAD
-        <translation type="unfinished">Assine mensagens com seus endereços Qtum para provar que você é dono delas</translation>
-    </message>
-=======
         <translation type="unfinished">Assine mensagens com seus endereços Qtum para provar que você é dono delas</translation> 
   </message>
->>>>>>> d82fec21
     <message>
         <source>&amp;Verify message…</source>
         <translation type="unfinished">&amp;Verificar mensagem</translation>
@@ -1203,11 +1176,7 @@
     <message>
         <source>Verify messages to ensure they were signed with specified Qtum addresses</source>
         <translation type="unfinished">Verificar mensagens para se assegurar que elas foram assinadas pelo dono de Endereços Qtum específicos</translation>
-<<<<<<< HEAD
-    </message>
-=======
   </message>
->>>>>>> d82fec21
     <message>
         <source>&amp;Load PSBT from file…</source>
         <translation type="unfinished">&amp;Carregar 'PSBT' do arquivo...</translation>
@@ -1271,11 +1240,7 @@
     <message>
         <source>Request payments (generates QR codes and qtum: URIs)</source>
         <translation type="unfinished">Solicitações de pagamentos (gera códigos QR e qtum: URIs)</translation>
-<<<<<<< HEAD
-    </message>
-=======
   </message>
->>>>>>> d82fec21
     <message>
         <source>Show the list of used sending addresses and labels</source>
         <translation type="unfinished">Mostrar a lista de endereços de envio e rótulos usados</translation>
@@ -1329,11 +1294,7 @@
     </message>
     <message>
         <source>Load Partially Signed Qtum Transaction</source>
-<<<<<<< HEAD
-        <translation type="unfinished">Carregar Transação de Qtum Parcialmente Assinada</translation>
-=======
         <translation type="unfinished">Carregar</translation>
->>>>>>> d82fec21
     </message>
     <message>
         <source>Load PSBT from &amp;clipboard…</source>
@@ -1361,13 +1322,8 @@
     </message>
     <message>
         <source>Open a qtum: URI</source>
-<<<<<<< HEAD
-        <translation type="unfinished">Abrir um qtum: URI</translation>
-    </message>
-=======
         <translation type="unfinished">Abrir um qtum: URI</translation>  
   </message>
->>>>>>> d82fec21
     <message>
         <source>Open Wallet</source>
         <translation type="unfinished">Abrir carteira</translation>
@@ -2141,11 +2097,7 @@
     <message>
         <source>Open qtum URI</source>
         <translation type="unfinished">Abrir um qtum URI</translation>
-<<<<<<< HEAD
-    </message>
-=======
    </message>
->>>>>>> d82fec21
     <message>
         <source>Paste address from clipboard</source>
         <extracomment>Tooltip text for button that allows you to paste an address that is in your clipboard.</extracomment>
@@ -2253,11 +2205,7 @@
     <message>
         <source>Whether to set subtract fee from amount as default or not.</source>
         <extracomment>Tooltip text for Options window setting that sets subtracting the fee from a sending amount as default.</extracomment>
-<<<<<<< HEAD
-        <translation type="unfinished">Se deve definir subtrair a taxa do montante como padrão ou não.</translation>
-=======
         <translation type="unfinished">Mostra a quantia com a taxa já subtraída.</translation>
->>>>>>> d82fec21
     </message>
     <message>
         <source>Subtract &amp;fee from amount by default</source>
@@ -2288,15 +2236,7 @@
     <message>
         <source>Whether to show PSBT controls.</source>
         <extracomment>Tooltip text for options window setting that enables PSBT controls.</extracomment>
-<<<<<<< HEAD
-        <translation type="unfinished">Se os controles PSBT devem ser exibidos.</translation>
-    </message>
-    <message>
-        <source>Automatically open the Qtum client port on the router. This only works when your router supports UPnP and it is enabled.</source>
-        <translation type="unfinished">Abrir automaticamente no roteador as portas do cliente Qtum. Isto só funcionará se seu roteador suportar UPnP e esta função estiver habilitada.</translation>
-=======
         <translation type="unfinished">Mostrar os controles de PSBT (Transação de Qtum Parcialmente Assinada).</translation>
->>>>>>> d82fec21
     </message>
     <message>
         <source>Automatically open the Qtum client port on the router. This only works when your router supports UPnP and it is enabled.</source>
@@ -2317,11 +2257,7 @@
     <message>
         <source>Connect to the Qtum network through a SOCKS5 proxy.</source>
         <translation type="unfinished">Conectar na rede Qtum através de um proxy SOCKS5.</translation>
-<<<<<<< HEAD
-    </message>
-=======
   </message>
->>>>>>> d82fec21
     <message>
         <source>&amp;Connect through SOCKS5 proxy (default proxy):</source>
         <translation type="unfinished">&amp;Conectar usando proxy SOCKS5 (proxy pradrão):</translation>
@@ -2392,13 +2328,8 @@
     </message>
     <message>
         <source>Connect to the Qtum network through a separate SOCKS5 proxy for Tor onion services.</source>
-<<<<<<< HEAD
-        <translation type="unfinished">Conectar à rede Qtum através de um proxy SOCKS5 separado para serviços Tor onion.</translation>
-    </message>
-=======
         <translation type="unfinished">Conectar à rede Qtum através de um proxy SOCKS5 separado para serviços Tor onion.</translation>  
   </message>
->>>>>>> d82fec21
     <message>
         <source>Use separate SOCKS&amp;5 proxy to reach peers via Tor onion services:</source>
         <translation type="unfinished">Use um proxy SOCKS&amp;5 separado para alcançar os nós via serviços Tor:</translation>
@@ -2486,11 +2417,7 @@
     <message>
         <source>The displayed information may be out of date. Your wallet automatically synchronizes with the Qtum network after a connection is established, but this process has not completed yet.</source>
         <translation type="unfinished">A informação mostrada pode estar desatualizada. Sua carteira sincroniza automaticamente com a rede Qtum depois que a conexão é estabelecida, mas este processo ainda não está completo.</translation>
-<<<<<<< HEAD
-    </message>
-=======
   </message>
->>>>>>> d82fec21
     <message>
         <source>Watch-only:</source>
         <translation type="unfinished">Monitorados:</translation>
@@ -2699,13 +2626,8 @@
     </message>
     <message>
         <source>'qtum://' is not a valid URI. Use 'qtum:' instead.</source>
-<<<<<<< HEAD
-        <translation type="unfinished">'qtum://' não é um URI válido. Use 'qtum:'.</translation>
-    </message>
-=======
         <translation type="unfinished">'qtum://' não é um URI válido. Use 'qtum:'.</translation> 
    </message>
->>>>>>> d82fec21
     <message>
         <source>URI cannot be parsed! This can be caused by an invalid Qtum address or malformed URI parameters.</source>
         <translation type="unfinished">A URI não pode ser analisada! Isto pode ser causado por um endereço inválido ou um parâmetro URI malformado.</translation>
@@ -3164,11 +3086,7 @@
     <message>
         <source>An optional message to attach to the payment request, which will be displayed when the request is opened. Note: The message will not be sent with the payment over the Qtum network.</source>
         <translation type="unfinished">Uma mensagem opcional que será anexada na cobrança e será mostrada quando ela for aberta. Nota: A mensagem não será enviada com o pagamento pela rede Qtum.</translation>
-<<<<<<< HEAD
-    </message>
-=======
    </message>
->>>>>>> d82fec21
     <message>
         <source>An optional label to associate with the new receiving address.</source>
         <translation type="unfinished">Um rótulo opcional para associar ao novo endereço de recebimento.</translation>
@@ -3500,11 +3418,7 @@
     </message>
     <message>
         <source>Creates a Partially Signed Qtum Transaction (PSBT) for use with e.g. an offline %1 wallet, or a PSBT-compatible hardware wallet.</source>
-<<<<<<< HEAD
-        <translation type="unfinished">Cria uma Transação de Qtum Parcialmente Assinada (PSBT) para usar com ex: uma carteira %1 offline, ou uma PSBT-compatível hardware wallet.</translation>
-=======
         <translation type="unfinished">Cria uma Transação de Qtum Parcialmente Assinada (PSBT) para usar com, por exemplo, uma carteira %1 offline ou uma carteira física compatível com PSBTs.</translation>
->>>>>>> d82fec21
     </message>
     <message>
         <source> from wallet '%1'</source>
@@ -3545,11 +3459,7 @@
     <message>
         <source>Please, review your transaction proposal. This will produce a Partially Signed Qtum Transaction (PSBT) which you can save or copy and then sign with e.g. an offline %1 wallet, or a PSBT-compatible hardware wallet.</source>
         <extracomment>Text to inform a user attempting to create a transaction of their current options. At this stage, a user can only create a PSBT. This string is displayed when private keys are disabled and an external signer is not available.</extracomment>
-<<<<<<< HEAD
-        <translation type="unfinished">Por favor, reveja sua proposta de transação. Será produzido uma Transação de Qtum Parcialmente Assinada (PSBT) que você pode copiar e assinar com ex: uma carteira %1 offline, ou uma PSBT-compatível hardware wallet.</translation>
-=======
         <translation type="unfinished">Por favor, revise a transação. Será produzido uma Transação de Qtum Parcialmente Assinada (PSBT) que você pode copiar e assinar com, por exemplo, uma carteira %1 offline, ou uma carteira física compatível com PSBTs.</translation>
->>>>>>> d82fec21
     </message>
     <message>
         <source>Do you want to create this transaction?</source>
@@ -3679,11 +3589,7 @@
     <message>
         <source>The fee will be deducted from the amount being sent. The recipient will receive less qtums than you enter in the amount field. If multiple recipients are selected, the fee is split equally.</source>
         <translation type="unfinished">A taxa será deduzida da quantia que está sendo enviada. O destinatário receberá menos qtums do que você colocou no campo de quantidade. Se vários destinatários estão selecionados, a taxa é dividida igualmente.</translation>
-<<<<<<< HEAD
-    </message>
-=======
    </message>
->>>>>>> d82fec21
     <message>
         <source>S&amp;ubtract fee from amount</source>
         <translation type="unfinished">&amp;Retirar taxa da quantia</translation>
@@ -3703,17 +3609,6 @@
     <message>
         <source>A message that was attached to the qtum: URI which will be stored with the transaction for your reference. Note: This message will not be sent over the Qtum network.</source>
         <translation type="unfinished">A mensagem que foi anexada ao qtum: URI na qual será gravada na transação para sua referência. Nota: Essa mensagem não será gravada publicamente na rede Qtum.</translation>
-<<<<<<< HEAD
-    </message>
-    <message>
-        <source>Pay To:</source>
-        <translation type="unfinished">Pague Para:</translation>
-    </message>
-    <message>
-        <source>Memo:</source>
-        <translation type="unfinished">Memorizar:</translation>
-=======
->>>>>>> d82fec21
     </message>
 </context>
 <context>
@@ -3739,13 +3634,8 @@
     </message>
     <message>
         <source>You can sign messages/agreements with your addresses to prove you can receive qtums sent to them. Be careful not to sign anything vague or random, as phishing attacks may try to trick you into signing your identity over to them. Only sign fully-detailed statements you agree to.</source>
-<<<<<<< HEAD
-        <translation type="unfinished">Você pode assinar mensagens com seus endereços para provar que você pode receber qtums enviados por alguém. Cuidado para não assinar nada vago ou aleatório, pois ataques phishing podem tentar te enganar para assinar coisas para eles como se fosse você. Somente assine termos bem detalhados que você concorde.</translation>
-    </message>
-=======
         <translation type="unfinished">Você pode assinar mensagens com seus endereços para provar que você pode receber qtums enviados por alguém. Cuidado para não assinar nada vago ou aleatório, pois ataques phishing podem tentar te enganar para assinar coisas para eles como se fosse você. Somente assine termos bem detalhados que você concorde.</translation>  
   </message>
->>>>>>> d82fec21
     <message>
         <source>The Qtum address to sign the message with</source>
         <translation type="unfinished">O endereço Qtum que assinará a mensagem</translation>
@@ -3808,13 +3698,8 @@
     </message>
     <message>
         <source>Verify the message to ensure it was signed with the specified Qtum address</source>
-<<<<<<< HEAD
-        <translation type="unfinished">Verificar mensagem para se assegurar que ela foi assinada pelo dono de um endereço Qtum específico</translation>
-    </message>
-=======
         <translation type="unfinished">Verificar mensagem para se assegurar que ela foi assinada pelo dono de um endereço Qtum específico</translation> 
    </message>
->>>>>>> d82fec21
     <message>
         <source>Verify &amp;Message</source>
         <translation type="unfinished">Verificar &amp;Mensagem</translation>
