<TS language="pt_BR" version="2.1">
<context>
    <name>AddressBookPage</name>
    <message>
        <source>Right-click to edit address or label</source>
        <translation>Clique com o botão direito para editar o endereço ou rótulo</translation>
    </message>
    <message>
        <source>Create a new address</source>
        <translation>Criar um novo endereço</translation>
    </message>
    <message>
        <source>&amp;New</source>
        <translation>&amp;Novo</translation>
    </message>
    <message>
        <source>Copy the currently selected address to the system clipboard</source>
        <translation>Copie o endereço selecionado para a área de transferência do sistema</translation>
    </message>
    <message>
        <source>&amp;Copy</source>
        <translation>&amp;Copiar</translation>
    </message>
    <message>
        <source>C&amp;lose</source>
        <translation>&amp;Fechar</translation>
    </message>
    <message>
        <source>Delete the currently selected address from the list</source>
        <translation>Excluir os endereços selecionados da lista</translation>
    </message>
    <message>
        <source>Enter address or label to search</source>
        <translation>Procure um endereço ou rótulo</translation>
    </message>
    <message>
        <source>Export the data in the current tab to a file</source>
        <translation>Exportar os dados na aba atual para um arquivo</translation>
    </message>
    <message>
        <source>&amp;Export</source>
        <translation>&amp;Exportar</translation>
    </message>
    <message>
        <source>&amp;Delete</source>
        <translation>E&amp;xcluir</translation>
    </message>
    <message>
        <source>Choose the address to send coins to</source>
        <translation>Escolha o endereço para enviar moedas</translation>
    </message>
    <message>
        <source>Choose the address to receive coins with</source>
        <translation>Escolha o endereço para receber moedas</translation>
    </message>
    <message>
        <source>C&amp;hoose</source>
        <translation>E&amp;scolher</translation>
    </message>
    <message>
        <source>Sending addresses</source>
        <translation>Endereços de envio</translation>
    </message>
    <message>
        <source>Receiving addresses</source>
        <translation>Endereço de recebimento</translation>
    </message>
    <message>
        <source>These are your Qtum addresses for sending payments. Always check the amount and the receiving address before sending coins.</source>
        <translation>Estes são os seus endereços para enviar pagamentos. Sempre cheque a quantia e o endereço do destinatário antes de enviar moedas.</translation>
    </message>
    <message>
        <source>These are your Qtum addresses for receiving payments. Use the 'Create new receiving address' button in the receive tab to create new addresses.</source>
        <translation>Esses são seus endereços de Qtum para receber pagamentos. Utilize o botão Criar novo endereço de recebimento na aba receber para criar um novo endereço</translation>
    </message>
    <message>
        <source>&amp;Copy Address</source>
        <translation>&amp;Copiar endereço</translation>
    </message>
    <message>
        <source>Copy &amp;Label</source>
        <translation>Copiar &amp;rótulo</translation>
    </message>
    <message>
        <source>&amp;Edit</source>
        <translation>&amp;Editar</translation>
    </message>
    <message>
        <source>Export Address List</source>
        <translation>Exportar lista de endereços</translation>
    </message>
    <message>
        <source>Comma separated file (*.csv)</source>
        <translation>Arquivo separado por virgula (*.csv)</translation>
    </message>
    <message>
        <source>Exporting Failed</source>
        <translation>Falha na exportação</translation>
    </message>
    <message>
        <source>There was an error trying to save the address list to %1. Please try again.</source>
        <translation>Erro ao salvar a lista de endereço para %1. Tente novamente.</translation>
    </message>
</context>
<context>
    <name>AddressTableModel</name>
    <message>
        <source>Label</source>
        <translation>Rótulo</translation>
    </message>
    <message>
        <source>Address</source>
        <translation>Endereço</translation>
    </message>
    <message>
        <source>(no label)</source>
        <translation>(sem rótulo)</translation>
    </message>
</context>
<context>
    <name>AskPassphraseDialog</name>
    <message>
        <source>Passphrase Dialog</source>
        <translation>Janela da Frase de Segurança</translation>
    </message>
    <message>
        <source>Enter passphrase</source>
        <translation>Digite a frase de segurança</translation>
    </message>
    <message>
        <source>New passphrase</source>
        <translation>Nova frase de segurança</translation>
    </message>
    <message>
        <source>Repeat new passphrase</source>
        <translation>Repita a nova frase de segurança</translation>
    </message>
    <message>
        <source>Show passphrase</source>
        <translation>Exibir senha</translation>
    </message>
    <message>
        <source>Encrypt wallet</source>
        <translation>Criptografar carteira</translation>
    </message>
    <message>
        <source>This operation needs your wallet passphrase to unlock the wallet.</source>
        <translation>Esta operação precisa da sua frase de segurança para desbloquear a carteira.</translation>
    </message>
    <message>
        <source>Unlock wallet</source>
        <translation>Desbloquear carteira</translation>
    </message>
    <message>
        <source>This operation needs your wallet passphrase to decrypt the wallet.</source>
        <translation>Esta operação precisa da sua frase de segurança para descriptografar a carteira</translation>
    </message>
    <message>
        <source>Decrypt wallet</source>
        <translation>Descriptografar carteira</translation>
    </message>
    <message>
        <source>Change passphrase</source>
        <translation>Alterar frase de segurança</translation>
    </message>
    <message>
        <source>Confirm wallet encryption</source>
        <translation>Confirmar criptografia da carteira</translation>
    </message>
    <message>
        <source>Warning: If you encrypt your wallet and lose your passphrase, you will &lt;b&gt;LOSE ALL OF YOUR QTUMS&lt;/b&gt;!</source>
        <translation>Aviso: Se você criptografar sua carteira e perder sua frase de segurança, você vai &lt;b&gt;PERDER TODOS OS SEUS QTUMS&lt;/b&gt;!</translation>
    </message>
    <message>
        <source>Are you sure you wish to encrypt your wallet?</source>
        <translation>Tem certeza que deseja criptografar a carteira?</translation>
    </message>
    <message>
        <source>Wallet encrypted</source>
        <translation>Carteira criptografada</translation>
    </message>
    <message>
        <source>Enter the new passphrase for the wallet.&lt;br/&gt;Please use a passphrase of &lt;b&gt;ten or more random characters&lt;/b&gt;, or &lt;b&gt;eight or more words&lt;/b&gt;.</source>
        <translation>Digite a nova senha para a carteira.&lt;br/&gt;Use uma senha de &lt;b&gt;10 ou mais caracteres randômicos&lt;/b&gt;, ou &lt;b&gt;8 ou mais palavras&lt;/b&gt;.</translation>
    </message>
    <message>
        <source>Enter the old passphrase and new passphrase for the wallet.</source>
        <translation>Digite a senha antiga e a nova senha para a carteira</translation>
    </message>
    <message>
        <source>Remember that encrypting your wallet cannot fully protect your qtums from being stolen by malware infecting your computer.</source>
        <translation>Lembre-se que sua carteira criptografada não poderá proteger totalmente os seus qtums de serem roubados por softwares maldosos que infectem seu computador.</translation>
    </message>
    <message>
        <source>Wallet to be encrypted</source>
        <translation>Carteira para ser criptografada</translation>
    </message>
    <message>
        <source>Your wallet is about to be encrypted. </source>
        <translation>Sua carteira está prestes a ser encriptada.</translation>
    </message>
    <message>
        <source>Your wallet is now encrypted. </source>
        <translation>Sua carteira agora está criptografada.</translation>
    </message>
    <message>
        <source>IMPORTANT: Any previous backups you have made of your wallet file should be replaced with the newly generated, encrypted wallet file. For security reasons, previous backups of the unencrypted wallet file will become useless as soon as you start using the new, encrypted wallet.</source>
        <translation>IMPORTANTE: Qualquer backup prévio que você tenha feito da sua carteira deve ser substituído pelo novo e encriptado arquivo gerado. Por razões de segurança, qualquer backup do arquivo não criptografado se tornará inútil assim que você começar a usar uma nova carteira criptografada.</translation>
    </message>
    <message>
        <source>Wallet encryption failed</source>
        <translation>Falha ao criptografar carteira</translation>
    </message>
    <message>
        <source>Wallet encryption failed due to an internal error. Your wallet was not encrypted.</source>
        <translation>Falha na criptografia devido a um erro interno. Sua carteira não foi criptografada.</translation>
    </message>
    <message>
        <source>The supplied passphrases do not match.</source>
        <translation>As frases de segurança não conferem.</translation>
    </message>
    <message>
        <source>Wallet unlock failed</source>
        <translation>Falha ao desbloquear carteira</translation>
    </message>
    <message>
        <source>The passphrase entered for the wallet decryption was incorrect.</source>
        <translation>A frase de segurança inserida para descriptografar a carteira está incorreta.</translation>
    </message>
    <message>
        <source>Wallet decryption failed</source>
        <translation>Falha ao descriptografar a carteira</translation>
    </message>
    <message>
        <source>Wallet passphrase was successfully changed.</source>
        <translation>A frase de segurança da carteira foi alterada com êxito.</translation>
    </message>
    <message>
        <source>Warning: The Caps Lock key is on!</source>
        <translation>Aviso: Tecla Caps Lock ativa!</translation>
    </message>
</context>
<context>
    <name>BanTableModel</name>
    <message>
        <source>IP/Netmask</source>
        <translation>IP/Máscara</translation>
    </message>
    <message>
        <source>Banned Until</source>
        <translation>Banido até</translation>
    </message>
</context>
<context>
    <name>QtumGUI</name>
    <message>
        <source>Sign &amp;message...</source>
        <translation>Assinar &amp;mensagem...</translation>
    </message>
    <message>
        <source>Synchronizing with network...</source>
        <translation>Sincronizando com a rede...</translation>
    </message>
    <message>
        <source>&amp;Overview</source>
        <translation>&amp;Visão geral</translation>
    </message>
    <message>
        <source>Show general overview of wallet</source>
        <translation>Mostrar visão geral da carteira</translation>
    </message>
    <message>
        <source>&amp;Transactions</source>
        <translation>&amp;Transações</translation>
    </message>
    <message>
        <source>Browse transaction history</source>
        <translation>Navegar pelo histórico de transações</translation>
    </message>
    <message>
        <source>E&amp;xit</source>
        <translation>S&amp;air</translation>
    </message>
    <message>
        <source>Quit application</source>
        <translation>Sair da aplicação</translation>
    </message>
    <message>
        <source>&amp;About %1</source>
        <translation>&amp;Sobre %1</translation>
    </message>
    <message>
        <source>Show information about %1</source>
        <translation>Mostrar informações sobre %1</translation>
    </message>
    <message>
        <source>About &amp;Qt</source>
        <translation>Sobre &amp;Qt</translation>
    </message>
    <message>
        <source>Show information about Qt</source>
        <translation>Mostrar informações sobre o Qt</translation>
    </message>
    <message>
        <source>&amp;Options...</source>
        <translation>&amp;Opções...</translation>
    </message>
    <message>
        <source>Modify configuration options for %1</source>
        <translation>Modificar opções de configuração para o %1</translation>
    </message>
    <message>
        <source>&amp;Encrypt Wallet...</source>
        <translation>&amp;Criptografar Carteira...</translation>
    </message>
    <message>
        <source>&amp;Backup Wallet...</source>
        <translation>&amp;Backup da carteira...</translation>
    </message>
    <message>
        <source>&amp;Change Passphrase...</source>
        <translation>&amp;Mudar frase de segurança...</translation>
    </message>
    <message>
        <source>Open &amp;URI...</source>
        <translation>Abrir &amp;URI...</translation>
    </message>
    <message>
        <source>Create Wallet...</source>
        <translation>Criar Carteira...</translation>
    </message>
    <message>
        <source>Create a new wallet</source>
        <translation>Criar uma nova carteira</translation>
    </message>
    <message>
        <source>Wallet:</source>
        <translation>Carteira:</translation>
    </message>
    <message>
        <source>Click to disable network activity.</source>
        <translation>Clique para desativar a atividade de rede.</translation>
    </message>
    <message>
        <source>Network activity disabled.</source>
        <translation>Atividade de rede desativada.</translation>
    </message>
    <message>
        <source>Click to enable network activity again.</source>
        <translation>Clique para ativar a atividade de rede.</translation>
    </message>
    <message>
        <source>Syncing Headers (%1%)...</source>
        <translation>Sincronizando cabeçalhos (%1%)...</translation>
    </message>
    <message>
        <source>Reindexing blocks on disk...</source>
        <translation>Reindexando blocos no disco...</translation>
    </message>
    <message>
        <source>Proxy is &lt;b&gt;enabled&lt;/b&gt;: %1</source>
        <translation>Proxy &lt;b&gt;ativado&lt;/b&gt;: %1</translation>
    </message>
    <message>
        <source>Send coins to a Qtum address</source>
        <translation>Enviar moedas para um endereço qtum</translation>
    </message>
    <message>
        <source>Backup wallet to another location</source>
        <translation>Fazer cópia de segurança da carteira para uma outra localização</translation>
    </message>
    <message>
        <source>Change the passphrase used for wallet encryption</source>
        <translation>Mudar a frase de segurança utilizada na criptografia da carteira</translation>
    </message>
    <message>
        <source>&amp;Verify message...</source>
        <translation>&amp;Verificar mensagem...</translation>
    </message>
    <message>
        <source>&amp;Send</source>
        <translation>&amp;Enviar</translation>
    </message>
    <message>
        <source>&amp;Receive</source>
        <translation>&amp;Receber</translation>
    </message>
    <message>
        <source>&amp;Show / Hide</source>
        <translation>&amp;Exibir / Ocultar</translation>
    </message>
    <message>
        <source>Show or hide the main Window</source>
        <translation>Mostrar ou esconder a Janela Principal.</translation>
    </message>
    <message>
        <source>Encrypt the private keys that belong to your wallet</source>
        <translation>Criptografar as chaves privadas que pertencem à sua carteira</translation>
    </message>
    <message>
        <source>Sign messages with your Qtum addresses to prove you own them</source>
        <translation>Assine mensagens com seus endereços Qtum para provar que você é dono delas</translation>
    </message>
    <message>
        <source>Verify messages to ensure they were signed with specified Qtum addresses</source>
        <translation>Verificar mensagens para se assegurar que elas foram assinadas pelo dono de Endereços Qtum específicos</translation>
    </message>
    <message>
        <source>&amp;File</source>
        <translation>&amp;Arquivo</translation>
    </message>
    <message>
        <source>&amp;Settings</source>
        <translation>&amp;Definições</translation>
    </message>
    <message>
        <source>&amp;Help</source>
        <translation>A&amp;juda</translation>
    </message>
    <message>
        <source>Tabs toolbar</source>
        <translation>Barra de ferramentas</translation>
    </message>
    <message>
        <source>Request payments (generates QR codes and qtum: URIs)</source>
        <translation>Solicitações de pagamentos (gera códigos QR e qtum: URIs)</translation>
    </message>
    <message>
        <source>Show the list of used sending addresses and labels</source>
        <translation>Mostrar a lista de endereços de envio e rótulos usados</translation>
    </message>
    <message>
        <source>Show the list of used receiving addresses and labels</source>
        <translation>Mostrar a lista de endereços de recebimento usados ​​e rótulos</translation>
    </message>
    <message>
<<<<<<< HEAD
        <source>Open a qtum: URI or payment request</source>
        <translation>Abrir um qtum: URI ou cobrança</translation>
    </message>
    <message>
=======
>>>>>>> ee8ca219
        <source>&amp;Command-line options</source>
        <translation>Opções de linha de &amp;comando</translation>
    </message>
    <message numerus="yes">
        <source>%n active connection(s) to Qtum network</source>
        <translation><numerusform>%n conexão ativa na rede Qtum</numerusform><numerusform>%n conexões ativas na rede Qtum</numerusform></translation>
    </message>
    <message>
        <source>Indexing blocks on disk...</source>
        <translation>Indexando blocos no disco...</translation>
    </message>
    <message>
        <source>Processing blocks on disk...</source>
        <translation>Processando blocos no disco...</translation>
    </message>
    <message numerus="yes">
        <source>Processed %n block(s) of transaction history.</source>
        <translation><numerusform>%n bloco processado do histórico de transações.</numerusform><numerusform>%n blocos processados do histórico de transações.</numerusform></translation>
    </message>
    <message>
        <source>%1 behind</source>
        <translation>%1 atrás</translation>
    </message>
    <message>
        <source>Last received block was generated %1 ago.</source>
        <translation>Último bloco recebido foi gerado %1 atrás.</translation>
    </message>
    <message>
        <source>Transactions after this will not yet be visible.</source>
        <translation>Transações após isso ainda não estão visíveis.</translation>
    </message>
    <message>
        <source>Error</source>
        <translation>Erro</translation>
    </message>
    <message>
        <source>Warning</source>
        <translation>Atenção</translation>
    </message>
    <message>
        <source>Information</source>
        <translation>Informação</translation>
    </message>
    <message>
        <source>Up to date</source>
        <translation>Atualizado</translation>
    </message>
    <message>
        <source>Node window</source>
        <translation>Janela do Nó</translation>
    </message>
    <message>
        <source>Open node debugging and diagnostic console</source>
        <translation>Abrir console de diagnóstico e depuração de Nó</translation>
    </message>
    <message>
        <source>&amp;Sending addresses</source>
        <translation>Endereços de &amp;envio</translation>
    </message>
    <message>
        <source>&amp;Receiving addresses</source>
        <translation>Endereço de &amp;recebimento</translation>
    </message>
    <message>
        <source>Open a qtum: URI</source>
        <translation>Abrir um qtum: URI</translation>
    </message>
    <message>
        <source>Open Wallet</source>
        <translation>Abrir carteira</translation>
    </message>
    <message>
        <source>Open a wallet</source>
        <translation>Abrir uma carteira</translation>
    </message>
    <message>
        <source>Close Wallet...</source>
        <translation>Fechar carteira...</translation>
    </message>
    <message>
        <source>Close wallet</source>
        <translation>Fechar carteira</translation>
    </message>
    <message>
        <source>Show the %1 help message to get a list with possible Qtum command-line options</source>
        <translation>Mostrar a mensagem de ajuda do %1 para obter uma lista com possíveis opções de linha de comando Qtum</translation>
    </message>
    <message>
        <source>default wallet</source>
        <translation>carteira padrão</translation>
    </message>
    <message>
        <source>No wallets available</source>
        <translation>Nenhuma carteira disponível</translation>
    </message>
    <message>
        <source>&amp;Window</source>
        <translation>&amp;Janelas</translation>
    </message>
    <message>
        <source>Minimize</source>
        <translation>Minimizar</translation>
    </message>
    <message>
        <source>Zoom</source>
        <translation>Ampliar</translation>
    </message>
    <message>
        <source>Main Window</source>
        <translation>Janela Principal</translation>
    </message>
    <message>
        <source>%1 client</source>
        <translation>Cliente %1</translation>
    </message>
    <message>
        <source>Connecting to peers...</source>
        <translation>Conectando...</translation>
    </message>
    <message>
        <source>Catching up...</source>
        <translation>Recuperando o atraso...</translation>
    </message>
    <message>
        <source>Error: %1</source>
        <translation>Erro: %1</translation>
    </message>
    <message>
        <source>Warning: %1</source>
        <translation>Alerta: %1</translation>
    </message>
    <message>
        <source>Date: %1
</source>
        <translation>Data: %1
</translation>
    </message>
    <message>
        <source>Amount: %1
</source>
        <translation>Quantidade: %1
</translation>
    </message>
    <message>
        <source>Wallet: %1
</source>
        <translation>Carteira: %1
</translation>
    </message>
    <message>
        <source>Type: %1
</source>
        <translation>Tipo: %1
</translation>
    </message>
    <message>
        <source>Label: %1
</source>
        <translation>Rótulo: %1
</translation>
    </message>
    <message>
        <source>Address: %1
</source>
        <translation>Endereço: %1
</translation>
    </message>
    <message>
        <source>Sent transaction</source>
        <translation>Transação enviada</translation>
    </message>
    <message>
        <source>Incoming transaction</source>
        <translation>Transação recebida</translation>
    </message>
    <message>
        <source>HD key generation is &lt;b&gt;enabled&lt;/b&gt;</source>
        <translation>Geração de chave HD está &lt;b&gt;ativada&lt;/b&gt;</translation>
    </message>
    <message>
        <source>HD key generation is &lt;b&gt;disabled&lt;/b&gt;</source>
        <translation>Geração de chave HD está &lt;b&gt;desativada&lt;/b&gt;</translation>
    </message>
    <message>
        <source>Private key &lt;b&gt;disabled&lt;/b&gt;</source>
        <translation>Chave privada &lt;b&gt;desabilitada&lt;/b&gt;</translation>
    </message>
    <message>
        <source>Wallet is &lt;b&gt;encrypted&lt;/b&gt; and currently &lt;b&gt;unlocked&lt;/b&gt;</source>
        <translation>Carteira está &lt;b&gt;criptografada&lt;/b&gt; e atualmente &lt;b&gt;desbloqueada&lt;/b&gt;</translation>
    </message>
    <message>
        <source>Wallet is &lt;b&gt;encrypted&lt;/b&gt; and currently &lt;b&gt;locked&lt;/b&gt;</source>
        <translation>Carteira está &lt;b&gt;criptografada&lt;/b&gt; e atualmente &lt;b&gt;bloqueada&lt;/b&gt;</translation>
    </message>
    <message>
        <source>A fatal error occurred. Qtum can no longer continue safely and will quit.</source>
        <translation>Um erro fatal ocorreu. Qtum não pode continuar em segurança e irá fechar.</translation>
    </message>
</context>
<context>
    <name>CoinControlDialog</name>
    <message>
        <source>Coin Selection</source>
        <translation>Selecionar Moeda</translation>
    </message>
    <message>
        <source>Quantity:</source>
        <translation>Quantidade:</translation>
    </message>
    <message>
        <source>Bytes:</source>
        <translation>Bytes:</translation>
    </message>
    <message>
        <source>Amount:</source>
        <translation>Quantia:</translation>
    </message>
    <message>
        <source>Fee:</source>
        <translation>Taxa:</translation>
    </message>
    <message>
        <source>Dust:</source>
        <translation>Poeira:</translation>
    </message>
    <message>
        <source>After Fee:</source>
        <translation>Depois da taxa:</translation>
    </message>
    <message>
        <source>Change:</source>
        <translation>Troco:</translation>
    </message>
    <message>
        <source>(un)select all</source>
        <translation>(de)selecionar tudo</translation>
    </message>
    <message>
        <source>Tree mode</source>
        <translation>Modo árvore</translation>
    </message>
    <message>
        <source>List mode</source>
        <translation>Modo lista</translation>
    </message>
    <message>
        <source>Amount</source>
        <translation>Quantidade</translation>
    </message>
    <message>
        <source>Received with label</source>
        <translation>Rótulo</translation>
    </message>
    <message>
        <source>Received with address</source>
        <translation>Endereço</translation>
    </message>
    <message>
        <source>Date</source>
        <translation>Data</translation>
    </message>
    <message>
        <source>Confirmations</source>
        <translation>Confirmações</translation>
    </message>
    <message>
        <source>Confirmed</source>
        <translation>Confirmado</translation>
    </message>
    <message>
        <source>Copy address</source>
        <translation>Copiar endereço</translation>
    </message>
    <message>
        <source>Copy label</source>
        <translation>Copiar rótulo</translation>
    </message>
    <message>
        <source>Copy amount</source>
        <translation>Copiar quantia</translation>
    </message>
    <message>
        <source>Copy transaction ID</source>
        <translation>Copiar ID da transação</translation>
    </message>
    <message>
        <source>Lock unspent</source>
        <translation>Bloquear não-gasto</translation>
    </message>
    <message>
        <source>Unlock unspent</source>
        <translation>Desbloquear não-gasto</translation>
    </message>
    <message>
        <source>Copy quantity</source>
        <translation>Copiar quantia</translation>
    </message>
    <message>
        <source>Copy fee</source>
        <translation>Copiar taxa</translation>
    </message>
    <message>
        <source>Copy after fee</source>
        <translation>Copiar pós taxa</translation>
    </message>
    <message>
        <source>Copy bytes</source>
        <translation>Copiar bytes</translation>
    </message>
    <message>
        <source>Copy dust</source>
        <translation>Copiar poeira</translation>
    </message>
    <message>
        <source>Copy change</source>
        <translation>Copiar troco</translation>
    </message>
    <message>
        <source>(%1 locked)</source>
        <translation>(%1 bloqueada)</translation>
    </message>
    <message>
        <source>yes</source>
        <translation>sim</translation>
    </message>
    <message>
        <source>no</source>
        <translation>não</translation>
    </message>
    <message>
        <source>This label turns red if any recipient receives an amount smaller than the current dust threshold.</source>
        <translation>Este texto fica vermelho se qualquer destinatário receber uma quantidade menor que o limite atual para poeira.</translation>
    </message>
    <message>
        <source>Can vary +/- %1 satoshi(s) per input.</source>
        <translation>Pode variar +/- %1 satoshi(s) por entrada</translation>
    </message>
    <message>
        <source>(no label)</source>
        <translation>(sem rótulo)</translation>
    </message>
    <message>
        <source>change from %1 (%2)</source>
        <translation>troco de %1 (%2)</translation>
    </message>
    <message>
        <source>(change)</source>
        <translation>(troco)</translation>
    </message>
</context>
<context>
    <name>CreateWalletActivity</name>
    <message>
        <source>Creating Wallet &lt;b&gt;%1&lt;/b&gt;...</source>
        <translation>Criando Carteira &lt;b&gt;%1&lt;/b&gt;...</translation>
    </message>
    <message>
        <source>Create wallet failed</source>
        <translation>Criar carteira falhou</translation>
    </message>
    <message>
        <source>Create wallet warning</source>
        <translation>Criar carteira alerta</translation>
    </message>
</context>
<context>
    <name>CreateWalletDialog</name>
    <message>
        <source>Create Wallet</source>
        <translation>Criar Carteira</translation>
    </message>
    <message>
        <source>Wallet Name</source>
        <translation>Nome da Carteira</translation>
    </message>
    <message>
        <source>Encrypt the wallet. The wallet will be encrypted with a passphrase of your choice.</source>
        <translation>Criptografar a carteira. A carteira será criptografada com uma senha de sua escolha.</translation>
    </message>
    <message>
        <source>Encrypt Wallet</source>
        <translation>Criptografar Carteira</translation>
    </message>
    <message>
        <source>Disable private keys for this wallet. Wallets with private keys disabled will have no private keys and cannot have an HD seed or imported private keys. This is ideal for watch-only wallets.</source>
        <translation>Desabilitar chaves privadas para esta carteira. Carteiras com chaves privadas desabilitadas não terão chaves privadas e não podem receber importação de palavras "seed" HD ou importação de chaves privadas. Isso é ideal para carteiras apenas de consulta.</translation>
    </message>
    <message>
        <source>Disable Private Keys</source>
        <translation>Desabilitar Chaves Privadas</translation>
    </message>
    <message>
        <source>Make a blank wallet. Blank wallets do not initially have private keys or scripts. Private keys and addresses can be imported, or an HD seed can be set, at a later time.</source>
        <translation>Criar uma carteira vazia. Carteiras vazias não possuem inicialmente chaves privadas ou scripts. Chaves privadas ou endereços podem ser importados, ou um conjunto de palavras "seed HD" pode ser definidos, posteriormente.</translation>
    </message>
    <message>
        <source>Make Blank Wallet</source>
        <translation>Criar Carteira Vazia</translation>
    </message>
    <message>
        <source>Create</source>
        <translation>Criar</translation>
    </message>
</context>
<context>
    <name>EditAddressDialog</name>
    <message>
        <source>Edit Address</source>
        <translation>Editar Endereço</translation>
    </message>
    <message>
        <source>&amp;Label</source>
        <translation>&amp;Rótulo</translation>
    </message>
    <message>
        <source>The label associated with this address list entry</source>
        <translation>O rótulo associado a esta entrada na lista de endereços</translation>
    </message>
    <message>
        <source>The address associated with this address list entry. This can only be modified for sending addresses.</source>
        <translation>O endereço associado a esta entrada na lista de endereços. Isso só pode ser modificado para endereços de envio.</translation>
    </message>
    <message>
        <source>&amp;Address</source>
        <translation>&amp;Endereço</translation>
    </message>
    <message>
        <source>New sending address</source>
        <translation>Novo endereço de envio</translation>
    </message>
    <message>
        <source>Edit receiving address</source>
        <translation>Editar endereço de recebimento</translation>
    </message>
    <message>
        <source>Edit sending address</source>
        <translation>Editar endereço de envio</translation>
    </message>
    <message>
        <source>The entered address "%1" is not a valid Qtum address.</source>
        <translation>O endereço digitado "%1" não é um endereço válido.</translation>
    </message>
    <message>
        <source>Address "%1" already exists as a receiving address with label "%2" and so cannot be added as a sending address.</source>
        <translation>O endereço "%1" já existe como endereço de recebimento com o rótulo "%2" e não pode ser adicionado como endereço de envio.</translation>
    </message>
    <message>
        <source>The entered address "%1" is already in the address book with label "%2".</source>
        <translation>O endereço inserido "%1" já está no catálogo de endereços com o rótulo "%2".</translation>
    </message>
    <message>
        <source>Could not unlock wallet.</source>
        <translation>Não foi possível desbloquear a carteira.</translation>
    </message>
    <message>
        <source>New key generation failed.</source>
        <translation>Falha ao gerar nova chave.</translation>
    </message>
</context>
<context>
    <name>FreespaceChecker</name>
    <message>
        <source>A new data directory will be created.</source>
        <translation>Um novo diretório de dados será criado.</translation>
    </message>
    <message>
        <source>name</source>
        <translation>nome</translation>
    </message>
    <message>
        <source>Directory already exists. Add %1 if you intend to create a new directory here.</source>
        <translation>O diretório já existe. Adicione %1 se você pretende criar um novo diretório aqui.</translation>
    </message>
    <message>
        <source>Path already exists, and is not a directory.</source>
        <translation>Esta pasta já existe, e não é um diretório.</translation>
    </message>
    <message>
        <source>Cannot create data directory here.</source>
        <translation>Não é possível criar um diretório de dados aqui.</translation>
    </message>
</context>
<context>
    <name>HelpMessageDialog</name>
    <message>
        <source>version</source>
        <translation>versão</translation>
    </message>
    <message>
        <source>About %1</source>
        <translation>Sobre %1</translation>
    </message>
    <message>
        <source>Command-line options</source>
        <translation>Opções da linha de comando</translation>
    </message>
</context>
<context>
    <name>Intro</name>
    <message>
        <source>Welcome</source>
        <translation>Bem-vindo</translation>
    </message>
    <message>
        <source>Welcome to %1.</source>
        <translation>Bem vindo ao %1</translation>
    </message>
    <message>
        <source>As this is the first time the program is launched, you can choose where %1 will store its data.</source>
        <translation>Como essa é a primeira vez que o programa é executado, você pode escolher onde %1 armazenará seus dados.</translation>
    </message>
    <message>
        <source>When you click OK, %1 will begin to download and process the full %4 block chain (%2GB) starting with the earliest transactions in %3 when %4 initially launched.</source>
        <translation>Quando você clica OK, %1 vai começar a baixar e processar todos os %4 da block chain (%2GB) começando com a mais recente transação em %3 quando %4 inicialmente foi lançado.</translation>
    </message>
    <message>
        <source>Reverting this setting requires re-downloading the entire blockchain. It is faster to download the full chain first and prune it later. Disables some advanced features.</source>
        <translation>Reverter essa configuração requer o re-download de todo o blockchain. É mais rápido fazer o download de todo o blockchain primeiro e depois fazer prune. Essa opção desabilita algumas funcionalidades avançadas.</translation>
    </message>
    <message>
        <source>This initial synchronisation is very demanding, and may expose hardware problems with your computer that had previously gone unnoticed. Each time you run %1, it will continue downloading where it left off.</source>
        <translation>Esta sincronização inicial é muito exigente e pode expor problemas de hardware com o computador que passaram despercebidos anteriormente. Cada vez que você executar o %1, irá continuar baixando de onde parou.</translation>
    </message>
    <message>
        <source>If you have chosen to limit block chain storage (pruning), the historical data must still be downloaded and processed, but will be deleted afterward to keep your disk usage low.</source>
        <translation>Se você escolheu limitar o armazenamento da block chain (prunando), os dados históricos ainda devem ser baixados e processados, mas serão apagados no final para manter o uso de disco baixo.</translation>
    </message>
    <message>
        <source>Use the default data directory</source>
        <translation>Use o diretório de dados padrão</translation>
    </message>
    <message>
        <source>Use a custom data directory:</source>
        <translation>Use um diretório de dados personalizado:</translation>
    </message>
    <message>
        <source>Qtum</source>
        <translation>Qtum</translation>
    </message>
    <message>
        <source>Discard blocks after verification, except most recent %1 GB (prune)</source>
        <translation>Descartar os blocos após verificação, exceto os mais recentes %1 GB (prune)</translation>
    </message>
    <message>
        <source>At least %1 GB of data will be stored in this directory, and it will grow over time.</source>
        <translation>No mínimo %1 GB de dados serão armazenados neste diretório, e isso irá crescer com o tempo.</translation>
    </message>
    <message>
        <source>Approximately %1 GB of data will be stored in this directory.</source>
        <translation>Aproximadamente %1 GB de dados serão armazenados neste diretório.</translation>
    </message>
    <message>
        <source>%1 will download and store a copy of the Qtum block chain.</source>
        <translation>%1 irá baixar e armazenar uma cópia da block chain do Qtum.</translation>
    </message>
    <message>
        <source>The wallet will also be stored in this directory.</source>
        <translation>A carteira também será armazenada neste diretório.</translation>
    </message>
    <message>
        <source>Error: Specified data directory "%1" cannot be created.</source>
        <translation>Erro: Diretório de dados "%1" não pode ser criado.</translation>
    </message>
    <message>
        <source>Error</source>
        <translation>Erro</translation>
    </message>
    <message numerus="yes">
        <source>%n GB of free space available</source>
        <translation><numerusform>%n GB de espaço livre disponível</numerusform><numerusform>%n GB de espaço livre disponível</numerusform></translation>
    </message>
    <message numerus="yes">
        <source>(of %n GB needed)</source>
        <translation><numerusform>(de %n GB necessário)</numerusform><numerusform>(de %n GB necessário)</numerusform></translation>
    </message>
    <message numerus="yes">
        <source>(%n GB needed for full chain)</source>
        <translation><numerusform>(%n GB necessário para o blockchain completo)</numerusform><numerusform>(%n GB necessário para o blockchain completo)</numerusform></translation>
    </message>
</context>
<context>
    <name>ModalOverlay</name>
    <message>
        <source>Form</source>
        <translation>Formulário</translation>
    </message>
    <message>
        <source>Recent transactions may not yet be visible, and therefore your wallet's balance might be incorrect. This information will be correct once your wallet has finished synchronizing with the qtum network, as detailed below.</source>
        <translation>Transações recentes podem não estar visíveis ainda, portanto o seu saldo pode estar incorreto. Esta informação será corrigida assim que sua carteira for sincronizada com a rede, como detalhado abaixo.</translation>
    </message>
    <message>
        <source>Attempting to spend qtums that are affected by not-yet-displayed transactions will not be accepted by the network.</source>
        <translation>Tentar gastar qtums que estão em transações ainda não exibidas, não vão ser aceitos pela rede.</translation>
    </message>
    <message>
        <source>Number of blocks left</source>
        <translation>Número de blocos restantes</translation>
    </message>
    <message>
        <source>Unknown...</source>
        <translation>Desconhecido...</translation>
    </message>
    <message>
        <source>Last block time</source>
        <translation>Horário do último bloco</translation>
    </message>
    <message>
        <source>Progress</source>
        <translation>Progresso</translation>
    </message>
    <message>
        <source>Progress increase per hour</source>
        <translation>Aumento do progresso por hora</translation>
    </message>
    <message>
        <source>calculating...</source>
        <translation>calculando...</translation>
    </message>
    <message>
        <source>Estimated time left until synced</source>
        <translation>Tempo estimado para sincronizar</translation>
    </message>
    <message>
        <source>Hide</source>
        <translation>Ocultar</translation>
    </message>
    <message>
        <source>Esc</source>
        <translation>Esc</translation>
    </message>
    <message>
        <source>%1 is currently syncing.  It will download headers and blocks from peers and validate them until reaching the tip of the block chain.</source>
        <translation>%1 esta sincronizando. irá baixar e validar uma cópia dos Cabeçalhos e Blocos dos Pares até que alcance o final do block chain.</translation>
    </message>
    <message>
        <source>Unknown. Syncing Headers (%1, %2%)...</source>
        <translation>Desconhecido. Sincronizando cabeçalhos (%1, %2%)...</translation>
    </message>
</context>
<context>
    <name>OpenURIDialog</name>
    <message>
        <source>Open qtum URI</source>
        <translation>Abrir um qtum URI</translation>
    </message>
    <message>
        <source>URI:</source>
        <translation>URI:</translation>
    </message>
</context>
<context>
    <name>OpenWalletActivity</name>
    <message>
        <source>Open wallet failed</source>
        <translation>Abrir carteira falhou</translation>
    </message>
    <message>
        <source>Open wallet warning</source>
        <translation>Abrir carteira alerta</translation>
    </message>
    <message>
        <source>Open wallet failed</source>
        <translation>Abrir carteira falhou</translation>
    </message>
    <message>
        <source>Open wallet warning</source>
        <translation>Abrir carteira alerta</translation>
    </message>
    <message>
        <source>default wallet</source>
        <translation>carteira padrão</translation>
    </message>
    <message>
        <source>Opening Wallet &lt;b&gt;%1&lt;/b&gt;...</source>
        <translation>Abrindo carteira &lt;b&gt;%1&lt;/b&gt;...</translation>
    </message>
</context>
<context>
    <name>OptionsDialog</name>
    <message>
        <source>Options</source>
        <translation>Opções</translation>
    </message>
    <message>
        <source>&amp;Main</source>
        <translation>Principal</translation>
    </message>
    <message>
        <source>Automatically start %1 after logging in to the system.</source>
        <translation>Executar o %1 automaticamente ao iniciar o sistema.</translation>
    </message>
    <message>
        <source>&amp;Start %1 on system login</source>
        <translation>&amp;Iniciar %1 ao fazer login no sistema</translation>
    </message>
    <message>
        <source>Size of &amp;database cache</source>
        <translation>Tamanho do banco de &amp;dados do cache</translation>
    </message>
    <message>
        <source>Number of script &amp;verification threads</source>
        <translation>Número de threads do script de &amp;verificação</translation>
    </message>
    <message>
        <source>IP address of the proxy (e.g. IPv4: 127.0.0.1 / IPv6: ::1)</source>
        <translation>Endereço de IP do proxy (e.g. IPv4: 127.0.0.1 / IPv6: ::1)</translation>
    </message>
    <message>
        <source>Shows if the supplied default SOCKS5 proxy is used to reach peers via this network type.</source>
        <translation>Mostra se o proxy padrão fornecido SOCKS5 é utilizado para encontrar participantes por este tipo de rede.</translation>
    </message>
    <message>
        <source>Use separate SOCKS&amp;5 proxy to reach peers via Tor hidden services:</source>
        <translation>Use um proxy SOCKS&amp;5 separado para alcançar participantes via serviços ocultos Tor:</translation>
    </message>
    <message>
        <source>Hide the icon from the system tray.</source>
        <translation>Esconder ícone da bandeja do sistema.</translation>
    </message>
    <message>
        <source>&amp;Hide tray icon</source>
        <translation>&amp;Oculte o ícone</translation>
    </message>
    <message>
        <source>Minimize instead of exit the application when the window is closed. When this option is enabled, the application will be closed only after selecting Exit in the menu.</source>
        <translation>Minimizar em vez de fechar o programa quando a janela for fechada. Quando essa opção estiver ativa, o programa só será fechado somente pela opção Sair no menu Arquivo.</translation>
    </message>
    <message>
        <source>Third party URLs (e.g. a block explorer) that appear in the transactions tab as context menu items. %s in the URL is replaced by transaction hash. Multiple URLs are separated by vertical bar |.</source>
        <translation>URLs de terceiros (exemplo: explorador de blocos) que aparecem na aba de transações como itens do menu de contexto. %s na URL é substituido pela hash da transação. Múltiplas URLs são separadas pela barra vertical |.</translation>
    </message>
    <message>
        <source>Open the %1 configuration file from the working directory.</source>
        <translation>Abrir o arquivo de configuração %1 apartir do diretório trabalho.</translation>
    </message>
    <message>
        <source>Open Configuration File</source>
        <translation>Abrir Arquivo de Configuração</translation>
    </message>
    <message>
        <source>Reset all client options to default.</source>
        <translation>Redefinir todas as opções do cliente para a opções padrão.</translation>
    </message>
    <message>
        <source>&amp;Reset Options</source>
        <translation>&amp;Redefinir opções</translation>
    </message>
    <message>
        <source>&amp;Network</source>
        <translation>Rede</translation>
    </message>
    <message>
        <source>Disables some advanced features but all blocks will still be fully validated. Reverting this setting requires re-downloading the entire blockchain. Actual disk usage may be somewhat higher.</source>
        <translation>Desativa alguns recursos avançados mas todos os blocos ainda serão totalmente validados. Reverter esta configuração requer baixar de novo a blockchain inteira. O uso de memória pode ser um pouco mais alto.</translation>
    </message>
    <message>
        <source>Prune &amp;block storage to</source>
        <translation>Fazer Prune &amp;da memória de blocos para</translation>
    </message>
    <message>
        <source>GB</source>
        <translation>GB</translation>
    </message>
    <message>
        <source>Reverting this setting requires re-downloading the entire blockchain.</source>
        <translation>Reverter esta configuração requer baixar de novo a blockchain inteira.</translation>
    </message>
    <message>
        <source>MiB</source>
        <translation>MiB</translation>
    </message>
    <message>
        <source>(0 = auto, &lt;0 = leave that many cores free)</source>
        <translation>(0 = automático, &lt;0 = número de núcleos deixados livres)</translation>
    </message>
    <message>
        <source>W&amp;allet</source>
        <translation>C&amp;arteira</translation>
    </message>
    <message>
        <source>Expert</source>
        <translation>Avançado</translation>
    </message>
    <message>
        <source>Enable coin &amp;control features</source>
        <translation>Habilitar opções de &amp;controle de moedas</translation>
    </message>
    <message>
        <source>If you disable the spending of unconfirmed change, the change from a transaction cannot be used until that transaction has at least one confirmation. This also affects how your balance is computed.</source>
        <translation>Se você desabilitar o gasto de um troco não confirmado, o troco da transação não poderá ser utilizado até a transação ter pelo menos uma confirmação. Isso também afeta seu saldo computado.</translation>
    </message>
    <message>
        <source>&amp;Spend unconfirmed change</source>
        <translation>Ga&amp;star troco não confirmado</translation>
    </message>
    <message>
        <source>Automatically open the Qtum client port on the router. This only works when your router supports UPnP and it is enabled.</source>
        <translation>Abrir automaticamente no roteador as portas do cliente Qtum. Isto só funcionará se seu roteador suportar UPnP e esta função estiver habilitada.</translation>
    </message>
    <message>
        <source>Map port using &amp;UPnP</source>
        <translation>Mapear porta usando &amp;UPnP</translation>
    </message>
    <message>
        <source>Accept connections from outside.</source>
        <translation>Aceitar conexões externas.</translation>
    </message>
    <message>
        <source>Allow incomin&amp;g connections</source>
        <translation>Permitir conexões de entrada</translation>
    </message>
    <message>
        <source>Connect to the Qtum network through a SOCKS5 proxy.</source>
        <translation>Conectar na rede Qtum através de um proxy SOCKS5.</translation>
    </message>
    <message>
        <source>&amp;Connect through SOCKS5 proxy (default proxy):</source>
        <translation>&amp;Conectar usando proxy SOCKS5 (proxy pradrão):</translation>
    </message>
    <message>
        <source>Proxy &amp;IP:</source>
        <translation>&amp;IP do proxy:</translation>
    </message>
    <message>
        <source>&amp;Port:</source>
        <translation>&amp;Porta:</translation>
    </message>
    <message>
        <source>Port of the proxy (e.g. 9050)</source>
        <translation>Porta do serviço de proxy (ex. 9050)</translation>
    </message>
    <message>
        <source>Used for reaching peers via:</source>
        <translation>Usado para alcançar pares via:</translation>
    </message>
    <message>
        <source>IPv4</source>
        <translation>IPv4</translation>
    </message>
    <message>
        <source>IPv6</source>
        <translation>IPv6</translation>
    </message>
    <message>
        <source>Tor</source>
        <translation>Tor</translation>
    </message>
    <message>
        <source>Connect to the Qtum network through a separate SOCKS5 proxy for Tor hidden services.</source>
        <translation>Conecte-se à rede Qtum através de um proxy SOCKS5 separado para utilizar serviços ocultos Tor.</translation>
    </message>
    <message>
        <source>&amp;Window</source>
        <translation>&amp;Janela</translation>
    </message>
    <message>
        <source>Show only a tray icon after minimizing the window.</source>
        <translation>Mostrar apenas um ícone na bandeja ao minimizar a janela.</translation>
    </message>
    <message>
        <source>&amp;Minimize to the tray instead of the taskbar</source>
        <translation>&amp;Minimizar para a bandeja em vez da barra de tarefas.</translation>
    </message>
    <message>
        <source>M&amp;inimize on close</source>
        <translation>M&amp;inimizar ao sair</translation>
    </message>
    <message>
        <source>&amp;Display</source>
        <translation>&amp;Mostrar</translation>
    </message>
    <message>
        <source>User Interface &amp;language:</source>
        <translation>&amp;Idioma da interface:</translation>
    </message>
    <message>
        <source>The user interface language can be set here. This setting will take effect after restarting %1.</source>
        <translation>O idioma da interface pode ser definido aqui. Essa configuração terá efeito após reiniciar o %1.</translation>
    </message>
    <message>
        <source>&amp;Unit to show amounts in:</source>
        <translation>&amp;Unidade usada para mostrar quantidades:</translation>
    </message>
    <message>
        <source>Choose the default subdivision unit to show in the interface and when sending coins.</source>
        <translation>Escolha a unidade de subdivisão padrão para exibição na interface ou quando enviando moedas.</translation>
    </message>
    <message>
        <source>Whether to show coin control features or not.</source>
        <translation>Mostrar ou não opções de controle da moeda.</translation>
    </message>
    <message>
        <source>&amp;Third party transaction URLs</source>
        <translation>&amp;URLs de transação de terceiros</translation>
    </message>
    <message>
        <source>Options set in this dialog are overridden by the command line or in the configuration file:</source>
        <translation>Opções nesta tela foram sobreescritas por comandos ou no arquivo de configuração:</translation>
    </message>
    <message>
        <source>&amp;OK</source>
        <translation>&amp;OK</translation>
    </message>
    <message>
        <source>&amp;Cancel</source>
        <translation>&amp;Cancelar</translation>
    </message>
    <message>
        <source>default</source>
        <translation>padrão</translation>
    </message>
    <message>
        <source>none</source>
        <translation>nenhum</translation>
    </message>
    <message>
        <source>Confirm options reset</source>
        <translation>Confirmar redefinição de opções</translation>
    </message>
    <message>
        <source>Client restart required to activate changes.</source>
        <translation>Reinicialização do aplicativo necessária para efetivar alterações.</translation>
    </message>
    <message>
        <source>Client will be shut down. Do you want to proceed?</source>
        <translation>O programa será encerrado. Deseja continuar?</translation>
    </message>
    <message>
        <source>Configuration options</source>
        <translation>Opções de configuração</translation>
    </message>
    <message>
        <source>The configuration file is used to specify advanced user options which override GUI settings. Additionally, any command-line options will override this configuration file.</source>
        <translation>O arquivo de configuração é usado para especificar opções de usuário avançadas que substituem as configurações de GUI. Além disso, quaisquer opções de linha de comando substituirão esse arquivo de configuração.</translation>
    </message>
    <message>
        <source>Error</source>
        <translation>Erro</translation>
    </message>
    <message>
        <source>The configuration file could not be opened.</source>
        <translation>O arquivo de configuração não pode ser aberto.</translation>
    </message>
    <message>
        <source>This change would require a client restart.</source>
        <translation>Essa mudança requer uma reinicialização do aplicativo.</translation>
    </message>
    <message>
        <source>The supplied proxy address is invalid.</source>
        <translation>O endereço proxy fornecido é inválido.</translation>
    </message>
</context>
<context>
    <name>OverviewPage</name>
    <message>
        <source>Form</source>
        <translation>Formulário</translation>
    </message>
    <message>
        <source>The displayed information may be out of date. Your wallet automatically synchronizes with the Qtum network after a connection is established, but this process has not completed yet.</source>
        <translation>A informação mostrada pode estar desatualizada. Sua carteira sincroniza automaticamente com a rede Qtum depois que a conexão é estabelecida, mas este processo ainda não está completo.</translation>
    </message>
    <message>
        <source>Watch-only:</source>
        <translation>Monitorados:</translation>
    </message>
    <message>
        <source>Available:</source>
        <translation>Disponível:</translation>
    </message>
    <message>
        <source>Your current spendable balance</source>
        <translation>Seu saldo atual disponível para gasto</translation>
    </message>
    <message>
        <source>Pending:</source>
        <translation>Pendente:</translation>
    </message>
    <message>
        <source>Total of transactions that have yet to be confirmed, and do not yet count toward the spendable balance</source>
        <translation>Total de transações que ainda têm de ser confirmados, e ainda não estão disponíveis para gasto</translation>
    </message>
    <message>
        <source>Immature:</source>
        <translation>Imaturo:</translation>
    </message>
    <message>
        <source>Mined balance that has not yet matured</source>
        <translation>Saldo minerado que ainda não está maduro</translation>
    </message>
    <message>
        <source>Balances</source>
        <translation>Saldos</translation>
    </message>
    <message>
        <source>Total:</source>
        <translation>Total:</translation>
    </message>
    <message>
        <source>Your current total balance</source>
        <translation>Seu saldo total atual</translation>
    </message>
    <message>
        <source>Your current balance in watch-only addresses</source>
        <translation>Seu saldo atual em endereços monitorados</translation>
    </message>
    <message>
        <source>Spendable:</source>
        <translation>Disponível:</translation>
    </message>
    <message>
        <source>Recent transactions</source>
        <translation>Transações recentes</translation>
    </message>
    <message>
        <source>Unconfirmed transactions to watch-only addresses</source>
        <translation>Transações não confirmadas de um endereço monitorado</translation>
    </message>
    <message>
        <source>Mined balance in watch-only addresses that has not yet matured</source>
        <translation>Saldo minerado de endereço monitorado que ainda não está maduro</translation>
    </message>
    <message>
        <source>Current total balance in watch-only addresses</source>
        <translation>Balanço total em endereços monitorados</translation>
    </message>
</context>
<context>
    <name>PaymentServer</name>
    <message>
        <source>Payment request error</source>
        <translation>Erro no pedido de pagamento</translation>
    </message>
    <message>
        <source>Cannot start qtum: click-to-pay handler</source>
        <translation>Não foi possível iniciar qtum: manipulador click-to-pay</translation>
    </message>
    <message>
        <source>URI handling</source>
        <translation>Manipulação de URI</translation>
    </message>
    <message>
        <source>'qtum://' is not a valid URI. Use 'qtum:' instead.</source>
        <translation>'qtum://' não é um URI válido. Use 'qtum:'.</translation>
    </message>
    <message>
        <source>Cannot process payment request because BIP70 is not supported.</source>
        <translation>O pagamento não pode ser processado porque a BIP70 não é suportada.</translation>
    </message>
    <message>
        <source>Due to widespread security flaws in BIP70 it's strongly recommended that any merchant instructions to switch wallets be ignored.</source>
        <translation>Devido a falha de segurança divulgada no BIP70 é fortemente recomendado que qualquer instrução para comerciantes para mudar de carteira seja ignorado</translation>
    </message>
    <message>
        <source>If you are receiving this error you should request the merchant provide a BIP21 compatible URI.</source>
        <translation>Se você está recebendo este erro você deve requisitar ao comerciante oferecer uma URI compatível com o BIP21.</translation>
    </message>
    <message>
        <source>Due to widespread security flaws in BIP70 it's strongly recommended that any merchant instructions to switch wallets be ignored.</source>
        <translation>Devido a falha de segurança divulgada no BIP70 é fortemente recomendado que qualquer instrução para comerciantes para mudar de carteira seja ignorado</translation>
    </message>
    <message>
        <source>If you are receiving this error you should request the merchant provide a BIP21 compatible URI.</source>
        <translation>Se você está recebendo este erro você deve requisitar ao comerciante oferecer uma URI compatível com o BIP21.</translation>
    </message>
    <message>
        <source>Invalid payment address %1</source>
        <translation>Endereço de pagamento %1 inválido</translation>
    </message>
    <message>
        <source>URI cannot be parsed! This can be caused by an invalid Qtum address or malformed URI parameters.</source>
        <translation>A URI não pode ser analisada! Isto pode ser causado por um endereço inválido ou um parâmetro URI malformado.</translation>
    </message>
    <message>
        <source>Payment request file handling</source>
        <translation>Manipulação de arquivo de cobrança</translation>
    </message>
</context>
<context>
    <name>PeerTableModel</name>
    <message>
        <source>User Agent</source>
        <translation>User Agent</translation>
    </message>
    <message>
        <source>Node/Service</source>
        <translation>Nó/Serviço</translation>
    </message>
    <message>
        <source>NodeId</source>
        <translation>ID do nó</translation>
    </message>
    <message>
        <source>Ping</source>
        <translation>Ping</translation>
    </message>
    <message>
        <source>Sent</source>
        <translation>Enviado</translation>
    </message>
    <message>
        <source>Received</source>
        <translation>Recebido</translation>
    </message>
</context>
<context>
    <name>QObject</name>
    <message>
        <source>Amount</source>
        <translation>Quantidade</translation>
    </message>
    <message>
        <source>Enter a Qtum address (e.g. %1)</source>
        <translation>Informe um endereço Qtum (ex: %1)</translation>
    </message>
    <message>
        <source>%1 d</source>
        <translation>%1 d</translation>
    </message>
    <message>
        <source>%1 h</source>
        <translation>%1 h</translation>
    </message>
    <message>
        <source>%1 m</source>
        <translation>%1 m</translation>
    </message>
    <message>
        <source>%1 s</source>
        <translation>%1 s</translation>
    </message>
    <message>
        <source>None</source>
        <translation>Nenhum</translation>
    </message>
    <message>
        <source>N/A</source>
        <translation>N/A</translation>
    </message>
    <message>
        <source>%1 ms</source>
        <translation>%1 ms</translation>
    </message>
    <message numerus="yes">
        <source>%n second(s)</source>
        <translation><numerusform>%n segundo</numerusform><numerusform>%n segundos</numerusform></translation>
    </message>
    <message numerus="yes">
        <source>%n minute(s)</source>
        <translation><numerusform>%n minuto</numerusform><numerusform>%n minutos</numerusform></translation>
    </message>
    <message numerus="yes">
        <source>%n hour(s)</source>
        <translation><numerusform>%n hora</numerusform><numerusform>%n horas</numerusform></translation>
    </message>
    <message numerus="yes">
        <source>%n day(s)</source>
        <translation><numerusform>%n dia</numerusform><numerusform>%n dias</numerusform></translation>
    </message>
    <message numerus="yes">
        <source>%n week(s)</source>
        <translation><numerusform>%n semana</numerusform><numerusform>%n semanas</numerusform></translation>
    </message>
    <message>
        <source>%1 and %2</source>
        <translation>%1 e %2</translation>
    </message>
    <message numerus="yes">
        <source>%n year(s)</source>
        <translation><numerusform>%n ano</numerusform><numerusform>%n anos</numerusform></translation>
    </message>
    <message>
        <source>%1 B</source>
        <translation>%1 B</translation>
    </message>
    <message>
        <source>%1 KB</source>
        <translation>%1 KB</translation>
    </message>
    <message>
        <source>%1 MB</source>
        <translation>%1 MB</translation>
    </message>
    <message>
        <source>%1 GB</source>
        <translation>%1 GB</translation>
    </message>
    <message>
        <source>Error: Specified data directory "%1" does not exist.</source>
        <translation>Erro: Diretório de dados especificado "%1" não existe.</translation>
    </message>
    <message>
        <source>Error: Cannot parse configuration file: %1.</source>
        <translation>Erro: Não é possível analisar o arquivo de configuração: %1.</translation>
    </message>
    <message>
        <source>Error: %1</source>
        <translation>Erro: %1</translation>
    </message>
    <message>
        <source>%1 didn't yet exit safely...</source>
        <translation>%1 ainda não terminou com segurança...</translation>
    </message>
    <message>
        <source>unknown</source>
        <translation>desconhecido</translation>
    </message>
</context>
<context>
    <name>QRImageWidget</name>
    <message>
        <source>&amp;Save Image...</source>
        <translation>&amp;Salvar imagem...</translation>
    </message>
    <message>
        <source>&amp;Copy Image</source>
        <translation>&amp;Copiar imagem</translation>
    </message>
    <message>
        <source>Resulting URI too long, try to reduce the text for label / message.</source>
        <translation>URI resultante muito longa. Tente reduzir o texto do rótulo ou da mensagem.</translation>
    </message>
    <message>
        <source>Error encoding URI into QR Code.</source>
        <translation>Erro ao codificar o URI em código QR</translation>
    </message>
    <message>
        <source>QR code support not available.</source>
        <translation>Suporte a QR code não disponível</translation>
    </message>
    <message>
        <source>Save QR Code</source>
        <translation>Salvar código QR</translation>
    </message>
    <message>
        <source>PNG Image (*.png)</source>
        <translation>Imagem PNG (*.png)</translation>
    </message>
</context>
<context>
    <name>RPCConsole</name>
    <message>
        <source>N/A</source>
        <translation>N/A</translation>
    </message>
    <message>
        <source>Client version</source>
        <translation>Versão do cliente</translation>
    </message>
    <message>
        <source>&amp;Information</source>
        <translation>&amp;Informação</translation>
    </message>
    <message>
        <source>General</source>
        <translation>Geral</translation>
    </message>
    <message>
        <source>Using BerkeleyDB version</source>
        <translation>Versão do BerkeleyDB</translation>
    </message>
    <message>
        <source>Datadir</source>
        <translation>Pasta de dados</translation>
    </message>
    <message>
        <source>To specify a non-default location of the data directory use the '%1' option.</source>
        <translation>Para especificar um local não padrão do diretório de dados, use a opção '%1'.</translation>
    </message>
    <message>
        <source>Blocksdir</source>
        <translation>Blocksdir</translation>
    </message>
    <message>
        <source>To specify a non-default location of the blocks directory use the '%1' option.</source>
        <translation>Para especificar um local não padrão do diretório dos blocos, use a opção '%1'.</translation>
    </message>
    <message>
        <source>Startup time</source>
        <translation>Horário de inicialização</translation>
    </message>
    <message>
        <source>Network</source>
        <translation>Rede</translation>
    </message>
    <message>
        <source>Name</source>
        <translation>Nome</translation>
    </message>
    <message>
        <source>Number of connections</source>
        <translation>Número de conexões</translation>
    </message>
    <message>
        <source>Block chain</source>
        <translation>Corrente de blocos</translation>
    </message>
    <message>
        <source>Current number of blocks</source>
        <translation>Quantidade atual de blocos</translation>
    </message>
    <message>
        <source>Memory Pool</source>
        <translation>Pool de Memória</translation>
    </message>
    <message>
        <source>Current number of transactions</source>
        <translation>Número atual de transações</translation>
    </message>
    <message>
        <source>Memory usage</source>
        <translation>Uso de memória</translation>
    </message>
    <message>
        <source>Wallet: </source>
        <translation>Carteira:</translation>
    </message>
    <message>
        <source>(none)</source>
        <translation>(nada)</translation>
    </message>
    <message>
        <source>&amp;Reset</source>
        <translation>&amp;Limpar</translation>
    </message>
    <message>
        <source>Received</source>
        <translation>Recebido</translation>
    </message>
    <message>
        <source>Sent</source>
        <translation>Enviado</translation>
    </message>
    <message>
        <source>&amp;Peers</source>
        <translation>&amp;Pares</translation>
    </message>
    <message>
        <source>Banned peers</source>
        <translation>Nós banidos</translation>
    </message>
    <message>
        <source>Select a peer to view detailed information.</source>
        <translation>Selecione um nó para ver informações detalhadas.</translation>
    </message>
    <message>
        <source>Whitelisted</source>
        <translation>Lista branca</translation>
    </message>
    <message>
        <source>Direction</source>
        <translation>Direção</translation>
    </message>
    <message>
        <source>Version</source>
        <translation>Versão</translation>
    </message>
    <message>
        <source>Starting Block</source>
        <translation>Bloco Inicial</translation>
    </message>
    <message>
        <source>Synced Headers</source>
        <translation>Cabeçalhos Sincronizados</translation>
    </message>
    <message>
        <source>Synced Blocks</source>
        <translation>Blocos Sincronizados</translation>
    </message>
    <message>
        <source>The mapped Autonomous System used for diversifying peer selection.</source>
        <translation>O sistema autônomo delineado usado para a diversificação da seleção de pares.</translation>
    </message>
    <message>
        <source>Mapped AS</source>
        <translation>Mapeado como</translation>
    </message>
    <message>
        <source>User Agent</source>
        <translation>User Agent</translation>
    </message>
    <message>
        <source>Node window</source>
        <translation>Janela do Nó</translation>
    </message>
    <message>
        <source>Open the %1 debug log file from the current data directory. This can take a few seconds for large log files.</source>
        <translation>Abrir o arquivo de log de depuração do %1 localizado no diretório atual de dados. Isso pode levar alguns segundos para arquivos de log grandes.</translation>
    </message>
    <message>
        <source>Decrease font size</source>
        <translation>Diminuir o tamanho da fonte</translation>
    </message>
    <message>
        <source>Increase font size</source>
        <translation>Aumentar o tamanho da fonte</translation>
    </message>
    <message>
        <source>Services</source>
        <translation>Serviços</translation>
    </message>
    <message>
        <source>Ban Score</source>
        <translation>Pontuação de Banimento</translation>
    </message>
    <message>
        <source>Connection Time</source>
        <translation>Tempo de conexão</translation>
    </message>
    <message>
        <source>Last Send</source>
        <translation>Ultimo Envio</translation>
    </message>
    <message>
        <source>Last Receive</source>
        <translation>Ultimo Recebido</translation>
    </message>
    <message>
        <source>Ping Time</source>
        <translation>Ping</translation>
    </message>
    <message>
        <source>The duration of a currently outstanding ping.</source>
        <translation>A duração atual de um ping excepcional.</translation>
    </message>
    <message>
        <source>Ping Wait</source>
        <translation>Espera de ping</translation>
    </message>
    <message>
        <source>Min Ping</source>
        <translation>Ping minímo</translation>
    </message>
    <message>
        <source>Time Offset</source>
        <translation>Offset de tempo</translation>
    </message>
    <message>
        <source>Last block time</source>
        <translation>Horário do último bloco</translation>
    </message>
    <message>
        <source>&amp;Open</source>
        <translation>&amp;Abrir</translation>
    </message>
    <message>
        <source>&amp;Console</source>
        <translation>&amp;Console</translation>
    </message>
    <message>
        <source>&amp;Network Traffic</source>
        <translation>&amp;Tráfico de Rede</translation>
    </message>
    <message>
        <source>Totals</source>
        <translation>Totais</translation>
    </message>
    <message>
        <source>In:</source>
        <translation>Entrada:</translation>
    </message>
    <message>
        <source>Out:</source>
        <translation>Saída:</translation>
    </message>
    <message>
        <source>Debug log file</source>
        <translation>Arquivo de log de depuração</translation>
    </message>
    <message>
        <source>Clear console</source>
        <translation>Limpar console</translation>
    </message>
    <message>
        <source>1 &amp;hour</source>
        <translation>1 &amp;hora</translation>
    </message>
    <message>
        <source>1 &amp;day</source>
        <translation>1 &amp;dia</translation>
    </message>
    <message>
        <source>1 &amp;week</source>
        <translation>1 &amp;semana</translation>
    </message>
    <message>
        <source>1 &amp;year</source>
        <translation>1 &amp;ano</translation>
    </message>
    <message>
        <source>&amp;Disconnect</source>
        <translation>&amp;Desconectar</translation>
    </message>
    <message>
        <source>Ban for</source>
        <translation>Banir por</translation>
    </message>
    <message>
        <source>&amp;Unban</source>
        <translation>&amp;Desbanir</translation>
    </message>
    <message>
        <source>Welcome to the %1 RPC console.</source>
        <translation>Bem-vindo ao console RPC do %1.</translation>
    </message>
    <message>
        <source>Use up and down arrows to navigate history, and %1 to clear screen.</source>
        <translation>Use as setas para cima e para baixo para navegar pelo histórico, e %1 para limpar a tela.</translation>
    </message>
    <message>
        <source>Type %1 for an overview of available commands.</source>
        <translation>Digite %1 para obter uma visão geral dos comandos disponíveis.</translation>
    </message>
    <message>
        <source>For more information on using this console type %1.</source>
        <translation>Para maiores informações sobre como utilizar este console, digite %1.</translation>
    </message>
    <message>
        <source>WARNING: Scammers have been active, telling users to type commands here, stealing their wallet contents. Do not use this console without fully understanding the ramifications of a command.</source>
        <translation>ATENÇÃO: Fraudadores solicitam a usuários que digitem comandos aqui, e assim roubão o conteúdo de suas carteiras. Não utilize este console sem antes conhecer os comandos e seus efeitos.</translation>
    </message>
    <message>
        <source>Network activity disabled</source>
        <translation>Atividade da rede desativada</translation>
    </message>
    <message>
        <source>Executing command without any wallet</source>
        <translation>Executando comando sem nenhuma carteira</translation>
    </message>
    <message>
        <source>Executing command using "%1" wallet</source>
        <translation>Executando comando usando a carteira "%1"</translation>
    </message>
    <message>
        <source>(node id: %1)</source>
        <translation>(id do nó: %1)</translation>
    </message>
    <message>
        <source>via %1</source>
        <translation>por %1</translation>
    </message>
    <message>
        <source>never</source>
        <translation>nunca</translation>
    </message>
    <message>
        <source>Inbound</source>
        <translation>Entrada</translation>
    </message>
    <message>
        <source>Outbound</source>
        <translation>Saída</translation>
    </message>
    <message>
        <source>Yes</source>
        <translation>Sim</translation>
    </message>
    <message>
        <source>No</source>
        <translation>Não</translation>
    </message>
    <message>
        <source>Unknown</source>
        <translation>Desconhecido</translation>
    </message>
</context>
<context>
    <name>ReceiveCoinsDialog</name>
    <message>
        <source>&amp;Amount:</source>
        <translation>Qu&amp;antia:</translation>
    </message>
    <message>
        <source>&amp;Label:</source>
        <translation>&amp;Rótulo:</translation>
    </message>
    <message>
        <source>&amp;Message:</source>
        <translation>&amp;Mensagem:</translation>
    </message>
    <message>
        <source>An optional message to attach to the payment request, which will be displayed when the request is opened. Note: The message will not be sent with the payment over the Qtum network.</source>
        <translation>Uma mensagem opcional que será anexada na cobrança e será mostrada quando ela for aberta. Nota: A mensagem não será enviada com o pagamento pela rede Qtum.</translation>
    </message>
    <message>
        <source>An optional label to associate with the new receiving address.</source>
        <translation>Um rótulo opcional para associar ao novo endereço de recebimento.</translation>
    </message>
    <message>
        <source>Use this form to request payments. All fields are &lt;b&gt;optional&lt;/b&gt;.</source>
        <translation>Use esse formulário para fazer cobranças. Todos os campos são &lt;b&gt;opcionais&lt;/b&gt;.</translation>
    </message>
    <message>
        <source>An optional amount to request. Leave this empty or zero to not request a specific amount.</source>
        <translation>Uma quantia opcional para cobrar. Deixe vazio ou zero para não cobrar uma quantia específica.</translation>
    </message>
    <message>
<<<<<<< HEAD
=======
        <source>An optional label to associate with the new receiving address (used by you to identify an invoice).  It is also attached to the payment request.</source>
        <translation>Um rótulo opcional para associar ao novo endereço de recebimento (usado por você para identificar uma solicitação de pagamento). Que também será adicionado a solicitação de pagamento.</translation>
    </message>
    <message>
        <source>An optional message that is attached to the payment request and may be displayed to the sender.</source>
        <translation>Uma mensagem opcional que será anexada na cobrança e será mostrada ao remetente. </translation>
    </message>
    <message>
>>>>>>> ee8ca219
        <source>&amp;Create new receiving address</source>
        <translation>&amp;Criar novo endereço de recebimento</translation>
    </message>
    <message>
        <source>Clear all fields of the form.</source>
        <translation>Limpa todos os campos do formulário.</translation>
    </message>
    <message>
        <source>Clear</source>
        <translation>Limpar</translation>
    </message>
    <message>
        <source>Native segwit addresses (aka Bech32 or BIP-173) reduce your transaction fees later on and offer better protection against typos, but old wallets don't support them. When unchecked, an address compatible with older wallets will be created instead.</source>
        <translation>Endereços segwit nativos (também conhecidos como Bench32 ou BIP-173) reduzem suas taxas de transação mais adiante e oferecem melhor proteção contra erros de digitação, porém carteiras antigas não têm suporte a eles. Quando não estiver rubricado, um endereço compatível com cateiras antigas será criado como alternativa.</translation>
    </message>
    <message>
        <source>Generate native segwit (Bech32) address</source>
        <translation>Gere um endereço segwit (Bench32) nativo</translation>
    </message>
    <message>
        <source>Requested payments history</source>
        <translation>Histórico de cobranças</translation>
    </message>
    <message>
        <source>Show the selected request (does the same as double clicking an entry)</source>
        <translation>Mostra a cobrança selecionada (o mesmo que clicar duas vezes em um registro)</translation>
    </message>
    <message>
        <source>Show</source>
        <translation>Mostrar</translation>
    </message>
    <message>
        <source>Remove the selected entries from the list</source>
        <translation>Remove o registro selecionado da lista</translation>
    </message>
    <message>
        <source>Remove</source>
        <translation>Remover</translation>
    </message>
    <message>
        <source>Copy URI</source>
        <translation>Copiar URI</translation>
    </message>
    <message>
        <source>Copy label</source>
        <translation>Copiar rótulo</translation>
    </message>
    <message>
        <source>Copy message</source>
        <translation>Copiar mensagem</translation>
    </message>
    <message>
        <source>Copy amount</source>
        <translation>Copiar quantia</translation>
    </message>
</context>
<context>
    <name>ReceiveRequestDialog</name>
    <message>
        <source>QR Code</source>
        <translation>Código QR</translation>
    </message>
    <message>
        <source>Copy &amp;URI</source>
        <translation>Copiar &amp;URI</translation>
    </message>
    <message>
        <source>Copy &amp;Address</source>
        <translation>&amp;Copiar Endereço</translation>
    </message>
    <message>
        <source>&amp;Save Image...</source>
        <translation>&amp;Salvar Imagem...</translation>
    </message>
    <message>
        <source>Request payment to %1</source>
        <translation>Pedido de pagamento para %1</translation>
    </message>
    <message>
        <source>Payment information</source>
        <translation>Informação do pagamento</translation>
    </message>
    <message>
        <source>URI</source>
        <translation>URI</translation>
    </message>
    <message>
        <source>Address</source>
        <translation>Endereço</translation>
    </message>
    <message>
        <source>Amount</source>
        <translation>Quantia</translation>
    </message>
    <message>
        <source>Label</source>
        <translation>Rótulo</translation>
    </message>
    <message>
        <source>Message</source>
        <translation>Mensagem</translation>
    </message>
    <message>
        <source>Wallet</source>
        <translation>Carteira</translation>
    </message>
</context>
<context>
    <name>RecentRequestsTableModel</name>
    <message>
        <source>Date</source>
        <translation>Data</translation>
    </message>
    <message>
        <source>Label</source>
        <translation>Rótulo</translation>
    </message>
    <message>
        <source>Message</source>
        <translation>Mensagem</translation>
    </message>
    <message>
        <source>(no label)</source>
        <translation>(sem rótulo)</translation>
    </message>
    <message>
        <source>(no message)</source>
        <translation>(sem mensagem)</translation>
    </message>
    <message>
        <source>(no amount requested)</source>
        <translation>(nenhuma quantia solicitada)</translation>
    </message>
    <message>
        <source>Requested</source>
        <translation>Solicitado</translation>
    </message>
</context>
<context>
    <name>SendCoinsDialog</name>
    <message>
        <source>Send Coins</source>
        <translation>Enviar moedas</translation>
    </message>
    <message>
        <source>Coin Control Features</source>
        <translation>Opções de controle de moeda</translation>
    </message>
    <message>
        <source>Inputs...</source>
        <translation>Entradas...</translation>
    </message>
    <message>
        <source>automatically selected</source>
        <translation>automaticamente selecionado</translation>
    </message>
    <message>
        <source>Insufficient funds!</source>
        <translation>Saldo insuficiente!</translation>
    </message>
    <message>
        <source>Quantity:</source>
        <translation>Quantidade:</translation>
    </message>
    <message>
        <source>Bytes:</source>
        <translation>Bytes:</translation>
    </message>
    <message>
        <source>Amount:</source>
        <translation>Quantia:</translation>
    </message>
    <message>
        <source>Fee:</source>
        <translation>Taxa:</translation>
    </message>
    <message>
        <source>After Fee:</source>
        <translation>Depois da taxa:</translation>
    </message>
    <message>
        <source>Change:</source>
        <translation>Troco:</translation>
    </message>
    <message>
        <source>If this is activated, but the change address is empty or invalid, change will be sent to a newly generated address.</source>
        <translation>Se essa opção for ativada e o endereço de troco estiver vazio ou inválido, o troco será enviado a um novo endereço gerado na hora.</translation>
    </message>
    <message>
        <source>Custom change address</source>
        <translation>Endereço específico de troco</translation>
    </message>
    <message>
        <source>Transaction Fee:</source>
        <translation>Taxa de transação:</translation>
    </message>
    <message>
        <source>Choose...</source>
        <translation>Escolher...</translation>
    </message>
    <message>
        <source>Using the fallbackfee can result in sending a transaction that will take several hours or days (or never) to confirm. Consider choosing your fee manually or wait until you have validated the complete chain.</source>
        <translation>O uso da taxa de retorno pode resultar no envio de uma transação que levará várias horas ou dias (ou nunca) para confirmar. Considere escolher sua taxa manualmente ou aguarde até que você tenha validado a cadeia completa.</translation>
    </message>
    <message>
        <source>Warning: Fee estimation is currently not possible.</source>
        <translation>Atenção: Estimativa de taxa não disponível no momento</translation>
    </message>
    <message>
        <source>Specify a custom fee per kB (1,000 bytes) of the transaction's virtual size.

Note:  Since the fee is calculated on a per-byte basis, a fee of "100 satoshis per kB" for a transaction size of 500 bytes (half of 1 kB) would ultimately yield a fee of only 50 satoshis.</source>
        <translation>Especifique uma taxa personalizada por kB (1.000 bytes) do tamanho virtual da transação.

Nota:  Como a taxa é calculada por byte, uma taxa de "100 satoshis por kB" por uma transação de 500 bytes (metade de 1 kB) teria uma taxa final de apenas 50 satoshis.</translation>
    </message>
    <message>
        <source>per kilobyte</source>
        <translation>por kilobyte</translation>
    </message>
    <message>
        <source>Hide</source>
        <translation>Ocultar</translation>
    </message>
    <message>
        <source>Recommended:</source>
        <translation>Recomendado:</translation>
    </message>
    <message>
        <source>Custom:</source>
        <translation>Personalizado:</translation>
    </message>
    <message>
        <source>(Smart fee not initialized yet. This usually takes a few blocks...)</source>
        <translation>(SmartFee não iniciado. Isso requer alguns blocos...)</translation>
    </message>
    <message>
        <source>Send to multiple recipients at once</source>
        <translation>Enviar para vários destinatários de uma só vez</translation>
    </message>
    <message>
        <source>Add &amp;Recipient</source>
        <translation>Adicionar &amp;Destinatário</translation>
    </message>
    <message>
        <source>Clear all fields of the form.</source>
        <translation>Limpar todos os campos do formulário.</translation>
    </message>
    <message>
        <source>Dust:</source>
        <translation>Poeira:</translation>
    </message>
    <message>
<<<<<<< HEAD
=======
        <source>Hide transaction fee settings</source>
        <translation>Ocultar preferências para Taxas de Transação</translation>
    </message>
    <message>
>>>>>>> ee8ca219
        <source>When there is less transaction volume than space in the blocks, miners as well as relaying nodes may enforce a minimum fee. Paying only this minimum fee is just fine, but be aware that this can result in a never confirming transaction once there is more demand for qtum transactions than the network can process.</source>
        <translation>Quando o volume de transações é maior que o espaço nos blocos, os mineradores, bem como os nós de retransmissão, podem impor uma taxa mínima. Pagando apenas esta taxa mínima é muito bom, mas esteja ciente de que isso pode resultar em uma transação nunca confirmada, uma vez que há mais demanda por transações do que a rede pode processar.</translation>
    </message>
    <message>
        <source>A too low fee might result in a never confirming transaction (read the tooltip)</source>
        <translation>Uma taxa muito pequena pode resultar em uma transação nunca confirmada (leia a dica)</translation>
    </message>
    <message>
        <source>Confirmation time target:</source>
        <translation>Tempo alvo de confirmação:</translation>
    </message>
    <message>
        <source>Enable Replace-By-Fee</source>
        <translation>Habilitar Replace-By-Fee</translation>
    </message>
    <message>
        <source>With Replace-By-Fee (BIP-125) you can increase a transaction's fee after it is sent. Without this, a higher fee may be recommended to compensate for increased transaction delay risk.</source>
        <translation>Com Replace-By-Fee (BIP-125) você pode aumentar a taxa da transação após ela ser enviada. Sem isso, uma taxa maior pode ser recomendada para compensar por risco de alto atraso na transação.</translation>
    </message>
    <message>
        <source>Clear &amp;All</source>
        <translation>Limpar &amp;Tudo</translation>
    </message>
    <message>
        <source>Balance:</source>
        <translation>Saldo:</translation>
    </message>
    <message>
        <source>Confirm the send action</source>
        <translation>Confirmar o envio</translation>
    </message>
    <message>
        <source>S&amp;end</source>
        <translation>&amp;Enviar</translation>
    </message>
    <message>
        <source>Copy quantity</source>
        <translation>Copiar quantia</translation>
    </message>
    <message>
        <source>Copy amount</source>
        <translation>Copiar quantia</translation>
    </message>
    <message>
        <source>Copy fee</source>
        <translation>Copiar taxa</translation>
    </message>
    <message>
        <source>Copy after fee</source>
        <translation>Copiar após taxa</translation>
    </message>
    <message>
        <source>Copy bytes</source>
        <translation>Copiar bytes</translation>
    </message>
    <message>
        <source>Copy dust</source>
        <translation>Copiar poeira</translation>
    </message>
    <message>
        <source>Copy change</source>
        <translation>Copiar troco</translation>
    </message>
    <message>
        <source>%1 (%2 blocks)</source>
        <translation>%1 (%2 blocos)</translation>
    </message>
    <message>
<<<<<<< HEAD
=======
        <source>Cr&amp;eate Unsigned</source>
        <translation>Cr&amp;iar Não Assinado</translation>
    </message>
    <message>
        <source>Creates a Partially Signed Qtum Transaction (PSBT) for use with e.g. an offline %1 wallet, or a PSBT-compatible hardware wallet.</source>
        <translation>Cria uma Transação de Qtum Parcialmente Assinada (PSBT) para usar com ex: uma carteira %1 offline, ou uma PSBT-compatível hardware wallet.</translation>
    </message>
    <message>
>>>>>>> ee8ca219
        <source> from wallet '%1'</source>
        <translation>da carteira '%1'</translation>
    </message>
    <message>
        <source>%1 to '%2'</source>
        <translation>%1 para '%2'</translation>
    </message>
    <message>
        <source>%1 to %2</source>
        <translation>%1 a %2</translation>
    </message>
    <message>
        <source>Do you want to draft this transaction?</source>
        <translation>Você quer um rascunho dessa transação?</translation>
    </message>
    <message>
        <source>Are you sure you want to send?</source>
        <translation>Tem certeza que deseja enviar?</translation>
    </message>
    <message>
        <source>Please, review your transaction proposal. This will produce a Partially Signed Qtum Transaction (PSBT) which you can copy and then sign with e.g. an offline %1 wallet, or a PSBT-compatible hardware wallet.</source>
        <translation>Por favor, reveja sua proposta de transação. Será produzido uma Transação de Qtum Parcialmente Assinada (PSBT) que você pode copiar e assinar com ex: uma carteira %1 offline, ou uma PSBT-compatível hardware wallet.</translation>
    </message>
    <message>
        <source>or</source>
        <translation>ou</translation>
    </message>
    <message>
        <source>You can increase the fee later (signals Replace-By-Fee, BIP-125).</source>
        <translation>Você pode aumentar a taxa depois (sinaliza Replace-By-Fee, BIP-125).</translation>
    </message>
    <message>
        <source>Please, review your transaction.</source>
        <translation>Revise a sua transação.</translation>
    </message>
    <message>
        <source>Transaction fee</source>
        <translation>Taxa da transação</translation>
    </message>
    <message>
        <source>Not signalling Replace-By-Fee, BIP-125.</source>
        <translation>Não sinalizar Replace-By-Fee, BIP-125.</translation>
    </message>
    <message>
        <source>Total Amount</source>
        <translation>Valor total</translation>
    </message>
    <message>
        <source>To review recipient list click "Show Details..."</source>
        <translation>Para revisar a lista de destinatários click "Exibir Detalhes..."</translation>
    </message>
    <message>
        <source>Confirm send coins</source>
        <translation>Confirme o envio de moedas</translation>
    </message>
    <message>
        <source>Confirm transaction proposal</source>
        <translation>Confirmar a proposta de transação</translation>
    </message>
    <message>
        <source>Copy PSBT to clipboard</source>
        <translation>Copiar PSBT para a área de transferência</translation>
    </message>
    <message>
        <source>Send</source>
        <translation>Enviar</translation>
    </message>
    <message>
        <source>PSBT copied</source>
        <translation>PSBT copiado</translation>
    </message>
    <message>
        <source>Watch-only balance:</source>
        <translation>Saldo monitorado:</translation>
    </message>
    <message>
        <source>The recipient address is not valid. Please recheck.</source>
        <translation>Endereço de envio inváido. Favor checar.</translation>
    </message>
    <message>
        <source>The amount to pay must be larger than 0.</source>
        <translation>A quantia à pagar deve ser maior que 0</translation>
    </message>
    <message>
        <source>The amount exceeds your balance.</source>
        <translation>A quantia excede o seu saldo.</translation>
    </message>
    <message>
        <source>The total exceeds your balance when the %1 transaction fee is included.</source>
        <translation>O total excede o seu saldo quando a taxa da transação %1 é incluída.</translation>
    </message>
    <message>
        <source>Duplicate address found: addresses should only be used once each.</source>
        <translation>Endereço duplicado encontrado: Endereços devem ser usados somente uma vez cada.</translation>
    </message>
    <message>
        <source>Transaction creation failed!</source>
        <translation>Falha na criação da transação!</translation>
    </message>
    <message>
        <source>A fee higher than %1 is considered an absurdly high fee.</source>
        <translation>Uma taxa maior que %1 é considerada uma taxa absurdamente alta.</translation>
    </message>
    <message>
        <source>Payment request expired.</source>
        <translation>Pedido de pagamento expirado.</translation>
    </message>
    <message numerus="yes">
        <source>Estimated to begin confirmation within %n block(s).</source>
        <translation><numerusform>Confirmação em %n bloco.</numerusform><numerusform>Início estimado para confirmação em %n blocos.</numerusform></translation>
    </message>
    <message>
        <source>Warning: Invalid Qtum address</source>
        <translation>Aviso: Endereço Qtum inválido</translation>
    </message>
    <message>
        <source>Warning: Unknown change address</source>
        <translation>Aviso: Endereço de troco desconhecido</translation>
    </message>
    <message>
        <source>Confirm custom change address</source>
        <translation>Confirmar endereço de troco personalizado</translation>
    </message>
    <message>
        <source>The address you selected for change is not part of this wallet. Any or all funds in your wallet may be sent to this address. Are you sure?</source>
        <translation>O endereço selecionado para o troco não pertence a esta carteira. Alguns ou todos os fundos da sua carteira modem ser mandados para esse endereço. Tem certeza?</translation>
    </message>
    <message>
        <source>(no label)</source>
        <translation>(sem rótulo)</translation>
    </message>
</context>
<context>
    <name>SendCoinsEntry</name>
    <message>
        <source>A&amp;mount:</source>
        <translation>Q&amp;uantidade:</translation>
    </message>
    <message>
        <source>Pay &amp;To:</source>
        <translation>Pagar &amp;Para:</translation>
    </message>
    <message>
        <source>&amp;Label:</source>
        <translation>&amp;Rótulo:</translation>
    </message>
    <message>
        <source>Choose previously used address</source>
        <translation>Escolher endereço usado anteriormente</translation>
    </message>
    <message>
<<<<<<< HEAD
        <source>This is a normal payment.</source>
        <translation>Este é um pagamento normal.</translation>
    </message>
    <message>
=======
>>>>>>> ee8ca219
        <source>The Qtum address to send the payment to</source>
        <translation>O endereço Qtum para enviar o pagamento</translation>
    </message>
    <message>
        <source>Alt+A</source>
        <translation>Alt+A</translation>
    </message>
    <message>
        <source>Paste address from clipboard</source>
        <translation>Colar o endereço da área de transferência</translation>
    </message>
    <message>
        <source>Alt+P</source>
        <translation>Alt+P</translation>
    </message>
    <message>
        <source>Remove this entry</source>
        <translation>Remover esta entrada</translation>
    </message>
    <message>
<<<<<<< HEAD
=======
        <source>The amount to send in the selected unit</source>
        <translation>A quantia a ser enviada na unidade selecionada</translation>
    </message>
    <message>
>>>>>>> ee8ca219
        <source>The fee will be deducted from the amount being sent. The recipient will receive less qtums than you enter in the amount field. If multiple recipients are selected, the fee is split equally.</source>
        <translation>A taxa será deduzida da quantia que está sendo enviada. O destinatário receberá menos qtums do que você colocou no campo de quantidade. Se vários destinatários estão selecionados, a taxa é dividida igualmente.</translation>
    </message>
    <message>
        <source>S&amp;ubtract fee from amount</source>
        <translation>&amp;Retirar taxa da quantia</translation>
    </message>
    <message>
        <source>Use available balance</source>
        <translation>Use o saldo disponível</translation>
    </message>
    <message>
        <source>Message:</source>
        <translation>Mensagem:</translation>
    </message>
    <message>
        <source>This is an unauthenticated payment request.</source>
        <translation>Esta é uma cobrança não autenticada.</translation>
    </message>
    <message>
        <source>This is an authenticated payment request.</source>
        <translation>Esta é uma cobrança autenticada.</translation>
    </message>
    <message>
        <source>Enter a label for this address to add it to the list of used addresses</source>
        <translation>Digite um rótulo para este endereço para adicioná-lo no catálogo</translation>
    </message>
    <message>
        <source>A message that was attached to the qtum: URI which will be stored with the transaction for your reference. Note: This message will not be sent over the Qtum network.</source>
        <translation>A mensagem que foi anexada ao qtum: URI na qual será gravada na transação para sua referência. Nota: Essa mensagem não será gravada publicamente na rede Qtum.</translation>
    </message>
    <message>
        <source>Pay To:</source>
        <translation>Pague Para:</translation>
    </message>
    <message>
        <source>Memo:</source>
        <translation>Memorizar:</translation>
    </message>
</context>
<context>
    <name>ShutdownWindow</name>
    <message>
        <source>%1 is shutting down...</source>
        <translation>%1 está desligando...</translation>
    </message>
    <message>
        <source>Do not shut down the computer until this window disappears.</source>
        <translation>Não desligue o computador até que esta janela desapareça.</translation>
    </message>
</context>
<context>
    <name>SignVerifyMessageDialog</name>
    <message>
        <source>Signatures - Sign / Verify a Message</source>
        <translation>Assinaturas - Assinar / Verificar uma mensagem</translation>
    </message>
    <message>
        <source>&amp;Sign Message</source>
        <translation>&amp;Assinar mensagem</translation>
    </message>
    <message>
        <source>You can sign messages/agreements with your addresses to prove you can receive qtums sent to them. Be careful not to sign anything vague or random, as phishing attacks may try to trick you into signing your identity over to them. Only sign fully-detailed statements you agree to.</source>
        <translation>Você pode assinar mensagens com seus endereços para provar que você pode receber qtums enviados por alguém. Cuidado para não assinar nada vago ou aleatório, pois ataques phishing podem tentar te enganar para assinar coisas para eles como se fosse você. Somente assine termos bem detalhados que você concorde.</translation>
    </message>
    <message>
        <source>The Qtum address to sign the message with</source>
        <translation>O endereço Qtum que assinará a mensagem</translation>
    </message>
    <message>
        <source>Choose previously used address</source>
        <translation>Escolha um endereço usado anteriormente</translation>
    </message>
    <message>
        <source>Alt+A</source>
        <translation>Alt+A</translation>
    </message>
    <message>
        <source>Paste address from clipboard</source>
        <translation>Colar o endereço da área de transferência</translation>
    </message>
    <message>
        <source>Alt+P</source>
        <translation>Alt+P</translation>
    </message>
    <message>
        <source>Enter the message you want to sign here</source>
        <translation>Digite a mensagem que você quer assinar aqui</translation>
    </message>
    <message>
        <source>Signature</source>
        <translation>Assinatura</translation>
    </message>
    <message>
        <source>Copy the current signature to the system clipboard</source>
        <translation>Copiar a assinatura para a área de transferência do sistema</translation>
    </message>
    <message>
        <source>Sign the message to prove you own this Qtum address</source>
        <translation>Assinar mensagem para provar que você é dono deste endereço Qtum</translation>
    </message>
    <message>
        <source>Sign &amp;Message</source>
        <translation>Assinar &amp;Mensagem</translation>
    </message>
    <message>
        <source>Reset all sign message fields</source>
        <translation>Limpar todos os campos de assinatura da mensagem</translation>
    </message>
    <message>
        <source>Clear &amp;All</source>
        <translation>Limpar &amp;Tudo</translation>
    </message>
    <message>
        <source>&amp;Verify Message</source>
        <translation>&amp;Verificar Mensagem</translation>
    </message>
    <message>
        <source>Enter the receiver's address, message (ensure you copy line breaks, spaces, tabs, etc. exactly) and signature below to verify the message. Be careful not to read more into the signature than what is in the signed message itself, to avoid being tricked by a man-in-the-middle attack. Note that this only proves the signing party receives with the address, it cannot prove sendership of any transaction!</source>
        <translation>Coloque o endereço do autor, a mensagem (certifique-se de copiar toda a mensagem, incluindo quebras de linha, espaços, tabulações, etc.) e a assinatura abaixo para verificar a mensagem. Cuidado para não compreender mais da assinatura do que está na mensagem assinada de fato, para evitar ser enganado por um ataque man-in-the-middle. Note que isso somente prova que o signatário recebe com este endereço, não pode provar que é o remetente de nenhuma transação!</translation>
    </message>
    <message>
        <source>The Qtum address the message was signed with</source>
        <translation>O endereço Qtum que foi usado para assinar a mensagem</translation>
    </message>
    <message>
<<<<<<< HEAD
=======
        <source>The signed message to verify</source>
        <translation>A mensagem assinada para verificação</translation>
    </message>
    <message>
        <source>The signature given when the message was signed</source>
        <translation>A assinatura fornecida quando a mensagem foi assinada</translation>
    </message>
    <message>
>>>>>>> ee8ca219
        <source>Verify the message to ensure it was signed with the specified Qtum address</source>
        <translation>Verificar mensagem para se assegurar que ela foi assinada pelo dono de um endereço Qtum específico</translation>
    </message>
    <message>
        <source>Verify &amp;Message</source>
        <translation>Verificar &amp;Mensagem</translation>
    </message>
    <message>
        <source>Reset all verify message fields</source>
        <translation>Limpar todos os campos da verificação de mensagem</translation>
    </message>
    <message>
        <source>Click "Sign Message" to generate signature</source>
        <translation>Clique em "Assinar mensagem" para gerar a assinatura</translation>
    </message>
    <message>
        <source>The entered address is invalid.</source>
        <translation>O endereço digitado é inválido.</translation>
    </message>
    <message>
        <source>Please check the address and try again.</source>
        <translation>Por gentileza, cheque o endereço e tente novamente.</translation>
    </message>
    <message>
        <source>The entered address does not refer to a key.</source>
        <translation>O endereço fornecido não se refere a uma chave.</translation>
    </message>
    <message>
        <source>Wallet unlock was cancelled.</source>
        <translation>O desbloqueio da carteira foi cancelado.</translation>
    </message>
    <message>
        <source>No error</source>
        <translation>Sem erro</translation>
    </message>
    <message>
        <source>Private key for the entered address is not available.</source>
        <translation>A chave privada do endereço inserido não está disponível.</translation>
    </message>
    <message>
        <source>Message signing failed.</source>
        <translation>A assinatura da mensagem falhou.</translation>
    </message>
    <message>
        <source>Message signed.</source>
        <translation>Mensagem assinada.</translation>
    </message>
    <message>
        <source>The signature could not be decoded.</source>
        <translation>A assinatura não pode ser decodificada.</translation>
    </message>
    <message>
        <source>Please check the signature and try again.</source>
        <translation>Por gentileza, cheque a assinatura e tente novamente.</translation>
    </message>
    <message>
        <source>The signature did not match the message digest.</source>
        <translation>A assinatura não corresponde a mensagem.</translation>
    </message>
    <message>
        <source>Message verification failed.</source>
        <translation>Falha na verificação da mensagem.</translation>
    </message>
    <message>
        <source>Message verified.</source>
        <translation>Mensagem verificada.</translation>
    </message>
</context>
<context>
    <name>TrafficGraphWidget</name>
    <message>
        <source>KB/s</source>
        <translation>KB/s</translation>
    </message>
</context>
<context>
    <name>TransactionDesc</name>
    <message numerus="yes">
        <source>Open for %n more block(s)</source>
        <translation><numerusform>Abrir para mais %n bloco</numerusform><numerusform>Abrir para mais %n blocos</numerusform></translation>
    </message>
    <message>
        <source>Open until %1</source>
        <translation>Aberto até %1</translation>
    </message>
    <message>
        <source>conflicted with a transaction with %1 confirmations</source>
        <translation>conflitado com uma transação com %1 confirmações</translation>
    </message>
    <message>
        <source>0/unconfirmed, %1</source>
        <translation>0/não confirmado, %1</translation>
    </message>
    <message>
        <source>in memory pool</source>
        <translation>no pool de memória</translation>
    </message>
    <message>
        <source>not in memory pool</source>
        <translation>não está no pool de memóra</translation>
    </message>
    <message>
        <source>abandoned</source>
        <translation>abandonado</translation>
    </message>
    <message>
        <source>%1/unconfirmed</source>
        <translation>%1/não confirmado</translation>
    </message>
    <message>
        <source>%1 confirmations</source>
        <translation>%1 confirmações</translation>
    </message>
    <message>
        <source>Status</source>
        <translation>Status</translation>
    </message>
    <message>
        <source>Date</source>
        <translation>Data</translation>
    </message>
    <message>
        <source>Source</source>
        <translation>Fonte</translation>
    </message>
    <message>
        <source>Generated</source>
        <translation>Gerado</translation>
    </message>
    <message>
        <source>From</source>
        <translation>De</translation>
    </message>
    <message>
        <source>unknown</source>
        <translation>desconhecido</translation>
    </message>
    <message>
        <source>To</source>
        <translation>Para</translation>
    </message>
    <message>
        <source>own address</source>
        <translation>endereço próprio</translation>
    </message>
    <message>
        <source>watch-only</source>
        <translation>monitorado</translation>
    </message>
    <message>
        <source>label</source>
        <translation>rótulo</translation>
    </message>
    <message>
        <source>Credit</source>
        <translation>Crédito</translation>
    </message>
    <message numerus="yes">
        <source>matures in %n more block(s)</source>
        <translation><numerusform>maduro em mais %n bloco</numerusform><numerusform>maduro em mais %n blocos</numerusform></translation>
    </message>
    <message>
        <source>not accepted</source>
        <translation>não aceito</translation>
    </message>
    <message>
        <source>Debit</source>
        <translation>Débito</translation>
    </message>
    <message>
        <source>Total debit</source>
        <translation>Débito total</translation>
    </message>
    <message>
        <source>Total credit</source>
        <translation>Crédito total</translation>
    </message>
    <message>
        <source>Transaction fee</source>
        <translation>Taxa da transação</translation>
    </message>
    <message>
        <source>Net amount</source>
        <translation>Valor líquido</translation>
    </message>
    <message>
        <source>Message</source>
        <translation>Mensagem</translation>
    </message>
    <message>
        <source>Comment</source>
        <translation>Comentário</translation>
    </message>
    <message>
        <source>Transaction ID</source>
        <translation>ID da transação</translation>
    </message>
    <message>
        <source>Transaction total size</source>
        <translation>Tamanho tota da transação</translation>
    </message>
    <message>
        <source>Transaction virtual size</source>
        <translation>Tamanho virtual da transação</translation>
    </message>
    <message>
        <source>Output index</source>
        <translation>Index da saída</translation>
    </message>
    <message>
        <source> (Certificate was not verified)</source>
        <translation>(O certificado não foi verificado)</translation>
    </message>
    <message>
        <source>Merchant</source>
        <translation>Mercador</translation>
    </message>
    <message>
        <source>Generated coins must mature %1 blocks before they can be spent. When you generated this block, it was broadcast to the network to be added to the block chain. If it fails to get into the chain, its state will change to "not accepted" and it won't be spendable. This may occasionally happen if another node generates a block within a few seconds of yours.</source>
        <translation>Moedas recém mineradas precisam aguardar %1 blocos antes de serem gastas. Quando você gerou este bloco, ele foi disseminado pela rede para ser adicionado à blockchain. Se ele falhar em ser inserido na blockchain, seu estado será modificado para "não aceito" e ele não poderá ser gasto. Isso pode acontecer eventualmente quando blocos são gerados quase que simultaneamente.</translation>
    </message>
    <message>
        <source>Debug information</source>
        <translation>Informações de depuração</translation>
    </message>
    <message>
        <source>Transaction</source>
        <translation>Transação</translation>
    </message>
    <message>
        <source>Inputs</source>
        <translation>Entradas</translation>
    </message>
    <message>
        <source>Amount</source>
        <translation>Quantia</translation>
    </message>
    <message>
        <source>true</source>
        <translation>verdadeiro</translation>
    </message>
    <message>
        <source>false</source>
        <translation>falso</translation>
    </message>
</context>
<context>
    <name>TransactionDescDialog</name>
    <message>
        <source>This pane shows a detailed description of the transaction</source>
        <translation>Este painel mostra uma descrição detalhada da transação</translation>
    </message>
    <message>
        <source>Details for %1</source>
        <translation>Detalhes para %1</translation>
    </message>
</context>
<context>
    <name>TransactionTableModel</name>
    <message>
        <source>Date</source>
        <translation>Data</translation>
    </message>
    <message>
        <source>Type</source>
        <translation>Tipo</translation>
    </message>
    <message>
        <source>Label</source>
        <translation>Rótulo</translation>
    </message>
    <message numerus="yes">
        <source>Open for %n more block(s)</source>
        <translation><numerusform>Aberto por mais %n bloco</numerusform><numerusform>Aberto por mais %n blocos</numerusform></translation>
    </message>
    <message>
        <source>Open until %1</source>
        <translation>Aberto até %1</translation>
    </message>
    <message>
        <source>Unconfirmed</source>
        <translation>Não confirmado</translation>
    </message>
    <message>
        <source>Abandoned</source>
        <translation>Abandonado</translation>
    </message>
    <message>
        <source>Confirming (%1 of %2 recommended confirmations)</source>
        <translation>Confirmando (%1 de %2 confirmações recomendadas)</translation>
    </message>
    <message>
        <source>Confirmed (%1 confirmations)</source>
        <translation>Confirmado (%1 confirmações)</translation>
    </message>
    <message>
        <source>Conflicted</source>
        <translation>Conflitado</translation>
    </message>
    <message>
        <source>Immature (%1 confirmations, will be available after %2)</source>
        <translation>Recém-criado (%1 confirmações, disponível somente após %2)</translation>
    </message>
    <message>
        <source>Generated but not accepted</source>
        <translation>Gerado mas não aceito</translation>
    </message>
    <message>
        <source>Received with</source>
        <translation>Recebido com</translation>
    </message>
    <message>
        <source>Received from</source>
        <translation>Recebido de</translation>
    </message>
    <message>
        <source>Sent to</source>
        <translation>Enviado para</translation>
    </message>
    <message>
        <source>Payment to yourself</source>
        <translation>Pagamento para você mesmo</translation>
    </message>
    <message>
        <source>Mined</source>
        <translation>Minerado</translation>
    </message>
    <message>
        <source>watch-only</source>
        <translation>monitorado</translation>
    </message>
    <message>
        <source>(n/a)</source>
        <translation>(n/a)</translation>
    </message>
    <message>
        <source>(no label)</source>
        <translation>(sem rótulo)</translation>
    </message>
    <message>
        <source>Transaction status. Hover over this field to show number of confirmations.</source>
        <translation>Status da transação. Passe o mouse sobre este campo para mostrar o número de confirmações.</translation>
    </message>
    <message>
        <source>Date and time that the transaction was received.</source>
        <translation>Data e hora em que a transação foi recebida.</translation>
    </message>
    <message>
        <source>Type of transaction.</source>
        <translation>Tipo de transação.</translation>
    </message>
    <message>
        <source>Whether or not a watch-only address is involved in this transaction.</source>
        <translation>Mostrar ou não endereços monitorados na lista de transações.</translation>
    </message>
    <message>
        <source>User-defined intent/purpose of the transaction.</source>
        <translation>Intenção/Propósito definido pelo usuário para a transação.</translation>
    </message>
    <message>
        <source>Amount removed from or added to balance.</source>
        <translation>Quantidade debitada ou creditada ao saldo.</translation>
    </message>
</context>
<context>
    <name>TransactionView</name>
    <message>
        <source>All</source>
        <translation>Todos</translation>
    </message>
    <message>
        <source>Today</source>
        <translation>Hoje</translation>
    </message>
    <message>
        <source>This week</source>
        <translation>Essa semana</translation>
    </message>
    <message>
        <source>This month</source>
        <translation>Esse mês</translation>
    </message>
    <message>
        <source>Last month</source>
        <translation>Mês passado</translation>
    </message>
    <message>
        <source>This year</source>
        <translation>Este ano</translation>
    </message>
    <message>
        <source>Range...</source>
        <translation>Intervalo...</translation>
    </message>
    <message>
        <source>Received with</source>
        <translation>Recebido com</translation>
    </message>
    <message>
        <source>Sent to</source>
        <translation>Enviado para</translation>
    </message>
    <message>
        <source>To yourself</source>
        <translation>Para você mesmo</translation>
    </message>
    <message>
        <source>Mined</source>
        <translation>Minerado</translation>
    </message>
    <message>
        <source>Other</source>
        <translation>Outro</translation>
    </message>
    <message>
        <source>Enter address, transaction id, or label to search</source>
        <translation>Digite o endereço, o ID da transação ou o rótulo para pesquisar</translation>
    </message>
    <message>
        <source>Min amount</source>
        <translation>Quantia mínima</translation>
    </message>
    <message>
        <source>Abandon transaction</source>
        <translation>Transação abandonada</translation>
    </message>
    <message>
        <source>Increase transaction fee</source>
        <translation>Aumentar taxa da transação</translation>
    </message>
    <message>
        <source>Copy address</source>
        <translation>Copiar endereço</translation>
    </message>
    <message>
        <source>Copy label</source>
        <translation>Copiar rótulo</translation>
    </message>
    <message>
        <source>Copy amount</source>
        <translation>Copiar quantia</translation>
    </message>
    <message>
        <source>Copy transaction ID</source>
        <translation>Copiar ID da transação</translation>
    </message>
    <message>
        <source>Copy raw transaction</source>
        <translation>Copiar o raw da transação</translation>
    </message>
    <message>
        <source>Copy full transaction details</source>
        <translation>Copiar dados completos da transação</translation>
    </message>
    <message>
        <source>Edit label</source>
        <translation>Editar rótulo</translation>
    </message>
    <message>
        <source>Show transaction details</source>
        <translation>Mostrar detalhes da transação</translation>
    </message>
    <message>
        <source>Export Transaction History</source>
        <translation>Exportar histórico de transações</translation>
    </message>
    <message>
        <source>Comma separated file (*.csv)</source>
        <translation>Comma separated file (*.csv)</translation>
    </message>
    <message>
        <source>Confirmed</source>
        <translation>Confirmado</translation>
    </message>
    <message>
        <source>Watch-only</source>
        <translation>Monitorado</translation>
    </message>
    <message>
        <source>Date</source>
        <translation>Data</translation>
    </message>
    <message>
        <source>Type</source>
        <translation>Tipo</translation>
    </message>
    <message>
        <source>Label</source>
        <translation>Rótulo</translation>
    </message>
    <message>
        <source>Address</source>
        <translation>Endereço</translation>
    </message>
    <message>
        <source>ID</source>
        <translation>ID</translation>
    </message>
    <message>
        <source>Exporting Failed</source>
        <translation>Falha na exportação</translation>
    </message>
    <message>
        <source>There was an error trying to save the transaction history to %1.</source>
        <translation>Ocorreu um erro ao tentar salvar o histórico de transações em %1.</translation>
    </message>
    <message>
        <source>Exporting Successful</source>
        <translation>Exportação feita com êxito</translation>
    </message>
    <message>
        <source>The transaction history was successfully saved to %1.</source>
        <translation>O histórico de transação foi gravado com êxito em %1.</translation>
    </message>
    <message>
        <source>Range:</source>
        <translation>Intervalo:</translation>
    </message>
    <message>
        <source>to</source>
        <translation>para</translation>
    </message>
</context>
<context>
    <name>UnitDisplayStatusBarControl</name>
    <message>
        <source>Unit to show amounts in. Click to select another unit.</source>
        <translation>Unidade para mostrar quantidades. Clique para selecionar outra unidade.</translation>
    </message>
</context>
<context>
    <name>WalletController</name>
    <message>
        <source>Close wallet</source>
        <translation>Fechar carteira</translation>
    </message>
    <message>
        <source>Are you sure you wish to close the wallet &lt;i&gt;%1&lt;/i&gt;?</source>
        <translation>Tem certeza que deseja fechar a carteira &lt;i&gt;%1&lt;/i&gt;?</translation>
    </message>
    <message>
        <source>Closing the wallet for too long can result in having to resync the entire chain if pruning is enabled.</source>
        <translation>Manter a carteira fechada por muito tempo pode resultar na necessidade de ressincronizar a block chain se prune está ativado.</translation>
    </message>
</context>
<context>
    <name>WalletFrame</name>
    <message>
        <source>No wallet has been loaded.</source>
        <translation>Nenhuma carteira carregada.</translation>
    </message>
</context>
<context>
    <name>WalletModel</name>
    <message>
        <source>Send Coins</source>
        <translation>Enviar moedas</translation>
    </message>
    <message>
        <source>Fee bump error</source>
        <translation>Erro no aumento de taxa</translation>
    </message>
    <message>
        <source>Increasing transaction fee failed</source>
        <translation>Aumento na taxa de transação falhou</translation>
    </message>
    <message>
        <source>Do you want to increase the fee?</source>
        <translation>Deseja aumentar a taxa?</translation>
    </message>
    <message>
        <source>Do you want to draft a transaction with fee increase?</source>
        <translation>Você quer um rascunho da transação com o aumento das taxas?</translation>
    </message>
    <message>
        <source>Current fee:</source>
        <translation>Taxa atual:</translation>
    </message>
    <message>
        <source>Increase:</source>
        <translation>Aumento:</translation>
    </message>
    <message>
        <source>New fee:</source>
        <translation>Nova taxa:</translation>
    </message>
    <message>
        <source>Confirm fee bump</source>
        <translation>Confirmação no aumento de taxa</translation>
    </message>
    <message>
        <source>Can't draft transaction.</source>
        <translation>Não foi possível criar o rascunho da transação.</translation>
    </message>
    <message>
        <source>PSBT copied</source>
        <translation>PSBT copiado</translation>
    </message>
    <message>
        <source>Can't sign transaction.</source>
        <translation>Não é possível assinar a transação.</translation>
    </message>
    <message>
        <source>Could not commit transaction</source>
        <translation>Não foi possível mandar a transação</translation>
    </message>
    <message>
        <source>default wallet</source>
        <translation>carteira padrão</translation>
    </message>
</context>
<context>
    <name>WalletView</name>
    <message>
        <source>&amp;Export</source>
        <translation>&amp;Exportar</translation>
    </message>
    <message>
        <source>Export the data in the current tab to a file</source>
        <translation>Exportar os dados da guia atual para um arquivo</translation>
    </message>
    <message>
        <source>Backup Wallet</source>
        <translation>Backup da carteira</translation>
    </message>
    <message>
        <source>Wallet Data (*.dat)</source>
        <translation>Carteira (*.dat)</translation>
    </message>
    <message>
        <source>Backup Failed</source>
        <translation>Falha no backup</translation>
    </message>
    <message>
        <source>There was an error trying to save the wallet data to %1.</source>
        <translation>Ocorreu um erro ao tentar salvar os dados da carteira em %1.</translation>
    </message>
    <message>
        <source>Backup Successful</source>
        <translation>Êxito no backup</translation>
    </message>
    <message>
        <source>The wallet data was successfully saved to %1.</source>
        <translation>Os dados da carteira foram salvos com êxito em %1.</translation>
    </message>
    <message>
        <source>Cancel</source>
        <translation>Cancelar</translation>
    </message>
</context>
<context>
    <name>qtum-core</name>
    <message>
        <source>Distributed under the MIT software license, see the accompanying file %s or %s</source>
        <translation>Distribuído sob a licença de software MIT, veja o arquivo %s ou %s</translation>
    </message>
    <message>
        <source>Prune configured below the minimum of %d MiB.  Please use a higher number.</source>
        <translation>Configuração de prune abaixo do mínimo de %d MiB.Por gentileza use um número mais alto.</translation>
    </message>
    <message>
        <source>Prune: last wallet synchronisation goes beyond pruned data. You need to -reindex (download the whole blockchain again in case of pruned node)</source>
        <translation>Prune: A ultima sincronização da carteira foi além dos dados podados. Você precisa usar -reindex (fazer o download de toda a blockchain novamente no caso de nós com prune)</translation>
    </message>
    <message>
        <source>Error: A fatal internal error occurred, see debug.log for details</source>
        <translation>Erro: Um erro interno fatal ocorreu, veja debug.log para detalhes</translation>
    </message>
    <message>
        <source>Pruning blockstore...</source>
        <translation>Prunando os blocos existentes...</translation>
    </message>
    <message>
        <source>Unable to start HTTP server. See debug log for details.</source>
        <translation>Não foi possível iniciar o servidor HTTP. Veja o log de depuração para detaihes.</translation>
    </message>
    <message>
        <source>The %s developers</source>
        <translation>Desenvolvedores do %s</translation>
    </message>
    <message>
        <source>Can't generate a change-address key. No keys in the internal keypool and can't generate any keys.</source>
        <translation>Não é possível criar uma chave de endereço de troco. Nenhuma chave disponível na keypool interna e não é possível gerar novas chaves.</translation>
    </message>
    <message>
        <source>Cannot obtain a lock on data directory %s. %s is probably already running.</source>
        <translation>Não foi possível obter exclusividade de escrita no endereço %s. O %s provavelmente já está sendo executado.</translation>
    </message>
    <message>
        <source>Cannot provide specific connections and have addrman find outgoing connections at the same.</source>
        <translation>Não é possível fornecer conexões específicas e ter addrman procurando conexões ao mesmo tempo.</translation>
    </message>
    <message>
        <source>Error reading %s! All keys read correctly, but transaction data or address book entries might be missing or incorrect.</source>
        <translation>Erro ao ler arquivo %s! Todas as chaves privadas foram lidas corretamente, mas os dados de transação ou o livro de endereços podem estar faltando ou incorretos.</translation>
    </message>
    <message>
        <source>Please check that your computer's date and time are correct! If your clock is wrong, %s will not work properly.</source>
        <translation>Por favor verifique se a data e o horário de seu computador estão corretos. Se o relógio de seu computador estiver incorreto, %s não funcionará corretamente.</translation>
    </message>
    <message>
        <source>Please contribute if you find %s useful. Visit %s for further information about the software.</source>
        <translation>Por favor contribua se você entender que %s é útil. Visite %s para mais informações sobre o software.</translation>
    </message>
    <message>
        <source>The block database contains a block which appears to be from the future. This may be due to your computer's date and time being set incorrectly. Only rebuild the block database if you are sure that your computer's date and time are correct</source>
        <translation>O banco de dados de blocos contém um bloco que parece ser do futuro. Isso pode ser devido à data e hora do seu computador estarem configuradas incorretamente. Apenas reconstrua o banco de dados de blocos se você estiver certo de que a data e hora de seu computador estão corretas.</translation>
    </message>
    <message>
        <source>This is a pre-release test build - use at your own risk - do not use for mining or merchant applications</source>
        <translation>Este é um build de teste pré-lançamento - use por sua conta e risco - não use para mineração ou comércio</translation>
    </message>
    <message>
        <source>This is the transaction fee you may discard if change is smaller than dust at this level</source>
        <translation>Essa é a taxa de transação que você pode descartar se o troco a esse ponto for menor que poeira</translation>
    </message>
    <message>
        <source>Unable to replay blocks. You will need to rebuild the database using -reindex-chainstate.</source>
        <translation>Não é possível reproduzir blocos. Você precisará reconstruir o banco de dados usando -reindex-chainstate.</translation>
    </message>
    <message>
        <source>Unable to rewind the database to a pre-fork state. You will need to redownload the blockchain</source>
        <translation>Não foi possível rebobinar o banco de dados para um estado pre-fork. Você precisa fazer o re-download da blockchain</translation>
    </message>
    <message>
        <source>Warning: The network does not appear to fully agree! Some miners appear to be experiencing issues.</source>
        <translation>Atenção: A rede não parecem concordar plenamente! Alguns mineiros parecem estar enfrentando problemas.</translation>
    </message>
    <message>
        <source>Warning: We do not appear to fully agree with our peers! You may need to upgrade, or other nodes may need to upgrade.</source>
        <translation>Atenção: Nós não parecemos concordar plenamente com nossos pares! Você pode precisar atualizar ou outros pares podem precisar atualizar.</translation>
    </message>
    <message>
        <source>%d of last 100 blocks have unexpected version</source>
        <translation>%d dos últimos 100 blocos possuem versão inesperada.</translation>
    </message>
    <message>
        <source>%s corrupt, salvage failed</source>
        <translation>%s corrompido, recuperação falhou</translation>
    </message>
    <message>
        <source>-maxmempool must be at least %d MB</source>
        <translation>-maxmempool deve ser pelo menos %d MB</translation>
    </message>
    <message>
        <source>Cannot resolve -%s address: '%s'</source>
        <translation>Não foi possível encontrar o endereço de -%s: '%s'</translation>
    </message>
    <message>
        <source>Change index out of range</source>
        <translation>Índice de mudança fora do intervalo</translation>
    </message>
    <message>
        <source>Config setting for %s only applied on %s network when in [%s] section.</source>
        <translation>A configuração %s somente é aplicada na rede %s quando na sessão [%s].</translation>
    </message>
    <message>
        <source>Copyright (C) %i-%i</source>
        <translation>Copyright (C) %i-%i</translation>
    </message>
    <message>
        <source>Corrupted block database detected</source>
        <translation>Detectado Banco de dados de blocos corrompido</translation>
    </message>
    <message>
        <source>Could not find asmap file %s</source>
        <translation>O arquivo asmap %s não pode ser encontrado </translation>
    </message>
    <message>
        <source>Could not parse asmap file %s</source>
        <translation>O arquivo asmap %s não pode ser analisado</translation>
    </message>
    <message>
        <source>Do you want to rebuild the block database now?</source>
        <translation>Você quer reconstruir o banco de dados de blocos agora?</translation>
    </message>
    <message>
        <source>Error initializing block database</source>
        <translation>Erro ao inicializar banco de dados de blocos</translation>
    </message>
    <message>
        <source>Error initializing wallet database environment %s!</source>
        <translation>Erro ao inicializar ambiente de banco de dados de carteira %s!</translation>
    </message>
    <message>
        <source>Error loading %s</source>
        <translation>Erro ao carregar %s</translation>
    </message>
    <message>
        <source>Error loading %s: Private keys can only be disabled during creation</source>
        <translation>Erro ao carregar %s: Chaves privadas só podem ser desativadas durante a criação</translation>
    </message>
    <message>
        <source>Error loading %s: Wallet corrupted</source>
        <translation>Erro ao carregar %s Carteira corrompida</translation>
    </message>
    <message>
        <source>Error loading %s: Wallet requires newer version of %s</source>
        <translation>Erro ao carregar %s A carteira requer a versão mais nova do %s</translation>
    </message>
    <message>
        <source>Error loading block database</source>
        <translation>Erro ao carregar banco de dados de blocos</translation>
    </message>
    <message>
        <source>Error opening block database</source>
        <translation>Erro ao abrir banco de dados de blocos</translation>
    </message>
    <message>
        <source>Failed to listen on any port. Use -listen=0 if you want this.</source>
        <translation>Falha ao escutar em qualquer porta. Use -listen=0 se você quiser isso.</translation>
    </message>
    <message>
        <source>Failed to rescan the wallet during initialization</source>
        <translation>Falha ao escanear novamente a carteira durante a inicialização</translation>
    </message>
    <message>
        <source>Importing...</source>
        <translation>Importando...</translation>
    </message>
    <message>
        <source>Incorrect or no genesis block found. Wrong datadir for network?</source>
        <translation>Bloco gênese incorreto ou não encontrado. Pasta de dados errada para a rede?</translation>
    </message>
    <message>
        <source>Initialization sanity check failed. %s is shutting down.</source>
        <translation>O teste de integridade de inicialização falhou. O %s está sendo desligado.</translation>
    </message>
    <message>
        <source>Invalid P2P permission: '%s'</source>
        <translation>Permissão P2P inválida: '%s'</translation>
    </message>
    <message>
        <source>Invalid amount for -%s=&lt;amount&gt;: '%s'</source>
        <translation>Quantidade inválida para -%s=&lt;amount&gt;: '%s'</translation>
    </message>
    <message>
        <source>Invalid amount for -discardfee=&lt;amount&gt;: '%s'</source>
        <translation>Quantidade inválida para -discardfee=&lt;amount&gt;: '%s'</translation>
    </message>
    <message>
        <source>Invalid amount for -fallbackfee=&lt;amount&gt;: '%s'</source>
        <translation>Quantidade inválida para -fallbackfee=&lt;amount&gt;: '%s'</translation>
    </message>
    <message>
        <source>Specified blocks directory "%s" does not exist.</source>
        <translation>
Diretório de blocos especificados "%s" não existe.</translation>
    </message>
    <message>
        <source>Unknown address type '%s'</source>
        <translation>Tipo de endereço desconhecido '%s'</translation>
    </message>
    <message>
        <source>Unknown change type '%s'</source>
        <translation>Tipo de troco desconhecido '%s'</translation>
    </message>
    <message>
        <source>Upgrading txindex database</source>
        <translation>Atualizando banco de dados txindex</translation>
    </message>
    <message>
        <source>Loading P2P addresses...</source>
        <translation>Carregando endereços P2P...</translation>
    </message>
    <message>
        <source>Error: Disk space is too low!</source>
        <translation>Erro: Espaço em disco está baixo!</translation>
    </message>
    <message>
        <source>Loading banlist...</source>
        <translation>Carregando lista de banidos...</translation>
    </message>
    <message>
        <source>Not enough file descriptors available.</source>
        <translation>Não há file descriptors suficientes disponíveis.</translation>
    </message>
    <message>
        <source>Prune cannot be configured with a negative value.</source>
        <translation>O modo prune não pode ser configurado com um valor negativo.</translation>
    </message>
    <message>
        <source>Prune mode is incompatible with -txindex.</source>
        <translation>O modo prune é incompatível com -txindex.</translation>
    </message>
    <message>
        <source>Replaying blocks...</source>
        <translation>Reverificando blocos...</translation>
    </message>
    <message>
        <source>Rewinding blocks...</source>
        <translation>Reanalizando blocos...</translation>
    </message>
    <message>
        <source>The source code is available from %s.</source>
        <translation>O código fonte está disponível pelo %s.</translation>
    </message>
    <message>
        <source>Transaction fee and change calculation failed</source>
        <translation>Taxa de transação e cálculo de troco falharam</translation>
    </message>
    <message>
        <source>Unable to bind to %s on this computer. %s is probably already running.</source>
        <translation>Impossível vincular a %s neste computador. O %s provavelmente já está rodando.</translation>
    </message>
    <message>
        <source>Unable to generate keys</source>
        <translation>Não foi possível gerar chaves</translation>
    </message>
    <message>
        <source>Unsupported logging category %s=%s.</source>
        <translation>Categoria de log desconhecida %s=%s.</translation>
    </message>
    <message>
        <source>Upgrading UTXO database</source>
        <translation>Atualizando banco de dados UTXO</translation>
    </message>
    <message>
        <source>User Agent comment (%s) contains unsafe characters.</source>
        <translation>Comentário do Agente de Usuário (%s) contém caracteres inseguros.</translation>
    </message>
    <message>
        <source>Verifying blocks...</source>
        <translation>Verificando blocos...</translation>
    </message>
    <message>
        <source>Wallet needed to be rewritten: restart %s to complete</source>
        <translation>A Carteira precisa ser reescrita: reinicie o %s para completar</translation>
    </message>
    <message>
        <source>Error: Listening for incoming connections failed (listen returned error %s)</source>
        <translation>Erro: Escutar conexões de entrada falhou (vincular retornou erro %s)</translation>
    </message>
    <message>
        <source>Invalid amount for -maxtxfee=&lt;amount&gt;: '%s' (must be at least the minrelay fee of %s to prevent stuck transactions)</source>
        <translation>Valor inválido para -maxtxfee=&lt;valor&gt;: '%s' (precisa ser pelo menos a taxa de minrelay de %s para prevenir que a transação nunca seja confirmada)</translation>
    </message>
    <message>
        <source>The transaction amount is too small to send after the fee has been deducted</source>
        <translation>A quantia da transação é muito pequena para mandar depois de deduzida a taxa</translation>
    </message>
    <message>
        <source>You need to rebuild the database using -reindex to go back to unpruned mode.  This will redownload the entire blockchain</source>
        <translation>Você precisa reconstruir o banco de dados usando -reindex para sair do modo prune. Isso irá causar o download de todo o blockchain novamente.</translation>
    </message>
    <message>
        <source>Error reading from database, shutting down.</source>
        <translation>Erro ao ler o banco de dados. Encerrando.</translation>
    </message>
    <message>
        <source>Error upgrading chainstate database</source>
        <translation>Erro ao atualizar banco de dados do chainstate</translation>
    </message>
    <message>
        <source>Error: Disk space is low for %s</source>
        <translation>Erro: Espaço em disco menor que %s</translation>
    </message>
    <message>
        <source>Invalid -onion address or hostname: '%s'</source>
        <translation>Endereço -onion ou nome do servidor inválido: '%s'</translation>
    </message>
    <message>
        <source>Invalid -proxy address or hostname: '%s'</source>
        <translation>Endereço -proxy ou nome do servidor inválido: '%s'</translation>
    </message>
    <message>
        <source>Invalid amount for -paytxfee=&lt;amount&gt;: '%s' (must be at least %s)</source>
        <translation>Valor inválido para -paytxfee=&lt;amount&gt;: '%s' (precisa ser no mínimo %s)</translation>
    </message>
    <message>
        <source>Invalid netmask specified in -whitelist: '%s'</source>
        <translation>Máscara de rede especificada em -whitelist: '%s' é inválida</translation>
    </message>
    <message>
        <source>Need to specify a port with -whitebind: '%s'</source>
        <translation>Necessário informar uma porta com -whitebind: '%s'</translation>
    </message>
    <message>
        <source>Prune mode is incompatible with -blockfilterindex.</source>
        <translation>Modo prune é incompatível com o parâmetro -blockfilterindex.</translation>
    </message>
    <message>
        <source>Reducing -maxconnections from %d to %d, because of system limitations.</source>
        <translation>Reduzindo -maxconnections de %d para %d, devido a limitações do sistema.</translation>
    </message>
    <message>
        <source>Section [%s] is not recognized.</source>
        <translation>Sessão [%s] não reconhecida.</translation>
    </message>
    <message>
        <source>Signing transaction failed</source>
        <translation>Assinatura de transação falhou</translation>
    </message>
    <message>
        <source>Specified -walletdir "%s" does not exist</source>
        <translation>O -walletdir "%s" especificado não existe</translation>
    </message>
    <message>
        <source>Specified -walletdir "%s" is a relative path</source>
        <translation>O -walletdir "%s" especificado é um caminho relativo</translation>
    </message>
    <message>
        <source>Specified -walletdir "%s" is not a directory</source>
        <translation>O -walletdir "%s" especificado não é um diretório</translation>
    </message>
    <message>
        <source>The specified config file %s does not exist
</source>
        <translation>O Arquivo de configuração especificado %s não existe
</translation>
    </message>
    <message>
        <source>The transaction amount is too small to pay the fee</source>
        <translation>A quantidade da transação é pequena demais para  pagar a taxa</translation>
    </message>
    <message>
        <source>This is experimental software.</source>
        <translation>Este é um software experimental.</translation>
    </message>
    <message>
        <source>Transaction amount too small</source>
        <translation>Quantidade da transação muito pequena</translation>
    </message>
    <message>
        <source>Transaction too large</source>
        <translation>Transação muito grande</translation>
    </message>
    <message>
        <source>Unable to bind to %s on this computer (bind returned error %s)</source>
        <translation>Erro ao vincular em %s neste computador (bind retornou erro %s)</translation>
    </message>
    <message>
        <source>Unable to create the PID file '%s': %s</source>
        <translation>Não foi possível criar arquivo de PID '%s': %s</translation>
    </message>
    <message>
        <source>Unable to generate initial keys</source>
        <translation>Não foi possível gerar as chaves iniciais</translation>
    </message>
    <message>
        <source>Unknown -blockfilterindex value %s.</source>
        <translation>Valor do parâmetro -blockfilterindex desconhecido %s.</translation>
    </message>
    <message>
        <source>Verifying wallet(s)...</source>
        <translation>Verificando carteira(s)...</translation>
    </message>
    <message>
        <source>Warning: unknown new rules activated (versionbit %i)</source>
        <translation>Aviso: Novas regras desconhecidas foram ativadas (versionbit %i)</translation>
    </message>
    <message>
        <source>Zapping all transactions from wallet...</source>
        <translation>Aniquilando todas as transações da carteira...</translation>
    </message>
    <message>
        <source>-maxtxfee is set very high! Fees this large could be paid on a single transaction.</source>
        <translation>A valor especificado de -maxtxfee está muito alto! Taxas grandes assim podem ser atribuidas numa transação única.</translation>
    </message>
    <message>
        <source>This is the transaction fee you may pay when fee estimates are not available.</source>
        <translation>Esta é a taxa que você deve pagar quando a taxa estimada não está disponível.</translation>
    </message>
    <message>
<<<<<<< HEAD
        <source>This product includes software developed by the OpenSSL Project for use in the OpenSSL Toolkit %s and cryptographic software written by Eric Young and UPnP software written by Thomas Bernard.</source>
        <translation>Esse produto inclui um software desenvolvido pelo OpenSSL Project para uso na OpenSSL Toolkit %s e software criptográfico escrito por Eric Young e software UPnP escrito por Thomas Bernard.</translation>
    </message>
    <message>
=======
>>>>>>> ee8ca219
        <source>Total length of network version string (%i) exceeds maximum length (%i). Reduce the number or size of uacomments.</source>
        <translation>O tamanho total da string de versão da rede (%i) excede o tamanho máximo (%i). Reduza o número ou tamanho de uacomments.</translation>
    </message>
    <message>
        <source>Warning: Wallet file corrupt, data salvaged! Original %s saved as %s in %s; if your balance or transactions are incorrect you should restore from a backup.</source>
        <translation>Atenção: Arquivo da carteira corrompido, dados recuperados! Original %s salvo como %s em %s; se seu saldo ou transações estiverem incorretos, você deve restaurar o backup.</translation>
    </message>
    <message>
        <source>%s is set very high!</source>
        <translation>%s está muito alto!</translation>
    </message>
    <message>
        <source>Error loading wallet %s. Duplicate -wallet filename specified.</source>
        <translation>Erro ao carregar carteira %s. Duplicado o nome do arquivo de -wallet.</translation>
    </message>
    <message>
        <source>Starting network threads...</source>
        <translation>Iniciando threads de rede...</translation>
    </message>
    <message>
        <source>The wallet will avoid paying less than the minimum relay fee.</source>
        <translation>A carteira irá evitar pagar menos que a taxa mínima de retransmissão.</translation>
    </message>
    <message>
        <source>This is the minimum transaction fee you pay on every transaction.</source>
        <translation>Esta é a taxa mínima que você paga em todas as transação.</translation>
    </message>
    <message>
        <source>This is the transaction fee you will pay if you send a transaction.</source>
        <translation>Esta é a taxa que você irá pagar se enviar uma transação.</translation>
    </message>
    <message>
        <source>Transaction amounts must not be negative</source>
        <translation>As quantidades nas transações não podem ser negativas.</translation>
    </message>
    <message>
        <source>Transaction has too long of a mempool chain</source>
        <translation>A transação demorou muito na memória</translation>
    </message>
    <message>
        <source>Transaction must have at least one recipient</source>
        <translation>A transação deve ter ao menos um destinatário</translation>
    </message>
    <message>
        <source>Unknown network specified in -onlynet: '%s'</source>
        <translation>Rede desconhecida especificada em -onlynet: '%s'</translation>
    </message>
    <message>
        <source>Insufficient funds</source>
        <translation>Saldo insuficiente</translation>
    </message>
    <message>
        <source>Cannot upgrade a non HD split wallet without upgrading to support pre split keypool. Please use -upgradewallet=169900 or -upgradewallet with no version specified.</source>
        <translation>Não é possível fazer upgrade de uma carteira dividida não HD sem fazer upgrade para ser compatível com a keypool antes da divisão. Use -upgradewallet=169900 ou -upgradewallet sem especificar nenhuma versão.</translation>
    </message>
    <message>
        <source>Fee estimation failed. Fallbackfee is disabled. Wait a few blocks or enable -fallbackfee.</source>
        <translation>Falha na estimativa de taxa. Fallbackfee desativada. Espere alguns blocos ou ative -fallbackfee.</translation>
    </message>
    <message>
        <source>Warning: Private keys detected in wallet {%s} with disabled private keys</source>
        <translation>Aviso: Chaves privadas detectadas na carteira {%s} com chaves privadas desativadas</translation>
    </message>
    <message>
        <source>Cannot write to data directory '%s'; check permissions.</source>
        <translation>Não foi possível escrever no diretório de dados '%s': verifique as permissões.</translation>
    </message>
    <message>
        <source>Loading block index...</source>
        <translation>Carregando índice de blocos...</translation>
    </message>
    <message>
        <source>Loading wallet...</source>
        <translation>Carregando carteira...</translation>
    </message>
    <message>
        <source>Cannot downgrade wallet</source>
        <translation>Não é possível fazer downgrade da carteira</translation>
    </message>
    <message>
        <source>Rescanning...</source>
        <translation>Re-escaneando...</translation>
    </message>
    <message>
        <source>Done loading</source>
        <translation>Carregamento terminado!</translation>
    </message>
</context>
</TS><|MERGE_RESOLUTION|>--- conflicted
+++ resolved
@@ -434,13 +434,6 @@
         <translation>Mostrar a lista de endereços de recebimento usados ​​e rótulos</translation>
     </message>
     <message>
-<<<<<<< HEAD
-        <source>Open a qtum: URI or payment request</source>
-        <translation>Abrir um qtum: URI ou cobrança</translation>
-    </message>
-    <message>
-=======
->>>>>>> ee8ca219
         <source>&amp;Command-line options</source>
         <translation>Opções de linha de &amp;comando</translation>
     </message>
@@ -1103,14 +1096,6 @@
         <translation>Abrir carteira alerta</translation>
     </message>
     <message>
-        <source>Open wallet failed</source>
-        <translation>Abrir carteira falhou</translation>
-    </message>
-    <message>
-        <source>Open wallet warning</source>
-        <translation>Abrir carteira alerta</translation>
-    </message>
-    <message>
         <source>default wallet</source>
         <translation>carteira padrão</translation>
     </message>
@@ -1490,14 +1475,6 @@
     <message>
         <source>Cannot process payment request because BIP70 is not supported.</source>
         <translation>O pagamento não pode ser processado porque a BIP70 não é suportada.</translation>
-    </message>
-    <message>
-        <source>Due to widespread security flaws in BIP70 it's strongly recommended that any merchant instructions to switch wallets be ignored.</source>
-        <translation>Devido a falha de segurança divulgada no BIP70 é fortemente recomendado que qualquer instrução para comerciantes para mudar de carteira seja ignorado</translation>
-    </message>
-    <message>
-        <source>If you are receiving this error you should request the merchant provide a BIP21 compatible URI.</source>
-        <translation>Se você está recebendo este erro você deve requisitar ao comerciante oferecer uma URI compatível com o BIP21.</translation>
     </message>
     <message>
         <source>Due to widespread security flaws in BIP70 it's strongly recommended that any merchant instructions to switch wallets be ignored.</source>
@@ -2039,8 +2016,6 @@
         <translation>Uma quantia opcional para cobrar. Deixe vazio ou zero para não cobrar uma quantia específica.</translation>
     </message>
     <message>
-<<<<<<< HEAD
-=======
         <source>An optional label to associate with the new receiving address (used by you to identify an invoice).  It is also attached to the payment request.</source>
         <translation>Um rótulo opcional para associar ao novo endereço de recebimento (usado por você para identificar uma solicitação de pagamento). Que também será adicionado a solicitação de pagamento.</translation>
     </message>
@@ -2049,7 +2024,6 @@
         <translation>Uma mensagem opcional que será anexada na cobrança e será mostrada ao remetente. </translation>
     </message>
     <message>
->>>>>>> ee8ca219
         <source>&amp;Create new receiving address</source>
         <translation>&amp;Criar novo endereço de recebimento</translation>
     </message>
@@ -2303,13 +2277,10 @@
         <translation>Poeira:</translation>
     </message>
     <message>
-<<<<<<< HEAD
-=======
         <source>Hide transaction fee settings</source>
         <translation>Ocultar preferências para Taxas de Transação</translation>
     </message>
     <message>
->>>>>>> ee8ca219
         <source>When there is less transaction volume than space in the blocks, miners as well as relaying nodes may enforce a minimum fee. Paying only this minimum fee is just fine, but be aware that this can result in a never confirming transaction once there is more demand for qtum transactions than the network can process.</source>
         <translation>Quando o volume de transações é maior que o espaço nos blocos, os mineradores, bem como os nós de retransmissão, podem impor uma taxa mínima. Pagando apenas esta taxa mínima é muito bom, mas esteja ciente de que isso pode resultar em uma transação nunca confirmada, uma vez que há mais demanda por transações do que a rede pode processar.</translation>
     </message>
@@ -2378,8 +2349,6 @@
         <translation>%1 (%2 blocos)</translation>
     </message>
     <message>
-<<<<<<< HEAD
-=======
         <source>Cr&amp;eate Unsigned</source>
         <translation>Cr&amp;iar Não Assinado</translation>
     </message>
@@ -2388,7 +2357,6 @@
         <translation>Cria uma Transação de Qtum Parcialmente Assinada (PSBT) para usar com ex: uma carteira %1 offline, ou uma PSBT-compatível hardware wallet.</translation>
     </message>
     <message>
->>>>>>> ee8ca219
         <source> from wallet '%1'</source>
         <translation>da carteira '%1'</translation>
     </message>
@@ -2540,13 +2508,6 @@
         <translation>Escolher endereço usado anteriormente</translation>
     </message>
     <message>
-<<<<<<< HEAD
-        <source>This is a normal payment.</source>
-        <translation>Este é um pagamento normal.</translation>
-    </message>
-    <message>
-=======
->>>>>>> ee8ca219
         <source>The Qtum address to send the payment to</source>
         <translation>O endereço Qtum para enviar o pagamento</translation>
     </message>
@@ -2567,13 +2528,10 @@
         <translation>Remover esta entrada</translation>
     </message>
     <message>
-<<<<<<< HEAD
-=======
         <source>The amount to send in the selected unit</source>
         <translation>A quantia a ser enviada na unidade selecionada</translation>
     </message>
     <message>
->>>>>>> ee8ca219
         <source>The fee will be deducted from the amount being sent. The recipient will receive less qtums than you enter in the amount field. If multiple recipients are selected, the fee is split equally.</source>
         <translation>A taxa será deduzida da quantia que está sendo enviada. O destinatário receberá menos qtums do que você colocou no campo de quantidade. Se vários destinatários estão selecionados, a taxa é dividida igualmente.</translation>
     </message>
@@ -2700,8 +2658,6 @@
         <translation>O endereço Qtum que foi usado para assinar a mensagem</translation>
     </message>
     <message>
-<<<<<<< HEAD
-=======
         <source>The signed message to verify</source>
         <translation>A mensagem assinada para verificação</translation>
     </message>
@@ -2710,7 +2666,6 @@
         <translation>A assinatura fornecida quando a mensagem foi assinada</translation>
     </message>
     <message>
->>>>>>> ee8ca219
         <source>Verify the message to ensure it was signed with the specified Qtum address</source>
         <translation>Verificar mensagem para se assegurar que ela foi assinada pelo dono de um endereço Qtum específico</translation>
     </message>
@@ -3775,13 +3730,6 @@
         <translation>Esta é a taxa que você deve pagar quando a taxa estimada não está disponível.</translation>
     </message>
     <message>
-<<<<<<< HEAD
-        <source>This product includes software developed by the OpenSSL Project for use in the OpenSSL Toolkit %s and cryptographic software written by Eric Young and UPnP software written by Thomas Bernard.</source>
-        <translation>Esse produto inclui um software desenvolvido pelo OpenSSL Project para uso na OpenSSL Toolkit %s e software criptográfico escrito por Eric Young e software UPnP escrito por Thomas Bernard.</translation>
-    </message>
-    <message>
-=======
->>>>>>> ee8ca219
         <source>Total length of network version string (%i) exceeds maximum length (%i). Reduce the number or size of uacomments.</source>
         <translation>O tamanho total da string de versão da rede (%i) excede o tamanho máximo (%i). Reduza o número ou tamanho de uacomments.</translation>
     </message>
