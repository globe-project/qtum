--- conflicted
+++ resolved
@@ -222,14 +222,9 @@
 </context>
 <context>
     <name>QObject</name>
-<<<<<<< HEAD
     <message>
         <source>unknown</source>
         <translation type="unfinished">nepoznato</translation>
-=======
-    <message>
-        <source>unknown</source>
-        <translation type="unfinished">nepoznato</translation>
     </message>
     <message>
         <source>Amount</source>
@@ -282,72 +277,14 @@
             <numerusform />
             <numerusform />
         </translation>
->>>>>>> ec86f1e9
     </message>
     </context>
 <context>
     <name>bitcoin-core</name>
     <message>
-<<<<<<< HEAD
-        <source>Amount</source>
-        <translation type="unfinished">Kolicina</translation>
-    </message>
-    <message numerus="yes">
-        <source>%n second(s)</source>
-        <translation>
-            <numerusform />
-            <numerusform />
-            <numerusform />
-        </translation>
-    </message>
-    <message numerus="yes">
-        <source>%n minute(s)</source>
-        <translation>
-            <numerusform />
-            <numerusform />
-            <numerusform />
-        </translation>
-    </message>
-    <message numerus="yes">
-        <source>%n hour(s)</source>
-        <translation type="unfinished">
-            <numerusform />
-            <numerusform />
-            <numerusform />
-        </translation>
-    </message>
-    <message numerus="yes">
-        <source>%n day(s)</source>
-        <translation type="unfinished">
-            <numerusform />
-            <numerusform />
-            <numerusform />
-        </translation>
-    </message>
-    <message numerus="yes">
-        <source>%n week(s)</source>
-        <translation type="unfinished">
-            <numerusform />
-            <numerusform />
-            <numerusform />
-        </translation>
-    </message>
-    <message numerus="yes">
-        <source>%n year(s)</source>
-        <translation type="unfinished">
-            <numerusform />
-            <numerusform />
-            <numerusform />
-        </translation>
-    </message>
-    </context>
-<context>
-    <name>QtumGUI</name>
-=======
         <source>Done loading</source>
         <translation type="unfinished">Zavrseno ucitavanje</translation>
     </message>
->>>>>>> ec86f1e9
     <message>
         <source>Insufficient funds</source>
         <translation type="unfinished">Nedovoljno sredstava</translation>
@@ -393,11 +330,7 @@
     </message>
     <message>
         <source>Show information about Qt</source>
-<<<<<<< HEAD
-        <translation>Prikaži informacije o Qt</translation>
-=======
         <translation type="unfinished">Prikaži informacije o Qt</translation>
->>>>>>> ec86f1e9
     </message>
     <message>
         <source>Modify configuration options for %1</source>
@@ -414,11 +347,7 @@
     </message>
     <message>
         <source>Send coins to a Qtum address</source>
-<<<<<<< HEAD
-        <translation>Pošalji novčiće na Qtum adresu</translation>
-=======
         <translation type="unfinished">Pošalji novčiće na Qtum adresu</translation>
->>>>>>> ec86f1e9
     </message>
     <message>
         <source>Backup wallet to another location</source>
@@ -426,11 +355,7 @@
     </message>
     <message>
         <source>Change the passphrase used for wallet encryption</source>
-<<<<<<< HEAD
-        <translation>Promenite pristupnu frazu za enkiptovanje novčanika</translation>
-=======
         <translation type="unfinished">Promenite pristupnu frazu za enkiptovanje novčanika</translation>
->>>>>>> ec86f1e9
     </message>
     <message>
         <source>&amp;Send</source>
@@ -446,19 +371,11 @@
     </message>
     <message>
         <source>Sign messages with your Qtum addresses to prove you own them</source>
-<<<<<<< HEAD
-        <translation>Potpišite poruke sa svojim Qtum adresama da biste dokazali njihovo vlasništvo</translation>
-    </message>
-    <message>
-        <source>Verify messages to ensure they were signed with specified Qtum addresses</source>
-        <translation>Proverite poruke da biste utvrdili sa kojim Qtum adresama su potpisane</translation>
-=======
         <translation type="unfinished">Potpišite poruke sa svojim Qtum adresama da biste dokazali njihovo vlasništvo</translation>
     </message>
     <message>
         <source>Verify messages to ensure they were signed with specified Qtum addresses</source>
         <translation type="unfinished">Proverite poruke da biste utvrdili sa kojim Qtum adresama su potpisane</translation>
->>>>>>> ec86f1e9
     </message>
     <message>
         <source>&amp;File</source>
@@ -482,11 +399,7 @@
     </message>
     <message numerus="yes">
         <source>Processed %n block(s) of transaction history.</source>
-<<<<<<< HEAD
-        <translation>
-=======
-        <translation type="unfinished">
->>>>>>> ec86f1e9
+        <translation type="unfinished">
             <numerusform />
             <numerusform />
             <numerusform />
@@ -584,8 +497,6 @@
     </message>
     </context>
 <context>
-<<<<<<< HEAD
-=======
     <name>OpenWalletActivity</name>
     <message>
         <source>Open Wallet</source>
@@ -594,7 +505,6 @@
     </message>
     </context>
 <context>
->>>>>>> ec86f1e9
     <name>CreateWalletDialog</name>
     <message>
         <source>Wallet</source>
@@ -721,11 +631,7 @@
     </message>
     <message numerus="yes">
         <source>Estimated to begin confirmation within %n block(s).</source>
-<<<<<<< HEAD
-        <translation>
-=======
-        <translation type="unfinished">
->>>>>>> ec86f1e9
+        <translation type="unfinished">
             <numerusform />
             <numerusform />
             <numerusform />
@@ -738,14 +644,6 @@
 </context>
 <context>
     <name>TransactionDesc</name>
-    <message numerus="yes">
-        <source>Open for %n more block(s)</source>
-        <translation>
-            <numerusform />
-            <numerusform />
-            <numerusform />
-        </translation>
-    </message>
     <message>
         <source>%1/unconfirmed</source>
         <translation type="unfinished">%1/nepotvrdjeno</translation>
@@ -800,11 +698,7 @@
     </message>
     <message numerus="yes">
         <source>matures in %n more block(s)</source>
-<<<<<<< HEAD
-        <translation>
-=======
-        <translation type="unfinished">
->>>>>>> ec86f1e9
+        <translation type="unfinished">
             <numerusform />
             <numerusform />
             <numerusform />
@@ -888,17 +782,6 @@
     <message>
         <source>Label</source>
         <translation type="unfinished">Oznaka</translation>
-<<<<<<< HEAD
-    </message>
-    <message numerus="yes">
-        <source>Open for %n more block(s)</source>
-        <translation>
-            <numerusform />
-            <numerusform />
-            <numerusform />
-        </translation>
-=======
->>>>>>> ec86f1e9
     </message>
     <message>
         <source>Received with</source>
@@ -965,8 +848,6 @@
     </message>
     </context>
 <context>
-<<<<<<< HEAD
-=======
     <name>WalletFrame</name>
     <message>
         <source>Error</source>
@@ -974,7 +855,6 @@
     </message>
     </context>
 <context>
->>>>>>> ec86f1e9
     <name>WalletView</name>
     <message>
         <source>&amp;Export</source>
@@ -983,26 +863,6 @@
     <message>
         <source>Export the data in the current tab to a file</source>
         <translation type="unfinished">Izvoz podataka iz trenutne kartice u datoteku</translation>
-<<<<<<< HEAD
-    </message>
-    <message>
-        <source>Error</source>
-        <translation type="unfinished">Greska</translation>
-    </message>
-    </context>
-<context>
-    <name>qtum-core</name>
-    <message>
-        <source>Done loading</source>
-        <translation type="unfinished">Zavrseno ucitavanje</translation>
-    </message>
-    <message>
-        <source>Insufficient funds</source>
-        <translation type="unfinished">Nedovoljno sredstava</translation>
-    </message>
-    </context>
-=======
-    </message>
-    </context>
->>>>>>> ec86f1e9
+    </message>
+    </context>
 </TS>