<TS version="2.1" language="sr@latin">
<context>
    <name>AddressBookPage</name>
    <message>
        <source>Right-click to edit address or label</source>
        <translation type="unfinished">Klikni desnim tasterom za uređivanje adrese ili oznake</translation>
    </message>
    <message>
        <source>Create a new address</source>
        <translation type="unfinished">Kreiraj novu adresu</translation>
    </message>
    <message>
        <source>&amp;New</source>
        <translation type="unfinished">&amp;Novi</translation>
    </message>
    <message>
        <source>Copy the currently selected address to the system clipboard</source>
        <translation type="unfinished">Kopiraj selektovanu adresu u sistemski klipbord</translation>
    </message>
    <message>
        <source>&amp;Copy</source>
        <translation type="unfinished">&amp;Kopiraj</translation>
    </message>
    <message>
        <source>C&amp;lose</source>
        <translation type="unfinished">Zatvori</translation>
    </message>
    <message>
        <source>Delete the currently selected address from the list</source>
        <translation type="unfinished">Briše trenutno izabranu adresu sa liste</translation>
    </message>
    <message>
        <source>Enter address or label to search</source>
        <translation type="unfinished">Unesite adresu ili oznaku za pretragu</translation>
    </message>
    <message>
        <source>Export the data in the current tab to a file</source>
        <translation type="unfinished">Izvoz podataka iz trenutne kartice u datoteku</translation>
    </message>
    <message>
        <source>&amp;Export</source>
        <translation type="unfinished">&amp;Izvoz</translation>
    </message>
    <message>
        <source>&amp;Delete</source>
        <translation type="unfinished">&amp;Izbrisati</translation>
    </message>
    <message>
        <source>Choose the address to send coins to</source>
        <translation type="unfinished">Izaberite adresu za slanje novčića</translation>
    </message>
    <message>
        <source>Choose the address to receive coins with</source>
        <translation type="unfinished">Izaberite adresu za prijem novčića</translation>
    </message>
    <message>
        <source>C&amp;hoose</source>
        <translation type="unfinished">I&amp;zaberi</translation>
    </message>
    <message>
        <source>These are your Qtum addresses for sending payments. Always check the amount and the receiving address before sending coins.</source>
        <translation type="unfinished">Ovo su Vaše Qtum adrese na koju se vrše uplate. Uvek proverite iznos i prijemnu adresu pre slanja novčića.</translation>
    </message>
    <message>
        <source>These are your Qtum addresses for receiving payments. Use the 'Create new receiving address' button in the receive tab to create new addresses.
Signing is only possible with addresses of the type 'legacy'.</source>
        <translation type="unfinished">Ово су твоје Qtum адресе за приманје уплата. Користи дугме „Направи нову адресу за примање” у картици за примање за креирање нових адреса.
Потписивање је могуће само за адресе типа 'legacy'.</translation>
    </message>
    <message>
        <source>&amp;Copy Address</source>
        <translation type="unfinished">&amp;Kopiraj Adresu</translation>
    </message>
    <message>
        <source>Copy &amp;Label</source>
        <translation type="unfinished">Kopiranje &amp;Oznaka</translation>
    </message>
    <message>
        <source>&amp;Edit</source>
        <translation type="unfinished">&amp;Izmena</translation>
    </message>
    <message>
        <source>Export Address List</source>
        <translation type="unfinished">Izvezi Listu Adresa</translation>
    </message>
    <message>
        <source>Comma separated file</source>
        <extracomment>Expanded name of the CSV file format. See: https://en.wikipedia.org/wiki/Comma-separated_values.</extracomment>
        <translation type="unfinished">CSV фајл</translation>
    </message>
    <message>
        <source>There was an error trying to save the address list to %1. Please try again.</source>
        <extracomment>An error message. %1 is a stand-in argument for the name of the file we attempted to save to.</extracomment>
        <translation type="unfinished">Desila se greška prilikom čuvanja liste adresa u %1. Molimo pokusajte ponovo.</translation>
    </message>
    <message>
        <source>Sending addresses - %1</source>
        <translation type="unfinished">Адреса пошиљаоца - %1</translation>
    </message>
    <message>
        <source>Receiving addresses - %1</source>
        <translation type="unfinished">Адресе за примање - %1</translation>
    </message>
    <message>
        <source>Exporting Failed</source>
        <translation type="unfinished">Izvoz Neuspeo</translation>
    </message>
</context>
<context>
    <name>AddressTableModel</name>
    <message>
        <source>Label</source>
        <translation type="unfinished">Oznaka</translation>
    </message>
    <message>
        <source>Address</source>
        <translation type="unfinished">Adresa</translation>
    </message>
    <message>
        <source>(no label)</source>
        <translation type="unfinished">(bez oznake)</translation>
    </message>
</context>
<context>
    <name>AskPassphraseDialog</name>
    <message>
        <source>Passphrase Dialog</source>
        <translation type="unfinished">Dialog pristupne fraze</translation>
    </message>
    <message>
        <source>Enter passphrase</source>
        <translation type="unfinished">Unesi pristupnu frazu</translation>
    </message>
    <message>
        <source>New passphrase</source>
        <translation type="unfinished">Nova pristupna fraza</translation>
    </message>
    <message>
        <source>Repeat new passphrase</source>
        <translation type="unfinished">Ponovo unesite pristupnu frazu</translation>
    </message>
    <message>
        <source>Show passphrase</source>
        <translation type="unfinished">Prikaži lozinku</translation>
    </message>
    <message>
        <source>Encrypt wallet</source>
        <translation type="unfinished">Šifrujte novčanik</translation>
    </message>
    <message>
        <source>This operation needs your wallet passphrase to unlock the wallet.</source>
        <translation type="unfinished">Da biste otključali novčanik potrebno je da unesete svoju pristupnu frazu.</translation>
    </message>
    <message>
        <source>Unlock wallet</source>
        <translation type="unfinished">Otključajte novčanik</translation>
    </message>
    <message>
        <source>Change passphrase</source>
        <translation type="unfinished">Promenite pristupnu frazu</translation>
    </message>
    <message>
        <source>Confirm wallet encryption</source>
        <translation type="unfinished">Potvrdite šifrovanje novčanika</translation>
    </message>
    <message>
        <source>Warning: If you encrypt your wallet and lose your passphrase, you will &lt;b&gt;LOSE ALL OF YOUR QTUMS&lt;/b&gt;!</source>
        <translation type="unfinished">Upozorenje: Ako šifrujete svoj novčanik, i potom izgubite svoju pristupnu frazu &lt;b&gt;IZGUBIĆETE SVE SVOJE BITKOINE&lt;/b&gt;!</translation>
    </message>
    <message>
        <source>Are you sure you wish to encrypt your wallet?</source>
        <translation type="unfinished">Da li ste sigurni da želite da šifrujete svoj novčanik?</translation>
    </message>
    <message>
        <source>Wallet encrypted</source>
        <translation type="unfinished">Novčanik je šifrovan</translation>
    </message>
    <message>
        <source>Enter the new passphrase for the wallet.&lt;br/&gt;Please use a passphrase of &lt;b&gt;ten or more random characters&lt;/b&gt;, or &lt;b&gt;eight or more words&lt;/b&gt;.</source>
        <translation type="unfinished">Unesite lozinku u novčanik. &lt;br/&gt;Molimo, koristite lozinku koja ima &lt;b&gt; deset ili više nasumičnih znakova&lt;/b&gt;, ili &lt;b&gt;osam ili više reči&lt;/b&gt;.</translation>
    </message>
    <message>
        <source>Enter the old passphrase and new passphrase for the wallet.</source>
        <translation type="unfinished">Unesite u novčanik staru lozinku i novu lozinku.</translation>
    </message>
    <message>
        <source>Remember that encrypting your wallet cannot fully protect your qtums from being stolen by malware infecting your computer.</source>
        <translation type="unfinished">Упамти, шифрирање новчаника не може у потуности заштити твоје qtum од крађе од стране малвера инфицира твој рачунар.</translation>
    </message>
    <message>
        <source>Wallet to be encrypted</source>
        <translation type="unfinished">Новчаник за шифрирање</translation>
    </message>
    <message>
        <source>Your wallet is about to be encrypted. </source>
        <translation type="unfinished">Novčanik će vam biti šifriran.</translation>
    </message>
    <message>
        <source>Your wallet is now encrypted. </source>
        <translation type="unfinished">Vaš novčanik je sada šifrovan.</translation>
    </message>
    <message>
        <source>IMPORTANT: Any previous backups you have made of your wallet file should be replaced with the newly generated, encrypted wallet file. For security reasons, previous backups of the unencrypted wallet file will become useless as soon as you start using the new, encrypted wallet.</source>
        <translation type="unfinished">VAŽNO: Ranije rezervne kopije wallet datoteke trebate zameniti sa novo-kreiranom, enkriptovanom wallet datotekom. Iz sigurnosnih razloga, ranije ne-enkriptovane wallet datoteke će postati neupotrebljive čim počnete koristiti novi, enkriptovani novčanik.</translation>
    </message>
    <message>
        <source>Wallet encryption failed</source>
        <translation type="unfinished">Enkripcija novčanika neuspešna</translation>
    </message>
    <message>
        <source>Wallet encryption failed due to an internal error. Your wallet was not encrypted.</source>
        <translation type="unfinished">Enkripcija novčanika nije uspela zbog greške u programu. Vaš novčanik nije enkriptovan.</translation>
    </message>
    <message>
        <source>The supplied passphrases do not match.</source>
        <translation type="unfinished">Unete pristupne fraze nisu tačne.</translation>
    </message>
    <message>
        <source>Wallet unlock failed</source>
        <translation type="unfinished">Otključavanje novčanika neuspešno</translation>
    </message>
    <message>
        <source>The passphrase entered for the wallet decryption was incorrect.</source>
        <translation type="unfinished">Pristupna fraza za dekriptovanje novčanika nije tačna.</translation>
    </message>
    <message>
        <source>The passphrase entered for the wallet decryption is incorrect. It contains a null character (ie - a zero byte). If the passphrase was set with a version of this software prior to 25.0, please try again with only the characters up to — but not including — the first null character. If this is successful, please set a new passphrase to avoid this issue in the future.</source>
        <translation type="unfinished">Приступна фраза унета за дешифровање новчаника је нетачна. Садржи нулти карактер (тј. - нулти бајт). Ако је приступна фраза постављена са верзијом овог софтвера старијом од 25.0, покушајте поново само са знаковима до — али не укључујући — првог нултог знака. Ако је ово успешно, поставите нову приступну фразу да бисте избегли овај проблем у будућности.</translation>
    </message>
    <message>
        <source>Wallet passphrase was successfully changed.</source>
        <translation type="unfinished">Pristupna fraza novčanika je uspešno promenjena.</translation>
    </message>
    <message>
        <source>Passphrase change failed</source>
        <translation type="unfinished">Promena lozinke nije uspela</translation>
    </message>
    <message>
        <source>The old passphrase entered for the wallet decryption is incorrect. It contains a null character (ie - a zero byte). If the passphrase was set with a version of this software prior to 25.0, please try again with only the characters up to — but not including — the first null character.</source>
        <translation type="unfinished">Стара приступна фраза унета за дешифровање новчаника је нетачна. Садржи нулти карактер (тј. - нулти бајт). Ако је приступна фраза постављена са верзијом овог софтвера старијом од 25.0, покушајте поново са само знаковима до — али не укључујући — првог нултог знака.</translation>
    </message>
    <message>
        <source>Warning: The Caps Lock key is on!</source>
        <translation type="unfinished">Upozorenje: Caps Lock je uključen!</translation>
    </message>
</context>
<context>
    <name>BanTableModel</name>
    <message>
        <source>Banned Until</source>
        <translation type="unfinished">Banovani ste do</translation>
    </message>
</context>
<context>
    <name>BitcoinApplication</name>
    <message>
        <source>Settings file %1 might be corrupt or invalid.</source>
        <translation type="unfinished">Датотека подешавања %1 је можда оштећена или неважећа.</translation>
    </message>
    <message>
        <source>Runaway exception</source>
        <translation type="unfinished">Изузетак покретања</translation>
    </message>
    <message>
        <source>A fatal error occurred. %1 can no longer continue safely and will quit.</source>
        <translation type="unfinished">Дошло је до фаталне грешке. 1%1 даље не може безбедно да настави, те ће се угасити.</translation>
    </message>
    <message>
        <source>Internal error</source>
        <translation type="unfinished">Interna greška</translation>
    </message>
    <message>
        <source>An internal error occurred. %1 will attempt to continue safely. This is an unexpected bug which can be reported as described below.</source>
        <translation type="unfinished">Догодила се интерна грешка. %1 ће покушати да настави безбедно. Ово је неочекивана грешка која може да се пријави као што је објашњено испод.</translation>
    </message>
</context>
<context>
    <name>QObject</name>
    <message>
        <source>Do you want to reset settings to default values, or to abort without making changes?</source>
        <extracomment>Explanatory text shown on startup when the settings file cannot be read. Prompts user to make a choice between resetting or aborting.</extracomment>
        <translation type="unfinished">Da li želiš da poništiš podešavanja na početne vrednosti, ili da prekineš bez promena?</translation>
    </message>
    <message>
        <source>A fatal error occurred. Check that settings file is writable, or try running with -nosettings.</source>
        <extracomment>Explanatory text shown on startup when the settings file could not be written. Prompts user to check that we have the ability to write to the file. Explains that the user has the option of running without a settings file.</extracomment>
        <translation type="unfinished">Догодила се фатална грешка. Проверите да ли је могуће уписивати у "settings" фајл или покушајте да покренете са "-nosettings".</translation>
    </message>
    <message>
        <source>Error: %1</source>
        <translation type="unfinished">Greška: %1</translation>
    </message>
    <message>
        <source>%1 didn't yet exit safely…</source>
        <translation type="unfinished">1%1 још увек није изашао безбедно…</translation>
    </message>
    <message>
        <source>unknown</source>
        <translation type="unfinished">nepoznato</translation>
    </message>
    <message>
        <source>Amount</source>
        <translation type="unfinished">Kolicina</translation>
    </message>
    <message>
        <source>Enter a Qtum address (e.g. %1)</source>
        <translation type="unfinished">Унеси Qtum адресу, (нпр %1)</translation>
    </message>
    <message>
        <source>Unroutable</source>
        <translation type="unfinished">Немогуће преусмерити</translation>
    </message>
    <message>
        <source>Inbound</source>
        <extracomment>An inbound connection from a peer. An inbound connection is a connection initiated by a peer.</extracomment>
        <translation type="unfinished">Долазеће</translation>
    </message>
    <message>
        <source>Outbound</source>
        <extracomment>An outbound connection to a peer. An outbound connection is a connection initiated by us.</extracomment>
        <translation type="unfinished">Одлазеће</translation>
    </message>
    <message>
        <source>Full Relay</source>
        <extracomment>Peer connection type that relays all network information.</extracomment>
        <translation type="unfinished">Потпуна предаја</translation>
    </message>
    <message>
        <source>Block Relay</source>
        <extracomment>Peer connection type that relays network information about blocks and not transactions or addresses.</extracomment>
        <translation type="unfinished">Блокирана предаја</translation>
    </message>
    <message>
        <source>Manual</source>
        <extracomment>Peer connection type established manually through one of several methods.</extracomment>
        <translation type="unfinished">Упутство</translation>
    </message>
    <message>
        <source>Feeler</source>
        <extracomment>Short-lived peer connection type that tests the aliveness of known addresses.</extracomment>
        <translation type="unfinished">Сензор</translation>
    </message>
    <message>
        <source>Address Fetch</source>
        <extracomment>Short-lived peer connection type that solicits known addresses from a peer.</extracomment>
        <translation type="unfinished">Преузимање адресе</translation>
    </message>
    <message>
        <source>None</source>
        <translation type="unfinished">Nijedan</translation>
    </message>
    <message>
        <source>N/A</source>
        <translation type="unfinished">Није применљиво</translation>
    </message>
    <message numerus="yes">
        <source>%n second(s)</source>
        <translation type="unfinished">
            <numerusform />
            <numerusform />
            <numerusform />
        </translation>
    </message>
    <message numerus="yes">
        <source>%n minute(s)</source>
        <translation type="unfinished">
            <numerusform />
            <numerusform />
            <numerusform />
        </translation>
    </message>
    <message numerus="yes">
        <source>%n hour(s)</source>
        <translation type="unfinished">
            <numerusform />
            <numerusform />
            <numerusform />
        </translation>
    </message>
    <message numerus="yes">
        <source>%n day(s)</source>
        <translation type="unfinished">
            <numerusform />
            <numerusform />
            <numerusform />
        </translation>
    </message>
    <message numerus="yes">
        <source>%n week(s)</source>
        <translation type="unfinished">
            <numerusform />
            <numerusform />
            <numerusform />
        </translation>
    </message>
    <message>
        <source>%1 and %2</source>
        <translation type="unfinished">%1 и %2</translation>
    </message>
    <message numerus="yes">
        <source>%n year(s)</source>
        <translation type="unfinished">
            <numerusform />
            <numerusform />
            <numerusform />
        </translation>
    </message>
    <message>
        <source>%1 kB</source>
        <translation type="unfinished">%1 килобајта</translation>
    </message>
    </context>
<context>
    <name>BitcoinGUI</name>
    <message>
        <source>&amp;Overview</source>
        <translation type="unfinished">&amp;Pregled</translation>
    </message>
    <message>
        <source>Show general overview of wallet</source>
        <translation type="unfinished">Prikaži opšti pregled novčanika</translation>
    </message>
    <message>
        <source>&amp;Transactions</source>
        <translation type="unfinished">&amp;Transakcije</translation>
    </message>
    <message>
        <source>Browse transaction history</source>
        <translation type="unfinished">Pregled istorije transakcija</translation>
    </message>
    <message>
        <source>E&amp;xit</source>
        <translation type="unfinished">I&amp;zađi</translation>
    </message>
    <message>
        <source>Quit application</source>
        <translation type="unfinished">Isključi aplikaciju</translation>
    </message>
    <message>
        <source>&amp;About %1</source>
        <translation type="unfinished">&amp;Otprilike %1</translation>
    </message>
    <message>
        <source>Show information about %1</source>
        <translation type="unfinished">Prikaži informacije za otprilike %1</translation>
    </message>
    <message>
        <source>About &amp;Qt</source>
        <translation type="unfinished">O &amp;Qt</translation>
    </message>
    <message>
        <source>Show information about Qt</source>
        <translation type="unfinished">Prikaži informacije o Qt</translation>
    </message>
    <message>
        <source>Modify configuration options for %1</source>
        <translation type="unfinished">Izmeni podešavanja za %1</translation>
    </message>
    <message>
        <source>Create a new wallet</source>
        <translation type="unfinished">Направи нови ночаник</translation>
    </message>
    <message>
        <source>&amp;Minimize</source>
        <translation type="unfinished">&amp;Minimalizuj</translation>
    </message>
    <message>
        <source>Wallet:</source>
        <translation type="unfinished">Novčanik:</translation>
    </message>
    <message>
        <source>Network activity disabled.</source>
        <extracomment>A substring of the tooltip.</extracomment>
        <translation type="unfinished">Aktivnost na mreži je prekinuta.</translation>
    </message>
    <message>
        <source>Proxy is &lt;b&gt;enabled&lt;/b&gt;: %1</source>
        <translation type="unfinished">Прокси је &lt;b&gt;омогућен&lt;/b&gt;: %1</translation>
    </message>
    <message>
        <source>Send coins to a Qtum address</source>
        <translation type="unfinished">Pošalji novčiće na Qtum adresu</translation>
    </message>
    <message>
        <source>Backup wallet to another location</source>
        <translation type="unfinished">Napravite rezervnu kopiju novčanika na drugom mestu</translation>
    </message>
    <message>
        <source>Change the passphrase used for wallet encryption</source>
        <translation type="unfinished">Promenite pristupnu frazu za enkiptovanje novčanika</translation>
    </message>
    <message>
        <source>&amp;Send</source>
        <translation type="unfinished">&amp;Pošalji</translation>
    </message>
    <message>
        <source>&amp;Receive</source>
        <translation type="unfinished">&amp;Primi</translation>
    </message>
    <message>
        <source>&amp;Options…</source>
        <translation type="unfinished">&amp;Опције...</translation>
    </message>
    <message>
        <source>&amp;Encrypt Wallet…</source>
        <translation type="unfinished">&amp;Енкриптуј новчаник</translation>
    </message>
    <message>
        <source>Encrypt the private keys that belong to your wallet</source>
        <translation type="unfinished">Enkriptuj privatne ključeve novčanika</translation>
    </message>
    <message>
        <source>&amp;Backup Wallet…</source>
        <translation type="unfinished">&amp;Резервна копија новчаника</translation>
    </message>
    <message>
        <source>&amp;Change Passphrase…</source>
        <translation type="unfinished">&amp;Измени приступну фразу</translation>
    </message>
    <message>
        <source>Sign &amp;message…</source>
        <translation type="unfinished">Потпиши &amp;поруку</translation>
    </message>
    <message>
        <source>Sign messages with your Qtum addresses to prove you own them</source>
        <translation type="unfinished">Potpišite poruke sa svojim Qtum adresama da biste dokazali njihovo vlasništvo</translation>
    </message>
    <message>
        <source>&amp;Verify message…</source>
        <translation type="unfinished">&amp;Верификуј поруку</translation>
    </message>
    <message>
        <source>Verify messages to ensure they were signed with specified Qtum addresses</source>
        <translation type="unfinished">Proverite poruke da biste utvrdili sa kojim Qtum adresama su potpisane</translation>
    </message>
    <message>
        <source>&amp;Load PSBT from file…</source>
        <translation type="unfinished">&amp;Учитава ”PSBT” из датотеке…</translation>
    </message>
    <message>
        <source>Open &amp;URI…</source>
        <translation type="unfinished">Отвори &amp;URI</translation>
    </message>
    <message>
        <source>Close Wallet…</source>
        <translation type="unfinished">Затвори новчаник...</translation>
    </message>
    <message>
        <source>Create Wallet…</source>
        <translation type="unfinished">Направи новчаник...</translation>
    </message>
    <message>
        <source>Close All Wallets…</source>
        <translation type="unfinished">Затвори све новчанике...</translation>
    </message>
    <message>
        <source>&amp;File</source>
        <translation type="unfinished">&amp;Fajl</translation>
    </message>
    <message>
        <source>&amp;Settings</source>
        <translation type="unfinished">&amp;Podešavanja</translation>
    </message>
    <message>
        <source>&amp;Help</source>
        <translation type="unfinished">&amp;Pomoć</translation>
    </message>
    <message>
        <source>Tabs toolbar</source>
        <translation type="unfinished">Alatke za tabove</translation>
    </message>
    <message>
        <source>Synchronizing with network…</source>
        <translation type="unfinished">Синхронизација са мрежом...</translation>
    </message>
    <message>
        <source>Indexing blocks on disk…</source>
        <translation type="unfinished">Индексирање блокова на диску…</translation>
    </message>
    <message>
        <source>Processing blocks on disk…</source>
        <translation type="unfinished">Процесуирање блокова на диску</translation>
    </message>
    <message>
        <source>Connecting to peers…</source>
        <translation type="unfinished">Повезивање са клијентима...</translation>
    </message>
    <message>
        <source>Request payments (generates QR codes and qtum: URIs)</source>
        <translation type="unfinished">Zatražite plaćanje (generiše QR kodove i qtum: URI-e)</translation>
    </message>
    <message>
        <source>Show the list of used sending addresses and labels</source>
        <translation type="unfinished">Прегледајте листу коришћених адреса и етикета за слање уплата</translation>
    </message>
    <message>
        <source>Show the list of used receiving addresses and labels</source>
        <translation type="unfinished">Прегледајте листу коришћених адреса и етикета за пријем уплата</translation>
    </message>
    <message>
        <source>&amp;Command-line options</source>
        <translation type="unfinished">&amp;Опције командне линије</translation>
    </message>
    <message numerus="yes">
        <source>Processed %n block(s) of transaction history.</source>
        <translation type="unfinished">
            <numerusform />
            <numerusform />
            <numerusform />
        </translation>
    </message>
    <message>
        <source>%1 behind</source>
        <translation type="unfinished">%1 уназад</translation>
    </message>
    <message>
        <source>Catching up…</source>
        <translation type="unfinished">Ажурирање у току...</translation>
    </message>
    <message>
        <source>Last received block was generated %1 ago.</source>
        <translation type="unfinished">Последњи примљени блок је направљен пре %1.</translation>
    </message>
    <message>
        <source>Transactions after this will not yet be visible.</source>
        <translation type="unfinished">Трансакције након овога још неће бити видљиве.</translation>
    </message>
    <message>
        <source>Error</source>
        <translation type="unfinished">Greska</translation>
    </message>
    <message>
        <source>Warning</source>
        <translation type="unfinished">Upozorenje</translation>
    </message>
    <message>
        <source>Information</source>
        <translation type="unfinished">Informacije</translation>
    </message>
    <message>
        <source>Up to date</source>
        <translation type="unfinished">Ажурирано</translation>
    </message>
    <message>
        <source>Load Partially Signed Qtum Transaction</source>
        <translation type="unfinished">Учитај делимично потписану Qtum трансакцију</translation>
    </message>
    <message>
<<<<<<< HEAD
        <source>Load Partially Signed Qtum Transaction from clipboard</source>
        <translation type="unfinished">Учитај делимично потписану Qtum трансакцију из clipboard-a</translation>
=======
        <source>Load PSBT from &amp;clipboard…</source>
        <translation type="unfinished">Учитај ”PSBT” из привремене меморије</translation>
    </message>
    <message>
        <source>Load Partially Signed Bitcoin Transaction from clipboard</source>
        <translation type="unfinished">Учитај делимично потписану Bitcoin трансакцију из clipboard-a</translation>
>>>>>>> 1088a98f
    </message>
    <message>
        <source>Node window</source>
        <translation type="unfinished">Ноде прозор</translation>
    </message>
    <message>
        <source>Open node debugging and diagnostic console</source>
        <translation type="unfinished">Отвори конзолу за ноде дебуг и дијагностику</translation>
    </message>
    <message>
        <source>&amp;Sending addresses</source>
        <translation type="unfinished">&amp;Адресе за слање</translation>
    </message>
    <message>
        <source>&amp;Receiving addresses</source>
        <translation type="unfinished">&amp;Адресе за примање</translation>
    </message>
    <message>
        <source>Open a qtum: URI</source>
        <translation type="unfinished">Отвори qtum: URI</translation>
    </message>
    <message>
        <source>Open Wallet</source>
        <translation type="unfinished">Otvori novčanik</translation>
    </message>
    <message>
        <source>Open a wallet</source>
        <translation type="unfinished">Отвори новчаник</translation>
    </message>
    <message>
        <source>Close wallet</source>
        <translation type="unfinished">Затвори новчаник</translation>
    </message>
    <message>
        <source>Restore Wallet…</source>
        <extracomment>Name of the menu item that restores wallet from a backup file.</extracomment>
        <translation type="unfinished">Поврати новчаник...</translation>
    </message>
    <message>
        <source>Close all wallets</source>
        <translation type="unfinished">Затвори све новчанике</translation>
    </message>
    <message>
        <source>Migrate Wallet</source>
        <translation type="unfinished">Пренеси Новчаник</translation>
    </message>
    <message>
        <source>Migrate a wallet</source>
        <translation type="unfinished">Пренеси новчаник</translation>
    </message>
    <message>
        <source>Show the %1 help message to get a list with possible Qtum command-line options</source>
        <translation type="unfinished">Прикажи  поруку помоћи %1 за листу са могућим опцијама Qtum командне линије</translation>
    </message>
    <message>
        <source>&amp;Mask values</source>
        <translation type="unfinished">&amp;Маскирај вредности</translation>
    </message>
    <message>
        <source>Mask the values in the Overview tab</source>
        <translation type="unfinished">Филтрирај вредности у картици за преглед</translation>
    </message>
    <message>
        <source>default wallet</source>
        <translation type="unfinished">подразумевани новчаник</translation>
    </message>
    <message>
        <source>No wallets available</source>
        <translation type="unfinished">Нема доступних новчаника</translation>
    </message>
    <message>
        <source>Wallet Data</source>
        <extracomment>Name of the wallet data file format.</extracomment>
        <translation type="unfinished">Подаци Новчаника</translation>
    </message>
    <message>
        <source>Load Wallet Backup</source>
        <extracomment>The title for Restore Wallet File Windows</extracomment>
        <translation type="unfinished">Учитај резевну копију новчаника</translation>
    </message>
    <message>
        <source>Restore Wallet</source>
        <extracomment>Title of pop-up window shown when the user is attempting to restore a wallet.</extracomment>
        <translation type="unfinished">Поврати Новчаник</translation>
    </message>
    <message>
        <source>Wallet Name</source>
        <extracomment>Label of the input field where the name of the wallet is entered.</extracomment>
        <translation type="unfinished">Име Новчаника</translation>
    </message>
    <message>
        <source>Zoom</source>
        <translation type="unfinished">Увећај</translation>
    </message>
    <message>
        <source>Main Window</source>
        <translation type="unfinished">Главни прозор</translation>
    </message>
    <message>
        <source>%1 client</source>
        <translation type="unfinished">%1 klijent</translation>
    </message>
    <message>
        <source>&amp;Hide</source>
        <translation type="unfinished">&amp;Sakrij</translation>
    </message>
    <message>
        <source>S&amp;how</source>
        <translation type="unfinished">&amp;Прикажи</translation>
    </message>
    <message numerus="yes">
        <source>%n active connection(s) to Qtum network.</source>
        <extracomment>A substring of the tooltip.</extracomment>
        <translation type="unfinished">
            <numerusform>%n активних конекција са Qtum мрежом</numerusform>
            <numerusform>%n активних конекција са Qtum мрежом</numerusform>
            <numerusform>%n активних конекција са Qtum мрежом</numerusform>
        </translation>
    </message>
    <message>
        <source>Click for more actions.</source>
        <extracomment>A substring of the tooltip. "More actions" are available via the context menu.</extracomment>
        <translation type="unfinished">Клик за више акција</translation>
    </message>
    <message>
        <source>Show Peers tab</source>
        <extracomment>A context menu item. The "Peers tab" is an element of the "Node window".</extracomment>
        <translation type="unfinished">Прикажи картицу са ”Клијентима”</translation>
    </message>
    <message>
        <source>Disable network activity</source>
        <extracomment>A context menu item.</extracomment>
        <translation type="unfinished">Онемогући мрежне активности</translation>
    </message>
    <message>
        <source>Enable network activity</source>
        <extracomment>A context menu item. The network activity was disabled previously.</extracomment>
        <translation type="unfinished">Омогући мрежне активности</translation>
    </message>
    <message>
        <source>Error: %1</source>
        <translation type="unfinished">Greška: %1</translation>
    </message>
    <message>
        <source>Warning: %1</source>
        <translation type="unfinished">Упозорење: %1</translation>
    </message>
    <message>
        <source>Date: %1
</source>
        <translation type="unfinished">Datum: %1
</translation>
    </message>
    <message>
        <source>Amount: %1
</source>
        <translation type="unfinished">Iznos: %1
</translation>
    </message>
    <message>
        <source>Wallet: %1
</source>
        <translation type="unfinished">Новчаник: %1
</translation>
    </message>
    <message>
        <source>Type: %1
</source>
        <translation type="unfinished">Tip: %1
</translation>
    </message>
    <message>
        <source>Label: %1
</source>
        <translation type="unfinished">Oznaka: %1
</translation>
    </message>
    <message>
        <source>Address: %1
</source>
        <translation type="unfinished">Adresa: %1
</translation>
    </message>
    <message>
        <source>Sent transaction</source>
        <translation type="unfinished">Послата трансакција</translation>
    </message>
    <message>
        <source>Incoming transaction</source>
        <translation type="unfinished">Долазна трансакција</translation>
    </message>
    <message>
        <source>HD key generation is &lt;b&gt;enabled&lt;/b&gt;</source>
        <translation type="unfinished">Генерисање ХД кључа је &lt;b&gt;омогућено&lt;/b&gt;</translation>
    </message>
    <message>
        <source>HD key generation is &lt;b&gt;disabled&lt;/b&gt;</source>
        <translation type="unfinished">Генерисање ХД кључа је &lt;b&gt;онеомогућено&lt;/b&gt;</translation>
    </message>
    <message>
        <source>Private key &lt;b&gt;disabled&lt;/b&gt;</source>
        <translation type="unfinished">Приватни кључ &lt;b&gt;онемогућен&lt;/b&gt;</translation>
    </message>
    <message>
        <source>Wallet is &lt;b&gt;encrypted&lt;/b&gt; and currently &lt;b&gt;unlocked&lt;/b&gt;</source>
        <translation type="unfinished">Новчаник јс &lt;b&gt;шифриран&lt;/b&gt; и тренутно &lt;b&gt;откључан&lt;/b&gt;</translation>
    </message>
    <message>
        <source>Wallet is &lt;b&gt;encrypted&lt;/b&gt; and currently &lt;b&gt;locked&lt;/b&gt;</source>
        <translation type="unfinished">Новчаник јс &lt;b&gt;шифрован&lt;/b&gt; и тренутно &lt;b&gt;закључан&lt;/b&gt;</translation>
    </message>
    <message>
        <source>Original message:</source>
        <translation type="unfinished">Оригинална порука:</translation>
    </message>
</context>
<context>
    <name>UnitDisplayStatusBarControl</name>
    <message>
        <source>Unit to show amounts in. Click to select another unit.</source>
        <translation type="unfinished">Јединица у којој се приказују износи. Притисни да се прикаже друга јединица.</translation>
    </message>
</context>
<context>
    <name>CoinControlDialog</name>
    <message>
        <source>Coin Selection</source>
        <translation type="unfinished">Избор новчића</translation>
    </message>
    <message>
        <source>Quantity:</source>
        <translation type="unfinished">Količina:</translation>
    </message>
    <message>
        <source>Bytes:</source>
        <translation type="unfinished">Бајта:</translation>
    </message>
    <message>
        <source>Amount:</source>
        <translation type="unfinished">Iznos:</translation>
    </message>
    <message>
        <source>Fee:</source>
        <translation type="unfinished">Naknada:</translation>
    </message>
    <message>
        <source>After Fee:</source>
        <translation type="unfinished">Nakon Naknade:</translation>
    </message>
    <message>
        <source>Change:</source>
        <translation type="unfinished">Кусур:</translation>
    </message>
    <message>
        <source>(un)select all</source>
        <translation type="unfinished">(Де)Селектуј све</translation>
    </message>
    <message>
        <source>Tree mode</source>
        <translation type="unfinished">Прикажи као стабло</translation>
    </message>
    <message>
        <source>List mode</source>
        <translation type="unfinished">Прикажи као листу</translation>
    </message>
    <message>
        <source>Amount</source>
        <translation type="unfinished">Kolicina</translation>
    </message>
    <message>
        <source>Received with label</source>
        <translation type="unfinished">Примљено са ознаком</translation>
    </message>
    <message>
        <source>Received with address</source>
        <translation type="unfinished">Примљено са адресом</translation>
    </message>
    <message>
        <source>Date</source>
        <translation type="unfinished">Datum</translation>
    </message>
    <message>
        <source>Confirmations</source>
        <translation type="unfinished">Потврде</translation>
    </message>
    <message>
        <source>Confirmed</source>
        <translation type="unfinished">Потврђено</translation>
    </message>
    <message>
        <source>Copy amount</source>
        <translation type="unfinished">Копирај износ</translation>
    </message>
    <message>
        <source>&amp;Copy address</source>
        <translation type="unfinished">&amp;Копирај адресу</translation>
    </message>
    <message>
        <source>Copy &amp;label</source>
        <translation type="unfinished">Копирај &amp;означи</translation>
    </message>
    <message>
        <source>Copy &amp;amount</source>
        <translation type="unfinished">Копирај &amp;износ</translation>
    </message>
    <message>
        <source>L&amp;ock unspent</source>
        <translation type="unfinished">Закључај непотрошено</translation>
    </message>
    <message>
        <source>&amp;Unlock unspent</source>
        <translation type="unfinished">Откључај непотрошено</translation>
    </message>
    <message>
        <source>Copy quantity</source>
        <translation type="unfinished">Копирај количину</translation>
    </message>
    <message>
        <source>Copy fee</source>
        <translation type="unfinished">Копирај провизију</translation>
    </message>
    <message>
        <source>Copy after fee</source>
        <translation type="unfinished">Копирај након провизије</translation>
    </message>
    <message>
        <source>Copy bytes</source>
        <translation type="unfinished">Копирај бајтове</translation>
    </message>
    <message>
        <source>Copy change</source>
        <translation type="unfinished">Копирај кусур</translation>
    </message>
    <message>
        <source>(%1 locked)</source>
        <translation type="unfinished">(%1 закључан)</translation>
    </message>
    <message>
        <source>Can vary +/- %1 satoshi(s) per input.</source>
        <translation type="unfinished">Може варирати  +/- %1 сатоши(ја) по инпуту.</translation>
    </message>
    <message>
        <source>(no label)</source>
        <translation type="unfinished">(bez oznake)</translation>
    </message>
    <message>
        <source>change from %1 (%2)</source>
        <translation type="unfinished">Измени од %1 (%2)</translation>
    </message>
    <message>
        <source>(change)</source>
        <translation type="unfinished">(промени)</translation>
    </message>
</context>
<context>
    <name>CreateWalletActivity</name>
    <message>
        <source>Create Wallet</source>
        <extracomment>Title of window indicating the progress of creation of a new wallet.</extracomment>
        <translation type="unfinished">Направи новчаник</translation>
    </message>
    <message>
        <source>Create wallet failed</source>
        <translation type="unfinished">Креирање новчаника неуспешно</translation>
    </message>
    <message>
        <source>Create wallet warning</source>
        <translation type="unfinished">Направи упозорење за новчаник</translation>
    </message>
    <message>
        <source>Can't list signers</source>
        <translation type="unfinished">Не могу да излистам потписнике</translation>
    </message>
    </context>
<context>
    <name>LoadWalletsActivity</name>
    <message>
        <source>Load Wallets</source>
        <extracomment>Title of progress window which is displayed when wallets are being loaded.</extracomment>
        <translation type="unfinished">Učitaj Novčanik</translation>
    </message>
    <message>
        <source>Loading wallets…</source>
        <extracomment>Descriptive text of the load wallets progress window which indicates to the user that wallets are currently being loaded.</extracomment>
        <translation type="unfinished">Učitavanje Novčanika</translation>
    </message>
</context>
<context>
    <name>MigrateWalletActivity</name>
    <message>
        <source>Migrate Wallet</source>
        <translation type="unfinished">Пренеси Новчаник</translation>
    </message>
    </context>
<context>
    <name>OpenWalletActivity</name>
    <message>
        <source>Open wallet failed</source>
        <translation type="unfinished">Отварање новчаника неуспешно</translation>
    </message>
    <message>
        <source>Open wallet warning</source>
        <translation type="unfinished">Упозорење приликом отварања новчаника</translation>
    </message>
    <message>
        <source>default wallet</source>
        <translation type="unfinished">подразумевани новчаник</translation>
    </message>
    <message>
        <source>Open Wallet</source>
        <extracomment>Title of window indicating the progress of opening of a wallet.</extracomment>
        <translation type="unfinished">Otvori novčanik</translation>
    </message>
    <message>
        <source>Opening Wallet &lt;b&gt;%1&lt;/b&gt;…</source>
        <extracomment>Descriptive text of the open wallet progress window which indicates to the user which wallet is currently being opened.</extracomment>
        <translation type="unfinished">Отвањаре новчаника &lt;b&gt;%1&lt;/b&gt;</translation>
    </message>
</context>
<context>
    <name>RestoreWalletActivity</name>
    <message>
        <source>Restore Wallet</source>
        <extracomment>Title of progress window which is displayed when wallets are being restored.</extracomment>
        <translation type="unfinished">Поврати Новчаник</translation>
    </message>
    </context>
<context>
    <name>WalletController</name>
    <message>
        <source>Close wallet</source>
        <translation type="unfinished">Затвори новчаник</translation>
    </message>
    <message>
        <source>Are you sure you wish to close the wallet &lt;i&gt;%1&lt;/i&gt;?</source>
        <translation type="unfinished">Да ли сте сигурни да желите да затворите новчаник &lt;i&gt;%1&lt;/i&gt;?</translation>
    </message>
    <message>
        <source>Closing the wallet for too long can result in having to resync the entire chain if pruning is enabled.</source>
        <translation type="unfinished">Услед затварања новчаника на дугачки период времена може се десити да је потребна поновна синхронизација комплетног ланца, уколико је дозвољено резање.</translation>
    </message>
    <message>
        <source>Close all wallets</source>
        <translation type="unfinished">Затвори све новчанике</translation>
    </message>
    <message>
        <source>Are you sure you wish to close all wallets?</source>
        <translation type="unfinished">Да ли сигурно желите да затворите све новчанике?</translation>
    </message>
</context>
<context>
    <name>CreateWalletDialog</name>
    <message>
        <source>Create Wallet</source>
        <translation type="unfinished">Направи новчаник</translation>
    </message>
    <message>
        <source>Wallet Name</source>
        <translation type="unfinished">Име Новчаника</translation>
    </message>
    <message>
        <source>Wallet</source>
        <translation type="unfinished">Novčanik</translation>
    </message>
    <message>
        <source>Encrypt the wallet. The wallet will be encrypted with a passphrase of your choice.</source>
        <translation type="unfinished">Шифрирај новчаник. Новчаник ће бити шифриран лозинком коју одаберете.</translation>
    </message>
    <message>
        <source>Encrypt Wallet</source>
        <translation type="unfinished">Шифрирај новчаник</translation>
    </message>
    <message>
        <source>Advanced Options</source>
        <translation type="unfinished">Напредне опције</translation>
    </message>
    <message>
        <source>Disable private keys for this wallet. Wallets with private keys disabled will have no private keys and cannot have an HD seed or imported private keys. This is ideal for watch-only wallets.</source>
        <translation type="unfinished">Onemogućite privatne ključeve za ovaj novčanik. Novčanici sa isključenim privatnim ključevima neće imati privatne ključeve i ne mogu imati HD seme ili uvezene privatne ključeve. Ovo je idealno za novčanike samo za gledanje.</translation>
    </message>
    <message>
        <source>Disable Private Keys</source>
        <translation type="unfinished">Онемогући Приватне Кључеве</translation>
    </message>
    <message>
        <source>Make a blank wallet. Blank wallets do not initially have private keys or scripts. Private keys and addresses can be imported, or an HD seed can be set, at a later time.</source>
        <translation type="unfinished">Направи празан новчаник. Празни новчанци немају приватане кључеве или скрипте. Приватни кључеви могу се увести, или HD семе може бити постављено касније.</translation>
    </message>
    <message>
        <source>Make Blank Wallet</source>
        <translation type="unfinished">Направи Празан Новчаник</translation>
    </message>
    <message>
        <source>Use an external signing device such as a hardware wallet. Configure the external signer script in wallet preferences first.</source>
        <translation type="unfinished">Користите спољни уређај за потписивање као што је хардверски новчаник. Прво конфигуришите скрипту спољног потписника у подешавањима новчаника.
</translation>
    </message>
    <message>
        <source>External signer</source>
        <translation type="unfinished">Екстерни потписник</translation>
    </message>
    <message>
        <source>Create</source>
        <translation type="unfinished">Направи</translation>
    </message>
    <message>
        <source>Compiled without external signing support (required for external signing)</source>
        <extracomment>"External signing" means using devices such as hardware wallets.</extracomment>
        <translation type="unfinished">Састављено без подршке за спољно потписивање (потребно за спољно потписивање)</translation>
    </message>
</context>
<context>
    <name>EditAddressDialog</name>
    <message>
        <source>Edit Address</source>
        <translation type="unfinished">Izmeni Adresu</translation>
    </message>
    <message>
        <source>&amp;Label</source>
        <translation type="unfinished">&amp;Oznaka</translation>
    </message>
    <message>
        <source>The label associated with this address list entry</source>
        <translation type="unfinished">Ознака повезана са овом ставком из листе адреса</translation>
    </message>
    <message>
        <source>The address associated with this address list entry. This can only be modified for sending addresses.</source>
        <translation type="unfinished">Адреса повезана са овом ставком из листе адреса. Ово можете променити једини у случају адреса за плаћање.</translation>
    </message>
    <message>
        <source>&amp;Address</source>
        <translation type="unfinished">&amp;Adresa</translation>
    </message>
    <message>
        <source>New sending address</source>
        <translation type="unfinished">Нова адреса за слање</translation>
    </message>
    <message>
        <source>Edit receiving address</source>
        <translation type="unfinished">Измени адресу за примање</translation>
    </message>
    <message>
        <source>Edit sending address</source>
        <translation type="unfinished">Измени адресу за слање</translation>
    </message>
    <message>
        <source>The entered address "%1" is not a valid Qtum address.</source>
        <translation type="unfinished">Унета адреса "%1" није важећа Qtum адреса.</translation>
    </message>
    <message>
        <source>Address "%1" already exists as a receiving address with label "%2" and so cannot be added as a sending address.</source>
        <translation type="unfinished">Адреса "%1" већ постоји као примајућа адреса са ознаком "%2" и не може бити додата као адреса за слање.</translation>
    </message>
    <message>
        <source>The entered address "%1" is already in the address book with label "%2".</source>
        <translation type="unfinished">Унета адреса "%1" већ постоји у адресару са ознаком "%2".</translation>
    </message>
    <message>
        <source>Could not unlock wallet.</source>
        <translation type="unfinished">Новчаник није могуће откључати.</translation>
    </message>
    <message>
        <source>New key generation failed.</source>
        <translation type="unfinished">Генерисање новог кључа није успело.</translation>
    </message>
</context>
<context>
    <name>FreespaceChecker</name>
    <message>
        <source>A new data directory will be created.</source>
        <translation type="unfinished">Нови директоријум података биће креиран.</translation>
    </message>
    <message>
        <source>name</source>
        <translation type="unfinished">име</translation>
    </message>
    <message>
        <source>Directory already exists. Add %1 if you intend to create a new directory here.</source>
        <translation type="unfinished">Директоријум већ постоји. Додајте %1 ако намеравате да креирате нови директоријум овде.</translation>
    </message>
    <message>
        <source>Path already exists, and is not a directory.</source>
        <translation type="unfinished">Путања већ постоји и није директоријум.</translation>
    </message>
    <message>
        <source>Cannot create data directory here.</source>
        <translation type="unfinished">Не можете креирати директоријум података овде.</translation>
    </message>
</context>
<context>
    <name>Intro</name>
    <message numerus="yes">
        <source>%n GB of space available</source>
        <translation type="unfinished">
            <numerusform />
            <numerusform />
            <numerusform />
        </translation>
    </message>
    <message numerus="yes">
        <source>(of %n GB needed)</source>
        <translation type="unfinished">
            <numerusform>(од потребних %n GB)</numerusform>
            <numerusform>(од потребних %n GB)</numerusform>
            <numerusform>(од  потребних  %n GB)</numerusform>
        </translation>
    </message>
    <message numerus="yes">
        <source>(%n GB needed for full chain)</source>
        <translation type="unfinished">
            <numerusform>(%n GB потребно за цео ланац)</numerusform>
            <numerusform>(%n GB потребно за цео ланац)</numerusform>
            <numerusform>(%n GB потребно за цео ланац)</numerusform>
        </translation>
    </message>
    <message>
        <source>At least %1 GB of data will be stored in this directory, and it will grow over time.</source>
        <translation type="unfinished">Најмање %1 GB подататака биће складиштен у овај директорјиум који ће временом порасти.</translation>
    </message>
    <message>
        <source>Approximately %1 GB of data will be stored in this directory.</source>
        <translation type="unfinished">Најмање %1 GB подататака биће складиштен у овај директорјиум.</translation>
    </message>
    <message numerus="yes">
        <source>(sufficient to restore backups %n day(s) old)</source>
        <extracomment>Explanatory text on the capability of the current prune target.</extracomment>
        <translation type="unfinished">
            <numerusform>(довољно за враћање резервних копија старих %n дана)</numerusform>
            <numerusform>(довољно за враћање резервних копија старих %n дана)</numerusform>
            <numerusform>(довољно за враћање резервних копија старих %n дана)</numerusform>
        </translation>
    </message>
    <message>
        <source>%1 will download and store a copy of the Qtum block chain.</source>
        <translation type="unfinished">%1 биће преузеће и складиштити копију Qtum ланца блокова.</translation>
    </message>
    <message>
        <source>The wallet will also be stored in this directory.</source>
        <translation type="unfinished">Новчаник ће бити складиштен у овом директоријуму.</translation>
    </message>
    <message>
        <source>Error: Specified data directory "%1" cannot be created.</source>
        <translation type="unfinished">Грешка: Одабрана датотека  "%1" не може бити креирана.</translation>
    </message>
    <message>
        <source>Error</source>
        <translation type="unfinished">Greska</translation>
    </message>
    <message>
        <source>Welcome</source>
        <translation type="unfinished">Добродошли</translation>
    </message>
    <message>
        <source>Welcome to %1.</source>
        <translation type="unfinished">Добродошли на  %1.</translation>
    </message>
    <message>
        <source>As this is the first time the program is launched, you can choose where %1 will store its data.</source>
        <translation type="unfinished">Пошто је ово први пут да је програм покренут, можете изабрати где ће %1 чувати своје податке.</translation>
    </message>
    <message>
        <source>Limit block chain storage to</source>
        <translation type="unfinished">Ограничите складиштење блок ланца на</translation>
    </message>
    <message>
        <source>Reverting this setting requires re-downloading the entire blockchain. It is faster to download the full chain first and prune it later. Disables some advanced features.</source>
        <translation type="unfinished">Враћање ове опције захтева поновно преузимање целокупног блокчејна - ланца блокова. Брже је преузети цели ланац и касније га скратити. Онемогућава неке напредне опције.</translation>
    </message>
    <message>
        <source> GB</source>
        <translation type="unfinished">Гигабајт</translation>
    </message>
    <message>
        <source>This initial synchronisation is very demanding, and may expose hardware problems with your computer that had previously gone unnoticed. Each time you run %1, it will continue downloading where it left off.</source>
        <translation type="unfinished">Првобитна синхронизација веома је захтевна и може изложити ваш рачунар хардверским проблемима који раније нису били примећени. Сваки пут када покренете %1, преузимање ће се наставити тамо где је било прекинуто.</translation>
    </message>
    <message>
        <source>If you have chosen to limit block chain storage (pruning), the historical data must still be downloaded and processed, but will be deleted afterward to keep your disk usage low.</source>
        <translation type="unfinished">Ако сте одлучили да ограничите складиштење ланаца блокова (тримовање), историјски подаци се ипак морају преузети и обрадити, али ће након тога бити избрисани како би се ограничила употреба диска.</translation>
    </message>
    <message>
        <source>Use the default data directory</source>
        <translation type="unfinished">Користите подразумевани директоријум података</translation>
    </message>
    <message>
        <source>Use a custom data directory:</source>
        <translation type="unfinished">Користите прилагођени директоријум података:</translation>
    </message>
</context>
<context>
    <name>HelpMessageDialog</name>
    <message>
        <source>version</source>
        <translation type="unfinished">верзија</translation>
    </message>
    <message>
        <source>About %1</source>
        <translation type="unfinished">О %1</translation>
    </message>
    <message>
        <source>Command-line options</source>
        <translation type="unfinished">Опције командне линије</translation>
    </message>
</context>
<context>
    <name>ShutdownWindow</name>
    <message>
        <source>%1 is shutting down…</source>
        <translation type="unfinished">%1 се искључује...</translation>
    </message>
    <message>
        <source>Do not shut down the computer until this window disappears.</source>
        <translation type="unfinished">Немојте искључити рачунар док овај прозор не нестане.</translation>
    </message>
</context>
<context>
    <name>ModalOverlay</name>
    <message>
        <source>Form</source>
        <translation type="unfinished">Форма</translation>
    </message>
    <message>
        <source>Recent transactions may not yet be visible, and therefore your wallet's balance might be incorrect. This information will be correct once your wallet has finished synchronizing with the qtum network, as detailed below.</source>
        <translation type="unfinished">Недавне трансакције можда не буду видљиве, зато салдо твог новчаника може бити нетачан. Ова информација биће тачна када новчаник заврши са синхронизацијом qtum мреже, приказаном испод.</translation>
    </message>
    <message>
        <source>Attempting to spend qtums that are affected by not-yet-displayed transactions will not be accepted by the network.</source>
        <translation type="unfinished">Покушај трошења qtum на које утичу још увек неприказане трансакције мрежа неће прихватити.</translation>
    </message>
    <message>
        <source>Number of blocks left</source>
        <translation type="unfinished">Број преосталих блокова</translation>
    </message>
    <message>
        <source>Unknown…</source>
        <translation type="unfinished">Непознато...</translation>
    </message>
    <message>
        <source>calculating…</source>
        <translation type="unfinished">рачунање...</translation>
    </message>
    <message>
        <source>Last block time</source>
        <translation type="unfinished">Време последњег блока</translation>
    </message>
    <message>
        <source>Progress</source>
        <translation type="unfinished">Напредак</translation>
    </message>
    <message>
        <source>Progress increase per hour</source>
        <translation type="unfinished">Повећање напретка по часу</translation>
    </message>
    <message>
        <source>Estimated time left until synced</source>
        <translation type="unfinished">Оквирно време до краја синхронизације</translation>
    </message>
    <message>
        <source>Hide</source>
        <translation type="unfinished">Сакриј</translation>
    </message>
    <message>
        <source>Esc</source>
        <translation type="unfinished">Есц</translation>
    </message>
    <message>
        <source>%1 is currently syncing.  It will download headers and blocks from peers and validate them until reaching the tip of the block chain.</source>
        <translation type="unfinished">%1 се синхронузује. Преузеће заглавља и блокове од клијената и потврдити их док не стигне на крај ланца блокова.</translation>
    </message>
    <message>
        <source>Unknown. Syncing Headers (%1, %2%)…</source>
        <translation type="unfinished">Непознато. Синхронизација заглавља (%1, %2%)...</translation>
    </message>
    </context>
<context>
    <name>OpenURIDialog</name>
    <message>
        <source>Open qtum URI</source>
        <translation type="unfinished">Отвори qtum URI</translation>
    </message>
    <message>
        <source>Paste address from clipboard</source>
        <extracomment>Tooltip text for button that allows you to paste an address that is in your clipboard.</extracomment>
        <translation type="unfinished">Налепите адресу из базе за копирање</translation>
    </message>
</context>
<context>
    <name>OptionsDialog</name>
    <message>
        <source>Options</source>
        <translation type="unfinished">Поставке</translation>
    </message>
    <message>
        <source>&amp;Main</source>
        <translation type="unfinished">&amp;Главни</translation>
    </message>
    <message>
        <source>Automatically start %1 after logging in to the system.</source>
        <translation type="unfinished">Аутоматски почети %1 након пријање на систем.</translation>
    </message>
    <message>
        <source>&amp;Start %1 on system login</source>
        <translation type="unfinished">&amp;Покрени %1 приликом пријаве на систем</translation>
    </message>
    <message>
        <source>Enabling pruning significantly reduces the disk space required to store transactions. All blocks are still fully validated. Reverting this setting requires re-downloading the entire blockchain.</source>
        <translation type="unfinished">Омогућавање смањења значајно смањује простор на диску потребан за складиштење трансакција. Сви блокови су још увек у потпуности валидирани. Враћање ове поставке захтева поновно преузимање целог блоцкцхаина.</translation>
    </message>
    <message>
        <source>Size of &amp;database cache</source>
        <translation type="unfinished">Величина кеша базе података</translation>
    </message>
    <message>
        <source>Number of script &amp;verification threads</source>
        <translation type="unfinished">Број скрипти и CPU за верификацију</translation>
    </message>
    <message>
        <source>IP address of the proxy (e.g. IPv4: 127.0.0.1 / IPv6: ::1)</source>
        <translation type="unfinished">ИП адреса проксија (нпр. IPv4: 127.0.0.1 / IPv6: ::1)</translation>
    </message>
    <message>
        <source>Shows if the supplied default SOCKS5 proxy is used to reach peers via this network type.</source>
        <translation type="unfinished">Приказује се ако је испоручени уобичајени SOCKS5 проxy коришћен ради проналажења клијената преко овог типа мреже. </translation>
    </message>
    <message>
        <source>Minimize instead of exit the application when the window is closed. When this option is enabled, the application will be closed only after selecting Exit in the menu.</source>
        <translation type="unfinished">Минимизирање уместо искључивања апликације када се прозор затвори. Када је ова опција омогућена, апликација ће бити затворена тек након одабира Излаз у менију. </translation>
    </message>
    <message>
        <source>Open the %1 configuration file from the working directory.</source>
        <translation type="unfinished">Отвори  %1 конфигурациони фајл из директоријума у употреби.</translation>
    </message>
    <message>
        <source>Open Configuration File</source>
        <translation type="unfinished">Отвори Конфигурациону Датотеку</translation>
    </message>
    <message>
        <source>Reset all client options to default.</source>
        <translation type="unfinished">Ресетуј све опције клијента на почетна подешавања.</translation>
    </message>
    <message>
        <source>&amp;Reset Options</source>
        <translation type="unfinished">&amp;Ресет Опције</translation>
    </message>
    <message>
        <source>&amp;Network</source>
        <translation type="unfinished">&amp;Мрежа</translation>
    </message>
    <message>
        <source>Prune &amp;block storage to</source>
        <translation type="unfinished">Сакрати &amp;block складиштење на</translation>
    </message>
    <message>
        <source>Reverting this setting requires re-downloading the entire blockchain.</source>
        <translation type="unfinished">Враћање ове опције захтева да поновно преузимање целокупонг блокчејна.</translation>
    </message>
    <message>
        <source>(0 = auto, &lt;0 = leave that many cores free)</source>
        <translation type="unfinished">(0 = аутоматски одреди, &lt;0 = остави слободно толико језгара)</translation>
    </message>
    <message>
        <source>Enable R&amp;PC server</source>
        <extracomment>An Options window setting to enable the RPC server.</extracomment>
        <translation type="unfinished">Omogući R&amp;PC server</translation>
    </message>
    <message>
        <source>W&amp;allet</source>
        <translation type="unfinished">Н&amp;овчаник</translation>
    </message>
    <message>
        <source>Expert</source>
        <translation type="unfinished">Експерт</translation>
    </message>
    <message>
        <source>Enable coin &amp;control features</source>
        <translation type="unfinished">Омогући опцију контроле новчића</translation>
    </message>
    <message>
        <source>If you disable the spending of unconfirmed change, the change from a transaction cannot be used until that transaction has at least one confirmation. This also affects how your balance is computed.</source>
        <translation type="unfinished">Уколико онемогућиш трошење непотврђеног кусура, кусур трансакције неће моћи да се користи док транскација нема макар једну потврду. Ово такође утиче како ће се салдо рачунати.</translation>
    </message>
    <message>
        <source>&amp;Spend unconfirmed change</source>
        <translation type="unfinished">&amp;Троши непотврђени кусур</translation>
    </message>
    <message>
        <source>External Signer (e.g. hardware wallet)</source>
        <translation type="unfinished">Екстерни потписник (нпр. хардверски новчаник)</translation>
    </message>
    <message>
        <source>&amp;External signer script path</source>
        <translation type="unfinished">&amp;Путања скрипте спољног потписника</translation>
    </message>
    <message>
        <source>Automatically open the Qtum client port on the router. This only works when your router supports UPnP and it is enabled.</source>
        <translation type="unfinished">Аутоматски отвори Qtum клијент порт на рутеру. Ова опција ради само уколико твој рутер подржава и има омогућен UPnP.</translation>
    </message>
    <message>
        <source>Map port using &amp;UPnP</source>
        <translation type="unfinished">Мапирај порт користећи &amp;UPnP</translation>
    </message>
    <message>
        <source>Automatically open the Qtum client port on the router. This only works when your router supports NAT-PMP and it is enabled. The external port could be random.</source>
        <translation type="unfinished">Аутоматски отворите порт за Qtum клијент на рутеру. Ово функционише само када ваш рутер подржава НАТ-ПМП и када је омогућен. Спољни порт би могао бити насумичан.</translation>
    </message>
    <message>
        <source>Map port using NA&amp;T-PMP</source>
        <translation type="unfinished">Мапирајте порт користећи НА&amp;Т-ПМП</translation>
    </message>
    <message>
        <source>Accept connections from outside.</source>
        <translation type="unfinished">Прихвати спољашње концекције.</translation>
    </message>
    <message>
        <source>Allow incomin&amp;g connections</source>
        <translation type="unfinished">Дозволи долазеће конекције.</translation>
    </message>
    <message>
        <source>Connect to the Qtum network through a SOCKS5 proxy.</source>
        <translation type="unfinished">Конектуј се на Qtum мрежу кроз SOCKS5 проксијем.</translation>
    </message>
    <message>
        <source>&amp;Connect through SOCKS5 proxy (default proxy):</source>
        <translation type="unfinished">&amp;Конектуј се кроз SOCKS5 прокси (уобичајени прокси):</translation>
    </message>
    <message>
        <source>Proxy &amp;IP:</source>
        <translation type="unfinished">Прокси &amp;IP:</translation>
    </message>
    <message>
        <source>&amp;Port:</source>
        <translation type="unfinished">&amp;Порт:</translation>
    </message>
    <message>
        <source>Port of the proxy (e.g. 9050)</source>
        <translation type="unfinished">Прокси порт (нпр. 9050)</translation>
    </message>
    <message>
        <source>Used for reaching peers via:</source>
        <translation type="unfinished">Коришћен за приступ другим чворовима преко:</translation>
    </message>
    <message>
        <source>Tor</source>
        <translation type="unfinished">Тор</translation>
    </message>
    <message>
        <source>Show the icon in the system tray.</source>
        <translation type="unfinished">Прикажите икону у системској палети.</translation>
    </message>
    <message>
        <source>&amp;Show tray icon</source>
        <translation type="unfinished">&amp;Прикажи икону у траци</translation>
    </message>
    <message>
        <source>Show only a tray icon after minimizing the window.</source>
        <translation type="unfinished">Покажи само иконицу у панелу након минимизирања прозора</translation>
    </message>
    <message>
        <source>&amp;Minimize to the tray instead of the taskbar</source>
        <translation type="unfinished">&amp;минимизирај у доњу линију, уместо у програмску траку</translation>
    </message>
    <message>
        <source>M&amp;inimize on close</source>
        <translation type="unfinished">Минимизирај при затварању</translation>
    </message>
    <message>
        <source>&amp;Display</source>
        <translation type="unfinished">&amp;Прикажи</translation>
    </message>
    <message>
        <source>User Interface &amp;language:</source>
        <translation type="unfinished">&amp;Језик корисничког интерфејса:</translation>
    </message>
    <message>
        <source>The user interface language can be set here. This setting will take effect after restarting %1.</source>
        <translation type="unfinished">Језик корисничког интерфејса може се овде поставити. Ово својство биће на снази након поновног покреања %1.</translation>
    </message>
    <message>
        <source>&amp;Unit to show amounts in:</source>
        <translation type="unfinished">&amp;Јединица за приказивање износа:</translation>
    </message>
    <message>
        <source>Choose the default subdivision unit to show in the interface and when sending coins.</source>
        <translation type="unfinished">Одабери уобичајену подјединицу која се приказује у интерфејсу и када се шаљу новчићи.</translation>
    </message>
    <message>
        <source>Whether to show coin control features or not.</source>
        <translation type="unfinished">Да ли да се прикажу опције контроле новчића или не.</translation>
    </message>
    <message>
        <source>Connect to the Qtum network through a separate SOCKS5 proxy for Tor onion services.</source>
        <translation type="unfinished">Повежите се на Qtum мрежу преко засебног СОЦКС5 проксија за Тор онион услуге.</translation>
    </message>
    <message>
        <source>Use separate SOCKS&amp;5 proxy to reach peers via Tor onion services:</source>
        <translation type="unfinished">Користите посебан СОЦКС&amp;5 прокси да бисте дошли до вршњака преко услуга Тор онион:</translation>
    </message>
    <message>
        <source>&amp;OK</source>
        <translation type="unfinished">&amp;Уреду</translation>
    </message>
    <message>
        <source>&amp;Cancel</source>
        <translation type="unfinished">&amp;Откажи</translation>
    </message>
    <message>
        <source>Compiled without external signing support (required for external signing)</source>
        <extracomment>"External signing" means using devices such as hardware wallets.</extracomment>
        <translation type="unfinished">Састављено без подршке за спољно потписивање (потребно за спољно потписивање)</translation>
    </message>
    <message>
        <source>default</source>
        <translation type="unfinished">подразумевано</translation>
    </message>
    <message>
        <source>none</source>
        <translation type="unfinished">ниједно</translation>
    </message>
    <message>
        <source>Confirm options reset</source>
        <extracomment>Window title text of pop-up window shown when the user has chosen to reset options.</extracomment>
        <translation type="unfinished">Потврди ресет опција</translation>
    </message>
    <message>
        <source>Client restart required to activate changes.</source>
        <extracomment>Text explaining that the settings changed will not come into effect until the client is restarted.</extracomment>
        <translation type="unfinished">Рестарт клијента захтеван како би се промене активирале.</translation>
    </message>
    <message>
        <source>Client will be shut down. Do you want to proceed?</source>
        <extracomment>Text asking the user to confirm if they would like to proceed with a client shutdown.</extracomment>
        <translation type="unfinished">Клијент ће се искључити. Да ли желите да наставите?</translation>
    </message>
    <message>
        <source>Configuration options</source>
        <extracomment>Window title text of pop-up box that allows opening up of configuration file.</extracomment>
        <translation type="unfinished">Конфигурација својстава</translation>
    </message>
    <message>
        <source>The configuration file is used to specify advanced user options which override GUI settings. Additionally, any command-line options will override this configuration file.</source>
        <extracomment>Explanatory text about the priority order of instructions considered by client. The order from high to low being: command-line, configuration file, GUI settings.</extracomment>
        <translation type="unfinished">Конфигурациона датотека се користи да одреди напредне корисничке опције које поништају подешавања у графичком корисничком интерфејсу.</translation>
    </message>
    <message>
        <source>Continue</source>
        <translation type="unfinished">Nastavi</translation>
    </message>
    <message>
        <source>Cancel</source>
        <translation type="unfinished">Откажи</translation>
    </message>
    <message>
        <source>Error</source>
        <translation type="unfinished">Greska</translation>
    </message>
    <message>
        <source>The configuration file could not be opened.</source>
        <translation type="unfinished">Ова конфигурациона датотека не може бити отворена.</translation>
    </message>
    <message>
        <source>This change would require a client restart.</source>
        <translation type="unfinished">Ова промена захтева да се рачунар поново покрене.</translation>
    </message>
    <message>
        <source>The supplied proxy address is invalid.</source>
        <translation type="unfinished">Достављена прокси адреса није валидна.</translation>
    </message>
</context>
<context>
    <name>OverviewPage</name>
    <message>
        <source>Form</source>
        <translation type="unfinished">Форма</translation>
    </message>
    <message>
        <source>The displayed information may be out of date. Your wallet automatically synchronizes with the Qtum network after a connection is established, but this process has not completed yet.</source>
        <translation type="unfinished">Приказана информација може бити застарела. Ваш новчаник се аутоматски синхронизује са Qtum мрежом након успостављања конекције, али овај процес је још увек у току.</translation>
    </message>
    <message>
        <source>Watch-only:</source>
        <translation type="unfinished">Само гледање:</translation>
    </message>
    <message>
        <source>Available:</source>
        <translation type="unfinished">Доступно:</translation>
    </message>
    <message>
        <source>Your current spendable balance</source>
        <translation type="unfinished">Салдо који можете потрошити</translation>
    </message>
    <message>
        <source>Pending:</source>
        <translation type="unfinished">На чекању:</translation>
    </message>
    <message>
        <source>Total of transactions that have yet to be confirmed, and do not yet count toward the spendable balance</source>
        <translation type="unfinished">Укупан број трансакција које још увек нису потврђене, и не рачунају се у салдо рачуна који је могуће потрошити</translation>
    </message>
    <message>
        <source>Immature:</source>
        <translation type="unfinished">Недоспело:</translation>
    </message>
    <message>
        <source>Mined balance that has not yet matured</source>
        <translation type="unfinished">Салдо рударења који још увек није доспео</translation>
    </message>
    <message>
        <source>Balances</source>
        <translation type="unfinished">Салдо</translation>
    </message>
    <message>
        <source>Total:</source>
        <translation type="unfinished">Укупно:</translation>
    </message>
    <message>
        <source>Your current total balance</source>
        <translation type="unfinished">Твој тренутни салдо</translation>
    </message>
    <message>
        <source>Your current balance in watch-only addresses</source>
        <translation type="unfinished">Твој тренутни салдо са гледај-само адресама</translation>
    </message>
    <message>
        <source>Spendable:</source>
        <translation type="unfinished">Могуће потрошити:</translation>
    </message>
    <message>
        <source>Recent transactions</source>
        <translation type="unfinished">Недавне трансакције</translation>
    </message>
    <message>
        <source>Unconfirmed transactions to watch-only addresses</source>
        <translation type="unfinished">Трансакције за гледај-само адресе које нису потврђене</translation>
    </message>
    <message>
        <source>Mined balance in watch-only addresses that has not yet matured</source>
        <translation type="unfinished">Салдорударења у адресама које су у моду само гледање, који још увек није доспео</translation>
    </message>
    <message>
        <source>Current total balance in watch-only addresses</source>
        <translation type="unfinished">Тренутни укупни салдо у адресама у опцији само-гледај</translation>
    </message>
    <message>
        <source>Privacy mode activated for the Overview tab. To unmask the values, uncheck Settings-&gt;Mask values.</source>
        <translation type="unfinished">Режим приватности је активиран за картицу Преглед. Да бисте демаскирали вредности, поништите избор Подешавања-&gt;Маск вредности.</translation>
    </message>
</context>
<context>
    <name>PSBTOperationsDialog</name>
    <message>
        <source>Sign Tx</source>
        <translation type="unfinished">Потпиши Трансакцију</translation>
    </message>
    <message>
        <source>Broadcast Tx</source>
        <translation type="unfinished">Емитуј Трансакцију</translation>
    </message>
    <message>
        <source>Copy to Clipboard</source>
        <translation type="unfinished">Копирајте у клипборд.</translation>
    </message>
    <message>
        <source>Save…</source>
        <translation type="unfinished">Сачувај...</translation>
    </message>
    <message>
        <source>Close</source>
        <translation type="unfinished">Затвори</translation>
    </message>
    <message>
        <source>Failed to load transaction: %1</source>
        <translation type="unfinished">Неуспело учитавање трансакције: %1</translation>
    </message>
    <message>
        <source>Failed to sign transaction: %1</source>
        <translation type="unfinished">Неуспело потписивање трансакције: %1</translation>
    </message>
    <message>
        <source>Could not sign any more inputs.</source>
        <translation type="unfinished">Није могуће потписати више уноса.</translation>
    </message>
    <message>
        <source>Signed %1 inputs, but more signatures are still required.</source>
        <translation type="unfinished">Потписано %1 поље, али је потребно још потписа.</translation>
    </message>
    <message>
        <source>Signed transaction successfully. Transaction is ready to broadcast.</source>
        <translation type="unfinished">Потписана трансакција је успешно. Трансакција је спремна за емитовање.</translation>
    </message>
    <message>
        <source>Unknown error processing transaction.</source>
        <translation type="unfinished">Непозната грешка у обради трансакције.</translation>
    </message>
    <message>
        <source>Transaction broadcast successfully! Transaction ID: %1</source>
        <translation type="unfinished">Трансакција је успешно емитована! Идентификација трансакције (ID): %1</translation>
    </message>
    <message>
        <source>Transaction broadcast failed: %1</source>
        <translation type="unfinished">Неуспело емитовање трансакције: %1</translation>
    </message>
    <message>
        <source>PSBT copied to clipboard.</source>
        <translation type="unfinished">ПСБТ је копиран у међуспремник.</translation>
    </message>
    <message>
        <source>Save Transaction Data</source>
        <translation type="unfinished">Сачувај Податке Трансакције</translation>
    </message>
    <message>
        <source>Partially Signed Transaction (Binary)</source>
        <extracomment>Expanded name of the binary PSBT file format. See: BIP 174.</extracomment>
        <translation type="unfinished">Делимично потписана трансакција (бинарна)</translation>
    </message>
    <message>
        <source>PSBT saved to disk.</source>
        <translation type="unfinished">ПСБТ је сачуван на диску.</translation>
    </message>
    <message>
        <source>own address</source>
        <translation type="unfinished">sopstvena adresa</translation>
    </message>
    <message>
        <source>Unable to calculate transaction fee or total transaction amount.</source>
        <translation type="unfinished">Није могуће израчунати накнаду за трансакцију или укупан износ трансакције.</translation>
    </message>
    <message>
        <source>Pays transaction fee: </source>
        <translation type="unfinished">Плаћа накнаду за трансакцију:</translation>
    </message>
    <message>
        <source>Total Amount</source>
        <translation type="unfinished">Укупан износ</translation>
    </message>
    <message>
        <source>or</source>
        <translation type="unfinished">или</translation>
    </message>
    <message>
        <source>Transaction has %1 unsigned inputs.</source>
        <translation type="unfinished">Трансакција има %1 непотписана поља.</translation>
    </message>
    <message>
        <source>Transaction is missing some information about inputs.</source>
        <translation type="unfinished">Трансакцији недостају неке информације о улазима.</translation>
    </message>
    <message>
        <source>Transaction still needs signature(s).</source>
        <translation type="unfinished">Трансакција и даље треба потпис(е).</translation>
    </message>
    <message>
        <source>(But this wallet cannot sign transactions.)</source>
        <translation type="unfinished">(Али овај новчаник не може да потписује трансакције.)</translation>
    </message>
    <message>
        <source>(But this wallet does not have the right keys.)</source>
        <translation type="unfinished">(Али овај новчаник нема праве кључеве.)</translation>
    </message>
    <message>
        <source>Transaction is fully signed and ready for broadcast.</source>
        <translation type="unfinished">Трансакција је у потпуности потписана и спремна за емитовање.</translation>
    </message>
    <message>
        <source>Transaction status is unknown.</source>
        <translation type="unfinished">Статус трансакције је непознат.</translation>
    </message>
</context>
<context>
    <name>PaymentServer</name>
    <message>
        <source>Payment request error</source>
        <translation type="unfinished">Грешка у захтеву за плаћање</translation>
    </message>
    <message>
        <source>Cannot start qtum: click-to-pay handler</source>
        <translation type="unfinished">Не могу покренути qtum: "кликни-да-платиш" механизам</translation>
    </message>
    <message>
        <source>URI handling</source>
        <translation type="unfinished">URI руковање</translation>
    </message>
    <message>
        <source>'qtum://' is not a valid URI. Use 'qtum:' instead.</source>
        <translation type="unfinished">'qtum://' није важећи URI. Уместо тога користити  'qtum:'.</translation>
    </message>
    <message>
        <source>Cannot process payment request because BIP70 is not supported.
Due to widespread security flaws in BIP70 it's strongly recommended that any merchant instructions to switch wallets be ignored.
If you are receiving this error you should request the merchant provide a BIP21 compatible URI.</source>
        <translation type="unfinished">Није могуће обрадити захтев за плаћање јер БИП70 није подржан.
Због широко распрострањених безбедносних пропуста у БИП70, топло се препоручује да се игноришу сва упутства трговца за промену новчаника.
Ако добијете ову грешку, требало би да затражите од трговца да достави УРИ компатибилан са БИП21.</translation>
    </message>
    <message>
        <source>URI cannot be parsed! This can be caused by an invalid Qtum address or malformed URI parameters.</source>
        <translation type="unfinished">URI се не може рашчланити! Ово може бити проузроковано неважећом Qtum адресом или погрешно форматираним URI параметрима.</translation>
    </message>
    <message>
        <source>Payment request file handling</source>
        <translation type="unfinished">Руковање датотеком захтева за плаћање</translation>
    </message>
</context>
<context>
    <name>PeerTableModel</name>
    <message>
        <source>User Agent</source>
        <extracomment>Title of Peers Table column which contains the peer's User Agent string.</extracomment>
        <translation type="unfinished">Кориснички агент</translation>
    </message>
    <message>
        <source>Ping</source>
        <extracomment>Title of Peers Table column which indicates the current latency of the connection with the peer.</extracomment>
        <translation type="unfinished">Пинг</translation>
    </message>
    <message>
        <source>Peer</source>
        <extracomment>Title of Peers Table column which contains a unique number used to identify a connection.</extracomment>
        <translation type="unfinished">Пеер</translation>
    </message>
    <message>
        <source>Direction</source>
        <extracomment>Title of Peers Table column which indicates the direction the peer connection was initiated from.</extracomment>
        <translation type="unfinished">Правац</translation>
    </message>
    <message>
        <source>Sent</source>
        <extracomment>Title of Peers Table column which indicates the total amount of network information we have sent to the peer.</extracomment>
        <translation type="unfinished">Послато</translation>
    </message>
    <message>
        <source>Received</source>
        <extracomment>Title of Peers Table column which indicates the total amount of network information we have received from the peer.</extracomment>
        <translation type="unfinished">Примљено</translation>
    </message>
    <message>
        <source>Address</source>
        <extracomment>Title of Peers Table column which contains the IP/Onion/I2P address of the connected peer.</extracomment>
        <translation type="unfinished">Adresa</translation>
    </message>
    <message>
        <source>Type</source>
        <extracomment>Title of Peers Table column which describes the type of peer connection. The "type" describes why the connection exists.</extracomment>
        <translation type="unfinished">Tip</translation>
    </message>
    <message>
        <source>Network</source>
        <extracomment>Title of Peers Table column which states the network the peer connected through.</extracomment>
        <translation type="unfinished">Мрежа</translation>
    </message>
    <message>
        <source>Inbound</source>
        <extracomment>An Inbound Connection from a Peer.</extracomment>
        <translation type="unfinished">Долазеће</translation>
    </message>
    <message>
        <source>Outbound</source>
        <extracomment>An Outbound Connection to a Peer.</extracomment>
        <translation type="unfinished">Одлазеће</translation>
    </message>
</context>
<context>
    <name>QRImageWidget</name>
    <message>
        <source>&amp;Save Image…</source>
        <translation type="unfinished">&amp;Сачували слику…</translation>
    </message>
    <message>
        <source>&amp;Copy Image</source>
        <translation type="unfinished">&amp;Копирај Слику</translation>
    </message>
    <message>
        <source>Resulting URI too long, try to reduce the text for label / message.</source>
        <translation type="unfinished">Дати резултат URI  предуг, покушај да сманиш текст за ознаку / поруку.</translation>
    </message>
    <message>
        <source>Error encoding URI into QR Code.</source>
        <translation type="unfinished">Грешка током енкодирања URI у QR Код.</translation>
    </message>
    <message>
        <source>QR code support not available.</source>
        <translation type="unfinished">QR код подршка није доступна.</translation>
    </message>
    <message>
        <source>Save QR Code</source>
        <translation type="unfinished">Упамти QR Код</translation>
    </message>
    <message>
        <source>PNG Image</source>
        <extracomment>Expanded name of the PNG file format. See: https://en.wikipedia.org/wiki/Portable_Network_Graphics.</extracomment>
        <translation type="unfinished">ПНГ слика</translation>
    </message>
</context>
<context>
    <name>RPCConsole</name>
    <message>
        <source>N/A</source>
        <translation type="unfinished">Није применљиво</translation>
    </message>
    <message>
        <source>Client version</source>
        <translation type="unfinished">Верзија клијента</translation>
    </message>
    <message>
        <source>&amp;Information</source>
        <translation type="unfinished">&amp;Информације</translation>
    </message>
    <message>
        <source>General</source>
        <translation type="unfinished">Опште</translation>
    </message>
    <message>
        <source>To specify a non-default location of the data directory use the '%1' option.</source>
        <translation type="unfinished">Да би сте одредили локацију која није унапред задата за директоријум података користите '%1' опцију.</translation>
    </message>
    <message>
        <source>To specify a non-default location of the blocks directory use the '%1' option.</source>
        <translation type="unfinished">Да би сте одредили локацију која није унапред задата за директоријум блокова користите '%1' опцију.</translation>
    </message>
    <message>
        <source>Startup time</source>
        <translation type="unfinished">Време подизања система</translation>
    </message>
    <message>
        <source>Network</source>
        <translation type="unfinished">Мрежа</translation>
    </message>
    <message>
        <source>Name</source>
        <translation type="unfinished">Име</translation>
    </message>
    <message>
        <source>Number of connections</source>
        <translation type="unfinished">Број конекција</translation>
    </message>
    <message>
        <source>Block chain</source>
        <translation type="unfinished">Блокчејн</translation>
    </message>
    <message>
        <source>Memory Pool</source>
        <translation type="unfinished">Удружена меморија</translation>
    </message>
    <message>
        <source>Current number of transactions</source>
        <translation type="unfinished">Тренутни број трансакција</translation>
    </message>
    <message>
        <source>Memory usage</source>
        <translation type="unfinished">Употреба меморије</translation>
    </message>
    <message>
        <source>Wallet: </source>
        <translation type="unfinished">Новчаник</translation>
    </message>
    <message>
        <source>(none)</source>
        <translation type="unfinished">(ниједан)</translation>
    </message>
    <message>
        <source>&amp;Reset</source>
        <translation type="unfinished">&amp;Ресетуј</translation>
    </message>
    <message>
        <source>Received</source>
        <translation type="unfinished">Примљено</translation>
    </message>
    <message>
        <source>Sent</source>
        <translation type="unfinished">Послато</translation>
    </message>
    <message>
        <source>&amp;Peers</source>
        <translation type="unfinished">&amp;Колеге</translation>
    </message>
    <message>
        <source>Banned peers</source>
        <translation type="unfinished">Забрањене колеге на мрежи</translation>
    </message>
    <message>
        <source>Select a peer to view detailed information.</source>
        <translation type="unfinished">Одабери колегу да би видели детаљне информације</translation>
    </message>
    <message>
        <source>Version</source>
        <translation type="unfinished">Верзија</translation>
    </message>
    <message>
        <source>Starting Block</source>
        <translation type="unfinished">Почетни блок</translation>
    </message>
    <message>
        <source>Synced Headers</source>
        <translation type="unfinished">Синхронизована заглавља</translation>
    </message>
    <message>
        <source>Synced Blocks</source>
        <translation type="unfinished">Синхронизовани блокови</translation>
    </message>
    <message>
        <source>The mapped Autonomous System used for diversifying peer selection.</source>
        <translation type="unfinished">Мапирани аутономни систем који се користи за диверсификацију селекције колега чворова.</translation>
    </message>
    <message>
        <source>Mapped AS</source>
        <translation type="unfinished">Мапирани АС</translation>
    </message>
    <message>
        <source>User Agent</source>
        <translation type="unfinished">Кориснички агент</translation>
    </message>
    <message>
        <source>Node window</source>
        <translation type="unfinished">Ноде прозор</translation>
    </message>
    <message>
        <source>Current block height</source>
        <translation type="unfinished">Тренутна висина блока</translation>
    </message>
    <message>
        <source>Open the %1 debug log file from the current data directory. This can take a few seconds for large log files.</source>
        <translation type="unfinished">Отворите %1 датотеку са записима о отклоњеним грешкама из тренутног директоријума датотека. Ово може потрајати неколико секунди за велике датотеке записа.</translation>
    </message>
    <message>
        <source>Decrease font size</source>
        <translation type="unfinished">Смањи величину фонта</translation>
    </message>
    <message>
        <source>Increase font size</source>
        <translation type="unfinished">Увећај величину фонта</translation>
    </message>
    <message>
        <source>Permissions</source>
        <translation type="unfinished">Дозволе</translation>
    </message>
    <message>
        <source>The direction and type of peer connection: %1</source>
        <translation type="unfinished">Смер и тип конекције клијената: %1</translation>
    </message>
    <message>
        <source>Direction/Type</source>
        <translation type="unfinished">Смер/Тип</translation>
    </message>
    <message>
        <source>The network protocol this peer is connected through: IPv4, IPv6, Onion, I2P, or CJDNS.</source>
        <translation type="unfinished">Мрежни протокол који је овај пеер повезан преко: ИПв4, ИПв6, Онион, И2П или ЦЈДНС.</translation>
    </message>
    <message>
        <source>Services</source>
        <translation type="unfinished">Услуге</translation>
    </message>
    <message>
        <source>High bandwidth BIP152 compact block relay: %1</source>
        <translation type="unfinished">Висок проток ”BIP152” преноса компактних блокова: %1</translation>
    </message>
    <message>
        <source>High Bandwidth</source>
        <translation type="unfinished">Висок проток</translation>
    </message>
    <message>
        <source>Connection Time</source>
        <translation type="unfinished">Време конекције</translation>
    </message>
    <message>
        <source>Elapsed time since a novel block passing initial validity checks was received from this peer.</source>
        <translation type="unfinished">Прошло је време од када је нови блок који је прошао почетне провере валидности примљен од овог равноправног корисника.</translation>
    </message>
    <message>
        <source>Last Block</source>
        <translation type="unfinished">Последњи блок</translation>
    </message>
    <message>
        <source>Elapsed time since a novel transaction accepted into our mempool was received from this peer.</source>
        <extracomment>Tooltip text for the Last Transaction field in the peer details area.</extracomment>
        <translation type="unfinished">Прошло је време од када је нова трансакција прихваћена у наш мемпул примљена од овог партнера</translation>
    </message>
    <message>
        <source>Last Send</source>
        <translation type="unfinished">Последње послато</translation>
    </message>
    <message>
        <source>Last Receive</source>
        <translation type="unfinished">Последње примљено</translation>
    </message>
    <message>
        <source>Ping Time</source>
        <translation type="unfinished">Пинг време</translation>
    </message>
    <message>
        <source>The duration of a currently outstanding ping.</source>
        <translation type="unfinished">Трајање тренутно неразрешеног пинга.</translation>
    </message>
    <message>
        <source>Ping Wait</source>
        <translation type="unfinished">Чекање на пинг</translation>
    </message>
    <message>
        <source>Min Ping</source>
        <translation type="unfinished">Мин Пинг</translation>
    </message>
    <message>
        <source>Time Offset</source>
        <translation type="unfinished">Помак времена</translation>
    </message>
    <message>
        <source>Last block time</source>
        <translation type="unfinished">Време последњег блока</translation>
    </message>
    <message>
        <source>&amp;Open</source>
        <translation type="unfinished">&amp;Отвори</translation>
    </message>
    <message>
        <source>&amp;Console</source>
        <translation type="unfinished">&amp;Конзола</translation>
    </message>
    <message>
        <source>&amp;Network Traffic</source>
        <translation type="unfinished">&amp;Мрежни саобраћај</translation>
    </message>
    <message>
        <source>Totals</source>
        <translation type="unfinished">Укупно</translation>
    </message>
    <message>
        <source>Debug log file</source>
        <translation type="unfinished">Дебугуј лог фајл</translation>
    </message>
    <message>
        <source>Clear console</source>
        <translation type="unfinished">Очисти конзолу</translation>
    </message>
    <message>
        <source>In:</source>
        <translation type="unfinished">Долазно:</translation>
    </message>
    <message>
        <source>Out:</source>
        <translation type="unfinished">Одлазно:</translation>
    </message>
    <message>
        <source>Inbound: initiated by peer</source>
        <extracomment>Explanatory text for an inbound peer connection.</extracomment>
        <translation type="unfinished">Долазни: покренут од стране вршњака</translation>
    </message>
    <message>
        <source>Outbound Full Relay: default</source>
        <extracomment>Explanatory text for an outbound peer connection that relays all network information. This is the default behavior for outbound connections.</extracomment>
        <translation type="unfinished">Одлазни пуни релеј: подразумевано</translation>
    </message>
    <message>
        <source>Outbound Block Relay: does not relay transactions or addresses</source>
        <extracomment>Explanatory text for an outbound peer connection that relays network information about blocks and not transactions or addresses.</extracomment>
        <translation type="unfinished">Оутбоунд Блоцк Релаи: не преноси трансакције или адресе</translation>
    </message>
    <message>
        <source>Outbound Manual: added using RPC %1 or %2/%3 configuration options</source>
        <extracomment>Explanatory text for an outbound peer connection that was established manually through one of several methods. The numbered arguments are stand-ins for the methods available to establish manual connections.</extracomment>
        <translation type="unfinished">Изворно упутство: додато је коришћење ”RPC” %1 или %2 / %3 конфигурационих опција</translation>
    </message>
    <message>
        <source>Outbound Feeler: short-lived, for testing addresses</source>
        <extracomment>Explanatory text for a short-lived outbound peer connection that is used to test the aliveness of known addresses.</extracomment>
        <translation type="unfinished">Оутбоунд Феелер: краткотрајан, за тестирање адреса</translation>
    </message>
    <message>
        <source>Outbound Address Fetch: short-lived, for soliciting addresses</source>
        <extracomment>Explanatory text for a short-lived outbound peer connection that is used to request addresses from a peer.</extracomment>
        <translation type="unfinished">Дохваћање излазне адресе: краткотрајно, за тражење адреса</translation>
    </message>
    <message>
        <source>we selected the peer for high bandwidth relay</source>
        <translation type="unfinished">одабрали смо клијента за висок пренос података</translation>
    </message>
    <message>
        <source>the peer selected us for high bandwidth relay</source>
        <translation type="unfinished">клијент нас је одабрао за висок пренос података</translation>
    </message>
    <message>
        <source>no high bandwidth relay selected</source>
        <translation type="unfinished">није одабран проток за висок пренос података</translation>
    </message>
    <message>
        <source>&amp;Copy address</source>
        <extracomment>Context menu action to copy the address of a peer.</extracomment>
        <translation type="unfinished">&amp;Копирај адресу</translation>
    </message>
    <message>
        <source>&amp;Disconnect</source>
        <translation type="unfinished">&amp;Прекини везу</translation>
    </message>
    <message>
        <source>1 &amp;hour</source>
        <translation type="unfinished">1 &amp;Сат</translation>
    </message>
    <message>
        <source>1 d&amp;ay</source>
        <translation type="unfinished">1 дан</translation>
    </message>
    <message>
        <source>1 &amp;week</source>
        <translation type="unfinished">1 &amp;недеља</translation>
    </message>
    <message>
        <source>1 &amp;year</source>
        <translation type="unfinished">1 &amp;година</translation>
    </message>
    <message>
        <source>&amp;Copy IP/Netmask</source>
        <extracomment>Context menu action to copy the IP/Netmask of a banned peer. IP/Netmask is the combination of a peer's IP address and its Netmask. For IP address, see: https://en.wikipedia.org/wiki/IP_address.</extracomment>
        <translation type="unfinished">&amp;Kopiraj IP/Netmask</translation>
    </message>
    <message>
        <source>&amp;Unban</source>
        <translation type="unfinished">&amp;Уклони забрану</translation>
    </message>
    <message>
        <source>Network activity disabled</source>
        <translation type="unfinished">Активност мреже онемогућена</translation>
    </message>
    <message>
        <source>Executing command without any wallet</source>
        <translation type="unfinished">Извршење команде без новчаника</translation>
    </message>
    <message>
        <source>Executing command using "%1" wallet</source>
        <translation type="unfinished">Извршење команде коришћењем  "%1" новчаника</translation>
    </message>
    <message>
        <source>Welcome to the %1 RPC console.
Use up and down arrows to navigate history, and %2 to clear screen.
Use %3 and %4 to increase or decrease the font size.
Type %5 for an overview of available commands.
For more information on using this console, type %6.

%7WARNING: Scammers have been active, telling users to type commands here, stealing their wallet contents. Do not use this console without fully understanding the ramifications of a command.%8</source>
        <extracomment>RPC console welcome message. Placeholders %7 and %8 are style tags for the warning content, and they are not space separated from the rest of the text intentionally.</extracomment>
        <translation type="unfinished">Добродошли у %1 "RPC” конзолу.
Користи тастере за горе и доле да наводиш историју, и %2 да очистиш екран.
Користи %3 и %4 да увећаш и смањиш величину фонта.
Унеси %5 за преглед доступних комади.
За више информација о коришћењу конзоле, притисни %6
%7 УПОЗОРЕЊЕ: Преваранти су се активирали, говорећи корисницима да уносе команде овде, и тако краду садржај новчаника. Не користи ову конзолу без потпуног схватања комплексности ове команде. %8</translation>
    </message>
    <message>
        <source>Executing…</source>
        <extracomment>A console message indicating an entered command is currently being executed.</extracomment>
        <translation type="unfinished">Обрада...</translation>
    </message>
    <message>
        <source>(peer: %1)</source>
        <translation type="unfinished">(клијент: %1)</translation>
    </message>
    <message>
        <source>via %1</source>
        <translation type="unfinished">преко %1</translation>
    </message>
    <message>
        <source>Yes</source>
        <translation type="unfinished">Да</translation>
    </message>
    <message>
        <source>No</source>
        <translation type="unfinished">Не</translation>
    </message>
    <message>
        <source>To</source>
        <translation type="unfinished">Kome</translation>
    </message>
    <message>
        <source>From</source>
        <translation type="unfinished">Od</translation>
    </message>
    <message>
        <source>Ban for</source>
        <translation type="unfinished">Забрани за</translation>
    </message>
    <message>
        <source>Never</source>
        <translation type="unfinished">Никада</translation>
    </message>
    <message>
        <source>Unknown</source>
        <translation type="unfinished">Непознато</translation>
    </message>
</context>
<context>
    <name>ReceiveCoinsDialog</name>
    <message>
        <source>&amp;Amount:</source>
        <translation type="unfinished">&amp;Износ:</translation>
    </message>
    <message>
        <source>&amp;Label:</source>
        <translation type="unfinished">&amp;Ознака</translation>
    </message>
    <message>
        <source>&amp;Message:</source>
        <translation type="unfinished">Poruka:</translation>
    </message>
    <message>
        <source>An optional message to attach to the payment request, which will be displayed when the request is opened. Note: The message will not be sent with the payment over the Qtum network.</source>
        <translation type="unfinished">Опциона порука коју можеш прикачити уз захтев за плаћање, која ће бити приказана када захтев буде отворен. Напомена: Порука неће бити послата са уплатом на Qtum мрежи.</translation>
    </message>
    <message>
        <source>An optional label to associate with the new receiving address.</source>
        <translation type="unfinished">Опционална ознака за поистовећивање са новом примајућом адресом.</translation>
    </message>
    <message>
        <source>Use this form to request payments. All fields are &lt;b&gt;optional&lt;/b&gt;.</source>
        <translation type="unfinished">Користи ову форму како би захтевао уплату. Сва поља су &lt;b&gt;опционална&lt;/b&gt;.</translation>
    </message>
    <message>
        <source>An optional amount to request. Leave this empty or zero to not request a specific amount.</source>
        <translation type="unfinished">Опциони износ за захтев. Остави празно или нула уколико не желиш прецизирати износ.</translation>
    </message>
    <message>
        <source>An optional label to associate with the new receiving address (used by you to identify an invoice).  It is also attached to the payment request.</source>
        <translation type="unfinished">Опционална ознака за поистовећивање са новом адресом примаоца (користите је за идентификацију рачуна). Она је такође придодата захтеву за плаћање.</translation>
    </message>
    <message>
        <source>An optional message that is attached to the payment request and may be displayed to the sender.</source>
        <translation type="unfinished">Опциона порука која је придодата захтеву за плаћање и може бити приказана пошиљаоцу.</translation>
    </message>
    <message>
        <source>&amp;Create new receiving address</source>
        <translation type="unfinished">&amp;Направи нову адресу за примање</translation>
    </message>
    <message>
        <source>Clear all fields of the form.</source>
        <translation type="unfinished">Очисти сва поља форме.</translation>
    </message>
    <message>
        <source>Clear</source>
        <translation type="unfinished">Очисти</translation>
    </message>
    <message>
        <source>Requested payments history</source>
        <translation type="unfinished">Историја захтева за плаћање</translation>
    </message>
    <message>
        <source>Show the selected request (does the same as double clicking an entry)</source>
        <translation type="unfinished">Прикажи селектовани захтев (има исту сврху као и дупли клик на одговарајући унос)</translation>
    </message>
    <message>
        <source>Show</source>
        <translation type="unfinished">Прикажи</translation>
    </message>
    <message>
        <source>Remove the selected entries from the list</source>
        <translation type="unfinished">Уклони одабрани унос из листе</translation>
    </message>
    <message>
        <source>Remove</source>
        <translation type="unfinished">Уклони</translation>
    </message>
    <message>
        <source>Copy &amp;URI</source>
        <translation type="unfinished">Копирај &amp;URI</translation>
    </message>
    <message>
        <source>&amp;Copy address</source>
        <translation type="unfinished">&amp;Копирај адресу</translation>
    </message>
    <message>
        <source>Copy &amp;label</source>
        <translation type="unfinished">Копирај &amp;означи</translation>
    </message>
    <message>
        <source>Copy &amp;message</source>
        <translation type="unfinished">Копирај &amp;поруку</translation>
    </message>
    <message>
        <source>Copy &amp;amount</source>
        <translation type="unfinished">Копирај &amp;износ</translation>
    </message>
    <message>
        <source>Could not unlock wallet.</source>
        <translation type="unfinished">Новчаник није могуће откључати.</translation>
    </message>
    <message>
        <source>Could not generate new %1 address</source>
        <translation type="unfinished">Немогуће је генерисати нову %1 адресу</translation>
    </message>
</context>
<context>
    <name>ReceiveRequestDialog</name>
    <message>
        <source>Request payment to …</source>
        <translation type="unfinished">Захтевај уплату ка ...</translation>
    </message>
    <message>
        <source>Address:</source>
        <translation type="unfinished">Адреса:</translation>
    </message>
    <message>
        <source>Amount:</source>
        <translation type="unfinished">Iznos:</translation>
    </message>
    <message>
        <source>Label:</source>
        <translation type="unfinished">Етикета</translation>
    </message>
    <message>
        <source>Message:</source>
        <translation type="unfinished">Порука:</translation>
    </message>
    <message>
        <source>Wallet:</source>
        <translation type="unfinished">Novčanik:</translation>
    </message>
    <message>
        <source>Copy &amp;URI</source>
        <translation type="unfinished">Копирај &amp;URI</translation>
    </message>
    <message>
        <source>Copy &amp;Address</source>
        <translation type="unfinished">Копирај &amp;Адресу</translation>
    </message>
    <message>
        <source>&amp;Verify</source>
        <translation type="unfinished">&amp;Верификуј</translation>
    </message>
    <message>
        <source>Verify this address on e.g. a hardware wallet screen</source>
        <translation type="unfinished">Верификуј ову адресу на пример на екрану хардвер новчаника</translation>
    </message>
    <message>
        <source>&amp;Save Image…</source>
        <translation type="unfinished">&amp;Сачували слику…</translation>
    </message>
    <message>
        <source>Payment information</source>
        <translation type="unfinished">Информације о плаћању</translation>
    </message>
    <message>
        <source>Request payment to %1</source>
        <translation type="unfinished">Захтевај уплату ка %1</translation>
    </message>
</context>
<context>
    <name>RecentRequestsTableModel</name>
    <message>
        <source>Date</source>
        <translation type="unfinished">Datum</translation>
    </message>
    <message>
        <source>Label</source>
        <translation type="unfinished">Oznaka</translation>
    </message>
    <message>
        <source>Message</source>
        <translation type="unfinished">Poruka</translation>
    </message>
    <message>
        <source>(no label)</source>
        <translation type="unfinished">(bez oznake)</translation>
    </message>
    <message>
        <source>(no message)</source>
        <translation type="unfinished">(нема поруке)</translation>
    </message>
    <message>
        <source>(no amount requested)</source>
        <translation type="unfinished">(нема захтеваног износа)</translation>
    </message>
    <message>
        <source>Requested</source>
        <translation type="unfinished">Захтевано</translation>
    </message>
</context>
<context>
    <name>SendCoinsDialog</name>
    <message>
        <source>Send Coins</source>
        <translation type="unfinished">Пошаљи новчиће</translation>
    </message>
    <message>
        <source>Coin Control Features</source>
        <translation type="unfinished">Опција контроле новчића</translation>
    </message>
    <message>
        <source>automatically selected</source>
        <translation type="unfinished">аутоматски одабрано</translation>
    </message>
    <message>
        <source>Insufficient funds!</source>
        <translation type="unfinished">Недовољно средстава!</translation>
    </message>
    <message>
        <source>Quantity:</source>
        <translation type="unfinished">Količina:</translation>
    </message>
    <message>
        <source>Bytes:</source>
        <translation type="unfinished">Бајта:</translation>
    </message>
    <message>
        <source>Amount:</source>
        <translation type="unfinished">Iznos:</translation>
    </message>
    <message>
        <source>Fee:</source>
        <translation type="unfinished">Naknada:</translation>
    </message>
    <message>
        <source>After Fee:</source>
        <translation type="unfinished">Nakon Naknade:</translation>
    </message>
    <message>
        <source>Change:</source>
        <translation type="unfinished">Кусур:</translation>
    </message>
    <message>
        <source>If this is activated, but the change address is empty or invalid, change will be sent to a newly generated address.</source>
        <translation type="unfinished">Уколико је ово активирано, али је промењена адреса празна или неважећа, промена ће бити послата на ново-генерисану адресу.</translation>
    </message>
    <message>
        <source>Custom change address</source>
        <translation type="unfinished">Прилагођена промењена адреса</translation>
    </message>
    <message>
        <source>Transaction Fee:</source>
        <translation type="unfinished">Провизија за трансакцију:</translation>
    </message>
    <message>
        <source>Using the fallbackfee can result in sending a transaction that will take several hours or days (or never) to confirm. Consider choosing your fee manually or wait until you have validated the complete chain.</source>
        <translation type="unfinished">Коришћење безбедносне накнаде може резултовати у времену потребно за потврду трансакције од неколико сати или дана (или никад). Размислите о ручном одабиру провизије или сачекајте док нисте потврдили комплетан ланац.</translation>
    </message>
    <message>
        <source>Warning: Fee estimation is currently not possible.</source>
        <translation type="unfinished">Упозорење: Процена провизије тренутно није могућа.</translation>
    </message>
    <message>
        <source>per kilobyte</source>
        <translation type="unfinished">по килобајту</translation>
    </message>
    <message>
        <source>Hide</source>
        <translation type="unfinished">Сакриј</translation>
    </message>
    <message>
        <source>Recommended:</source>
        <translation type="unfinished">Препоручено:</translation>
    </message>
    <message>
        <source>Custom:</source>
        <translation type="unfinished">Прилагођено:</translation>
    </message>
    <message>
        <source>Send to multiple recipients at once</source>
        <translation type="unfinished">Пошаљи већем броју примаоца одједанпут</translation>
    </message>
    <message>
        <source>Add &amp;Recipient</source>
        <translation type="unfinished">Додај &amp;Примаоца</translation>
    </message>
    <message>
        <source>Clear all fields of the form.</source>
        <translation type="unfinished">Очисти сва поља форме.</translation>
    </message>
    <message>
        <source>Inputs…</source>
        <translation type="unfinished">Поља...</translation>
    </message>
    <message>
        <source>Choose…</source>
        <translation type="unfinished">Одабери...</translation>
    </message>
    <message>
        <source>Hide transaction fee settings</source>
        <translation type="unfinished">Сакријте износ накнаде за трансакцију</translation>
    </message>
    <message>
        <source>Specify a custom fee per kB (1,000 bytes) of the transaction's virtual size.

Note:  Since the fee is calculated on a per-byte basis, a fee rate of "100 satoshis per kvB" for a transaction size of 500 virtual bytes (half of 1 kvB) would ultimately yield a fee of only 50 satoshis.</source>
        <translation type="unfinished">Одредити прилагођену провизију по kB (1,000 битова) виртуелне величине трансакције. 

Напомена: С обзиром да се провизија рачуна на основу броја бајтова, провизија за "100 сатошија по kB" за величину трансакције од 500 бајтова (пола од 1 kB) ће аутоматски износити само 50 сатошија.</translation>
    </message>
    <message>
        <source>When there is less transaction volume than space in the blocks, miners as well as relaying nodes may enforce a minimum fee. Paying only this minimum fee is just fine, but be aware that this can result in a never confirming transaction once there is more demand for qtum transactions than the network can process.</source>
        <translation type="unfinished">Када је мањи обим трансакција од простора у блоку, рудари, као и повезани нодови могу применити минималну провизију. Плаћање само минималне накнаде - провизије је добро, али треба бити свестан да ово може резултовати трансакцијом која неће никада бити потврђена, у случају када је број захтева за qtum трансакцијама већи од могућности мреже да обради.</translation>
    </message>
    <message>
        <source>A too low fee might result in a never confirming transaction (read the tooltip)</source>
        <translation type="unfinished">Сувише ниска провизија може резултовати да трансакција никада не  буде потврђена (прочитајте опис)</translation>
    </message>
    <message>
        <source>(Smart fee not initialized yet. This usually takes a few blocks…)</source>
        <translation type="unfinished">(Паметна провизија још није покренута. Ово уобичајено траје неколико блокова...)</translation>
    </message>
    <message>
        <source>Confirmation time target:</source>
        <translation type="unfinished">Циљно време потврде:</translation>
    </message>
    <message>
        <source>Enable Replace-By-Fee</source>
        <translation type="unfinished">Омогући Замени-за-Провизију</translation>
    </message>
    <message>
        <source>With Replace-By-Fee (BIP-125) you can increase a transaction's fee after it is sent. Without this, a higher fee may be recommended to compensate for increased transaction delay risk.</source>
        <translation type="unfinished">Са Замени-за-Провизију (BIP-125) се може повећати висина провизије за трансакцију након што је послата. Без овога, виша провизија може бити препоручена да се смањи ризик од кашњења трансакције. </translation>
    </message>
    <message>
        <source>Clear &amp;All</source>
        <translation type="unfinished">Очисти &amp;Све</translation>
    </message>
    <message>
        <source>Balance:</source>
        <translation type="unfinished">Салдо:</translation>
    </message>
    <message>
        <source>Confirm the send action</source>
        <translation type="unfinished">Потврди акцију слања</translation>
    </message>
    <message>
        <source>S&amp;end</source>
        <translation type="unfinished">&amp;Пошаљи</translation>
    </message>
    <message>
        <source>Copy quantity</source>
        <translation type="unfinished">Копирај количину</translation>
    </message>
    <message>
        <source>Copy amount</source>
        <translation type="unfinished">Копирај износ</translation>
    </message>
    <message>
        <source>Copy fee</source>
        <translation type="unfinished">Копирај провизију</translation>
    </message>
    <message>
        <source>Copy after fee</source>
        <translation type="unfinished">Копирај након провизије</translation>
    </message>
    <message>
        <source>Copy bytes</source>
        <translation type="unfinished">Копирај бајтове</translation>
    </message>
    <message>
        <source>Copy change</source>
        <translation type="unfinished">Копирај кусур</translation>
    </message>
    <message>
        <source>%1 (%2 blocks)</source>
        <translation type="unfinished">%1 (%2 блокова)</translation>
    </message>
    <message>
        <source>Sign on device</source>
        <extracomment>"device" usually means a hardware wallet.</extracomment>
        <translation type="unfinished">Потпиши на уређају</translation>
    </message>
    <message>
        <source>Connect your hardware wallet first.</source>
        <translation type="unfinished">Повежи прво свој хардвер новчаник.</translation>
    </message>
    <message>
        <source>Set external signer script path in Options -&gt; Wallet</source>
        <extracomment>"External signer" means using devices such as hardware wallets.</extracomment>
        <translation type="unfinished">Подси екстерну скрипту за потписивање у : Options -&gt; Wallet</translation>
    </message>
    <message>
        <source>Cr&amp;eate Unsigned</source>
        <translation type="unfinished">Креирај непотписано</translation>
    </message>
    <message>
        <source>Creates a Partially Signed Qtum Transaction (PSBT) for use with e.g. an offline %1 wallet, or a PSBT-compatible hardware wallet.</source>
        <translation type="unfinished">Креира делимично потписану Qtum трансакцију (PSBT) за коришћење са нпр. офлајн %1 новчаником, или PSBT компатибилним хардверским новчаником. </translation>
    </message>
    <message>
        <source>%1 to '%2'</source>
        <translation type="unfinished">%1 до '%2'</translation>
    </message>
    <message>
        <source>%1 to %2</source>
        <translation type="unfinished">%1 до %2</translation>
    </message>
    <message>
        <source>To review recipient list click "Show Details…"</source>
        <translation type="unfinished">Да би сте прегледали листу примаоца кликните на "Прикажи детаље..."</translation>
    </message>
    <message>
        <source>Sign failed</source>
        <translation type="unfinished">Потписивање је неуспело</translation>
    </message>
    <message>
        <source>External signer not found</source>
        <extracomment>"External signer" means using devices such as hardware wallets.</extracomment>
        <translation type="unfinished">Екстерни потписник није пронађен</translation>
    </message>
    <message>
        <source>External signer failure</source>
        <extracomment>"External signer" means using devices such as hardware wallets.</extracomment>
        <translation type="unfinished">Грешка при екстерном потписивању</translation>
    </message>
    <message>
        <source>Save Transaction Data</source>
        <translation type="unfinished">Сачувај Податке Трансакције</translation>
    </message>
    <message>
        <source>Partially Signed Transaction (Binary)</source>
        <extracomment>Expanded name of the binary PSBT file format. See: BIP 174.</extracomment>
        <translation type="unfinished">Делимично потписана трансакција (бинарна)</translation>
    </message>
    <message>
        <source>PSBT saved</source>
        <extracomment>Popup message when a PSBT has been saved to a file</extracomment>
        <translation type="unfinished">PSBT сачуван</translation>
    </message>
    <message>
        <source>External balance:</source>
        <translation type="unfinished">Екстерни баланс (стање):</translation>
    </message>
    <message>
        <source>or</source>
        <translation type="unfinished">или</translation>
    </message>
    <message>
        <source>You can increase the fee later (signals Replace-By-Fee, BIP-125).</source>
        <translation type="unfinished">Можете повећати провизију касније (сигнали Замени-са-Провизијом, BIP-125).</translation>
    </message>
    <message>
        <source>Please, review your transaction proposal. This will produce a Partially Signed Qtum Transaction (PSBT) which you can save or copy and then sign with e.g. an offline %1 wallet, or a PSBT-compatible hardware wallet.</source>
        <extracomment>Text to inform a user attempting to create a transaction of their current options. At this stage, a user can only create a PSBT. This string is displayed when private keys are disabled and an external signer is not available.</extracomment>
        <translation type="unfinished">Молимо, проверите ваш предлог трансакције. Ово ће произвести делимично потписану Qtum трансакцију (PSBT) коју можете копирати и онда потписати са нпр. офлајн %1 новчаником, или PSBT компатибилним хардверским новчаником.</translation>
    </message>
    <message>
        <source>Do you want to create this transaction?</source>
        <extracomment>Message displayed when attempting to create a transaction. Cautionary text to prompt the user to verify that the displayed transaction details represent the transaction the user intends to create.</extracomment>
        <translation type="unfinished">Da li želite da napravite ovu transakciju?</translation>
    </message>
    <message>
        <source>Please, review your transaction.</source>
        <extracomment>Text to prompt a user to review the details of the transaction they are attempting to send.</extracomment>
        <translation type="unfinished">Молим, размотрите вашу трансакцију.</translation>
    </message>
    <message>
        <source>Transaction fee</source>
        <translation type="unfinished">Taksa transakcije</translation>
    </message>
    <message>
        <source>Not signalling Replace-By-Fee, BIP-125.</source>
        <translation type="unfinished">Не сигнализира Замени-са-Провизијом, BIP-125.</translation>
    </message>
    <message>
        <source>Total Amount</source>
        <translation type="unfinished">Укупан износ</translation>
    </message>
    <message>
        <source>Confirm send coins</source>
        <translation type="unfinished">Потврдите слање новчића</translation>
    </message>
    <message>
        <source>Watch-only balance:</source>
        <translation type="unfinished">Само-гледање Стање:</translation>
    </message>
    <message>
        <source>The recipient address is not valid. Please recheck.</source>
        <translation type="unfinished">Адреса примаоца није валидна. Молим проверите поново.</translation>
    </message>
    <message>
        <source>The amount to pay must be larger than 0.</source>
        <translation type="unfinished">Овај износ за плаћање мора бити већи од 0.</translation>
    </message>
    <message>
        <source>The amount exceeds your balance.</source>
        <translation type="unfinished">Овај износ је већи од вашег салда.</translation>
    </message>
    <message>
        <source>The total exceeds your balance when the %1 transaction fee is included.</source>
        <translation type="unfinished">Укупни износ премашује ваш салдо, када се %1 провизија за трансакцију укључи у износ.</translation>
    </message>
    <message>
        <source>Duplicate address found: addresses should only be used once each.</source>
        <translation type="unfinished">Пронађена је дуплирана адреса: адресе се требају користити само једном.</translation>
    </message>
    <message>
        <source>Transaction creation failed!</source>
        <translation type="unfinished">Израда трансакције није успела!</translation>
    </message>
    <message>
        <source>A fee higher than %1 is considered an absurdly high fee.</source>
        <translation type="unfinished">Провизија већа од %1 се сматра апсурдно високом провизијом.</translation>
    </message>
    <message numerus="yes">
        <source>Estimated to begin confirmation within %n block(s).</source>
        <translation type="unfinished">
            <numerusform />
            <numerusform />
            <numerusform />
        </translation>
    </message>
    <message>
        <source>Warning: Invalid Qtum address</source>
        <translation type="unfinished">Упозорење: Неважећа Qtum адреса</translation>
    </message>
    <message>
        <source>Warning: Unknown change address</source>
        <translation type="unfinished">Упозорење: Непозната адреса за промену</translation>
    </message>
    <message>
        <source>Confirm custom change address</source>
        <translation type="unfinished">Потврдите прилагођену адресу за промену</translation>
    </message>
    <message>
        <source>The address you selected for change is not part of this wallet. Any or all funds in your wallet may be sent to this address. Are you sure?</source>
        <translation type="unfinished">Адреса коју сте одабрали за промену није део овог новчаника. Део или цео износ вашег новчаника може бити послат на ову адресу. Да ли сте сигурни?</translation>
    </message>
    <message>
        <source>(no label)</source>
        <translation type="unfinished">(bez oznake)</translation>
    </message>
</context>
<context>
    <name>SendCoinsEntry</name>
    <message>
        <source>A&amp;mount:</source>
        <translation type="unfinished">&amp;Износ:</translation>
    </message>
    <message>
        <source>Pay &amp;To:</source>
        <translation type="unfinished">Плати &amp;За:</translation>
    </message>
    <message>
        <source>&amp;Label:</source>
        <translation type="unfinished">&amp;Ознака</translation>
    </message>
    <message>
        <source>Choose previously used address</source>
        <translation type="unfinished">Одабери претходно коришћену адресу</translation>
    </message>
    <message>
        <source>The Qtum address to send the payment to</source>
        <translation type="unfinished">Qtum адреса на коју се шаље уплата</translation>
    </message>
    <message>
        <source>Paste address from clipboard</source>
        <translation type="unfinished">Налепите адресу из базе за копирање</translation>
    </message>
    <message>
        <source>Remove this entry</source>
        <translation type="unfinished">Уклоните овај унос</translation>
    </message>
    <message>
        <source>The amount to send in the selected unit</source>
        <translation type="unfinished">Износ који ће бити послат у одабрану јединицу</translation>
    </message>
    <message>
        <source>The fee will be deducted from the amount being sent. The recipient will receive less qtums than you enter in the amount field. If multiple recipients are selected, the fee is split equally.</source>
        <translation type="unfinished">Провизија ће бити одузета од износа који је послат. Примаоц ће добити мање qtum него што је унесено у поље за износ. Уколико је одабрано више примаоца, провизија се дели равномерно.</translation>
    </message>
    <message>
        <source>S&amp;ubtract fee from amount</source>
        <translation type="unfinished">&amp;Одузми провизију од износа</translation>
    </message>
    <message>
        <source>Use available balance</source>
        <translation type="unfinished">Користи расположиви салдо</translation>
    </message>
    <message>
        <source>Message:</source>
        <translation type="unfinished">Порука:</translation>
    </message>
    <message>
        <source>Enter a label for this address to add it to the list of used addresses</source>
        <translation type="unfinished">Унесите ознаку за ову адресу да бисте је додали на листу коришћених адреса</translation>
    </message>
    <message>
        <source>A message that was attached to the qtum: URI which will be stored with the transaction for your reference. Note: This message will not be sent over the Qtum network.</source>
        <translation type="unfinished">Порука која је приложена qtum: URI која ће бити сачувана уз трансакцију ради референце. Напомена: Ова порука се шаље преко Qtum мреже.</translation>
    </message>
</context>
<context>
    <name>SendConfirmationDialog</name>
    <message>
        <source>Send</source>
        <translation type="unfinished">Пошаљи</translation>
    </message>
    <message>
        <source>Create Unsigned</source>
        <translation type="unfinished">Креирај непотписано</translation>
    </message>
</context>
<context>
    <name>SignVerifyMessageDialog</name>
    <message>
        <source>Signatures - Sign / Verify a Message</source>
        <translation type="unfinished">Потписи - Потпиши / Потврди поруку</translation>
    </message>
    <message>
        <source>You can sign messages/agreements with your addresses to prove you can receive qtums sent to them. Be careful not to sign anything vague or random, as phishing attacks may try to trick you into signing your identity over to them. Only sign fully-detailed statements you agree to.</source>
        <translation type="unfinished">Можете потписати поруку/споразум са вашом адресом да би сте доказали да можете примити qtum послат ка њима. Будите опрезни да не потписујете ништа нејасно или случајно, јер се може десити напад крађе идентитета, да потпишете ваш идентитет нападачу. Потпишите само потпуно детаљне изјаве са којима се слажете.</translation>
    </message>
    <message>
        <source>The Qtum address to sign the message with</source>
        <translation type="unfinished">Qtum адреса са којом ћете потписати поруку</translation>
    </message>
    <message>
        <source>Choose previously used address</source>
        <translation type="unfinished">Одабери претходно коришћену адресу</translation>
    </message>
    <message>
        <source>Paste address from clipboard</source>
        <translation type="unfinished">Налепите адресу из базе за копирање</translation>
    </message>
    <message>
        <source>Enter the message you want to sign here</source>
        <translation type="unfinished">Унесите поруку коју желите да потпишете овде</translation>
    </message>
    <message>
        <source>Signature</source>
        <translation type="unfinished">Потпис</translation>
    </message>
    <message>
        <source>Copy the current signature to the system clipboard</source>
        <translation type="unfinished">Копирајте тренутни потпис у системску базу за копирање</translation>
    </message>
    <message>
        <source>Sign the message to prove you own this Qtum address</source>
        <translation type="unfinished">Потпишите поруку да докажете да сте власник ове Qtum адресе</translation>
    </message>
    <message>
        <source>Sign &amp;Message</source>
        <translation type="unfinished">Потпис &amp;Порука</translation>
    </message>
    <message>
        <source>Reset all sign message fields</source>
        <translation type="unfinished">Поништите сва поља за потписивање поруке</translation>
    </message>
    <message>
        <source>Clear &amp;All</source>
        <translation type="unfinished">Очисти &amp;Све</translation>
    </message>
    <message>
        <source>&amp;Verify Message</source>
        <translation type="unfinished">&amp;Потврди поруку</translation>
    </message>
    <message>
        <source>Enter the receiver's address, message (ensure you copy line breaks, spaces, tabs, etc. exactly) and signature below to verify the message. Be careful not to read more into the signature than what is in the signed message itself, to avoid being tricked by a man-in-the-middle attack. Note that this only proves the signing party receives with the address, it cannot prove sendership of any transaction!</source>
        <translation type="unfinished">Унесите адресу примаоца, поруку (осигурајте да тачно копирате прекиде линија, размаке, картице итд) и потпишите испод да потврдите поруку. Будите опрезни да не убаците више у потпис од онога што је у потписаној поруци, да би сте избегли напад посредника. Имајте на уму да потпис само доказује да потписник прима са потписаном адресом, а не може да докаже слање било које трансакције!</translation>
    </message>
    <message>
        <source>The Qtum address the message was signed with</source>
        <translation type="unfinished">Qtum адреса са којом је потписана порука</translation>
    </message>
    <message>
        <source>The signed message to verify</source>
        <translation type="unfinished">Потписана порука за потврду</translation>
    </message>
    <message>
        <source>The signature given when the message was signed</source>
        <translation type="unfinished">Потпис који је дат приликом потписивања поруке</translation>
    </message>
    <message>
        <source>Verify the message to ensure it was signed with the specified Qtum address</source>
        <translation type="unfinished">Потврдите поруку да осигурате да је потписана са одговарајућом Qtum адресом</translation>
    </message>
    <message>
        <source>Verify &amp;Message</source>
        <translation type="unfinished">Потврди &amp;Поруку</translation>
    </message>
    <message>
        <source>Reset all verify message fields</source>
        <translation type="unfinished">Поништите сва поља за потврду поруке</translation>
    </message>
    <message>
        <source>Click "Sign Message" to generate signature</source>
        <translation type="unfinished">Притисни "Потпиши поруку" за израду потписа</translation>
    </message>
    <message>
        <source>The entered address is invalid.</source>
        <translation type="unfinished">Унесена адреса није важећа.</translation>
    </message>
    <message>
        <source>Please check the address and try again.</source>
        <translation type="unfinished">Молим проверите адресу и покушајте поново.</translation>
    </message>
    <message>
        <source>The entered address does not refer to a key.</source>
        <translation type="unfinished">Унесена адреса се не односи на кључ.</translation>
    </message>
    <message>
        <source>Wallet unlock was cancelled.</source>
        <translation type="unfinished">Откључавање новчаника је отказано.</translation>
    </message>
    <message>
        <source>No error</source>
        <translation type="unfinished">Нема грешке</translation>
    </message>
    <message>
        <source>Private key for the entered address is not available.</source>
        <translation type="unfinished">Приватни кључ за унесену адресу није доступан.</translation>
    </message>
    <message>
        <source>Message signing failed.</source>
        <translation type="unfinished">Потписивање поруке није успело.</translation>
    </message>
    <message>
        <source>Message signed.</source>
        <translation type="unfinished">Порука је потписана.</translation>
    </message>
    <message>
        <source>The signature could not be decoded.</source>
        <translation type="unfinished">Потпис не може бити декодиран.</translation>
    </message>
    <message>
        <source>Please check the signature and try again.</source>
        <translation type="unfinished">Молим проверите потпис и покушајте поново.</translation>
    </message>
    <message>
        <source>The signature did not match the message digest.</source>
        <translation type="unfinished">Потпис се не подудара са прегледом порука.</translation>
    </message>
    <message>
        <source>Message verification failed.</source>
        <translation type="unfinished">Провера поруке није успела.</translation>
    </message>
    <message>
        <source>Message verified.</source>
        <translation type="unfinished">Порука је проверена.</translation>
    </message>
</context>
<context>
    <name>SplashScreen</name>
    <message>
        <source>press q to shutdown</source>
        <translation type="unfinished">pritisni q za gašenje</translation>
    </message>
</context>
<context>
    <name>TrafficGraphWidget</name>
    <message>
        <source>kB/s</source>
        <translation type="unfinished">KB/s</translation>
    </message>
</context>
<context>
    <name>TransactionDesc</name>
    <message>
        <source>abandoned</source>
        <extracomment>Text explaining the current status of a transaction, shown in the status field of the details window for this transaction. This status represents an abandoned transaction.</extracomment>
        <translation type="unfinished">напуштено</translation>
    </message>
    <message>
        <source>%1/unconfirmed</source>
        <extracomment>Text explaining the current status of a transaction, shown in the status field of the details window for this transaction. This status represents a transaction confirmed in at least one block, but less than 6 blocks.</extracomment>
        <translation type="unfinished">%1/nepotvrdjeno</translation>
    </message>
    <message>
        <source>%1 confirmations</source>
        <extracomment>Text explaining the current status of a transaction, shown in the status field of the details window for this transaction. This status represents a transaction confirmed in 6 or more blocks.</extracomment>
        <translation type="unfinished">%1 potvrdjeno/ih</translation>
    </message>
    <message>
        <source>Status</source>
        <translation type="unfinished">Stanje/Status</translation>
    </message>
    <message>
        <source>Date</source>
        <translation type="unfinished">Datum</translation>
    </message>
    <message>
        <source>Source</source>
        <translation type="unfinished">Izvor</translation>
    </message>
    <message>
        <source>Generated</source>
        <translation type="unfinished">Generisano</translation>
    </message>
    <message>
        <source>From</source>
        <translation type="unfinished">Od</translation>
    </message>
    <message>
        <source>unknown</source>
        <translation type="unfinished">nepoznato</translation>
    </message>
    <message>
        <source>To</source>
        <translation type="unfinished">Kome</translation>
    </message>
    <message>
        <source>own address</source>
        <translation type="unfinished">sopstvena adresa</translation>
    </message>
    <message>
        <source>watch-only</source>
        <translation type="unfinished">samo za gledanje</translation>
    </message>
    <message>
        <source>label</source>
        <translation type="unfinished">etiketa</translation>
    </message>
    <message>
        <source>Credit</source>
        <translation type="unfinished">Kredit</translation>
    </message>
    <message numerus="yes">
        <source>matures in %n more block(s)</source>
        <translation type="unfinished">
            <numerusform />
            <numerusform />
            <numerusform />
        </translation>
    </message>
    <message>
        <source>not accepted</source>
        <translation type="unfinished">nije prihvaceno</translation>
    </message>
    <message>
        <source>Debit</source>
        <translation type="unfinished">Zaduzenje</translation>
    </message>
    <message>
        <source>Total debit</source>
        <translation type="unfinished">Ukupno zaduzenje</translation>
    </message>
    <message>
        <source>Total credit</source>
        <translation type="unfinished">Totalni kredit</translation>
    </message>
    <message>
        <source>Transaction fee</source>
        <translation type="unfinished">Taksa transakcije</translation>
    </message>
    <message>
        <source>Net amount</source>
        <translation type="unfinished">Neto iznos</translation>
    </message>
    <message>
        <source>Message</source>
        <translation type="unfinished">Poruka</translation>
    </message>
    <message>
        <source>Comment</source>
        <translation type="unfinished">Komentar</translation>
    </message>
    <message>
        <source>Transaction ID</source>
        <translation type="unfinished">ID Transakcije</translation>
    </message>
    <message>
        <source>Transaction total size</source>
        <translation type="unfinished">Укупна величина трансакције</translation>
    </message>
    <message>
        <source>Transaction virtual size</source>
        <translation type="unfinished">Виртуелна величина трансакције</translation>
    </message>
    <message>
        <source>Output index</source>
        <translation type="unfinished">Излазни индекс</translation>
    </message>
    <message>
        <source>Merchant</source>
        <translation type="unfinished">Trgovac</translation>
    </message>
    <message>
        <source>Generated coins must mature %1 blocks before they can be spent. When you generated this block, it was broadcast to the network to be added to the block chain. If it fails to get into the chain, its state will change to "not accepted" and it won't be spendable. This may occasionally happen if another node generates a block within a few seconds of yours.</source>
        <translation type="unfinished">Генерисани новчићи морају доспети %1 блокова пре него што могу бити потрошени. Када генеришете овај блок, он се емитује у мрежу, да би био придодат на ланац блокова. Укупно не успе да се придода на ланац, његово стање се мења у "није прихваћен" и неће га бити могуће потрошити. Ово се може повремено десити уколико други чвор генерише блок у периоду од неколико секунди од вашег.</translation>
    </message>
    <message>
        <source>Debug information</source>
        <translation type="unfinished">Informacije debugovanja</translation>
    </message>
    <message>
        <source>Transaction</source>
        <translation type="unfinished">Transakcije</translation>
    </message>
    <message>
        <source>Inputs</source>
        <translation type="unfinished">Unosi</translation>
    </message>
    <message>
        <source>Amount</source>
        <translation type="unfinished">Kolicina</translation>
    </message>
    <message>
        <source>true</source>
        <translation type="unfinished">tacno</translation>
    </message>
    <message>
        <source>false</source>
        <translation type="unfinished">netacno</translation>
    </message>
</context>
<context>
    <name>TransactionDescDialog</name>
    <message>
        <source>This pane shows a detailed description of the transaction</source>
        <translation type="unfinished">Овај одељак приказује детањан приказ трансакције</translation>
    </message>
    <message>
        <source>Details for %1</source>
        <translation type="unfinished">Детаљи за %1</translation>
    </message>
</context>
<context>
    <name>TransactionTableModel</name>
    <message>
        <source>Date</source>
        <translation type="unfinished">Datum</translation>
    </message>
    <message>
        <source>Type</source>
        <translation type="unfinished">Tip</translation>
    </message>
    <message>
        <source>Label</source>
        <translation type="unfinished">Oznaka</translation>
    </message>
    <message>
        <source>Unconfirmed</source>
        <translation type="unfinished">Непотврђено</translation>
    </message>
    <message>
        <source>Abandoned</source>
        <translation type="unfinished">Напуштено</translation>
    </message>
    <message>
        <source>Confirming (%1 of %2 recommended confirmations)</source>
        <translation type="unfinished">Потврђивање у току (%1 од %2 препоручене потврде)</translation>
    </message>
    <message>
        <source>Confirmed (%1 confirmations)</source>
        <translation type="unfinished">Potvrdjena (%1 potvrdjenih)</translation>
    </message>
    <message>
        <source>Conflicted</source>
        <translation type="unfinished">Неуслагашен</translation>
    </message>
    <message>
        <source>Immature (%1 confirmations, will be available after %2)</source>
        <translation type="unfinished">Није доспео (%1 потврде, биће доступан након %2)</translation>
    </message>
    <message>
        <source>Generated but not accepted</source>
        <translation type="unfinished">Генерисан али није прихваћен</translation>
    </message>
    <message>
        <source>Received with</source>
        <translation type="unfinished">Primljeno uz</translation>
    </message>
    <message>
        <source>Received from</source>
        <translation type="unfinished">Primljeno od</translation>
    </message>
    <message>
        <source>Sent to</source>
        <translation type="unfinished">Poslat</translation>
    </message>
    <message>
        <source>Mined</source>
        <translation type="unfinished">Iskopano</translation>
    </message>
    <message>
        <source>watch-only</source>
        <translation type="unfinished">samo za gledanje</translation>
    </message>
    <message>
        <source>(no label)</source>
        <translation type="unfinished">(bez oznake)</translation>
    </message>
    <message>
        <source>Transaction status. Hover over this field to show number of confirmations.</source>
        <translation type="unfinished">Статус трансакције. Пређи мишем преко поља за приказ броја трансакција.</translation>
    </message>
    <message>
        <source>Date and time that the transaction was received.</source>
        <translation type="unfinished">Датум и време пријема трансакције</translation>
    </message>
    <message>
        <source>Type of transaction.</source>
        <translation type="unfinished">Тип трансакције.</translation>
    </message>
    <message>
        <source>Whether or not a watch-only address is involved in this transaction.</source>
        <translation type="unfinished">Без обзира да ли је у ову трансакције укључена или није - адреса само за гледање.</translation>
    </message>
    <message>
        <source>User-defined intent/purpose of the transaction.</source>
        <translation type="unfinished">Намена / сврха трансакције коју одређује корисник.</translation>
    </message>
    <message>
        <source>Amount removed from or added to balance.</source>
        <translation type="unfinished">Износ одбијен или додат салду.</translation>
    </message>
</context>
<context>
    <name>TransactionView</name>
    <message>
        <source>All</source>
        <translation type="unfinished">Све</translation>
    </message>
    <message>
        <source>Today</source>
        <translation type="unfinished">Данас</translation>
    </message>
    <message>
        <source>This week</source>
        <translation type="unfinished">Oве недеље</translation>
    </message>
    <message>
        <source>This month</source>
        <translation type="unfinished">Овог месеца</translation>
    </message>
    <message>
        <source>Last month</source>
        <translation type="unfinished">Претходног месеца</translation>
    </message>
    <message>
        <source>This year</source>
        <translation type="unfinished">Ове године</translation>
    </message>
    <message>
        <source>Received with</source>
        <translation type="unfinished">Primljeno uz</translation>
    </message>
    <message>
        <source>Sent to</source>
        <translation type="unfinished">Poslat</translation>
    </message>
    <message>
        <source>Mined</source>
        <translation type="unfinished">Iskopano</translation>
    </message>
    <message>
        <source>Other</source>
        <translation type="unfinished">Други</translation>
    </message>
    <message>
        <source>Enter address, transaction id, or label to search</source>
        <translation type="unfinished">Унесите адресу, ознаку трансакције, или назив за претрагу</translation>
    </message>
    <message>
        <source>Min amount</source>
        <translation type="unfinished">Минимални износ</translation>
    </message>
    <message>
        <source>Range…</source>
        <translation type="unfinished">Опсег:</translation>
    </message>
    <message>
        <source>&amp;Copy address</source>
        <translation type="unfinished">&amp;Копирај адресу</translation>
    </message>
    <message>
        <source>Copy &amp;label</source>
        <translation type="unfinished">Копирај &amp;означи</translation>
    </message>
    <message>
        <source>Copy &amp;amount</source>
        <translation type="unfinished">Копирај &amp;износ</translation>
    </message>
    <message>
        <source>Copy transaction &amp;ID</source>
        <translation type="unfinished">Копирај трансакцију &amp;ID</translation>
    </message>
    <message>
        <source>Copy &amp;raw transaction</source>
        <translation type="unfinished">Копирајте &amp;необрађену трансакцију</translation>
    </message>
    <message>
        <source>Copy full transaction &amp;details</source>
        <translation type="unfinished">Копирајте све детаље трансакције</translation>
    </message>
    <message>
        <source>&amp;Show transaction details</source>
        <translation type="unfinished">&amp;Прикажи детаље транакције</translation>
    </message>
    <message>
        <source>Increase transaction &amp;fee</source>
        <translation type="unfinished">Повећај провизију трансакције</translation>
    </message>
    <message>
        <source>&amp;Edit address label</source>
        <translation type="unfinished">&amp;Promeni adresu etikete</translation>
    </message>
    <message>
        <source>Export Transaction History</source>
        <translation type="unfinished">Извези Детаље Трансакције</translation>
    </message>
    <message>
        <source>Comma separated file</source>
        <extracomment>Expanded name of the CSV file format. See: https://en.wikipedia.org/wiki/Comma-separated_values.</extracomment>
        <translation type="unfinished">CSV фајл</translation>
    </message>
    <message>
        <source>Confirmed</source>
        <translation type="unfinished">Потврђено</translation>
    </message>
    <message>
        <source>Watch-only</source>
        <translation type="unfinished">Само-гледање</translation>
    </message>
    <message>
        <source>Date</source>
        <translation type="unfinished">Datum</translation>
    </message>
    <message>
        <source>Type</source>
        <translation type="unfinished">Tip</translation>
    </message>
    <message>
        <source>Label</source>
        <translation type="unfinished">Oznaka</translation>
    </message>
    <message>
        <source>Address</source>
        <translation type="unfinished">Adresa</translation>
    </message>
    <message>
        <source>Exporting Failed</source>
        <translation type="unfinished">Izvoz Neuspeo</translation>
    </message>
    <message>
        <source>There was an error trying to save the transaction history to %1.</source>
        <translation type="unfinished">Десила се грешка приликом покушаја да се сними историја трансакција на %1.</translation>
    </message>
    <message>
        <source>Exporting Successful</source>
        <translation type="unfinished">Извоз Успешан</translation>
    </message>
    <message>
        <source>The transaction history was successfully saved to %1.</source>
        <translation type="unfinished">Историја трансакција је успешно снимљена на %1.</translation>
    </message>
    <message>
        <source>Range:</source>
        <translation type="unfinished">Опсег:</translation>
    </message>
    <message>
        <source>to</source>
        <translation type="unfinished">до</translation>
    </message>
</context>
<context>
    <name>WalletFrame</name>
    <message>
        <source>Create a new wallet</source>
        <translation type="unfinished">Направи нови ночаник</translation>
    </message>
    <message>
        <source>Error</source>
        <translation type="unfinished">Greska</translation>
    </message>
    <message>
        <source>Unable to decode PSBT from clipboard (invalid base64)</source>
        <translation type="unfinished">Није могуће декодирати PSBT из клипборд-а (неважећи base64)</translation>
    </message>
    <message>
        <source>Load Transaction Data</source>
        <translation type="unfinished">Учитај Податке Трансакције</translation>
    </message>
    <message>
        <source>Partially Signed Transaction (*.psbt)</source>
        <translation type="unfinished">Делимично Потписана Трансакција (*.psbt)</translation>
    </message>
    <message>
        <source>PSBT file must be smaller than 100 MiB</source>
        <translation type="unfinished">PSBT фајл мора бити мањи од 100 MiB</translation>
    </message>
    <message>
        <source>Unable to decode PSBT</source>
        <translation type="unfinished">Немогуће декодирати PSBT</translation>
    </message>
</context>
<context>
    <name>WalletModel</name>
    <message>
        <source>Send Coins</source>
        <translation type="unfinished">Пошаљи новчиће</translation>
    </message>
    <message>
        <source>Fee bump error</source>
        <translation type="unfinished">Изненадна грешка у накнади</translation>
    </message>
    <message>
        <source>Increasing transaction fee failed</source>
        <translation type="unfinished">Повећавање провизије за трансакцију није успело</translation>
    </message>
    <message>
        <source>Do you want to increase the fee?</source>
        <extracomment>Asks a user if they would like to manually increase the fee of a transaction that has already been created.</extracomment>
        <translation type="unfinished">Да ли желиш да увећаш накнаду?</translation>
    </message>
    <message>
        <source>Current fee:</source>
        <translation type="unfinished">Тренутна провизија:</translation>
    </message>
    <message>
        <source>Increase:</source>
        <translation type="unfinished">Увећај:</translation>
    </message>
    <message>
        <source>New fee:</source>
        <translation type="unfinished">Нова провизија:</translation>
    </message>
    <message>
        <source>Confirm fee bump</source>
        <translation type="unfinished">Потврдите ударну провизију</translation>
    </message>
    <message>
        <source>Can't draft transaction.</source>
        <translation type="unfinished">Није могуће саставити трансакцију.</translation>
    </message>
    <message>
        <source>PSBT copied</source>
        <translation type="unfinished">PSBT је копиран</translation>
    </message>
    <message>
        <source>Can't sign transaction.</source>
        <translation type="unfinished">Није могуће потписати трансакцију.</translation>
    </message>
    <message>
        <source>Could not commit transaction</source>
        <translation type="unfinished">Трансакција није могућа</translation>
    </message>
    <message>
        <source>default wallet</source>
        <translation type="unfinished">подразумевани новчаник</translation>
    </message>
</context>
<context>
    <name>WalletView</name>
    <message>
        <source>&amp;Export</source>
        <translation type="unfinished">&amp;Izvoz</translation>
    </message>
    <message>
        <source>Export the data in the current tab to a file</source>
        <translation type="unfinished">Izvoz podataka iz trenutne kartice u datoteku</translation>
    </message>
    <message>
        <source>Backup Wallet</source>
        <translation type="unfinished">Резервна копија новчаника</translation>
    </message>
    <message>
        <source>Wallet Data</source>
        <extracomment>Name of the wallet data file format.</extracomment>
        <translation type="unfinished">Подаци Новчаника</translation>
    </message>
    <message>
        <source>Backup Failed</source>
        <translation type="unfinished">Резервна копија није успела</translation>
    </message>
    <message>
        <source>There was an error trying to save the wallet data to %1.</source>
        <translation type="unfinished">Десила се грешка приликом покушаја да се сними датотека новчаника на %1.</translation>
    </message>
    <message>
        <source>Backup Successful</source>
        <translation type="unfinished">Резервна копија је успела</translation>
    </message>
    <message>
        <source>The wallet data was successfully saved to %1.</source>
        <translation type="unfinished">Датотека новчаника је успешно снимљена на %1.</translation>
    </message>
    <message>
        <source>Cancel</source>
        <translation type="unfinished">Откажи</translation>
    </message>
</context>
<context>
    <name>bitcoin-core</name>
    <message>
        <source>The %s developers</source>
        <translation type="unfinished">%s девелопери</translation>
    </message>
    <message>
        <source>Cannot obtain a lock on data directory %s. %s is probably already running.</source>
        <translation type="unfinished">Директоријум података се не може закључати %s. %s је вероватно већ покренут.</translation>
    </message>
    <message>
        <source>Distributed under the MIT software license, see the accompanying file %s or %s</source>
        <translation type="unfinished">Дистрибуирано под MIT софтверском лиценцом, погледајте придружени документ %s или %s</translation>
    </message>
    <message>
        <source>Please check that your computer's date and time are correct! If your clock is wrong, %s will not work properly.</source>
        <translation type="unfinished">Молим проверите да су време и датум на вашем рачунару тачни. Уколико је сат нетачан, %s неће радити исправно.</translation>
    </message>
    <message>
        <source>Please contribute if you find %s useful. Visit %s for further information about the software.</source>
        <translation type="unfinished">Молим донирајте, уколико сматрате %s корисним. Посетите %s за више информација о софтверу.</translation>
    </message>
    <message>
        <source>Prune configured below the minimum of %d MiB.  Please use a higher number.</source>
        <translation type="unfinished">Скраћивање је конфигурисано испод минимума од %d MiB. Молимо користите већи број.</translation>
    </message>
    <message>
        <source>Prune: last wallet synchronisation goes beyond pruned data. You need to -reindex (download the whole blockchain again in case of pruned node)</source>
        <translation type="unfinished">Скраћивање: последња синхронизација иде преко одрезаних података. Потребно је урадити ре-индексирање (преузети комплетан ланац блокова поново у случају одсеченог чвора)</translation>
    </message>
    <message>
        <source>The block database contains a block which appears to be from the future. This may be due to your computer's date and time being set incorrectly. Only rebuild the block database if you are sure that your computer's date and time are correct</source>
        <translation type="unfinished">База података о блоковима садржи блок, за који се чини да је из будућности. Ово може бити услед тога што су време и датум на вашем рачунару нису подешени коректно. Покушајте обнову базе података о блоковима, само уколико сте сигурни да су време и датум на вашем рачунару исправни.</translation>
    </message>
    <message>
        <source>The transaction amount is too small to send after the fee has been deducted</source>
        <translation type="unfinished">Износ трансакције је толико мали за слање након што се одузме провизија</translation>
    </message>
    <message>
        <source>This is a pre-release test build - use at your own risk - do not use for mining or merchant applications</source>
        <translation type="unfinished">Ово је тестна верзија пред издавање - користите на ваш ризик - не користити за рударење или трговачку примену</translation>
    </message>
    <message>
        <source>This is the transaction fee you may discard if change is smaller than dust at this level</source>
        <translation type="unfinished">Ову провизију можете обрисати уколико је кусур мањи од нивоа прашине</translation>
    </message>
    <message>
        <source>This is the transaction fee you may pay when fee estimates are not available.</source>
        <translation type="unfinished">Ово је провизија за трансакцију коју можете платити када процена провизије није доступна.</translation>
    </message>
    <message>
        <source>Total length of network version string (%i) exceeds maximum length (%i). Reduce the number or size of uacomments.</source>
        <translation type="unfinished">Укупна дужина мрежне верзије низа (%i) је већа од максималне дужине (%i). Смањити број или величину корисничких коментара.</translation>
    </message>
    <message>
        <source>Unable to replay blocks. You will need to rebuild the database using -reindex-chainstate.</source>
        <translation type="unfinished">Блокове није могуће поново репродуковати. Ви ћете морати да обновите базу података користећи -reindex-chainstate.</translation>
    </message>
    <message>
        <source>Warning: Private keys detected in wallet {%s} with disabled private keys</source>
        <translation type="unfinished">Упозорење: Приватни кључеви су пронађени у новчанику {%s} са онемогућеним приватним кључевима.</translation>
    </message>
    <message>
        <source>Warning: We do not appear to fully agree with our peers! You may need to upgrade, or other nodes may need to upgrade.</source>
        <translation type="unfinished">Упозорење: Изгледа да се ми у потпуности не слажемо са нашим чворовима! Можда постоји потреба да урадите надоградњу, или други чворови морају да ураде надоградњу.</translation>
    </message>
    <message>
        <source>You need to rebuild the database using -reindex to go back to unpruned mode.  This will redownload the entire blockchain</source>
        <translation type="unfinished">Обновите базу података користећи -reindex да би се вратили у нескраћени мод. Ово ће урадити поновно преузимање комплетног ланца података</translation>
    </message>
    <message>
        <source>%s is set very high!</source>
        <translation type="unfinished">%s је постављен врло високо!</translation>
    </message>
    <message>
        <source>-maxmempool must be at least %d MB</source>
        <translation type="unfinished">-maxmempool мора бити минимално %d MB</translation>
    </message>
    <message>
        <source>Cannot resolve -%s address: '%s'</source>
        <translation type="unfinished">Не могу решити -%s адреса: '%s'</translation>
    </message>
    <message>
        <source>Cannot write to data directory '%s'; check permissions.</source>
        <translation type="unfinished">Није могуће извршити упис у директоријум података '%s'; проверите дозволе за упис.</translation>
    </message>
    <message>
        <source>Config setting for %s only applied on %s network when in [%s] section.</source>
        <translation type="unfinished">Подешавање конфигурације за %s је само примењено на %s мрежи када је у [%s] секцији.</translation>
    </message>
    <message>
        <source>Copyright (C) %i-%i</source>
        <translation type="unfinished">Ауторско право (C) %i-%i</translation>
    </message>
    <message>
        <source>Corrupted block database detected</source>
        <translation type="unfinished">Детектована је оштећена база података блокова</translation>
    </message>
    <message>
        <source>Could not find asmap file %s</source>
        <translation type="unfinished">Не могу пронаћи датотеку asmap %s</translation>
    </message>
    <message>
        <source>Could not parse asmap file %s</source>
        <translation type="unfinished">Не могу рашчланити датотеку asmap %s</translation>
    </message>
    <message>
        <source>Disk space is too low!</source>
        <translation type="unfinished">Премало простора на диску!</translation>
    </message>
    <message>
        <source>Do you want to rebuild the block database now?</source>
        <translation type="unfinished">Да ли желите да сада обновите базу података блокова?</translation>
    </message>
    <message>
        <source>Done loading</source>
        <translation type="unfinished">Zavrseno ucitavanje</translation>
    </message>
    <message>
        <source>Error initializing block database</source>
        <translation type="unfinished">Грешка у иницијализацији базе података блокова</translation>
    </message>
    <message>
        <source>Error initializing wallet database environment %s!</source>
        <translation type="unfinished">Грешка код иницијализације окружења базе података новчаника %s!</translation>
    </message>
    <message>
        <source>Error loading %s</source>
        <translation type="unfinished">Грешка током учитавања %s</translation>
    </message>
    <message>
        <source>Error loading %s: Private keys can only be disabled during creation</source>
        <translation type="unfinished">Грешка током учитавања %s: Приватни кључеви могу бити онемогућени само приликом креирања</translation>
    </message>
    <message>
        <source>Error loading %s: Wallet corrupted</source>
        <translation type="unfinished">Грешка током учитавања %s: Новчаник је оштећен</translation>
    </message>
    <message>
        <source>Error loading %s: Wallet requires newer version of %s</source>
        <translation type="unfinished">Грешка током учитавања %s: Новчаник захтева новију верзију %s</translation>
    </message>
    <message>
        <source>Error loading block database</source>
        <translation type="unfinished">Грешка у учитавању базе података блокова</translation>
    </message>
    <message>
        <source>Error opening block database</source>
        <translation type="unfinished">Грешка приликом отварања базе података блокова</translation>
    </message>
    <message>
        <source>Error reading from database, shutting down.</source>
        <translation type="unfinished">Грешка приликом читања из базе података, искључивање у току.</translation>
    </message>
    <message>
        <source>Error: Disk space is low for %s</source>
        <translation type="unfinished">Грешка: Простор на диску је мали за %s</translation>
    </message>
    <message>
        <source>Failed to listen on any port. Use -listen=0 if you want this.</source>
        <translation type="unfinished">Преслушавање није успело ни на једном порту. Користите -listen=0 уколико желите то.</translation>
    </message>
    <message>
        <source>Failed to rescan the wallet during initialization</source>
        <translation type="unfinished">Није успело поновно скенирање новчаника приликом иницијализације.</translation>
    </message>
    <message>
        <source>Incorrect or no genesis block found. Wrong datadir for network?</source>
        <translation type="unfinished">Почетни блок је погрешан или се не може пронаћи. Погрешан datadir за мрежу?</translation>
    </message>
    <message>
        <source>Initialization sanity check failed. %s is shutting down.</source>
        <translation type="unfinished">Провера исправности иницијализације није успела. %s се искључује.</translation>
    </message>
    <message>
        <source>Insufficient funds</source>
        <translation type="unfinished">Nedovoljno sredstava</translation>
    </message>
    <message>
        <source>Invalid -onion address or hostname: '%s'</source>
        <translation type="unfinished">Неважећа -onion адреса или име хоста: '%s'</translation>
    </message>
    <message>
        <source>Invalid -proxy address or hostname: '%s'</source>
        <translation type="unfinished">Неважећа -proxy адреса или име хоста: '%s'</translation>
    </message>
    <message>
        <source>Invalid P2P permission: '%s'</source>
        <translation type="unfinished">Неважећа P2P дозвола: '%s'</translation>
    </message>
    <message>
        <source>Invalid amount for -%s=&lt;amount&gt;: '%s'</source>
        <translation type="unfinished">Неважећи износ за %s=&lt;amount&gt;: '%s'</translation>
    </message>
    <message>
        <source>Invalid netmask specified in -whitelist: '%s'</source>
        <translation type="unfinished">Неважећа мрежна маска наведена у -whitelist: '%s'</translation>
    </message>
    <message>
        <source>Need to specify a port with -whitebind: '%s'</source>
        <translation type="unfinished">Ви морате одредити порт са -whitebind: '%s'</translation>
    </message>
    <message>
        <source>Not enough file descriptors available.</source>
        <translation type="unfinished">Нема довољно доступних дескриптора датотеке.</translation>
    </message>
    <message>
        <source>Prune cannot be configured with a negative value.</source>
        <translation type="unfinished">Скраћење се не може конфигурисати са негативном вредношћу.</translation>
    </message>
    <message>
        <source>Prune mode is incompatible with -txindex.</source>
        <translation type="unfinished">Мод скраћивања није компатибилан са -txindex.</translation>
    </message>
    <message>
        <source>Reducing -maxconnections from %d to %d, because of system limitations.</source>
        <translation type="unfinished">Смањивање -maxconnections са %d на %d, због ограничења система.</translation>
    </message>
    <message>
        <source>Section [%s] is not recognized.</source>
        <translation type="unfinished">Одељак [%s] није препознат.</translation>
    </message>
    <message>
        <source>Signing transaction failed</source>
        <translation type="unfinished">Потписивање трансакције није успело</translation>
    </message>
    <message>
        <source>Specified -walletdir "%s" does not exist</source>
        <translation type="unfinished">Наведени -walletdir "%s" не постоји</translation>
    </message>
    <message>
        <source>Specified -walletdir "%s" is a relative path</source>
        <translation type="unfinished">Наведени -walletdir "%s" је релативна путања</translation>
    </message>
    <message>
        <source>Specified -walletdir "%s" is not a directory</source>
        <translation type="unfinished">Наведени -walletdir "%s" није директоријум</translation>
    </message>
    <message>
        <source>Specified blocks directory "%s" does not exist.</source>
        <translation type="unfinished">Наведени директоријум блокова "%s" не постоји.</translation>
    </message>
    <message>
        <source>The source code is available from %s.</source>
        <translation type="unfinished">Изворни код је доступан из %s.</translation>
    </message>
    <message>
        <source>The transaction amount is too small to pay the fee</source>
        <translation type="unfinished">Износ трансакције је сувише мали да се плати трансакција</translation>
    </message>
    <message>
        <source>The wallet will avoid paying less than the minimum relay fee.</source>
        <translation type="unfinished">Новчаник ће избећи плаћање износа мањег него што је минимална повезана провизија.</translation>
    </message>
    <message>
        <source>This is experimental software.</source>
        <translation type="unfinished">Ово је експерименталн софтвер.</translation>
    </message>
    <message>
        <source>This is the minimum transaction fee you pay on every transaction.</source>
        <translation type="unfinished">Ово је минимални износ провизије за трансакцију коју ћете платити на свакој трансакцији.</translation>
    </message>
    <message>
        <source>This is the transaction fee you will pay if you send a transaction.</source>
        <translation type="unfinished">Ово је износ провизије за трансакцију коју ћете платити уколико шаљете трансакцију.</translation>
    </message>
    <message>
        <source>Transaction amount too small</source>
        <translation type="unfinished">Износ трансакције премали.</translation>
    </message>
    <message>
        <source>Transaction amounts must not be negative</source>
        <translation type="unfinished">Износ трансакције не може бити негативан</translation>
    </message>
    <message>
        <source>Transaction must have at least one recipient</source>
        <translation type="unfinished">Трансакција мора имати бар једног примаоца</translation>
    </message>
    <message>
        <source>Transaction too large</source>
        <translation type="unfinished">Трансакција превелика.</translation>
    </message>
    <message>
        <source>Unable to bind to %s on this computer (bind returned error %s)</source>
        <translation type="unfinished">Није могуће повезати %s на овом рачунару (веза враћа грешку %s)</translation>
    </message>
    <message>
        <source>Unable to bind to %s on this computer. %s is probably already running.</source>
        <translation type="unfinished">Није могуће повезивање са %s на овом рачунару. %s је вероватно већ покренут.</translation>
    </message>
    <message>
        <source>Unable to create the PID file '%s': %s</source>
        <translation type="unfinished">Стварање PID документа '%s': %s није могуће</translation>
    </message>
    <message>
        <source>Unable to generate initial keys</source>
        <translation type="unfinished">Генерисање кључева за иницијализацију није могуће</translation>
    </message>
    <message>
        <source>Unable to generate keys</source>
        <translation type="unfinished">Није могуће генерисати кључеве</translation>
    </message>
    <message>
        <source>Unable to start HTTP server. See debug log for details.</source>
        <translation type="unfinished">Стартовање HTTP сервера није могуће. Погледати дневник исправљених грешака за детаље.</translation>
    </message>
    <message>
        <source>Unknown -blockfilterindex value %s.</source>
        <translation type="unfinished">Непозната вредност -blockfilterindex %s.</translation>
    </message>
    <message>
        <source>Unknown address type '%s'</source>
        <translation type="unfinished">Непознати тип адресе '%s'</translation>
    </message>
    <message>
        <source>Unknown change type '%s'</source>
        <translation type="unfinished">Непознати тип промене '%s'</translation>
    </message>
    <message>
        <source>Unknown network specified in -onlynet: '%s'</source>
        <translation type="unfinished">Непозната мрежа је наведена у -onlynet: '%s'</translation>
    </message>
    <message>
        <source>Unsupported logging category %s=%s.</source>
        <translation type="unfinished">Категорија записа није подржана %s=%s.</translation>
    </message>
    <message>
        <source>User Agent comment (%s) contains unsafe characters.</source>
        <translation type="unfinished">Коментар агента корисника (%s) садржи небезбедне знакове.</translation>
    </message>
    <message>
        <source>Wallet needed to be rewritten: restart %s to complete</source>
        <translation type="unfinished">Новчаник треба да буде преписан: поновно покрените %s да завршите</translation>
    </message>
    <message>
        <source>Settings file could not be read</source>
        <translation type="unfinished">Datoteka sa podešavanjima nije mogla biti iščitana</translation>
    </message>
    <message>
        <source>Settings file could not be written</source>
        <translation type="unfinished">Фајл са подешавањима се не може записати</translation>
    </message>
</context>
</TS><|MERGE_RESOLUTION|>--- conflicted
+++ resolved
@@ -646,17 +646,12 @@
         <translation type="unfinished">Учитај делимично потписану Qtum трансакцију</translation>
     </message>
     <message>
-<<<<<<< HEAD
+        <source>Load PSBT from &amp;clipboard…</source>
+        <translation type="unfinished">Учитај ”PSBT” из привремене меморије</translation>
+    </message>
+    <message>
         <source>Load Partially Signed Qtum Transaction from clipboard</source>
         <translation type="unfinished">Учитај делимично потписану Qtum трансакцију из clipboard-a</translation>
-=======
-        <source>Load PSBT from &amp;clipboard…</source>
-        <translation type="unfinished">Учитај ”PSBT” из привремене меморије</translation>
-    </message>
-    <message>
-        <source>Load Partially Signed Bitcoin Transaction from clipboard</source>
-        <translation type="unfinished">Учитај делимично потписану Bitcoin трансакцију из clipboard-a</translation>
->>>>>>> 1088a98f
     </message>
     <message>
         <source>Node window</source>
