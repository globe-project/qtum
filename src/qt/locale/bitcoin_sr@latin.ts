--- conflicted
+++ resolved
@@ -64,13 +64,6 @@
     <message>
         <source>These are your Qtum addresses for sending payments. Always check the amount and the receiving address before sending coins.</source>
         <translation>Ovo su Vaše Qtum adrese na koju se vrše uplate. Uvek proverite iznos i prijemnu adresu pre slanja novčića.</translation>
-<<<<<<< HEAD
-    </message>
-    <message>
-        <source>These are your Qtum addresses for receiving payments. It is recommended to use a new receiving address for each transaction.</source>
-        <translation>Ovo su Vaše Qtum adrese za primanje uplata. Preporučuje se upotreba nove adrese za svaku transakciju.</translation>
-=======
->>>>>>> 451880b9
     </message>
     <message>
         <source>&amp;Copy Address</source>
@@ -341,13 +334,6 @@
         <translation>&amp;Proveri poruku...</translation>
     </message>
     <message>
-<<<<<<< HEAD
-        <source>Qtum</source>
-        <translation>Qtum</translation>
-    </message>
-    <message>
-=======
->>>>>>> 451880b9
         <source>&amp;Send</source>
         <translation>&amp;Pošalji</translation>
     </message>
@@ -706,22 +692,9 @@
     </context>
 <context>
     <name>WalletView</name>
-<<<<<<< HEAD
-    </context>
-<context>
-    <name>qtum-core</name>
-    <message>
-        <source>Qtum Core</source>
-        <translation>Qtum Core</translation>
-    </message>
-    <message>
-        <source>Information</source>
-        <translation>Informacije</translation>
-=======
     <message>
         <source>&amp;Export</source>
         <translation>&amp;Izvoz</translation>
->>>>>>> 451880b9
     </message>
     <message>
         <source>Export the data in the current tab to a file</source>
