<TS version="2.1" language="sr@latin">
<context>
    <name>AddressBookPage</name>
    <message>
        <source>Right-click to edit address or label</source>
        <translation type="unfinished">Klikni desnim tasterom za uređivanje adrese ili oznake</translation>
    </message>
    <message>
        <source>Create a new address</source>
        <translation type="unfinished">Kreiraj novu adresu</translation>
    </message>
    <message>
        <source>&amp;New</source>
        <translation type="unfinished">&amp;Novi</translation>
    </message>
    <message>
        <source>Copy the currently selected address to the system clipboard</source>
        <translation type="unfinished">Kopiraj selektovanu adresu u sistemski klipbord</translation>
    </message>
    <message>
        <source>&amp;Copy</source>
        <translation type="unfinished">&amp;Kopiraj</translation>
    </message>
    <message>
        <source>C&amp;lose</source>
        <translation type="unfinished">Zatvori</translation>
    </message>
    <message>
        <source>Delete the currently selected address from the list</source>
        <translation type="unfinished">Briše trenutno izabranu adresu sa liste</translation>
    </message>
    <message>
        <source>Enter address or label to search</source>
        <translation type="unfinished">Unesite adresu ili oznaku za pretragu</translation>
    </message>
    <message>
        <source>Export the data in the current tab to a file</source>
        <translation type="unfinished">Izvoz podataka iz trenutne kartice u datoteku</translation>
    </message>
    <message>
        <source>&amp;Export</source>
        <translation type="unfinished">&amp;Izvoz</translation>
    </message>
    <message>
        <source>&amp;Delete</source>
        <translation type="unfinished">&amp;Izbrisati</translation>
    </message>
    <message>
        <source>Choose the address to send coins to</source>
        <translation type="unfinished">Izaberite adresu za slanje novčića</translation>
    </message>
    <message>
        <source>Choose the address to receive coins with</source>
        <translation type="unfinished">Izaberite adresu za prijem novčića</translation>
    </message>
    <message>
        <source>C&amp;hoose</source>
        <translation type="unfinished">I&amp;zaberi</translation>
    </message>
    <message>
        <source>These are your Qtum addresses for sending payments. Always check the amount and the receiving address before sending coins.</source>
        <translation type="unfinished">Ovo su Vaše Qtum adrese na koju se vrše uplate. Uvek proverite iznos i prijemnu adresu pre slanja novčića.</translation>
    </message>
    <message>
<<<<<<< HEAD
        <source>Receiving addresses</source>
        <translation type="unfinished">Adresa na koju se prima</translation>
    </message>
    <message>
        <source>These are your Qtum addresses for sending payments. Always check the amount and the receiving address before sending coins.</source>
        <translation type="unfinished">Ovo su Vaše Qtum adrese na koju se vrše uplate. Uvek proverite iznos i prijemnu adresu pre slanja novčića.</translation>
    </message>
    <message>
=======
>>>>>>> 86d0551a
        <source>These are your Qtum addresses for receiving payments. Use the 'Create new receiving address' button in the receive tab to create new addresses.
Signing is only possible with addresses of the type 'legacy'.</source>
        <translation type="unfinished">Ово су твоје Биткоин адресе за приманје уплата. Користи дугме „Направи нову адресу за примање” у картици за примање за креирање нових адреса.
Потписивање је могуће само за адресе типа 'legacy'.</translation>
    </message>
    <message>
        <source>&amp;Copy Address</source>
        <translation type="unfinished">&amp;Kopiraj Adresu</translation>
    </message>
    <message>
        <source>Copy &amp;Label</source>
        <translation type="unfinished">Kopiranje &amp;Oznaka</translation>
    </message>
    <message>
        <source>&amp;Edit</source>
        <translation type="unfinished">&amp;Izmena</translation>
    </message>
    <message>
        <source>Export Address List</source>
        <translation type="unfinished">Izvezi Listu Adresa</translation>
    </message>
    <message>
        <source>Comma separated file</source>
        <extracomment>Expanded name of the CSV file format. See: https://en.wikipedia.org/wiki/Comma-separated_values.</extracomment>
        <translation type="unfinished">CSV фајл</translation>
    </message>
    <message>
        <source>There was an error trying to save the address list to %1. Please try again.</source>
        <extracomment>An error message. %1 is a stand-in argument for the name of the file we attempted to save to.</extracomment>
        <translation type="unfinished">Desila se greška prilikom čuvanja liste adresa u %1. Molimo pokusajte ponovo.</translation>
    </message>
    <message>
        <source>Exporting Failed</source>
        <translation type="unfinished">Izvoz Neuspeo</translation>
    </message>
</context>
<context>
    <name>AddressTableModel</name>
    <message>
        <source>Label</source>
        <translation type="unfinished">Oznaka</translation>
    </message>
    <message>
        <source>Address</source>
        <translation type="unfinished">Adresa</translation>
    </message>
    <message>
        <source>(no label)</source>
        <translation type="unfinished">(bez oznake)</translation>
    </message>
</context>
<context>
    <name>AskPassphraseDialog</name>
    <message>
        <source>Passphrase Dialog</source>
        <translation type="unfinished">Dialog pristupne fraze</translation>
    </message>
    <message>
        <source>Enter passphrase</source>
        <translation type="unfinished">Unesi pristupnu frazu</translation>
    </message>
    <message>
        <source>New passphrase</source>
        <translation type="unfinished">Nova pristupna fraza</translation>
    </message>
    <message>
        <source>Repeat new passphrase</source>
        <translation type="unfinished">Ponovo unesite pristupnu frazu</translation>
    </message>
    <message>
        <source>Show passphrase</source>
        <translation type="unfinished">Prikaži lozinku</translation>
    </message>
    <message>
        <source>Encrypt wallet</source>
        <translation type="unfinished">Šifrujte novčanik</translation>
    </message>
    <message>
        <source>This operation needs your wallet passphrase to unlock the wallet.</source>
        <translation type="unfinished">Da biste otključali novčanik potrebno je da unesete svoju pristupnu frazu.</translation>
    </message>
    <message>
        <source>Unlock wallet</source>
        <translation type="unfinished">Otključajte novčanik</translation>
    </message>
    <message>
        <source>Change passphrase</source>
        <translation type="unfinished">Promenite pristupnu frazu</translation>
    </message>
    <message>
        <source>Confirm wallet encryption</source>
        <translation type="unfinished">Potvrdite šifrovanje novčanika</translation>
    </message>
    <message>
<<<<<<< HEAD
        <source>Warning: If you encrypt your wallet and lose your passphrase, you will &lt;b&gt;LOSE ALL OF YOUR QTUMS&lt;/b&gt;!</source> 
=======
        <source>Warning: If you encrypt your wallet and lose your passphrase, you will &lt;b&gt;LOSE ALL OF YOUR QTUMS&lt;/b&gt;!</source>
>>>>>>> 86d0551a
        <translation type="unfinished">Upozorenje: Ako šifrujete svoj novčanik, i potom izgubite svoju pristupnu frazu &lt;b&gt;IZGUBIĆETE SVE SVOJE BITKOINE&lt;/b&gt;!</translation>
    </message>
    <message>
        <source>Are you sure you wish to encrypt your wallet?</source>
        <translation type="unfinished">Da li ste sigurni da želite da šifrujete svoj novčanik?</translation>
    </message>
    <message>
        <source>Wallet encrypted</source>
        <translation type="unfinished">Novčanik je šifrovan</translation>
    </message>
    <message>
        <source>Enter the new passphrase for the wallet.&lt;br/&gt;Please use a passphrase of &lt;b&gt;ten or more random characters&lt;/b&gt;, or &lt;b&gt;eight or more words&lt;/b&gt;.</source>
        <translation type="unfinished">Unesite lozinku u novčanik. &lt;br/&gt;Molimo, koristite lozinku koja ima &lt;b&gt; deset ili više nasumičnih znakova&lt;/b&gt;, ili &lt;b&gt;osam ili više reči&lt;/b&gt;.</translation>
    </message>
    <message>
        <source>Enter the old passphrase and new passphrase for the wallet.</source>
        <translation type="unfinished">Unesite u novčanik staru lozinku i novu lozinku.</translation>
    </message>
    <message>
        <source>Remember that encrypting your wallet cannot fully protect your qtums from being stolen by malware infecting your computer.</source>
        <translation type="unfinished">Упамти, шифрирање новчаника не може у потуности заштити твоје биткоине од крађе од стране малвера инфицира твој рачунар.</translation>
    </message>
    <message>
        <source>Wallet to be encrypted</source>
        <translation type="unfinished">Новчаник за шифрирање</translation>
    </message>
    <message>
        <source>Your wallet is about to be encrypted. </source>
        <translation type="unfinished">Novčanik će vam biti šifriran.</translation>
    </message>
    <message>
        <source>Your wallet is now encrypted. </source>
        <translation type="unfinished">Vaš novčanik je sada šifrovan.</translation>
    </message>
    <message>
        <source>IMPORTANT: Any previous backups you have made of your wallet file should be replaced with the newly generated, encrypted wallet file. For security reasons, previous backups of the unencrypted wallet file will become useless as soon as you start using the new, encrypted wallet.</source>
        <translation type="unfinished">VAŽNO: Ranije rezervne kopije wallet datoteke trebate zameniti sa novo-kreiranom, enkriptovanom wallet datotekom. Iz sigurnosnih razloga, ranije ne-enkriptovane wallet datoteke će postati neupotrebljive čim počnete koristiti novi, enkriptovani novčanik.</translation>
    </message>
    <message>
        <source>Wallet encryption failed</source>
        <translation type="unfinished">Enkripcija novčanika neuspešna</translation>
    </message>
    <message>
        <source>Wallet encryption failed due to an internal error. Your wallet was not encrypted.</source>
        <translation type="unfinished">Enkripcija novčanika nije uspela zbog greške u programu. Vaš novčanik nije enkriptovan.</translation>
    </message>
    <message>
        <source>The supplied passphrases do not match.</source>
        <translation type="unfinished">Unete pristupne fraze nisu tačne.</translation>
    </message>
    <message>
        <source>Wallet unlock failed</source>
        <translation type="unfinished">Otključavanje novčanika neuspešno</translation>
    </message>
    <message>
        <source>The passphrase entered for the wallet decryption was incorrect.</source>
        <translation type="unfinished">Pristupna fraza za dekriptovanje novčanika nije tačna.</translation>
    </message>
    <message>
        <source>Wallet passphrase was successfully changed.</source>
        <translation type="unfinished">Pristupna fraza novčanika je uspešno promenjena.</translation>
    </message>
    <message>
        <source>Passphrase change failed</source>
        <translation type="unfinished">Promena lozinke nije uspela</translation>
    </message>
    <message>
        <source>Warning: The Caps Lock key is on!</source>
        <translation type="unfinished">Upozorenje: Caps Lock je uključen!</translation>
    </message>
</context>
<context>
    <name>BanTableModel</name>
    <message>
        <source>Banned Until</source>
        <translation type="unfinished">Banovani ste do</translation>
    </message>
</context>
<context>
    <name>BitcoinApplication</name>
    <message>
        <source>Runaway exception</source>
        <translation type="unfinished">Изузетак покретања</translation>
    </message>
    <message>
        <source>A fatal error occurred. %1 can no longer continue safely and will quit.</source>
        <translation type="unfinished">Дошло је до фаталне грешке. 1%1 даље не може безбедно да настави, те ће се угасити.</translation>
    </message>
    <message>
        <source>Internal error</source>
        <translation type="unfinished">Interna greška</translation>
    </message>
    <message>
        <source>An internal error occurred. %1 will attempt to continue safely. This is an unexpected bug which can be reported as described below.</source>
        <translation type="unfinished">Догодила се интерна грешка. %1 ће покушати да настави безбедно. Ово је неочекивана грешка која може да се пријави као што је објашњено испод.</translation>
    </message>
</context>
<context>
    <name>QObject</name>
    <message>
        <source>Do you want to reset settings to default values, or to abort without making changes?</source>
        <extracomment>Explanatory text shown on startup when the settings file cannot be read. Prompts user to make a choice between resetting or aborting.</extracomment>
        <translation type="unfinished">Da li želiš da poništiš podešavanja na početne vrednosti, ili da prekineš bez promena?</translation>
    </message>
    <message>
        <source>Error: %1</source>
        <translation type="unfinished">Greška: %1</translation>
    </message>
    <message>
        <source>%1 didn't yet exit safely…</source>
        <translation type="unfinished">1%1 још увек није изашао безбедно…</translation>
    </message>
    <message>
        <source>unknown</source>
        <translation type="unfinished">nepoznato</translation>
    </message>
    <message>
        <source>Amount</source>
        <translation type="unfinished">Kolicina</translation>
    </message>
    <message>
        <source>Enter a Qtum address (e.g. %1)</source>
        <translation type="unfinished">Унеси Биткоин адресу, (нпр %1)</translation>
    </message>
    <message>
        <source>Unroutable</source>
        <translation type="unfinished">Немогуће преусмерити</translation>
    </message>
    <message>
        <source>Inbound</source>
        <extracomment>An inbound connection from a peer. An inbound connection is a connection initiated by a peer.</extracomment>
        <translation type="unfinished">Долазеће</translation>
    </message>
    <message>
        <source>Outbound</source>
        <extracomment>An outbound connection to a peer. An outbound connection is a connection initiated by us.</extracomment>
        <translation type="unfinished">Одлазеће</translation>
    </message>
    <message>
        <source>Full Relay</source>
        <extracomment>Peer connection type that relays all network information.</extracomment>
        <translation type="unfinished">Потпуна предаја</translation>
    </message>
    <message>
        <source>Block Relay</source>
        <extracomment>Peer connection type that relays network information about blocks and not transactions or addresses.</extracomment>
        <translation type="unfinished">Блокирана предаја</translation>
    </message>
    <message>
        <source>Manual</source>
        <extracomment>Peer connection type established manually through one of several methods.</extracomment>
        <translation type="unfinished">Упутство</translation>
    </message>
    <message>
        <source>Feeler</source>
        <extracomment>Short-lived peer connection type that tests the aliveness of known addresses.</extracomment>
        <translation type="unfinished">Сензор</translation>
    </message>
    <message>
        <source>Address Fetch</source>
        <extracomment>Short-lived peer connection type that solicits known addresses from a peer.</extracomment>
        <translation type="unfinished">Преузимање адресе</translation>
    </message>
    <message>
        <source>None</source>
        <translation type="unfinished">Nijedan</translation>
    </message>
    <message>
        <source>N/A</source>
        <translation type="unfinished">Није применљиво</translation>
    </message>
    <message numerus="yes">
        <source>%n second(s)</source>
        <translation type="unfinished">
            <numerusform />
            <numerusform />
            <numerusform />
        </translation>
    </message>
    <message numerus="yes">
        <source>%n minute(s)</source>
        <translation type="unfinished">
            <numerusform />
            <numerusform />
            <numerusform />
        </translation>
    </message>
    <message numerus="yes">
        <source>%n hour(s)</source>
        <translation type="unfinished">
            <numerusform />
            <numerusform />
            <numerusform />
        </translation>
    </message>
    <message numerus="yes">
        <source>%n day(s)</source>
        <translation type="unfinished">
            <numerusform />
            <numerusform />
            <numerusform />
        </translation>
    </message>
    <message numerus="yes">
        <source>%n week(s)</source>
        <translation type="unfinished">
            <numerusform />
            <numerusform />
            <numerusform />
        </translation>
    </message>
    <message>
        <source>%1 and %2</source>
        <translation type="unfinished">%1 и %2</translation>
    </message>
    <message numerus="yes">
        <source>%n year(s)</source>
        <translation type="unfinished">
            <numerusform />
            <numerusform />
            <numerusform />
        </translation>
    </message>
    <message>
        <source>%1 kB</source>
        <translation type="unfinished">%1 килобајта</translation>
    </message>
    </context>
<context>
    <name>BitcoinGUI</name>
    <message>
        <source>&amp;Overview</source>
        <translation type="unfinished">&amp;Pregled</translation>
    </message>
    <message>
        <source>Show general overview of wallet</source>
        <translation type="unfinished">Prikaži opšti pregled novčanika</translation>
    </message>
    <message>
        <source>&amp;Transactions</source>
        <translation type="unfinished">&amp;Transakcije</translation>
    </message>
    <message>
        <source>Browse transaction history</source>
        <translation type="unfinished">Pregled istorije transakcija</translation>
    </message>
    <message>
        <source>E&amp;xit</source>
        <translation type="unfinished">I&amp;zađi</translation>
    </message>
    <message>
        <source>Quit application</source>
        <translation type="unfinished">Isključi aplikaciju</translation>
    </message>
    <message>
        <source>&amp;About %1</source>
        <translation type="unfinished">&amp;Otprilike %1</translation>
    </message>
    <message>
        <source>Show information about %1</source>
        <translation type="unfinished">Prikaži informacije za otprilike %1</translation>
    </message>
    <message>
        <source>About &amp;Qt</source>
        <translation type="unfinished">O &amp;Qt</translation>
    </message>
    <message>
        <source>Show information about Qt</source>
        <translation type="unfinished">Prikaži informacije o Qt</translation>
    </message>
    <message>
        <source>Modify configuration options for %1</source>
        <translation type="unfinished">Izmeni podešavanja za %1</translation>
    </message>
    <message>
        <source>Create a new wallet</source>
        <translation type="unfinished">Направи нови ночаник</translation>
    </message>
    <message>
        <source>&amp;Minimize</source>
        <translation type="unfinished">&amp;Minimalizuj</translation>
    </message>
    <message>
        <source>Wallet:</source>
        <translation type="unfinished">Novčanik:</translation>
    </message>
    <message>
        <source>Network activity disabled.</source>
        <extracomment>A substring of the tooltip.</extracomment>
        <translation type="unfinished">Aktivnost na mreži je prekinuta.</translation>
    </message>
    <message>
        <source>Proxy is &lt;b&gt;enabled&lt;/b&gt;: %1</source>
        <translation type="unfinished">Прокси је &lt;b&gt;омогућен&lt;/b&gt;: %1</translation>
    </message>
    <message>
        <source>Send coins to a Qtum address</source>
        <translation type="unfinished">Pošalji novčiće na Qtum adresu</translation>
    </message>
    <message>
        <source>Backup wallet to another location</source>
        <translation type="unfinished">Napravite rezervnu kopiju novčanika na drugom mestu</translation>
    </message>
    <message>
        <source>Change the passphrase used for wallet encryption</source>
        <translation type="unfinished">Promenite pristupnu frazu za enkiptovanje novčanika</translation>
    </message>
    <message>
        <source>&amp;Send</source>
        <translation type="unfinished">&amp;Pošalji</translation>
    </message>
    <message>
        <source>&amp;Receive</source>
        <translation type="unfinished">&amp;Primi</translation>
    </message>
    <message>
        <source>&amp;Options…</source>
        <translation type="unfinished">&amp;Опције...</translation>
    </message>
    <message>
        <source>&amp;Encrypt Wallet…</source>
        <translation type="unfinished">&amp;Енкриптуј новчаник</translation>
    </message>
    <message>
        <source>Encrypt the private keys that belong to your wallet</source>
        <translation type="unfinished">Enkriptuj privatne ključeve novčanika</translation>
    </message>
    <message>
        <source>&amp;Backup Wallet…</source>
        <translation type="unfinished">&amp;Резервна копија новчаника</translation>
    </message>
    <message>
        <source>&amp;Change Passphrase…</source>
        <translation type="unfinished">&amp;Измени приступну фразу</translation>
    </message>
    <message>
        <source>Sign &amp;message…</source>
        <translation type="unfinished">Потпиши &amp;поруку</translation>
    </message>
    <message>
        <source>Sign messages with your Qtum addresses to prove you own them</source>
        <translation type="unfinished">Potpišite poruke sa svojim Qtum adresama da biste dokazali njihovo vlasništvo</translation>
    </message>
    <message>
        <source>&amp;Verify message…</source>
        <translation type="unfinished">&amp;Верификуј поруку</translation>
    </message>
    <message>
        <source>Verify messages to ensure they were signed with specified Qtum addresses</source>
        <translation type="unfinished">Proverite poruke da biste utvrdili sa kojim Qtum adresama su potpisane</translation>
    </message>
    <message>
        <source>&amp;Load PSBT from file…</source>
        <translation type="unfinished">&amp;Учитава ”PSBT” из датотеке…</translation>
    </message>
    <message>
        <source>Open &amp;URI…</source>
        <translation type="unfinished">Отвори &amp;URI</translation>
    </message>
    <message>
        <source>Close Wallet…</source>
        <translation type="unfinished">Затвори новчаник...</translation>
    </message>
    <message>
        <source>Create Wallet…</source>
        <translation type="unfinished">Направи новчаник...</translation>
    </message>
    <message>
        <source>Close All Wallets…</source>
        <translation type="unfinished">Затвори све новчанике...</translation>
    </message>
    <message>
        <source>&amp;File</source>
        <translation type="unfinished">&amp;Fajl</translation>
    </message>
    <message>
        <source>&amp;Settings</source>
        <translation type="unfinished">&amp;Podešavanja</translation>
    </message>
    <message>
        <source>&amp;Help</source>
        <translation type="unfinished">&amp;Pomoć</translation>
    </message>
    <message>
        <source>Tabs toolbar</source>
        <translation type="unfinished">Alatke za tabove</translation>
    </message>
    <message>
        <source>Synchronizing with network…</source>
        <translation type="unfinished">Синхронизација са мрежом...</translation>
    </message>
    <message>
        <source>Indexing blocks on disk…</source>
        <translation type="unfinished">Индексирање блокова на диску…</translation>
    </message>
    <message>
        <source>Processing blocks on disk…</source>
        <translation type="unfinished">Процесуирање блокова на диску</translation>
    </message>
    <message>
        <source>Connecting to peers…</source>
        <translation type="unfinished">Повезивање са клијентима...</translation>
    </message>
    <message>
        <source>Request payments (generates QR codes and qtum: URIs)</source>
        <translation type="unfinished">Zatražite plaćanje (generiše QR kodove i qtum: URI-e)</translation>
    </message>
    <message>
        <source>Show the list of used sending addresses and labels</source>
        <translation type="unfinished">Прегледајте листу коришћених адреса и етикета за слање уплата</translation>
    </message>
    <message>
        <source>Show the list of used receiving addresses and labels</source>
        <translation type="unfinished">Прегледајте листу коришћених адреса и етикета за пријем уплата</translation>
    </message>
    <message>
        <source>&amp;Command-line options</source>
        <translation type="unfinished">&amp;Опције командне линије</translation>
    </message>
    <message numerus="yes">
        <source>Processed %n block(s) of transaction history.</source>
        <translation type="unfinished">
            <numerusform />
            <numerusform />
            <numerusform />
        </translation>
    </message>
    <message>
        <source>%1 behind</source>
        <translation type="unfinished">%1 уназад</translation>
    </message>
    <message>
        <source>Catching up…</source>
        <translation type="unfinished">Ажурирање у току...</translation>
    </message>
    <message>
        <source>Last received block was generated %1 ago.</source>
        <translation type="unfinished">Последњи примљени блок је направљен пре %1.</translation>
    </message>
    <message>
        <source>Transactions after this will not yet be visible.</source>
        <translation type="unfinished">Трансакције након овога још неће бити видљиве.</translation>
    </message>
    <message>
        <source>Error</source>
        <translation type="unfinished">Greska</translation>
    </message>
    <message>
        <source>Warning</source>
        <translation type="unfinished">Upozorenje</translation>
    </message>
    <message>
        <source>Information</source>
        <translation type="unfinished">Informacije</translation>
    </message>
    <message>
        <source>Up to date</source>
        <translation type="unfinished">Ажурирано</translation>
    </message>
    <message>
        <source>Load Partially Signed Qtum Transaction</source>
        <translation type="unfinished">Учитај делимично потписану Qtum трансакцију</translation>
    </message>
    <message>
        <source>Load Partially Signed Qtum Transaction from clipboard</source>
        <translation type="unfinished">Учитај делимично потписану Qtum трансакцију из clipboard-a</translation>
    </message>
    <message>
        <source>Node window</source>
        <translation type="unfinished">Ноде прозор</translation>
    </message>
    <message>
        <source>Open node debugging and diagnostic console</source>
        <translation type="unfinished">Отвори конзолу за ноде дебуг и дијагностику</translation>
    </message>
    <message>
        <source>&amp;Sending addresses</source>
        <translation type="unfinished">&amp;Адресе за слање</translation>
    </message>
    <message>
        <source>&amp;Receiving addresses</source>
        <translation type="unfinished">&amp;Адресе за примање</translation>
    </message>
    <message>
        <source>Open a qtum: URI</source>
        <translation type="unfinished">Отвори биткоин: URI</translation>
    </message>
    <message>
        <source>Open Wallet</source>
        <translation type="unfinished">Otvori novčanik</translation>
    </message>
    <message>
        <source>Open a wallet</source>
        <translation type="unfinished">Отвори новчаник</translation>
    </message>
    <message>
        <source>Close wallet</source>
        <translation type="unfinished">Затвори новчаник</translation>
    </message>
    <message>
        <source>Close all wallets</source>
        <translation type="unfinished">Затвори све новчанике</translation>
    </message>
    <message>
        <source>Show the %1 help message to get a list with possible Qtum command-line options</source>
        <translation type="unfinished">Прикажи  поруку помоћи %1 за листу са могућим опцијама Биткоин командне линије</translation>
    </message>
    <message>
        <source>&amp;Mask values</source>
        <translation type="unfinished">&amp;Маскирај вредности</translation>
    </message>
    <message>
        <source>Mask the values in the Overview tab</source>
        <translation type="unfinished">Филтрирај вредности у картици за преглед</translation>
    </message>
    <message>
        <source>default wallet</source>
        <translation type="unfinished">подразумевани новчаник</translation>
    </message>
    <message>
        <source>No wallets available</source>
        <translation type="unfinished">Нема доступних новчаника</translation>
    </message>
    <message>
        <source>Wallet Name</source>
        <extracomment>Label of the input field where the name of the wallet is entered.</extracomment>
        <translation type="unfinished">Име Новчаника</translation>
    </message>
    <message>
        <source>Zoom</source>
        <translation type="unfinished">Увећај</translation>
    </message>
    <message>
        <source>Main Window</source>
        <translation type="unfinished">Главни прозор</translation>
    </message>
    <message>
        <source>%1 client</source>
        <translation type="unfinished">%1 klijent</translation>
    </message>
    <message>
        <source>&amp;Hide</source>
        <translation type="unfinished">&amp;Sakrij</translation>
    </message>
    <message>
        <source>S&amp;how</source>
        <translation type="unfinished">&amp;Прикажи</translation>
    </message>
    <message numerus="yes">
        <source>%n active connection(s) to Qtum network.</source>
        <extracomment>A substring of the tooltip.</extracomment>
        <translation type="unfinished">
            <numerusform>%n активних конекција са Биткоин мрежом</numerusform>
            <numerusform>%n активних конекција са Биткоин мрежом</numerusform>
            <numerusform>%n активних конекција са Биткоин мрежом</numerusform>
        </translation>
    </message>
    <message>
        <source>Click for more actions.</source>
        <extracomment>A substring of the tooltip. "More actions" are available via the context menu.</extracomment>
        <translation type="unfinished">Клик за више акција</translation>
    </message>
    <message>
        <source>Show Peers tab</source>
        <extracomment>A context menu item. The "Peers tab" is an element of the "Node window".</extracomment>
        <translation type="unfinished">Прикажи картицу са ”Клијентима”</translation>
    </message>
    <message>
        <source>Disable network activity</source>
        <extracomment>A context menu item.</extracomment>
        <translation type="unfinished">Онемогући мрежне активности</translation>
    </message>
    <message>
        <source>Enable network activity</source>
        <extracomment>A context menu item. The network activity was disabled previously.</extracomment>
        <translation type="unfinished">Омогући мрежне активности</translation>
    </message>
    <message>
        <source>Error: %1</source>
        <translation type="unfinished">Greška: %1</translation>
    </message>
    <message>
        <source>Warning: %1</source>
        <translation type="unfinished">Упозорење: %1</translation>
    </message>
    <message>
        <source>Date: %1
</source>
        <translation type="unfinished">Datum: %1
</translation>
    </message>
    <message>
        <source>Amount: %1
</source>
        <translation type="unfinished">Iznos: %1
</translation>
    </message>
    <message>
        <source>Wallet: %1
</source>
        <translation type="unfinished">Новчаник: %1
</translation>
    </message>
    <message>
        <source>Type: %1
</source>
        <translation type="unfinished">Tip: %1
</translation>
    </message>
    <message>
        <source>Label: %1
</source>
        <translation type="unfinished">Oznaka: %1
</translation>
    </message>
    <message>
        <source>Address: %1
</source>
        <translation type="unfinished">Adresa: %1
</translation>
    </message>
    <message>
        <source>Sent transaction</source>
        <translation type="unfinished">Послата трансакција</translation>
    </message>
    <message>
        <source>Incoming transaction</source>
        <translation type="unfinished">Долазна трансакција</translation>
    </message>
    <message>
        <source>HD key generation is &lt;b&gt;enabled&lt;/b&gt;</source>
        <translation type="unfinished">Генерисање ХД кључа је &lt;b&gt;омогућено&lt;/b&gt;</translation>
    </message>
    <message>
        <source>HD key generation is &lt;b&gt;disabled&lt;/b&gt;</source>
        <translation type="unfinished">Генерисање ХД кључа је &lt;b&gt;онеомогућено&lt;/b&gt;</translation>
    </message>
    <message>
        <source>Private key &lt;b&gt;disabled&lt;/b&gt;</source>
        <translation type="unfinished">Приватни кључ &lt;b&gt;онемогућен&lt;/b&gt;</translation>
    </message>
    <message>
        <source>Wallet is &lt;b&gt;encrypted&lt;/b&gt; and currently &lt;b&gt;unlocked&lt;/b&gt;</source>
        <translation type="unfinished">Новчаник јс &lt;b&gt;шифриран&lt;/b&gt; и тренутно &lt;b&gt;откључан&lt;/b&gt;</translation>
    </message>
    <message>
        <source>Wallet is &lt;b&gt;encrypted&lt;/b&gt; and currently &lt;b&gt;locked&lt;/b&gt;</source>
        <translation type="unfinished">Новчаник јс &lt;b&gt;шифрован&lt;/b&gt; и тренутно &lt;b&gt;закључан&lt;/b&gt;</translation>
    </message>
    <message>
        <source>Original message:</source>
        <translation type="unfinished">Оригинална порука:</translation>
    </message>
</context>
<context>
    <name>UnitDisplayStatusBarControl</name>
    <message>
        <source>Unit to show amounts in. Click to select another unit.</source>
        <translation type="unfinished">Јединица у којој се приказују износи. Притисни да се прикаже друга јединица.</translation>
    </message>
</context>
<context>
    <name>CoinControlDialog</name>
    <message>
        <source>Coin Selection</source>
        <translation type="unfinished">Избор новчића</translation>
    </message>
    <message>
        <source>Quantity:</source>
        <translation type="unfinished">Količina:</translation>
    </message>
    <message>
        <source>Bytes:</source>
        <translation type="unfinished">Бајта:</translation>
    </message>
    <message>
        <source>Amount:</source>
        <translation type="unfinished">Iznos:</translation>
    </message>
    <message>
        <source>Fee:</source>
        <translation type="unfinished">Naknada:</translation>
    </message>
    <message>
        <source>Dust:</source>
        <translation type="unfinished">Прашина:</translation>
    </message>
    <message>
        <source>After Fee:</source>
        <translation type="unfinished">Nakon Naknade:</translation>
    </message>
    <message>
        <source>Change:</source>
        <translation type="unfinished">Кусур:</translation>
    </message>
    <message>
        <source>(un)select all</source>
        <translation type="unfinished">(Де)Селектуј све</translation>
    </message>
    <message>
        <source>Tree mode</source>
        <translation type="unfinished">Прикажи као стабло</translation>
    </message>
    <message>
        <source>List mode</source>
        <translation type="unfinished">Прикажи као листу</translation>
    </message>
    <message>
        <source>Amount</source>
        <translation type="unfinished">Kolicina</translation>
    </message>
    <message>
        <source>Received with label</source>
        <translation type="unfinished">Примљено са ознаком</translation>
    </message>
    <message>
        <source>Received with address</source>
        <translation type="unfinished">Примљено са адресом</translation>
    </message>
    <message>
        <source>Date</source>
        <translation type="unfinished">Datum</translation>
    </message>
    <message>
        <source>Confirmations</source>
        <translation type="unfinished">Потврде</translation>
    </message>
    <message>
        <source>Confirmed</source>
        <translation type="unfinished">Потврђено</translation>
    </message>
    <message>
        <source>Copy amount</source>
        <translation type="unfinished">Копирај износ</translation>
    </message>
    <message>
        <source>&amp;Copy address</source>
        <translation type="unfinished">&amp;Копирај адресу</translation>
    </message>
    <message>
        <source>Copy &amp;label</source>
        <translation type="unfinished">Копирај &amp;означи</translation>
    </message>
    <message>
        <source>Copy &amp;amount</source>
        <translation type="unfinished">Копирај &amp;износ</translation>
    </message>
    <message>
        <source>L&amp;ock unspent</source>
        <translation type="unfinished">Закључај непотрошено</translation>
    </message>
    <message>
        <source>&amp;Unlock unspent</source>
        <translation type="unfinished">Откључај непотрошено</translation>
    </message>
    <message>
        <source>Copy quantity</source>
        <translation type="unfinished">Копирај количину</translation>
    </message>
    <message>
        <source>Copy fee</source>
        <translation type="unfinished">Копирај провизију</translation>
<<<<<<< HEAD
    </message>
    <message>
        <source>Copy after fee</source>
        <translation type="unfinished">Копирај након провизије</translation>
    </message>
    <message>
        <source>Copy bytes</source>
        <translation type="unfinished">Копирај бајтове</translation>
    </message>
    <message>
        <source>Copy dust</source>
        <translation type="unfinished">Копирај прашину</translation>
=======
    </message>
    <message>
        <source>Copy after fee</source>
        <translation type="unfinished">Копирај након провизије</translation>
    </message>
    <message>
        <source>Copy bytes</source>
        <translation type="unfinished">Копирај бајтове</translation>
>>>>>>> 86d0551a
    </message>
    <message>
        <source>Copy change</source>
        <translation type="unfinished">Копирај кусур</translation>
    </message>
    <message>
        <source>(%1 locked)</source>
        <translation type="unfinished">(%1 закључан)</translation>
    </message>
    <message>
<<<<<<< HEAD
        <source>yes</source>
        <translation type="unfinished">да</translation>
    </message>
    <message>
        <source>no</source>
        <translation type="unfinished">не</translation>
    </message>
    <message>
        <source>This label turns red if any recipient receives an amount smaller than the current dust threshold.</source>
        <translation type="unfinished">Ознака постаје црвена уколико прималац прими износ мањи од износа прашине - сићушног износа.</translation>
    </message>
    <message>
        <source>Can vary +/- %1 satoshi(s) per input.</source>
        <translation type="unfinished">Може варирати  +/- %1 сатоши(ја) по инпуту.</translation>
    </message>
    <message>
        <source>(no label)</source>
        <translation type="unfinished">(bez oznake)</translation>
    </message>
    <message>
        <source>change from %1 (%2)</source>
        <translation type="unfinished">Измени од %1 (%2)</translation>
    </message>
    <message>
        <source>(change)</source>
        <translation type="unfinished">(промени)</translation>
    </message>
=======
        <source>Can vary +/- %1 satoshi(s) per input.</source>
        <translation type="unfinished">Може варирати  +/- %1 сатоши(ја) по инпуту.</translation>
    </message>
    <message>
        <source>(no label)</source>
        <translation type="unfinished">(bez oznake)</translation>
    </message>
    <message>
        <source>change from %1 (%2)</source>
        <translation type="unfinished">Измени од %1 (%2)</translation>
    </message>
    <message>
        <source>(change)</source>
        <translation type="unfinished">(промени)</translation>
    </message>
>>>>>>> 86d0551a
</context>
<context>
    <name>CreateWalletActivity</name>
    <message>
        <source>Create Wallet</source>
        <extracomment>Title of window indicating the progress of creation of a new wallet.</extracomment>
        <translation type="unfinished">Направи новчаник</translation>
    </message>
    <message>
        <source>Create wallet failed</source>
        <translation type="unfinished">Креирање новчаника неуспешно</translation>
    </message>
    <message>
        <source>Create wallet warning</source>
        <translation type="unfinished">Направи упозорење за новчаник</translation>
    </message>
    <message>
        <source>Can't list signers</source>
        <translation type="unfinished">Не могу да излистам потписнике</translation>
    </message>
    </context>
<context>
    <name>LoadWalletsActivity</name>
    <message>
        <source>Load Wallets</source>
        <extracomment>Title of progress window which is displayed when wallets are being loaded.</extracomment>
        <translation type="unfinished">Učitaj Novčanik</translation>
    </message>
    <message>
        <source>Loading wallets…</source>
        <extracomment>Descriptive text of the load wallets progress window which indicates to the user that wallets are currently being loaded.</extracomment>
        <translation type="unfinished">Učitavanje Novčanika</translation>
    </message>
</context>
<context>
    <name>OpenWalletActivity</name>
    <message>
        <source>Open wallet failed</source>
        <translation type="unfinished">Отварање новчаника неуспешно</translation>
    </message>
    <message>
        <source>Open wallet warning</source>
        <translation type="unfinished">Упозорење приликом отварања новчаника</translation>
    </message>
    <message>
        <source>default wallet</source>
        <translation type="unfinished">подразумевани новчаник</translation>
    </message>
    <message>
        <source>Open Wallet</source>
        <extracomment>Title of window indicating the progress of opening of a wallet.</extracomment>
        <translation type="unfinished">Otvori novčanik</translation>
    </message>
    <message>
        <source>Opening Wallet &lt;b&gt;%1&lt;/b&gt;…</source>
        <extracomment>Descriptive text of the open wallet progress window which indicates to the user which wallet is currently being opened.</extracomment>
        <translation type="unfinished">Отвањаре новчаника &lt;b&gt;%1&lt;/b&gt;</translation>
    </message>
</context>
<context>
    <name>WalletController</name>
    <message>
        <source>Close wallet</source>
        <translation type="unfinished">Затвори новчаник</translation>
    </message>
    <message>
        <source>Are you sure you wish to close the wallet &lt;i&gt;%1&lt;/i&gt;?</source>
        <translation type="unfinished">Да ли сте сигурни да желите да затворите новчаник &lt;i&gt;%1&lt;/i&gt;?</translation>
    </message>
    <message>
        <source>Closing the wallet for too long can result in having to resync the entire chain if pruning is enabled.</source>
        <translation type="unfinished">Услед затварања новчаника на дугачки период времена може се десити да је потребна поновна синхронизација комплетног ланца, уколико је дозвољено резање.</translation>
    </message>
    <message>
        <source>Close all wallets</source>
        <translation type="unfinished">Затвори све новчанике</translation>
    </message>
    <message>
        <source>Are you sure you wish to close all wallets?</source>
        <translation type="unfinished">Да ли сигурно желите да затворите све новчанике?</translation>
    </message>
</context>
<context>
    <name>CreateWalletDialog</name>
    <message>
        <source>Create Wallet</source>
        <translation type="unfinished">Направи новчаник</translation>
    </message>
    <message>
        <source>Wallet Name</source>
        <translation type="unfinished">Име Новчаника</translation>
    </message>
    <message>
        <source>Wallet</source>
        <translation type="unfinished">Novčanik</translation>
    </message>
    <message>
        <source>Encrypt the wallet. The wallet will be encrypted with a passphrase of your choice.</source>
        <translation type="unfinished">Шифрирај новчаник. Новчаник ће бити шифриран лозинком коју одаберете.</translation>
    </message>
    <message>
        <source>Encrypt Wallet</source>
        <translation type="unfinished">Шифрирај новчаник</translation>
    </message>
    <message>
        <source>Advanced Options</source>
        <translation type="unfinished">Напредне опције</translation>
    </message>
    <message>
        <source>Disable private keys for this wallet. Wallets with private keys disabled will have no private keys and cannot have an HD seed or imported private keys. This is ideal for watch-only wallets.</source>
        <translation type="unfinished">Onemogućite privatne ključeve za ovaj novčanik. Novčanici sa isključenim privatnim ključevima neće imati privatne ključeve i ne mogu imati HD seme ili uvezene privatne ključeve. Ovo je idealno za novčanike samo za gledanje.</translation>
    </message>
    <message>
        <source>Disable Private Keys</source>
        <translation type="unfinished">Онемогући Приватне Кључеве</translation>
    </message>
    <message>
        <source>Make a blank wallet. Blank wallets do not initially have private keys or scripts. Private keys and addresses can be imported, or an HD seed can be set, at a later time.</source>
        <translation type="unfinished">Направи празан новчаник. Празни новчанци немају приватане кључеве или скрипте. Приватни кључеви могу се увести, или HD семе може бити постављено касније.</translation>
    </message>
    <message>
        <source>Make Blank Wallet</source>
        <translation type="unfinished">Направи Празан Новчаник</translation>
    </message>
    <message>
<<<<<<< HEAD
        <source>Use descriptors for scriptPubKey management</source>
        <translation type="unfinished">Користите дескрипторе за управљање сцриптПубКеи-ом</translation>
    </message>
    <message>
        <source>Descriptor Wallet</source>
        <translation type="unfinished">Дескриптор Новчаник</translation>
    </message>
    <message>
        <source>Use an external signing device such as a hardware wallet. Configure the external signer script in wallet preferences first.</source>
        <translation type="unfinished">Користите спољни уређај за потписивање као што је хардверски новчаник. Прво конфигуришите скрипту спољног потписника у подешавањима новчаника.
</translation>
    </message>
    <message>
        <source>External signer</source>
        <translation type="unfinished">Екстерни потписник</translation>
=======
        <source>Use an external signing device such as a hardware wallet. Configure the external signer script in wallet preferences first.</source>
        <translation type="unfinished">Користите спољни уређај за потписивање као што је хардверски новчаник. Прво конфигуришите скрипту спољног потписника у подешавањима новчаника.
</translation>
    </message>
    <message>
        <source>External signer</source>
        <translation type="unfinished">Екстерни потписник</translation>
    </message>
    <message>
        <source>Create</source>
        <translation type="unfinished">Направи</translation>
    </message>
    <message>
        <source>Compiled without external signing support (required for external signing)</source>
        <extracomment>"External signing" means using devices such as hardware wallets.</extracomment>
        <translation type="unfinished">Састављено без подршке за спољно потписивање (потребно за спољно потписивање)</translation>
>>>>>>> 86d0551a
    </message>
</context>
<context>
    <name>EditAddressDialog</name>
    <message>
<<<<<<< HEAD
        <source>Create</source>
        <translation type="unfinished">Направи</translation>
    </message>
    <message>
        <source>Compiled without sqlite support (required for descriptor wallets)</source>
        <translation type="unfinished">Састављено без склите подршке (потребно за новчанике дескриптора)</translation>
    </message>
    <message>
        <source>Compiled without external signing support (required for external signing)</source>
        <extracomment>"External signing" means using devices such as hardware wallets.</extracomment>
        <translation type="unfinished">Састављено без подршке за спољно потписивање (потребно за спољно потписивање)</translation>
=======
        <source>Edit Address</source>
        <translation type="unfinished">Izmeni Adresu</translation>
    </message>
    <message>
        <source>&amp;Label</source>
        <translation type="unfinished">&amp;Oznaka</translation>
    </message>
    <message>
        <source>The label associated with this address list entry</source>
        <translation type="unfinished">Ознака повезана са овом ставком из листе адреса</translation>
>>>>>>> 86d0551a
    </message>
</context>
<context>
    <name>EditAddressDialog</name>
    <message>
<<<<<<< HEAD
        <source>Edit Address</source>
        <translation type="unfinished">Izmeni Adresu</translation>
    </message>
    <message>
        <source>&amp;Label</source>
        <translation type="unfinished">&amp;Oznaka</translation>
    </message>
    <message>
        <source>The label associated with this address list entry</source>
        <translation type="unfinished">Ознака повезана са овом ставком из листе адреса</translation>
    </message>
    <message>
        <source>The address associated with this address list entry. This can only be modified for sending addresses.</source>
        <translation type="unfinished">Адреса повезана са овом ставком из листе адреса. Ово можете променити једини у случају адреса за плаћање.</translation>
    </message>
    <message>
        <source>&amp;Address</source>
        <translation type="unfinished">&amp;Adresa</translation>
    </message>
    <message>
        <source>New sending address</source>
        <translation type="unfinished">Нова адреса за слање</translation>
    </message>
    <message>
        <source>Edit receiving address</source>
        <translation type="unfinished">Измени адресу за примање</translation>
    </message>
    <message>
        <source>Edit sending address</source>
        <translation type="unfinished">Измени адресу за слање</translation>
    </message>
    <message>
        <source>The entered address "%1" is not a valid Qtum address.</source>
        <translation type="unfinished">Унета адреса "%1" није важећа Биткоин адреса.</translation>
    </message>
    <message>
        <source>Address "%1" already exists as a receiving address with label "%2" and so cannot be added as a sending address.</source>
        <translation type="unfinished">Адреса "%1" већ постоји као примајућа адреса са ознаком "%2" и не може бити додата као адреса за слање.</translation>
    </message>
    <message>
        <source>The entered address "%1" is already in the address book with label "%2".</source>
        <translation type="unfinished">Унета адреса "%1" већ постоји у адресару са ознаком "%2".</translation>
    </message>
    <message>
        <source>Could not unlock wallet.</source>
        <translation type="unfinished">Новчаник није могуће откључати.</translation>
    </message>
    <message>
        <source>New key generation failed.</source>
        <translation type="unfinished">Генерисање новог кључа није успело.</translation>
=======
        <source>The address associated with this address list entry. This can only be modified for sending addresses.</source>
        <translation type="unfinished">Адреса повезана са овом ставком из листе адреса. Ово можете променити једини у случају адреса за плаћање.</translation>
    </message>
    <message>
        <source>&amp;Address</source>
        <translation type="unfinished">&amp;Adresa</translation>
    </message>
    <message>
        <source>New sending address</source>
        <translation type="unfinished">Нова адреса за слање</translation>
    </message>
    <message>
        <source>Edit receiving address</source>
        <translation type="unfinished">Измени адресу за примање</translation>
    </message>
    <message>
        <source>Edit sending address</source>
        <translation type="unfinished">Измени адресу за слање</translation>
    </message>
    <message>
        <source>The entered address "%1" is not a valid Qtum address.</source>
        <translation type="unfinished">Унета адреса "%1" није важећа Биткоин адреса.</translation>
    </message>
    <message>
        <source>Address "%1" already exists as a receiving address with label "%2" and so cannot be added as a sending address.</source>
        <translation type="unfinished">Адреса "%1" већ постоји као примајућа адреса са ознаком "%2" и не може бити додата као адреса за слање.</translation>
    </message>
    <message>
        <source>The entered address "%1" is already in the address book with label "%2".</source>
        <translation type="unfinished">Унета адреса "%1" већ постоји у адресару са ознаком "%2".</translation>
    </message>
    <message>
        <source>Could not unlock wallet.</source>
        <translation type="unfinished">Новчаник није могуће откључати.</translation>
    </message>
    <message>
        <source>New key generation failed.</source>
        <translation type="unfinished">Генерисање новог кључа није успело.</translation>
    </message>
</context>
<context>
    <name>FreespaceChecker</name>
    <message>
        <source>A new data directory will be created.</source>
        <translation type="unfinished">Нови директоријум података биће креиран.</translation>
    </message>
    <message>
        <source>name</source>
        <translation type="unfinished">име</translation>
    </message>
    <message>
        <source>Directory already exists. Add %1 if you intend to create a new directory here.</source>
        <translation type="unfinished">Директоријум већ постоји. Додајте %1 ако намеравате да креирате нови директоријум овде.</translation>
    </message>
    <message>
        <source>Path already exists, and is not a directory.</source>
        <translation type="unfinished">Путања већ постоји и није директоријум.</translation>
    </message>
    <message>
        <source>Cannot create data directory here.</source>
        <translation type="unfinished">Не можете креирати директоријум података овде.</translation>
    </message>
</context>
<context>
    <name>Intro</name>
    <message numerus="yes">
        <source>%n GB of space available</source>
        <translation type="unfinished">
            <numerusform />
            <numerusform />
            <numerusform />
        </translation>
    </message>
    <message numerus="yes">
        <source>(of %n GB needed)</source>
        <translation type="unfinished">
            <numerusform>(од потребних %n GB)</numerusform>
            <numerusform>(од потребних %n GB)</numerusform>
            <numerusform>(од  потребних  %n GB)</numerusform>
        </translation>
    </message>
    <message numerus="yes">
        <source>(%n GB needed for full chain)</source>
        <translation type="unfinished">
            <numerusform>(%n GB потребно за цео ланац)</numerusform>
            <numerusform>(%n GB потребно за цео ланац)</numerusform>
            <numerusform>(%n GB потребно за цео ланац)</numerusform>
        </translation>
>>>>>>> 86d0551a
    </message>
</context>
<context>
    <name>FreespaceChecker</name>
    <message>
<<<<<<< HEAD
        <source>A new data directory will be created.</source>
        <translation type="unfinished">Нови директоријум података биће креиран.</translation>
    </message>
    <message>
        <source>name</source>
        <translation type="unfinished">име</translation>
    </message>
    <message>
        <source>Directory already exists. Add %1 if you intend to create a new directory here.</source>
        <translation type="unfinished">Директоријум већ постоји. Додајте %1 ако намеравате да креирате нови директоријум овде.</translation>
    </message>
    <message>
        <source>Path already exists, and is not a directory.</source>
        <translation type="unfinished">Путања већ постоји и није директоријум.</translation>
    </message>
    <message>
        <source>Cannot create data directory here.</source>
        <translation type="unfinished">Не можете креирати директоријум података овде.</translation>
    </message>
</context>
<context>
    <name>Intro</name>
    <message numerus="yes">
        <source>%n GB of space available</source>
        <translation type="unfinished">
            <numerusform />
            <numerusform />
            <numerusform />
        </translation>
    </message>
    <message numerus="yes">
        <source>(of %n GB needed)</source>
        <translation type="unfinished">
            <numerusform>(од потребних %n GB)</numerusform>
            <numerusform>(од потребних %n GB)</numerusform>
            <numerusform>(од  потребних  %n GB)</numerusform>
        </translation>
    </message>
    <message numerus="yes">
        <source>(%n GB needed for full chain)</source>
        <translation type="unfinished">
            <numerusform>(%n GB потребно за цео ланац)</numerusform>
            <numerusform>(%n GB потребно за цео ланац)</numerusform>
            <numerusform>(%n GB потребно за цео ланац)</numerusform>
        </translation>
    </message>
    <message>
        <source>At least %1 GB of data will be stored in this directory, and it will grow over time.</source>
        <translation type="unfinished">Најмање %1 GB подататака биће складиштен у овај директорјиум који ће временом порасти.</translation>
    </message>
    <message>
        <source>Approximately %1 GB of data will be stored in this directory.</source>
        <translation type="unfinished">Најмање %1 GB подататака биће складиштен у овај директорјиум.</translation>
    </message>
    <message numerus="yes">
        <source>(sufficient to restore backups %n day(s) old)</source>
        <extracomment>Explanatory text on the capability of the current prune target.</extracomment>
        <translation type="unfinished">
            <numerusform>(довољно за враћање резервних копија старих %n дана)</numerusform>
            <numerusform>(довољно за враћање резервних копија старих %n дана)</numerusform>
            <numerusform>(довољно за враћање резервних копија старих %n дана)</numerusform>
        </translation>
    </message>
    <message>
        <source>%1 will download and store a copy of the Qtum block chain.</source>
        <translation type="unfinished">%1 биће преузеће и складиштити копију Биткоин ланца блокова.</translation>
    </message>
    <message>
        <source>The wallet will also be stored in this directory.</source>
        <translation type="unfinished">Новчаник ће бити складиштен у овом директоријуму.</translation>
    </message>
    <message>
        <source>Error: Specified data directory "%1" cannot be created.</source>
        <translation type="unfinished">Грешка: Одабрана датотека  "%1" не може бити креирана.</translation>
=======
        <source>At least %1 GB of data will be stored in this directory, and it will grow over time.</source>
        <translation type="unfinished">Најмање %1 GB подататака биће складиштен у овај директорјиум који ће временом порасти.</translation>
    </message>
    <message>
        <source>Approximately %1 GB of data will be stored in this directory.</source>
        <translation type="unfinished">Најмање %1 GB подататака биће складиштен у овај директорјиум.</translation>
    </message>
    <message numerus="yes">
        <source>(sufficient to restore backups %n day(s) old)</source>
        <extracomment>Explanatory text on the capability of the current prune target.</extracomment>
        <translation type="unfinished">
            <numerusform>(довољно за враћање резервних копија старих %n дана)</numerusform>
            <numerusform>(довољно за враћање резервних копија старих %n дана)</numerusform>
            <numerusform>(довољно за враћање резервних копија старих %n дана)</numerusform>
        </translation>
    </message>
    <message>
        <source>%1 will download and store a copy of the Qtum block chain.</source>
        <translation type="unfinished">%1 биће преузеће и складиштити копију Биткоин ланца блокова.</translation>
    </message>
    <message>
        <source>The wallet will also be stored in this directory.</source>
        <translation type="unfinished">Новчаник ће бити складиштен у овом директоријуму.</translation>
    </message>
    <message>
        <source>Error: Specified data directory "%1" cannot be created.</source>
        <translation type="unfinished">Грешка: Одабрана датотека  "%1" не може бити креирана.</translation>
    </message>
    <message>
        <source>Error</source>
        <translation type="unfinished">Greska</translation>
    </message>
    <message>
        <source>Welcome</source>
        <translation type="unfinished">Добродошли</translation>
    </message>
    <message>
        <source>Welcome to %1.</source>
        <translation type="unfinished">Добродошли на  %1.</translation>
    </message>
    <message>
        <source>As this is the first time the program is launched, you can choose where %1 will store its data.</source>
        <translation type="unfinished">Пошто је ово први пут да је програм покренут, можете изабрати где ће %1 чувати своје податке.</translation>
    </message>
    <message>
        <source>Limit block chain storage to</source>
        <translation type="unfinished">Ограничите складиштење блок ланца на</translation>
    </message>
    <message>
        <source>Reverting this setting requires re-downloading the entire blockchain. It is faster to download the full chain first and prune it later. Disables some advanced features.</source>
        <translation type="unfinished">Враћање ове опције захтева поновно преузимање целокупног блокчејна - ланца блокова. Брже је преузети цели ланац и касније га скратити. Онемогућава неке напредне опције.</translation>
    </message>
    <message>
        <source> GB</source>
        <translation type="unfinished">Гигабајт</translation>
    </message>
    <message>
        <source>This initial synchronisation is very demanding, and may expose hardware problems with your computer that had previously gone unnoticed. Each time you run %1, it will continue downloading where it left off.</source>
        <translation type="unfinished">Првобитна синхронизација веома је захтевна и може изложити ваш рачунар хардверским проблемима који раније нису били примећени. Сваки пут када покренете %1, преузимање ће се наставити тамо где је било прекинуто.</translation>
>>>>>>> 86d0551a
    </message>
    <message>
        <source>If you have chosen to limit block chain storage (pruning), the historical data must still be downloaded and processed, but will be deleted afterward to keep your disk usage low.</source>
        <translation type="unfinished">Ако сте одлучили да ограничите складиштење ланаца блокова (тримовање), историјски подаци се ипак морају преузети и обрадити, али ће након тога бити избрисани како би се ограничила употреба диска.</translation>
    </message>
<<<<<<< HEAD
    <message>
        <source>Welcome</source>
        <translation type="unfinished">Добродошли</translation>
    </message>
    <message>
        <source>Welcome to %1.</source>
        <translation type="unfinished">Добродошли на  %1.</translation>
    </message>
    <message>
        <source>As this is the first time the program is launched, you can choose where %1 will store its data.</source>
        <translation type="unfinished">Пошто је ово први пут да је програм покренут, можете изабрати где ће %1 чувати своје податке.</translation>
    </message>
    <message>
        <source>Limit block chain storage to</source>
        <translation type="unfinished">Ограничите складиштење блок ланца на</translation>
    </message>
    <message>
        <source>Reverting this setting requires re-downloading the entire blockchain. It is faster to download the full chain first and prune it later. Disables some advanced features.</source>
        <translation type="unfinished">Враћање ове опције захтева поновно преузимање целокупног блокчејна - ланца блокова. Брже је преузети цели ланац и касније га скратити. Онемогућава неке напредне опције.</translation>
    </message>
    <message>
        <source> GB</source>
        <translation type="unfinished">Гигабајт</translation>
    </message>
    <message>
        <source>This initial synchronisation is very demanding, and may expose hardware problems with your computer that had previously gone unnoticed. Each time you run %1, it will continue downloading where it left off.</source>
        <translation type="unfinished">Првобитна синхронизација веома је захтевна и може изложити ваш рачунар хардверским проблемима који раније нису били примећени. Сваки пут када покренете %1, преузимање ће се наставити тамо где је било прекинуто.</translation>
    </message>
    <message>
        <source>If you have chosen to limit block chain storage (pruning), the historical data must still be downloaded and processed, but will be deleted afterward to keep your disk usage low.</source>
        <translation type="unfinished">Ако сте одлучили да ограничите складиштење ланаца блокова (тримовање), историјски подаци се ипак морају преузети и обрадити, али ће након тога бити избрисани како би се ограничила употреба диска.</translation>
    </message>
    <message>
        <source>Use the default data directory</source>
        <translation type="unfinished">Користите подразумевани директоријум података</translation>
    </message>
    <message>
        <source>Use a custom data directory:</source>
        <translation type="unfinished">Користите прилагођени директоријум података:</translation>
    </message>
</context>
<context>
    <name>HelpMessageDialog</name>
    <message>
        <source>version</source>
        <translation type="unfinished">верзија</translation>
    </message>
    <message>
        <source>About %1</source>
        <translation type="unfinished">О %1</translation>
    </message>
    <message>
=======
    <message>
        <source>Use the default data directory</source>
        <translation type="unfinished">Користите подразумевани директоријум података</translation>
    </message>
    <message>
        <source>Use a custom data directory:</source>
        <translation type="unfinished">Користите прилагођени директоријум података:</translation>
    </message>
</context>
<context>
    <name>HelpMessageDialog</name>
    <message>
        <source>version</source>
        <translation type="unfinished">верзија</translation>
    </message>
    <message>
        <source>About %1</source>
        <translation type="unfinished">О %1</translation>
    </message>
    <message>
>>>>>>> 86d0551a
        <source>Command-line options</source>
        <translation type="unfinished">Опције командне линије</translation>
    </message>
</context>
<context>
    <name>ShutdownWindow</name>
    <message>
        <source>%1 is shutting down…</source>
        <translation type="unfinished">%1 се искључује...</translation>
    </message>
    <message>
        <source>Do not shut down the computer until this window disappears.</source>
        <translation type="unfinished">Немојте искључити рачунар док овај прозор не нестане.</translation>
    </message>
</context>
<context>
    <name>ModalOverlay</name>
    <message>
        <source>Form</source>
        <translation type="unfinished">Форма</translation>
    </message>
    <message>
        <source>Recent transactions may not yet be visible, and therefore your wallet's balance might be incorrect. This information will be correct once your wallet has finished synchronizing with the qtum network, as detailed below.</source>
        <translation type="unfinished">Недавне трансакције можда не буду видљиве, зато салдо твог новчаника може бити нетачан. Ова информација биће тачна када новчаник заврши са синхронизацијом биткоин мреже, приказаном испод.</translation>
    </message>
    <message>
        <source>Attempting to spend qtums that are affected by not-yet-displayed transactions will not be accepted by the network.</source>
        <translation type="unfinished">Покушај трошења биткоина на које утичу још увек неприказане трансакције мрежа неће прихватити.</translation>
    </message>
    <message>
        <source>Number of blocks left</source>
        <translation type="unfinished">Број преосталих блокова</translation>
    </message>
    <message>
        <source>Unknown…</source>
        <translation type="unfinished">Непознато...</translation>
    </message>
    <message>
        <source>calculating…</source>
        <translation type="unfinished">рачунање...</translation>
    </message>
    <message>
        <source>Last block time</source>
        <translation type="unfinished">Време последњег блока</translation>
    </message>
    <message>
        <source>Progress</source>
        <translation type="unfinished">Напредак</translation>
    </message>
    <message>
        <source>Progress increase per hour</source>
        <translation type="unfinished">Повећање напретка по часу</translation>
    </message>
    <message>
        <source>Estimated time left until synced</source>
        <translation type="unfinished">Оквирно време до краја синхронизације</translation>
    </message>
    <message>
        <source>Hide</source>
        <translation type="unfinished">Сакриј</translation>
    </message>
    <message>
        <source>Esc</source>
        <translation type="unfinished">Есц</translation>
    </message>
    <message>
        <source>%1 is currently syncing.  It will download headers and blocks from peers and validate them until reaching the tip of the block chain.</source>
        <translation type="unfinished">%1 се синхронузује. Преузеће заглавља и блокове од клијената и потврдити их док не стигне на крај ланца блокова.</translation>
    </message>
    <message>
        <source>Unknown. Syncing Headers (%1, %2%)…</source>
        <translation type="unfinished">Непознато. Синхронизација заглавља (%1, %2%)...</translation>
    </message>
    </context>
<context>
    <name>OpenURIDialog</name>
    <message>
        <source>Open qtum URI</source>
        <translation type="unfinished">Отвори биткоин URI</translation>
    </message>
    <message>
        <source>Paste address from clipboard</source>
        <extracomment>Tooltip text for button that allows you to paste an address that is in your clipboard.</extracomment>
        <translation type="unfinished">Налепите адресу из базе за копирање</translation>
    </message>
</context>
<context>
    <name>OptionsDialog</name>
    <message>
        <source>Options</source>
        <translation type="unfinished">Поставке</translation>
    </message>
    <message>
        <source>&amp;Main</source>
        <translation type="unfinished">&amp;Главни</translation>
    </message>
    <message>
        <source>Automatically start %1 after logging in to the system.</source>
        <translation type="unfinished">Аутоматски почети %1 након пријање на систем.</translation>
    </message>
    <message>
        <source>&amp;Start %1 on system login</source>
        <translation type="unfinished">&amp;Покрени %1 приликом пријаве на систем</translation>
    </message>
    <message>
        <source>Enabling pruning significantly reduces the disk space required to store transactions. All blocks are still fully validated. Reverting this setting requires re-downloading the entire blockchain.</source>
        <translation type="unfinished">Омогућавање смањења значајно смањује простор на диску потребан за складиштење трансакција. Сви блокови су још увек у потпуности валидирани. Враћање ове поставке захтева поновно преузимање целог блоцкцхаина.</translation>
    </message>
    <message>
        <source>Size of &amp;database cache</source>
        <translation type="unfinished">Величина кеша базе података</translation>
    </message>
    <message>
        <source>Number of script &amp;verification threads</source>
        <translation type="unfinished">Број скрипти и CPU за верификацију</translation>
    </message>
    <message>
        <source>IP address of the proxy (e.g. IPv4: 127.0.0.1 / IPv6: ::1)</source>
        <translation type="unfinished">ИП адреса проксија (нпр. IPv4: 127.0.0.1 / IPv6: ::1)</translation>
    </message>
    <message>
        <source>Shows if the supplied default SOCKS5 proxy is used to reach peers via this network type.</source>
        <translation type="unfinished">Приказује се ако је испоручени уобичајени SOCKS5 проxy коришћен ради проналажења клијената преко овог типа мреже. </translation>
    </message>
    <message>
        <source>Minimize instead of exit the application when the window is closed. When this option is enabled, the application will be closed only after selecting Exit in the menu.</source>
        <translation type="unfinished">Минимизирање уместо искључивања апликације када се прозор затвори. Када је ова опција омогућена, апликација ће бити затворена тек након одабира Излаз у менију. </translation>
    </message>
    <message>
        <source>Open the %1 configuration file from the working directory.</source>
        <translation type="unfinished">Отвори  %1 конфигурациони фајл из директоријума у употреби.</translation>
    </message>
    <message>
        <source>Open Configuration File</source>
        <translation type="unfinished">Отвори Конфигурациону Датотеку</translation>
    </message>
    <message>
        <source>Reset all client options to default.</source>
        <translation type="unfinished">Ресетуј све опције клијента на почетна подешавања.</translation>
    </message>
    <message>
        <source>&amp;Reset Options</source>
        <translation type="unfinished">&amp;Ресет Опције</translation>
    </message>
    <message>
        <source>&amp;Network</source>
        <translation type="unfinished">&amp;Мрежа</translation>
    </message>
    <message>
        <source>Prune &amp;block storage to</source>
        <translation type="unfinished">Сакрати &amp;block складиштење на</translation>
    </message>
    <message>
        <source>Reverting this setting requires re-downloading the entire blockchain.</source>
        <translation type="unfinished">Враћање ове опције захтева да поновно преузимање целокупонг блокчејна.</translation>
    </message>
    <message>
        <source>(0 = auto, &lt;0 = leave that many cores free)</source>
        <translation type="unfinished">(0 = аутоматски одреди, &lt;0 = остави слободно толико језгара)</translation>
    </message>
    <message>
        <source>Enable R&amp;PC server</source>
        <extracomment>An Options window setting to enable the RPC server.</extracomment>
        <translation type="unfinished">Omogući R&amp;PC server</translation>
    </message>
    <message>
        <source>W&amp;allet</source>
        <translation type="unfinished">Н&amp;овчаник</translation>
    </message>
    <message>
        <source>Expert</source>
        <translation type="unfinished">Експерт</translation>
    </message>
    <message>
        <source>Enable coin &amp;control features</source>
        <translation type="unfinished">Омогући опцију контроле новчића</translation>
    </message>
    <message>
        <source>If you disable the spending of unconfirmed change, the change from a transaction cannot be used until that transaction has at least one confirmation. This also affects how your balance is computed.</source>
        <translation type="unfinished">Уколико онемогућиш трошење непотврђеног кусура, кусур трансакције неће моћи да се користи док транскација нема макар једну потврду. Ово такође утиче како ће се салдо рачунати.</translation>
    </message>
    <message>
        <source>&amp;Spend unconfirmed change</source>
        <translation type="unfinished">&amp;Троши непотврђени кусур</translation>
    </message>
    <message>
        <source>External Signer (e.g. hardware wallet)</source>
        <translation type="unfinished">Екстерни потписник (нпр. хардверски новчаник)</translation>
    </message>
    <message>
        <source>&amp;External signer script path</source>
        <translation type="unfinished">&amp;Путања скрипте спољног потписника</translation>
    </message>
    <message>
        <source>Automatically open the Qtum client port on the router. This only works when your router supports UPnP and it is enabled.</source>
        <translation type="unfinished">Аутоматски отвори Биткоин клијент порт на рутеру. Ова опција ради само уколико твој рутер подржава и има омогућен UPnP.</translation>
    </message>
    <message>
        <source>Map port using &amp;UPnP</source>
        <translation type="unfinished">Мапирај порт користећи &amp;UPnP</translation>
    </message>
    <message>
        <source>Automatically open the Qtum client port on the router. This only works when your router supports NAT-PMP and it is enabled. The external port could be random.</source>
        <translation type="unfinished">Аутоматски отворите порт за Битцоин клијент на рутеру. Ово функционише само када ваш рутер подржава НАТ-ПМП и када је омогућен. Спољни порт би могао бити насумичан.</translation>
    </message>
    <message>
        <source>Map port using NA&amp;T-PMP</source>
        <translation type="unfinished">Мапирајте порт користећи НА&amp;Т-ПМП</translation>
    </message>
    <message>
        <source>Accept connections from outside.</source>
        <translation type="unfinished">Прихвати спољашње концекције.</translation>
    </message>
    <message>
        <source>Allow incomin&amp;g connections</source>
        <translation type="unfinished">Дозволи долазеће конекције.</translation>
    </message>
    <message>
        <source>Connect to the Qtum network through a SOCKS5 proxy.</source>
        <translation type="unfinished">Конектуј се на Биткоин мрежу кроз SOCKS5 проксијем.</translation>
    </message>
    <message>
        <source>&amp;Connect through SOCKS5 proxy (default proxy):</source>
        <translation type="unfinished">&amp;Конектуј се кроз SOCKS5 прокси (уобичајени прокси):</translation>
    </message>
    <message>
        <source>Proxy &amp;IP:</source>
        <translation type="unfinished">Прокси &amp;IP:</translation>
    </message>
    <message>
        <source>&amp;Port:</source>
        <translation type="unfinished">&amp;Порт:</translation>
    </message>
    <message>
        <source>Port of the proxy (e.g. 9050)</source>
        <translation type="unfinished">Прокси порт (нпр. 9050)</translation>
    </message>
    <message>
        <source>Used for reaching peers via:</source>
        <translation type="unfinished">Коришћен за приступ другим чворовима преко:</translation>
    </message>
    <message>
        <source>Tor</source>
        <translation type="unfinished">Тор</translation>
    </message>
    <message>
        <source>Show the icon in the system tray.</source>
        <translation type="unfinished">Прикажите икону у системској палети.</translation>
    </message>
    <message>
        <source>&amp;Show tray icon</source>
        <translation type="unfinished">&amp;Прикажи икону у траци</translation>
    </message>
    <message>
        <source>Show only a tray icon after minimizing the window.</source>
        <translation type="unfinished">Покажи само иконицу у панелу након минимизирања прозора</translation>
    </message>
    <message>
        <source>&amp;Minimize to the tray instead of the taskbar</source>
        <translation type="unfinished">&amp;минимизирај у доњу линију, уместо у програмску траку</translation>
    </message>
    <message>
        <source>M&amp;inimize on close</source>
        <translation type="unfinished">Минимизирај при затварању</translation>
    </message>
    <message>
        <source>&amp;Display</source>
        <translation type="unfinished">&amp;Прикажи</translation>
    </message>
    <message>
        <source>User Interface &amp;language:</source>
        <translation type="unfinished">&amp;Језик корисничког интерфејса:</translation>
    </message>
    <message>
        <source>The user interface language can be set here. This setting will take effect after restarting %1.</source>
        <translation type="unfinished">Језик корисничког интерфејса може се овде поставити. Ово својство биће на снази након поновног покреања %1.</translation>
    </message>
    <message>
        <source>&amp;Unit to show amounts in:</source>
        <translation type="unfinished">&amp;Јединица за приказивање износа:</translation>
    </message>
    <message>
        <source>Choose the default subdivision unit to show in the interface and when sending coins.</source>
        <translation type="unfinished">Одабери уобичајену подјединицу која се приказује у интерфејсу и када се шаљу новчићи.</translation>
    </message>
    <message>
        <source>Whether to show coin control features or not.</source>
        <translation type="unfinished">Да ли да се прикажу опције контроле новчића или не.</translation>
    </message>
    <message>
        <source>Connect to the Qtum network through a separate SOCKS5 proxy for Tor onion services.</source>
        <translation type="unfinished">Повежите се на Битцоин мрежу преко засебног СОЦКС5 проксија за Тор онион услуге.</translation>
    </message>
    <message>
        <source>Use separate SOCKS&amp;5 proxy to reach peers via Tor onion services:</source>
        <translation type="unfinished">Користите посебан СОЦКС&amp;5 прокси да бисте дошли до вршњака преко услуга Тор онион:</translation>
    </message>
    <message>
        <source>Monospaced font in the Overview tab:</source>
        <translation type="unfinished">Једноразредни фонт на картици Преглед:</translation>
    </message>
    <message>
        <source>embedded "%1"</source>
        <translation type="unfinished">уграђено ”%1”</translation>
    </message>
    <message>
        <source>closest matching "%1"</source>
        <translation type="unfinished">Најближа сличност ”%1”</translation>
    </message>
    <message>
        <source>&amp;OK</source>
        <translation type="unfinished">&amp;Уреду</translation>
    </message>
    <message>
        <source>&amp;Cancel</source>
        <translation type="unfinished">&amp;Откажи</translation>
    </message>
    <message>
        <source>Compiled without external signing support (required for external signing)</source>
        <extracomment>"External signing" means using devices such as hardware wallets.</extracomment>
        <translation type="unfinished">Састављено без подршке за спољно потписивање (потребно за спољно потписивање)</translation>
    </message>
    <message>
        <source>default</source>
        <translation type="unfinished">подразумевано</translation>
    </message>
    <message>
        <source>none</source>
        <translation type="unfinished">ниједно</translation>
    </message>
    <message>
        <source>Confirm options reset</source>
        <extracomment>Window title text of pop-up window shown when the user has chosen to reset options.</extracomment>
        <translation type="unfinished">Потврди ресет опција</translation>
    </message>
    <message>
        <source>Client restart required to activate changes.</source>
        <extracomment>Text explaining that the settings changed will not come into effect until the client is restarted.</extracomment>
        <translation type="unfinished">Рестарт клијента захтеван како би се промене активирале.</translation>
    </message>
    <message>
        <source>Client will be shut down. Do you want to proceed?</source>
        <extracomment>Text asking the user to confirm if they would like to proceed with a client shutdown.</extracomment>
        <translation type="unfinished">Клијент ће се искључити. Да ли желите да наставите?</translation>
    </message>
    <message>
        <source>Configuration options</source>
        <extracomment>Window title text of pop-up box that allows opening up of configuration file.</extracomment>
        <translation type="unfinished">Конфигурација својстава</translation>
    </message>
    <message>
        <source>The configuration file is used to specify advanced user options which override GUI settings. Additionally, any command-line options will override this configuration file.</source>
        <extracomment>Explanatory text about the priority order of instructions considered by client. The order from high to low being: command-line, configuration file, GUI settings.</extracomment>
        <translation type="unfinished">Конфигурациона датотека се користи да одреди напредне корисничке опције које поништају подешавања у графичком корисничком интерфејсу.</translation>
    </message>
    <message>
        <source>Continue</source>
        <translation type="unfinished">Nastavi</translation>
    </message>
    <message>
        <source>Cancel</source>
        <translation type="unfinished">Откажи</translation>
    </message>
    <message>
        <source>Error</source>
        <translation type="unfinished">Greska</translation>
    </message>
    <message>
        <source>The configuration file could not be opened.</source>
        <translation type="unfinished">Ова конфигурациона датотека не може бити отворена.</translation>
    </message>
    <message>
        <source>This change would require a client restart.</source>
        <translation type="unfinished">Ова промена захтева да се рачунар поново покрене.</translation>
    </message>
    <message>
        <source>The supplied proxy address is invalid.</source>
        <translation type="unfinished">Достављена прокси адреса није валидна.</translation>
    </message>
</context>
<context>
    <name>OverviewPage</name>
    <message>
        <source>Form</source>
        <translation type="unfinished">Форма</translation>
    </message>
    <message>
        <source>The displayed information may be out of date. Your wallet automatically synchronizes with the Qtum network after a connection is established, but this process has not completed yet.</source>
        <translation type="unfinished">Приказана информација може бити застарела. Ваш новчаник се аутоматски синхронизује са Биткоин мрежом након успостављања конекције, али овај процес је још увек у току.</translation>
    </message>
    <message>
        <source>Watch-only:</source>
        <translation type="unfinished">Само гледање:</translation>
    </message>
    <message>
        <source>Available:</source>
        <translation type="unfinished">Доступно:</translation>
    </message>
    <message>
        <source>Your current spendable balance</source>
        <translation type="unfinished">Салдо који можете потрошити</translation>
    </message>
    <message>
        <source>Pending:</source>
        <translation type="unfinished">На чекању:</translation>
    </message>
    <message>
        <source>Total of transactions that have yet to be confirmed, and do not yet count toward the spendable balance</source>
        <translation type="unfinished">Укупан број трансакција које још увек нису потврђене, и не рачунају се у салдо рачуна који је могуће потрошити</translation>
    </message>
    <message>
        <source>Immature:</source>
        <translation type="unfinished">Недоспело:</translation>
    </message>
    <message>
        <source>Mined balance that has not yet matured</source>
        <translation type="unfinished">Салдо рударења који још увек није доспео</translation>
    </message>
    <message>
        <source>Balances</source>
        <translation type="unfinished">Салдо</translation>
    </message>
    <message>
        <source>Total:</source>
        <translation type="unfinished">Укупно:</translation>
    </message>
    <message>
        <source>Your current total balance</source>
        <translation type="unfinished">Твој тренутни салдо</translation>
    </message>
    <message>
        <source>Your current balance in watch-only addresses</source>
        <translation type="unfinished">Твој тренутни салдо са гледај-само адресама</translation>
    </message>
    <message>
        <source>Spendable:</source>
        <translation type="unfinished">Могуће потрошити:</translation>
    </message>
    <message>
        <source>Recent transactions</source>
        <translation type="unfinished">Недавне трансакције</translation>
    </message>
    <message>
        <source>Unconfirmed transactions to watch-only addresses</source>
        <translation type="unfinished">Трансакције за гледај-само адресе које нису потврђене</translation>
    </message>
    <message>
        <source>Mined balance in watch-only addresses that has not yet matured</source>
        <translation type="unfinished">Салдорударења у адресама које су у моду само гледање, који још увек није доспео</translation>
    </message>
    <message>
        <source>Current total balance in watch-only addresses</source>
        <translation type="unfinished">Тренутни укупни салдо у адресама у опцији само-гледај</translation>
    </message>
    <message>
        <source>Privacy mode activated for the Overview tab. To unmask the values, uncheck Settings-&gt;Mask values.</source>
        <translation type="unfinished">Режим приватности је активиран за картицу Преглед. Да бисте демаскирали вредности, поништите избор Подешавања-&gt;Маск вредности.</translation>
    </message>
</context>
<context>
    <name>PSBTOperationsDialog</name>
    <message>
        <source>Sign Tx</source>
        <translation type="unfinished">Потпиши Трансакцију</translation>
    </message>
    <message>
        <source>Broadcast Tx</source>
        <translation type="unfinished">Емитуј Трансакцију</translation>
    </message>
    <message>
        <source>Copy to Clipboard</source>
        <translation type="unfinished">Копирајте у клипборд.</translation>
    </message>
    <message>
        <source>Save…</source>
        <translation type="unfinished">Сачувај...</translation>
    </message>
    <message>
        <source>Close</source>
        <translation type="unfinished">Затвори</translation>
    </message>
    <message>
        <source>Failed to load transaction: %1</source>
        <translation type="unfinished">Неуспело учитавање трансакције: %1</translation>
    </message>
    <message>
        <source>Failed to sign transaction: %1</source>
        <translation type="unfinished">Неуспело потписивање трансакције: %1</translation>
    </message>
    <message>
        <source>Could not sign any more inputs.</source>
        <translation type="unfinished">Није могуће потписати више уноса.</translation>
    </message>
    <message>
        <source>Signed %1 inputs, but more signatures are still required.</source>
        <translation type="unfinished">Потписано %1 поље, али је потребно још потписа.</translation>
    </message>
    <message>
        <source>Signed transaction successfully. Transaction is ready to broadcast.</source>
        <translation type="unfinished">Потписана трансакција је успешно. Трансакција је спремна за емитовање.</translation>
    </message>
    <message>
        <source>Unknown error processing transaction.</source>
        <translation type="unfinished">Непозната грешка у обради трансакције.</translation>
    </message>
    <message>
        <source>Transaction broadcast successfully! Transaction ID: %1</source>
        <translation type="unfinished">Трансакција је успешно емитована! Идентификација трансакције (ID): %1</translation>
    </message>
    <message>
        <source>Transaction broadcast failed: %1</source>
        <translation type="unfinished">Неуспело емитовање трансакције: %1</translation>
    </message>
    <message>
        <source>PSBT copied to clipboard.</source>
        <translation type="unfinished">ПСБТ је копиран у међуспремник.</translation>
    </message>
    <message>
        <source>Save Transaction Data</source>
        <translation type="unfinished">Сачувај Податке Трансакције</translation>
    </message>
    <message>
        <source>Partially Signed Transaction (Binary)</source>
        <extracomment>Expanded name of the binary PSBT file format. See: BIP 174.</extracomment>
        <translation type="unfinished">Делимично потписана трансакција (бинарна)</translation>
    </message>
    <message>
        <source>PSBT saved to disk.</source>
        <translation type="unfinished">ПСБТ је сачуван на диску.</translation>
    </message>
    <message>
        <source> * Sends %1 to %2</source>
        <translation type="unfinished">*Шаље %1 до %2</translation>
    </message>
    <message>
<<<<<<< HEAD
=======
        <source>own address</source>
        <translation type="unfinished">sopstvena adresa</translation>
    </message>
    <message>
>>>>>>> 86d0551a
        <source>Unable to calculate transaction fee or total transaction amount.</source>
        <translation type="unfinished">Није могуће израчунати накнаду за трансакцију или укупан износ трансакције.</translation>
    </message>
    <message>
        <source>Pays transaction fee: </source>
        <translation type="unfinished">Плаћа накнаду за трансакцију:</translation>
    </message>
    <message>
        <source>Total Amount</source>
        <translation type="unfinished">Укупан износ</translation>
    </message>
    <message>
        <source>or</source>
        <translation type="unfinished">или</translation>
    </message>
    <message>
        <source>Transaction has %1 unsigned inputs.</source>
        <translation type="unfinished">Трансакција има %1 непотписана поља.</translation>
    </message>
    <message>
        <source>Transaction is missing some information about inputs.</source>
        <translation type="unfinished">Трансакцији недостају неке информације о улазима.</translation>
    </message>
    <message>
        <source>Transaction still needs signature(s).</source>
        <translation type="unfinished">Трансакција и даље треба потпис(е).</translation>
    </message>
    <message>
        <source>(But this wallet cannot sign transactions.)</source>
        <translation type="unfinished">(Али овај новчаник не може да потписује трансакције.)</translation>
    </message>
    <message>
        <source>(But this wallet does not have the right keys.)</source>
        <translation type="unfinished">(Али овај новчаник нема праве кључеве.)</translation>
    </message>
    <message>
        <source>Transaction is fully signed and ready for broadcast.</source>
        <translation type="unfinished">Трансакција је у потпуности потписана и спремна за емитовање.</translation>
    </message>
    <message>
        <source>Transaction status is unknown.</source>
        <translation type="unfinished">Статус трансакције је непознат.</translation>
    </message>
</context>
<context>
    <name>PaymentServer</name>
    <message>
        <source>Payment request error</source>
        <translation type="unfinished">Грешка у захтеву за плаћање</translation>
    </message>
    <message>
        <source>Cannot start qtum: click-to-pay handler</source>
        <translation type="unfinished">Не могу покренути биткоин: "кликни-да-платиш" механизам</translation>
    </message>
    <message>
        <source>URI handling</source>
        <translation type="unfinished">URI руковање</translation>
    </message>
    <message>
        <source>'qtum://' is not a valid URI. Use 'qtum:' instead.</source>
        <translation type="unfinished">'qtum://' није важећи URI. Уместо тога користити  'qtum:'.</translation>
    </message>
    <message>
        <source>Cannot process payment request because BIP70 is not supported.
Due to widespread security flaws in BIP70 it's strongly recommended that any merchant instructions to switch wallets be ignored.
If you are receiving this error you should request the merchant provide a BIP21 compatible URI.</source>
        <translation type="unfinished">Није могуће обрадити захтев за плаћање јер БИП70 није подржан.
Због широко распрострањених безбедносних пропуста у БИП70, топло се препоручује да се игноришу сва упутства трговца за промену новчаника.
Ако добијете ову грешку, требало би да затражите од трговца да достави УРИ компатибилан са БИП21.</translation>
    </message>
    <message>
        <source>URI cannot be parsed! This can be caused by an invalid Qtum address or malformed URI parameters.</source>
        <translation type="unfinished">URI се не може рашчланити! Ово може бити проузроковано неважећом Биткоин адресом или погрешно форматираним URI параметрима.</translation>
    </message>
    <message>
        <source>Payment request file handling</source>
        <translation type="unfinished">Руковање датотеком захтева за плаћање</translation>
    </message>
</context>
<context>
    <name>PeerTableModel</name>
    <message>
        <source>User Agent</source>
        <extracomment>Title of Peers Table column which contains the peer's User Agent string.</extracomment>
        <translation type="unfinished">Кориснички агент</translation>
    </message>
    <message>
        <source>Ping</source>
        <extracomment>Title of Peers Table column which indicates the current latency of the connection with the peer.</extracomment>
        <translation type="unfinished">Пинг</translation>
    </message>
    <message>
        <source>Peer</source>
        <extracomment>Title of Peers Table column which contains a unique number used to identify a connection.</extracomment>
        <translation type="unfinished">Пеер</translation>
    </message>
    <message>
        <source>Direction</source>
        <extracomment>Title of Peers Table column which indicates the direction the peer connection was initiated from.</extracomment>
        <translation type="unfinished">Правац</translation>
    </message>
    <message>
        <source>Sent</source>
        <extracomment>Title of Peers Table column which indicates the total amount of network information we have sent to the peer.</extracomment>
        <translation type="unfinished">Послато</translation>
    </message>
    <message>
        <source>Received</source>
        <extracomment>Title of Peers Table column which indicates the total amount of network information we have received from the peer.</extracomment>
        <translation type="unfinished">Примљено</translation>
    </message>
    <message>
        <source>Address</source>
        <extracomment>Title of Peers Table column which contains the IP/Onion/I2P address of the connected peer.</extracomment>
        <translation type="unfinished">Adresa</translation>
    </message>
    <message>
        <source>Type</source>
        <extracomment>Title of Peers Table column which describes the type of peer connection. The "type" describes why the connection exists.</extracomment>
        <translation type="unfinished">Tip</translation>
    </message>
    <message>
        <source>Network</source>
        <extracomment>Title of Peers Table column which states the network the peer connected through.</extracomment>
        <translation type="unfinished">Мрежа</translation>
    </message>
    <message>
        <source>Inbound</source>
        <extracomment>An Inbound Connection from a Peer.</extracomment>
        <translation type="unfinished">Долазеће</translation>
    </message>
    <message>
        <source>Outbound</source>
        <extracomment>An Outbound Connection to a Peer.</extracomment>
        <translation type="unfinished">Одлазеће</translation>
    </message>
</context>
<context>
    <name>QRImageWidget</name>
    <message>
        <source>&amp;Save Image…</source>
        <translation type="unfinished">&amp;Сачували слику…</translation>
    </message>
    <message>
        <source>&amp;Copy Image</source>
        <translation type="unfinished">&amp;Копирај Слику</translation>
    </message>
    <message>
        <source>Resulting URI too long, try to reduce the text for label / message.</source>
        <translation type="unfinished">Дати резултат URI  предуг, покушај да сманиш текст за ознаку / поруку.</translation>
    </message>
    <message>
        <source>Error encoding URI into QR Code.</source>
        <translation type="unfinished">Грешка током енкодирања URI у QR Код.</translation>
    </message>
    <message>
        <source>QR code support not available.</source>
        <translation type="unfinished">QR код подршка није доступна.</translation>
    </message>
    <message>
        <source>Save QR Code</source>
        <translation type="unfinished">Упамти QR Код</translation>
    </message>
    <message>
        <source>PNG Image</source>
        <extracomment>Expanded name of the PNG file format. See: https://en.wikipedia.org/wiki/Portable_Network_Graphics.</extracomment>
        <translation type="unfinished">ПНГ слика</translation>
    </message>
</context>
<context>
    <name>RPCConsole</name>
    <message>
        <source>N/A</source>
        <translation type="unfinished">Није применљиво</translation>
    </message>
    <message>
        <source>Client version</source>
        <translation type="unfinished">Верзија клијента</translation>
    </message>
    <message>
        <source>&amp;Information</source>
        <translation type="unfinished">&amp;Информације</translation>
    </message>
    <message>
        <source>General</source>
        <translation type="unfinished">Опште</translation>
    </message>
    <message>
        <source>To specify a non-default location of the data directory use the '%1' option.</source>
        <translation type="unfinished">Да би сте одредили локацију која није унапред задата за директоријум података користите '%1' опцију.</translation>
    </message>
    <message>
        <source>To specify a non-default location of the blocks directory use the '%1' option.</source>
        <translation type="unfinished">Да би сте одредили локацију која није унапред задата за директоријум блокова користите '%1' опцију.</translation>
    </message>
    <message>
        <source>Startup time</source>
        <translation type="unfinished">Време подизања система</translation>
    </message>
    <message>
        <source>Network</source>
        <translation type="unfinished">Мрежа</translation>
    </message>
    <message>
        <source>Name</source>
        <translation type="unfinished">Име</translation>
    </message>
    <message>
        <source>Number of connections</source>
        <translation type="unfinished">Број конекција</translation>
    </message>
    <message>
        <source>Block chain</source>
        <translation type="unfinished">Блокчејн</translation>
    </message>
    <message>
        <source>Memory Pool</source>
        <translation type="unfinished">Удружена меморија</translation>
    </message>
    <message>
        <source>Current number of transactions</source>
        <translation type="unfinished">Тренутни број трансакција</translation>
    </message>
    <message>
        <source>Memory usage</source>
        <translation type="unfinished">Употреба меморије</translation>
    </message>
    <message>
        <source>Wallet: </source>
        <translation type="unfinished">Новчаник</translation>
    </message>
    <message>
        <source>(none)</source>
        <translation type="unfinished">(ниједан)</translation>
    </message>
    <message>
        <source>&amp;Reset</source>
        <translation type="unfinished">&amp;Ресетуј</translation>
    </message>
    <message>
        <source>Received</source>
        <translation type="unfinished">Примљено</translation>
    </message>
    <message>
        <source>Sent</source>
        <translation type="unfinished">Послато</translation>
    </message>
    <message>
        <source>&amp;Peers</source>
        <translation type="unfinished">&amp;Колеге</translation>
    </message>
    <message>
        <source>Banned peers</source>
        <translation type="unfinished">Забрањене колеге на мрежи</translation>
    </message>
    <message>
        <source>Select a peer to view detailed information.</source>
        <translation type="unfinished">Одабери колегу да би видели детаљне информације</translation>
    </message>
    <message>
        <source>Version</source>
        <translation type="unfinished">Верзија</translation>
    </message>
    <message>
        <source>Starting Block</source>
        <translation type="unfinished">Почетни блок</translation>
    </message>
    <message>
        <source>Synced Headers</source>
        <translation type="unfinished">Синхронизована заглавља</translation>
    </message>
    <message>
        <source>Synced Blocks</source>
        <translation type="unfinished">Синхронизовани блокови</translation>
    </message>
    <message>
        <source>The mapped Autonomous System used for diversifying peer selection.</source>
        <translation type="unfinished">Мапирани аутономни систем који се користи за диверсификацију селекције колега чворова.</translation>
    </message>
    <message>
        <source>Mapped AS</source>
        <translation type="unfinished">Мапирани АС</translation>
    </message>
    <message>
        <source>User Agent</source>
        <translation type="unfinished">Кориснички агент</translation>
    </message>
    <message>
        <source>Node window</source>
        <translation type="unfinished">Ноде прозор</translation>
    </message>
    <message>
        <source>Current block height</source>
        <translation type="unfinished">Тренутна висина блока</translation>
    </message>
    <message>
        <source>Open the %1 debug log file from the current data directory. This can take a few seconds for large log files.</source>
        <translation type="unfinished">Отворите %1 датотеку са записима о отклоњеним грешкама из тренутног директоријума датотека. Ово може потрајати неколико секунди за велике датотеке записа.</translation>
    </message>
    <message>
        <source>Decrease font size</source>
        <translation type="unfinished">Смањи величину фонта</translation>
    </message>
    <message>
        <source>Increase font size</source>
        <translation type="unfinished">Увећај величину фонта</translation>
    </message>
    <message>
        <source>Permissions</source>
        <translation type="unfinished">Дозволе</translation>
    </message>
    <message>
        <source>The direction and type of peer connection: %1</source>
        <translation type="unfinished">Смер и тип конекције клијената: %1</translation>
    </message>
    <message>
        <source>Direction/Type</source>
        <translation type="unfinished">Смер/Тип</translation>
    </message>
    <message>
        <source>The network protocol this peer is connected through: IPv4, IPv6, Onion, I2P, or CJDNS.</source>
        <translation type="unfinished">Мрежни протокол који је овај пеер повезан преко: ИПв4, ИПв6, Онион, И2П или ЦЈДНС.</translation>
    </message>
    <message>
        <source>Services</source>
        <translation type="unfinished">Услуге</translation>
    </message>
    <message>
        <source>High bandwidth BIP152 compact block relay: %1</source>
        <translation type="unfinished">Висок проток ”BIP152” преноса компактних блокова: %1</translation>
    </message>
    <message>
        <source>High Bandwidth</source>
        <translation type="unfinished">Висок проток</translation>
    </message>
    <message>
        <source>Connection Time</source>
        <translation type="unfinished">Време конекције</translation>
    </message>
    <message>
        <source>Elapsed time since a novel block passing initial validity checks was received from this peer.</source>
        <translation type="unfinished">Прошло је време од када је нови блок који је прошао почетне провере валидности примљен од овог равноправног корисника.</translation>
    </message>
    <message>
        <source>Last Block</source>
        <translation type="unfinished">Последњи блок</translation>
    </message>
    <message>
        <source>Elapsed time since a novel transaction accepted into our mempool was received from this peer.</source>
        <extracomment>Tooltip text for the Last Transaction field in the peer details area.</extracomment>
        <translation type="unfinished">Прошло је време од када је нова трансакција прихваћена у наш мемпул примљена од овог партнера</translation>
    </message>
    <message>
        <source>Last Send</source>
        <translation type="unfinished">Последње послато</translation>
    </message>
    <message>
        <source>Last Receive</source>
        <translation type="unfinished">Последње примљено</translation>
    </message>
    <message>
        <source>Ping Time</source>
        <translation type="unfinished">Пинг време</translation>
    </message>
    <message>
        <source>The duration of a currently outstanding ping.</source>
        <translation type="unfinished">Трајање тренутно неразрешеног пинга.</translation>
    </message>
    <message>
        <source>Ping Wait</source>
        <translation type="unfinished">Чекање на пинг</translation>
    </message>
    <message>
        <source>Min Ping</source>
        <translation type="unfinished">Мин Пинг</translation>
    </message>
    <message>
        <source>Time Offset</source>
        <translation type="unfinished">Помак времена</translation>
    </message>
    <message>
        <source>Last block time</source>
        <translation type="unfinished">Време последњег блока</translation>
    </message>
    <message>
        <source>&amp;Open</source>
        <translation type="unfinished">&amp;Отвори</translation>
    </message>
    <message>
        <source>&amp;Console</source>
        <translation type="unfinished">&amp;Конзола</translation>
    </message>
    <message>
        <source>&amp;Network Traffic</source>
        <translation type="unfinished">&amp;Мрежни саобраћај</translation>
    </message>
    <message>
        <source>Totals</source>
        <translation type="unfinished">Укупно</translation>
    </message>
    <message>
        <source>Debug log file</source>
        <translation type="unfinished">Дебугуј лог фајл</translation>
    </message>
    <message>
        <source>Clear console</source>
        <translation type="unfinished">Очисти конзолу</translation>
    </message>
    <message>
        <source>In:</source>
        <translation type="unfinished">Долазно:</translation>
    </message>
    <message>
        <source>Out:</source>
        <translation type="unfinished">Одлазно:</translation>
    </message>
    <message>
        <source>Inbound: initiated by peer</source>
        <extracomment>Explanatory text for an inbound peer connection.</extracomment>
        <translation type="unfinished">Долазни: покренут од стране вршњака</translation>
    </message>
    <message>
        <source>Outbound Full Relay: default</source>
        <extracomment>Explanatory text for an outbound peer connection that relays all network information. This is the default behavior for outbound connections.</extracomment>
        <translation type="unfinished">Одлазни пуни релеј: подразумевано</translation>
    </message>
    <message>
        <source>Outbound Block Relay: does not relay transactions or addresses</source>
        <extracomment>Explanatory text for an outbound peer connection that relays network information about blocks and not transactions or addresses.</extracomment>
        <translation type="unfinished">Оутбоунд Блоцк Релаи: не преноси трансакције или адресе</translation>
    </message>
    <message>
        <source>Outbound Manual: added using RPC %1 or %2/%3 configuration options</source>
        <extracomment>Explanatory text for an outbound peer connection that was established manually through one of several methods. The numbered arguments are stand-ins for the methods available to establish manual connections.</extracomment>
        <translation type="unfinished">Изворно упутство: додато је коришћење ”RPC” %1 или %2 / %3 конфигурационих опција</translation>
    </message>
    <message>
        <source>Outbound Feeler: short-lived, for testing addresses</source>
        <extracomment>Explanatory text for a short-lived outbound peer connection that is used to test the aliveness of known addresses.</extracomment>
        <translation type="unfinished">Оутбоунд Феелер: краткотрајан, за тестирање адреса</translation>
    </message>
    <message>
        <source>Outbound Address Fetch: short-lived, for soliciting addresses</source>
        <extracomment>Explanatory text for a short-lived outbound peer connection that is used to request addresses from a peer.</extracomment>
        <translation type="unfinished">Дохваћање излазне адресе: краткотрајно, за тражење адреса</translation>
    </message>
    <message>
        <source>we selected the peer for high bandwidth relay</source>
        <translation type="unfinished">одабрали смо клијента за висок пренос података</translation>
    </message>
    <message>
        <source>the peer selected us for high bandwidth relay</source>
        <translation type="unfinished">клијент нас је одабрао за висок пренос података</translation>
    </message>
    <message>
        <source>no high bandwidth relay selected</source>
        <translation type="unfinished">није одабран проток за висок пренос података</translation>
    </message>
    <message>
        <source>&amp;Copy address</source>
        <extracomment>Context menu action to copy the address of a peer.</extracomment>
        <translation type="unfinished">&amp;Копирај адресу</translation>
    </message>
    <message>
        <source>&amp;Disconnect</source>
        <translation type="unfinished">&amp;Прекини везу</translation>
    </message>
    <message>
        <source>1 &amp;hour</source>
        <translation type="unfinished">1 &amp;Сат</translation>
    </message>
    <message>
        <source>1 d&amp;ay</source>
        <translation type="unfinished">1 дан</translation>
    </message>
    <message>
        <source>1 &amp;week</source>
        <translation type="unfinished">1 &amp;недеља</translation>
    </message>
    <message>
        <source>1 &amp;year</source>
        <translation type="unfinished">1 &amp;година</translation>
    </message>
    <message>
        <source>&amp;Copy IP/Netmask</source>
        <extracomment>Context menu action to copy the IP/Netmask of a banned peer. IP/Netmask is the combination of a peer's IP address and its Netmask. For IP address, see: https://en.wikipedia.org/wiki/IP_address.</extracomment>
        <translation type="unfinished">&amp;Kopiraj IP/Netmask</translation>
    </message>
    <message>
        <source>&amp;Unban</source>
        <translation type="unfinished">&amp;Уклони забрану</translation>
    </message>
    <message>
        <source>Network activity disabled</source>
        <translation type="unfinished">Активност мреже онемогућена</translation>
    </message>
    <message>
        <source>Executing command without any wallet</source>
        <translation type="unfinished">Извршење команде без новчаника</translation>
    </message>
    <message>
        <source>Executing command using "%1" wallet</source>
        <translation type="unfinished">Извршење команде коришћењем  "%1" новчаника</translation>
    </message>
    <message>
        <source>Welcome to the %1 RPC console.
Use up and down arrows to navigate history, and %2 to clear screen.
Use %3 and %4 to increase or decrease the font size.
Type %5 for an overview of available commands.
For more information on using this console, type %6.

%7WARNING: Scammers have been active, telling users to type commands here, stealing their wallet contents. Do not use this console without fully understanding the ramifications of a command.%8</source>
        <extracomment>RPC console welcome message. Placeholders %7 and %8 are style tags for the warning content, and they are not space separated from the rest of the text intentionally.</extracomment>
        <translation type="unfinished">Добродошли у %1 "RPC” конзолу.
Користи тастере за горе и доле да наводиш историју, и %2 да очистиш екран.
Користи %3 и %4 да увећаш и смањиш величину фонта.
Унеси %5 за преглед доступних комади.
За више информација о коришћењу конзоле, притисни %6
%7 УПОЗОРЕЊЕ: Преваранти су се активирали, говорећи корисницима да уносе команде овде, и тако краду садржај новчаника. Не користи ову конзолу без потпуног схватања комплексности ове команде. %8</translation>
    </message>
    <message>
        <source>Executing…</source>
        <extracomment>A console message indicating an entered command is currently being executed.</extracomment>
        <translation type="unfinished">Обрада...</translation>
    </message>
    <message>
        <source>(peer: %1)</source>
        <translation type="unfinished">(клијент: %1)</translation>
    </message>
    <message>
        <source>via %1</source>
        <translation type="unfinished">преко %1</translation>
    </message>
    <message>
        <source>Yes</source>
        <translation type="unfinished">Да</translation>
    </message>
    <message>
        <source>No</source>
        <translation type="unfinished">Не</translation>
    </message>
    <message>
        <source>To</source>
        <translation type="unfinished">Kome</translation>
    </message>
    <message>
        <source>From</source>
        <translation type="unfinished">Od</translation>
    </message>
    <message>
        <source>Ban for</source>
        <translation type="unfinished">Забрани за</translation>
    </message>
    <message>
        <source>Never</source>
        <translation type="unfinished">Никада</translation>
    </message>
    <message>
        <source>Unknown</source>
        <translation type="unfinished">Непознато</translation>
    </message>
</context>
<context>
    <name>ReceiveCoinsDialog</name>
    <message>
        <source>&amp;Amount:</source>
        <translation type="unfinished">&amp;Износ:</translation>
    </message>
    <message>
        <source>&amp;Label:</source>
        <translation type="unfinished">&amp;Ознака</translation>
    </message>
    <message>
        <source>&amp;Message:</source>
        <translation type="unfinished">Poruka:</translation>
    </message>
    <message>
        <source>An optional message to attach to the payment request, which will be displayed when the request is opened. Note: The message will not be sent with the payment over the Qtum network.</source>
        <translation type="unfinished">Опциона порука коју можеш прикачити уз захтев за плаћање, која ће бити приказана када захтев буде отворен. Напомена: Порука неће бити послата са уплатом на Биткоин мрежи.</translation>
    </message>
    <message>
        <source>An optional label to associate with the new receiving address.</source>
        <translation type="unfinished">Опционална ознака за поистовећивање са новом примајућом адресом.</translation>
    </message>
    <message>
        <source>Use this form to request payments. All fields are &lt;b&gt;optional&lt;/b&gt;.</source>
        <translation type="unfinished">Користи ову форму како би захтевао уплату. Сва поља су &lt;b&gt;опционална&lt;/b&gt;.</translation>
    </message>
    <message>
        <source>An optional amount to request. Leave this empty or zero to not request a specific amount.</source>
        <translation type="unfinished">Опциони износ за захтев. Остави празно или нула уколико не желиш прецизирати износ.</translation>
    </message>
    <message>
        <source>An optional label to associate with the new receiving address (used by you to identify an invoice).  It is also attached to the payment request.</source>
        <translation type="unfinished">Опционална ознака за поистовећивање са новом адресом примаоца (користите је за идентификацију рачуна). Она је такође придодата захтеву за плаћање.</translation>
    </message>
    <message>
        <source>An optional message that is attached to the payment request and may be displayed to the sender.</source>
        <translation type="unfinished">Опциона порука која је придодата захтеву за плаћање и може бити приказана пошиљаоцу.</translation>
    </message>
    <message>
        <source>&amp;Create new receiving address</source>
        <translation type="unfinished">&amp;Направи нову адресу за примање</translation>
    </message>
    <message>
        <source>Clear all fields of the form.</source>
        <translation type="unfinished">Очисти сва поља форме.</translation>
    </message>
    <message>
        <source>Clear</source>
        <translation type="unfinished">Очисти</translation>
    </message>
    <message>
        <source>Requested payments history</source>
        <translation type="unfinished">Историја захтева за плаћање</translation>
    </message>
    <message>
        <source>Show the selected request (does the same as double clicking an entry)</source>
        <translation type="unfinished">Прикажи селектовани захтев (има исту сврху као и дупли клик на одговарајући унос)</translation>
    </message>
    <message>
        <source>Show</source>
        <translation type="unfinished">Прикажи</translation>
    </message>
    <message>
        <source>Remove the selected entries from the list</source>
        <translation type="unfinished">Уклони одабрани унос из листе</translation>
    </message>
    <message>
        <source>Remove</source>
        <translation type="unfinished">Уклони</translation>
    </message>
    <message>
        <source>Copy &amp;URI</source>
        <translation type="unfinished">Копирај &amp;URI</translation>
    </message>
    <message>
        <source>&amp;Copy address</source>
        <translation type="unfinished">&amp;Копирај адресу</translation>
    </message>
    <message>
        <source>Copy &amp;label</source>
        <translation type="unfinished">Копирај &amp;означи</translation>
    </message>
    <message>
        <source>Copy &amp;message</source>
        <translation type="unfinished">Копирај &amp;поруку</translation>
    </message>
    <message>
        <source>Copy &amp;amount</source>
        <translation type="unfinished">Копирај &amp;износ</translation>
    </message>
    <message>
        <source>Could not unlock wallet.</source>
        <translation type="unfinished">Новчаник није могуће откључати.</translation>
    </message>
    <message>
        <source>Could not generate new %1 address</source>
        <translation type="unfinished">Немогуће је генерисати нову %1 адресу</translation>
    </message>
</context>
<context>
    <name>ReceiveRequestDialog</name>
    <message>
        <source>Request payment to …</source>
        <translation type="unfinished">Захтевај уплату ка ...</translation>
    </message>
    <message>
        <source>Address:</source>
        <translation type="unfinished">Адреса:</translation>
    </message>
    <message>
        <source>Amount:</source>
        <translation type="unfinished">Iznos:</translation>
    </message>
    <message>
        <source>Label:</source>
        <translation type="unfinished">Етикета</translation>
    </message>
    <message>
        <source>Message:</source>
        <translation type="unfinished">Порука:</translation>
    </message>
    <message>
        <source>Wallet:</source>
        <translation type="unfinished">Novčanik:</translation>
    </message>
    <message>
        <source>Copy &amp;URI</source>
        <translation type="unfinished">Копирај &amp;URI</translation>
    </message>
    <message>
        <source>Copy &amp;Address</source>
        <translation type="unfinished">Копирај &amp;Адресу</translation>
    </message>
    <message>
        <source>&amp;Verify</source>
        <translation type="unfinished">&amp;Верификуј</translation>
    </message>
    <message>
        <source>Verify this address on e.g. a hardware wallet screen</source>
        <translation type="unfinished">Верификуј ову адресу на пример на екрану хардвер новчаника</translation>
    </message>
    <message>
        <source>&amp;Save Image…</source>
        <translation type="unfinished">&amp;Сачували слику…</translation>
    </message>
    <message>
        <source>Payment information</source>
        <translation type="unfinished">Информације о плаћању</translation>
    </message>
    <message>
        <source>Request payment to %1</source>
        <translation type="unfinished">Захтевај уплату ка %1</translation>
    </message>
</context>
<context>
    <name>RecentRequestsTableModel</name>
    <message>
        <source>Date</source>
        <translation type="unfinished">Datum</translation>
    </message>
    <message>
        <source>Label</source>
        <translation type="unfinished">Oznaka</translation>
    </message>
    <message>
        <source>Message</source>
        <translation type="unfinished">Poruka</translation>
    </message>
    <message>
        <source>(no label)</source>
        <translation type="unfinished">(bez oznake)</translation>
    </message>
    <message>
        <source>(no message)</source>
        <translation type="unfinished">(нема поруке)</translation>
    </message>
    <message>
        <source>(no amount requested)</source>
        <translation type="unfinished">(нема захтеваног износа)</translation>
    </message>
    <message>
        <source>Requested</source>
        <translation type="unfinished">Захтевано</translation>
    </message>
</context>
<context>
    <name>SendCoinsDialog</name>
    <message>
        <source>Send Coins</source>
        <translation type="unfinished">Пошаљи новчиће</translation>
    </message>
    <message>
        <source>Coin Control Features</source>
        <translation type="unfinished">Опција контроле новчића</translation>
    </message>
    <message>
        <source>automatically selected</source>
        <translation type="unfinished">аутоматски одабрано</translation>
    </message>
    <message>
        <source>Insufficient funds!</source>
        <translation type="unfinished">Недовољно средстава!</translation>
    </message>
    <message>
        <source>Quantity:</source>
        <translation type="unfinished">Količina:</translation>
    </message>
    <message>
        <source>Bytes:</source>
        <translation type="unfinished">Бајта:</translation>
    </message>
    <message>
        <source>Amount:</source>
        <translation type="unfinished">Iznos:</translation>
    </message>
    <message>
        <source>Fee:</source>
        <translation type="unfinished">Naknada:</translation>
    </message>
    <message>
        <source>After Fee:</source>
        <translation type="unfinished">Nakon Naknade:</translation>
    </message>
    <message>
        <source>Change:</source>
        <translation type="unfinished">Кусур:</translation>
    </message>
    <message>
        <source>If this is activated, but the change address is empty or invalid, change will be sent to a newly generated address.</source>
        <translation type="unfinished">Уколико је ово активирано, али је промењена адреса празна или неважећа, промена ће бити послата на ново-генерисану адресу.</translation>
    </message>
    <message>
        <source>Custom change address</source>
        <translation type="unfinished">Прилагођена промењена адреса</translation>
    </message>
    <message>
        <source>Transaction Fee:</source>
        <translation type="unfinished">Провизија за трансакцију:</translation>
    </message>
    <message>
        <source>Using the fallbackfee can result in sending a transaction that will take several hours or days (or never) to confirm. Consider choosing your fee manually or wait until you have validated the complete chain.</source>
        <translation type="unfinished">Коришћење безбедносне накнаде може резултовати у времену потребно за потврду трансакције од неколико сати или дана (или никад). Размислите о ручном одабиру провизије или сачекајте док нисте потврдили комплетан ланац.</translation>
    </message>
    <message>
        <source>Warning: Fee estimation is currently not possible.</source>
        <translation type="unfinished">Упозорење: Процена провизије тренутно није могућа.</translation>
    </message>
    <message>
        <source>per kilobyte</source>
        <translation type="unfinished">по килобајту</translation>
    </message>
    <message>
        <source>Hide</source>
        <translation type="unfinished">Сакриј</translation>
    </message>
    <message>
        <source>Recommended:</source>
        <translation type="unfinished">Препоручено:</translation>
    </message>
    <message>
        <source>Custom:</source>
        <translation type="unfinished">Прилагођено:</translation>
    </message>
    <message>
        <source>Send to multiple recipients at once</source>
        <translation type="unfinished">Пошаљи већем броју примаоца одједанпут</translation>
    </message>
    <message>
        <source>Add &amp;Recipient</source>
        <translation type="unfinished">Додај &amp;Примаоца</translation>
    </message>
    <message>
        <source>Clear all fields of the form.</source>
        <translation type="unfinished">Очисти сва поља форме.</translation>
    </message>
    <message>
        <source>Inputs…</source>
        <translation type="unfinished">Поља...</translation>
    </message>
    <message>
<<<<<<< HEAD
        <source>Dust:</source>
        <translation type="unfinished">Прашина:</translation>
    </message>
    <message>
=======
>>>>>>> 86d0551a
        <source>Choose…</source>
        <translation type="unfinished">Одабери...</translation>
    </message>
    <message>
        <source>Hide transaction fee settings</source>
        <translation type="unfinished">Сакријте износ накнаде за трансакцију</translation>
    </message>
    <message>
        <source>Specify a custom fee per kB (1,000 bytes) of the transaction's virtual size.

Note:  Since the fee is calculated on a per-byte basis, a fee rate of "100 satoshis per kvB" for a transaction size of 500 virtual bytes (half of 1 kvB) would ultimately yield a fee of only 50 satoshis.</source>
        <translation type="unfinished">Одредити прилагођену провизију по kB (1,000 битова) виртуелне величине трансакције. 

Напомена: С обзиром да се провизија рачуна на основу броја бајтова, провизија за "100 сатошија по kB" за величину трансакције од 500 бајтова (пола од 1 kB) ће аутоматски износити само 50 сатошија.</translation>
    </message>
    <message>
        <source>When there is less transaction volume than space in the blocks, miners as well as relaying nodes may enforce a minimum fee. Paying only this minimum fee is just fine, but be aware that this can result in a never confirming transaction once there is more demand for qtum transactions than the network can process.</source>
        <translation type="unfinished">Када је мањи обим трансакција од простора у блоку, рудари, као и повезани нодови могу применити минималну провизију. Плаћање само минималне накнаде - провизије је добро, али треба бити свестан да ово може резултовати трансакцијом која неће никада бити потврђена, у случају када је број захтева за биткоин трансакцијама већи од могућности мреже да обради.</translation>
    </message>
    <message>
        <source>A too low fee might result in a never confirming transaction (read the tooltip)</source>
        <translation type="unfinished">Сувише ниска провизија може резултовати да трансакција никада не  буде потврђена (прочитајте опис)</translation>
    </message>
    <message>
        <source>(Smart fee not initialized yet. This usually takes a few blocks…)</source>
        <translation type="unfinished">(Паметна провизија још није покренута. Ово уобичајено траје неколико блокова...)</translation>
    </message>
    <message>
        <source>Confirmation time target:</source>
        <translation type="unfinished">Циљно време потврде:</translation>
    </message>
    <message>
        <source>Enable Replace-By-Fee</source>
        <translation type="unfinished">Омогући Замени-за-Провизију</translation>
    </message>
    <message>
        <source>With Replace-By-Fee (BIP-125) you can increase a transaction's fee after it is sent. Without this, a higher fee may be recommended to compensate for increased transaction delay risk.</source>
        <translation type="unfinished">Са Замени-за-Провизију (BIP-125) се може повећати висина провизије за трансакцију након што је послата. Без овога, виша провизија може бити препоручена да се смањи ризик од кашњења трансакције. </translation>
    </message>
    <message>
        <source>Clear &amp;All</source>
        <translation type="unfinished">Очисти &amp;Све</translation>
    </message>
    <message>
        <source>Balance:</source>
        <translation type="unfinished">Салдо:</translation>
    </message>
    <message>
        <source>Confirm the send action</source>
        <translation type="unfinished">Потврди акцију слања</translation>
    </message>
    <message>
        <source>S&amp;end</source>
        <translation type="unfinished">&amp;Пошаљи</translation>
    </message>
    <message>
        <source>Copy quantity</source>
        <translation type="unfinished">Копирај количину</translation>
    </message>
    <message>
        <source>Copy amount</source>
        <translation type="unfinished">Копирај износ</translation>
    </message>
    <message>
        <source>Copy fee</source>
        <translation type="unfinished">Копирај провизију</translation>
    </message>
    <message>
        <source>Copy after fee</source>
        <translation type="unfinished">Копирај након провизије</translation>
    </message>
    <message>
        <source>Copy bytes</source>
        <translation type="unfinished">Копирај бајтове</translation>
    </message>
    <message>
<<<<<<< HEAD
        <source>Copy dust</source>
        <translation type="unfinished">Копирај прашину</translation>
    </message>
    <message>
=======
>>>>>>> 86d0551a
        <source>Copy change</source>
        <translation type="unfinished">Копирај кусур</translation>
    </message>
    <message>
        <source>%1 (%2 blocks)</source>
        <translation type="unfinished">%1 (%2 блокова)</translation>
    </message>
    <message>
        <source>Sign on device</source>
        <extracomment>"device" usually means a hardware wallet.</extracomment>
        <translation type="unfinished">Потпиши на уређају</translation>
    </message>
    <message>
        <source>Connect your hardware wallet first.</source>
        <translation type="unfinished">Повежи прво свој хардвер новчаник.</translation>
    </message>
    <message>
        <source>Set external signer script path in Options -&gt; Wallet</source>
        <extracomment>"External signer" means using devices such as hardware wallets.</extracomment>
        <translation type="unfinished">Подси екстерну скрипту за потписивање у : Options -&gt; Wallet</translation>
    </message>
    <message>
        <source>Cr&amp;eate Unsigned</source>
        <translation type="unfinished">Креирај непотписано</translation>
    </message>
    <message>
        <source>Creates a Partially Signed Qtum Transaction (PSBT) for use with e.g. an offline %1 wallet, or a PSBT-compatible hardware wallet.</source>
        <translation type="unfinished">Креира делимично потписану Биткоин трансакцију (PSBT) за коришћење са нпр. офлајн %1 новчаником, или PSBT компатибилним хардверским новчаником. </translation>
    </message>
    <message>
        <source> from wallet '%1'</source>
        <translation type="unfinished">из новчаника '%1'</translation>
    </message>
    <message>
        <source>%1 to '%2'</source>
        <translation type="unfinished">%1 до '%2'</translation>
    </message>
    <message>
        <source>%1 to %2</source>
        <translation type="unfinished">%1 до %2</translation>
    </message>
    <message>
        <source>To review recipient list click "Show Details…"</source>
        <translation type="unfinished">Да би сте прегледали листу примаоца кликните на "Прикажи детаље..."</translation>
    </message>
    <message>
        <source>Sign failed</source>
        <translation type="unfinished">Потписивање је неуспело</translation>
    </message>
    <message>
        <source>External signer not found</source>
        <extracomment>"External signer" means using devices such as hardware wallets.</extracomment>
        <translation type="unfinished">Екстерни потписник није пронађен</translation>
    </message>
    <message>
        <source>External signer failure</source>
        <extracomment>"External signer" means using devices such as hardware wallets.</extracomment>
        <translation type="unfinished">Грешка при екстерном потписивању</translation>
    </message>
    <message>
        <source>Save Transaction Data</source>
        <translation type="unfinished">Сачувај Податке Трансакције</translation>
    </message>
    <message>
        <source>Partially Signed Transaction (Binary)</source>
        <extracomment>Expanded name of the binary PSBT file format. See: BIP 174.</extracomment>
        <translation type="unfinished">Делимично потписана трансакција (бинарна)</translation>
    </message>
    <message>
        <source>PSBT saved</source>
        <extracomment>Popup message when a PSBT has been saved to a file</extracomment>
        <translation type="unfinished">PSBT сачуван</translation>
    </message>
    <message>
        <source>External balance:</source>
        <translation type="unfinished">Екстерни баланс (стање):</translation>
    </message>
    <message>
        <source>or</source>
        <translation type="unfinished">или</translation>
    </message>
    <message>
        <source>You can increase the fee later (signals Replace-By-Fee, BIP-125).</source>
        <translation type="unfinished">Можете повећати провизију касније (сигнали Замени-са-Провизијом, BIP-125).</translation>
    </message>
    <message>
        <source>Please, review your transaction proposal. This will produce a Partially Signed Qtum Transaction (PSBT) which you can save or copy and then sign with e.g. an offline %1 wallet, or a PSBT-compatible hardware wallet.</source>
        <extracomment>Text to inform a user attempting to create a transaction of their current options. At this stage, a user can only create a PSBT. This string is displayed when private keys are disabled and an external signer is not available.</extracomment>
        <translation type="unfinished">Молимо, проверите ваш предлог трансакције. Ово ће произвести делимично потписану Биткоин трансакцију (PSBT) коју можете копирати и онда потписати са нпр. офлајн %1 новчаником, или PSBT компатибилним хардверским новчаником.</translation>
    </message>
    <message>
        <source>Do you want to create this transaction?</source>
        <extracomment>Message displayed when attempting to create a transaction. Cautionary text to prompt the user to verify that the displayed transaction details represent the transaction the user intends to create.</extracomment>
        <translation type="unfinished">Da li želite da napravite ovu transakciju?</translation>
    </message>
    <message>
        <source>Please, review your transaction.</source>
        <extracomment>Text to prompt a user to review the details of the transaction they are attempting to send.</extracomment>
        <translation type="unfinished">Молим, размотрите вашу трансакцију.</translation>
    </message>
    <message>
        <source>Transaction fee</source>
        <translation type="unfinished">Taksa transakcije</translation>
    </message>
    <message>
        <source>Not signalling Replace-By-Fee, BIP-125.</source>
        <translation type="unfinished">Не сигнализира Замени-са-Провизијом, BIP-125.</translation>
    </message>
    <message>
        <source>Total Amount</source>
        <translation type="unfinished">Укупан износ</translation>
    </message>
    <message>
        <source>Confirm send coins</source>
        <translation type="unfinished">Потврдите слање новчића</translation>
    </message>
    <message>
        <source>Watch-only balance:</source>
        <translation type="unfinished">Само-гледање Стање:</translation>
    </message>
    <message>
        <source>The recipient address is not valid. Please recheck.</source>
        <translation type="unfinished">Адреса примаоца није валидна. Молим проверите поново.</translation>
    </message>
    <message>
        <source>The amount to pay must be larger than 0.</source>
        <translation type="unfinished">Овај износ за плаћање мора бити већи од 0.</translation>
    </message>
    <message>
        <source>The amount exceeds your balance.</source>
        <translation type="unfinished">Овај износ је већи од вашег салда.</translation>
    </message>
    <message>
        <source>The total exceeds your balance when the %1 transaction fee is included.</source>
        <translation type="unfinished">Укупни износ премашује ваш салдо, када се %1 провизија за трансакцију укључи у износ.</translation>
    </message>
    <message>
        <source>Duplicate address found: addresses should only be used once each.</source>
        <translation type="unfinished">Пронађена је дуплирана адреса: адресе се требају користити само једном.</translation>
    </message>
    <message>
        <source>Transaction creation failed!</source>
        <translation type="unfinished">Израда трансакције није успела!</translation>
    </message>
    <message>
        <source>A fee higher than %1 is considered an absurdly high fee.</source>
        <translation type="unfinished">Провизија већа од %1 се сматра апсурдно високом провизијом.</translation>
    </message>
    <message numerus="yes">
        <source>Estimated to begin confirmation within %n block(s).</source>
        <translation type="unfinished">
            <numerusform />
            <numerusform />
            <numerusform />
        </translation>
    </message>
    <message>
        <source>Warning: Invalid Qtum address</source>
        <translation type="unfinished">Упозорење: Неважећа Биткоин адреса</translation>
    </message>
    <message>
        <source>Warning: Unknown change address</source>
        <translation type="unfinished">Упозорење: Непозната адреса за промену</translation>
    </message>
    <message>
        <source>Confirm custom change address</source>
        <translation type="unfinished">Потврдите прилагођену адресу за промену</translation>
    </message>
    <message>
        <source>The address you selected for change is not part of this wallet. Any or all funds in your wallet may be sent to this address. Are you sure?</source>
        <translation type="unfinished">Адреса коју сте одабрали за промену није део овог новчаника. Део или цео износ вашег новчаника може бити послат на ову адресу. Да ли сте сигурни?</translation>
    </message>
    <message>
        <source>(no label)</source>
        <translation type="unfinished">(bez oznake)</translation>
    </message>
</context>
<context>
    <name>SendCoinsEntry</name>
    <message>
        <source>A&amp;mount:</source>
        <translation type="unfinished">&amp;Износ:</translation>
    </message>
    <message>
        <source>Pay &amp;To:</source>
        <translation type="unfinished">Плати &amp;За:</translation>
    </message>
    <message>
        <source>&amp;Label:</source>
        <translation type="unfinished">&amp;Ознака</translation>
    </message>
    <message>
        <source>Choose previously used address</source>
        <translation type="unfinished">Одабери претходно коришћену адресу</translation>
    </message>
    <message>
        <source>The Qtum address to send the payment to</source>
        <translation type="unfinished">Биткоин адреса на коју се шаље уплата</translation>
    </message>
    <message>
        <source>Paste address from clipboard</source>
        <translation type="unfinished">Налепите адресу из базе за копирање</translation>
    </message>
    <message>
        <source>Remove this entry</source>
        <translation type="unfinished">Уклоните овај унос</translation>
    </message>
    <message>
        <source>The amount to send in the selected unit</source>
        <translation type="unfinished">Износ који ће бити послат у одабрану јединицу</translation>
    </message>
    <message>
        <source>The fee will be deducted from the amount being sent. The recipient will receive less qtums than you enter in the amount field. If multiple recipients are selected, the fee is split equally.</source>
        <translation type="unfinished">Провизија ће бити одузета од износа који је послат. Примаоц ће добити мање биткоина него што је унесено у поље за износ. Уколико је одабрано више примаоца, провизија се дели равномерно.</translation>
    </message>
    <message>
        <source>S&amp;ubtract fee from amount</source>
        <translation type="unfinished">&amp;Одузми провизију од износа</translation>
    </message>
    <message>
        <source>Use available balance</source>
        <translation type="unfinished">Користи расположиви салдо</translation>
    </message>
    <message>
        <source>Message:</source>
        <translation type="unfinished">Порука:</translation>
    </message>
    <message>
        <source>Enter a label for this address to add it to the list of used addresses</source>
        <translation type="unfinished">Унесите ознаку за ову адресу да бисте је додали на листу коришћених адреса</translation>
    </message>
    <message>
        <source>A message that was attached to the qtum: URI which will be stored with the transaction for your reference. Note: This message will not be sent over the Qtum network.</source>
        <translation type="unfinished">Порука која је приложена биткоину: URI која ће бити сачувана уз трансакцију ради референце. Напомена: Ова порука се шаље преко Биткоин мреже.</translation>
    </message>
</context>
<context>
    <name>SendConfirmationDialog</name>
    <message>
        <source>Send</source>
        <translation type="unfinished">Пошаљи</translation>
    </message>
    <message>
        <source>Create Unsigned</source>
        <translation type="unfinished">Креирај непотписано</translation>
    </message>
</context>
<context>
    <name>SignVerifyMessageDialog</name>
    <message>
        <source>Signatures - Sign / Verify a Message</source>
        <translation type="unfinished">Потписи - Потпиши / Потврди поруку</translation>
    </message>
    <message>
        <source>You can sign messages/agreements with your addresses to prove you can receive qtums sent to them. Be careful not to sign anything vague or random, as phishing attacks may try to trick you into signing your identity over to them. Only sign fully-detailed statements you agree to.</source>
        <translation type="unfinished">Можете потписати поруку/споразум са вашом адресом да би сте доказали да можете примити биткоин послат ка њима. Будите опрезни да не потписујете ништа нејасно или случајно, јер се може десити напад крађе идентитета, да потпишете ваш идентитет нападачу. Потпишите само потпуно детаљне изјаве са којима се слажете.</translation>
    </message>
    <message>
        <source>The Qtum address to sign the message with</source>
        <translation type="unfinished">Биткоин адреса са којом ћете потписати поруку</translation>
    </message>
    <message>
        <source>Choose previously used address</source>
        <translation type="unfinished">Одабери претходно коришћену адресу</translation>
    </message>
    <message>
        <source>Paste address from clipboard</source>
        <translation type="unfinished">Налепите адресу из базе за копирање</translation>
    </message>
    <message>
        <source>Enter the message you want to sign here</source>
        <translation type="unfinished">Унесите поруку коју желите да потпишете овде</translation>
    </message>
    <message>
        <source>Signature</source>
        <translation type="unfinished">Потпис</translation>
    </message>
    <message>
        <source>Copy the current signature to the system clipboard</source>
        <translation type="unfinished">Копирајте тренутни потпис у системску базу за копирање</translation>
    </message>
    <message>
        <source>Sign the message to prove you own this Qtum address</source>
        <translation type="unfinished">Потпишите поруку да докажете да сте власник ове Биткоин адресе</translation>
    </message>
    <message>
        <source>Sign &amp;Message</source>
        <translation type="unfinished">Потпис &amp;Порука</translation>
    </message>
    <message>
        <source>Reset all sign message fields</source>
        <translation type="unfinished">Поништите сва поља за потписивање поруке</translation>
    </message>
    <message>
        <source>Clear &amp;All</source>
        <translation type="unfinished">Очисти &amp;Све</translation>
    </message>
    <message>
        <source>&amp;Verify Message</source>
        <translation type="unfinished">&amp;Потврди поруку</translation>
    </message>
    <message>
        <source>Enter the receiver's address, message (ensure you copy line breaks, spaces, tabs, etc. exactly) and signature below to verify the message. Be careful not to read more into the signature than what is in the signed message itself, to avoid being tricked by a man-in-the-middle attack. Note that this only proves the signing party receives with the address, it cannot prove sendership of any transaction!</source>
        <translation type="unfinished">Унесите адресу примаоца, поруку (осигурајте да тачно копирате прекиде линија, размаке, картице итд) и потпишите испод да потврдите поруку. Будите опрезни да не убаците више у потпис од онога што је у потписаној поруци, да би сте избегли напад посредника. Имајте на уму да потпис само доказује да потписник прима са потписаном адресом, а не може да докаже слање било које трансакције!</translation>
    </message>
    <message>
        <source>The Qtum address the message was signed with</source>
        <translation type="unfinished">Биткоин адреса са којом је потписана порука</translation>
    </message>
    <message>
        <source>The signed message to verify</source>
        <translation type="unfinished">Потписана порука за потврду</translation>
    </message>
    <message>
        <source>The signature given when the message was signed</source>
        <translation type="unfinished">Потпис који је дат приликом потписивања поруке</translation>
    </message>
    <message>
        <source>Verify the message to ensure it was signed with the specified Qtum address</source>
        <translation type="unfinished">Потврдите поруку да осигурате да је потписана са одговарајућом Биткоин адресом</translation>
    </message>
    <message>
        <source>Verify &amp;Message</source>
        <translation type="unfinished">Потврди &amp;Поруку</translation>
    </message>
    <message>
        <source>Reset all verify message fields</source>
        <translation type="unfinished">Поништите сва поља за потврду поруке</translation>
    </message>
    <message>
        <source>Click "Sign Message" to generate signature</source>
        <translation type="unfinished">Притисни "Потпиши поруку" за израду потписа</translation>
    </message>
    <message>
        <source>The entered address is invalid.</source>
        <translation type="unfinished">Унесена адреса није важећа.</translation>
    </message>
    <message>
        <source>Please check the address and try again.</source>
        <translation type="unfinished">Молим проверите адресу и покушајте поново.</translation>
    </message>
    <message>
        <source>The entered address does not refer to a key.</source>
        <translation type="unfinished">Унесена адреса се не односи на кључ.</translation>
    </message>
    <message>
        <source>Wallet unlock was cancelled.</source>
        <translation type="unfinished">Откључавање новчаника је отказано.</translation>
    </message>
    <message>
        <source>No error</source>
        <translation type="unfinished">Нема грешке</translation>
    </message>
    <message>
        <source>Private key for the entered address is not available.</source>
        <translation type="unfinished">Приватни кључ за унесену адресу није доступан.</translation>
    </message>
    <message>
        <source>Message signing failed.</source>
        <translation type="unfinished">Потписивање поруке није успело.</translation>
    </message>
    <message>
        <source>Message signed.</source>
        <translation type="unfinished">Порука је потписана.</translation>
    </message>
    <message>
        <source>The signature could not be decoded.</source>
        <translation type="unfinished">Потпис не може бити декодиран.</translation>
    </message>
    <message>
        <source>Please check the signature and try again.</source>
        <translation type="unfinished">Молим проверите потпис и покушајте поново.</translation>
    </message>
    <message>
        <source>The signature did not match the message digest.</source>
        <translation type="unfinished">Потпис се не подудара са прегледом порука.</translation>
    </message>
    <message>
        <source>Message verification failed.</source>
        <translation type="unfinished">Провера поруке није успела.</translation>
    </message>
    <message>
        <source>Message verified.</source>
        <translation type="unfinished">Порука је проверена.</translation>
    </message>
</context>
<context>
    <name>SplashScreen</name>
    <message>
        <source>press q to shutdown</source>
        <translation type="unfinished">pritisni q za gašenje</translation>
    </message>
</context>
<context>
    <name>TrafficGraphWidget</name>
    <message>
        <source>kB/s</source>
        <translation type="unfinished">KB/s</translation>
    </message>
</context>
<context>
    <name>TransactionDesc</name>
    <message>
        <source>abandoned</source>
        <extracomment>Text explaining the current status of a transaction, shown in the status field of the details window for this transaction. This status represents an abandoned transaction.</extracomment>
        <translation type="unfinished">напуштено</translation>
    </message>
    <message>
        <source>%1/unconfirmed</source>
        <extracomment>Text explaining the current status of a transaction, shown in the status field of the details window for this transaction. This status represents a transaction confirmed in at least one block, but less than 6 blocks.</extracomment>
        <translation type="unfinished">%1/nepotvrdjeno</translation>
    </message>
    <message>
        <source>%1 confirmations</source>
        <extracomment>Text explaining the current status of a transaction, shown in the status field of the details window for this transaction. This status represents a transaction confirmed in 6 or more blocks.</extracomment>
        <translation type="unfinished">%1 potvrdjeno/ih</translation>
    </message>
    <message>
        <source>Status</source>
        <translation type="unfinished">Stanje/Status</translation>
    </message>
    <message>
        <source>Date</source>
        <translation type="unfinished">Datum</translation>
    </message>
    <message>
        <source>Source</source>
        <translation type="unfinished">Izvor</translation>
    </message>
    <message>
        <source>Generated</source>
        <translation type="unfinished">Generisano</translation>
    </message>
    <message>
        <source>From</source>
        <translation type="unfinished">Od</translation>
    </message>
    <message>
        <source>unknown</source>
        <translation type="unfinished">nepoznato</translation>
    </message>
    <message>
        <source>To</source>
        <translation type="unfinished">Kome</translation>
    </message>
    <message>
        <source>own address</source>
        <translation type="unfinished">sopstvena adresa</translation>
    </message>
    <message>
        <source>watch-only</source>
        <translation type="unfinished">samo za gledanje</translation>
    </message>
    <message>
        <source>label</source>
        <translation type="unfinished">etiketa</translation>
    </message>
    <message>
        <source>Credit</source>
        <translation type="unfinished">Kredit</translation>
    </message>
    <message numerus="yes">
        <source>matures in %n more block(s)</source>
        <translation type="unfinished">
            <numerusform />
            <numerusform />
            <numerusform />
        </translation>
    </message>
    <message>
        <source>not accepted</source>
        <translation type="unfinished">nije prihvaceno</translation>
    </message>
    <message>
        <source>Debit</source>
        <translation type="unfinished">Zaduzenje</translation>
    </message>
    <message>
        <source>Total debit</source>
        <translation type="unfinished">Ukupno zaduzenje</translation>
    </message>
    <message>
        <source>Total credit</source>
        <translation type="unfinished">Totalni kredit</translation>
    </message>
    <message>
        <source>Transaction fee</source>
        <translation type="unfinished">Taksa transakcije</translation>
    </message>
    <message>
        <source>Net amount</source>
        <translation type="unfinished">Neto iznos</translation>
    </message>
    <message>
        <source>Message</source>
        <translation type="unfinished">Poruka</translation>
    </message>
    <message>
        <source>Comment</source>
        <translation type="unfinished">Komentar</translation>
    </message>
    <message>
        <source>Transaction ID</source>
        <translation type="unfinished">ID Transakcije</translation>
    </message>
    <message>
        <source>Transaction total size</source>
        <translation type="unfinished">Укупна величина трансакције</translation>
    </message>
    <message>
        <source>Transaction virtual size</source>
        <translation type="unfinished">Виртуелна величина трансакције</translation>
    </message>
    <message>
        <source>Output index</source>
        <translation type="unfinished">Излазни индекс</translation>
    </message>
    <message>
        <source> (Certificate was not verified)</source>
        <translation type="unfinished">(Сертификат још није проверен)</translation>
    </message>
    <message>
        <source>Merchant</source>
        <translation type="unfinished">Trgovac</translation>
    </message>
    <message>
        <source>Generated coins must mature %1 blocks before they can be spent. When you generated this block, it was broadcast to the network to be added to the block chain. If it fails to get into the chain, its state will change to "not accepted" and it won't be spendable. This may occasionally happen if another node generates a block within a few seconds of yours.</source>
        <translation type="unfinished">Генерисани новчићи морају доспети %1 блокова пре него што могу бити потрошени. Када генеришете овај блок, он се емитује у мрежу, да би био придодат на ланац блокова. Укупно не успе да се придода на ланац, његово стање се мења у "није прихваћен" и неће га бити могуће потрошити. Ово се може повремено десити уколико други чвор генерише блок у периоду од неколико секунди од вашег.</translation>
    </message>
    <message>
        <source>Debug information</source>
        <translation type="unfinished">Informacije debugovanja</translation>
    </message>
    <message>
        <source>Transaction</source>
        <translation type="unfinished">Transakcije</translation>
    </message>
    <message>
        <source>Inputs</source>
        <translation type="unfinished">Unosi</translation>
    </message>
    <message>
        <source>Amount</source>
        <translation type="unfinished">Kolicina</translation>
    </message>
    <message>
        <source>true</source>
        <translation type="unfinished">tacno</translation>
    </message>
    <message>
        <source>false</source>
        <translation type="unfinished">netacno</translation>
    </message>
</context>
<context>
    <name>TransactionDescDialog</name>
    <message>
        <source>This pane shows a detailed description of the transaction</source>
        <translation type="unfinished">Овај одељак приказује детањан приказ трансакције</translation>
    </message>
    <message>
        <source>Details for %1</source>
        <translation type="unfinished">Детаљи за %1</translation>
    </message>
</context>
<context>
    <name>TransactionTableModel</name>
    <message>
        <source>Date</source>
        <translation type="unfinished">Datum</translation>
    </message>
    <message>
        <source>Type</source>
        <translation type="unfinished">Tip</translation>
    </message>
    <message>
        <source>Label</source>
        <translation type="unfinished">Oznaka</translation>
    </message>
    <message>
        <source>Unconfirmed</source>
        <translation type="unfinished">Непотврђено</translation>
    </message>
    <message>
        <source>Abandoned</source>
        <translation type="unfinished">Напуштено</translation>
    </message>
    <message>
        <source>Confirming (%1 of %2 recommended confirmations)</source>
        <translation type="unfinished">Потврђивање у току (%1 од %2 препоручене потврде)</translation>
    </message>
    <message>
        <source>Confirmed (%1 confirmations)</source>
        <translation type="unfinished">Potvrdjena (%1 potvrdjenih)</translation>
    </message>
    <message>
        <source>Conflicted</source>
        <translation type="unfinished">Неуслагашен</translation>
    </message>
    <message>
        <source>Immature (%1 confirmations, will be available after %2)</source>
        <translation type="unfinished">Није доспео (%1 потврде, биће доступан након %2)</translation>
    </message>
    <message>
        <source>Generated but not accepted</source>
        <translation type="unfinished">Генерисан али није прихваћен</translation>
    </message>
    <message>
        <source>Received with</source>
        <translation type="unfinished">Primljeno uz</translation>
    </message>
    <message>
        <source>Received from</source>
        <translation type="unfinished">Primljeno od</translation>
    </message>
    <message>
        <source>Sent to</source>
        <translation type="unfinished">Poslat</translation>
    </message>
    <message>
<<<<<<< HEAD
        <source>Payment to yourself</source>
        <translation type="unfinished">Placanje samom sebi</translation>
    </message>
    <message>
=======
>>>>>>> 86d0551a
        <source>Mined</source>
        <translation type="unfinished">Iskopano</translation>
    </message>
    <message>
        <source>watch-only</source>
        <translation type="unfinished">samo za gledanje</translation>
    </message>
    <message>
        <source>(no label)</source>
        <translation type="unfinished">(bez oznake)</translation>
    </message>
    <message>
        <source>Transaction status. Hover over this field to show number of confirmations.</source>
        <translation type="unfinished">Статус трансакције. Пређи мишем преко поља за приказ броја трансакција.</translation>
    </message>
    <message>
        <source>Date and time that the transaction was received.</source>
        <translation type="unfinished">Датум и време пријема трансакције</translation>
    </message>
    <message>
        <source>Type of transaction.</source>
        <translation type="unfinished">Тип трансакције.</translation>
    </message>
    <message>
        <source>Whether or not a watch-only address is involved in this transaction.</source>
        <translation type="unfinished">Без обзира да ли је у ову трансакције укључена или није - адреса само за гледање.</translation>
    </message>
    <message>
        <source>User-defined intent/purpose of the transaction.</source>
        <translation type="unfinished">Намена / сврха трансакције коју одређује корисник.</translation>
    </message>
    <message>
        <source>Amount removed from or added to balance.</source>
        <translation type="unfinished">Износ одбијен или додат салду.</translation>
    </message>
</context>
<context>
    <name>TransactionView</name>
    <message>
        <source>All</source>
        <translation type="unfinished">Све</translation>
    </message>
    <message>
        <source>Today</source>
        <translation type="unfinished">Данас</translation>
    </message>
    <message>
        <source>This week</source>
        <translation type="unfinished">Oве недеље</translation>
    </message>
    <message>
        <source>This month</source>
        <translation type="unfinished">Овог месеца</translation>
    </message>
    <message>
        <source>Last month</source>
        <translation type="unfinished">Претходног месеца</translation>
    </message>
    <message>
        <source>This year</source>
        <translation type="unfinished">Ове године</translation>
    </message>
    <message>
        <source>Received with</source>
        <translation type="unfinished">Primljeno uz</translation>
    </message>
    <message>
        <source>Sent to</source>
        <translation type="unfinished">Poslat</translation>
    </message>
    <message>
<<<<<<< HEAD
        <source>To yourself</source>
        <translation type="unfinished">Теби</translation>
    </message>
    <message>
=======
>>>>>>> 86d0551a
        <source>Mined</source>
        <translation type="unfinished">Iskopano</translation>
    </message>
    <message>
        <source>Other</source>
        <translation type="unfinished">Други</translation>
    </message>
    <message>
        <source>Enter address, transaction id, or label to search</source>
        <translation type="unfinished">Унесите адресу, ознаку трансакције, или назив за претрагу</translation>
    </message>
    <message>
        <source>Min amount</source>
        <translation type="unfinished">Минимални износ</translation>
    </message>
    <message>
        <source>Range…</source>
        <translation type="unfinished">Опсег:</translation>
    </message>
    <message>
        <source>&amp;Copy address</source>
        <translation type="unfinished">&amp;Копирај адресу</translation>
    </message>
    <message>
        <source>Copy &amp;label</source>
        <translation type="unfinished">Копирај &amp;означи</translation>
    </message>
    <message>
        <source>Copy &amp;amount</source>
        <translation type="unfinished">Копирај &amp;износ</translation>
    </message>
    <message>
        <source>Copy transaction &amp;ID</source>
        <translation type="unfinished">Копирај трансакцију &amp;ID</translation>
    </message>
    <message>
        <source>Copy &amp;raw transaction</source>
        <translation type="unfinished">Копирајте &amp;необрађену трансакцију</translation>
    </message>
    <message>
        <source>Copy full transaction &amp;details</source>
        <translation type="unfinished">Копирајте све детаље трансакције</translation>
    </message>
    <message>
        <source>&amp;Show transaction details</source>
        <translation type="unfinished">&amp;Прикажи детаље транакције</translation>
    </message>
    <message>
        <source>Increase transaction &amp;fee</source>
        <translation type="unfinished">Повећај провизију трансакције</translation>
    </message>
    <message>
        <source>&amp;Edit address label</source>
        <translation type="unfinished">&amp;Promeni adresu etikete</translation>
    </message>
    <message>
        <source>Export Transaction History</source>
        <translation type="unfinished">Извези Детаље Трансакције</translation>
    </message>
    <message>
        <source>Comma separated file</source>
        <extracomment>Expanded name of the CSV file format. See: https://en.wikipedia.org/wiki/Comma-separated_values.</extracomment>
        <translation type="unfinished">CSV фајл</translation>
    </message>
    <message>
        <source>Confirmed</source>
        <translation type="unfinished">Потврђено</translation>
    </message>
    <message>
        <source>Watch-only</source>
        <translation type="unfinished">Само-гледање</translation>
    </message>
    <message>
        <source>Date</source>
        <translation type="unfinished">Datum</translation>
    </message>
    <message>
        <source>Type</source>
        <translation type="unfinished">Tip</translation>
    </message>
    <message>
        <source>Label</source>
        <translation type="unfinished">Oznaka</translation>
    </message>
    <message>
        <source>Address</source>
        <translation type="unfinished">Adresa</translation>
    </message>
    <message>
        <source>Exporting Failed</source>
        <translation type="unfinished">Izvoz Neuspeo</translation>
    </message>
    <message>
        <source>There was an error trying to save the transaction history to %1.</source>
        <translation type="unfinished">Десила се грешка приликом покушаја да се сними историја трансакција на %1.</translation>
    </message>
    <message>
        <source>Exporting Successful</source>
        <translation type="unfinished">Извоз Успешан</translation>
    </message>
    <message>
        <source>The transaction history was successfully saved to %1.</source>
        <translation type="unfinished">Историја трансакција је успешно снимљена на %1.</translation>
    </message>
    <message>
        <source>Range:</source>
        <translation type="unfinished">Опсег:</translation>
    </message>
    <message>
        <source>to</source>
        <translation type="unfinished">до</translation>
    </message>
</context>
<context>
    <name>WalletFrame</name>
    <message>
        <source>Create a new wallet</source>
<<<<<<< HEAD
        <translation type="unfinished">Napravi novi novčanik</translation>
=======
        <translation type="unfinished">Направи нови ночаник</translation>
>>>>>>> 86d0551a
    </message>
    <message>
        <source>Error</source>
        <translation type="unfinished">Greska</translation>
    </message>
    <message>
        <source>Unable to decode PSBT from clipboard (invalid base64)</source>
        <translation type="unfinished">Није могуће декодирати PSBT из клипборд-а (неважећи base64)</translation>
    </message>
    <message>
        <source>Load Transaction Data</source>
        <translation type="unfinished">Учитај Податке Трансакције</translation>
    </message>
    <message>
        <source>Partially Signed Transaction (*.psbt)</source>
        <translation type="unfinished">Делимично Потписана Трансакција (*.psbt)</translation>
    </message>
    <message>
        <source>PSBT file must be smaller than 100 MiB</source>
        <translation type="unfinished">PSBT фајл мора бити мањи од 100 MiB</translation>
    </message>
    <message>
        <source>Unable to decode PSBT</source>
        <translation type="unfinished">Немогуће декодирати PSBT</translation>
    </message>
</context>
<context>
    <name>WalletModel</name>
    <message>
        <source>Send Coins</source>
        <translation type="unfinished">Пошаљи новчиће</translation>
    </message>
    <message>
        <source>Fee bump error</source>
        <translation type="unfinished">Изненадна грешка у накнади</translation>
    </message>
    <message>
        <source>Increasing transaction fee failed</source>
        <translation type="unfinished">Повећавање провизије за трансакцију није успело</translation>
    </message>
    <message>
        <source>Do you want to increase the fee?</source>
        <extracomment>Asks a user if they would like to manually increase the fee of a transaction that has already been created.</extracomment>
        <translation type="unfinished">Да ли желиш да увећаш накнаду?</translation>
    </message>
    <message>
        <source>Current fee:</source>
        <translation type="unfinished">Тренутна провизија:</translation>
    </message>
    <message>
        <source>Increase:</source>
        <translation type="unfinished">Увећај:</translation>
    </message>
    <message>
        <source>New fee:</source>
        <translation type="unfinished">Нова провизија:</translation>
    </message>
    <message>
        <source>Confirm fee bump</source>
        <translation type="unfinished">Потврдите ударну провизију</translation>
    </message>
    <message>
        <source>Can't draft transaction.</source>
        <translation type="unfinished">Није могуће саставити трансакцију.</translation>
    </message>
    <message>
        <source>PSBT copied</source>
        <translation type="unfinished">PSBT је копиран</translation>
    </message>
    <message>
        <source>Can't sign transaction.</source>
        <translation type="unfinished">Није могуће потписати трансакцију.</translation>
    </message>
    <message>
        <source>Could not commit transaction</source>
        <translation type="unfinished">Трансакција није могућа</translation>
    </message>
    <message>
        <source>default wallet</source>
        <translation type="unfinished">подразумевани новчаник</translation>
    </message>
</context>
<context>
    <name>WalletView</name>
    <message>
        <source>&amp;Export</source>
        <translation type="unfinished">&amp;Izvoz</translation>
    </message>
    <message>
        <source>Export the data in the current tab to a file</source>
        <translation type="unfinished">Izvoz podataka iz trenutne kartice u datoteku</translation>
    </message>
    <message>
        <source>Backup Wallet</source>
        <translation type="unfinished">Резервна копија новчаника</translation>
    </message>
    <message>
        <source>Backup Failed</source>
        <translation type="unfinished">Резервна копија није успела</translation>
    </message>
    <message>
        <source>There was an error trying to save the wallet data to %1.</source>
        <translation type="unfinished">Десила се грешка приликом покушаја да се сними датотека новчаника на %1.</translation>
    </message>
    <message>
        <source>Backup Successful</source>
        <translation type="unfinished">Резервна копија је успела</translation>
    </message>
    <message>
        <source>The wallet data was successfully saved to %1.</source>
        <translation type="unfinished">Датотека новчаника је успешно снимљена на %1.</translation>
    </message>
    <message>
        <source>Cancel</source>
        <translation type="unfinished">Откажи</translation>
    </message>
</context>
<context>
    <name>bitcoin-core</name>
    <message>
        <source>The %s developers</source>
        <translation type="unfinished">%s девелопери</translation>
    </message>
    <message>
        <source>Cannot obtain a lock on data directory %s. %s is probably already running.</source>
        <translation type="unfinished">Директоријум података се не може закључати %s. %s је вероватно већ покренут.</translation>
    </message>
    <message>
        <source>Distributed under the MIT software license, see the accompanying file %s or %s</source>
        <translation type="unfinished">Дистрибуирано под MIT софтверском лиценцом, погледајте придружени документ %s или %s</translation>
    </message>
    <message>
<<<<<<< HEAD
        <source>Error reading %s! All keys read correctly, but transaction data or address book entries might be missing or incorrect.</source>
        <translation type="unfinished">Грешка у читању %s! Сви кључеви су прочитани коректно, али подаци о трансакцији или уноси у адресар могу недостајати или бити нетачни.</translation>
    </message>
    <message>
=======
>>>>>>> 86d0551a
        <source>Please check that your computer's date and time are correct! If your clock is wrong, %s will not work properly.</source>
        <translation type="unfinished">Молим проверите да су време и датум на вашем рачунару тачни. Уколико је сат нетачан, %s неће радити исправно.</translation>
    </message>
    <message>
        <source>Please contribute if you find %s useful. Visit %s for further information about the software.</source>
        <translation type="unfinished">Молим донирајте, уколико сматрате %s корисним. Посетите %s за више информација о софтверу.</translation>
    </message>
    <message>
        <source>Prune configured below the minimum of %d MiB.  Please use a higher number.</source>
        <translation type="unfinished">Скраћивање је конфигурисано испод минимума од %d MiB. Молимо користите већи број.</translation>
    </message>
    <message>
        <source>Prune: last wallet synchronisation goes beyond pruned data. You need to -reindex (download the whole blockchain again in case of pruned node)</source>
        <translation type="unfinished">Скраћивање: последња синхронизација иде преко одрезаних података. Потребно је урадити ре-индексирање (преузети комплетан ланац блокова поново у случају одсеченог чвора)</translation>
    </message>
    <message>
        <source>The block database contains a block which appears to be from the future. This may be due to your computer's date and time being set incorrectly. Only rebuild the block database if you are sure that your computer's date and time are correct</source>
        <translation type="unfinished">База података о блоковима садржи блок, за који се чини да је из будућности. Ово може бити услед тога што су време и датум на вашем рачунару нису подешени коректно. Покушајте обнову базе података о блоковима, само уколико сте сигурни да су време и датум на вашем рачунару исправни.</translation>
    </message>
    <message>
        <source>The transaction amount is too small to send after the fee has been deducted</source>
        <translation type="unfinished">Износ трансакције је толико мали за слање након што се одузме провизија</translation>
    </message>
    <message>
        <source>This is a pre-release test build - use at your own risk - do not use for mining or merchant applications</source>
        <translation type="unfinished">Ово је тестна верзија пред издавање - користите на ваш ризик - не користити за рударење или трговачку примену</translation>
    </message>
    <message>
        <source>This is the transaction fee you may discard if change is smaller than dust at this level</source>
        <translation type="unfinished">Ову провизију можете обрисати уколико је кусур мањи од нивоа прашине</translation>
    </message>
    <message>
        <source>This is the transaction fee you may pay when fee estimates are not available.</source>
        <translation type="unfinished">Ово је провизија за трансакцију коју можете платити када процена провизије није доступна.</translation>
    </message>
    <message>
        <source>Total length of network version string (%i) exceeds maximum length (%i). Reduce the number or size of uacomments.</source>
        <translation type="unfinished">Укупна дужина мрежне верзије низа (%i) је већа од максималне дужине (%i). Смањити број или величину корисничких коментара.</translation>
    </message>
    <message>
        <source>Unable to replay blocks. You will need to rebuild the database using -reindex-chainstate.</source>
        <translation type="unfinished">Блокове није могуће поново репродуковати. Ви ћете морати да обновите базу података користећи -reindex-chainstate.</translation>
    </message>
    <message>
        <source>Warning: Private keys detected in wallet {%s} with disabled private keys</source>
        <translation type="unfinished">Упозорење: Приватни кључеви су пронађени у новчанику {%s} са онемогућеним приватним кључевима.</translation>
    </message>
    <message>
        <source>Warning: We do not appear to fully agree with our peers! You may need to upgrade, or other nodes may need to upgrade.</source>
        <translation type="unfinished">Упозорење: Изгледа да се ми у потпуности не слажемо са нашим чворовима! Можда постоји потреба да урадите надоградњу, или други чворови морају да ураде надоградњу.</translation>
    </message>
    <message>
        <source>You need to rebuild the database using -reindex to go back to unpruned mode.  This will redownload the entire blockchain</source>
        <translation type="unfinished">Обновите базу података користећи -reindex да би се вратили у нескраћени мод. Ово ће урадити поновно преузимање комплетног ланца података</translation>
    </message>
    <message>
        <source>%s is set very high!</source>
        <translation type="unfinished">%s је постављен врло високо!</translation>
    </message>
    <message>
        <source>-maxmempool must be at least %d MB</source>
        <translation type="unfinished">-maxmempool мора бити минимално %d MB</translation>
    </message>
    <message>
        <source>Cannot resolve -%s address: '%s'</source>
        <translation type="unfinished">Не могу решити -%s адреса: '%s'</translation>
    </message>
    <message>
        <source>Cannot write to data directory '%s'; check permissions.</source>
        <translation type="unfinished">Није могуће извршити упис у директоријум података '%s'; проверите дозволе за упис.</translation>
    </message>
    <message>
        <source>Config setting for %s only applied on %s network when in [%s] section.</source>
        <translation type="unfinished">Подешавање конфигурације за %s је само примењено на %s мрежи када је у [%s] секцији.</translation>
    </message>
    <message>
        <source>Copyright (C) %i-%i</source>
        <translation type="unfinished">Ауторско право (C) %i-%i</translation>
    </message>
    <message>
        <source>Corrupted block database detected</source>
        <translation type="unfinished">Детектована је оштећена база података блокова</translation>
    </message>
    <message>
        <source>Could not find asmap file %s</source>
        <translation type="unfinished">Не могу пронаћи датотеку asmap %s</translation>
    </message>
    <message>
        <source>Could not parse asmap file %s</source>
        <translation type="unfinished">Не могу рашчланити датотеку asmap %s</translation>
    </message>
    <message>
        <source>Disk space is too low!</source>
        <translation type="unfinished">Премало простора на диску!</translation>
    </message>
    <message>
        <source>Do you want to rebuild the block database now?</source>
        <translation type="unfinished">Да ли желите да сада обновите базу података блокова?</translation>
    </message>
    <message>
        <source>Done loading</source>
        <translation type="unfinished">Zavrseno ucitavanje</translation>
    </message>
    <message>
        <source>Error initializing block database</source>
        <translation type="unfinished">Грешка у иницијализацији базе података блокова</translation>
    </message>
    <message>
        <source>Error initializing wallet database environment %s!</source>
        <translation type="unfinished">Грешка код иницијализације окружења базе података новчаника %s!</translation>
    </message>
    <message>
        <source>Error loading %s</source>
        <translation type="unfinished">Грешка током учитавања %s</translation>
    </message>
    <message>
        <source>Error loading %s: Private keys can only be disabled during creation</source>
        <translation type="unfinished">Грешка током учитавања %s: Приватни кључеви могу бити онемогућени само приликом креирања</translation>
    </message>
    <message>
        <source>Error loading %s: Wallet corrupted</source>
        <translation type="unfinished">Грешка током учитавања %s: Новчаник је оштећен</translation>
    </message>
    <message>
        <source>Error loading %s: Wallet requires newer version of %s</source>
        <translation type="unfinished">Грешка током учитавања %s: Новчаник захтева новију верзију %s</translation>
    </message>
    <message>
        <source>Error loading block database</source>
        <translation type="unfinished">Грешка у учитавању базе података блокова</translation>
    </message>
    <message>
        <source>Error opening block database</source>
        <translation type="unfinished">Грешка приликом отварања базе података блокова</translation>
    </message>
    <message>
        <source>Error reading from database, shutting down.</source>
        <translation type="unfinished">Грешка приликом читања из базе података, искључивање у току.</translation>
    </message>
    <message>
        <source>Error: Disk space is low for %s</source>
        <translation type="unfinished">Грешка: Простор на диску је мали за %s</translation>
    </message>
    <message>
        <source>Failed to listen on any port. Use -listen=0 if you want this.</source>
        <translation type="unfinished">Преслушавање није успело ни на једном порту. Користите -listen=0 уколико желите то.</translation>
    </message>
    <message>
        <source>Failed to rescan the wallet during initialization</source>
        <translation type="unfinished">Није успело поновно скенирање новчаника приликом иницијализације.</translation>
    </message>
    <message>
        <source>Incorrect or no genesis block found. Wrong datadir for network?</source>
        <translation type="unfinished">Почетни блок је погрешан или се не може пронаћи. Погрешан datadir за мрежу?</translation>
    </message>
    <message>
        <source>Initialization sanity check failed. %s is shutting down.</source>
        <translation type="unfinished">Провера исправности иницијализације није успела. %s се искључује.</translation>
    </message>
    <message>
        <source>Insufficient funds</source>
        <translation type="unfinished">Nedovoljno sredstava</translation>
    </message>
    <message>
        <source>Invalid -onion address or hostname: '%s'</source>
        <translation type="unfinished">Неважећа -onion адреса или име хоста: '%s'</translation>
    </message>
    <message>
        <source>Invalid -proxy address or hostname: '%s'</source>
        <translation type="unfinished">Неважећа -proxy адреса или име хоста: '%s'</translation>
    </message>
    <message>
        <source>Invalid P2P permission: '%s'</source>
        <translation type="unfinished">Неважећа P2P дозвола: '%s'</translation>
    </message>
    <message>
        <source>Invalid amount for -%s=&lt;amount&gt;: '%s'</source>
        <translation type="unfinished">Неважећи износ за %s=&lt;amount&gt;: '%s'</translation>
    </message>
    <message>
        <source>Invalid netmask specified in -whitelist: '%s'</source>
        <translation type="unfinished">Неважећа мрежна маска наведена у -whitelist: '%s'</translation>
    </message>
    <message>
        <source>Need to specify a port with -whitebind: '%s'</source>
        <translation type="unfinished">Ви морате одредити порт са -whitebind: '%s'</translation>
    </message>
    <message>
        <source>Not enough file descriptors available.</source>
        <translation type="unfinished">Нема довољно доступних дескриптора датотеке.</translation>
    </message>
    <message>
        <source>Prune cannot be configured with a negative value.</source>
        <translation type="unfinished">Скраћење се не може конфигурисати са негативном вредношћу.</translation>
    </message>
    <message>
        <source>Prune mode is incompatible with -txindex.</source>
        <translation type="unfinished">Мод скраћивања није компатибилан са -txindex.</translation>
    </message>
    <message>
        <source>Reducing -maxconnections from %d to %d, because of system limitations.</source>
        <translation type="unfinished">Смањивање -maxconnections са %d на %d, због ограничења система.</translation>
    </message>
    <message>
        <source>Section [%s] is not recognized.</source>
        <translation type="unfinished">Одељак [%s] није препознат.</translation>
    </message>
    <message>
        <source>Signing transaction failed</source>
        <translation type="unfinished">Потписивање трансакције није успело</translation>
    </message>
    <message>
        <source>Specified -walletdir "%s" does not exist</source>
        <translation type="unfinished">Наведени -walletdir "%s" не постоји</translation>
    </message>
    <message>
        <source>Specified -walletdir "%s" is a relative path</source>
        <translation type="unfinished">Наведени -walletdir "%s" је релативна путања</translation>
    </message>
    <message>
        <source>Specified -walletdir "%s" is not a directory</source>
        <translation type="unfinished">Наведени -walletdir "%s" није директоријум</translation>
    </message>
    <message>
        <source>Specified blocks directory "%s" does not exist.</source>
        <translation type="unfinished">Наведени директоријум блокова "%s" не постоји.</translation>
    </message>
    <message>
        <source>The source code is available from %s.</source>
        <translation type="unfinished">Изворни код је доступан из %s.</translation>
    </message>
    <message>
        <source>The transaction amount is too small to pay the fee</source>
        <translation type="unfinished">Износ трансакције је сувише мали да се плати трансакција</translation>
    </message>
    <message>
        <source>The wallet will avoid paying less than the minimum relay fee.</source>
        <translation type="unfinished">Новчаник ће избећи плаћање износа мањег него што је минимална повезана провизија.</translation>
    </message>
    <message>
        <source>This is experimental software.</source>
        <translation type="unfinished">Ово је експерименталн софтвер.</translation>
    </message>
    <message>
        <source>This is the minimum transaction fee you pay on every transaction.</source>
        <translation type="unfinished">Ово је минимални износ провизије за трансакцију коју ћете платити на свакој трансакцији.</translation>
    </message>
    <message>
        <source>This is the transaction fee you will pay if you send a transaction.</source>
        <translation type="unfinished">Ово је износ провизије за трансакцију коју ћете платити уколико шаљете трансакцију.</translation>
    </message>
    <message>
        <source>Transaction amount too small</source>
        <translation type="unfinished">Износ трансакције премали.</translation>
    </message>
    <message>
        <source>Transaction amounts must not be negative</source>
        <translation type="unfinished">Износ трансакције не може бити негативан</translation>
    </message>
    <message>
        <source>Transaction has too long of a mempool chain</source>
        <translation type="unfinished">Трансакција има предугачак ланац у удруженој меморији</translation>
    </message>
    <message>
        <source>Transaction must have at least one recipient</source>
        <translation type="unfinished">Трансакција мора имати бар једног примаоца</translation>
    </message>
    <message>
        <source>Transaction too large</source>
        <translation type="unfinished">Трансакција превелика.</translation>
    </message>
    <message>
        <source>Unable to bind to %s on this computer (bind returned error %s)</source>
        <translation type="unfinished">Није могуће повезати %s на овом рачунару (веза враћа грешку %s)</translation>
    </message>
    <message>
        <source>Unable to bind to %s on this computer. %s is probably already running.</source>
        <translation type="unfinished">Није могуће повезивање са %s на овом рачунару. %s је вероватно већ покренут.</translation>
    </message>
    <message>
        <source>Unable to create the PID file '%s': %s</source>
        <translation type="unfinished">Стварање PID документа '%s': %s није могуће</translation>
    </message>
    <message>
        <source>Unable to generate initial keys</source>
        <translation type="unfinished">Генерисање кључева за иницијализацију није могуће</translation>
    </message>
    <message>
        <source>Unable to generate keys</source>
        <translation type="unfinished">Није могуће генерисати кључеве</translation>
    </message>
    <message>
        <source>Unable to start HTTP server. See debug log for details.</source>
        <translation type="unfinished">Стартовање HTTP сервера није могуће. Погледати дневник исправљених грешака за детаље.</translation>
    </message>
    <message>
        <source>Unknown -blockfilterindex value %s.</source>
        <translation type="unfinished">Непозната вредност -blockfilterindex %s.</translation>
    </message>
    <message>
        <source>Unknown address type '%s'</source>
        <translation type="unfinished">Непознати тип адресе '%s'</translation>
    </message>
    <message>
        <source>Unknown change type '%s'</source>
        <translation type="unfinished">Непознати тип промене '%s'</translation>
    </message>
    <message>
        <source>Unknown network specified in -onlynet: '%s'</source>
        <translation type="unfinished">Непозната мрежа је наведена у -onlynet: '%s'</translation>
    </message>
    <message>
        <source>Unsupported logging category %s=%s.</source>
        <translation type="unfinished">Категорија записа није подржана %s=%s.</translation>
    </message>
    <message>
        <source>User Agent comment (%s) contains unsafe characters.</source>
        <translation type="unfinished">Коментар агента корисника (%s) садржи небезбедне знакове.</translation>
    </message>
    <message>
        <source>Wallet needed to be rewritten: restart %s to complete</source>
        <translation type="unfinished">Новчаник треба да буде преписан: поновно покрените %s да завршите</translation>
    </message>
    <message>
        <source>Settings file could not be read</source>
        <translation type="unfinished">Datoteka sa podešavanjima nije mogla biti iščitana</translation>
    </message>
    <message>
        <source>Settings file could not be written</source>
        <translation type="unfinished">Фајл са подешавањима се не може записати</translation>
    </message>
</context>
</TS><|MERGE_RESOLUTION|>--- conflicted
+++ resolved
@@ -62,17 +62,6 @@
         <translation type="unfinished">Ovo su Vaše Qtum adrese na koju se vrše uplate. Uvek proverite iznos i prijemnu adresu pre slanja novčića.</translation>
     </message>
     <message>
-<<<<<<< HEAD
-        <source>Receiving addresses</source>
-        <translation type="unfinished">Adresa na koju se prima</translation>
-    </message>
-    <message>
-        <source>These are your Qtum addresses for sending payments. Always check the amount and the receiving address before sending coins.</source>
-        <translation type="unfinished">Ovo su Vaše Qtum adrese na koju se vrše uplate. Uvek proverite iznos i prijemnu adresu pre slanja novčića.</translation>
-    </message>
-    <message>
-=======
->>>>>>> 86d0551a
         <source>These are your Qtum addresses for receiving payments. Use the 'Create new receiving address' button in the receive tab to create new addresses.
 Signing is only possible with addresses of the type 'legacy'.</source>
         <translation type="unfinished">Ово су твоје Биткоин адресе за приманје уплата. Користи дугме „Направи нову адресу за примање” у картици за примање за креирање нових адреса.
@@ -167,11 +156,7 @@
         <translation type="unfinished">Potvrdite šifrovanje novčanika</translation>
     </message>
     <message>
-<<<<<<< HEAD
-        <source>Warning: If you encrypt your wallet and lose your passphrase, you will &lt;b&gt;LOSE ALL OF YOUR QTUMS&lt;/b&gt;!</source> 
-=======
         <source>Warning: If you encrypt your wallet and lose your passphrase, you will &lt;b&gt;LOSE ALL OF YOUR QTUMS&lt;/b&gt;!</source>
->>>>>>> 86d0551a
         <translation type="unfinished">Upozorenje: Ako šifrujete svoj novčanik, i potom izgubite svoju pristupnu frazu &lt;b&gt;IZGUBIĆETE SVE SVOJE BITKOINE&lt;/b&gt;!</translation>
     </message>
     <message>
@@ -856,10 +841,6 @@
         <translation type="unfinished">Naknada:</translation>
     </message>
     <message>
-        <source>Dust:</source>
-        <translation type="unfinished">Прашина:</translation>
-    </message>
-    <message>
         <source>After Fee:</source>
         <translation type="unfinished">Nakon Naknade:</translation>
     </message>
@@ -934,7 +915,6 @@
     <message>
         <source>Copy fee</source>
         <translation type="unfinished">Копирај провизију</translation>
-<<<<<<< HEAD
     </message>
     <message>
         <source>Copy after fee</source>
@@ -945,20 +925,6 @@
         <translation type="unfinished">Копирај бајтове</translation>
     </message>
     <message>
-        <source>Copy dust</source>
-        <translation type="unfinished">Копирај прашину</translation>
-=======
-    </message>
-    <message>
-        <source>Copy after fee</source>
-        <translation type="unfinished">Копирај након провизије</translation>
-    </message>
-    <message>
-        <source>Copy bytes</source>
-        <translation type="unfinished">Копирај бајтове</translation>
->>>>>>> 86d0551a
-    </message>
-    <message>
         <source>Copy change</source>
         <translation type="unfinished">Копирај кусур</translation>
     </message>
@@ -967,19 +933,6 @@
         <translation type="unfinished">(%1 закључан)</translation>
     </message>
     <message>
-<<<<<<< HEAD
-        <source>yes</source>
-        <translation type="unfinished">да</translation>
-    </message>
-    <message>
-        <source>no</source>
-        <translation type="unfinished">не</translation>
-    </message>
-    <message>
-        <source>This label turns red if any recipient receives an amount smaller than the current dust threshold.</source>
-        <translation type="unfinished">Ознака постаје црвена уколико прималац прими износ мањи од износа прашине - сићушног износа.</translation>
-    </message>
-    <message>
         <source>Can vary +/- %1 satoshi(s) per input.</source>
         <translation type="unfinished">Може варирати  +/- %1 сатоши(ја) по инпуту.</translation>
     </message>
@@ -995,23 +948,6 @@
         <source>(change)</source>
         <translation type="unfinished">(промени)</translation>
     </message>
-=======
-        <source>Can vary +/- %1 satoshi(s) per input.</source>
-        <translation type="unfinished">Може варирати  +/- %1 сатоши(ја) по инпуту.</translation>
-    </message>
-    <message>
-        <source>(no label)</source>
-        <translation type="unfinished">(bez oznake)</translation>
-    </message>
-    <message>
-        <source>change from %1 (%2)</source>
-        <translation type="unfinished">Измени од %1 (%2)</translation>
-    </message>
-    <message>
-        <source>(change)</source>
-        <translation type="unfinished">(промени)</translation>
-    </message>
->>>>>>> 86d0551a
 </context>
 <context>
     <name>CreateWalletActivity</name>
@@ -1137,15 +1073,6 @@
         <translation type="unfinished">Направи Празан Новчаник</translation>
     </message>
     <message>
-<<<<<<< HEAD
-        <source>Use descriptors for scriptPubKey management</source>
-        <translation type="unfinished">Користите дескрипторе за управљање сцриптПубКеи-ом</translation>
-    </message>
-    <message>
-        <source>Descriptor Wallet</source>
-        <translation type="unfinished">Дескриптор Новчаник</translation>
-    </message>
-    <message>
         <source>Use an external signing device such as a hardware wallet. Configure the external signer script in wallet preferences first.</source>
         <translation type="unfinished">Користите спољни уређај за потписивање као што је хардверски новчаник. Прво конфигуришите скрипту спољног потписника у подешавањима новчаника.
 </translation>
@@ -1153,14 +1080,6 @@
     <message>
         <source>External signer</source>
         <translation type="unfinished">Екстерни потписник</translation>
-=======
-        <source>Use an external signing device such as a hardware wallet. Configure the external signer script in wallet preferences first.</source>
-        <translation type="unfinished">Користите спољни уређај за потписивање као што је хардверски новчаник. Прво конфигуришите скрипту спољног потписника у подешавањима новчаника.
-</translation>
-    </message>
-    <message>
-        <source>External signer</source>
-        <translation type="unfinished">Екстерни потписник</translation>
     </message>
     <message>
         <source>Create</source>
@@ -1170,25 +1089,11 @@
         <source>Compiled without external signing support (required for external signing)</source>
         <extracomment>"External signing" means using devices such as hardware wallets.</extracomment>
         <translation type="unfinished">Састављено без подршке за спољно потписивање (потребно за спољно потписивање)</translation>
->>>>>>> 86d0551a
     </message>
 </context>
 <context>
     <name>EditAddressDialog</name>
     <message>
-<<<<<<< HEAD
-        <source>Create</source>
-        <translation type="unfinished">Направи</translation>
-    </message>
-    <message>
-        <source>Compiled without sqlite support (required for descriptor wallets)</source>
-        <translation type="unfinished">Састављено без склите подршке (потребно за новчанике дескриптора)</translation>
-    </message>
-    <message>
-        <source>Compiled without external signing support (required for external signing)</source>
-        <extracomment>"External signing" means using devices such as hardware wallets.</extracomment>
-        <translation type="unfinished">Састављено без подршке за спољно потписивање (потребно за спољно потписивање)</translation>
-=======
         <source>Edit Address</source>
         <translation type="unfinished">Izmeni Adresu</translation>
     </message>
@@ -1199,64 +1104,8 @@
     <message>
         <source>The label associated with this address list entry</source>
         <translation type="unfinished">Ознака повезана са овом ставком из листе адреса</translation>
->>>>>>> 86d0551a
-    </message>
-</context>
-<context>
-    <name>EditAddressDialog</name>
-    <message>
-<<<<<<< HEAD
-        <source>Edit Address</source>
-        <translation type="unfinished">Izmeni Adresu</translation>
-    </message>
-    <message>
-        <source>&amp;Label</source>
-        <translation type="unfinished">&amp;Oznaka</translation>
-    </message>
-    <message>
-        <source>The label associated with this address list entry</source>
-        <translation type="unfinished">Ознака повезана са овом ставком из листе адреса</translation>
-    </message>
-    <message>
-        <source>The address associated with this address list entry. This can only be modified for sending addresses.</source>
-        <translation type="unfinished">Адреса повезана са овом ставком из листе адреса. Ово можете променити једини у случају адреса за плаћање.</translation>
-    </message>
-    <message>
-        <source>&amp;Address</source>
-        <translation type="unfinished">&amp;Adresa</translation>
-    </message>
-    <message>
-        <source>New sending address</source>
-        <translation type="unfinished">Нова адреса за слање</translation>
-    </message>
-    <message>
-        <source>Edit receiving address</source>
-        <translation type="unfinished">Измени адресу за примање</translation>
-    </message>
-    <message>
-        <source>Edit sending address</source>
-        <translation type="unfinished">Измени адресу за слање</translation>
-    </message>
-    <message>
-        <source>The entered address "%1" is not a valid Qtum address.</source>
-        <translation type="unfinished">Унета адреса "%1" није важећа Биткоин адреса.</translation>
-    </message>
-    <message>
-        <source>Address "%1" already exists as a receiving address with label "%2" and so cannot be added as a sending address.</source>
-        <translation type="unfinished">Адреса "%1" већ постоји као примајућа адреса са ознаком "%2" и не може бити додата као адреса за слање.</translation>
-    </message>
-    <message>
-        <source>The entered address "%1" is already in the address book with label "%2".</source>
-        <translation type="unfinished">Унета адреса "%1" већ постоји у адресару са ознаком "%2".</translation>
-    </message>
-    <message>
-        <source>Could not unlock wallet.</source>
-        <translation type="unfinished">Новчаник није могуће откључати.</translation>
-    </message>
-    <message>
-        <source>New key generation failed.</source>
-        <translation type="unfinished">Генерисање новог кључа није успело.</translation>
-=======
+    </message>
+    <message>
         <source>The address associated with this address list entry. This can only be modified for sending addresses.</source>
         <translation type="unfinished">Адреса повезана са овом ставком из листе адреса. Ово можете променити једини у случају адреса за плаћање.</translation>
     </message>
@@ -1345,58 +1194,6 @@
             <numerusform>(%n GB потребно за цео ланац)</numerusform>
             <numerusform>(%n GB потребно за цео ланац)</numerusform>
         </translation>
->>>>>>> 86d0551a
-    </message>
-</context>
-<context>
-    <name>FreespaceChecker</name>
-    <message>
-<<<<<<< HEAD
-        <source>A new data directory will be created.</source>
-        <translation type="unfinished">Нови директоријум података биће креиран.</translation>
-    </message>
-    <message>
-        <source>name</source>
-        <translation type="unfinished">име</translation>
-    </message>
-    <message>
-        <source>Directory already exists. Add %1 if you intend to create a new directory here.</source>
-        <translation type="unfinished">Директоријум већ постоји. Додајте %1 ако намеравате да креирате нови директоријум овде.</translation>
-    </message>
-    <message>
-        <source>Path already exists, and is not a directory.</source>
-        <translation type="unfinished">Путања већ постоји и није директоријум.</translation>
-    </message>
-    <message>
-        <source>Cannot create data directory here.</source>
-        <translation type="unfinished">Не можете креирати директоријум података овде.</translation>
-    </message>
-</context>
-<context>
-    <name>Intro</name>
-    <message numerus="yes">
-        <source>%n GB of space available</source>
-        <translation type="unfinished">
-            <numerusform />
-            <numerusform />
-            <numerusform />
-        </translation>
-    </message>
-    <message numerus="yes">
-        <source>(of %n GB needed)</source>
-        <translation type="unfinished">
-            <numerusform>(од потребних %n GB)</numerusform>
-            <numerusform>(од потребних %n GB)</numerusform>
-            <numerusform>(од  потребних  %n GB)</numerusform>
-        </translation>
-    </message>
-    <message numerus="yes">
-        <source>(%n GB needed for full chain)</source>
-        <translation type="unfinished">
-            <numerusform>(%n GB потребно за цео ланац)</numerusform>
-            <numerusform>(%n GB потребно за цео ланац)</numerusform>
-            <numerusform>(%n GB потребно за цео ланац)</numerusform>
-        </translation>
     </message>
     <message>
         <source>At least %1 GB of data will be stored in this directory, and it will grow over time.</source>
@@ -1426,34 +1223,6 @@
     <message>
         <source>Error: Specified data directory "%1" cannot be created.</source>
         <translation type="unfinished">Грешка: Одабрана датотека  "%1" не може бити креирана.</translation>
-=======
-        <source>At least %1 GB of data will be stored in this directory, and it will grow over time.</source>
-        <translation type="unfinished">Најмање %1 GB подататака биће складиштен у овај директорјиум који ће временом порасти.</translation>
-    </message>
-    <message>
-        <source>Approximately %1 GB of data will be stored in this directory.</source>
-        <translation type="unfinished">Најмање %1 GB подататака биће складиштен у овај директорјиум.</translation>
-    </message>
-    <message numerus="yes">
-        <source>(sufficient to restore backups %n day(s) old)</source>
-        <extracomment>Explanatory text on the capability of the current prune target.</extracomment>
-        <translation type="unfinished">
-            <numerusform>(довољно за враћање резервних копија старих %n дана)</numerusform>
-            <numerusform>(довољно за враћање резервних копија старих %n дана)</numerusform>
-            <numerusform>(довољно за враћање резервних копија старих %n дана)</numerusform>
-        </translation>
-    </message>
-    <message>
-        <source>%1 will download and store a copy of the Qtum block chain.</source>
-        <translation type="unfinished">%1 биће преузеће и складиштити копију Биткоин ланца блокова.</translation>
-    </message>
-    <message>
-        <source>The wallet will also be stored in this directory.</source>
-        <translation type="unfinished">Новчаник ће бити складиштен у овом директоријуму.</translation>
-    </message>
-    <message>
-        <source>Error: Specified data directory "%1" cannot be created.</source>
-        <translation type="unfinished">Грешка: Одабрана датотека  "%1" не може бити креирана.</translation>
     </message>
     <message>
         <source>Error</source>
@@ -1486,45 +1255,11 @@
     <message>
         <source>This initial synchronisation is very demanding, and may expose hardware problems with your computer that had previously gone unnoticed. Each time you run %1, it will continue downloading where it left off.</source>
         <translation type="unfinished">Првобитна синхронизација веома је захтевна и може изложити ваш рачунар хардверским проблемима који раније нису били примећени. Сваки пут када покренете %1, преузимање ће се наставити тамо где је било прекинуто.</translation>
->>>>>>> 86d0551a
     </message>
     <message>
         <source>If you have chosen to limit block chain storage (pruning), the historical data must still be downloaded and processed, but will be deleted afterward to keep your disk usage low.</source>
         <translation type="unfinished">Ако сте одлучили да ограничите складиштење ланаца блокова (тримовање), историјски подаци се ипак морају преузети и обрадити, али ће након тога бити избрисани како би се ограничила употреба диска.</translation>
     </message>
-<<<<<<< HEAD
-    <message>
-        <source>Welcome</source>
-        <translation type="unfinished">Добродошли</translation>
-    </message>
-    <message>
-        <source>Welcome to %1.</source>
-        <translation type="unfinished">Добродошли на  %1.</translation>
-    </message>
-    <message>
-        <source>As this is the first time the program is launched, you can choose where %1 will store its data.</source>
-        <translation type="unfinished">Пошто је ово први пут да је програм покренут, можете изабрати где ће %1 чувати своје податке.</translation>
-    </message>
-    <message>
-        <source>Limit block chain storage to</source>
-        <translation type="unfinished">Ограничите складиштење блок ланца на</translation>
-    </message>
-    <message>
-        <source>Reverting this setting requires re-downloading the entire blockchain. It is faster to download the full chain first and prune it later. Disables some advanced features.</source>
-        <translation type="unfinished">Враћање ове опције захтева поновно преузимање целокупног блокчејна - ланца блокова. Брже је преузети цели ланац и касније га скратити. Онемогућава неке напредне опције.</translation>
-    </message>
-    <message>
-        <source> GB</source>
-        <translation type="unfinished">Гигабајт</translation>
-    </message>
-    <message>
-        <source>This initial synchronisation is very demanding, and may expose hardware problems with your computer that had previously gone unnoticed. Each time you run %1, it will continue downloading where it left off.</source>
-        <translation type="unfinished">Првобитна синхронизација веома је захтевна и може изложити ваш рачунар хардверским проблемима који раније нису били примећени. Сваки пут када покренете %1, преузимање ће се наставити тамо где је било прекинуто.</translation>
-    </message>
-    <message>
-        <source>If you have chosen to limit block chain storage (pruning), the historical data must still be downloaded and processed, but will be deleted afterward to keep your disk usage low.</source>
-        <translation type="unfinished">Ако сте одлучили да ограничите складиштење ланаца блокова (тримовање), историјски подаци се ипак морају преузети и обрадити, али ће након тога бити избрисани како би се ограничила употреба диска.</translation>
-    </message>
     <message>
         <source>Use the default data directory</source>
         <translation type="unfinished">Користите подразумевани директоријум података</translation>
@@ -1545,28 +1280,6 @@
         <translation type="unfinished">О %1</translation>
     </message>
     <message>
-=======
-    <message>
-        <source>Use the default data directory</source>
-        <translation type="unfinished">Користите подразумевани директоријум података</translation>
-    </message>
-    <message>
-        <source>Use a custom data directory:</source>
-        <translation type="unfinished">Користите прилагођени директоријум података:</translation>
-    </message>
-</context>
-<context>
-    <name>HelpMessageDialog</name>
-    <message>
-        <source>version</source>
-        <translation type="unfinished">верзија</translation>
-    </message>
-    <message>
-        <source>About %1</source>
-        <translation type="unfinished">О %1</translation>
-    </message>
-    <message>
->>>>>>> 86d0551a
         <source>Command-line options</source>
         <translation type="unfinished">Опције командне линије</translation>
     </message>
@@ -2102,13 +1815,10 @@
         <translation type="unfinished">*Шаље %1 до %2</translation>
     </message>
     <message>
-<<<<<<< HEAD
-=======
         <source>own address</source>
         <translation type="unfinished">sopstvena adresa</translation>
     </message>
     <message>
->>>>>>> 86d0551a
         <source>Unable to calculate transaction fee or total transaction amount.</source>
         <translation type="unfinished">Није могуће израчунати накнаду за трансакцију или укупан износ трансакције.</translation>
     </message>
@@ -2951,13 +2661,6 @@
         <translation type="unfinished">Поља...</translation>
     </message>
     <message>
-<<<<<<< HEAD
-        <source>Dust:</source>
-        <translation type="unfinished">Прашина:</translation>
-    </message>
-    <message>
-=======
->>>>>>> 86d0551a
         <source>Choose…</source>
         <translation type="unfinished">Одабери...</translation>
     </message>
@@ -3034,13 +2737,6 @@
         <translation type="unfinished">Копирај бајтове</translation>
     </message>
     <message>
-<<<<<<< HEAD
-        <source>Copy dust</source>
-        <translation type="unfinished">Копирај прашину</translation>
-    </message>
-    <message>
-=======
->>>>>>> 86d0551a
         <source>Copy change</source>
         <translation type="unfinished">Копирај кусур</translation>
     </message>
@@ -3661,13 +3357,6 @@
         <translation type="unfinished">Poslat</translation>
     </message>
     <message>
-<<<<<<< HEAD
-        <source>Payment to yourself</source>
-        <translation type="unfinished">Placanje samom sebi</translation>
-    </message>
-    <message>
-=======
->>>>>>> 86d0551a
         <source>Mined</source>
         <translation type="unfinished">Iskopano</translation>
     </message>
@@ -3739,13 +3428,6 @@
         <translation type="unfinished">Poslat</translation>
     </message>
     <message>
-<<<<<<< HEAD
-        <source>To yourself</source>
-        <translation type="unfinished">Теби</translation>
-    </message>
-    <message>
-=======
->>>>>>> 86d0551a
         <source>Mined</source>
         <translation type="unfinished">Iskopano</translation>
     </message>
@@ -3863,11 +3545,7 @@
     <name>WalletFrame</name>
     <message>
         <source>Create a new wallet</source>
-<<<<<<< HEAD
-        <translation type="unfinished">Napravi novi novčanik</translation>
-=======
         <translation type="unfinished">Направи нови ночаник</translation>
->>>>>>> 86d0551a
     </message>
     <message>
         <source>Error</source>
@@ -4000,13 +3678,6 @@
         <translation type="unfinished">Дистрибуирано под MIT софтверском лиценцом, погледајте придружени документ %s или %s</translation>
     </message>
     <message>
-<<<<<<< HEAD
-        <source>Error reading %s! All keys read correctly, but transaction data or address book entries might be missing or incorrect.</source>
-        <translation type="unfinished">Грешка у читању %s! Сви кључеви су прочитани коректно, али подаци о трансакцији или уноси у адресар могу недостајати или бити нетачни.</translation>
-    </message>
-    <message>
-=======
->>>>>>> 86d0551a
         <source>Please check that your computer's date and time are correct! If your clock is wrong, %s will not work properly.</source>
         <translation type="unfinished">Молим проверите да су време и датум на вашем рачунару тачни. Уколико је сат нетачан, %s неће радити исправно.</translation>
     </message>
