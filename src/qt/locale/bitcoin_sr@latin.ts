--- conflicted
+++ resolved
@@ -153,11 +153,7 @@
         <translation type="unfinished">Potvrdite šifrovanje novčanika</translation>
     </message>
     <message>
-<<<<<<< HEAD
-        <source>Warning: If you encrypt your wallet and lose your passphrase, you will &lt;b&gt;LOSE ALL OF YOUR QTUMS&lt;/b&gt;!</source>
-=======
         <source>Warning: If you encrypt your wallet and lose your passphrase, you will &lt;b&gt;LOSE ALL OF YOUR QTUMS&lt;/b&gt;!</source> 
->>>>>>> d82fec21
         <translation type="unfinished">Upozorenje: Ako šifrujete svoj novčanik, i potom izgubite svoju pristupnu frazu &lt;b&gt;IZGUBIĆETE SVE SVOJE BITKOINE&lt;/b&gt;!</translation>
     </message>
     <message>
@@ -352,11 +348,7 @@
     <message>
         <source>Send coins to a Qtum address</source>
         <translation type="unfinished">Pošalji novčiće na Qtum adresu</translation>
-<<<<<<< HEAD
-    </message>
-=======
    </message>
->>>>>>> d82fec21
     <message>
         <source>Backup wallet to another location</source>
         <translation type="unfinished">Napravite rezervnu kopiju novčanika na drugom mestu</translation>
