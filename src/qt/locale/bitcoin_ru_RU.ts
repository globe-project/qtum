--- conflicted
+++ resolved
@@ -1068,1021 +1068,1016 @@
         <translation>Неверный адрес %1</translation>
     </message>
     <message>
-<<<<<<< HEAD
         <source>Payment request rejected</source>
         <translation>Запрос платежа отклонен</translation>
-=======
+    </message>
+    <message>
+        <source>Payment request expired.</source>
+        <translation>Истекло время ожидания запроса платежа</translation>
+    </message>
+    <message>
+        <source>Payment request is not initialized.</source>
+        <translation>Запрос платежа не инициализирован</translation>
+    </message>
+    <message>
+        <source>Invalid payment request.</source>
+        <translation>Неверный запрос платежа.</translation>
+    </message>
+    <message>
+        <source>Error communicating with %1: %2</source>
+        <translation>Ошибка связи с %1: %2</translation>
+    </message>
+    <message>
+        <source>Bad response from server %1</source>
+        <translation>Неправильный ответ от сервера %1</translation>
+    </message>
+    <message>
+        <source>Payment acknowledged</source>
+        <translation>Оплата подтверждена</translation>
+    </message>
+</context>
+<context>
+    <name>PeerTableModel</name>
+    <message>
+        <source>User Agent</source>
+        <translation>Пользовательский агент</translation>
+    </message>
+    <message>
+        <source>Node/Service</source>
+        <translation>Узел/служба</translation>
+    </message>
+    <message>
+        <source>NodeId</source>
+        <translation>Идентификатор узла</translation>
+    </message>
+    <message>
+        <source>Sent</source>
+        <translation>Отправлено</translation>
+    </message>
+    <message>
+        <source>Received</source>
+        <translation>Получено</translation>
+    </message>
+</context>
+<context>
+    <name>QObject</name>
+    <message>
+        <source>Amount</source>
+        <translation>Количество</translation>
+    </message>
+    <message>
         <source>Enter a Qtum address (e.g. %1)</source>
         <translation>Введите Qtum адрес (напр. %1)</translation>
->>>>>>> 0806c12c
+    </message>
+    <message>
+        <source>%1 d</source>
+        <translation>%1 д</translation>
+    </message>
+    <message>
+        <source>%1 h</source>
+        <translation>%1 ч</translation>
+    </message>
+    <message>
+        <source>%1 m</source>
+        <translation>%1 м</translation>
+    </message>
+    <message>
+        <source>%1 s</source>
+        <translation>%1 с</translation>
+    </message>
+    <message>
+        <source>N/A</source>
+        <translation>Н/Д</translation>
+    </message>
+    <message>
+        <source>%1 and %2</source>
+        <translation>%1 и %2</translation>
+    </message>
+    <message>
+        <source>%1 B</source>
+        <translation>%1  Б</translation>
+    </message>
+    <message>
+        <source>%1 KB</source>
+        <translation>%1  КБ</translation>
+    </message>
+    <message>
+        <source>%1 MB</source>
+        <translation>%1  МБ</translation>
+    </message>
+    <message>
+        <source>%1 GB</source>
+        <translation>%1 ГБ</translation>
+    </message>
+    <message>
+        <source>unknown</source>
+        <translation>неизвестно</translation>
+    </message>
+</context>
+<context>
+    <name>QObject::QObject</name>
+    <message>
+        <source>Error: Specified data directory "%1" does not exist.</source>
+        <translation>Ошибка: указанная директория данных "%1" не существует.</translation>
+    </message>
+    <message>
+        <source>Error: %1</source>
+        <translation>Ошибка: %1</translation>
+    </message>
+</context>
+<context>
+    <name>QRImageWidget</name>
+    <message>
+        <source>&amp;Save Image...</source>
+        <translation>&amp;Сохранить изображение...</translation>
+    </message>
+    <message>
+        <source>&amp;Copy Image</source>
+        <translation>&amp;Копировать изображение</translation>
+    </message>
+    <message>
+        <source>Save QR Code</source>
+        <translation>Сохранить QR-код</translation>
+    </message>
+    <message>
+        <source>PNG Image (*.png)</source>
+        <translation>PNG Картинка (*.png)</translation>
+    </message>
+</context>
+<context>
+    <name>RPCConsole</name>
+    <message>
+        <source>N/A</source>
+        <translation>Н/Д</translation>
+    </message>
+    <message>
+        <source>Client version</source>
+        <translation>Версия клиента</translation>
+    </message>
+    <message>
+        <source>&amp;Information</source>
+        <translation>Информация</translation>
+    </message>
+    <message>
+        <source>Debug window</source>
+        <translation>Окно отладки</translation>
+    </message>
+    <message>
+        <source>Network</source>
+        <translation>Сеть</translation>
+    </message>
+    <message>
+        <source>Name</source>
+        <translation>Название</translation>
+    </message>
+    <message>
+        <source>Number of connections</source>
+        <translation>Количество соединений</translation>
+    </message>
+    <message>
+        <source>Current number of blocks</source>
+        <translation>Текущее количество блоков</translation>
+    </message>
+    <message>
+        <source>Memory Pool</source>
+        <translation>Пул памяти</translation>
+    </message>
+    <message>
+        <source>Current number of transactions</source>
+        <translation>Текущее количество транзакций</translation>
+    </message>
+    <message>
+        <source>Memory usage</source>
+        <translation>Использование памяти</translation>
+    </message>
+    <message>
+        <source>Wallet: </source>
+        <translation>Кошелек:</translation>
+    </message>
+    <message>
+        <source>&amp;Reset</source>
+        <translation>&amp;Сбросить</translation>
+    </message>
+    <message>
+        <source>Received</source>
+        <translation>Получено</translation>
+    </message>
+    <message>
+        <source>Sent</source>
+        <translation>Отправлено</translation>
+    </message>
+    <message>
+        <source>&amp;Peers</source>
+        <translation>&amp;Пиры</translation>
+    </message>
+    <message>
+        <source>Banned peers</source>
+        <translation>Заблокированные пиры</translation>
+    </message>
+    <message>
+        <source>Version</source>
+        <translation>Версия</translation>
+    </message>
+    <message>
+        <source>Synced Headers</source>
+        <translation>Синхронизировано заголовков</translation>
+    </message>
+    <message>
+        <source>Synced Blocks</source>
+        <translation>Синхронизировано блоков</translation>
+    </message>
+    <message>
+        <source>User Agent</source>
+        <translation>Пользовательский агент</translation>
+    </message>
+    <message>
+        <source>Decrease font size</source>
+        <translation>Уменьшить размер шрифта</translation>
+    </message>
+    <message>
+        <source>Increase font size</source>
+        <translation>Увеличить размер шрифта</translation>
+    </message>
+    <message>
+        <source>Services</source>
+        <translation>Сервисы</translation>
+    </message>
+    <message>
+        <source>Connection Time</source>
+        <translation>Время соединения</translation>
+    </message>
+    <message>
+        <source>Last Send</source>
+        <translation>Последние отправленные</translation>
+    </message>
+    <message>
+        <source>Last Receive</source>
+        <translation>Последние полученные</translation>
+    </message>
+    <message>
+        <source>Ping Time</source>
+        <translation>Время отклика Ping</translation>
+    </message>
+    <message>
+        <source>Min Ping</source>
+        <translation>Минимальное время отклика Ping</translation>
+    </message>
+    <message>
+        <source>Last block time</source>
+        <translation>Время последнего блока</translation>
+    </message>
+    <message>
+        <source>&amp;Open</source>
+        <translation>&amp;Открыть</translation>
+    </message>
+    <message>
+        <source>&amp;Console</source>
+        <translation>&amp;Консоль</translation>
+    </message>
+    <message>
+        <source>&amp;Network Traffic</source>
+        <translation>&amp;Сетевой трафик</translation>
+    </message>
+    <message>
+        <source>In:</source>
+        <translation>Вход:</translation>
+    </message>
+    <message>
+        <source>Out:</source>
+        <translation>Выход:</translation>
+    </message>
+    <message>
+        <source>1 &amp;hour</source>
+        <translation>1 &amp;час</translation>
+    </message>
+    <message>
+        <source>1 &amp;day</source>
+        <translation>1 &amp;день</translation>
+    </message>
+    <message>
+        <source>1 &amp;week</source>
+        <translation>1 &amp;неделя</translation>
+    </message>
+    <message>
+        <source>1 &amp;year</source>
+        <translation>1 &amp;год</translation>
+    </message>
+    <message>
+        <source>default wallet</source>
+        <translation>Кошелек по умолчанию</translation>
+    </message>
+    <message>
+        <source>Type %1 for an overview of available commands.</source>
+        <translation>Ввести %1 для обзора доступных команд.</translation>
+    </message>
+    <message>
+        <source>never</source>
+        <translation>никогда</translation>
+    </message>
+    <message>
+        <source>Yes</source>
+        <translation>Да</translation>
+    </message>
+    <message>
+        <source>No</source>
+        <translation>Нет</translation>
+    </message>
+    <message>
+        <source>Unknown</source>
+        <translation>Неизвестно</translation>
+    </message>
+</context>
+<context>
+    <name>ReceiveCoinsDialog</name>
+    <message>
+        <source>&amp;Label:</source>
+        <translation>&amp;Метка:</translation>
+    </message>
+    <message>
+        <source>&amp;Message:</source>
+        <translation>&amp;Сообщение:</translation>
+    </message>
+    <message>
+        <source>Clear all fields of the form.</source>
+        <translation>Очистить все поля формы.</translation>
+    </message>
+    <message>
+        <source>Clear</source>
+        <translation>Отчистить</translation>
+    </message>
+    <message>
+        <source>Requested payments history</source>
+        <translation>История платежных запросов</translation>
+    </message>
+    <message>
+        <source>&amp;Request payment</source>
+        <translation>&amp;Запросить платеж</translation>
+    </message>
+    <message>
+        <source>Show the selected request (does the same as double clicking an entry)</source>
+        <translation>Отобразить выбранный запрос (выполняет то же, что и двойной щелчок на записи)</translation>
+    </message>
+    <message>
+        <source>Show</source>
+        <translation>Показать</translation>
+    </message>
+    <message>
+        <source>Remove the selected entries from the list</source>
+        <translation>Удалить выбранные записи со списка</translation>
+    </message>
+    <message>
+        <source>Remove</source>
+        <translation>Удалить</translation>
+    </message>
+    <message>
+        <source>Copy URI</source>
+        <translation>Копировать URI</translation>
+    </message>
+    <message>
+        <source>Copy label</source>
+        <translation>Копировать метку</translation>
+    </message>
+    <message>
+        <source>Copy message</source>
+        <translation>Копировать сообщение</translation>
+    </message>
+    <message>
+        <source>Copy amount</source>
+        <translation>Копировать сумму</translation>
+    </message>
+</context>
+<context>
+    <name>ReceiveRequestDialog</name>
+    <message>
+        <source>QR Code</source>
+        <translation>QR-код</translation>
+    </message>
+    <message>
+        <source>Copy &amp;URI</source>
+        <translation>Копировать &amp;URI</translation>
+    </message>
+    <message>
+        <source>Copy &amp;Address</source>
+        <translation>Копировать &amp;Адрес</translation>
+    </message>
+    <message>
+        <source>&amp;Save Image...</source>
+        <translation>&amp;Сохранить изображение...</translation>
+    </message>
+    <message>
+        <source>Payment information</source>
+        <translation>Информация о платеже</translation>
+    </message>
+    <message>
+        <source>URI</source>
+        <translation>URI</translation>
+    </message>
+    <message>
+        <source>Address</source>
+        <translation>Адрес</translation>
+    </message>
+    <message>
+        <source>Amount</source>
+        <translation>Количество</translation>
+    </message>
+    <message>
+        <source>Label</source>
+        <translation>Метка</translation>
+    </message>
+    <message>
+        <source>Message</source>
+        <translation>Сообщение</translation>
+    </message>
+    <message>
+        <source>Wallet</source>
+        <translation>Кошелек</translation>
+    </message>
+    <message>
+        <source>Error encoding URI into QR Code.</source>
+        <translation>Ошибка преобразования URI в QR-код.</translation>
+    </message>
+</context>
+<context>
+    <name>RecentRequestsTableModel</name>
+    <message>
+        <source>Date</source>
+        <translation>Дата</translation>
+    </message>
+    <message>
+        <source>Label</source>
+        <translation>Метка</translation>
+    </message>
+    <message>
+        <source>Message</source>
+        <translation>Сообщение</translation>
+    </message>
+    <message>
+        <source>(no label)</source>
+        <translation>(нет метки)</translation>
+    </message>
+    <message>
+        <source>(no message)</source>
+        <translation>(нет сообщений)</translation>
+    </message>
+    <message>
+        <source>(no amount requested)</source>
+        <translation>(не указана запрашиваемая сумма)</translation>
+    </message>
+    <message>
+        <source>Requested</source>
+        <translation>Запрошено</translation>
+    </message>
+</context>
+<context>
+    <name>SendCoinsDialog</name>
+    <message>
+        <source>Send Coins</source>
+        <translation>Отправить монеты</translation>
+    </message>
+    <message>
+        <source>Coin Control Features</source>
+        <translation>Опции управления монетами</translation>
+    </message>
+    <message>
+        <source>Inputs...</source>
+        <translation>Входы...</translation>
+    </message>
+    <message>
+        <source>automatically selected</source>
+        <translation>выбрано автоматически</translation>
+    </message>
+    <message>
+        <source>Insufficient funds!</source>
+        <translation>Недостаточно средств!</translation>
+    </message>
+    <message>
+        <source>Quantity:</source>
+        <translation>Количество:</translation>
+    </message>
+    <message>
+        <source>Bytes:</source>
+        <translation>Байтов:</translation>
+    </message>
+    <message>
+        <source>Amount:</source>
+        <translation>Количество:</translation>
+    </message>
+    <message>
+        <source>Fee:</source>
+        <translation>Комиссия:</translation>
+    </message>
+    <message>
+        <source>After Fee:</source>
+        <translation>После комиссии:</translation>
+    </message>
+    <message>
+        <source>Change:</source>
+        <translation>Сдача:</translation>
+    </message>
+    <message>
+        <source>Custom change address</source>
+        <translation>Указать адрес для сдачи</translation>
+    </message>
+    <message>
+        <source>Transaction Fee:</source>
+        <translation>Комиссия за транзакцию:</translation>
+    </message>
+    <message>
+        <source>Choose...</source>
+        <translation>Выбрать...</translation>
+    </message>
+    <message>
+        <source>Warning: Fee estimation is currently not possible.</source>
+        <translation>Предупреждение: оценка комиссии в данный момент невозможна.</translation>
+    </message>
+    <message>
+        <source>collapse fee-settings</source>
+        <translation>свернуть настройки комиссионных</translation>
+    </message>
+    <message>
+        <source>per kilobyte</source>
+        <translation>за килобайт</translation>
+    </message>
+    <message>
+        <source>Hide</source>
+        <translation>Спрятать</translation>
+    </message>
+    <message>
+        <source>Recommended:</source>
+        <translation>Рекомендованное значение:</translation>
+    </message>
+    <message>
+        <source>Custom:</source>
+        <translation>Пользовательское значение:</translation>
+    </message>
+    <message>
+        <source>Send to multiple recipients at once</source>
+        <translation>Отправить нескольким получателям сразу</translation>
+    </message>
+    <message>
+        <source>Add &amp;Recipient</source>
+        <translation>Добавить &amp;получателя</translation>
+    </message>
+    <message>
+        <source>Clear all fields of the form.</source>
+        <translation>Очистить все поля формы.</translation>
+    </message>
+    <message>
+        <source>Dust:</source>
+        <translation>Пыль:</translation>
+    </message>
+    <message>
+        <source>Confirmation time target:</source>
+        <translation>Целевое время подтверждения</translation>
+    </message>
+    <message>
+        <source>Enable Replace-By-Fee</source>
+        <translation>Включить Replace-By-Fee</translation>
+    </message>
+    <message>
+        <source>Balance:</source>
+        <translation>Баланс:</translation>
+    </message>
+    <message>
+        <source>Copy quantity</source>
+        <translation>Копировать количество</translation>
+    </message>
+    <message>
+        <source>Copy amount</source>
+        <translation>Копировать сумму</translation>
+    </message>
+    <message>
+        <source>Copy fee</source>
+        <translation>Скопировать комиссию</translation>
+    </message>
+    <message>
+        <source>Copy after fee</source>
+        <translation>Скопировать после комиссии</translation>
+    </message>
+    <message>
+        <source>Copy bytes</source>
+        <translation>Скопировать байты</translation>
+    </message>
+    <message>
+        <source>Copy dust</source>
+        <translation>Скопировать пыль</translation>
+    </message>
+    <message>
+        <source>Copy change</source>
+        <translation>Скопировать сдачу</translation>
+    </message>
+    <message>
+        <source>Are you sure you want to send?</source>
+        <translation>Вы действительно хотите выполнить отправку?</translation>
+    </message>
+    <message>
+        <source>or</source>
+        <translation>или</translation>
+    </message>
+    <message>
+        <source>Transaction fee</source>
+        <translation>Комиссия</translation>
+    </message>
+    <message>
+        <source>Confirm send coins</source>
+        <translation>Подтвердить отправку монет</translation>
+    </message>
+    <message>
+        <source>The amount to pay must be larger than 0.</source>
+        <translation>Сумма оплаты должна быть больше 0.</translation>
+    </message>
+    <message>
+        <source>The amount exceeds your balance.</source>
+        <translation>Количество превышает ваш баланс.</translation>
+    </message>
+    <message>
+        <source>Transaction creation failed!</source>
+        <translation>Создание транзакции завершилось неудачей!</translation>
+    </message>
+    <message>
+        <source>The transaction was rejected with the following reason: %1</source>
+        <translation>Транзакция была отменена по следующей причине: %1</translation>
+    </message>
+    <message>
+        <source>A fee higher than %1 is considered an absurdly high fee.</source>
+        <translation>Комиссия более чем в %1 считается абсурдно высокой.</translation>
     </message>
     <message>
         <source>Payment request expired.</source>
         <translation>Истекло время ожидания запроса платежа</translation>
     </message>
     <message>
-        <source>Payment request is not initialized.</source>
-        <translation>Запрос платежа не инициализирован</translation>
-    </message>
-    <message>
-        <source>Invalid payment request.</source>
-        <translation>Неверный запрос платежа.</translation>
-    </message>
-    <message>
-        <source>Error communicating with %1: %2</source>
-        <translation>Ошибка связи с %1: %2</translation>
-    </message>
-    <message>
-        <source>Bad response from server %1</source>
-        <translation>Неправильный ответ от сервера %1</translation>
-    </message>
-    <message>
-        <source>Payment acknowledged</source>
-        <translation>Оплата подтверждена</translation>
-    </message>
-</context>
-<context>
-    <name>PeerTableModel</name>
-    <message>
-        <source>User Agent</source>
-        <translation>Пользовательский агент</translation>
-    </message>
-    <message>
-        <source>Node/Service</source>
-        <translation>Узел/служба</translation>
-    </message>
-    <message>
-        <source>NodeId</source>
-        <translation>Идентификатор узла</translation>
-    </message>
-    <message>
-        <source>Sent</source>
-        <translation>Отправлено</translation>
-    </message>
-    <message>
-        <source>Received</source>
-        <translation>Получено</translation>
-    </message>
-</context>
-<context>
-    <name>QObject</name>
+        <source>(no label)</source>
+        <translation>(нет метки)</translation>
+    </message>
+</context>
+<context>
+    <name>SendCoinsEntry</name>
+    <message>
+        <source>&amp;Label:</source>
+        <translation>&amp;Метка:</translation>
+    </message>
+    <message>
+        <source>Choose previously used address</source>
+        <translation>Выбрать предыдущий использованный адрес</translation>
+    </message>
+    <message>
+        <source>Alt+A</source>
+        <translation>Alt+A</translation>
+    </message>
+    <message>
+        <source>Paste address from clipboard</source>
+        <translation>Вставить адрес из буфера обмена</translation>
+    </message>
+    <message>
+        <source>Alt+P</source>
+        <translation>Alt+P</translation>
+    </message>
+    <message>
+        <source>Remove this entry</source>
+        <translation>Удалить эту запись</translation>
+    </message>
+    <message>
+        <source>Use available balance</source>
+        <translation>Использовать доступный баланс</translation>
+    </message>
+    <message>
+        <source>Message:</source>
+        <translation>Сообщение:</translation>
+    </message>
+    <message>
+        <source>Pay To:</source>
+        <translation>Выполнить оплату в пользу:</translation>
+    </message>
+    </context>
+<context>
+    <name>SendConfirmationDialog</name>
+    <message>
+        <source>Yes</source>
+        <translation>Да</translation>
+    </message>
+</context>
+<context>
+    <name>ShutdownWindow</name>
+    <message>
+        <source>%1 is shutting down...</source>
+        <translation>%1 завершает работу...</translation>
+    </message>
+    </context>
+<context>
+    <name>SignVerifyMessageDialog</name>
+    <message>
+        <source>Choose previously used address</source>
+        <translation>Выбрать предыдущий использованный адрес</translation>
+    </message>
+    <message>
+        <source>Alt+A</source>
+        <translation>Alt+A</translation>
+    </message>
+    <message>
+        <source>Paste address from clipboard</source>
+        <translation>Вставить адрес из буфера обмена</translation>
+    </message>
+    <message>
+        <source>Alt+P</source>
+        <translation>Alt+P</translation>
+    </message>
+    <message>
+        <source>Signature</source>
+        <translation>Подпись</translation>
+    </message>
+    <message>
+        <source>Copy the current signature to the system clipboard</source>
+        <translation>Скопировать текущую подпись в буфер обмена системы</translation>
+    </message>
+    <message>
+        <source>The entered address is invalid.</source>
+        <translation>Введенный адрес недействителен.</translation>
+    </message>
+    <message>
+        <source>Please check the address and try again.</source>
+        <translation>Необходимо проверить адрес и выполнить повторную попытку.</translation>
+    </message>
+    <message>
+        <source>Wallet unlock was cancelled.</source>
+        <translation>Разблокирование кошелька было отменено.</translation>
+    </message>
+    <message>
+        <source>Message signed.</source>
+        <translation>Сообщение подписано.</translation>
+    </message>
+    <message>
+        <source>The signature could not be decoded.</source>
+        <translation>Невозможно расшифровать подпись.</translation>
+    </message>
+    </context>
+<context>
+    <name>SplashScreen</name>
+    </context>
+<context>
+    <name>TrafficGraphWidget</name>
+    </context>
+<context>
+    <name>TransactionDesc</name>
+    <message>
+        <source>in memory pool</source>
+        <translation>в мемпуле</translation>
+    </message>
+    <message>
+        <source>not in memory pool</source>
+        <translation>не в мемпуле</translation>
+    </message>
+    <message>
+        <source>Status</source>
+        <translation>Статус</translation>
+    </message>
+    <message>
+        <source>Date</source>
+        <translation>Дата</translation>
+    </message>
+    <message>
+        <source>Source</source>
+        <translation>Источник</translation>
+    </message>
+    <message>
+        <source>From</source>
+        <translation>От</translation>
+    </message>
+    <message>
+        <source>unknown</source>
+        <translation>неизвестно</translation>
+    </message>
+    <message>
+        <source>watch-only</source>
+        <translation>только просмотр</translation>
+    </message>
+    <message>
+        <source>Transaction fee</source>
+        <translation>Комиссия</translation>
+    </message>
+    <message>
+        <source>Message</source>
+        <translation>Сообщение</translation>
+    </message>
+    <message>
+        <source>Comment</source>
+        <translation>Комментарий</translation>
+    </message>
+    <message>
+        <source>Transaction ID</source>
+        <translation>ID транзакции</translation>
+    </message>
+    <message>
+        <source>Transaction</source>
+        <translation>Транзакция</translation>
+    </message>
     <message>
         <source>Amount</source>
         <translation>Количество</translation>
     </message>
-    <message>
-        <source>Enter a Qtum address (e.g. %1)</source>
-        <translation>Введите биткоин-адрес (напр. %1)</translation>
-    </message>
-    <message>
-        <source>%1 d</source>
-        <translation>%1 д</translation>
-    </message>
-    <message>
-        <source>%1 h</source>
-        <translation>%1 ч</translation>
-    </message>
-    <message>
-        <source>%1 m</source>
-        <translation>%1 м</translation>
-    </message>
-    <message>
-        <source>%1 s</source>
-        <translation>%1 с</translation>
-    </message>
-    <message>
-        <source>N/A</source>
-        <translation>Н/Д</translation>
-    </message>
-    <message>
-        <source>%1 and %2</source>
-        <translation>%1 и %2</translation>
-    </message>
-    <message>
-        <source>%1 B</source>
-        <translation>%1  Б</translation>
-    </message>
-    <message>
-        <source>%1 KB</source>
-        <translation>%1  КБ</translation>
-    </message>
-    <message>
-        <source>%1 MB</source>
-        <translation>%1  МБ</translation>
-    </message>
-    <message>
-        <source>%1 GB</source>
-        <translation>%1 ГБ</translation>
-    </message>
-    <message>
-        <source>unknown</source>
-        <translation>неизвестно</translation>
-    </message>
-</context>
-<context>
-    <name>QObject::QObject</name>
-    <message>
-        <source>Error: Specified data directory "%1" does not exist.</source>
-        <translation>Ошибка: указанная директория данных "%1" не существует.</translation>
-    </message>
-    <message>
-        <source>Error: %1</source>
-        <translation>Ошибка: %1</translation>
-    </message>
-</context>
-<context>
-    <name>QRImageWidget</name>
-    <message>
-        <source>&amp;Save Image...</source>
-        <translation>&amp;Сохранить изображение...</translation>
-    </message>
-    <message>
-        <source>&amp;Copy Image</source>
-        <translation>&amp;Копировать изображение</translation>
-    </message>
-    <message>
-        <source>Save QR Code</source>
-        <translation>Сохранить QR-код</translation>
-    </message>
-    <message>
-        <source>PNG Image (*.png)</source>
-        <translation>PNG Картинка (*.png)</translation>
-    </message>
-</context>
-<context>
-    <name>RPCConsole</name>
-    <message>
-        <source>N/A</source>
-        <translation>Н/Д</translation>
-    </message>
-    <message>
-        <source>Client version</source>
-        <translation>Версия клиента</translation>
-    </message>
-    <message>
-        <source>&amp;Information</source>
-        <translation>Информация</translation>
-    </message>
-    <message>
-        <source>Debug window</source>
-        <translation>Окно отладки</translation>
-    </message>
-    <message>
-        <source>Network</source>
-        <translation>Сеть</translation>
-    </message>
-    <message>
-        <source>Name</source>
-        <translation>Название</translation>
-    </message>
-    <message>
-        <source>Number of connections</source>
-        <translation>Количество соединений</translation>
-    </message>
-    <message>
-        <source>Current number of blocks</source>
-        <translation>Текущее количество блоков</translation>
-    </message>
-    <message>
-        <source>Memory Pool</source>
-        <translation>Пул памяти</translation>
-    </message>
-    <message>
-        <source>Current number of transactions</source>
-        <translation>Текущее количество транзакций</translation>
-    </message>
-    <message>
-        <source>Memory usage</source>
-        <translation>Использование памяти</translation>
-    </message>
-    <message>
-        <source>Wallet: </source>
-        <translation>Кошелек:</translation>
-    </message>
-    <message>
-        <source>&amp;Reset</source>
-        <translation>&amp;Сбросить</translation>
-    </message>
-    <message>
-        <source>Received</source>
-        <translation>Получено</translation>
-    </message>
-    <message>
-        <source>Sent</source>
-        <translation>Отправлено</translation>
-    </message>
-    <message>
-        <source>&amp;Peers</source>
-        <translation>&amp;Пиры</translation>
-    </message>
-    <message>
-        <source>Banned peers</source>
-        <translation>Заблокированные пиры</translation>
-    </message>
-    <message>
-        <source>Version</source>
-        <translation>Версия</translation>
-    </message>
-    <message>
-        <source>Synced Headers</source>
-        <translation>Синхронизировано заголовков</translation>
-    </message>
-    <message>
-        <source>Synced Blocks</source>
-        <translation>Синхронизировано блоков</translation>
-    </message>
-    <message>
-        <source>User Agent</source>
-        <translation>Пользовательский агент</translation>
-    </message>
-    <message>
-        <source>Decrease font size</source>
-        <translation>Уменьшить размер шрифта</translation>
-    </message>
-    <message>
-        <source>Increase font size</source>
-        <translation>Увеличить размер шрифта</translation>
-    </message>
-    <message>
-        <source>Services</source>
-        <translation>Сервисы</translation>
-    </message>
-    <message>
-        <source>Connection Time</source>
-        <translation>Время соединения</translation>
-    </message>
-    <message>
-        <source>Last Send</source>
-        <translation>Последние отправленные</translation>
-    </message>
-    <message>
-        <source>Last Receive</source>
-        <translation>Последние полученные</translation>
-    </message>
-    <message>
-        <source>Ping Time</source>
-        <translation>Время отклика Ping</translation>
-    </message>
-    <message>
-        <source>Min Ping</source>
-        <translation>Минимальное время отклика Ping</translation>
-    </message>
-    <message>
-        <source>Last block time</source>
-        <translation>Время последнего блока</translation>
-    </message>
-    <message>
-        <source>&amp;Open</source>
-        <translation>&amp;Открыть</translation>
-    </message>
-    <message>
-        <source>&amp;Console</source>
-        <translation>&amp;Консоль</translation>
-    </message>
-    <message>
-        <source>&amp;Network Traffic</source>
-        <translation>&amp;Сетевой трафик</translation>
-    </message>
-    <message>
-        <source>In:</source>
-        <translation>Вход:</translation>
-    </message>
-    <message>
-        <source>Out:</source>
-        <translation>Выход:</translation>
-    </message>
-    <message>
-        <source>1 &amp;hour</source>
-        <translation>1 &amp;час</translation>
-    </message>
-    <message>
-        <source>1 &amp;day</source>
-        <translation>1 &amp;день</translation>
-    </message>
-    <message>
-        <source>1 &amp;week</source>
-        <translation>1 &amp;неделя</translation>
-    </message>
-    <message>
-        <source>1 &amp;year</source>
-        <translation>1 &amp;год</translation>
-    </message>
-    <message>
-        <source>default wallet</source>
-        <translation>Кошелек по умолчанию</translation>
-    </message>
-    <message>
-        <source>Type %1 for an overview of available commands.</source>
-        <translation>Ввести %1 для обзора доступных команд.</translation>
-    </message>
-    <message>
-        <source>never</source>
-        <translation>никогда</translation>
-    </message>
-    <message>
-        <source>Yes</source>
-        <translation>Да</translation>
-    </message>
-    <message>
-        <source>No</source>
-        <translation>Нет</translation>
-    </message>
-    <message>
-        <source>Unknown</source>
-        <translation>Неизвестно</translation>
-    </message>
-</context>
-<context>
-    <name>ReceiveCoinsDialog</name>
-    <message>
-        <source>&amp;Label:</source>
-        <translation>&amp;Метка:</translation>
-    </message>
-    <message>
-        <source>&amp;Message:</source>
-        <translation>&amp;Сообщение:</translation>
-    </message>
-    <message>
-        <source>Clear all fields of the form.</source>
-        <translation>Очистить все поля формы.</translation>
-    </message>
-    <message>
-        <source>Clear</source>
-        <translation>Отчистить</translation>
-    </message>
-    <message>
-        <source>Requested payments history</source>
-        <translation>История платежных запросов</translation>
-    </message>
-    <message>
-        <source>&amp;Request payment</source>
-        <translation>&amp;Запросить платеж</translation>
-    </message>
-    <message>
-        <source>Show the selected request (does the same as double clicking an entry)</source>
-        <translation>Отобразить выбранный запрос (выполняет то же, что и двойной щелчок на записи)</translation>
-    </message>
-    <message>
-        <source>Show</source>
-        <translation>Показать</translation>
-    </message>
-    <message>
-        <source>Remove the selected entries from the list</source>
-        <translation>Удалить выбранные записи со списка</translation>
-    </message>
-    <message>
-        <source>Remove</source>
-        <translation>Удалить</translation>
-    </message>
-    <message>
-        <source>Copy URI</source>
-        <translation>Копировать URI</translation>
+    </context>
+<context>
+    <name>TransactionDescDialog</name>
+    <message>
+        <source>Details for %1</source>
+        <translation>Детальная информация по %1</translation>
+    </message>
+</context>
+<context>
+    <name>TransactionTableModel</name>
+    <message>
+        <source>Date</source>
+        <translation>Дата</translation>
+    </message>
+    <message>
+        <source>Type</source>
+        <translation>Тип</translation>
+    </message>
+    <message>
+        <source>Label</source>
+        <translation>Метка</translation>
+    </message>
+    <message>
+        <source>Received with</source>
+        <translation>Получено на</translation>
+    </message>
+    <message>
+        <source>Sent to</source>
+        <translation>Отправить</translation>
+    </message>
+    <message>
+        <source>Mined</source>
+        <translation>Добыто</translation>
+    </message>
+    <message>
+        <source>watch-only</source>
+        <translation>только просмотр</translation>
+    </message>
+    <message>
+        <source>(no label)</source>
+        <translation>(нет метки)</translation>
+    </message>
+    <message>
+        <source>Transaction status. Hover over this field to show number of confirmations.</source>
+        <translation>Статус транзакции. Для отображения количества подтверждений необходимо навести курсор на это поле.</translation>
+    </message>
+    <message>
+        <source>Date and time that the transaction was received.</source>
+        <translation>Дата и время получения транзакции.</translation>
+    </message>
+    <message>
+        <source>Type of transaction.</source>
+        <translation>Тип транзакции.</translation>
+    </message>
+    </context>
+<context>
+    <name>TransactionView</name>
+    <message>
+        <source>All</source>
+        <translation>Все</translation>
+    </message>
+    <message>
+        <source>Today</source>
+        <translation>Сегодня</translation>
+    </message>
+    <message>
+        <source>This week</source>
+        <translation>Эта неделя</translation>
+    </message>
+    <message>
+        <source>This month</source>
+        <translation>Этот месяц</translation>
+    </message>
+    <message>
+        <source>Last month</source>
+        <translation>Последний месяц</translation>
+    </message>
+    <message>
+        <source>This year</source>
+        <translation>Этот год</translation>
+    </message>
+    <message>
+        <source>Range...</source>
+        <translation>Диапазон...</translation>
+    </message>
+    <message>
+        <source>Received with</source>
+        <translation>Получено на</translation>
+    </message>
+    <message>
+        <source>Sent to</source>
+        <translation>Отправить</translation>
+    </message>
+    <message>
+        <source>To yourself</source>
+        <translation>Себе</translation>
+    </message>
+    <message>
+        <source>Mined</source>
+        <translation>Добыто</translation>
+    </message>
+    <message>
+        <source>Enter address, transaction id, or label to search</source>
+        <translation>Введите адрес, ID транзакции или метку для поиска</translation>
+    </message>
+    <message>
+        <source>Min amount</source>
+        <translation>Минимальное количество</translation>
+    </message>
+    <message>
+        <source>Abandon transaction</source>
+        <translation>Отказ от транзакции</translation>
+    </message>
+    <message>
+        <source>Increase transaction fee</source>
+        <translation>Увеличить комиссию за транзакцию</translation>
+    </message>
+    <message>
+        <source>Copy address</source>
+        <translation>Копировать адрес</translation>
     </message>
     <message>
         <source>Copy label</source>
         <translation>Копировать метку</translation>
     </message>
     <message>
-        <source>Copy message</source>
-        <translation>Копировать сообщение</translation>
-    </message>
-    <message>
         <source>Copy amount</source>
         <translation>Копировать сумму</translation>
     </message>
-</context>
-<context>
-    <name>ReceiveRequestDialog</name>
-    <message>
-        <source>QR Code</source>
-        <translation>QR-код</translation>
-    </message>
-    <message>
-        <source>Copy &amp;URI</source>
-        <translation>Копировать &amp;URI</translation>
-    </message>
-    <message>
-        <source>Copy &amp;Address</source>
-        <translation>Копировать &amp;Адрес</translation>
-    </message>
-    <message>
-        <source>&amp;Save Image...</source>
-        <translation>&amp;Сохранить изображение...</translation>
-    </message>
-    <message>
-        <source>Payment information</source>
-        <translation>Информация о платеже</translation>
-    </message>
-    <message>
-        <source>URI</source>
-        <translation>URI</translation>
+    <message>
+        <source>Copy transaction ID</source>
+        <translation>Копировать ID транзакции</translation>
+    </message>
+    <message>
+        <source>Copy raw transaction</source>
+        <translation>Копировать raw транзакцию</translation>
+    </message>
+    <message>
+        <source>Copy full transaction details</source>
+        <translation>Копировать все детали транзакции</translation>
+    </message>
+    <message>
+        <source>Edit label</source>
+        <translation>Изменить метку</translation>
+    </message>
+    <message>
+        <source>Show transaction details</source>
+        <translation>Отобразить детали транзакции</translation>
+    </message>
+    <message>
+        <source>Confirmed</source>
+        <translation>Подтвержденные</translation>
+    </message>
+    <message>
+        <source>Date</source>
+        <translation>Дата</translation>
+    </message>
+    <message>
+        <source>Type</source>
+        <translation>Тип</translation>
+    </message>
+    <message>
+        <source>Label</source>
+        <translation>Метка</translation>
     </message>
     <message>
         <source>Address</source>
         <translation>Адрес</translation>
     </message>
     <message>
-        <source>Amount</source>
-        <translation>Количество</translation>
-    </message>
-    <message>
-        <source>Label</source>
-        <translation>Метка</translation>
-    </message>
-    <message>
-        <source>Message</source>
-        <translation>Сообщение</translation>
-    </message>
-    <message>
-        <source>Wallet</source>
-        <translation>Кошелек</translation>
-    </message>
-    <message>
-        <source>Error encoding URI into QR Code.</source>
-        <translation>Ошибка преобразования URI в QR-код.</translation>
-    </message>
-</context>
-<context>
-    <name>RecentRequestsTableModel</name>
-    <message>
-        <source>Date</source>
-        <translation>Дата</translation>
-    </message>
-    <message>
-        <source>Label</source>
-        <translation>Метка</translation>
-    </message>
-    <message>
-        <source>Message</source>
-        <translation>Сообщение</translation>
-    </message>
-    <message>
-        <source>(no label)</source>
-        <translation>(нет метки)</translation>
-    </message>
-    <message>
-        <source>(no message)</source>
-        <translation>(нет сообщений)</translation>
-    </message>
-    <message>
-        <source>(no amount requested)</source>
-        <translation>(не указана запрашиваемая сумма)</translation>
-    </message>
-    <message>
-        <source>Requested</source>
-        <translation>Запрошено</translation>
-    </message>
-</context>
-<context>
-    <name>SendCoinsDialog</name>
+        <source>ID</source>
+        <translation>ИН</translation>
+    </message>
+    <message>
+        <source>Exporting Failed</source>
+        <translation>Экспорт не удался</translation>
+    </message>
+    <message>
+        <source>There was an error trying to save the transaction history to %1.</source>
+        <translation>При попытке сохранения истории транзакций в %1 произошла ошибка.</translation>
+    </message>
+    <message>
+        <source>Exporting Successful</source>
+        <translation>Экспорт выполнен успешно</translation>
+    </message>
+    <message>
+        <source>The transaction history was successfully saved to %1.</source>
+        <translation>Историю транзакций было успешно сохранено в %1.</translation>
+    </message>
+    </context>
+<context>
+    <name>UnitDisplayStatusBarControl</name>
+    </context>
+<context>
+    <name>WalletFrame</name>
+    </context>
+<context>
+    <name>WalletModel</name>
     <message>
         <source>Send Coins</source>
         <translation>Отправить монеты</translation>
     </message>
     <message>
-        <source>Coin Control Features</source>
-        <translation>Опции управления монетами</translation>
-    </message>
-    <message>
-        <source>Inputs...</source>
-        <translation>Входы...</translation>
-    </message>
-    <message>
-        <source>automatically selected</source>
-        <translation>выбрано автоматически</translation>
-    </message>
-    <message>
-        <source>Insufficient funds!</source>
-        <translation>Недостаточно средств!</translation>
-    </message>
-    <message>
-        <source>Quantity:</source>
-        <translation>Количество:</translation>
-    </message>
-    <message>
-        <source>Bytes:</source>
-        <translation>Байтов:</translation>
-    </message>
-    <message>
-        <source>Amount:</source>
-        <translation>Количество:</translation>
-    </message>
-    <message>
-        <source>Fee:</source>
-        <translation>Комиссия:</translation>
-    </message>
-    <message>
-        <source>After Fee:</source>
-        <translation>После комиссии:</translation>
-    </message>
-    <message>
-        <source>Change:</source>
-        <translation>Сдача:</translation>
-    </message>
-    <message>
-        <source>Custom change address</source>
-        <translation>Указать адрес для сдачи</translation>
-    </message>
-    <message>
-        <source>Transaction Fee:</source>
-        <translation>Комиссия за транзакцию:</translation>
-    </message>
-    <message>
-        <source>Choose...</source>
-        <translation>Выбрать...</translation>
-    </message>
-    <message>
-        <source>Warning: Fee estimation is currently not possible.</source>
-        <translation>Предупреждение: оценка комиссии в данный момент невозможна.</translation>
-    </message>
-    <message>
-        <source>collapse fee-settings</source>
-        <translation>свернуть настройки комиссионных</translation>
-    </message>
-    <message>
-        <source>per kilobyte</source>
-        <translation>за килобайт</translation>
-    </message>
-    <message>
-        <source>Hide</source>
-        <translation>Спрятать</translation>
-    </message>
-    <message>
-        <source>Recommended:</source>
-        <translation>Рекомендованное значение:</translation>
-    </message>
-    <message>
-        <source>Custom:</source>
-        <translation>Пользовательское значение:</translation>
-    </message>
-    <message>
-        <source>Send to multiple recipients at once</source>
-        <translation>Отправить нескольким получателям сразу</translation>
-    </message>
-    <message>
-        <source>Add &amp;Recipient</source>
-        <translation>Добавить &amp;получателя</translation>
-    </message>
-    <message>
-        <source>Clear all fields of the form.</source>
-        <translation>Очистить все поля формы.</translation>
-    </message>
-    <message>
-        <source>Dust:</source>
-        <translation>Пыль:</translation>
-    </message>
-    <message>
-        <source>Confirmation time target:</source>
-        <translation>Целевое время подтверждения</translation>
-    </message>
-    <message>
-        <source>Enable Replace-By-Fee</source>
-        <translation>Включить Replace-By-Fee</translation>
-    </message>
-    <message>
-        <source>Balance:</source>
-        <translation>Баланс:</translation>
-    </message>
-    <message>
-        <source>Copy quantity</source>
-        <translation>Копировать количество</translation>
-    </message>
-    <message>
-        <source>Copy amount</source>
-        <translation>Копировать сумму</translation>
-    </message>
-    <message>
-        <source>Copy fee</source>
-        <translation>Скопировать комиссию</translation>
-    </message>
-    <message>
-        <source>Copy after fee</source>
-        <translation>Скопировать после комиссии</translation>
-    </message>
-    <message>
-        <source>Copy bytes</source>
-        <translation>Скопировать байты</translation>
-    </message>
-    <message>
-        <source>Copy dust</source>
-        <translation>Скопировать пыль</translation>
-    </message>
-    <message>
-        <source>Copy change</source>
-        <translation>Скопировать сдачу</translation>
-    </message>
-    <message>
-        <source>Are you sure you want to send?</source>
-        <translation>Вы действительно хотите выполнить отправку?</translation>
-    </message>
-    <message>
-        <source>or</source>
-        <translation>или</translation>
-    </message>
-    <message>
-        <source>Transaction fee</source>
-        <translation>Комиссия</translation>
-    </message>
-    <message>
-        <source>Confirm send coins</source>
-        <translation>Подтвердить отправку монет</translation>
-    </message>
-    <message>
-        <source>The amount to pay must be larger than 0.</source>
-        <translation>Сумма оплаты должна быть больше 0.</translation>
-    </message>
-    <message>
-        <source>The amount exceeds your balance.</source>
-        <translation>Количество превышает ваш баланс.</translation>
-    </message>
-    <message>
-        <source>Transaction creation failed!</source>
-        <translation>Создание транзакции завершилось неудачей!</translation>
-    </message>
-    <message>
-        <source>The transaction was rejected with the following reason: %1</source>
-        <translation>Транзакция была отменена по следующей причине: %1</translation>
-    </message>
-    <message>
-        <source>A fee higher than %1 is considered an absurdly high fee.</source>
-        <translation>Комиссия более чем в %1 считается абсурдно высокой.</translation>
-    </message>
-    <message>
-        <source>Payment request expired.</source>
-        <translation>Истекло время ожидания запроса платежа</translation>
-    </message>
-    <message>
-        <source>(no label)</source>
-        <translation>(нет метки)</translation>
-    </message>
-</context>
-<context>
-    <name>SendCoinsEntry</name>
-    <message>
-        <source>&amp;Label:</source>
-        <translation>&amp;Метка:</translation>
-    </message>
-    <message>
-        <source>Choose previously used address</source>
-        <translation>Выбрать предыдущий использованный адрес</translation>
-    </message>
-    <message>
-        <source>Alt+A</source>
-        <translation>Alt+A</translation>
-    </message>
-    <message>
-        <source>Paste address from clipboard</source>
-        <translation>Вставить адрес из буфера обмена</translation>
-    </message>
-    <message>
-        <source>Alt+P</source>
-        <translation>Alt+P</translation>
-    </message>
-    <message>
-        <source>Remove this entry</source>
-        <translation>Удалить эту запись</translation>
-    </message>
-    <message>
-        <source>Use available balance</source>
-        <translation>Использовать доступный баланс</translation>
-    </message>
-    <message>
-        <source>Message:</source>
-        <translation>Сообщение:</translation>
-    </message>
-    <message>
-        <source>Pay To:</source>
-        <translation>Выполнить оплату в пользу:</translation>
-    </message>
-    </context>
-<context>
-    <name>SendConfirmationDialog</name>
-    <message>
-        <source>Yes</source>
-        <translation>Да</translation>
-    </message>
-</context>
-<context>
-    <name>ShutdownWindow</name>
-    <message>
-        <source>%1 is shutting down...</source>
-        <translation>%1 завершает работу...</translation>
-    </message>
-    </context>
-<context>
-    <name>SignVerifyMessageDialog</name>
-    <message>
-        <source>Choose previously used address</source>
-        <translation>Выбрать предыдущий использованный адрес</translation>
-    </message>
-    <message>
-        <source>Alt+A</source>
-        <translation>Alt+A</translation>
-    </message>
-    <message>
-        <source>Paste address from clipboard</source>
-        <translation>Вставить адрес из буфера обмена</translation>
-    </message>
-    <message>
-        <source>Alt+P</source>
-        <translation>Alt+P</translation>
-    </message>
-    <message>
-        <source>Signature</source>
-        <translation>Подпись</translation>
-    </message>
-    <message>
-        <source>Copy the current signature to the system clipboard</source>
-        <translation>Скопировать текущую подпись в буфер обмена системы</translation>
-    </message>
-    <message>
-        <source>The entered address is invalid.</source>
-        <translation>Введенный адрес недействителен.</translation>
-    </message>
-    <message>
-        <source>Please check the address and try again.</source>
-        <translation>Необходимо проверить адрес и выполнить повторную попытку.</translation>
-    </message>
-    <message>
-        <source>Wallet unlock was cancelled.</source>
-        <translation>Разблокирование кошелька было отменено.</translation>
-    </message>
-    <message>
-        <source>Message signed.</source>
-        <translation>Сообщение подписано.</translation>
-    </message>
-    <message>
-        <source>The signature could not be decoded.</source>
-        <translation>Невозможно расшифровать подпись.</translation>
-    </message>
-    </context>
-<context>
-    <name>SplashScreen</name>
-    </context>
-<context>
-    <name>TrafficGraphWidget</name>
-    </context>
-<context>
-    <name>TransactionDesc</name>
-    <message>
-        <source>in memory pool</source>
-        <translation>в мемпуле</translation>
-    </message>
-    <message>
-        <source>not in memory pool</source>
-        <translation>не в мемпуле</translation>
-    </message>
-    <message>
-        <source>Status</source>
-        <translation>Статус</translation>
-    </message>
-    <message>
-        <source>Date</source>
-        <translation>Дата</translation>
-    </message>
-    <message>
-        <source>Source</source>
-        <translation>Источник</translation>
-    </message>
-    <message>
-        <source>From</source>
-        <translation>От</translation>
-    </message>
-    <message>
-        <source>unknown</source>
-        <translation>неизвестно</translation>
-    </message>
-    <message>
-        <source>watch-only</source>
-        <translation>только просмотр</translation>
-    </message>
-    <message>
-        <source>Transaction fee</source>
-        <translation>Комиссия</translation>
-    </message>
-    <message>
-        <source>Message</source>
-        <translation>Сообщение</translation>
-    </message>
-    <message>
-        <source>Comment</source>
-        <translation>Комментарий</translation>
-    </message>
-    <message>
-        <source>Transaction ID</source>
-        <translation>ID транзакции</translation>
-    </message>
-    <message>
-        <source>Transaction</source>
-        <translation>Транзакция</translation>
-    </message>
-    <message>
-        <source>Amount</source>
-        <translation>Количество</translation>
-    </message>
-    </context>
-<context>
-    <name>TransactionDescDialog</name>
-    <message>
-        <source>Details for %1</source>
-        <translation>Детальная информация по %1</translation>
-    </message>
-</context>
-<context>
-    <name>TransactionTableModel</name>
-    <message>
-        <source>Date</source>
-        <translation>Дата</translation>
-    </message>
-    <message>
-        <source>Type</source>
-        <translation>Тип</translation>
-    </message>
-    <message>
-        <source>Label</source>
-        <translation>Метка</translation>
-    </message>
-    <message>
-        <source>Received with</source>
-        <translation>Получено на</translation>
-    </message>
-    <message>
-        <source>Sent to</source>
-        <translation>Отправить</translation>
-    </message>
-    <message>
-        <source>Mined</source>
-        <translation>Добыто</translation>
-    </message>
-    <message>
-        <source>watch-only</source>
-        <translation>только просмотр</translation>
-    </message>
-    <message>
-        <source>(no label)</source>
-        <translation>(нет метки)</translation>
-    </message>
-    <message>
-        <source>Transaction status. Hover over this field to show number of confirmations.</source>
-        <translation>Статус транзакции. Для отображения количества подтверждений необходимо навести курсор на это поле.</translation>
-    </message>
-    <message>
-        <source>Date and time that the transaction was received.</source>
-        <translation>Дата и время получения транзакции.</translation>
-    </message>
-    <message>
-        <source>Type of transaction.</source>
-        <translation>Тип транзакции.</translation>
-    </message>
-    </context>
-<context>
-    <name>TransactionView</name>
-    <message>
-        <source>All</source>
-        <translation>Все</translation>
-    </message>
-    <message>
-        <source>Today</source>
-        <translation>Сегодня</translation>
-    </message>
-    <message>
-        <source>This week</source>
-        <translation>Эта неделя</translation>
-    </message>
-    <message>
-        <source>This month</source>
-        <translation>Этот месяц</translation>
-    </message>
-    <message>
-        <source>Last month</source>
-        <translation>Последний месяц</translation>
-    </message>
-    <message>
-        <source>This year</source>
-        <translation>Этот год</translation>
-    </message>
-    <message>
-        <source>Range...</source>
-        <translation>Диапазон...</translation>
-    </message>
-    <message>
-        <source>Received with</source>
-        <translation>Получено на</translation>
-    </message>
-    <message>
-        <source>Sent to</source>
-        <translation>Отправить</translation>
-    </message>
-    <message>
-        <source>To yourself</source>
-        <translation>Себе</translation>
-    </message>
-    <message>
-        <source>Mined</source>
-        <translation>Добыто</translation>
-    </message>
-    <message>
-        <source>Enter address, transaction id, or label to search</source>
-        <translation>Введите адрес, ID транзакции или метку для поиска</translation>
-    </message>
-    <message>
-        <source>Min amount</source>
-        <translation>Минимальное количество</translation>
-    </message>
-    <message>
-        <source>Abandon transaction</source>
-        <translation>Отказ от транзакции</translation>
-    </message>
-    <message>
-        <source>Increase transaction fee</source>
-        <translation>Увеличить комиссию за транзакцию</translation>
-    </message>
-    <message>
-        <source>Copy address</source>
-        <translation>Копировать адрес</translation>
-    </message>
-    <message>
-        <source>Copy label</source>
-        <translation>Копировать метку</translation>
-    </message>
-    <message>
-        <source>Copy amount</source>
-        <translation>Копировать сумму</translation>
-    </message>
-    <message>
-        <source>Copy transaction ID</source>
-        <translation>Копировать ID транзакции</translation>
-    </message>
-    <message>
-        <source>Copy raw transaction</source>
-        <translation>Копировать raw транзакцию</translation>
-    </message>
-    <message>
-        <source>Copy full transaction details</source>
-        <translation>Копировать все детали транзакции</translation>
-    </message>
-    <message>
-        <source>Edit label</source>
-        <translation>Изменить метку</translation>
-    </message>
-    <message>
-        <source>Show transaction details</source>
-        <translation>Отобразить детали транзакции</translation>
-    </message>
-    <message>
-        <source>Confirmed</source>
-        <translation>Подтвержденные</translation>
-    </message>
-    <message>
-        <source>Date</source>
-        <translation>Дата</translation>
-    </message>
-    <message>
-        <source>Type</source>
-        <translation>Тип</translation>
-    </message>
-    <message>
-        <source>Label</source>
-        <translation>Метка</translation>
-    </message>
-    <message>
-        <source>Address</source>
-        <translation>Адрес</translation>
-    </message>
-    <message>
-        <source>ID</source>
-        <translation>ИН</translation>
-    </message>
-    <message>
-        <source>Exporting Failed</source>
-        <translation>Экспорт не удался</translation>
-    </message>
-    <message>
-        <source>There was an error trying to save the transaction history to %1.</source>
-        <translation>При попытке сохранения истории транзакций в %1 произошла ошибка.</translation>
-    </message>
-    <message>
-        <source>Exporting Successful</source>
-        <translation>Экспорт выполнен успешно</translation>
-    </message>
-    <message>
-        <source>The transaction history was successfully saved to %1.</source>
-        <translation>Историю транзакций было успешно сохранено в %1.</translation>
-    </message>
-    </context>
-<context>
-    <name>UnitDisplayStatusBarControl</name>
-    </context>
-<context>
-    <name>WalletFrame</name>
-    </context>
-<context>
-    <name>WalletModel</name>
-    <message>
-        <source>Send Coins</source>
-        <translation>Отправить монеты</translation>
-    </message>
-    <message>
         <source>Increasing transaction fee failed</source>
         <translation>Увеличение комиссии за транзакцию завершилось неудачей</translation>
     </message>
