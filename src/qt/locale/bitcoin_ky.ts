--- conflicted
+++ resolved
@@ -22,12 +22,6 @@
     </message>
 </context>
 <context>
-<<<<<<< HEAD
-    <name>AskPassphraseDialog</name>
-    </context>
-<context>
-    <name>BanTableModel</name>
-=======
     <name>QObject</name>
     <message numerus="yes">
         <source>%n second(s)</source>
@@ -71,7 +65,6 @@
             <numerusform />
         </translation>
     </message>
->>>>>>> 5ed36332
     </context>
 <context>
     <name>QtumGUI</name>
@@ -150,11 +143,6 @@
     </context>
 <context>
     <name>Intro</name>
-<<<<<<< HEAD
-    <message>
-        <source>Qtum</source>
-        <translation>Qtum</translation>
-=======
     <message numerus="yes">
         <source>(sufficient to restore backups %n day(s) old)</source>
         <extracomment>Explanatory text on the capability of the current prune target.</extracomment>
@@ -162,7 +150,6 @@
             <numerusform />
             <numerusform />
         </translation>
->>>>>>> 5ed36332
     </message>
     <message>
         <source>Error</source>
@@ -393,10 +380,4 @@
         <translation type="unfinished">Ката</translation>
     </message>
     </context>
-<<<<<<< HEAD
-<context>
-    <name>qtum-core</name>
-    </context>
-=======
->>>>>>> 5ed36332
 </TS>