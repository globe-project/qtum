<TS language="is" version="2.1">
<context>
    <name>AddressBookPage</name>
    <message>
        <source>Right-click to edit address or label</source>
        <translation>Smelltu á hægri músatakka til að breyta færslugildi eða merkingu</translation>
    </message>
    <message>
        <source>Create a new address</source>
        <translation>Búa til nýtt færslugildi</translation>
    </message>
    <message>
        <source>&amp;New</source>
        <translation>&amp;Nýtt</translation>
    </message>
    <message>
        <source>Copy the currently selected address to the system clipboard</source>
        <translation>Afrita valið færslugildi í klemmuspjald</translation>
    </message>
    <message>
        <source>&amp;Copy</source>
        <translation>&amp;Afrita</translation>
    </message>
    <message>
        <source>C&amp;lose</source>
        <translation>&amp;Loka</translation>
    </message>
    <message>
        <source>Delete the currently selected address from the list</source>
        <translation>Eyða völdu færslugildi úr listanum</translation>
    </message>
    <message>
        <source>Export the data in the current tab to a file</source>
        <translation>Flytja gögn í flipanum í skrá</translation>
    </message>
    <message>
        <source>&amp;Export</source>
        <translation>&amp;Flytja út</translation>
    </message>
    <message>
        <source>&amp;Delete</source>
        <translation>&amp;Eyða</translation>
    </message>
    <message>
        <source>Choose the address to send coins to</source>
        <translation>Veldu færslugildi sem greiða skal til</translation>
    </message>
    <message>
        <source>Choose the address to receive coins with</source>
        <translation>Veldu færslugildi sem á að taka við mynt</translation>
    </message>
    <message>
        <source>C&amp;hoose</source>
        <translation>&amp;Veldu</translation>
    </message>
    <message>
        <source>Sending addresses</source>
        <translation>Færslugildi sem senda frá sér</translation>
    </message>
    <message>
        <source>Receiving addresses</source>
        <translation>Færslugildi sem þiggja til sín</translation>
    </message>
    <message>
        <source>These are your Qtum addresses for sending payments. Always check the amount and the receiving address before sending coins.</source>
        <translation>Þetta eru Qtum færslugildin sem senda greiðslur. Skoðið ævinlega vel upphæðina og færslugildin sem þiggja greiðslur áður en mynt er send.</translation>
    </message>
    <message>
        <source>&amp;Copy Address</source>
        <translation>&amp;Afrita færslugildi</translation>
    </message>
    <message>
        <source>Copy &amp;Label</source>
        <translation>Afrita og &amp;Merkja</translation>
    </message>
    <message>
        <source>&amp;Edit</source>
        <translation>&amp;Breyta</translation>
    </message>
    <message>
        <source>Export Address List</source>
        <translation>Flytja út færslulista</translation>
    </message>
    <message>
        <source>Comma separated file (*.csv)</source>
        <translation>Gildi aðskilin með kommu (*.csv)</translation>
    </message>
    <message>
        <source>Exporting Failed</source>
        <translation>Útflutningur tókst ekki</translation>
    </message>
    <message>
        <source>There was an error trying to save the address list to %1. Please try again.</source>
        <translation>Ekki tókst að vista færslugildalistann á %1. Reyndu aftur.</translation>
    </message>
</context>
<context>
    <name>AddressTableModel</name>
    <message>
        <source>Label</source>
        <translation>Merking</translation>
    </message>
    <message>
        <source>Address</source>
        <translation>Færslugildi</translation>
    </message>
    <message>
        <source>(no label)</source>
        <translation>(engin merking)</translation>
    </message>
</context>
<context>
    <name>AskPassphraseDialog</name>
    <message>
        <source>Passphrase Dialog</source>
        <translation>Lykilsetning</translation>
    </message>
    <message>
        <source>Enter passphrase</source>
        <translation>Skráðu lykilsetningu</translation>
    </message>
    <message>
        <source>New passphrase</source>
        <translation>Ný lykilsetning</translation>
    </message>
    <message>
        <source>Repeat new passphrase</source>
        <translation>Endurtaktu nýja lykilsetningu</translation>
    </message>
    <message>
        <source>Encrypt wallet</source>
        <translation>Dulkóða veski</translation>
    </message>
    <message>
        <source>This operation needs your wallet passphrase to unlock the wallet.</source>
        <translation>Þessi aðgerð þarf að fá lykilsetninguna þína til að opna veskið.</translation>
    </message>
    <message>
        <source>Unlock wallet</source>
        <translation>Opna veskið</translation>
    </message>
    <message>
        <source>This operation needs your wallet passphrase to decrypt the wallet.</source>
        <translation>Þessi aðgerð þarf lykilsetninguna þína til að dulráða veskið.</translation>
    </message>
    <message>
        <source>Decrypt wallet</source>
        <translation>Dulráða veskið</translation>
    </message>
    <message>
        <source>Change passphrase</source>
        <translation>Breyta lykilsetningu</translation>
    </message>
    <message>
        <source>Confirm wallet encryption</source>
        <translation>Staðfesta dulkóðun veskis</translation>
    </message>
    <message>
        <source>Warning: If you encrypt your wallet and lose your passphrase, you will &lt;b&gt;LOSE ALL OF YOUR QTUMS&lt;/b&gt;!</source>
        <translation>Viðvörun: Ef þú dulkóðar veskið og týnir lykilsetningunn þá munt þú &lt;b&gt;TAPA ALLRI ÞINNI QTUM MYNT&lt;/b&gt;!</translation>
    </message>
    <message>
        <source>Are you sure you wish to encrypt your wallet?</source>
        <translation>Ertu viss um að þú viljir dulkóða veskið þitt?</translation>
    </message>
    <message>
        <source>Wallet encrypted</source>
        <translation>Veski dulkóðað</translation>
    </message>
    <message>
        <source>IMPORTANT: Any previous backups you have made of your wallet file should be replaced with the newly generated, encrypted wallet file. For security reasons, previous backups of the unencrypted wallet file will become useless as soon as you start using the new, encrypted wallet.</source>
        <translation>MIKILVÆGT: Nýja dulkóðaða veskisskráin þarf að koma í staðinn fyrir öll fyrri afrit sem þú hefur gert af upprunalegu veskisskránni. Af öryggisástæðum munu öll fyrri afrit af ódulkóðaða veskinu verða óvirk um leið og þú byrjar að nota nýja, dulkóðaða veskið.</translation>
    </message>
    <message>
        <source>Wallet encryption failed</source>
        <translation>Dulkóðun veskis mistókst</translation>
    </message>
    <message>
        <source>Wallet encryption failed due to an internal error. Your wallet was not encrypted.</source>
        <translation>Dulkóðun veskis mistóks vegna innri villu. Veskið þitt var ekki dulkóðað.</translation>
    </message>
    <message>
        <source>The supplied passphrases do not match.</source>
        <translation>Lykilsetningarnar eru ekki þær sömu.</translation>
    </message>
    <message>
        <source>Wallet unlock failed</source>
        <translation>Ekki tókst að opna veskið</translation>
    </message>
    <message>
        <source>The passphrase entered for the wallet decryption was incorrect.</source>
        <translation>Lykilsetningin sem notuð var til að dulráða veskið var ekki rétt.</translation>
    </message>
    <message>
        <source>Wallet decryption failed</source>
        <translation>Ekki tókst að dulráða veski</translation>
    </message>
    <message>
        <source>Wallet passphrase was successfully changed.</source>
        <translation>Það tókst að breyta lykilsetningu veskis.</translation>
    </message>
    <message>
        <source>Warning: The Caps Lock key is on!</source>
        <translation>Viðvörun: Kveikt er á HÁSTÖFUM!</translation>
    </message>
</context>
<context>
    <name>BanTableModel</name>
    <message>
        <source>IP/Netmask</source>
        <translation>IP/Netgríma</translation>
    </message>
    <message>
        <source>Banned Until</source>
        <translation>Bannað til</translation>
    </message>
</context>
<context>
    <name>QtumGUI</name>
    <message>
        <source>Sign &amp;message...</source>
        <translation>Undirrita &amp;skilaboð</translation>
    </message>
    <message>
        <source>Synchronizing with network...</source>
        <translation>Samstilli við netið...</translation>
    </message>
    <message>
        <source>&amp;Overview</source>
        <translation>&amp;Yfirlit</translation>
    </message>
    <message>
        <source>Show general overview of wallet</source>
        <translation>Sýna almennt yfirlit af veski</translation>
    </message>
    <message>
        <source>&amp;Transactions</source>
        <translation>&amp;Færslur</translation>
    </message>
    <message>
        <source>Browse transaction history</source>
        <translation>Skoða færslusögu</translation>
    </message>
    <message>
        <source>E&amp;xit</source>
        <translation>&amp;Hætta</translation>
    </message>
    <message>
        <source>Quit application</source>
        <translation>Hætta í forriti</translation>
    </message>
    <message>
        <source>&amp;About %1</source>
        <translation>&amp;Um %1</translation>
    </message>
    <message>
        <source>Show information about %1</source>
        <translation>Sýna upplýsingar um %1</translation>
    </message>
    <message>
        <source>About &amp;Qt</source>
        <translation>Um &amp;Qt</translation>
    </message>
    <message>
        <source>Show information about Qt</source>
        <translation>Sýna upplýsingar um Qt</translation>
    </message>
    <message>
        <source>&amp;Options...</source>
        <translation>&amp;Valkostir...</translation>
    </message>
    <message>
        <source>Modify configuration options for %1</source>
        <translation>Breyta samstillingum fyrir %1</translation>
    </message>
    <message>
        <source>&amp;Encrypt Wallet...</source>
        <translation>&amp;Dulkóða veski...</translation>
    </message>
    <message>
        <source>&amp;Backup Wallet...</source>
        <translation>&amp;Öryggisafrit á veski...</translation>
    </message>
    <message>
        <source>&amp;Change Passphrase...</source>
        <translation>&amp;Breyta lykilsetningu</translation>
    </message>
    <message>
        <source>Open &amp;URI...</source>
        <translation>Opna &amp;URL...</translation>
    </message>
    <message>
        <source>Click to disable network activity.</source>
        <translation>Smelltu til að loka fyrir netumferð.</translation>
    </message>
    <message>
        <source>Network activity disabled.</source>
        <translation>Slökkt á netumferð.</translation>
    </message>
    <message>
        <source>Click to enable network activity again.</source>
        <translation>Smelltu til að hefja aftur netumferð.</translation>
    </message>
    <message>
        <source>Syncing Headers (%1%)...</source>
        <translation>Samstilli hausa (%1%)...</translation>
    </message>
    <message>
        <source>Reindexing blocks on disk...</source>
        <translation>Endurraða blokkum á drifi...</translation>
    </message>
    <message>
        <source>Send coins to a Qtum address</source>
        <translation>Senda mynt í Qtum færslugildi</translation>
    </message>
    <message>
        <source>Backup wallet to another location</source>
        <translation>Öryggisafrita veski á annan stað</translation>
    </message>
    <message>
        <source>Change the passphrase used for wallet encryption</source>
        <translation>Breyta lykilsetningunni sem gildir um dulkóðun veskis</translation>
    </message>
    <message>
        <source>&amp;Debug window</source>
        <translation>&amp;Kembunargluggi</translation>
    </message>
    <message>
        <source>Open debugging and diagnostic console</source>
        <translation>Opna kembunar- og greiningarstjórnborð</translation>
    </message>
    <message>
        <source>&amp;Verify message...</source>
        <translation>&amp;Yfirfara skilaboð...</translation>
    </message>
    <message>
<<<<<<< HEAD
        <source>Bitcoin</source>
        <translation>Bitcoin</translation>
    </message>
    <message>
=======
>>>>>>> 451880b9
        <source>&amp;Send</source>
        <translation>&amp;Senda</translation>
    </message>
    <message>
        <source>&amp;Receive</source>
        <translation>&amp;Taka við</translation>
    </message>
    <message>
        <source>&amp;Show / Hide</source>
        <translation>&amp;Sýna / Fela</translation>
    </message>
    <message>
        <source>Show or hide the main Window</source>
        <translation>Sýna eða fela megin glugga</translation>
    </message>
    <message>
        <source>Encrypt the private keys that belong to your wallet</source>
        <translation>Dulkóða einkalyklana sem tilheyra veskinu þínu</translation>
    </message>
    <message>
        <source>Sign messages with your Qtum addresses to prove you own them</source>
        <translation>Kvitta undir skilaboð með Qtum færslugildunum þínum til að sanna að þú eigir þau</translation>
    </message>
    <message>
        <source>Verify messages to ensure they were signed with specified Qtum addresses</source>
        <translation>Yfirfara skilaboð til að tryggja að kvittað hafi verið fyrir þau með tilteknum Qtum færslugildum</translation>
    </message>
    <message>
        <source>&amp;File</source>
        <translation>&amp;Skrá</translation>
    </message>
    <message>
        <source>&amp;Settings</source>
        <translation>&amp;Stillingar</translation>
    </message>
    <message>
        <source>&amp;Help</source>
        <translation>&amp;Hjálp</translation>
    </message>
    <message>
        <source>Tabs toolbar</source>
        <translation>Tólaborð flipa</translation>
    </message>
    <message>
        <source>Request payments (generates QR codes and qtum: URIs)</source>
        <translation>Óska eftir greiðslum (býr til QR kóða og qtum: URI)</translation>
    </message>
    <message>
        <source>Show the list of used sending addresses and labels</source>
        <translation>Sýna lista yfir færslugildi sem notuð hafa verið til sendingar og merkingar þeirra</translation>
    </message>
    <message>
        <source>Show the list of used receiving addresses and labels</source>
        <translation>Sýna færslugildi sem notuð hafa verið til að taka við mynt og merkingar þeirra</translation>
    </message>
    <message>
        <source>Open a qtum: URI or payment request</source>
        <translation>Opna qtum: URI eða greiðslubeiðni</translation>
    </message>
    <message>
        <source>&amp;Command-line options</source>
        <translation>&amp;Valkostir skipanalínu</translation>
    </message>
    <message>
        <source>Indexing blocks on disk...</source>
        <translation>Raða blokkum á drifi</translation>
    </message>
    <message>
        <source>Processing blocks on disk...</source>
        <translation>Vinn úr blokkum á drifi...</translation>
    </message>
    <message>
        <source>%1 behind</source>
        <translation>%1 á eftir</translation>
    </message>
    <message>
        <source>Last received block was generated %1 ago.</source>
        <translation>Síðasta viðtekna blokk var búin til fyrir %1 síðan.</translation>
    </message>
    <message>
        <source>Transactions after this will not yet be visible.</source>
        <translation>Færslur á eftir þessari munu ekki sjást.</translation>
    </message>
    <message>
        <source>Error</source>
        <translation>Villa</translation>
    </message>
    <message>
        <source>Warning</source>
        <translation>Viðvörun</translation>
    </message>
    <message>
        <source>Information</source>
        <translation>Upplýsingar</translation>
    </message>
    <message>
        <source>Up to date</source>
        <translation>Uppfært</translation>
    </message>
    <message>
        <source>Show the %1 help message to get a list with possible Qtum command-line options</source>
        <translation>Sýna %1 hjálparskilaboðin til að fá lista yfir valkosti Qtum aðgerðir í skipanalínu</translation>
    </message>
    <message>
        <source>%1 client</source>
        <translation>%1 biðlarar</translation>
    </message>
    <message>
        <source>Connecting to peers...</source>
        <translation>Tengist jafningjum...</translation>
    </message>
    <message>
        <source>Catching up...</source>
        <translation>Færist nær...</translation>
    </message>
    <message>
        <source>Date: %1
</source>
        <translation>Dagsetning: %1
</translation>
    </message>
    <message>
        <source>Amount: %1
</source>
        <translation>Upphæð: %1
</translation>
    </message>
    <message>
        <source>Type: %1
</source>
        <translation>Tegund: %1
</translation>
    </message>
    <message>
        <source>Label: %1
</source>
        <translation>Merki: %1
</translation>
    </message>
    <message>
        <source>Address: %1
</source>
        <translation>Færslugildi: %1
</translation>
    </message>
    <message>
        <source>Sent transaction</source>
        <translation>Send færsla</translation>
    </message>
    <message>
        <source>Incoming transaction</source>
        <translation>Móttökufærsla</translation>
    </message>
    <message>
        <source>HD key generation is &lt;b&gt;enabled&lt;/b&gt;</source>
        <translation>HD lyklagerð er &lt;b&gt;virkjuð&lt;/b&gt;</translation>
    </message>
    <message>
        <source>HD key generation is &lt;b&gt;disabled&lt;/b&gt;</source>
        <translation>HD lyklagerð er &lt;b&gt;óvirk&lt;/b&gt;</translation>
    </message>
    <message>
        <source>Wallet is &lt;b&gt;encrypted&lt;/b&gt; and currently &lt;b&gt;unlocked&lt;/b&gt;</source>
        <translation>Veskið er &lt;b&gt;dulkóðað&lt;/b&gt; og núna &lt;b&gt;ólæst&lt;/b&gt;</translation>
    </message>
    <message>
        <source>Wallet is &lt;b&gt;encrypted&lt;/b&gt; and currently &lt;b&gt;locked&lt;/b&gt;</source>
        <translation>Veskið er &lt;b&gt;dulkóðað&lt;/b&gt; and currently &lt;b&gt;locked&lt;/b&gt;</translation>
    </message>
    <message>
        <source>A fatal error occurred. Qtum can no longer continue safely and will quit.</source>
        <translation>Alvarleg villa átti sér stað. Qtum getur ekki haldið áfram með öruggum hætti og stoppar hér.</translation>
    </message>
</context>
<context>
    <name>CoinControlDialog</name>
    <message>
        <source>Coin Selection</source>
        <translation>Myntval</translation>
    </message>
    <message>
        <source>Quantity:</source>
        <translation>Magn:</translation>
    </message>
    <message>
        <source>Bytes:</source>
        <translation>Bæti:</translation>
    </message>
    <message>
        <source>Amount:</source>
        <translation>Upphæð:</translation>
    </message>
    <message>
        <source>Fee:</source>
        <translation>Gjald:</translation>
    </message>
    <message>
        <source>Dust:</source>
        <translation>Ryk:</translation>
    </message>
    <message>
        <source>After Fee:</source>
        <translation>Eftirgjald:</translation>
    </message>
    <message>
        <source>Change:</source>
        <translation>Skiptimynt:</translation>
    </message>
    <message>
        <source>(un)select all</source>
        <translation>(af)velja allt</translation>
    </message>
    <message>
        <source>Tree mode</source>
        <translation>Hrísluhamur</translation>
    </message>
    <message>
        <source>List mode</source>
        <translation>Listahamur</translation>
    </message>
    <message>
        <source>Amount</source>
        <translation>Upphæð</translation>
    </message>
    <message>
        <source>Received with label</source>
        <translation>Móttekið með merkingu</translation>
    </message>
    <message>
        <source>Received with address</source>
        <translation>Móttekið með færslugildi</translation>
    </message>
    <message>
        <source>Copy address</source>
        <translation>Afrita færslugildi</translation>
    </message>
    <message>
        <source>Copy label</source>
        <translation>Afrita merki</translation>
    </message>
    <message>
        <source>This label turns red if any recipient receives an amount smaller than the current dust threshold.</source>
        <translation>Þetta merki verður rautt ef einhver viðtakandi tekur við upphæð sem er lægri en núgildandi þröskuldur.</translation>
    </message>
    <message>
        <source>(no label)</source>
        <translation>(ekkert merki)</translation>
    </message>
    </context>
<context>
    <name>CreateWalletActivity</name>
    </context>
<context>
    <name>CreateWalletDialog</name>
    </context>
<context>
    <name>EditAddressDialog</name>
    <message>
        <source>Edit Address</source>
        <translation>Breyta færslugildi</translation>
    </message>
    <message>
        <source>&amp;Label</source>
        <translation>&amp;Merki</translation>
    </message>
    <message>
        <source>The label associated with this address list entry</source>
        <translation>Merking tengd þessu færslugildi</translation>
    </message>
    <message>
        <source>The address associated with this address list entry. This can only be modified for sending addresses.</source>
        <translation>Færslugildið sem tengt er þessari færslu. Þessu má einungis breyta þegar sent er.</translation>
    </message>
    <message>
        <source>&amp;Address</source>
        <translation>Nýtt móttökufærslugildi</translation>
    </message>
    <message>
        <source>New sending address</source>
        <translation>Nýtt sendingarfærslugildi</translation>
    </message>
    <message>
        <source>Edit receiving address</source>
        <translation>Breyta móttökufærslugildi</translation>
    </message>
    <message>
        <source>Edit sending address</source>
        <translation>Breyta sendingarfærslugildi</translation>
    </message>
    <message>
        <source>The entered address "%1" is not a valid Qtum address.</source>
        <translation>Færslugildið sem slegið var inn "%1" er ekki leyfilegt Qtum færslugildi.</translation>
    </message>
    </context>
<context>
    <name>FreespaceChecker</name>
    </context>
<context>
    <name>HelpMessageDialog</name>
    </context>
<context>
    <name>Intro</name>
    <message>
        <source>Qtum</source>
        <translation>Qtum</translation>
    </message>
    <message>
        <source>Error</source>
        <translation>Villa</translation>
    </message>
    </context>
<context>
    <name>ModalOverlay</name>
    <message>
        <source>Number of blocks left</source>
        <translation>Fjöldi blokka sem eftir eru</translation>
    </message>
    <message>
        <source>Last block time</source>
        <translation>Tími síðustu blokkar</translation>
    </message>
    </context>
<context>
    <name>OpenURIDialog</name>
    </context>
<context>
    <name>OpenWalletActivity</name>
    </context>
<context>
    <name>OptionsDialog</name>
    <message>
        <source>IP address of the proxy (e.g. IPv4: 127.0.0.1 / IPv6: ::1)</source>
        <translation>IP tala staðgengils (t.d. IPv4: 127.0.0.1 / IPv6: ::1)</translation>
    </message>
    <message>
        <source>Third party URLs (e.g. a block explorer) that appear in the transactions tab as context menu items. %s in the URL is replaced by transaction hash. Multiple URLs are separated by vertical bar |.</source>
        <translation>URL frá þriðja aðila (t.d. blokkarskoðari) sem birtast í færsluflipanum sem samhengisatriði. %s í URL-inu skipt út fyrir færslutvíkross. Mörg URL eru aðskilin með lóðréttu striki |.</translation>
    </message>
    <message>
        <source>Error</source>
        <translation>Villa</translation>
    </message>
    <message>
        <source>The supplied proxy address is invalid.</source>
        <translation>Uppgefið færslugildi staðgengils er ógilt.</translation>
    </message>
</context>
<context>
    <name>OverviewPage</name>
    <message>
        <source>Mined balance that has not yet matured</source>
        <translation>Námuunnin innistæða sem hefur enn ekki komið fram</translation>
    </message>
    <message>
        <source>Your current balance in watch-only addresses</source>
        <translation>Innistæða færslugilda sem eru einungis til skoðunar</translation>
    </message>
    <message>
        <source>Unconfirmed transactions to watch-only addresses</source>
        <translation>Óstaðfestar færslur til færslugilda sem eru einungis til skoðunar</translation>
    </message>
    <message>
        <source>Mined balance in watch-only addresses that has not yet matured</source>
        <translation>Námuunnin innistæða á færslugildum sem eru einungis til skoðunar og hafa ekki komið fram</translation>
    </message>
    <message>
        <source>Current total balance in watch-only addresses</source>
        <translation>Innistæða á færslugildum sem eru einungis til skoðunar</translation>
    </message>
</context>
<context>
    <name>PaymentServer</name>
    <message>
        <source>Invalid payment address %1</source>
        <translation>Ógilt færslugildi til greiðslu %1</translation>
    </message>
    </context>
<context>
    <name>PeerTableModel</name>
    </context>
<context>
    <name>QObject</name>
    <message>
        <source>Amount</source>
        <translation>Upphæð</translation>
    </message>
    </context>
<context>
    <name>QRImageWidget</name>
    <message>
        <source>Resulting URI too long, try to reduce the text for label / message.</source>
        <translation>URI varð of langt, reyndu að minnka texta í merki / skilaboðum.</translation>
    </message>
    </context>
<context>
    <name>RPCConsole</name>
    <message>
        <source>Block chain</source>
        <translation>Blokkarkeðja</translation>
    </message>
    <message>
        <source>Current number of blocks</source>
        <translation>Núverandi fjöldi blokka</translation>
    </message>
    <message>
        <source>Starting Block</source>
        <translation>Upphafsblokk</translation>
    </message>
    <message>
        <source>Synced Blocks</source>
        <translation>Samhæfðar blokkir</translation>
    </message>
    <message>
        <source>Last block time</source>
        <translation>Tími síðustu blokkar</translation>
    </message>
    </context>
<context>
    <name>ReceiveCoinsDialog</name>
    <message>
        <source>&amp;Label:</source>
        <translation>&amp;Merki:</translation>
    </message>
    <message>
        <source>An optional label to associate with the new receiving address.</source>
        <translation>Valfrjálst merki sem tengist nýju móttökufærslutölunni.</translation>
    </message>
    <message>
        <source>Copy label</source>
        <translation>Afrita merki</translation>
    </message>
    </context>
<context>
    <name>ReceiveRequestDialog</name>
    <message>
        <source>Address</source>
        <translation>Vistfang</translation>
    </message>
    <message>
        <source>Amount</source>
        <translation>Upphæð</translation>
    </message>
    <message>
        <source>Label</source>
        <translation>Merki</translation>
    </message>
    <message>
        <source>Wallet</source>
        <translation>Veski</translation>
    </message>
</context>
<context>
    <name>RecentRequestsTableModel</name>
    <message>
        <source>Label</source>
        <translation>Merki</translation>
    </message>
    <message>
        <source>(no label)</source>
        <translation>(ekkert merki)</translation>
    </message>
    </context>
<context>
    <name>SendCoinsDialog</name>
    <message>
        <source>Quantity:</source>
        <translation>Magn:</translation>
    </message>
    <message>
        <source>Bytes:</source>
        <translation>Bæti:</translation>
    </message>
    <message>
        <source>Amount:</source>
        <translation>Upphæð:</translation>
    </message>
    <message>
        <source>Fee:</source>
        <translation>Gjald:</translation>
    </message>
    <message>
        <source>After Fee:</source>
        <translation>Eftirgjald:</translation>
    </message>
    <message>
        <source>Change:</source>
        <translation>Skiptimynt:</translation>
    </message>
    <message>
        <source>(Smart fee not initialized yet. This usually takes a few blocks...)</source>
        <translation>(Smart gjald er ekki gangsett ennþá. Þetta tekur venjulega nokkrar blokkir...)</translation>
    </message>
    <message>
        <source>Dust:</source>
        <translation>Ryk:</translation>
    </message>
    <message>
        <source>(no label)</source>
        <translation>(ekkert merki)</translation>
    </message>
</context>
<context>
    <name>SendCoinsEntry</name>
    <message>
        <source>&amp;Label:</source>
        <translation>&amp;Merki:</translation>
    </message>
    </context>
<context>
    <name>SendConfirmationDialog</name>
    </context>
<context>
    <name>ShutdownWindow</name>
    </context>
<context>
    <name>SignVerifyMessageDialog</name>
    </context>
<context>
    <name>TrafficGraphWidget</name>
    </context>
<context>
    <name>TransactionDesc</name>
    <message>
        <source>Generated coins must mature %1 blocks before they can be spent. When you generated this block, it was broadcast to the network to be added to the block chain. If it fails to get into the chain, its state will change to "not accepted" and it won't be spendable. This may occasionally happen if another node generates a block within a few seconds of yours.</source>
        <translation>Fullgerð mynt verður að nýta %1 blokkir. Þegar þú bjóst til þessa blokk, þá var jafnóðum tilkynnt á netinu að hún eigi að bætast við blokkakeðjuna. Ef hún kemst ekki í keðjuna þá mun staða hennar breytast í "ósamþykkt" og ekki verður hægt að nota hana. Þetta gerist annað slagið ef annar hnútpunktur klárar blokk nokkrum sekúndum á undan þinni.</translation>
    </message>
    <message>
        <source>Amount</source>
        <translation>Upphæð</translation>
    </message>
    </context>
<context>
    <name>TransactionDescDialog</name>
    </context>
<context>
    <name>TransactionTableModel</name>
    <message>
        <source>Label</source>
        <translation>Merki</translation>
    </message>
    <message>
        <source>Mined</source>
        <translation>Námuunnið</translation>
    </message>
    <message>
        <source>(no label)</source>
        <translation>(ekkert merki)</translation>
    </message>
    </context>
<context>
    <name>TransactionView</name>
    <message>
        <source>Mined</source>
        <translation>Námuunnið</translation>
    </message>
    <message>
        <source>Copy address</source>
        <translation>Afrita færslugildi</translation>
    </message>
    <message>
        <source>Copy label</source>
        <translation>Afrita merki</translation>
    </message>
    <message>
        <source>Comma separated file (*.csv)</source>
        <translation>Gildi aðskilin með kommu (*.csv)</translation>
    </message>
    <message>
        <source>Label</source>
        <translation>Merki</translation>
    </message>
    <message>
        <source>Address</source>
        <translation>Vistfang</translation>
    </message>
    <message>
        <source>Exporting Failed</source>
        <translation>Útflutningur tókst ekki</translation>
    </message>
    </context>
<context>
    <name>UnitDisplayStatusBarControl</name>
    </context>
<context>
    <name>WalletController</name>
    </context>
<context>
    <name>WalletFrame</name>
    </context>
<context>
    <name>WalletModel</name>
    </context>
<context>
    <name>WalletView</name>
    <message>
        <source>&amp;Export</source>
        <translation>&amp;Flytja út</translation>
    </message>
    <message>
        <source>Export the data in the current tab to a file</source>
        <translation>Flytja gögn í flipanum í skrá</translation>
    </message>
    </context>
<context>
    <name>qtum-core</name>
    <message>
        <source>Error reading %s! All keys read correctly, but transaction data or address book entries might be missing or incorrect.</source>
        <translation>Villa við lestur %s! Allir lyklar fóru inn á réttan hátt, en færslugögn eða færslugildi gætu verið röng eða horfin.</translation>
    </message>
    <message>
        <source>Warning: The network does not appear to fully agree! Some miners appear to be experiencing issues.</source>
        <translation>Viðvörun: Netið er ekki í fullu samræmi! Einhver námuvinnsla virðist í ólagi.</translation>
    </message>
<<<<<<< HEAD
    <message>
        <source>Information</source>
        <translation>Upplýsingar</translation>
    </message>
    <message>
        <source>Warning</source>
        <translation>Viðvörun</translation>
    </message>
    <message>
        <source>Error</source>
        <translation>Villa</translation>
    </message>
</context>
=======
    </context>
>>>>>>> 451880b9
</TS><|MERGE_RESOLUTION|>--- conflicted
+++ resolved
@@ -334,13 +334,6 @@
         <translation>&amp;Yfirfara skilaboð...</translation>
     </message>
     <message>
-<<<<<<< HEAD
-        <source>Bitcoin</source>
-        <translation>Bitcoin</translation>
-    </message>
-    <message>
-=======
->>>>>>> 451880b9
         <source>&amp;Send</source>
         <translation>&amp;Senda</translation>
     </message>
@@ -954,21 +947,5 @@
         <source>Warning: The network does not appear to fully agree! Some miners appear to be experiencing issues.</source>
         <translation>Viðvörun: Netið er ekki í fullu samræmi! Einhver námuvinnsla virðist í ólagi.</translation>
     </message>
-<<<<<<< HEAD
-    <message>
-        <source>Information</source>
-        <translation>Upplýsingar</translation>
-    </message>
-    <message>
-        <source>Warning</source>
-        <translation>Viðvörun</translation>
-    </message>
-    <message>
-        <source>Error</source>
-        <translation>Villa</translation>
-    </message>
-</context>
-=======
-    </context>
->>>>>>> 451880b9
+    </context>
 </TS>