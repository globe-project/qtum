--- conflicted
+++ resolved
@@ -63,11 +63,7 @@
     </message>
     <message>
         <source>These are your Qtum addresses for sending payments. Always check the amount and the receiving address before sending coins.</source>
-<<<<<<< HEAD
-        <translation>Þetta eru Qtum færslugildin sem senda greiðslur. Skoðið ævinlega vel upphæðina og færslugildin sem þiggja greiðslur áður en mynt er send.</translation>
-=======
         <translation type="unfinished">Þetta eru Qtum færslugildin sem senda greiðslur. Skoðið ævinlega vel upphæðina og færslugildin sem þiggja greiðslur áður en mynt er send.</translation>
->>>>>>> 5ed36332
     </message>
     <message>
         <source>&amp;Copy Address</source>
@@ -150,11 +146,7 @@
     </message>
     <message>
         <source>Warning: If you encrypt your wallet and lose your passphrase, you will &lt;b&gt;LOSE ALL OF YOUR QTUMS&lt;/b&gt;!</source>
-<<<<<<< HEAD
-        <translation>Viðvörun: Ef þú dulkóðar veskið og týnir lykilsetningunn þá munt þú &lt;b&gt;TAPA ALLRI ÞINNI QTUM MYNT&lt;/b&gt;!</translation>
-=======
         <translation type="unfinished">Viðvörun: Ef þú dulkóðar veskið og týnir lykilsetningunn þá munt þú &lt;b&gt;TAPA ALLRI ÞINNI QTUM MYNT&lt;/b&gt;!</translation>
->>>>>>> 5ed36332
     </message>
     <message>
         <source>Are you sure you wish to encrypt your wallet?</source>
@@ -213,15 +205,7 @@
     </message>
 </context>
 <context>
-<<<<<<< HEAD
-    <name>QtumGUI</name>
-    <message>
-        <source>Sign &amp;message...</source>
-        <translation>Undirrita &amp;skilaboð</translation>
-    </message>
-=======
     <name>QObject</name>
->>>>>>> 5ed36332
     <message>
         <source>Amount</source>
         <translation type="unfinished">Upphæð</translation>
@@ -321,21 +305,6 @@
         <translation type="unfinished">Slökkt á netumferð.</translation>
     </message>
     <message>
-<<<<<<< HEAD
-        <source>Click to enable network activity again.</source>
-        <translation>Smelltu til að hefja aftur netumferð.</translation>
-    </message>
-    <message>
-        <source>Syncing Headers (%1%)...</source>
-        <translation>Samstilli hausa (%1%)...</translation>
-    </message>
-    <message>
-        <source>Reindexing blocks on disk...</source>
-        <translation>Endurraða blokkum á drifi...</translation>
-    </message>
-    <message>
-=======
->>>>>>> 5ed36332
         <source>Send coins to a Qtum address</source>
         <translation>Senda mynt í Qtum færslugildi</translation>
     </message>
@@ -393,11 +362,7 @@
     </message>
     <message>
         <source>Request payments (generates QR codes and qtum: URIs)</source>
-<<<<<<< HEAD
-        <translation>Óska eftir greiðslum (býr til QR kóða og qtum: URI)</translation>
-=======
         <translation type="unfinished">Óska eftir greiðslum (býr til QR kóða og qtum: URI)</translation>
->>>>>>> 5ed36332
     </message>
     <message>
         <source>Show the list of used sending addresses and labels</source>
@@ -448,11 +413,7 @@
     </message>
     <message>
         <source>Show the %1 help message to get a list with possible Qtum command-line options</source>
-<<<<<<< HEAD
-        <translation>Sýna %1 hjálparskilaboðin til að fá lista yfir valkosti Qtum aðgerðir í skipanalínu</translation>
-=======
         <translation type="unfinished">Sýna %1 hjálparskilaboðin til að fá lista yfir valkosti Qtum aðgerðir í skipanalínu</translation>
->>>>>>> 5ed36332
     </message>
     <message>
         <source>%1 client</source>
@@ -631,20 +592,11 @@
     </message>
     <message>
         <source>The entered address "%1" is not a valid Qtum address.</source>
-<<<<<<< HEAD
-        <translation>Færslugildið sem slegið var inn "%1" er ekki leyfilegt Qtum færslugildi.</translation>
-=======
         <translation type="unfinished">Færslugildið sem slegið var inn "%1" er ekki leyfilegt Qtum færslugildi.</translation>
->>>>>>> 5ed36332
     </message>
     </context>
 <context>
     <name>Intro</name>
-<<<<<<< HEAD
-    <message>
-        <source>Qtum</source>
-        <translation>Qtum</translation>
-=======
     <message numerus="yes">
         <source>(sufficient to restore backups %n day(s) old)</source>
         <extracomment>Explanatory text on the capability of the current prune target.</extracomment>
@@ -652,7 +604,6 @@
             <numerusform />
             <numerusform />
         </translation>
->>>>>>> 5ed36332
     </message>
     <message>
         <source>Error</source>
