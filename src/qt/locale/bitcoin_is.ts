<TS version="2.1" language="is">
<context>
    <name>AddressBookPage</name>
    <message>
        <source>Right-click to edit address or label</source>
        <translation type="unfinished">Smelltu á hægri músatakka til að velja veski eða merkingu</translation>
    </message>
    <message>
        <source>Create a new address</source>
        <translation type="unfinished">Búa til nýtt veski</translation>
    </message>
    <message>
        <source>&amp;New</source>
        <translation type="unfinished">&amp;Nýtt</translation>
    </message>
    <message>
        <source>Copy the currently selected address to the system clipboard</source>
        <translation type="unfinished">Afrita valið veski í klemmuspjald</translation>
    </message>
    <message>
        <source>&amp;Copy</source>
        <translation type="unfinished">&amp;Afrita</translation>
    </message>
    <message>
        <source>C&amp;lose</source>
        <translation type="unfinished">&amp;Loka</translation>
    </message>
    <message>
        <source>Delete the currently selected address from the list</source>
        <translation type="unfinished">Eyða völdu veski úr listanum</translation>
    </message>
    <message>
        <source>Enter address or label to search</source>
        <translation type="unfinished">Veldu veski eða merkingu fyrir leit</translation>
    </message>
    <message>
        <source>Export the data in the current tab to a file</source>
        <translation type="unfinished">Flytja gögn í flipanum í skrá</translation>
    </message>
    <message>
        <source>&amp;Export</source>
        <translation type="unfinished">&amp;Flytja út</translation>
    </message>
    <message>
        <source>&amp;Delete</source>
        <translation type="unfinished">&amp;Eyða</translation>
    </message>
    <message>
        <source>Choose the address to send coins to</source>
        <translation type="unfinished">Veldu veski sem greiða skal til</translation>
    </message>
    <message>
        <source>Choose the address to receive coins with</source>
        <translation type="unfinished">Veldu veski til að taka við rafmynt</translation>
    </message>
    <message>
        <source>C&amp;hoose</source>
        <translation type="unfinished">&amp;Veldu</translation>
    </message>
    <message>
        <source>Sending addresses</source>
        <translation type="unfinished">Veski sem senda frá sér</translation>
    </message>
    <message>
        <source>Receiving addresses</source>
        <translation type="unfinished">Veski sem þiggja til sín</translation>
    </message>
    <message>
        <source>These are your Qtum addresses for sending payments. Always check the amount and the receiving address before sending coins.</source>
        <translation type="unfinished">Þetta eru Qtum veskin sem senda greiðslur. Skoðið ævinlega vel upphæðina og veskin sem þiggja greiðslur áður en rafmynt er send.</translation>
   </message>
    <message>
        <source>&amp;Copy Address</source>
        <translation type="unfinished">&amp;Afrita færslugildi</translation>
    </message>
    <message>
        <source>Copy &amp;Label</source>
        <translation type="unfinished">Afrita og &amp;Merkja</translation>
    </message>
    <message>
        <source>&amp;Edit</source>
        <translation type="unfinished">&amp;Breyta</translation>
    </message>
    <message>
        <source>Export Address List</source>
        <translation type="unfinished">Flytja út færslulista</translation>
    </message>
    <message>
        <source>There was an error trying to save the address list to %1. Please try again.</source>
        <extracomment>An error message. %1 is a stand-in argument for the name of the file we attempted to save to.</extracomment>
        <translation type="unfinished">Ekki tókst að vista færslugildalistann á %1. Reyndu aftur.</translation>
    </message>
    <message>
        <source>Exporting Failed</source>
        <translation type="unfinished">Útflutningur tókst ekki</translation>
    </message>
</context>
<context>
    <name>AddressTableModel</name>
    <message>
        <source>Label</source>
        <translation type="unfinished">Merki</translation>
    </message>
    <message>
        <source>Address</source>
        <translation type="unfinished">Færslugildi</translation>
    </message>
    <message>
        <source>(no label)</source>
        <translation type="unfinished">(engin merking)</translation>
    </message>
</context>
<context>
    <name>AskPassphraseDialog</name>
    <message>
        <source>Passphrase Dialog</source>
        <translation type="unfinished">Lykilsetning</translation>
    </message>
    <message>
        <source>Enter passphrase</source>
        <translation type="unfinished">Skráðu lykilsetningu</translation>
    </message>
    <message>
        <source>New passphrase</source>
        <translation type="unfinished">Ný lykilsetning</translation>
    </message>
    <message>
        <source>Repeat new passphrase</source>
        <translation type="unfinished">Endurtaktu nýja lykilsetningu</translation>
    </message>
    <message>
        <source>Encrypt wallet</source>
        <translation type="unfinished">Dulkóða veski</translation>
    </message>
    <message>
        <source>This operation needs your wallet passphrase to unlock the wallet.</source>
        <translation type="unfinished">Þessi aðgerð þarf að fá lykilsetninguna þína til að opna veskið.</translation>
    </message>
    <message>
        <source>Unlock wallet</source>
        <translation type="unfinished">Opna veskið</translation>
    </message>
    <message>
        <source>Change passphrase</source>
        <translation type="unfinished">Breyta lykilsetningu</translation>
    </message>
    <message>
        <source>Confirm wallet encryption</source>
        <translation type="unfinished">Staðfesta dulkóðun veskis</translation>
    </message>
    <message>
        <source>Warning: If you encrypt your wallet and lose your passphrase, you will &lt;b&gt;LOSE ALL OF YOUR QTUMS&lt;/b&gt;!</source>
        <translation type="unfinished">Viðvörun: Ef þú dulkóðar veskið og týnir lykilsetningunn þá munt þú &lt;b&gt;TAPA ALLRI ÞINNI QTUM MYNT&lt;/b&gt;!</translation>
<<<<<<< HEAD
   </message>
=======
    </message>
>>>>>>> 4985b774
    <message>
        <source>Are you sure you wish to encrypt your wallet?</source>
        <translation type="unfinished">Ertu viss um að þú viljir dulkóða veskið þitt?</translation>
    </message>
    <message>
        <source>Wallet encrypted</source>
        <translation type="unfinished">Veski dulkóðað</translation>
    </message>
    <message>
        <source>Wallet to be encrypted</source>
        <translation type="unfinished">Veski sem á að dulkóða</translation>
    </message>
    <message>
        <source>IMPORTANT: Any previous backups you have made of your wallet file should be replaced with the newly generated, encrypted wallet file. For security reasons, previous backups of the unencrypted wallet file will become useless as soon as you start using the new, encrypted wallet.</source>
        <translation type="unfinished">MIKILVÆGT: Nýja dulkóðaða veskisskráin þarf að koma í staðinn fyrir öll fyrri afrit sem þú hefur gert af upprunalegu veskisskránni. Af öryggisástæðum munu öll fyrri afrit af ódulkóðaða veskinu verða óvirk um leið og þú byrjar að nota nýja, dulkóðaða veskið.</translation>
    </message>
    <message>
        <source>Wallet encryption failed</source>
        <translation type="unfinished">Dulkóðun veskis mistókst</translation>
    </message>
    <message>
        <source>Wallet encryption failed due to an internal error. Your wallet was not encrypted.</source>
        <translation type="unfinished">Dulkóðun veskis mistóks vegna innri villu. Veskið þitt var ekki dulkóðað.</translation>
    </message>
    <message>
        <source>The supplied passphrases do not match.</source>
        <translation type="unfinished">Lykilsetningarnar eru ekki þær sömu.</translation>
    </message>
    <message>
        <source>Wallet unlock failed</source>
        <translation type="unfinished">Ekki tókst að opna veskið</translation>
    </message>
    <message>
        <source>The passphrase entered for the wallet decryption was incorrect.</source>
        <translation type="unfinished">Lykilsetningin sem notuð var til að dulráða veskið var ekki rétt.</translation>
    </message>
    <message>
        <source>Wallet passphrase was successfully changed.</source>
        <translation type="unfinished">Það tókst að breyta lykilsetningu veskis.</translation>
    </message>
    <message>
        <source>Warning: The Caps Lock key is on!</source>
        <translation type="unfinished">Viðvörun: Kveikt er á HÁSTÖFUM!</translation>
    </message>
</context>
<context>
    <name>BanTableModel</name>
    <message>
        <source>IP/Netmask</source>
        <translation type="unfinished">IP/Netgríma</translation>
    </message>
    <message>
        <source>Banned Until</source>
        <translation type="unfinished">Bannað til</translation>
    </message>
</context>
<context>
    <name>QObject</name>
    <message>
        <source>Amount</source>
        <translation type="unfinished">Upphæð</translation>
    </message>
    <message numerus="yes">
        <source>%n second(s)</source>
        <translation type="unfinished">
            <numerusform />
            <numerusform />
        </translation>
    </message>
    <message numerus="yes">
        <source>%n minute(s)</source>
        <translation type="unfinished">
            <numerusform />
            <numerusform />
        </translation>
    </message>
    <message numerus="yes">
        <source>%n hour(s)</source>
        <translation type="unfinished">
            <numerusform />
            <numerusform />
        </translation>
    </message>
    <message numerus="yes">
        <source>%n day(s)</source>
        <translation type="unfinished">
            <numerusform />
            <numerusform />
        </translation>
    </message>
    <message numerus="yes">
        <source>%n week(s)</source>
        <translation type="unfinished">
            <numerusform />
            <numerusform />
        </translation>
    </message>
    <message numerus="yes">
        <source>%n year(s)</source>
        <translation type="unfinished">
            <numerusform />
            <numerusform />
        </translation>
    </message>
    </context>
<context>
    <name>BitcoinGUI</name>
    <message>
        <source>&amp;Overview</source>
        <translation type="unfinished">&amp;Yfirlit</translation>
    </message>
    <message>
        <source>Show general overview of wallet</source>
        <translation type="unfinished">Sýna almennt yfirlit af veski</translation>
    </message>
    <message>
        <source>&amp;Transactions</source>
        <translation type="unfinished">&amp;Færslur</translation>
    </message>
    <message>
        <source>Browse transaction history</source>
        <translation type="unfinished">Skoða færslusögu</translation>
    </message>
    <message>
        <source>E&amp;xit</source>
        <translation type="unfinished">&amp;Hætta</translation>
    </message>
    <message>
        <source>Quit application</source>
        <translation type="unfinished">Hætta í forriti</translation>
    </message>
    <message>
        <source>&amp;About %1</source>
        <translation type="unfinished">&amp;Um %1</translation>
    </message>
    <message>
        <source>Show information about %1</source>
        <translation type="unfinished">Sýna upplýsingar um %1</translation>
    </message>
    <message>
        <source>About &amp;Qt</source>
        <translation type="unfinished">Um &amp;Qt</translation>
    </message>
    <message>
        <source>Show information about Qt</source>
        <translation type="unfinished">Sýna upplýsingar um Qt</translation>
    </message>
    <message>
        <source>Modify configuration options for %1</source>
        <translation type="unfinished">Breyta samstillingum fyrir %1</translation>
    </message>
    <message>
        <source>Network activity disabled.</source>
        <extracomment>A substring of the tooltip.</extracomment>
        <translation type="unfinished">Slökkt á netumferð.</translation>
    </message>
    <message>
        <source>Send coins to a Qtum address</source>
        <translation type="unfinished">Senda mynt í Qtum færslugildi</translation>
    </message>
    <message>
        <source>Backup wallet to another location</source>
        <translation type="unfinished">Öryggisafrita veski á annan stað</translation>
    </message>
    <message>
        <source>Change the passphrase used for wallet encryption</source>
        <translation type="unfinished">Breyta lykilsetningunni sem gildir um dulkóðun veskis</translation>
    </message>
    <message>
        <source>&amp;Send</source>
        <translation type="unfinished">&amp;Senda</translation>
    </message>
    <message>
        <source>&amp;Receive</source>
        <translation type="unfinished">&amp;Taka við</translation>
    </message>
    <message>
        <source>Encrypt the private keys that belong to your wallet</source>
        <translation type="unfinished">Dulkóða einkalyklana sem tilheyra veskinu þínu</translation>
    </message>
    <message>
        <source>Sign messages with your Qtum addresses to prove you own them</source>
        <translation type="unfinished">Kvitta undir skilaboð með Qtum færslugildunum þínum til að sanna að þú eigir þau</translation>
    </message>
    <message>
        <source>Verify messages to ensure they were signed with specified Qtum addresses</source>
        <translation type="unfinished">Yfirfara skilaboð til að tryggja að kvittað hafi verið fyrir þau með tilteknum Qtum færslugildum</translation>
   </message>
    <message>
        <source>&amp;File</source>
        <translation type="unfinished">&amp;Skrá</translation>
    </message>
    <message>
        <source>&amp;Settings</source>
        <translation type="unfinished">&amp;Stillingar</translation>
    </message>
    <message>
        <source>&amp;Help</source>
        <translation type="unfinished">&amp;Hjálp</translation>
    </message>
    <message>
        <source>Tabs toolbar</source>
        <translation type="unfinished">Tólaborð flipa</translation>
    </message>
    <message>
        <source>Request payments (generates QR codes and qtum: URIs)</source>
        <translation type="unfinished">Óska eftir greiðslum (býr til QR kóða og qtum: URI)</translation>
<<<<<<< HEAD
   </message>
=======
    </message>
>>>>>>> 4985b774
    <message>
        <source>Show the list of used sending addresses and labels</source>
        <translation type="unfinished">Sýna lista yfir færslugildi sem notuð hafa verið til sendingar og merkingar þeirra</translation>
    </message>
    <message>
        <source>Show the list of used receiving addresses and labels</source>
        <translation type="unfinished">Sýna færslugildi sem notuð hafa verið til að taka við mynt og merkingar þeirra</translation>
    </message>
    <message>
        <source>&amp;Command-line options</source>
        <translation type="unfinished">&amp;Valkostir skipanalínu</translation>
    </message>
    <message numerus="yes">
        <source>Processed %n block(s) of transaction history.</source>
        <translation type="unfinished">
            <numerusform />
            <numerusform />
        </translation>
    </message>
    <message>
        <source>%1 behind</source>
        <translation type="unfinished">%1 á eftir</translation>
    </message>
    <message>
        <source>Last received block was generated %1 ago.</source>
        <translation type="unfinished">Síðasta viðtekna blokk var búin til fyrir %1 síðan.</translation>
    </message>
    <message>
        <source>Transactions after this will not yet be visible.</source>
        <translation type="unfinished">Færslur á eftir þessari munu ekki sjást.</translation>
    </message>
    <message>
        <source>Error</source>
        <translation type="unfinished">Villa</translation>
    </message>
    <message>
        <source>Warning</source>
        <translation type="unfinished">Viðvörun</translation>
    </message>
    <message>
        <source>Information</source>
        <translation type="unfinished">Upplýsingar</translation>
    </message>
    <message>
        <source>Up to date</source>
        <translation type="unfinished">Uppfært</translation>
    </message>
    <message>
        <source>Show the %1 help message to get a list with possible Qtum command-line options</source>
        <translation type="unfinished">Sýna %1 hjálparskilaboðin til að fá lista yfir valkosti Qtum aðgerðir í skipanalínu</translation>
<<<<<<< HEAD
   </message>
=======
    </message>
>>>>>>> 4985b774
    <message>
        <source>%1 client</source>
        <translation type="unfinished">%1 biðlarar</translation>
    </message>
    <message numerus="yes">
        <source>%n active connection(s) to Qtum network.</source> 
        <extracomment>A substring of the tooltip.</extracomment>
        <translation type="unfinished">
            <numerusform />
            <numerusform />
        </translation>
    </message>
    <message>
        <source>Date: %1
</source>
        <translation type="unfinished">Dagsetning: %1
</translation>
    </message>
    <message>
        <source>Amount: %1
</source>
        <translation type="unfinished">Upphæð: %1
</translation>
    </message>
    <message>
        <source>Type: %1
</source>
        <translation type="unfinished">Tegund: %1
</translation>
    </message>
    <message>
        <source>Label: %1
</source>
        <translation type="unfinished">Merki: %1
</translation>
    </message>
    <message>
        <source>Address: %1
</source>
        <translation type="unfinished">Færslugildi: %1
</translation>
    </message>
    <message>
        <source>Sent transaction</source>
        <translation type="unfinished">Send færsla</translation>
    </message>
    <message>
        <source>Incoming transaction</source>
        <translation type="unfinished">Móttökufærsla</translation>
    </message>
    <message>
        <source>HD key generation is &lt;b&gt;enabled&lt;/b&gt;</source>
        <translation type="unfinished">HD lyklagerð er &lt;b&gt;virkjuð&lt;/b&gt;</translation>
    </message>
    <message>
        <source>HD key generation is &lt;b&gt;disabled&lt;/b&gt;</source>
        <translation type="unfinished">HD lyklagerð er &lt;b&gt;óvirk&lt;/b&gt;</translation>
    </message>
    <message>
        <source>Wallet is &lt;b&gt;encrypted&lt;/b&gt; and currently &lt;b&gt;unlocked&lt;/b&gt;</source>
        <translation type="unfinished">Veskið er &lt;b&gt;dulkóðað&lt;/b&gt; og núna &lt;b&gt;ólæst&lt;/b&gt;</translation>
    </message>
    <message>
        <source>Wallet is &lt;b&gt;encrypted&lt;/b&gt; and currently &lt;b&gt;locked&lt;/b&gt;</source>
        <translation type="unfinished">Veskið er &lt;b&gt;dulkóðað&lt;/b&gt; and currently &lt;b&gt;locked&lt;/b&gt;</translation>
    </message>
    </context>
<context>
    <name>CoinControlDialog</name>
    <message>
        <source>Coin Selection</source>
        <translation type="unfinished">Myntval</translation>
    </message>
    <message>
        <source>Quantity:</source>
        <translation type="unfinished">Magn:</translation>
    </message>
    <message>
        <source>Bytes:</source>
        <translation type="unfinished">Bæti:</translation>
    </message>
    <message>
        <source>Amount:</source>
        <translation type="unfinished">Upphæð:</translation>
    </message>
    <message>
        <source>Fee:</source>
        <translation type="unfinished">Gjald:</translation>
    </message>
    <message>
        <source>Dust:</source>
        <translation type="unfinished">Ryk:</translation>
    </message>
    <message>
        <source>After Fee:</source>
        <translation type="unfinished">Eftirgjald:</translation>
    </message>
    <message>
        <source>Change:</source>
        <translation type="unfinished">Skiptimynt:</translation>
    </message>
    <message>
        <source>(un)select all</source>
        <translation type="unfinished">(af)velja allt</translation>
    </message>
    <message>
        <source>Tree mode</source>
        <translation type="unfinished">Hrísluhamur</translation>
    </message>
    <message>
        <source>List mode</source>
        <translation type="unfinished">Listahamur</translation>
    </message>
    <message>
        <source>Amount</source>
        <translation type="unfinished">Upphæð</translation>
    </message>
    <message>
        <source>Received with label</source>
        <translation type="unfinished">Móttekið með merkingu</translation>
    </message>
    <message>
        <source>Received with address</source>
        <translation type="unfinished">Móttekið með færslugildi</translation>
    </message>
    <message>
        <source>This label turns red if any recipient receives an amount smaller than the current dust threshold.</source>
        <translation type="unfinished">Þetta merki verður rautt ef einhver viðtakandi tekur við upphæð sem er lægri en núgildandi þröskuldur.</translation>
    </message>
    <message>
        <source>(no label)</source>
        <translation type="unfinished">(engin merking)</translation>
    </message>
    </context>
<context>
    <name>CreateWalletDialog</name>
    <message>
        <source>Wallet</source>
        <translation type="unfinished">Veski</translation>
    </message>
    </context>
<context>
    <name>EditAddressDialog</name>
    <message>
        <source>Edit Address</source>
        <translation type="unfinished">Breyta færslugildi</translation>
    </message>
    <message>
        <source>&amp;Label</source>
        <translation type="unfinished">&amp;Merki</translation>
    </message>
    <message>
        <source>The label associated with this address list entry</source>
        <translation type="unfinished">Merking tengd þessu færslugildi</translation>
    </message>
    <message>
        <source>The address associated with this address list entry. This can only be modified for sending addresses.</source>
        <translation type="unfinished">Færslugildið sem tengt er þessari færslu. Þessu má einungis breyta þegar sent er.</translation>
    </message>
    <message>
        <source>&amp;Address</source>
        <translation type="unfinished">Nýtt móttökufærslugildi</translation>
    </message>
    <message>
        <source>New sending address</source>
        <translation type="unfinished">Nýtt sendingarfærslugildi</translation>
    </message>
    <message>
        <source>Edit receiving address</source>
        <translation type="unfinished">Breyta móttökufærslugildi</translation>
    </message>
    <message>
        <source>Edit sending address</source>
        <translation type="unfinished">Breyta sendingarfærslugildi</translation>
    </message>
    <message>
        <source>The entered address "%1" is not a valid Qtum address.</source>
        <translation type="unfinished">Færslugildið sem slegið var inn "%1" er ekki leyfilegt Qtum færslugildi.</translation>
<<<<<<< HEAD
   </message>
=======
    </message>
>>>>>>> 4985b774
    </context>
<context>
    <name>Intro</name>
    <message numerus="yes">
        <source>%n GB of space available</source>
        <translation type="unfinished">
            <numerusform />
            <numerusform />
        </translation>
    </message>
    <message numerus="yes">
        <source>(of %n GB needed)</source>
        <translation type="unfinished">
            <numerusform />
            <numerusform />
        </translation>
    </message>
    <message numerus="yes">
        <source>(%n GB needed for full chain)</source>
        <translation type="unfinished">
            <numerusform />
            <numerusform />
        </translation>
    </message>
    <message numerus="yes">
        <source>(sufficient to restore backups %n day(s) old)</source>
        <extracomment>Explanatory text on the capability of the current prune target.</extracomment>
        <translation type="unfinished">
            <numerusform />
            <numerusform />
        </translation>
    </message>
    <message>
        <source>Error</source>
        <translation type="unfinished">Villa</translation>
    </message>
    </context>
<context>
    <name>ModalOverlay</name>
    <message>
        <source>Number of blocks left</source>
        <translation type="unfinished">Fjöldi blokka sem eftir eru</translation>
    </message>
    <message>
        <source>Last block time</source>
        <translation type="unfinished">Tími síðustu blokkar</translation>
    </message>
    </context>
<context>
    <name>OptionsDialog</name>
    <message>
        <source>IP address of the proxy (e.g. IPv4: 127.0.0.1 / IPv6: ::1)</source>
        <translation type="unfinished">IP tala staðgengils (t.d. IPv4: 127.0.0.1 / IPv6: ::1)</translation>
    </message>
    <message>
        <source>Error</source>
        <translation type="unfinished">Villa</translation>
    </message>
    <message>
        <source>The supplied proxy address is invalid.</source>
        <translation type="unfinished">Uppgefið færslugildi staðgengils er ógilt.</translation>
    </message>
</context>
<context>
    <name>OverviewPage</name>
    <message>
        <source>Mined balance that has not yet matured</source>
        <translation type="unfinished">Námuunnin innistæða sem hefur enn ekki komið fram</translation>
    </message>
    <message>
        <source>Your current balance in watch-only addresses</source>
        <translation type="unfinished">Innistæða færslugilda sem eru einungis til skoðunar</translation>
    </message>
    <message>
        <source>Unconfirmed transactions to watch-only addresses</source>
        <translation type="unfinished">Óstaðfestar færslur til færslugilda sem eru einungis til skoðunar</translation>
    </message>
    <message>
        <source>Mined balance in watch-only addresses that has not yet matured</source>
        <translation type="unfinished">Námuunnin innistæða á færslugildum sem eru einungis til skoðunar og hafa ekki komið fram</translation>
    </message>
    <message>
        <source>Current total balance in watch-only addresses</source>
        <translation type="unfinished">Innistæða á færslugildum sem eru einungis til skoðunar</translation>
    </message>
    </context>
<context>
    <name>PeerTableModel</name>
    <message>
        <source>Address</source>
        <extracomment>Title of Peers Table column which contains the IP/Onion/I2P address of the connected peer.</extracomment>
        <translation type="unfinished">Færslugildi</translation>
    </message>
    </context>
<context>
    <name>QRImageWidget</name>
    <message>
        <source>Resulting URI too long, try to reduce the text for label / message.</source>
        <translation type="unfinished">URI varð of langt, reyndu að minnka texta í merki / skilaboðum.</translation>
    </message>
    </context>
<context>
    <name>RPCConsole</name>
    <message>
        <source>Block chain</source>
        <translation type="unfinished">Blokkarkeðja</translation>
    </message>
    <message>
        <source>Starting Block</source>
        <translation type="unfinished">Upphafsblokk</translation>
    </message>
    <message>
        <source>Synced Blocks</source>
        <translation type="unfinished">Samhæfðar blokkir</translation>
    </message>
    <message>
        <source>Last block time</source>
        <translation type="unfinished">Tími síðustu blokkar</translation>
    </message>
    </context>
<context>
    <name>ReceiveCoinsDialog</name>
    <message>
        <source>&amp;Label:</source>
        <translation type="unfinished">&amp;Merki:</translation>
    </message>
    <message>
        <source>An optional label to associate with the new receiving address.</source>
        <translation type="unfinished">Valfrjálst merki sem tengist nýju móttökufærslutölunni.</translation>
    </message>
    </context>
<context>
    <name>ReceiveRequestDialog</name>
    <message>
        <source>Amount:</source>
        <translation type="unfinished">Upphæð:</translation>
    </message>
    </context>
<context>
    <name>RecentRequestsTableModel</name>
    <message>
        <source>Label</source>
        <translation type="unfinished">Merki</translation>
    </message>
    <message>
        <source>(no label)</source>
        <translation type="unfinished">(engin merking)</translation>
    </message>
    </context>
<context>
    <name>SendCoinsDialog</name>
    <message>
        <source>Quantity:</source>
        <translation type="unfinished">Magn:</translation>
    </message>
    <message>
        <source>Bytes:</source>
        <translation type="unfinished">Bæti:</translation>
    </message>
    <message>
        <source>Amount:</source>
        <translation type="unfinished">Upphæð:</translation>
    </message>
    <message>
        <source>Fee:</source>
        <translation type="unfinished">Gjald:</translation>
    </message>
    <message>
        <source>After Fee:</source>
        <translation type="unfinished">Eftirgjald:</translation>
    </message>
    <message>
        <source>Change:</source>
        <translation type="unfinished">Skiptimynt:</translation>
    </message>
    <message>
        <source>Dust:</source>
        <translation type="unfinished">Ryk:</translation>
    </message>
    <message numerus="yes">
        <source>Estimated to begin confirmation within %n block(s).</source>
        <translation type="unfinished">
            <numerusform />
            <numerusform />
        </translation>
    </message>
    <message>
        <source>(no label)</source>
        <translation type="unfinished">(engin merking)</translation>
    </message>
</context>
<context>
    <name>SendCoinsEntry</name>
    <message>
        <source>&amp;Label:</source>
        <translation type="unfinished">&amp;Merki:</translation>
    </message>
    </context>
<context>
    <name>TransactionDesc</name>
    <message numerus="yes">
        <source>matures in %n more block(s)</source>
        <translation type="unfinished">
            <numerusform />
            <numerusform />
        </translation>
    </message>
    <message>
        <source>Generated coins must mature %1 blocks before they can be spent. When you generated this block, it was broadcast to the network to be added to the block chain. If it fails to get into the chain, its state will change to "not accepted" and it won't be spendable. This may occasionally happen if another node generates a block within a few seconds of yours.</source>
        <translation type="unfinished">Fullgerð mynt verður að nýta %1 blokkir. Þegar þú bjóst til þessa blokk, þá var jafnóðum tilkynnt á netinu að hún eigi að bætast við blokkakeðjuna. Ef hún kemst ekki í keðjuna þá mun staða hennar breytast í "ósamþykkt" og ekki verður hægt að nota hana. Þetta gerist annað slagið ef annar hnútpunktur klárar blokk nokkrum sekúndum á undan þinni.</translation>
    </message>
    <message>
        <source>Amount</source>
        <translation type="unfinished">Upphæð</translation>
    </message>
    </context>
<context>
    <name>TransactionTableModel</name>
    <message>
        <source>Label</source>
        <translation type="unfinished">Merki</translation>
    </message>
    <message>
        <source>Mined</source>
        <translation type="unfinished">Námuunnið</translation>
    </message>
    <message>
        <source>(no label)</source>
        <translation type="unfinished">(engin merking)</translation>
    </message>
    </context>
<context>
    <name>TransactionView</name>
    <message>
        <source>Mined</source>
        <translation type="unfinished">Námuunnið</translation>
    </message>
    <message>
        <source>Label</source>
        <translation type="unfinished">Merki</translation>
    </message>
    <message>
        <source>Address</source>
        <translation type="unfinished">Færslugildi</translation>
    </message>
    <message>
        <source>Exporting Failed</source>
        <translation type="unfinished">Útflutningur tókst ekki</translation>
    </message>
    </context>
<context>
    <name>WalletFrame</name>
    <message>
        <source>Error</source>
        <translation type="unfinished">Villa</translation>
    </message>
    </context>
<context>
    <name>WalletView</name>
    <message>
        <source>&amp;Export</source>
        <translation type="unfinished">&amp;Flytja út</translation>
    </message>
    <message>
        <source>Export the data in the current tab to a file</source>
        <translation type="unfinished">Flytja gögn í flipanum í skrá</translation>
    </message>
    </context>
<context>
    <name>bitcoin-core</name>
    <message>
        <source>Error reading %s! All keys read correctly, but transaction data or address book entries might be missing or incorrect.</source>
        <translation type="unfinished">Villa við lestur %s! Allir lyklar fóru inn á réttan hátt, en færslugögn eða færslugildi gætu verið röng eða horfin.</translation>
    </message>
    </context>
</TS><|MERGE_RESOLUTION|>--- conflicted
+++ resolved
@@ -151,11 +151,7 @@
     <message>
         <source>Warning: If you encrypt your wallet and lose your passphrase, you will &lt;b&gt;LOSE ALL OF YOUR QTUMS&lt;/b&gt;!</source>
         <translation type="unfinished">Viðvörun: Ef þú dulkóðar veskið og týnir lykilsetningunn þá munt þú &lt;b&gt;TAPA ALLRI ÞINNI QTUM MYNT&lt;/b&gt;!</translation>
-<<<<<<< HEAD
-   </message>
-=======
-    </message>
->>>>>>> 4985b774
+    </message>
     <message>
         <source>Are you sure you wish to encrypt your wallet?</source>
         <translation type="unfinished">Ertu viss um að þú viljir dulkóða veskið þitt?</translation>
@@ -363,11 +359,7 @@
     <message>
         <source>Request payments (generates QR codes and qtum: URIs)</source>
         <translation type="unfinished">Óska eftir greiðslum (býr til QR kóða og qtum: URI)</translation>
-<<<<<<< HEAD
-   </message>
-=======
-    </message>
->>>>>>> 4985b774
+    </message>
     <message>
         <source>Show the list of used sending addresses and labels</source>
         <translation type="unfinished">Sýna lista yfir færslugildi sem notuð hafa verið til sendingar og merkingar þeirra</translation>
@@ -418,11 +410,7 @@
     <message>
         <source>Show the %1 help message to get a list with possible Qtum command-line options</source>
         <translation type="unfinished">Sýna %1 hjálparskilaboðin til að fá lista yfir valkosti Qtum aðgerðir í skipanalínu</translation>
-<<<<<<< HEAD
-   </message>
-=======
-    </message>
->>>>>>> 4985b774
+    </message>
     <message>
         <source>%1 client</source>
         <translation type="unfinished">%1 biðlarar</translation>
@@ -601,11 +589,7 @@
     <message>
         <source>The entered address "%1" is not a valid Qtum address.</source>
         <translation type="unfinished">Færslugildið sem slegið var inn "%1" er ekki leyfilegt Qtum færslugildi.</translation>
-<<<<<<< HEAD
-   </message>
-=======
-    </message>
->>>>>>> 4985b774
+    </message>
     </context>
 <context>
     <name>Intro</name>
