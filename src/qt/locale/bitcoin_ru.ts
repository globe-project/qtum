--- conflicted
+++ resolved
@@ -47,11 +47,7 @@
     </message>
     <message>
         <source>Choose the address to send coins to</source>
-<<<<<<< HEAD
-        <translation type="unfinished">Выберите адрес чтобы отправить монеты</translation>
-=======
         <translation type="unfinished">Выберите адреса, для отправки на них монет</translation>
->>>>>>> d82fec21
     </message>
     <message>
         <source>Choose the address to receive coins with</source>
@@ -70,12 +66,6 @@
         <translation type="unfinished">Адреса получения</translation>
     </message>
     <message>
-<<<<<<< HEAD
-        <source>These are your Qtum addresses for receiving payments. Use the 'Create new receiving address' button in the receive tab to create new addresses.
-Signing is only possible with addresses of the type 'legacy'.</source>
-        <translation type="unfinished">Это ваши qtum-адреса для приема платежей. Используйте кнопку 'Создать новый адрес получения' на вкладке получения, чтобы создать новые адреса.
-Подпись возможна только с адресами типа 'устаревший'.</translation>
-=======
         <source>These are your Qtum addresses for sending payments. Always check the amount and the receiving address before sending coins.</source>
         <translation type="unfinished">Это ваши qtum-адреса для отправки платежей. Всегда проверяйте сумму и адрес получателя перед отправкой перевода.</translation>
     </message>
@@ -84,7 +74,6 @@
 Signing is only possible with addresses of the type 'legacy'.</source>
         <translation type="unfinished">Это ваши qtum-адреса для приема платежей. Используйте кнопку "Создать новый адрес получения" на вкладке получения, чтобы создать новые адреса.
 Подпись возможна только с адресами типа "устаревший".</translation>
->>>>>>> d82fec21
     </message>
     <message>
         <source>&amp;Copy Address</source>
@@ -197,11 +186,7 @@
     <message>
         <source>Remember that encrypting your wallet cannot fully protect your qtums from being stolen by malware infecting your computer.</source>
         <translation type="unfinished">Помните, что шифрование кошелька не может полностью защитить ваши qtumы от кражи вредоносными программами, заразившими ваш компьютер.</translation>
-<<<<<<< HEAD
-    </message>
-=======
    </message>
->>>>>>> d82fec21
     <message>
         <source>Wallet to be encrypted</source>
         <translation type="unfinished">Кошелек должен быть зашифрован</translation>
@@ -285,14 +270,11 @@
 <context>
     <name>QObject</name>
     <message>
-<<<<<<< HEAD
-=======
         <source>Do you want to reset settings to default values, or to abort without making changes?</source>
         <extracomment>Explanatory text shown on startup when the settings file cannot be read. Prompts user to make a choice between resetting or aborting.</extracomment>
         <translation type="unfinished">Cбросить настройки до значений по умолчанию или завершить программу без внесения изменений?</translation>
     </message>
     <message>
->>>>>>> d82fec21
         <source>A fatal error occurred. Check that settings file is writable, or try running with -nosettings.</source>
         <extracomment>Explanatory text shown on startup when the settings file could not be written. Prompts user to check that we have the ability to write to the file. Explains that the user has the option of running without a settings file.</extracomment>
         <translation type="unfinished">Произошла фатальная ошибка. Проверьте, доступна ли запись в файл настроек, или повторите запуск с параметром -nosettings.</translation>
@@ -323,11 +305,7 @@
     </message>
     <message>
         <source>Enter a Qtum address (e.g. %1)</source>
-<<<<<<< HEAD
-        <translation type="unfinished">Введите qtum-адрес (напр. %1)</translation>
-=======
         <translation type="unfinished">Введите qtum-адрес (например,%1)</translation>
->>>>>>> d82fec21
     </message>
     <message>
         <source>Unroutable</source>
@@ -403,43 +381,25 @@
     <message numerus="yes">
         <source>%n second(s)</source>
         <translation type="unfinished">
-<<<<<<< HEAD
-            <numerusform>%nсекунду</numerusform>
-            <numerusform>%nсекунд</numerusform>
-            <numerusform>%nсекунд</numerusform>
-=======
             <numerusform>%n секунда</numerusform>
             <numerusform>%n секунды</numerusform>
             <numerusform>%n секунд</numerusform>
->>>>>>> d82fec21
         </translation>
     </message>
     <message numerus="yes">
         <source>%n minute(s)</source>
         <translation type="unfinished">
-<<<<<<< HEAD
-            <numerusform>%nминуту</numerusform>
-            <numerusform>%nминут</numerusform>
-            <numerusform>%nминут</numerusform>
-=======
             <numerusform>%n минута</numerusform>
             <numerusform>%n минуты</numerusform>
             <numerusform>%n минут</numerusform>
->>>>>>> d82fec21
         </translation>
     </message>
     <message numerus="yes">
         <source>%n hour(s)</source>
         <translation type="unfinished">
-<<<<<<< HEAD
-            <numerusform>%nчас</numerusform>
-            <numerusform>%nчасов</numerusform>
-            <numerusform>%nчасов</numerusform>
-=======
             <numerusform>%n час</numerusform>
             <numerusform>%n часа</numerusform>
             <numerusform>%n часов</numerusform>
->>>>>>> d82fec21
         </translation>
     </message>
     <message numerus="yes">
@@ -503,11 +463,7 @@
     </message>
     <message>
         <source>%s corrupt. Try using the wallet tool qtum-wallet to salvage or restoring a backup.</source>
-<<<<<<< HEAD
-        <translation type="unfinished">%s испорчен. Попробуйте восстановить с помощью инструмента qtum-wallet или восстановите из резервной копии.</translation>
-=======
         <translation type="unfinished">%s испорчен. Попробуйте восстановить его с помощью инструмента qtum-wallet или из резервной копии.</translation>
->>>>>>> d82fec21
     </message>
     <message>
         <source>-maxtxfee is set very high! Fees this large could be paid on a single transaction.</source>
@@ -547,11 +503,7 @@
     </message>
     <message>
         <source>Error: Dumpfile version is not supported. This version of qtum-wallet only supports version 1 dumpfiles. Got dumpfile with version %s</source>
-<<<<<<< HEAD
-        <translation type="unfinished">Ошибка: версия дамп-файла не поддерживается. Эта версия qtum-wallet поддерживает только дамп-файлы версии 1. Обнаружено дамп-файл версии %s</translation>
-=======
         <translation type="unfinished">Ошибка: версия дамп-файла не поддерживается. Эта версия qtum-кошелька поддерживает только дамп-файлы версии 1. Обнаружен дамп-файл версии %s</translation>
->>>>>>> d82fec21
     </message>
     <message>
         <source>Error: Legacy wallets only support the "legacy", "p2sh-segwit", and "bech32" address types</source>
@@ -1346,11 +1298,7 @@
     </message>
     <message>
         <source>&amp;Minimize</source>
-<<<<<<< HEAD
-        <translation type="unfinished">&amp;Уменьшить</translation>
-=======
         <translation type="unfinished">&amp;Свернуть</translation>
->>>>>>> d82fec21
     </message>
     <message>
         <source>Wallet:</source>
@@ -1367,13 +1315,8 @@
     </message>
     <message>
         <source>Send coins to a Qtum address</source>
-<<<<<<< HEAD
-        <translation type="unfinished">Отправить средства на Qtum адрес</translation>
-    </message>
-=======
         <translation type="unfinished">Отправить средства на Qtum адрес</translation> 
    </message>
->>>>>>> d82fec21
     <message>
         <source>Backup wallet to another location</source>
         <translation type="unfinished">Создать резервную копию кошелька в другом месте</translation>
@@ -1416,11 +1359,7 @@
     </message>
     <message>
         <source>Sign messages with your Qtum addresses to prove you own them</source>
-<<<<<<< HEAD
-        <translation type="unfinished">Подписать сообщения своими Qtum кошельками, что-бы доказать, что вы ими владеете</translation>
-=======
         <translation type="unfinished">Подписать сообщение qtum-адресом, чтобы доказать, что вы им владеете</translation>
->>>>>>> d82fec21
     </message>
     <message>
         <source>&amp;Verify message…</source>
@@ -1428,11 +1367,7 @@
     </message>
     <message>
         <source>Verify messages to ensure they were signed with specified Qtum addresses</source>
-<<<<<<< HEAD
-        <translation type="unfinished">Проверяйте сообщения, чтобы убедиться, что они подписаны конкретными qtum-адресами</translation>
-=======
         <translation type="unfinished">Проверить подпись сообщения, чтобы убедиться, что оно подписано конкретным qtum-адресом</translation>
->>>>>>> d82fec21
     </message>
     <message>
         <source>&amp;Load PSBT from file…</source>
@@ -1496,13 +1431,8 @@
     </message>
     <message>
         <source>Request payments (generates QR codes and qtum: URIs)</source>
-<<<<<<< HEAD
-        <translation type="unfinished">Запросить платёж (генерирует QR-коды и URI протокола qtum:)</translation>
-    </message>
-=======
         <translation type="unfinished">Запросить платёж (генерирует QR-коды и URI протокола qtum:)</translation> 
    </message>
->>>>>>> d82fec21
     <message>
         <source>Show the list of used sending addresses and labels</source>
         <translation type="unfinished">Показать список использованных адресов отправки и меток</translation>
@@ -1560,21 +1490,10 @@
         <translation type="unfinished">Загрузить частично подписанную qtum-транзакцию (PSBT)</translation>
     </message>
     <message>
-<<<<<<< HEAD
-        <source>Load Partially Signed Qtum Transaction</source>
-        <translation type="unfinished">Загрузить частично подписанную qtum-транзакцию (PSBT)</translation>
-    </message>
-    <message>
-        <source>Load PSBT from &amp;clipboard…</source>
-        <translation type="unfinished">Загрузить PSBT из &amp;буфера обмена...</translation>
-    </message>
-    <message>
-=======
         <source>Load PSBT from &amp;clipboard…</source>
         <translation type="unfinished">Загрузить PSBT из &amp;буфера обмена…</translation>
     </message>
     <message>
->>>>>>> d82fec21
         <source>Load Partially Signed Qtum Transaction from clipboard</source>
         <translation type="unfinished">Загрузить частично подписанную qtum-транзакцию из буфера обмена</translation>
     </message>
@@ -1626,11 +1545,7 @@
     </message>
     <message>
         <source>Show the %1 help message to get a list with possible Qtum command-line options</source>
-<<<<<<< HEAD
-        <translation type="unfinished">Показать помощь по %1, чтобы получить список доступных параметров командной строки</translation>
-=======
         <translation type="unfinished">Показать справку %1 со списком доступных параметров командной строки</translation>
->>>>>>> d82fec21
     </message>
     <message>
         <source>&amp;Mask values</source>
@@ -1688,13 +1603,10 @@
         <source>&amp;Hide</source>
         <translation type="unfinished">&amp;Скрыть</translation>
     </message>
-<<<<<<< HEAD
-=======
     <message>
         <source>S&amp;how</source>
         <translation type="unfinished">&amp;Показать</translation>
     </message>
->>>>>>> d82fec21
     <message numerus="yes">
         <source>%n active connection(s) to Qtum network.</source>
         <extracomment>A substring of the tooltip.</extracomment>
@@ -1896,11 +1808,7 @@
     </message>
     <message>
         <source>Copy &amp;amount</source>
-<<<<<<< HEAD
-        <translation type="unfinished">Копировать &amp;сумму</translation>
-=======
         <translation type="unfinished">Копировать с&amp;умму</translation>
->>>>>>> d82fec21
     </message>
     <message>
         <source>Copy transaction &amp;ID and output index</source>
@@ -2012,26 +1920,6 @@
         <extracomment>Descriptive text of the load wallets progress window which indicates to the user that wallets are currently being loaded.</extracomment>
         <translation type="unfinished">Загрузка кошельков…</translation>
     </message>
-<<<<<<< HEAD
-    <message>
-        <source>Can't list signers</source>
-        <translation type="unfinished">Невозможно отобразить подписантов</translation>
-    </message>
-</context>
-<context>
-    <name>LoadWalletsActivity</name>
-    <message>
-        <source>Load Wallets</source>
-        <extracomment>Title of progress window which is displayed when wallets are being loaded.</extracomment>
-        <translation type="unfinished">Загрузка кошельков</translation>
-    </message>
-    <message>
-        <source>Loading wallets…</source>
-        <extracomment>Descriptive text of the load wallets progress window which indicates to the user that wallets are currently being loaded.</extracomment>
-        <translation type="unfinished">Загрузка кошельков...</translation>
-    </message>
-=======
->>>>>>> d82fec21
 </context>
 <context>
     <name>OpenWalletActivity</name>
@@ -2161,11 +2049,7 @@
     </message>
     <message>
         <source>Use an external signing device such as a hardware wallet. Configure the external signer script in wallet preferences first.</source>
-<<<<<<< HEAD
-        <translation type="unfinished">Используйте внешнее устройство для подписи, например аппаратный кошелек. Сначала настройте сценарий внешней подписи в настройках кошелька.</translation>
-=======
         <translation type="unfinished">Использовать внешнее устройство для подписи. Например, аппаратный кошелек. Сначала настройте сценарий внешней подписи в настройках кошелька.</translation>
->>>>>>> d82fec21
     </message>
     <message>
         <source>External signer</source>
@@ -2182,11 +2066,7 @@
     <message>
         <source>Compiled without external signing support (required for external signing)</source>
         <extracomment>"External signing" means using devices such as hardware wallets.</extracomment>
-<<<<<<< HEAD
-        <translation type="unfinished">Скомпилировано без поддержки внешней подписи (требуется для внешней подписи)</translation>
-=======
         <translation type="unfinished">Скомпилирован без поддержки внешней подписи (требуется для внешней подписи)</translation>
->>>>>>> d82fec21
     </message>
 </context>
 <context>
@@ -2225,13 +2105,8 @@
     </message>
     <message>
         <source>The entered address "%1" is not a valid Qtum address.</source>
-<<<<<<< HEAD
-        <translation type="unfinished">Введенный адрес "%1" не является действительным qtum-адресом.</translation>
-    </message>
-=======
         <translation type="unfinished">Введенный адрес "%1" не является действительным qtum-адресом.</translation> 
   </message>
->>>>>>> d82fec21
     <message>
         <source>Address "%1" already exists as a receiving address with label "%2" and so cannot be added as a sending address.</source>
         <translation type="unfinished">Адрес "%1" уже существует в качестве адреса для получения с меткой "%2" и поэтому не может быть добавлен в качестве адреса для отправки.</translation>
@@ -2274,15 +2149,6 @@
 </context>
 <context>
     <name>Intro</name>
-<<<<<<< HEAD
-    <message>
-        <source>Qtum</source>
-        <translation type="unfinished">Qtum Core</translation>
-    </message>
-    <message>
-        <source>%1 GB of space available</source>
-        <translation type="unfinished">Доступно %1 Гб пространства</translation>
-=======
     <message numerus="yes">
         <source>%n GB of space available</source>
         <translation type="unfinished">
@@ -2290,7 +2156,6 @@
             <numerusform>%n ГБ места доступно</numerusform>
             <numerusform>%n ГБ места доступно</numerusform>
         </translation>
->>>>>>> d82fec21
     </message>
     <message numerus="yes">
         <source>(of %n GB needed)</source>
@@ -2420,19 +2285,11 @@
     </message>
     <message>
         <source>Recent transactions may not yet be visible, and therefore your wallet's balance might be incorrect. This information will be correct once your wallet has finished synchronizing with the qtum network, as detailed below.</source>
-<<<<<<< HEAD
-        <translation type="unfinished">Недавние транзакции могут быть пока не видны, и поэтому отображаемый баланс вашего кошелька может быть неверным. Информация станет верной после завершения синхронизации с сетью qtumа, прогресс которой вы можете видеть ниже.</translation>
-    </message>
-    <message>
-        <source>Attempting to spend qtums that are affected by not-yet-displayed transactions will not be accepted by the network.</source>
-        <translation type="unfinished">Попытка потратить средства, затронутые не видными пока транзакциями, будет отклонена сетью.</translation>
-=======
         <translation type="unfinished">Недавние транзакции могут быть пока не видны, и поэтому отображаемый баланс вашего кошелька может быть неверным. Информация станет верной после завершения синхронизации с сетью Qtum. Прогресс синхронизации вы можете видеть снизу.</translation>
     </message>
     <message>
         <source>Attempting to spend qtums that are affected by not-yet-displayed transactions will not be accepted by the network.</source>
         <translation type="unfinished">Попытка потратить средства, использованные в транзакциях, которые ещё не синхронизированы, будет отклонена сетью.</translation>
->>>>>>> d82fec21
     </message>
     <message>
         <source>Number of blocks left</source>
@@ -2488,11 +2345,7 @@
     <message>
         <source>Open qtum URI</source>
         <translation type="unfinished">Открыть URI qtumа</translation>
-<<<<<<< HEAD
-    </message>
-=======
    </message>
->>>>>>> d82fec21
     <message>
         <source>Paste address from clipboard</source>
         <extracomment>Tooltip text for button that allows you to paste an address that is in your clipboard.</extracomment>
@@ -2580,11 +2433,7 @@
     <message>
         <source>Maximum database cache size. A larger cache can contribute to faster sync, after which the benefit is less pronounced for most use cases. Lowering the cache size will reduce memory usage. Unused mempool memory is shared for this cache.</source>
         <extracomment>Tooltip text for Options window setting that sets the size of the database cache. Explains the corresponding effects of increasing/decreasing this value.</extracomment>
-<<<<<<< HEAD
-        <translation type="unfinished">Максимальный размер кэша базы данных. Больший размер кэша может способствовать более быстрой синхронизации, после чего это преимущество становится менее выраженным для большинства случаев использования. Уменьшение размера кэша уменьшит использование памяти. Неиспользуемая память mempool используется совместно для этого кэша.</translation>
-=======
         <translation type="unfinished">Максимальный размер кэша базы данных. Большой размер кэша может ускорить синхронизацию, после чего уже особой роли не играет. Уменьшение размера кэша уменьшит использование памяти. Неиспользуемая память mempool используется совместно для этого кэша.</translation>
->>>>>>> d82fec21
     </message>
     <message>
         <source>MiB</source>
@@ -2640,10 +2489,6 @@
         <translation type="unfinished">&amp;Тратить неподтверждённую сдачу</translation>
     </message>
     <message>
-<<<<<<< HEAD
-        <source>External Signer (e.g. hardware wallet)</source>
-        <translation type="unfinished">Внешний подписант(например, аппаратный кошелёк)</translation>
-=======
         <source>Enable &amp;PSBT controls</source>
         <extracomment>An options window setting to enable PSBT controls.</extracomment>
         <translation type="unfinished">Включить управление частично подписанными транзакциями (PSBT)</translation>
@@ -2664,7 +2509,6 @@
     <message>
         <source>Full path to a Qtum Core compatible script (e.g. C:\Downloads\hwi.exe or /Users/you/Downloads/hwi.py). Beware: malware can steal your coins!</source>
         <translation type="unfinished">Путь к скрипту, совместимому с Qtum Core (напр. C:\Downloads\hwi.exe or /Users/you/Downloads/hwi.py). Внимание: остерегайтесь вредоносных скриптов!</translation>
->>>>>>> d82fec21
     </message>
     <message>
         <source>Automatically open the Qtum client port on the router. This only works when your router supports UPnP and it is enabled.</source>
@@ -2676,11 +2520,7 @@
     </message>
     <message>
         <source>Automatically open the Qtum client port on the router. This only works when your router supports NAT-PMP and it is enabled. The external port could be random.</source>
-<<<<<<< HEAD
-        <translation type="unfinished">Автоматически открыть порт qtum-клиента на роутере. Работает? если ваш роутер поддерживает NAT-PMP, и данная функция на нём включена. Внешний порт может быть случайным.</translation>
-=======
         <translation type="unfinished">Автоматически открыть порт qtum-клиента на роутере. Сработает только если ваш роутер поддерживает NAT-PMP, и данная функция на нём включена. Внешний порт может быть случайным.</translation>
->>>>>>> d82fec21
     </message>
     <message>
         <source>Map port using NA&amp;T-PMP</source>
@@ -2696,11 +2536,7 @@
     </message>
     <message>
         <source>Connect to the Qtum network through a SOCKS5 proxy.</source>
-<<<<<<< HEAD
-        <translation type="unfinished">Подключиться к сети qtumа через прокси SOCKS5.</translation>
-=======
         <translation type="unfinished">Подключиться к сети qtumа через SOCKS5 прокси.</translation>
->>>>>>> d82fec21
     </message>
     <message>
         <source>&amp;Connect through SOCKS5 proxy (default proxy):</source>
@@ -2780,11 +2616,7 @@
     </message>
     <message>
         <source>Connect to the Qtum network through a separate SOCKS5 proxy for Tor onion services.</source>
-<<<<<<< HEAD
-        <translation type="unfinished">Подключаться к сети qtumа через отдельный прокси SOCKS5 для скрытых сервисов Tor.</translation>
-=======
         <translation type="unfinished">Подключаться к сети Qtum через отдельный SOCKS5 прокси для скрытых сервисов Tor.</translation>
->>>>>>> d82fec21
     </message>
     <message>
         <source>Use separate SOCKS&amp;5 proxy to reach peers via Tor onion services:</source>
@@ -2813,11 +2645,7 @@
     <message>
         <source>Compiled without external signing support (required for external signing)</source>
         <extracomment>"External signing" means using devices such as hardware wallets.</extracomment>
-<<<<<<< HEAD
-        <translation type="unfinished">Скомпилировано без поддержки внешней подписи (требуется для внешней подписи)</translation>
-=======
         <translation type="unfinished">Скомпилирован без поддержки внешней подписи (требуется для внешней подписи)</translation>
->>>>>>> d82fec21
     </message>
     <message>
         <source>default</source>
@@ -2897,11 +2725,7 @@
     </message>
     <message>
         <source>The displayed information may be out of date. Your wallet automatically synchronizes with the Qtum network after a connection is established, but this process has not completed yet.</source>
-<<<<<<< HEAD
-        <translation type="unfinished">Показанная информация может быть устаревшей. Ваш кошелёк автоматически синхронизируется с сетью qtumа после подключения, но этот процесс пока не завершён.</translation>
-=======
         <translation type="unfinished">Отображаемая информация может быть устаревшей. Ваш кошелёк автоматически синхронизируется с сетью qtumа после подключения, и этот процесс пока не завершён.</translation>
->>>>>>> d82fec21
     </message>
     <message>
         <source>Watch-only:</source>
@@ -3120,11 +2944,7 @@
     </message>
     <message>
         <source>'qtum://' is not a valid URI. Use 'qtum:' instead.</source>
-<<<<<<< HEAD
-        <translation type="unfinished">«qtum://» — это неверный URI. Используйте вместо него «qtum:».</translation>
-=======
         <translation type="unfinished">"qtum://" — это неверный URI. Используйте вместо него "qtum:".</translation>
->>>>>>> d82fec21
     </message>
     <message>
         <source>Cannot process payment request because BIP70 is not supported.
@@ -3136,11 +2956,7 @@
     </message>
     <message>
         <source>URI cannot be parsed! This can be caused by an invalid Qtum address or malformed URI parameters.</source>
-<<<<<<< HEAD
-        <translation type="unfinished">Не удалось обработать URI! Это может быть вызвано тем, что qtum-адрес неверен или параметры URI неправильно сформированы.</translation>
-=======
         <translation type="unfinished">Не удалось обработать URI! Это может быть вызвано тем, что qtum-адрес неверен или параметры URI сформированы неправильно.</translation>
->>>>>>> d82fec21
     </message>
     <message>
         <source>Payment request file handling</source>
@@ -3703,11 +3519,7 @@
     <message>
         <source>An optional message to attach to the payment request, which will be displayed when the request is opened. Note: The message will not be sent with the payment over the Qtum network.</source>
         <translation type="unfinished">Необязательное сообщение для запроса платежа, которое будет показано при открытии запроса. Внимание: это сообщение не будет отправлено вместе с платежом через сеть qtumа.</translation>
-<<<<<<< HEAD
-    </message>
-=======
    </message>
->>>>>>> d82fec21
     <message>
         <source>An optional label to associate with the new receiving address.</source>
         <translation type="unfinished">Необязательная метка для нового адреса получения.</translation>
@@ -3773,17 +3585,12 @@
         <translation type="unfinished">Копировать &amp;метку</translation>
     </message>
     <message>
-<<<<<<< HEAD
-        <source>Copy &amp;amount</source>
-        <translation type="unfinished">Копировать &amp;сумму</translation>
-=======
         <source>Copy &amp;message</source>
         <translation type="unfinished">Копировать &amp;сообщение</translation>
     </message>
     <message>
         <source>Copy &amp;amount</source>
         <translation type="unfinished">Копировать с&amp;умму</translation>
->>>>>>> d82fec21
     </message>
     <message>
         <source>Could not unlock wallet.</source>
@@ -3996,11 +3803,7 @@
     </message>
     <message>
         <source>When there is less transaction volume than space in the blocks, miners as well as relaying nodes may enforce a minimum fee. Paying only this minimum fee is just fine, but be aware that this can result in a never confirming transaction once there is more demand for qtum transactions than the network can process.</source>
-<<<<<<< HEAD
-        <translation type="unfinished">Когда объём транзакций меньше, чем пространство в блоках, майнеры и ретранслирующие узлы могут устанавливать минимальную комиссию. Платить только эту минимальную комиссию вполне допустимо, но примите во внимание,  что ваша транзакция может никогда не подтвердиться, если впоследствии транзакций окажется больше, чем может обработать сеть.</translation>
-=======
         <translation type="unfinished">Когда объём транзакций меньше, чем пространство в блоках, майнеры и ретранслирующие узлы могут устанавливать минимальную комиссию. Платить только эту минимальную комиссию вполне допустимо, но примите во внимание, что ваша транзакция может никогда не подтвердиться, если транзакций окажется больше, чем может обработать сеть.</translation>
->>>>>>> d82fec21
     </message>
     <message>
         <source>A too low fee might result in a never confirming transaction (read the tooltip)</source>
@@ -4071,26 +3874,20 @@
         <translation type="unfinished">%1 (%2 блоков)</translation>
     </message>
     <message>
-<<<<<<< HEAD
-=======
         <source>Sign on device</source>
         <extracomment>"device" usually means a hardware wallet.</extracomment>
         <translation type="unfinished">Подтвердите на устройстве</translation>
     </message>
     <message>
->>>>>>> d82fec21
         <source>Connect your hardware wallet first.</source>
         <translation type="unfinished">Сначала подключите ваш аппаратный кошелёк.</translation>
     </message>
     <message>
-<<<<<<< HEAD
-=======
         <source>Set external signer script path in Options -&gt; Wallet</source>
         <extracomment>"External signer" means using devices such as hardware wallets.</extracomment>
         <translation type="unfinished">Укажите внешний скрипт подписи в Настройки -&gt; Кошелек</translation>
     </message>
     <message>
->>>>>>> d82fec21
         <source>Cr&amp;eate Unsigned</source>
         <translation type="unfinished">Создать &amp;без подписи</translation>
     </message>
@@ -4156,24 +3953,17 @@
     <message>
         <source>Please, review your transaction proposal. This will produce a Partially Signed Qtum Transaction (PSBT) which you can save or copy and then sign with e.g. an offline %1 wallet, or a PSBT-compatible hardware wallet.</source>
         <extracomment>Text to inform a user attempting to create a transaction of their current options. At this stage, a user can only create a PSBT. This string is displayed when private keys are disabled and an external signer is not available.</extracomment>
-<<<<<<< HEAD
-        <translation type="unfinished">Пожалуйста, ещё раз просмотрите черновик вашей транзакции. Будет создана частично подписанная qtum-транзакция (PSBT), которую можно сохранить или скопировать, после чего подписать, например, офлайновым кошельком %1 или PSBT-совместимым аппаратным кошельком.</translation>
-=======
         <translation type="unfinished">Пожалуйста, проверьте черновик вашей транзакции. Будет создана частично подписанная qtum-транзакция (PSBT), которую можно сохранить или скопировать, после чего подписать, например, офлайновым кошельком %1 или PSBT-совместимым аппаратным кошельком.</translation>
->>>>>>> d82fec21
     </message>
     <message>
         <source>Do you want to create this transaction?</source>
         <extracomment>Message displayed when attempting to create a transaction. Cautionary text to prompt the user to verify that the displayed transaction details represent the transaction the user intends to create.</extracomment>
         <translation type="unfinished">Вы хотите создать эту транзакцию?</translation>
-<<<<<<< HEAD
-=======
     </message>
     <message>
         <source>Please, review your transaction. You can create and send this transaction or create a Partially Signed Qtum Transaction (PSBT), which you can save or copy and then sign with, e.g., an offline %1 wallet, or a PSBT-compatible hardware wallet.</source>
         <extracomment>Text to inform a user attempting to create a transaction of their current options. At this stage, a user can send their transaction or create a PSBT. This string is displayed when both private keys and PSBT controls are enabled.</extracomment>
         <translation type="unfinished">Пожалуйста, проверьте вашу транзакцию. Вы можете создать и отправить эту транзакцию, либо создать частично подписанную qtum-транзакцию (PSBT), которую можно сохранить или скопировать, после чего подписать, например, офлайновым кошельком %1 или PSBT-совместимым аппаратным кошельком.</translation>
->>>>>>> d82fec21
     </message>
     <message>
         <source>Please, review your transaction.</source>
@@ -4238,11 +4028,7 @@
     </message>
     <message>
         <source>Warning: Invalid Qtum address</source>
-<<<<<<< HEAD
-        <translation type="unfinished">Предупреждение: неверный qtum-адрес</translation>
-=======
         <translation type="unfinished">Внимание: неверный qtum-адрес</translation>
->>>>>>> d82fec21
     </message>
     <message>
         <source>Warning: Unknown change address</source>
@@ -4297,11 +4083,7 @@
     </message>
     <message>
         <source>The fee will be deducted from the amount being sent. The recipient will receive less qtums than you enter in the amount field. If multiple recipients are selected, the fee is split equally.</source>
-<<<<<<< HEAD
-        <translation type="unfinished">Комиссия будет вычтена из отправляемой суммы. Получателю придёт меньше qtumов, чем вы ввели в поле «Сумма». Если выбрано несколько получателей, комиссия распределяется поровну.</translation>
-=======
         <translation type="unfinished">Комиссия будет вычтена из отправляемой суммы. Получателю придёт меньше qtumов, чем вы ввели в поле "Сумма". Если выбрано несколько получателей, комиссия распределится поровну.</translation>
->>>>>>> d82fec21
     </message>
     <message>
         <source>S&amp;ubtract fee from amount</source>
@@ -4320,21 +4102,8 @@
         <translation type="unfinished">Введите метку для этого адреса, чтобы добавить его в список использованных адресов</translation>
     </message>
     <message>
-<<<<<<< HEAD
-        <source>A message that was attached to the qtum: URI which will be stored with the transaction for your reference. Note: This message will not be sent over the Qtum network.</source>
-        <translation type="unfinished">Сообщение, которое было прикреплено к URI и которое будет сохранено вместе с транзакцией для вашего сведения. Обратите внимание: сообщение не будет отправлено через сеть qtumа.</translation>
-    </message>
-    <message>
-        <source>Pay To:</source>
-        <translation type="unfinished">Отправить на:</translation>
-    </message>
-    <message>
-        <source>Memo:</source>
-        <translation type="unfinished">Примечание:</translation>
-=======
         <source>A message that was attached to the qtum: URI which will be stored with the transaction for your reference. Note: This message will not be sent over the qtum network.</source>
         <translation type="unfinished">Сообщение, которое было прикреплено к URI. Оно будет сохранено вместе с транзакцией для вашего удобства. Обратите внимание: это сообщение не будет отправлено в сеть Qtum.</translation>
->>>>>>> d82fec21
     </message>
 </context>
 <context>
@@ -4364,13 +4133,8 @@
     </message>
     <message>
         <source>The Qtum address to sign the message with</source>
-<<<<<<< HEAD
-        <translation type="unfinished">Qtum-адрес, которым подписать сообщение</translation>
-    </message>
-=======
         <translation type="unfinished">Qtum-адрес, которым подписать сообщение</translation> 
    </message>
->>>>>>> d82fec21
     <message>
         <source>Choose previously used address</source>
         <translation type="unfinished">Выбрать ранее использованный адрес</translation>
@@ -4413,11 +4177,7 @@
     </message>
     <message>
         <source>Enter the receiver's address, message (ensure you copy line breaks, spaces, tabs, etc. exactly) and signature below to verify the message. Be careful not to read more into the signature than what is in the signed message itself, to avoid being tricked by a man-in-the-middle attack. Note that this only proves the signing party receives with the address, it cannot prove sendership of any transaction!</source>
-<<<<<<< HEAD
-        <translation type="unfinished">Введите ниже адрес получателя, сообщение (убедитесь, что переводы строк, пробелы, знаки табуляции и т. п. скопированы в точности) и подпись, чтобы проверить сообщение. Убедитесь, что вы не придаёте сообщению большего смысла, чем оно на самом деле несёт, чтобы не стать жертвой атаки "человек посередине". Обратите внимание, что подпись доказывает лишь то, что подписавший может получать qtumы на этот адрес, но никак не то, что он отправил какую-либо транзакцию!</translation>
-=======
         <translation type="unfinished">Введите ниже адрес получателя, сообщение (убедитесь, что переводы строк, пробелы, знаки табуляции и т.п. скопированы в точности) и подпись, чтобы проверить сообщение. Не придавайте сообщению большего смысла, чем в нём содержится, чтобы не стать жертвой атаки "человек посередине". Обратите внимание, что подпись доказывает лишь то, что подписавший может получать qtumы на этот адрес, но никак не то, что он отправил какую-либо транзакцию!</translation>
->>>>>>> d82fec21
     </message>
     <message>
         <source>The Qtum address the message was signed with</source>
@@ -4865,13 +4625,6 @@
     </message>
     <message>
         <source>Copy &amp;amount</source>
-<<<<<<< HEAD
-        <translation type="unfinished">Копировать &amp;сумму</translation>
-    </message>
-    <message>
-        <source>Copy transaction &amp;ID</source>
-        <translation type="unfinished">Копировать транзакцию и &amp;ID</translation>
-=======
         <translation type="unfinished">Копировать с&amp;умму</translation>
     </message>
     <message>
@@ -4906,7 +4659,6 @@
         <source>Show in %1</source>
         <extracomment>Transactions table context menu action to show the selected transaction in a third-party block explorer. %1 is a stand-in argument for the URL of the explorer.</extracomment>
         <translation type="unfinished">Показать в %1</translation>
->>>>>>> d82fec21
     </message>
     <message>
         <source>Export Transaction History</source>
