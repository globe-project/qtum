--- conflicted
+++ resolved
@@ -710,13 +710,8 @@
         <translation type="unfinished">&amp;Адреса для получения</translation>
     </message>
     <message>
-<<<<<<< HEAD
         <source>Open a qtum: URI</source>
-        <translation type="unfinished">Открыть URI протокола qtum:</translation>
-=======
-        <source>Open a bitcoin: URI</source>
         <translation type="unfinished">Открыть биткойн: URI</translation>
->>>>>>> 0b4aa31c
     </message>
     <message>
         <source>Open Wallet</source>
@@ -745,9 +740,6 @@
         <translation type="unfinished">Закрыть все кошельки</translation>
     </message>
     <message>
-<<<<<<< HEAD
-        <source>Show the %1 help message to get a list with possible Qtum command-line options</source>
-=======
         <source>Migrate Wallet</source>
         <translation type="unfinished">Перенести кошелек</translation>
     </message>
@@ -756,8 +748,7 @@
         <translation type="unfinished">Перенос кошелька</translation>
     </message>
     <message>
-        <source>Show the %1 help message to get a list with possible Bitcoin command-line options</source>
->>>>>>> 0b4aa31c
+        <source>Show the %1 help message to get a list with possible Qtum command-line options</source>
         <translation type="unfinished">Показать справку %1 со списком доступных параметров командной строки</translation>
     </message>
     <message>
@@ -1438,13 +1429,8 @@
         </translation>
     </message>
     <message>
-<<<<<<< HEAD
         <source>%1 will download and store a copy of the Qtum block chain.</source>
-        <translation type="unfinished">%1будет скачано и сохранит копию цепи блоков Qtum</translation>
-=======
-        <source>%1 will download and store a copy of the Bitcoin block chain.</source>
-        <translation type="unfinished">%1 загрузит и сохранит копию цепочки блоков Bitcoin.</translation>
->>>>>>> 0b4aa31c
+        <translation type="unfinished">%1 загрузит и сохранит копию цепочки блоков Qtum.</translation>
     </message>
     <message>
         <source>The wallet will also be stored in this directory.</source>
@@ -2186,13 +2172,8 @@
         <translation type="unfinished">Ошибка запроса платежа</translation>
     </message>
     <message>
-<<<<<<< HEAD
         <source>Cannot start qtum: click-to-pay handler</source>
-        <translation type="unfinished">Не удаётся запустить обработчик click-to-pay для протокола qtum:</translation>
-=======
-        <source>Cannot start bitcoin: click-to-pay handler</source>
-        <translation type="unfinished">Не удаётся запустить обработчик click-to-pay для протокола bitcoin</translation>
->>>>>>> 0b4aa31c
+        <translation type="unfinished">Не удаётся запустить обработчик click-to-pay для протокола qtum</translation>
     </message>
     <message>
         <source>URI handling</source>
