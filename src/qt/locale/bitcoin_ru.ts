<TS language="ru" version="2.1">
<context>
    <name>AddressBookPage</name>
    <message>
        <source>Right-click to edit address or label</source>
        <translation>Кликните правой кнопкой для редактирования адреса или метки</translation>
    </message>
    <message>
        <source>Create a new address</source>
        <translation>Создать новый адрес</translation>
    </message>
    <message>
        <source>&amp;New</source>
        <translation>&amp;Новый</translation>
    </message>
    <message>
        <source>Copy the currently selected address to the system clipboard</source>
        <translation>Копировать текущий выделенный адрес в буфер обмена</translation>
    </message>
    <message>
        <source>&amp;Copy</source>
        <translation>&amp;Копировать</translation>
    </message>
    <message>
        <source>C&amp;lose</source>
        <translation>&amp;Закрыть</translation>
    </message>
    <message>
        <source>Delete the currently selected address from the list</source>
        <translation>Удалить текущий выбранный адрес из списка</translation>
    </message>
    <message>
        <source>Enter address or label to search</source>
        <translation>Введите адрес или метку для поиска</translation>
    </message>
    <message>
        <source>Export the data in the current tab to a file</source>
        <translation>Экспортировать данные текущей вкладки в файл</translation>
    </message>
    <message>
        <source>&amp;Export</source>
        <translation>&amp;Экспорт</translation>
    </message>
    <message>
        <source>&amp;Delete</source>
        <translation>&amp;Удалить</translation>
    </message>
    <message>
        <source>Choose the address to send coins to</source>
        <translation>Выберите адрес для отправки перевода</translation>
    </message>
    <message>
        <source>Choose the address to receive coins with</source>
        <translation>Выберите адрес для получения перевода</translation>
    </message>
    <message>
        <source>C&amp;hoose</source>
        <translation>&amp;Выбрать</translation>
    </message>
    <message>
        <source>Sending addresses</source>
        <translation>Адреса отправки</translation>
    </message>
    <message>
        <source>Receiving addresses</source>
        <translation>Адреса получения</translation>
    </message>
    <message>
        <source>These are your Qtum addresses for sending payments. Always check the amount and the receiving address before sending coins.</source>
        <translation>Это ваши Qtum-адреса для отправки платежей. Всегда проверяйте количество и адрес получателя перед отправкой перевода.</translation>
    </message>
    <message>
<<<<<<< HEAD
        <source>These are your Qtum addresses for receiving payments. Use the 'Create new receiving address' button in the receive tab to create new addresses.</source>
        <translation>Это ваши Qtum-адреса для приёма платежей. Используйте кнопку «Создать новый адрес для получения» на вкладке Получить, чтобы создать новые адреса.</translation>
=======
        <source>These are your Qtum addresses for receiving payments. Use the 'Create new receiving address' button in the receive tab to create new addresses.
Signing is only possible with addresses of the type 'legacy'.</source>
        <translation>Это ваши Qtum адреса для получения платежей. Используйте кнопку «Создать новый адрес для получения» на вкладке Получить, чтобы создать новые адреса.
Подписание возможно только с адресами типа "legacy".</translation>
>>>>>>> da23532c
    </message>
    <message>
        <source>&amp;Copy Address</source>
        <translation>Копировать &amp;адрес</translation>
    </message>
    <message>
        <source>Copy &amp;Label</source>
        <translation>Копировать &amp;метку</translation>
    </message>
    <message>
        <source>&amp;Edit</source>
        <translation>&amp;Правка</translation>
    </message>
    <message>
        <source>Export Address List</source>
        <translation>Экспортировать список адресов</translation>
    </message>
    <message>
        <source>Comma separated file (*.csv)</source>
        <translation>Текст, разделённый запятыми (*.csv)</translation>
    </message>
    <message>
        <source>Exporting Failed</source>
        <translation>Экспорт не удался</translation>
    </message>
    <message>
        <source>There was an error trying to save the address list to %1. Please try again.</source>
        <translation>Произошла ошибка сохранения списка адресов в %1. Пожалуйста, повторите попытку.</translation>
    </message>
</context>
<context>
    <name>AddressTableModel</name>
    <message>
        <source>Label</source>
        <translation>Метка</translation>
    </message>
    <message>
        <source>Address</source>
        <translation>Адрес</translation>
    </message>
    <message>
        <source>(no label)</source>
        <translation>(нет метки)</translation>
    </message>
</context>
<context>
    <name>AskPassphraseDialog</name>
    <message>
        <source>Passphrase Dialog</source>
        <translation>Пароль</translation>
    </message>
    <message>
        <source>Enter passphrase</source>
        <translation>Введите пароль</translation>
    </message>
    <message>
        <source>New passphrase</source>
        <translation>Новый пароль</translation>
    </message>
    <message>
        <source>Repeat new passphrase</source>
        <translation>Повторите новый пароль</translation>
    </message>
    <message>
        <source>Show passphrase</source>
        <translation>Показать пароль</translation>
    </message>
    <message>
        <source>Encrypt wallet</source>
        <translation>Зашифровать электронный кошелёк</translation>
    </message>
    <message>
        <source>This operation needs your wallet passphrase to unlock the wallet.</source>
        <translation>Для выполнения операции требуется пароль от вашего кошелька.</translation>
    </message>
    <message>
        <source>Unlock wallet</source>
        <translation>Разблокировать кошелёк</translation>
    </message>
    <message>
        <source>This operation needs your wallet passphrase to decrypt the wallet.</source>
        <translation>Данная операция требует введения пароля для расшифровки вашего кошелька.</translation>
    </message>
    <message>
        <source>Decrypt wallet</source>
        <translation>Расшифровать кошелёк</translation>
    </message>
    <message>
        <source>Change passphrase</source>
        <translation>Изменить пароль</translation>
    </message>
    <message>
        <source>Confirm wallet encryption</source>
        <translation>Подтвердить шифрование кошелька</translation>
    </message>
    <message>
        <source>Warning: If you encrypt your wallet and lose your passphrase, you will &lt;b&gt;LOSE ALL OF YOUR QTUMS&lt;/b&gt;!</source>
        <translation>Предупреждение: Если вы зашифруете кошелёк и потеряете пароль, вы &lt;b&gt;ПОТЕРЯЕТЕ ВСЕ ВАШИ QTUMS&lt;/b&gt;!</translation>
    </message>
    <message>
        <source>Are you sure you wish to encrypt your wallet?</source>
        <translation>Вы уверены, что хотите зашифровать ваш кошелёк?</translation>
    </message>
    <message>
        <source>Wallet encrypted</source>
        <translation>Кошелёк зашифрован</translation>
    </message>
    <message>
        <source>Enter the new passphrase for the wallet.&lt;br/&gt;Please use a passphrase of &lt;b&gt;ten or more random characters&lt;/b&gt;, or &lt;b&gt;eight or more words&lt;/b&gt;.</source>
        <translation>Введите новый пароль для кошелька.&lt;br/&gt;Используйте пароль, состоящий из &lt;b&gt;десяти или более случайных символов&lt;/b&gt; или &lt;b&gt;восьми или более слов&lt;/b&gt;.</translation>
    </message>
    <message>
        <source>Enter the old passphrase and new passphrase for the wallet.</source>
        <translation>Введите старый и новый пароль для кошелька.</translation>
    </message>
    <message>
        <source>Remember that encrypting your wallet cannot fully protect your qtums from being stolen by malware infecting your computer.</source>
        <translation>Помните, что шифрование вашего кошелька не может полностью защитить ваши qtums от кражи вредоносными программами, заражающими ваш компьютер.</translation>
    </message>
    <message>
        <source>Wallet to be encrypted</source>
        <translation>Кошелёк зашифрован</translation>
    </message>
    <message>
        <source>Your wallet is about to be encrypted. </source>
        <translation>Ваш кошелёк будет зашифрован.</translation>
    </message>
    <message>
        <source>Your wallet is now encrypted. </source>
        <translation>Ваш кошелёк теперь зашифрован.</translation>
    </message>
    <message>
        <source>IMPORTANT: Any previous backups you have made of your wallet file should be replaced with the newly generated, encrypted wallet file. For security reasons, previous backups of the unencrypted wallet file will become useless as soon as you start using the new, encrypted wallet.</source>
        <translation>ВАЖНО: любые предыдущие резервные копия вашего кошелька, выполненные вами, необходимо заменить новым сгенерированным, зашифрованным файлом кошелька. В целях безопасности предыдущие резервные копии незашифрованного файла кошелька утратят пригодность после начала использования нового зашифрованного кошелька.</translation>
    </message>
    <message>
        <source>Wallet encryption failed</source>
        <translation>Не удалось зашифровать кошелёк</translation>
    </message>
    <message>
        <source>Wallet encryption failed due to an internal error. Your wallet was not encrypted.</source>
        <translation>Сбой шифрования кошелька из-за внутренней ошибки. Ваш кошелёк не был зашифрован.</translation>
    </message>
    <message>
        <source>The supplied passphrases do not match.</source>
        <translation>Введённые пароли не совпадают.</translation>
    </message>
    <message>
        <source>Wallet unlock failed</source>
        <translation>Не удалось разблокировать кошелёк</translation>
    </message>
    <message>
        <source>The passphrase entered for the wallet decryption was incorrect.</source>
        <translation>Пароль, введенный при шифровании кошелька, некорректен.</translation>
    </message>
    <message>
        <source>Wallet decryption failed</source>
        <translation>Расшифровка кошелька не удалась</translation>
    </message>
    <message>
        <source>Wallet passphrase was successfully changed.</source>
        <translation>Пароль кошелька успешно изменён.</translation>
    </message>
    <message>
        <source>Warning: The Caps Lock key is on!</source>
        <translation>Внимание: Caps Lock включен!</translation>
    </message>
</context>
<context>
    <name>BanTableModel</name>
    <message>
        <source>IP/Netmask</source>
        <translation>IP/Маска подсети</translation>
    </message>
    <message>
        <source>Banned Until</source>
        <translation>Заблокировано до</translation>
    </message>
</context>
<context>
    <name>QtumGUI</name>
    <message>
        <source>Sign &amp;message...</source>
        <translation>Подписать &amp;сообщение...</translation>
    </message>
    <message>
        <source>Synchronizing with network...</source>
        <translation>Синхронизация с сетью...</translation>
    </message>
    <message>
        <source>&amp;Overview</source>
        <translation>&amp;Обзор</translation>
    </message>
    <message>
        <source>Show general overview of wallet</source>
        <translation>Отобразить главное окно кошелька</translation>
    </message>
    <message>
        <source>&amp;Transactions</source>
        <translation>&amp;Транзакции</translation>
    </message>
    <message>
        <source>Browse transaction history</source>
        <translation>Просмотр истории транзакций</translation>
    </message>
    <message>
        <source>E&amp;xit</source>
        <translation>В&amp;ыход</translation>
    </message>
    <message>
        <source>Quit application</source>
        <translation>Закрыть приложение</translation>
    </message>
    <message>
        <source>&amp;About %1</source>
        <translation>&amp;О %1</translation>
    </message>
    <message>
        <source>Show information about %1</source>
        <translation>Показать информацию о %1</translation>
    </message>
    <message>
        <source>About &amp;Qt</source>
        <translation>O &amp;Qt</translation>
    </message>
    <message>
        <source>Show information about Qt</source>
        <translation>Показать информацию о Qt</translation>
    </message>
    <message>
        <source>&amp;Options...</source>
        <translation>&amp;Параметры</translation>
    </message>
    <message>
        <source>Modify configuration options for %1</source>
        <translation>Изменить параметры конфигурации для %1</translation>
    </message>
    <message>
        <source>&amp;Encrypt Wallet...</source>
        <translation>&amp;Зашифровать кошелёк...</translation>
    </message>
    <message>
        <source>&amp;Backup Wallet...</source>
        <translation>&amp;Резервная копия кошелька...</translation>
    </message>
    <message>
        <source>&amp;Change Passphrase...</source>
        <translation>&amp;Изменить пароль...</translation>
    </message>
    <message>
        <source>Open &amp;URI...</source>
        <translation>Открыть &amp;URI...</translation>
    </message>
    <message>
        <source>Create Wallet...</source>
        <translation>Создать кошелёк...</translation>
    </message>
    <message>
        <source>Create a new wallet</source>
        <translation>Создать новый кошелёк</translation>
    </message>
    <message>
        <source>Wallet:</source>
        <translation>Кошелёк:</translation>
    </message>
    <message>
        <source>Click to disable network activity.</source>
        <translation>Нажмите для отключения взаимодействия с сетью.</translation>
    </message>
    <message>
        <source>Network activity disabled.</source>
        <translation>Взаимодействие с сетью отключено.</translation>
    </message>
    <message>
        <source>Click to enable network activity again.</source>
        <translation>Нажмите для включения взаимодействия с сетью.</translation>
    </message>
    <message>
        <source>Syncing Headers (%1%)...</source>
        <translation>Синхронизация заголовков (%1%)...</translation>
    </message>
    <message>
        <source>Reindexing blocks on disk...</source>
        <translation>Переиндексация блоков на диске...</translation>
    </message>
    <message>
        <source>Proxy is &lt;b&gt;enabled&lt;/b&gt;: %1</source>
        <translation>Прокси &lt;b&gt;включен&lt;/b&gt;: %1</translation>
    </message>
    <message>
        <source>Send coins to a Qtum address</source>
        <translation>Послать средства на Qtum-адрес</translation>
    </message>
    <message>
        <source>Backup wallet to another location</source>
        <translation>Выполнить резервное копирование кошелька в другом месте расположения</translation>
    </message>
    <message>
        <source>Change the passphrase used for wallet encryption</source>
        <translation>Изменить пароль, используемый для шифрования кошелька</translation>
    </message>
    <message>
        <source>&amp;Verify message...</source>
        <translation>&amp;Проверить сообщение...</translation>
    </message>
    <message>
        <source>&amp;Send</source>
        <translation>&amp;Отправить</translation>
    </message>
    <message>
        <source>&amp;Receive</source>
        <translation>&amp;Получить</translation>
    </message>
    <message>
        <source>&amp;Show / Hide</source>
        <translation>&amp;Показать / Спрятать</translation>
    </message>
    <message>
        <source>Show or hide the main Window</source>
        <translation>Показать или скрыть главное окно</translation>
    </message>
    <message>
        <source>Encrypt the private keys that belong to your wallet</source>
        <translation>Зашифровать приватные ключи, принадлежащие вашему кошельку</translation>
    </message>
    <message>
        <source>Sign messages with your Qtum addresses to prove you own them</source>
<<<<<<< HEAD
        <translation>Подписывайте сообщения Qtum-адресами чтобы подтвердить что это написали именно Вы</translation>
    </message>
    <message>
        <source>Verify messages to ensure they were signed with specified Qtum addresses</source>
        <translation>Проверяйте сообщения чтобы убедиться что они подписаны конкретными Qtum-адресами</translation>
=======
        <translation>Подписывайте сообщения Qtum-адресами, чтобы подтвердить, что это написали именно вы</translation>
    </message>
    <message>
        <source>Verify messages to ensure they were signed with specified Qtum addresses</source>
        <translation>Проверяйте сообщения, чтобы убедиться, что они подписаны конкретными Qtum-адресами</translation>
>>>>>>> da23532c
    </message>
    <message>
        <source>&amp;File</source>
        <translation>&amp;Файл</translation>
    </message>
    <message>
        <source>&amp;Settings</source>
        <translation>&amp;Настройки</translation>
    </message>
    <message>
        <source>&amp;Help</source>
        <translation>&amp;Помощь</translation>
    </message>
    <message>
        <source>Tabs toolbar</source>
        <translation>Панель вкладок</translation>
    </message>
    <message>
        <source>Request payments (generates QR codes and qtum: URIs)</source>
        <translation>Запросить платеж</translation>
    </message>
    <message>
        <source>Show the list of used sending addresses and labels</source>
        <translation>Показать список использованных адресов и меток получателей</translation>
    </message>
    <message>
        <source>Show the list of used receiving addresses and labels</source>
        <translation>Показать список использованных адресов и меток получателей</translation>
    </message>
    <message>
        <source>&amp;Command-line options</source>
        <translation>Опции командной строки</translation>
    </message>
    <message numerus="yes">
        <source>%n active connection(s) to Qtum network</source>
        <translation><numerusform>%n активное подключение к сети Qtum</numerusform><numerusform>%n активных подключения к сети Qtum</numerusform><numerusform>%n активных подключений к сети Qtum</numerusform><numerusform>%n активных подключений к сети Qtum</numerusform></translation>
    </message>
    <message>
        <source>Indexing blocks on disk...</source>
        <translation>Выполняется индексирование блоков на диске...</translation>
    </message>
    <message>
        <source>Processing blocks on disk...</source>
        <translation>Выполняется обработка блоков на диске...</translation>
    </message>
    <message numerus="yes">
        <source>Processed %n block(s) of transaction history.</source>
        <translation><numerusform>Обработан %n блок истории транзакций.</numerusform><numerusform>Обработано %n блока истории транзакций.</numerusform><numerusform>Обработано %n блоков истории транзакций.</numerusform><numerusform>Обработано %n блоков истории транзакций.</numerusform></translation>
    </message>
    <message>
        <source>%1 behind</source>
        <translation>Выполнено %1</translation>
    </message>
    <message>
        <source>Last received block was generated %1 ago.</source>
        <translation>Последний полученный блок был сгенерирован %1 назад.</translation>
    </message>
    <message>
        <source>Transactions after this will not yet be visible.</source>
        <translation>После этого транзакции больше не будут видны.</translation>
    </message>
    <message>
        <source>Error</source>
        <translation>Ошибка</translation>
    </message>
    <message>
        <source>Warning</source>
        <translation>Предупреждение</translation>
    </message>
    <message>
        <source>Information</source>
        <translation>Информация</translation>
    </message>
    <message>
        <source>Up to date</source>
        <translation>Готов</translation>
    </message>
    <message>
<<<<<<< HEAD
=======
        <source>&amp;Load PSBT from file...</source>
        <translation>&amp;Загрузить PSBT из файла...</translation>
    </message>
    <message>
        <source>Load Partially Signed Qtum Transaction</source>
        <translation>Загрузить Частично Подписанные Qtum Транзакции (PSBT)</translation>
    </message>
    <message>
        <source>Load PSBT from clipboard...</source>
        <translation>Загрузить PSBT из буфера обмена...</translation>
    </message>
    <message>
        <source>Load Partially Signed Qtum Transaction from clipboard</source>
        <translation>Загрузить Частично Подписанную Транзакцию из буфера обмена</translation>
    </message>
    <message>
>>>>>>> da23532c
        <source>Node window</source>
        <translation>Окно узла</translation>
    </message>
    <message>
        <source>Open node debugging and diagnostic console</source>
        <translation>Открыть консоль отладки и диагностики узла</translation>
    </message>
    <message>
        <source>&amp;Sending addresses</source>
        <translation>&amp;Адреса для отправлений</translation>
    </message>
    <message>
        <source>&amp;Receiving addresses</source>
        <translation>&amp;Адреса для получений</translation>
    </message>
    <message>
        <source>Open a qtum: URI</source>
        <translation>Открыть qtum: URI</translation>
    </message>
    <message>
        <source>Open Wallet</source>
        <translation>Открыть Кошелёк</translation>
    </message>
    <message>
        <source>Open a wallet</source>
        <translation>Открыть кошелёк</translation>
    </message>
    <message>
        <source>Close Wallet...</source>
        <translation>Закрыть Кошелёк...</translation>
    </message>
    <message>
        <source>Close wallet</source>
        <translation>Закрыть кошелёк</translation>
    </message>
    <message>
<<<<<<< HEAD
=======
        <source>Close All Wallets...</source>
        <translation>Закрыть все кошельки</translation>
    </message>
    <message>
        <source>Close all wallets</source>
        <translation>Закрыть все кошельки</translation>
    </message>
    <message>
>>>>>>> da23532c
        <source>Show the %1 help message to get a list with possible Qtum command-line options</source>
        <translation>Показать помощь по %1, чтобы получить список доступных параметров командной строки</translation>
    </message>
    <message>
        <source>&amp;Mask values</source>
        <translation>&amp;Скрыть значения</translation>
    </message>
    <message>
        <source>Mask the values in the Overview tab</source>
        <translation>Скрыть значения на вкладке Обзор</translation>
    </message>
    <message>
        <source>default wallet</source>
        <translation>Кошелёк по умолчанию</translation>
    </message>
    <message>
        <source>No wallets available</source>
        <translation>Нет доступных кошельков</translation>
    </message>
    <message>
        <source>&amp;Window</source>
        <translation>&amp;Окно</translation>
    </message>
    <message>
        <source>Minimize</source>
        <translation>Свернуть</translation>
    </message>
    <message>
        <source>Zoom</source>
        <translation>Увеличение</translation>
    </message>
    <message>
        <source>Main Window</source>
        <translation>Главное Окно</translation>
    </message>
    <message>
        <source>%1 client</source>
        <translation>%1 клиент</translation>
    </message>
    <message>
        <source>Connecting to peers...</source>
        <translation>Подключение к пирам...</translation>
    </message>
    <message>
        <source>Catching up...</source>
        <translation>Синхронизация...</translation>
    </message>
    <message>
        <source>Error: %1</source>
        <translation>Ошибка: %1</translation>
    </message>
    <message>
        <source>Warning: %1</source>
        <translation>Внимание: %1</translation>
    </message>
    <message>
        <source>Date: %1
</source>
        <translation>Дата: %1
</translation>
    </message>
    <message>
        <source>Amount: %1
</source>
        <translation>Объем: %1
</translation>
    </message>
    <message>
        <source>Wallet: %1
</source>
        <translation>Кошелёк: %1
</translation>
    </message>
    <message>
        <source>Type: %1
</source>
        <translation>Тип: %1
</translation>
    </message>
    <message>
        <source>Label: %1
</source>
        <translation>Ярлык: %1
</translation>
    </message>
    <message>
        <source>Address: %1
</source>
        <translation>Адрес: %1
</translation>
    </message>
    <message>
        <source>Sent transaction</source>
        <translation>Отправленная транзакция</translation>
    </message>
    <message>
        <source>Incoming transaction</source>
        <translation>Входящая транзакция</translation>
    </message>
    <message>
        <source>HD key generation is &lt;b&gt;enabled&lt;/b&gt;</source>
        <translation>Генерация HD ключа &lt;b&gt;включена&lt;/b&gt;</translation>
    </message>
    <message>
        <source>HD key generation is &lt;b&gt;disabled&lt;/b&gt;</source>
        <translation>Генерация HD ключа &lt;b&gt;выключена&lt;/b&gt;</translation>
    </message>
    <message>
        <source>Private key &lt;b&gt;disabled&lt;/b&gt;</source>
        <translation>Приватный ключ &lt;b&gt;отключен&lt;/b&gt;</translation>
    </message>
    <message>
        <source>Wallet is &lt;b&gt;encrypted&lt;/b&gt; and currently &lt;b&gt;unlocked&lt;/b&gt;</source>
        <translation>Кошелёк &lt;b&gt;зашифрован&lt;/b&gt; и сейчас &lt;b&gt;разблокирован&lt;/b&gt;</translation>
    </message>
    <message>
        <source>Wallet is &lt;b&gt;encrypted&lt;/b&gt; and currently &lt;b&gt;locked&lt;/b&gt;</source>
        <translation>Кошелёк &lt;b&gt;зашифрован&lt;/b&gt; и сейчас &lt;b&gt;заблокирован&lt;/b&gt;</translation>
    </message>
    <message>
<<<<<<< HEAD
        <source>A fatal error occurred. Qtum can no longer continue safely and will quit.</source>
        <translation>Произошла критическая ошибка. Qtum больше не может продолжать безопасную работу и будет закрыт.</translation>
=======
        <source>Original message:</source>
        <translation>Исходное сообщение:</translation>
    </message>
    <message>
        <source>A fatal error occurred. %1 can no longer continue safely and will quit.</source>
        <translation>Произошла критическая ошибка. %1 больше не может продолжать безопасную работу и будет закрыт.
 </translation>
>>>>>>> da23532c
    </message>
</context>
<context>
    <name>CoinControlDialog</name>
    <message>
        <source>Coin Selection</source>
        <translation>Выбор коинов</translation>
    </message>
    <message>
        <source>Quantity:</source>
        <translation>Количество:</translation>
    </message>
    <message>
        <source>Bytes:</source>
        <translation>Байтов:</translation>
    </message>
    <message>
        <source>Amount:</source>
        <translation>Количество:</translation>
    </message>
    <message>
        <source>Fee:</source>
        <translation>Комиссия:</translation>
    </message>
    <message>
        <source>Dust:</source>
        <translation>Пыль:</translation>
    </message>
    <message>
        <source>After Fee:</source>
        <translation>После комиссии:</translation>
    </message>
    <message>
        <source>Change:</source>
        <translation>Сдача:</translation>
    </message>
    <message>
        <source>(un)select all</source>
        <translation>Выбрать все</translation>
    </message>
    <message>
        <source>Tree mode</source>
        <translation>Режим дерева</translation>
    </message>
    <message>
        <source>List mode</source>
        <translation>Режим списка</translation>
    </message>
    <message>
        <source>Amount</source>
        <translation>Количество</translation>
    </message>
    <message>
        <source>Received with label</source>
        <translation>Получено с меткой</translation>
    </message>
    <message>
        <source>Received with address</source>
        <translation>Получено с адресом</translation>
    </message>
    <message>
        <source>Date</source>
        <translation>Дата</translation>
    </message>
    <message>
        <source>Confirmations</source>
        <translation>Подтверждения</translation>
    </message>
    <message>
        <source>Confirmed</source>
        <translation>Подтвержденные</translation>
    </message>
    <message>
        <source>Copy address</source>
        <translation>Копировать адрес</translation>
    </message>
    <message>
        <source>Copy label</source>
        <translation>Копировать метку</translation>
    </message>
    <message>
        <source>Copy amount</source>
        <translation>Копировать сумму</translation>
    </message>
    <message>
        <source>Copy transaction ID</source>
        <translation>Копировать ID транзакции</translation>
    </message>
    <message>
        <source>Lock unspent</source>
        <translation>Заблокировать непотраченное</translation>
    </message>
    <message>
        <source>Unlock unspent</source>
        <translation>Разблокировать непотраченное</translation>
    </message>
    <message>
        <source>Copy quantity</source>
        <translation>Копировать количество</translation>
    </message>
    <message>
        <source>Copy fee</source>
        <translation>Скопировать комиссию</translation>
    </message>
    <message>
        <source>Copy after fee</source>
        <translation>Скопировать после комиссии</translation>
    </message>
    <message>
        <source>Copy bytes</source>
        <translation>Скопировать байты</translation>
    </message>
    <message>
        <source>Copy dust</source>
        <translation>Скопировать пыль</translation>
    </message>
    <message>
        <source>Copy change</source>
        <translation>Скопировать сдачу</translation>
    </message>
    <message>
        <source>(%1 locked)</source>
        <translation>(%1 заблокирован)</translation>
    </message>
    <message>
        <source>yes</source>
        <translation>да</translation>
    </message>
    <message>
        <source>no</source>
        <translation>нет</translation>
    </message>
    <message>
        <source>This label turns red if any recipient receives an amount smaller than the current dust threshold.</source>
        <translation>Эта метка становится красной, если получатель получит меньшую сумму, чем текущий порог пыли.</translation>
    </message>
    <message>
        <source>Can vary +/- %1 satoshi(s) per input.</source>
        <translation>Может меняться +/- %1 сатоши(ей) за вход.</translation>
    </message>
    <message>
        <source>(no label)</source>
        <translation>(нет метки)</translation>
    </message>
    <message>
        <source>change from %1 (%2)</source>
        <translation>изменить с %1 (%2)</translation>
    </message>
    <message>
        <source>(change)</source>
        <translation>(сдача)</translation>
    </message>
</context>
<context>
    <name>CreateWalletActivity</name>
    <message>
        <source>Creating Wallet &lt;b&gt;%1&lt;/b&gt;...</source>
        <translation>Создание кошелька &lt;b&gt;%1&lt;/b&gt;...</translation>
    </message>
    <message>
        <source>Create wallet failed</source>
        <translation>Не удалось создать кошелёк</translation>
    </message>
    <message>
        <source>Create wallet warning</source>
        <translation>Кошелёк создан</translation>
    </message>
</context>
<context>
    <name>CreateWalletDialog</name>
    <message>
        <source>Create Wallet</source>
        <translation>Создать кошелёк</translation>
    </message>
    <message>
        <source>Wallet Name</source>
        <translation>Название кошелька</translation>
    </message>
    <message>
        <source>Encrypt the wallet. The wallet will be encrypted with a passphrase of your choice.</source>
        <translation>Зашифровать кошелёк. Кошелёк будет зашифрован паролем на ваш выбор.</translation>
    </message>
    <message>
        <source>Encrypt Wallet</source>
        <translation>Зашифровать кошелёк</translation>
    </message>
    <message>
        <source>Disable private keys for this wallet. Wallets with private keys disabled will have no private keys and cannot have an HD seed or imported private keys. This is ideal for watch-only wallets.</source>
        <translation>Отключить приватные ключи для этого кошелька. Кошельки с отключенными приватными ключами не будут иметь приватных ключей и HD мастер-ключа или импортированных приватных ключей. Это подходит только кошелькам для часов.</translation>
    </message>
    <message>
        <source>Disable Private Keys</source>
        <translation>Отключить приватные ключи</translation>
    </message>
    <message>
        <source>Make a blank wallet. Blank wallets do not initially have private keys or scripts. Private keys and addresses can be imported, or an HD seed can be set, at a later time.</source>
        <translation>Сделать пустой кошелёк. Чистые кошельки изначально не имеют приватных ключей или скриптов. Позже можно импортировать приватные ключи и адреса или установить HD мастер-ключ.</translation>
    </message>
    <message>
        <source>Make Blank Wallet</source>
        <translation>Создать пустой кошелёк</translation>
    </message>
    <message>
        <source>Use descriptors for scriptPubKey management</source>
        <translation>Использовать дескриптор для управления scriptPubKey</translation>
    </message>
    <message>
        <source>Descriptor Wallet</source>
        <translation>Дескриптор кошелька</translation>
    </message>
    <message>
        <source>Create</source>
        <translation>Создать</translation>
    </message>
    <message>
        <source>Compiled without sqlite support (required for descriptor wallets)</source>
        <translation>Скомпилирован без поддержки sqlite (необходимо для кошельков с дескриптором)</translation>
    </message>
</context>
<context>
    <name>EditAddressDialog</name>
    <message>
        <source>Edit Address</source>
        <translation>Изменить адрес</translation>
    </message>
    <message>
        <source>&amp;Label</source>
        <translation>&amp;Метка</translation>
    </message>
    <message>
        <source>The label associated with this address list entry</source>
        <translation>Метка, связанная с этим списком адресов</translation>
    </message>
    <message>
        <source>The address associated with this address list entry. This can only be modified for sending addresses.</source>
        <translation>Адрес, связанный с этой записью списка адресов. Он может быть изменён только для адресов отправки.</translation>
    </message>
    <message>
        <source>&amp;Address</source>
        <translation>&amp;Адрес</translation>
    </message>
    <message>
        <source>New sending address</source>
        <translation>Новый адрес отправки</translation>
    </message>
    <message>
        <source>Edit receiving address</source>
        <translation>Изменить адрес получения</translation>
    </message>
    <message>
        <source>Edit sending address</source>
        <translation>Изменить адрес отправки</translation>
    </message>
    <message>
        <source>The entered address "%1" is not a valid Qtum address.</source>
        <translation>Введенный адрес "%1" не является действительным Qtum-адресом.</translation>
    </message>
    <message>
        <source>Address "%1" already exists as a receiving address with label "%2" and so cannot be added as a sending address.</source>
        <translation>Адрес "%1" уже существует в качестве адреса получения с меткой "%2" и поэтому не может быть добавлен в качестве адреса отправки.</translation>
    </message>
    <message>
        <source>The entered address "%1" is already in the address book with label "%2".</source>
        <translation>Введённый адрес "%1" уже существует в адресной книге с меткой "%2".</translation>
    </message>
    <message>
        <source>Could not unlock wallet.</source>
        <translation>Невозможно разблокировать кошелёк.</translation>
    </message>
    <message>
        <source>New key generation failed.</source>
        <translation>Произошла ошибка при генерации нового ключа.</translation>
    </message>
</context>
<context>
    <name>FreespaceChecker</name>
    <message>
        <source>A new data directory will be created.</source>
        <translation>Будет создана новая директория данных.</translation>
    </message>
    <message>
        <source>name</source>
        <translation>имя</translation>
    </message>
    <message>
        <source>Directory already exists. Add %1 if you intend to create a new directory here.</source>
        <translation>Каталог уже существует. Добавьте %1, если хотите создать новую директорию здесь.</translation>
    </message>
    <message>
        <source>Path already exists, and is not a directory.</source>
        <translation>Данный путь уже существует и это не каталог.</translation>
    </message>
    <message>
        <source>Cannot create data directory here.</source>
        <translation>Невозможно создать директорию данных здесь.</translation>
    </message>
</context>
<context>
    <name>HelpMessageDialog</name>
    <message>
        <source>version</source>
        <translation>версия</translation>
    </message>
    <message>
        <source>About %1</source>
        <translation>О %1</translation>
    </message>
    <message>
        <source>Command-line options</source>
        <translation>Опции командной строки</translation>
    </message>
</context>
<context>
    <name>Intro</name>
    <message>
        <source>Welcome</source>
        <translation>Добро пожаловать</translation>
    </message>
    <message>
        <source>Welcome to %1.</source>
        <translation>Добро пожаловать в %1.</translation>
    </message>
    <message>
        <source>As this is the first time the program is launched, you can choose where %1 will store its data.</source>
        <translation>Поскольку программа запущена впервые, вы должны указать где %1 будет хранить данные.</translation>
    </message>
    <message>
        <source>When you click OK, %1 will begin to download and process the full %4 block chain (%2GB) starting with the earliest transactions in %3 when %4 initially launched.</source>
        <translation>Когда вы нажмете ОК, %1 начнет загружать и обрабатывать полную цепочку блоков %4 (%2ГБ), начиная с самых ранних транзакций в %3, когда %4 был первоначально запущен.</translation>
    </message>
    <message>
        <source>Reverting this setting requires re-downloading the entire blockchain. It is faster to download the full chain first and prune it later. Disables some advanced features.</source>
        <translation>Восстановление этого параметра в последствии требует повторной загрузки всей цепочки блоков. Быстрее будет сначала скачать полную цепочку, а потом - обрезать. Это также отключает некоторые расширенные функции. </translation>
    </message>
    <message>
        <source>This initial synchronisation is very demanding, and may expose hardware problems with your computer that had previously gone unnoticed. Each time you run %1, it will continue downloading where it left off.</source>
        <translation>Первоначальная синхронизация очень сложна и может выявить проблемы с оборудованием вашего компьютера, которые ранее оставались незамеченными. Каждый раз, когда вы запускаете %1, будет продолжена загрузка с места остановки.</translation>
    </message>
    <message>
        <source>If you have chosen to limit block chain storage (pruning), the historical data must still be downloaded and processed, but will be deleted afterward to keep your disk usage low.</source>
        <translation>Если вы указали сокращать объём хранимого блокчейна (pruning), все исторические данные все равно должны быть скачаны и обработаны, но впоследствии они будут удалены для экономии места на диске.</translation>
    </message>
    <message>
        <source>Use the default data directory</source>
        <translation>Использовать стандартную директорию данных</translation>
    </message>
    <message>
        <source>Use a custom data directory:</source>
        <translation>Использовать пользовательскую директорию данных</translation>
    </message>
    <message>
        <source>Qtum</source>
        <translation>Qtum Core</translation>
    </message>
    <message>
        <source>Discard blocks after verification, except most recent %1 GB (prune)</source>
        <translation>Отменить блоки после проверки, кроме самых последних %1 ГБ (обрезать)</translation>
    </message>
    <message>
        <source>At least %1 GB of data will be stored in this directory, and it will grow over time.</source>
        <translation>Как минимум %1 ГБ данных будет сохранен в эту директорию. Со временем размер будет увеличиваться.</translation>
    </message>
    <message>
        <source>Approximately %1 GB of data will be stored in this directory.</source>
        <translation>Приблизительно %1 ГБ данных будет сохранено в эту директорию.</translation>
    </message>
    <message>
        <source>%1 will download and store a copy of the Qtum block chain.</source>
        <translation>%1 скачает и сохранит копию цепи блоков.</translation>
    </message>
    <message>
        <source>The wallet will also be stored in this directory.</source>
        <translation>Кошелёк также будет сохранен в эту директорию.</translation>
    </message>
    <message>
        <source>Error: Specified data directory "%1" cannot be created.</source>
        <translation>Ошибка: невозможно создать указанную директорию данных "%1".</translation>
    </message>
    <message>
        <source>Error</source>
        <translation>Ошибка</translation>
    </message>
    <message numerus="yes">
        <source>%n GB of free space available</source>
        <translation><numerusform>%n ГБ свободного места</numerusform><numerusform>%n ГБ свободного места</numerusform><numerusform>%n ГБ свободного места</numerusform><numerusform>%n ГБ свободного места</numerusform></translation>
    </message>
    <message numerus="yes">
        <source>(of %n GB needed)</source>
        <translation><numerusform>(требуется %n ГБ)</numerusform><numerusform>(%n ГБ требуется)</numerusform><numerusform>(%n ГБ требуется)</numerusform><numerusform>(%n ГБ требуется)</numerusform></translation>
    </message>
    <message numerus="yes">
        <source>(%n GB needed for full chain)</source>
        <translation><numerusform>(%n ГБ необходимо для полного блокчейна)</numerusform><numerusform>(%n ГБ необходимо для полного блокчейна)</numerusform><numerusform>(%n ГБ необходимо для полного блокчейна)</numerusform><numerusform>(%n ГБ необходимо для полного блокчейна)</numerusform></translation>
    </message>
</context>
<context>
    <name>ModalOverlay</name>
    <message>
        <source>Form</source>
        <translation>Форма</translation>
    </message>
    <message>
        <source>Recent transactions may not yet be visible, and therefore your wallet's balance might be incorrect. This information will be correct once your wallet has finished synchronizing with the qtum network, as detailed below.</source>
        <translation>Последние транзакции пока могут быть не видны, поэтому вы можете видеть некорректный баланс ваших кошельков. Отображаемая информация будет верна после завершения синхронизации. Прогресс синхронизации вы можете видеть ниже.</translation>
    </message>
    <message>
        <source>Attempting to spend qtums that are affected by not-yet-displayed transactions will not be accepted by the network.</source>
        <translation>Попытка потратить средства, использованные в транзакциях, которые ещё не синхронизированы, будет отклонена сетью.</translation>
    </message>
    <message>
        <source>Number of blocks left</source>
        <translation>Количество оставшихся блоков</translation>
    </message>
    <message>
        <source>Unknown...</source>
        <translation>Неизвестно...</translation>
    </message>
    <message>
        <source>Last block time</source>
        <translation>Время последнего блока</translation>
    </message>
    <message>
        <source>Progress</source>
        <translation>Прогресс</translation>
    </message>
    <message>
        <source>Progress increase per hour</source>
        <translation>Прогресс за час</translation>
    </message>
    <message>
        <source>calculating...</source>
        <translation>выполняется вычисление...</translation>
    </message>
    <message>
        <source>Estimated time left until synced</source>
        <translation>Расчетное время, оставшееся до синхронизации</translation>
    </message>
    <message>
        <source>Hide</source>
        <translation>Спрятать</translation>
    </message>
    <message>
        <source>Esc</source>
        <translation>Выйти</translation>
    </message>
    <message>
        <source>%1 is currently syncing.  It will download headers and blocks from peers and validate them until reaching the tip of the block chain.</source>
<<<<<<< HEAD
        <translation>%1 синхронизировано. Заголовки и блоки будут скачиваться с узлов сети и проверяться до тех пока не будет достигнут конец цепи блоков.</translation>
=======
        <translation>%1 синхронизировано. Заголовки и блоки будут скачиваться с узлов сети и проверяться до тех пор пока не будет достигнут конец цепи блоков.</translation>
>>>>>>> da23532c
    </message>
    <message>
        <source>Unknown. Syncing Headers (%1, %2%)...</source>
        <translation>Неизвестно. Синхронизация заголовков (%1, %2%)...</translation>
    </message>
</context>
<context>
    <name>OpenURIDialog</name>
    <message>
        <source>Open qtum URI</source>
        <translation>Открыть URI qtumа</translation>
    </message>
    <message>
        <source>URI:</source>
        <translation>URI:</translation>
    </message>
</context>
<context>
    <name>OpenWalletActivity</name>
    <message>
        <source>Open wallet failed</source>
        <translation>Не удалось открыть кошелёк </translation>
    </message>
    <message>
        <source>Open wallet warning</source>
        <translation>Кошелёк открыт</translation>
    </message>
    <message>
        <source>default wallet</source>
        <translation>Кошелёк по умолчанию</translation>
    </message>
    <message>
        <source>Opening Wallet &lt;b&gt;%1&lt;/b&gt;...</source>
        <translation>Кошелёк открывается &lt;b&gt;%1&lt;/b&gt;...</translation>
    </message>
</context>
<context>
    <name>OptionsDialog</name>
    <message>
        <source>Options</source>
        <translation>Опции</translation>
    </message>
    <message>
        <source>&amp;Main</source>
        <translation>&amp;Главный</translation>
    </message>
    <message>
        <source>Automatically start %1 after logging in to the system.</source>
        <translation>Автоматически запускать %1 после входа в систему.</translation>
    </message>
    <message>
        <source>&amp;Start %1 on system login</source>
        <translation>&amp;Запустить %1 при входе в систему</translation>
    </message>
    <message>
        <source>Size of &amp;database cache</source>
        <translation>Размер кеша &amp;базы данных</translation>
    </message>
    <message>
        <source>Number of script &amp;verification threads</source>
        <translation>Количество потоков для проверки скрипта</translation>
    </message>
    <message>
        <source>IP address of the proxy (e.g. IPv4: 127.0.0.1 / IPv6: ::1)</source>
        <translation>IP-адрес прокси (к примеру, IPv4: 127.0.0.1 / IPv6: ::1)</translation>
    </message>
    <message>
        <source>Shows if the supplied default SOCKS5 proxy is used to reach peers via this network type.</source>
        <translation>Показывает, используется ли прокси SOCKS5 по умолчанию для доступа к узлам через этот тип сети.</translation>
    </message>
    <message>
        <source>Hide the icon from the system tray.</source>
        <translation>Убрать значок с области уведомлений.</translation>
    </message>
    <message>
        <source>&amp;Hide tray icon</source>
        <translation>&amp;Скрыть иконку из трея</translation>
    </message>
    <message>
        <source>Minimize instead of exit the application when the window is closed. When this option is enabled, the application will be closed only after selecting Exit in the menu.</source>
        <translation>Сворачивать вместо закрытия. Если данная опция будет выбрана — приложение закроется только после выбора соответствующего пункта в меню.</translation>
    </message>
    <message>
        <source>Third party URLs (e.g. a block explorer) that appear in the transactions tab as context menu items. %s in the URL is replaced by transaction hash. Multiple URLs are separated by vertical bar |.</source>
        <translation>Сторонние URL-адреса (например, обозреватель блоков), которые отображаются на вкладке транзакции как элементы контекстного меню. %s в URL заменяется хэшем транзакции. Несколько URL-адресов разделены вертикальной чертой |.</translation>
    </message>
    <message>
        <source>Open the %1 configuration file from the working directory.</source>
        <translation>Откройте файл конфигурации %1 из рабочего каталога.</translation>
    </message>
    <message>
        <source>Open Configuration File</source>
        <translation>Открыть файл конфигурации</translation>
    </message>
    <message>
        <source>Reset all client options to default.</source>
        <translation>Сбросить все опции клиента к значениям по умолчанию.</translation>
    </message>
    <message>
        <source>&amp;Reset Options</source>
        <translation>&amp;Сбросить опции</translation>
    </message>
    <message>
        <source>&amp;Network</source>
        <translation>&amp;Сеть</translation>
    </message>
    <message>
        <source>Disables some advanced features but all blocks will still be fully validated. Reverting this setting requires re-downloading the entire blockchain. Actual disk usage may be somewhat higher.</source>
        <translation>Отключает некоторые дополнительные функции, но все блоки по-прежнему будут полностью проверены. Для возврата к этому параметру необходимо повторно загрузить весь блокчейн. Фактическое использование диска может быть несколько больше.</translation>
    </message>
    <message>
        <source>Prune &amp;block storage to</source>
        <translation>Сокращать объём хранимого блокчейна до</translation>
    </message>
    <message>
        <source>GB</source>
        <translation>ГБ</translation>
    </message>
    <message>
        <source>Reverting this setting requires re-downloading the entire blockchain.</source>
        <translation>Отмена этой настройки требует повторного скачивания всего блокчейна.</translation>
    </message>
    <message>
        <source>MiB</source>
        <translation>МиБ</translation>
    </message>
    <message>
        <source>(0 = auto, &lt;0 = leave that many cores free)</source>
        <translation>(0=авто, &lt;0 = оставить столько ядер свободными)</translation>
    </message>
    <message>
        <source>W&amp;allet</source>
        <translation>К&amp;ошелёк</translation>
    </message>
    <message>
        <source>Expert</source>
        <translation>Эксперт</translation>
    </message>
    <message>
        <source>Enable coin &amp;control features</source>
        <translation>Включить возможность &amp;управления монетами</translation>
    </message>
    <message>
        <source>If you disable the spending of unconfirmed change, the change from a transaction cannot be used until that transaction has at least one confirmation. This also affects how your balance is computed.</source>
        <translation>При отключении траты неподтверждённой сдачи сдача от транзакции не может быть использована до тех пор пока у этой транзакции не будет хотя бы одно подтверждение. Это также влияет как ваш баланс рассчитывается.</translation>
    </message>
    <message>
        <source>&amp;Spend unconfirmed change</source>
        <translation>&amp;Тратить неподтвержденную сдачу</translation>
    </message>
    <message>
        <source>Automatically open the Qtum client port on the router. This only works when your router supports UPnP and it is enabled.</source>
<<<<<<< HEAD
        <translation>Автоматически открыть порт для Qtum-клиента на маршрутизаторе. Работает только если Ваш маршрутизатор поддерживает UPnP, и данная функция включена.</translation>
=======
        <translation>Автоматически открыть порт для Qtum-клиента на маршрутизаторе. Работает, если ваш маршрутизатор поддерживает UPnP, и данная функция включена.</translation>
>>>>>>> da23532c
    </message>
    <message>
        <source>Map port using &amp;UPnP</source>
        <translation>Пробросить порт через &amp;UPnP</translation>
    </message>
    <message>
        <source>Accept connections from outside.</source>
        <translation>Принимать входящие соединения.</translation>
    </message>
    <message>
        <source>Allow incomin&amp;g connections</source>
        <translation>Разрешить входящие подключения</translation>
    </message>
    <message>
        <source>Connect to the Qtum network through a SOCKS5 proxy.</source>
<<<<<<< HEAD
        <translation>Подключится к сети Qtum через прокси SOCKS5.</translation>
=======
        <translation>Подключиться к сети Qtum через прокси SOCKS5.</translation>
>>>>>>> da23532c
    </message>
    <message>
        <source>&amp;Connect through SOCKS5 proxy (default proxy):</source>
        <translation>&amp;Выполнить подключение через прокси SOCKS5 (прокси по умолчанию):</translation>
    </message>
    <message>
        <source>Proxy &amp;IP:</source>
        <translation>IP прокси:</translation>
    </message>
    <message>
        <source>&amp;Port:</source>
        <translation>&amp;Порт:</translation>
    </message>
    <message>
        <source>Port of the proxy (e.g. 9050)</source>
        <translation>Порт прокси: (напр. 9050)</translation>
    </message>
    <message>
        <source>Used for reaching peers via:</source>
        <translation>Используется для подключения к пирам по:</translation>
    </message>
    <message>
        <source>IPv4</source>
        <translation>IPv4</translation>
    </message>
    <message>
        <source>IPv6</source>
        <translation>IPv6</translation>
    </message>
    <message>
        <source>Tor</source>
        <translation>Tor</translation>
    </message>
    <message>
<<<<<<< HEAD
        <source>Connect to the Qtum network through a separate SOCKS5 proxy for Tor hidden services.</source>
        <translation>Подключатся к Qtum-сети через отдельный прокси SOCKS5 для скрытых сервисов Tor.</translation>
    </message>
    <message>
=======
>>>>>>> da23532c
        <source>&amp;Window</source>
        <translation>&amp;Окно</translation>
    </message>
    <message>
        <source>Show only a tray icon after minimizing the window.</source>
        <translation>Отобразить только значок в области уведомлений после сворачивания окна.</translation>
    </message>
    <message>
        <source>&amp;Minimize to the tray instead of the taskbar</source>
        <translation>&amp;Сворачивать в системный лоток вместо панели задач</translation>
    </message>
    <message>
        <source>M&amp;inimize on close</source>
        <translation>С&amp;вернуть при закрытии</translation>
    </message>
    <message>
        <source>&amp;Display</source>
        <translation>&amp;Отображение</translation>
    </message>
    <message>
        <source>User Interface &amp;language:</source>
        <translation>Язык пользовательского интерфейса:</translation>
    </message>
    <message>
        <source>The user interface language can be set here. This setting will take effect after restarting %1.</source>
        <translation>Здесь можно выбрать язык пользовательского интерфейса. Параметры будут применены после перезапуска %1</translation>
    </message>
    <message>
        <source>&amp;Unit to show amounts in:</source>
        <translation>&amp;Отображать суммы в единицах:</translation>
    </message>
    <message>
        <source>Choose the default subdivision unit to show in the interface and when sending coins.</source>
        <translation>Выберите единицу измерения монет при отображении и отправке.</translation>
    </message>
    <message>
        <source>Whether to show coin control features or not.</source>
        <translation>Показывать ли опцию управления монетами.</translation>
    </message>
    <message>
        <source>Connect to the Qtum network through a separate SOCKS5 proxy for Tor onion services.</source>
        <translation>Подключаться к Qtum-сети через отдельный прокси SOCKS5 для скрытых сервисов Tor.</translation>
    </message>
    <message>
        <source>Use separate SOCKS&amp;5 proxy to reach peers via Tor onion services:</source>
        <translation>Использовать отдельный прокси SOCKS&amp;5 для соединения с узлами через скрытые сервисы Tor:</translation>
    </message>
    <message>
        <source>&amp;Third party transaction URLs</source>
        <translation>&amp;Ссылки на транзакции сторонних сервисов</translation>
    </message>
    <message>
        <source>Options set in this dialog are overridden by the command line or in the configuration file:</source>
        <translation>Параметры, установленные в этом диалоговом окне, переопределяются командной строкой или в файле конфигурации:</translation>
    </message>
    <message>
        <source>&amp;OK</source>
        <translation>&amp;ОК</translation>
    </message>
    <message>
        <source>&amp;Cancel</source>
        <translation>&amp;Отмена</translation>
    </message>
    <message>
        <source>default</source>
        <translation>по умолчанию</translation>
    </message>
    <message>
        <source>none</source>
        <translation>ни один</translation>
    </message>
    <message>
        <source>Confirm options reset</source>
        <translation>Подтвердить сброс опций</translation>
    </message>
    <message>
        <source>Client restart required to activate changes.</source>
        <translation>Для активации изменений необходим перезапуск клиента.</translation>
    </message>
    <message>
        <source>Client will be shut down. Do you want to proceed?</source>
        <translation>Клиент будет закрыт. Продолжить далее?</translation>
    </message>
    <message>
        <source>Configuration options</source>
        <translation>Опции конфигурации</translation>
    </message>
    <message>
        <source>The configuration file is used to specify advanced user options which override GUI settings. Additionally, any command-line options will override this configuration file.</source>
        <translation>Файл конфигурации используется для указания расширенных пользовательских параметров, которые переопределяют настройки графического интерфейса. Кроме того, любые параметры командной строки будут переопределять этот файл конфигурации.</translation>
    </message>
    <message>
        <source>Error</source>
        <translation>Ошибка</translation>
    </message>
    <message>
        <source>The configuration file could not be opened.</source>
        <translation>Невозможно открыть файл конфигурации.</translation>
    </message>
    <message>
        <source>This change would require a client restart.</source>
        <translation>Это изменение потребует перезапуск клиента.</translation>
    </message>
    <message>
        <source>The supplied proxy address is invalid.</source>
        <translation>Указанный прокси-адрес недействителен.</translation>
    </message>
</context>
<context>
    <name>OverviewPage</name>
    <message>
        <source>Form</source>
        <translation>Форма</translation>
    </message>
    <message>
        <source>The displayed information may be out of date. Your wallet automatically synchronizes with the Qtum network after a connection is established, but this process has not completed yet.</source>
        <translation>Отображаемая информация может быть устаревшей. Ваш кошелёк автоматически синхронизируется с сетью Qtum после подключения, но этот процесс пока не завершён.</translation>
    </message>
    <message>
        <source>Watch-only:</source>
        <translation>Только просмотр:</translation>
    </message>
    <message>
        <source>Available:</source>
        <translation>Доступно:</translation>
    </message>
    <message>
        <source>Your current spendable balance</source>
        <translation>Ваш доступный баланс</translation>
    </message>
    <message>
        <source>Pending:</source>
        <translation>В ожидании:</translation>
    </message>
    <message>
        <source>Total of transactions that have yet to be confirmed, and do not yet count toward the spendable balance</source>
        <translation>Общая сумма всех транзакций, которые до сих пор не подтверждены и не учитываются в расходном балансе</translation>
    </message>
    <message>
        <source>Immature:</source>
        <translation>Незрелые:</translation>
    </message>
    <message>
        <source>Mined balance that has not yet matured</source>
        <translation>Баланс добытых монет, который ещё не созрел</translation>
    </message>
    <message>
        <source>Balances</source>
        <translation>Балансы</translation>
    </message>
    <message>
        <source>Total:</source>
        <translation>Всего:</translation>
    </message>
    <message>
        <source>Your current total balance</source>
        <translation>Ваш текущий баланс:</translation>
    </message>
    <message>
        <source>Your current balance in watch-only addresses</source>
        <translation>Ваш текущий баланс (только чтение):</translation>
    </message>
    <message>
        <source>Spendable:</source>
        <translation>Доступно:</translation>
    </message>
    <message>
        <source>Recent transactions</source>
        <translation>Последние транзакции</translation>
    </message>
    <message>
        <source>Unconfirmed transactions to watch-only addresses</source>
        <translation>Неподтвержденные транзакции для просмотра по адресам</translation>
    </message>
    <message>
        <source>Mined balance in watch-only addresses that has not yet matured</source>
        <translation>Баланс добытых монет на адресах наблюдения, который ещё не созрел</translation>
    </message>
    <message>
        <source>Current total balance in watch-only addresses</source>
        <translation>Текущий общий баланс на адресах наблюдения</translation>
    </message>
    <message>
        <source>Privacy mode activated for the Overview tab. To unmask the values, uncheck Settings-&gt;Mask values.</source>
        <translation>Режим приватности включен для вкладки обзора. Чтобы показать данные, отключите настройку Скрыть Значения.</translation>
    </message>
</context>
<context>
    <name>PSBTOperationsDialog</name>
    <message>
        <source>Dialog</source>
        <translation>Dialog</translation>
    </message>
    <message>
        <source>Sign Tx</source>
        <translation>Подписать транзакцию</translation>
    </message>
    <message>
        <source>Broadcast Tx</source>
        <translation>Отправить Tx</translation>
    </message>
    <message>
        <source>Copy to Clipboard</source>
        <translation>Скопировать в буфер обмена</translation>
    </message>
    <message>
        <source>Save...</source>
        <translation>Сохранить...</translation>
    </message>
    <message>
        <source>Close</source>
        <translation>Закрыть</translation>
    </message>
    <message>
        <source>Failed to load transaction: %1</source>
        <translation>Не удалось загрузить транзакцию: %1</translation>
    </message>
    <message>
        <source>Failed to sign transaction: %1</source>
        <translation>Не удалось подписать транзакцию: %1</translation>
    </message>
    <message>
        <source>Could not sign any more inputs.</source>
        <translation>Не удалось подписать оставшиеся входы.</translation>
    </message>
    <message>
        <source>Signed %1 inputs, but more signatures are still required.</source>
        <translation>Подписано %1 входов, но требуется больше подписей.</translation>
    </message>
    <message>
        <source>Signed transaction successfully. Transaction is ready to broadcast.</source>
        <translation>Транзакция успешно подписана. Транзакция готова к отправке.</translation>
    </message>
    <message>
        <source>Unknown error processing transaction.</source>
        <translation>Неизвестная ошибка во время обработки транзакции.</translation>
    </message>
    <message>
        <source>Transaction broadcast successfully! Transaction ID: %1</source>
        <translation>Транзакция успешно отправлена! ID транзакции: %1</translation>
    </message>
    <message>
        <source>Transaction broadcast failed: %1</source>
        <translation>Отправка транзакции не удалась: %1</translation>
    </message>
    <message>
        <source>PSBT copied to clipboard.</source>
        <translation>PSBT скопирован в буфер обмена</translation>
    </message>
    <message>
        <source>Save Transaction Data</source>
        <translation>Сохранить данные о транзакции</translation>
    </message>
    <message>
        <source>Partially Signed Transaction (Binary) (*.psbt)</source>
        <translation>Частично Подписанная Транзакция (Бинарный файл) (*.psbt)</translation>
    </message>
    <message>
        <source>PSBT saved to disk.</source>
        <translation>PSBT сохранён на диск.</translation>
    </message>
    <message>
        <source> * Sends %1 to %2</source>
        <translation>* Отправляет %1 к %2</translation>
    </message>
    <message>
        <source>Unable to calculate transaction fee or total transaction amount.</source>
        <translation>Не удалось сосчитать сумму комиссии или общую сумму транзакции.</translation>
    </message>
    <message>
        <source>Pays transaction fee: </source>
        <translation>Платит комиссию:</translation>
    </message>
    <message>
        <source>Total Amount</source>
        <translation>Общая сумма</translation>
    </message>
    <message>
        <source>or</source>
        <translation>или</translation>
    </message>
    <message>
        <source>Transaction has %1 unsigned inputs.</source>
        <translation>Транзакция имеет %1 неподписанных входов.</translation>
    </message>
    <message>
        <source>Transaction is missing some information about inputs.</source>
        <translation>Транзакция имеет недостаточно информации о некоторых входах.</translation>
    </message>
    <message>
        <source>Transaction still needs signature(s).</source>
        <translation>Транзакция требует по крайней мере одну подпись.</translation>
    </message>
    <message>
        <source>(But this wallet cannot sign transactions.)</source>
        <translation>(Но этот кошелёк не может подписывать транзакции.)</translation>
    </message>
    <message>
        <source>(But this wallet does not have the right keys.)</source>
        <translation>(Но этот кошелёк не имеет необходимые ключи.)</translation>
    </message>
    <message>
        <source>Transaction is fully signed and ready for broadcast.</source>
        <translation>Транзакция полностью подписана, и готова к отправке.</translation>
    </message>
    <message>
        <source>Transaction status is unknown.</source>
        <translation>Статус транзакции неизвестен.</translation>
    </message>
</context>
<context>
    <name>PaymentServer</name>
    <message>
        <source>Payment request error</source>
        <translation>Ошибка запроса платежа</translation>
    </message>
    <message>
        <source>Cannot start qtum: click-to-pay handler</source>
        <translation>Не удаётся запустить qtum: обработчик click-to-pay</translation>
    </message>
    <message>
        <source>URI handling</source>
        <translation>Обработка идентификатора</translation>
    </message>
    <message>
        <source>'qtum://' is not a valid URI. Use 'qtum:' instead.</source>
<<<<<<< HEAD
        <translation>'qtum://' не верный URI. Используйте 'qtum:' вместо этого.</translation>
    </message>
    <message>
        <source>Cannot process payment request because BIP70 is not supported.</source>
        <translation>Невозможно обработать запрос платежа потому что BIP70 не поддерживается.</translation>
=======
        <translation>'qtum://' неверный URI. Используйте 'qtum:' вместо этого.</translation>
    </message>
    <message>
        <source>Cannot process payment request because BIP70 is not supported.</source>
        <translation>Невозможно обработать запрос платежа, потому что BIP70 не поддерживается.</translation>
>>>>>>> da23532c
    </message>
    <message>
        <source>Due to widespread security flaws in BIP70 it's strongly recommended that any merchant instructions to switch wallets be ignored.</source>
        <translation>Из-за широко распространенных недостатков безопасности в BIP70 настоятельно рекомендуется игнорировать любые торговые инструкции по переключению кошельков.</translation>
    </message>
    <message>
        <source>If you are receiving this error you should request the merchant provide a BIP21 compatible URI.</source>
        <translation>Если вы получили эту ошибку, вам следует запросить у продавца BIP21 совместимый URI.</translation>
    </message>
    <message>
        <source>Invalid payment address %1</source>
        <translation>Неверный адрес %1</translation>
    </message>
    <message>
        <source>URI cannot be parsed! This can be caused by an invalid Qtum address or malformed URI parameters.</source>
        <translation>Не удалось обработать идентификатор! Это может быть связано с неверным Qtum-адресом или неправильными параметрами идентификатора.</translation>
    </message>
    <message>
        <source>Payment request file handling</source>
        <translation>Обработка запроса платежа</translation>
    </message>
</context>
<context>
    <name>PeerTableModel</name>
    <message>
        <source>User Agent</source>
        <translation>Пользовательский агент</translation>
    </message>
    <message>
        <source>Node/Service</source>
        <translation>Узел/служба</translation>
    </message>
    <message>
        <source>NodeId</source>
        <translation>Идентификатор узла</translation>
    </message>
    <message>
        <source>Ping</source>
        <translation>Время отклика</translation>
    </message>
    <message>
        <source>Sent</source>
        <translation>Отправлено</translation>
    </message>
    <message>
        <source>Received</source>
        <translation>Получено</translation>
    </message>
</context>
<context>
    <name>QObject</name>
    <message>
        <source>Amount</source>
        <translation>Количество</translation>
    </message>
    <message>
        <source>Enter a Qtum address (e.g. %1)</source>
        <translation>Введите qtum-адрес (напр. %1)</translation>
    </message>
    <message>
        <source>%1 d</source>
        <translation>%1 д</translation>
    </message>
    <message>
        <source>%1 h</source>
        <translation>%1 ч</translation>
    </message>
    <message>
        <source>%1 m</source>
        <translation>%1 м</translation>
    </message>
    <message>
        <source>%1 s</source>
        <translation>%1 с</translation>
    </message>
    <message>
        <source>None</source>
        <translation>Ни один</translation>
    </message>
    <message>
        <source>N/A</source>
        <translation>Н/Д</translation>
    </message>
    <message>
        <source>%1 ms</source>
        <translation>%1 мс</translation>
    </message>
    <message numerus="yes">
        <source>%n second(s)</source>
        <translation><numerusform>%n секунда</numerusform><numerusform>%n секунд</numerusform><numerusform>%n секунд</numerusform><numerusform>%n секунд</numerusform></translation>
    </message>
    <message numerus="yes">
        <source>%n minute(s)</source>
        <translation><numerusform>%n минута</numerusform><numerusform>%n минут</numerusform><numerusform>%n минут</numerusform><numerusform>%n минут</numerusform></translation>
    </message>
    <message numerus="yes">
        <source>%n hour(s)</source>
        <translation><numerusform>%n час</numerusform><numerusform>%n часа</numerusform><numerusform>%n часов</numerusform><numerusform>%n часов</numerusform></translation>
    </message>
    <message numerus="yes">
        <source>%n day(s)</source>
        <translation><numerusform>%n день</numerusform><numerusform>%n дней</numerusform><numerusform>%n дней</numerusform><numerusform>%n дней</numerusform></translation>
    </message>
    <message numerus="yes">
        <source>%n week(s)</source>
        <translation><numerusform>%n неделя</numerusform><numerusform>%n недель</numerusform><numerusform>%n недель</numerusform><numerusform>%n недель</numerusform></translation>
    </message>
    <message>
        <source>%1 and %2</source>
        <translation>%1 и %2</translation>
    </message>
    <message numerus="yes">
        <source>%n year(s)</source>
        <translation><numerusform>%n год</numerusform><numerusform>%n года</numerusform><numerusform>%n лет</numerusform><numerusform>%n лет</numerusform></translation>
    </message>
    <message>
        <source>%1 B</source>
        <translation>%1  Б</translation>
    </message>
    <message>
        <source>%1 KB</source>
        <translation>%1  КБ</translation>
    </message>
    <message>
        <source>%1 MB</source>
        <translation>%1  МБ</translation>
    </message>
    <message>
        <source>%1 GB</source>
        <translation>%1 ГБ</translation>
    </message>
    <message>
        <source>Error: Specified data directory "%1" does not exist.</source>
        <translation>Ошибка: указанная директория данных "%1" не существует.</translation>
    </message>
    <message>
        <source>Error: Cannot parse configuration file: %1.</source>
        <translation>Ошибка : Невозможно разобрать файл конфигурации: %1.</translation>
    </message>
    <message>
        <source>Error: %1</source>
        <translation>Ошибка: %1</translation>
    </message>
    <message>
        <source>Error initializing settings: %1</source>
        <translation>Ошибка инициализации настроек: %1</translation>
    </message>
    <message>
        <source>%1 didn't yet exit safely...</source>
        <translation>%1 ещё не завершился безопасно...</translation>
    </message>
    <message>
        <source>unknown</source>
        <translation>неизвестно</translation>
    </message>
</context>
<context>
    <name>QRImageWidget</name>
    <message>
        <source>&amp;Save Image...</source>
        <translation>&amp;Сохранить изображение...</translation>
    </message>
    <message>
        <source>&amp;Copy Image</source>
        <translation>&amp;Копировать изображение</translation>
    </message>
    <message>
        <source>Resulting URI too long, try to reduce the text for label / message.</source>
        <translation>Получившийся URI слишком длинный, попробуйте сократить текст метки / сообщения.</translation>
    </message>
    <message>
        <source>Error encoding URI into QR Code.</source>
        <translation>Ошибка преобразования URI в QR-код.</translation>
    </message>
    <message>
        <source>QR code support not available.</source>
        <translation>Поддержка QR кодов недоступна.</translation>
    </message>
    <message>
        <source>Save QR Code</source>
        <translation>Сохранить QR-код</translation>
    </message>
    <message>
        <source>PNG Image (*.png)</source>
        <translation>PNG Image (*.png)</translation>
    </message>
</context>
<context>
    <name>RPCConsole</name>
    <message>
        <source>N/A</source>
        <translation>Н/Д</translation>
    </message>
    <message>
        <source>Client version</source>
        <translation>Версия клиента</translation>
    </message>
    <message>
        <source>&amp;Information</source>
        <translation>Информация</translation>
    </message>
    <message>
        <source>General</source>
        <translation>Общий</translation>
    </message>
    <message>
        <source>Using BerkeleyDB version</source>
        <translation>Используется версия BerkeleyDB</translation>
    </message>
    <message>
        <source>Datadir</source>
        <translation>Директория данных</translation>
    </message>
    <message>
        <source>To specify a non-default location of the data directory use the '%1' option.</source>
        <translation>Чтобы указать нестандартное расположение каталога данных, используйте этот параметр '%1'.</translation>
    </message>
    <message>
        <source>Blocksdir</source>
        <translation>Директория блоков</translation>
    </message>
    <message>
        <source>To specify a non-default location of the blocks directory use the '%1' option.</source>
        <translation>Чтобы указать нестандартное расположение каталога данных с блоками, используйте этот параметр '%1'.</translation>
    </message>
    <message>
        <source>Startup time</source>
        <translation>Время запуска</translation>
    </message>
    <message>
        <source>Network</source>
        <translation>Сеть</translation>
    </message>
    <message>
        <source>Name</source>
        <translation>Название</translation>
    </message>
    <message>
        <source>Number of connections</source>
        <translation>Количество соединений</translation>
    </message>
    <message>
        <source>Block chain</source>
        <translation>Блокчейн</translation>
    </message>
    <message>
        <source>Memory Pool</source>
        <translation>Пул памяти</translation>
    </message>
    <message>
        <source>Current number of transactions</source>
        <translation>Текущее количество транзакций</translation>
    </message>
    <message>
        <source>Memory usage</source>
        <translation>Использование памяти</translation>
    </message>
    <message>
        <source>Wallet: </source>
        <translation>Кошелёк:</translation>
    </message>
    <message>
        <source>(none)</source>
        <translation>(ни один)</translation>
    </message>
    <message>
        <source>&amp;Reset</source>
        <translation>&amp;Сбросить</translation>
    </message>
    <message>
        <source>Received</source>
        <translation>Получено</translation>
    </message>
    <message>
        <source>Sent</source>
        <translation>Отправлено</translation>
    </message>
    <message>
        <source>&amp;Peers</source>
        <translation>&amp;Пиры</translation>
    </message>
    <message>
        <source>Banned peers</source>
        <translation>Заблокированные пиры</translation>
    </message>
    <message>
        <source>Select a peer to view detailed information.</source>
        <translation>Выберите пира для просмотра детальной информации.</translation>
    </message>
    <message>
        <source>Direction</source>
        <translation>Направление</translation>
    </message>
    <message>
        <source>Version</source>
        <translation>Версия</translation>
    </message>
    <message>
        <source>Starting Block</source>
        <translation>Начальный блок</translation>
    </message>
    <message>
        <source>Synced Headers</source>
        <translation>Синхронизировано заголовков</translation>
    </message>
    <message>
        <source>Synced Blocks</source>
        <translation>Синхронизировано блоков</translation>
    </message>
    <message>
        <source>The mapped Autonomous System used for diversifying peer selection.</source>
        <translation>The mapped Autonomous System used for diversifying peer selection.</translation>
    </message>
    <message>
        <source>Mapped AS</source>
        <translation>Mapped AS</translation>
    </message>
    <message>
        <source>User Agent</source>
        <translation>Пользовательский агент</translation>
    </message>
    <message>
        <source>Node window</source>
        <translation>Окно узла</translation>
    </message>
    <message>
<<<<<<< HEAD
=======
        <source>Current block height</source>
        <translation>Текущая высота блока</translation>
    </message>
    <message>
>>>>>>> da23532c
        <source>Open the %1 debug log file from the current data directory. This can take a few seconds for large log files.</source>
        <translation>Открыть отладочный лог-файл %1 с текущего каталога данных. Для больших лог-файлов это может занять несколько секунд.</translation>
    </message>
    <message>
        <source>Decrease font size</source>
        <translation>Уменьшить размер шрифта</translation>
    </message>
    <message>
        <source>Increase font size</source>
        <translation>Увеличить размер шрифта</translation>
    </message>
    <message>
        <source>Permissions</source>
        <translation>Права</translation>
    </message>
    <message>
        <source>Services</source>
        <translation>Сервисы</translation>
    </message>
    <message>
        <source>Connection Time</source>
        <translation>Время соединения</translation>
    </message>
    <message>
        <source>Last Send</source>
        <translation>Последние отправленные</translation>
    </message>
    <message>
        <source>Last Receive</source>
        <translation>Последние полученные</translation>
    </message>
    <message>
        <source>Ping Time</source>
        <translation>Время отклика Ping</translation>
    </message>
    <message>
        <source>The duration of a currently outstanding ping.</source>
        <translation>Продолжительность текущего времени отклика.</translation>
    </message>
    <message>
        <source>Ping Wait</source>
        <translation>Отклик Подождите</translation>
    </message>
    <message>
        <source>Min Ping</source>
        <translation>Минимальное время отклика Ping</translation>
    </message>
    <message>
        <source>Time Offset</source>
        <translation>Временный офсет</translation>
    </message>
    <message>
        <source>Last block time</source>
        <translation>Время последнего блока</translation>
    </message>
    <message>
        <source>&amp;Open</source>
        <translation>&amp;Открыть</translation>
    </message>
    <message>
        <source>&amp;Console</source>
        <translation>&amp;Консоль</translation>
    </message>
    <message>
        <source>&amp;Network Traffic</source>
        <translation>&amp;Сетевой трафик</translation>
    </message>
    <message>
        <source>Totals</source>
        <translation>Всего</translation>
    </message>
    <message>
        <source>In:</source>
        <translation>Вход:</translation>
    </message>
    <message>
        <source>Out:</source>
        <translation>Выход:</translation>
    </message>
    <message>
        <source>Debug log file</source>
        <translation>Файл журнала отладки</translation>
    </message>
    <message>
        <source>Clear console</source>
        <translation>Очистить консоль</translation>
    </message>
    <message>
        <source>1 &amp;hour</source>
        <translation>1 &amp;час</translation>
    </message>
    <message>
        <source>1 &amp;day</source>
        <translation>1 &amp;день</translation>
    </message>
    <message>
        <source>1 &amp;week</source>
        <translation>1 &amp;неделя</translation>
    </message>
    <message>
        <source>1 &amp;year</source>
        <translation>1 &amp;год</translation>
    </message>
    <message>
        <source>&amp;Disconnect</source>
        <translation>&amp;Отключиться</translation>
    </message>
    <message>
        <source>Ban for</source>
        <translation>Забанить на</translation>
    </message>
    <message>
        <source>&amp;Unban</source>
        <translation>Отменить запрет</translation>
    </message>
    <message>
        <source>Welcome to the %1 RPC console.</source>
        <translation>Добро пожаловать в %1 RPC-консоль</translation>
    </message>
    <message>
        <source>Use up and down arrows to navigate history, and %1 to clear screen.</source>
        <translation>Используйте стрелки вверх и вниз для навигации по истории и %1 для очистки экрана.</translation>
    </message>
    <message>
        <source>Type %1 for an overview of available commands.</source>
        <translation>Ввести %1 для обзора доступных команд.</translation>
    </message>
    <message>
        <source>For more information on using this console type %1.</source>
        <translation>Для получения дополнительных сведений об использовании этой консоли введите %1.</translation>
    </message>
    <message>
        <source>WARNING: Scammers have been active, telling users to type commands here, stealing their wallet contents. Do not use this console without fully understanding the ramifications of a command.</source>
        <translation>ВНИМАНИЕ: Мошенники предлагали пользователям вводить сюда команды, похищая таким образом содержимое их кошельков. Не используйте эту консоль без полного понимания смысла команд.</translation>
    </message>
    <message>
        <source>Network activity disabled</source>
        <translation>Сетевая активность отключена</translation>
    </message>
    <message>
        <source>Executing command without any wallet</source>
        <translation>Выполнение команды без кошелька</translation>
    </message>
    <message>
        <source>Executing command using "%1" wallet</source>
        <translation>Выполнение команды с помощью "%1" кошелька</translation>
    </message>
    <message>
        <source>(node id: %1)</source>
        <translation>(идентификатор узла: %1)</translation>
    </message>
    <message>
        <source>via %1</source>
        <translation>с помощью %1</translation>
    </message>
    <message>
        <source>never</source>
        <translation>никогда</translation>
    </message>
    <message>
        <source>Inbound</source>
        <translation>Входящий</translation>
    </message>
    <message>
        <source>Outbound</source>
        <translation>Исходящий</translation>
    </message>
    <message>
        <source>Unknown</source>
        <translation>Неизвестно</translation>
    </message>
</context>
<context>
    <name>ReceiveCoinsDialog</name>
    <message>
        <source>&amp;Amount:</source>
        <translation>&amp;Количество:</translation>
    </message>
    <message>
        <source>&amp;Label:</source>
        <translation>&amp;Метка:</translation>
    </message>
    <message>
        <source>&amp;Message:</source>
        <translation>&amp;Сообщение:</translation>
    </message>
    <message>
        <source>An optional message to attach to the payment request, which will be displayed when the request is opened. Note: The message will not be sent with the payment over the Qtum network.</source>
        <translation>Необязательное сообщение для запроса платежа, которое будет показано при открытии запроса. Заметьте: сообщение не будет отправлено вместе с платежом через сеть Qtum.</translation>
    </message>
    <message>
        <source>An optional label to associate with the new receiving address.</source>
        <translation>Необязательная метка для нового адреса получения.</translation>
    </message>
    <message>
        <source>Use this form to request payments. All fields are &lt;b&gt;optional&lt;/b&gt;.</source>
        <translation>Заполните форму для запроса платежей. Все поля &lt;b&gt;необязательны&lt;/b&gt;.</translation>
    </message>
    <message>
        <source>An optional amount to request. Leave this empty or zero to not request a specific amount.</source>
        <translation>Необязательная сумма для запроса. Оставьте пустым или укажите ноль, чтобы не запрашивать определённую сумму.</translation>
    </message>
    <message>
        <source>An optional label to associate with the new receiving address (used by you to identify an invoice).  It is also attached to the payment request.</source>
        <translation>Необязательная метка, ассоциированная с новым адресом приёма (используется вами, чтобы идентифицировать выставленный счёт). Также она присоединяется к запросу платежа.</translation>
    </message>
    <message>
        <source>An optional message that is attached to the payment request and may be displayed to the sender.</source>
        <translation>Необязательное сообщение, которое присоединяется к запросу платежа и может быть показано отправителю.</translation>
    </message>
    <message>
        <source>An optional label to associate with the new receiving address (used by you to identify an invoice).  It is also attached to the payment request.</source>
        <translation>Необязательная метка, ассоциированная с новым адресом приёма (используется вами, чтобы идентифицировать выставленные счёт). Также она присоединяется к запросу платежа.</translation>
    </message>
    <message>
        <source>An optional message that is attached to the payment request and may be displayed to the sender.</source>
        <translation>Необязательное сообщение, которое присоединяется к запросу платежа и может быть показано отправителю.</translation>
    </message>
    <message>
        <source>&amp;Create new receiving address</source>
        <translation>&amp;Создать новый адрес для получения</translation>
    </message>
    <message>
        <source>Clear all fields of the form.</source>
        <translation>Очистить все поля формы.</translation>
    </message>
    <message>
        <source>Clear</source>
        <translation>Очистить</translation>
    </message>
    <message>
        <source>Native segwit addresses (aka Bech32 or BIP-173) reduce your transaction fees later on and offer better protection against typos, but old wallets don't support them. When unchecked, an address compatible with older wallets will be created instead.</source>
        <translation>"Родные" segwit-адреса (Bech32 или BIP-173) в дальнейшем уменьшат комиссии ваших транзакций и предоставят улучшенную защиту от опечаток, однако старые кошельки не поддерживают эти адреса. Если не выбрано, будет создан совместимый со старыми кошелёк.</translation>
    </message>
    <message>
        <source>Generate native segwit (Bech32) address</source>
        <translation>Создать "родной" segwit (Bech32) адрес</translation>
    </message>
    <message>
        <source>Requested payments history</source>
        <translation>История платежных запросов</translation>
    </message>
    <message>
        <source>Show the selected request (does the same as double clicking an entry)</source>
        <translation>Отобразить выбранный запрос (выполняет то же, что и двойной щелчок на записи)</translation>
    </message>
    <message>
        <source>Show</source>
        <translation>Показать</translation>
    </message>
    <message>
        <source>Remove the selected entries from the list</source>
        <translation>Удалить выбранные записи со списка</translation>
    </message>
    <message>
        <source>Remove</source>
        <translation>Удалить</translation>
    </message>
    <message>
        <source>Copy URI</source>
        <translation>Копировать URI</translation>
    </message>
    <message>
        <source>Copy label</source>
        <translation>Копировать метку</translation>
    </message>
    <message>
        <source>Copy message</source>
        <translation>Копировать сообщение</translation>
    </message>
    <message>
        <source>Copy amount</source>
        <translation>Копировать сумму</translation>
    </message>
    <message>
        <source>Could not unlock wallet.</source>
        <translation>Невозможно разблокировать кошелёк.</translation>
    </message>
    <message>
        <source>Could not generate new %1 address</source>
        <translation>Не удалось сгенерировать новый %1 адрес</translation>
    </message>
</context>
<context>
    <name>ReceiveRequestDialog</name>
    <message>
        <source>Request payment to ...</source>
        <translation>Запросить платёж на ...</translation>
    </message>
    <message>
        <source>Address:</source>
        <translation>Адрес:</translation>
    </message>
    <message>
        <source>Amount:</source>
        <translation>Количество:</translation>
    </message>
    <message>
        <source>Label:</source>
        <translation>Метка:</translation>
    </message>
    <message>
        <source>Message:</source>
        <translation>Сообщение:</translation>
    </message>
    <message>
        <source>Wallet:</source>
        <translation>Кошелёк:</translation>
    </message>
    <message>
        <source>Copy &amp;URI</source>
        <translation>Копировать &amp;URI</translation>
    </message>
    <message>
        <source>Copy &amp;Address</source>
        <translation>Копировать &amp;Адрес</translation>
    </message>
    <message>
        <source>&amp;Save Image...</source>
        <translation>&amp;Сохранить изображение...</translation>
    </message>
    <message>
        <source>Request payment to %1</source>
        <translation>Запросить платёж на %1</translation>
    </message>
    <message>
        <source>Payment information</source>
        <translation>Информация о платеже</translation>
    </message>
</context>
<context>
    <name>RecentRequestsTableModel</name>
    <message>
        <source>Date</source>
        <translation>Дата</translation>
    </message>
    <message>
        <source>Label</source>
        <translation>Метка</translation>
    </message>
    <message>
        <source>Message</source>
        <translation>Сообщение</translation>
    </message>
    <message>
        <source>(no label)</source>
        <translation>(нет метки)</translation>
    </message>
    <message>
        <source>(no message)</source>
        <translation>(нет сообщений)</translation>
    </message>
    <message>
        <source>(no amount requested)</source>
        <translation>(не указана запрашиваемая сумма)</translation>
    </message>
    <message>
        <source>Requested</source>
        <translation>Запрошено</translation>
    </message>
</context>
<context>
    <name>SendCoinsDialog</name>
    <message>
        <source>Send Coins</source>
        <translation>Отправить монеты</translation>
    </message>
    <message>
        <source>Coin Control Features</source>
        <translation>Опции управления монетами</translation>
    </message>
    <message>
        <source>Inputs...</source>
        <translation>Входы...</translation>
    </message>
    <message>
        <source>automatically selected</source>
        <translation>выбрано автоматически</translation>
    </message>
    <message>
        <source>Insufficient funds!</source>
        <translation>Недостаточно средств!</translation>
    </message>
    <message>
        <source>Quantity:</source>
        <translation>Количество:</translation>
    </message>
    <message>
        <source>Bytes:</source>
        <translation>Байтов:</translation>
    </message>
    <message>
        <source>Amount:</source>
        <translation>Количество:</translation>
    </message>
    <message>
        <source>Fee:</source>
        <translation>Комиссия:</translation>
    </message>
    <message>
        <source>After Fee:</source>
        <translation>После комиссии:</translation>
    </message>
    <message>
        <source>Change:</source>
        <translation>Сдача:</translation>
    </message>
    <message>
        <source>If this is activated, but the change address is empty or invalid, change will be sent to a newly generated address.</source>
        <translation>Если это выбрано, но адрес сдачи пустой или неверный, сдача будет отправлена на новый сгенерированный адрес.</translation>
    </message>
    <message>
        <source>Custom change address</source>
        <translation>Указать адрес для сдачи</translation>
    </message>
    <message>
        <source>Transaction Fee:</source>
        <translation>Комиссия за транзакцию:</translation>
    </message>
    <message>
        <source>Choose...</source>
        <translation>Выбрать...</translation>
    </message>
    <message>
        <source>Using the fallbackfee can result in sending a transaction that will take several hours or days (or never) to confirm. Consider choosing your fee manually or wait until you have validated the complete chain.</source>
        <translation>Использование резервной комиссии может привести к отправке транзакции, для подтверждения которой потребуется несколько часов или дней (или никогда). Попробуйте выбрать свою комиссию вручную или подождите, пока вы не подтвердите всю цепочку.</translation>
    </message>
    <message>
        <source>Warning: Fee estimation is currently not possible.</source>
        <translation>Предупреждение: оценка комиссии в данный момент невозможна.</translation>
    </message>
    <message>
        <source>Specify a custom fee per kB (1,000 bytes) of the transaction's virtual size.

Note:  Since the fee is calculated on a per-byte basis, a fee of "100 satoshis per kB" for a transaction size of 500 bytes (half of 1 kB) would ultimately yield a fee of only 50 satoshis.</source>
        <translation>Укажите пользовательскую плату за килобайт (1000 байт) виртуального размера транзакции.

Примечание: Так как комиссия рассчитывается на основе каждого байта, комиссия  "100 сатошей за КБ " для транзакции размером 500 байт (половина 1 КБ) в конечном счете приведет к сбору только 50 сатошей.</translation>
    </message>
    <message>
        <source>per kilobyte</source>
        <translation>за килобайт</translation>
    </message>
    <message>
        <source>Hide</source>
        <translation>Скрыть</translation>
    </message>
    <message>
        <source>Recommended:</source>
        <translation>Рекомендованное значение:</translation>
    </message>
    <message>
        <source>Custom:</source>
        <translation>Пользовательское значение:</translation>
    </message>
    <message>
        <source>(Smart fee not initialized yet. This usually takes a few blocks...)</source>
        <translation>(Умная комиссия пока не инициализирована. Обычно для этого требуется несколько блоков...)</translation>
    </message>
    <message>
        <source>Send to multiple recipients at once</source>
        <translation>Отправить нескольким получателям сразу</translation>
    </message>
    <message>
        <source>Add &amp;Recipient</source>
        <translation>Добавить &amp;получателя</translation>
    </message>
    <message>
        <source>Clear all fields of the form.</source>
        <translation>Очистить все поля формы.</translation>
    </message>
    <message>
        <source>Dust:</source>
        <translation>Пыль:</translation>
    </message>
    <message>
        <source>Hide transaction fee settings</source>
        <translation>Скрыть настройки комиссий</translation>
    </message>
    <message>
        <source>When there is less transaction volume than space in the blocks, miners as well as relaying nodes may enforce a minimum fee. Paying only this minimum fee is just fine, but be aware that this can result in a never confirming transaction once there is more demand for qtum transactions than the network can process.</source>
        <translation>Когда объем транзакций меньше, чем пространство в блоках, майнеры, а также ретранслирующие узлы могут устанавливать минимальную плату. Платить только эту минимальную комиссию - это хорошо, но имейте в виду, что это может привести к тому, что транзакция никогда не будет подтверждена, если будет больше qtum-транзакций, чем может обработать сеть.</translation>
    </message>
    <message>
        <source>A too low fee might result in a never confirming transaction (read the tooltip)</source>
        <translation>Слишком низкая комиссия может привести к невозможности подтверждения транзакции (см. подсказку)</translation>
    </message>
    <message>
        <source>Confirmation time target:</source>
        <translation>Целевое время подтверждения</translation>
    </message>
    <message>
        <source>Enable Replace-By-Fee</source>
        <translation>Включить Replace-By-Fee</translation>
    </message>
    <message>
        <source>With Replace-By-Fee (BIP-125) you can increase a transaction's fee after it is sent. Without this, a higher fee may be recommended to compensate for increased transaction delay risk.</source>
        <translation>С помощью Replace-By-Fee (BIP-125) вы можете увеличить комиссию за транзакцию после ее отправки. Без этого может быть рекомендована более высокая комиссия для компенсации повышенного риска задержки транзакции.</translation>
    </message>
    <message>
        <source>Clear &amp;All</source>
        <translation>Очистить &amp;Всё</translation>
    </message>
    <message>
        <source>Balance:</source>
        <translation>Баланс:</translation>
    </message>
    <message>
        <source>Confirm the send action</source>
        <translation>Подтвердить отправку</translation>
    </message>
    <message>
        <source>S&amp;end</source>
        <translation>&amp;Отправить</translation>
    </message>
    <message>
        <source>Copy quantity</source>
        <translation>Копировать количество</translation>
    </message>
    <message>
        <source>Copy amount</source>
        <translation>Копировать сумму</translation>
    </message>
    <message>
        <source>Copy fee</source>
        <translation>Скопировать комиссию</translation>
    </message>
    <message>
        <source>Copy after fee</source>
        <translation>Скопировать после комиссии</translation>
    </message>
    <message>
        <source>Copy bytes</source>
        <translation>Скопировать байты</translation>
    </message>
    <message>
        <source>Copy dust</source>
        <translation>Скопировать пыль</translation>
    </message>
    <message>
        <source>Copy change</source>
        <translation>Скопировать сдачу</translation>
    </message>
    <message>
        <source>%1 (%2 blocks)</source>
        <translation>%1 (%2 блоков)</translation>
    </message>
    <message>
        <source>Cr&amp;eate Unsigned</source>
        <translation>Создать Без Подписи</translation>
    </message>
    <message>
<<<<<<< HEAD
        <source>Creates a Partially Signed Bitcoin Transaction (PSBT) for use with e.g. an offline %1 wallet, or a PSBT-compatible hardware wallet.</source>
        <translation>Creates a Partially Signed Bitcoin Transaction (PSBT) for use with e.g. an offline %1 wallet, or a PSBT-compatible hardware wallet.</translation>
=======
        <source>Creates a Partially Signed Qtum Transaction (PSBT) for use with e.g. an offline %1 wallet, or a PSBT-compatible hardware wallet.</source>
        <translation>Создает Частично Подписанную Qtum Транзакцию (PSBT), чтобы использовать её, например, с оффлайн %1 кошельком, или PSBT-совместимым аппаратным кошельком.</translation>
>>>>>>> da23532c
    </message>
    <message>
        <source> from wallet '%1'</source>
        <translation>с кошелька '%1'</translation>
    </message>
    <message>
        <source>%1 to '%2'</source>
        <translation>%1 на '%2'</translation>
    </message>
    <message>
        <source>%1 to %2</source>
        <translation>С %1 на %2</translation>
    </message>
    <message>
        <source>Do you want to draft this transaction?</source>
        <translation>Вы хотите подготовить черновик транзакции?</translation>
    </message>
    <message>
        <source>Are you sure you want to send?</source>
        <translation>Вы действительно хотите выполнить отправку?</translation>
    </message>
    <message>
<<<<<<< HEAD
        <source>Please, review your transaction proposal. This will produce a Partially Signed Bitcoin Transaction (PSBT) which you can copy and then sign with e.g. an offline %1 wallet, or a PSBT-compatible hardware wallet.</source>
        <translation>Please, review your transaction proposal. This will produce a Partially Signed Bitcoin Transaction (PSBT) which you can copy and then sign with e.g. an offline %1 wallet, or a PSBT-compatible hardware wallet.</translation>
=======
        <source>Create Unsigned</source>
        <translation>Создать Без Подписи</translation>
    </message>
    <message>
        <source>Save Transaction Data</source>
        <translation>Сохранить данные о транзакции</translation>
    </message>
    <message>
        <source>Partially Signed Transaction (Binary) (*.psbt)</source>
        <translation>Частично Подписанная Транзакция (Бинарный файл) (*.psbt)</translation>
    </message>
    <message>
        <source>PSBT saved</source>
        <translation>PSBT сохранён</translation>
>>>>>>> da23532c
    </message>
    <message>
        <source>or</source>
        <translation>или</translation>
    </message>
    <message>
        <source>You can increase the fee later (signals Replace-By-Fee, BIP-125).</source>
        <translation>Вы можете увеличить комиссию позже (Replace-By-Fee, BIP-125).</translation>
    </message>
    <message>
        <source>Please, review your transaction proposal. This will produce a Partially Signed Qtum Transaction (PSBT) which you can save or copy and then sign with e.g. an offline %1 wallet, or a PSBT-compatible hardware wallet.</source>
        <translation>Пожалуйста, пересмотрите ваше транзакционное предложение. Это создаст Частично Подписанную Qtum Транзакцию (PSBT), которую можно сохранить или копировать и использовать для подписи, например, с оффлайн %1 кошельком, или PSBT-совместимым аппаратным кошельком.</translation>
    </message>
    <message>
        <source>Please, review your transaction.</source>
        <translation>Пожалуйста, ознакомьтесь с вашей транзакцией.</translation>
    </message>
    <message>
        <source>Transaction fee</source>
        <translation>Комиссия</translation>
    </message>
    <message>
        <source>Not signalling Replace-By-Fee, BIP-125.</source>
        <translation>Не сигнализирует Replace-By-Fee, BIP-125.</translation>
    </message>
    <message>
        <source>Total Amount</source>
        <translation>Общая сумма</translation>
    </message>
    <message>
        <source>To review recipient list click "Show Details..."</source>
        <translation>Чтобы просмотреть список получателей, нажмите «Показать подробно...»</translation>
    </message>
    <message>
        <source>Confirm send coins</source>
        <translation>Подтвердить отправку монет</translation>
    </message>
    <message>
        <source>Confirm transaction proposal</source>
        <translation>Подтвердите предложенную транзакцию</translation>
    </message>
    <message>
<<<<<<< HEAD
        <source>Copy PSBT to clipboard</source>
        <translation>Копировать PSBT в буфер обмена</translation>
    </message>
    <message>
=======
>>>>>>> da23532c
        <source>Send</source>
        <translation>Отправить</translation>
    </message>
    <message>
<<<<<<< HEAD
        <source>PSBT copied</source>
        <translation>PSBT скопирована</translation>
    </message>
    <message>
        <source>Watch-only balance:</source>
        <translation>Watch-only balance:</translation>
=======
        <source>Watch-only balance:</source>
        <translation>Баланс только для просмотра:</translation>
>>>>>>> da23532c
    </message>
    <message>
        <source>The recipient address is not valid. Please recheck.</source>
        <translation>Адрес получателя неверный. Пожалуйста, перепроверьте.</translation>
    </message>
    <message>
        <source>The amount to pay must be larger than 0.</source>
        <translation>Сумма оплаты должна быть больше 0.</translation>
    </message>
    <message>
        <source>The amount exceeds your balance.</source>
        <translation>Количество превышает ваш баланс.</translation>
    </message>
    <message>
        <source>The total exceeds your balance when the %1 transaction fee is included.</source>
        <translation>Сумма с учётом комиссии %1 превышает ваш баланс.</translation>
    </message>
    <message>
        <source>Duplicate address found: addresses should only be used once each.</source>
        <translation>Обнаружен дублирующийся адрес: используйте каждый адрес однократно.</translation>
    </message>
    <message>
        <source>Transaction creation failed!</source>
        <translation>Создание транзакции завершилось неудачей!</translation>
    </message>
    <message>
        <source>A fee higher than %1 is considered an absurdly high fee.</source>
        <translation>Комиссия более чем в %1 считается абсурдно высокой.</translation>
    </message>
    <message>
        <source>Payment request expired.</source>
        <translation>Истекло время ожидания запроса платежа</translation>
    </message>
    <message numerus="yes">
        <source>Estimated to begin confirmation within %n block(s).</source>
        <translation><numerusform>Предполагаемое подтверждение в течение %n блока.</numerusform><numerusform>Предполагаемое подтверждение в течение %n блоков.</numerusform><numerusform>Предполагаемое подтверждение в течение %n блоков.</numerusform><numerusform>Предполагаемое подтверждение в течение %n блоков.</numerusform></translation>
    </message>
    <message>
        <source>Warning: Invalid Qtum address</source>
        <translation>Предупреждение: Неверный Qtum-адрес</translation>
    </message>
    <message>
        <source>Warning: Unknown change address</source>
        <translation>Предупреждение: Неизвестный адрес сдачи</translation>
    </message>
    <message>
        <source>Confirm custom change address</source>
        <translation>Подтвердите свой адрес для сдачи</translation>
    </message>
    <message>
        <source>The address you selected for change is not part of this wallet. Any or all funds in your wallet may be sent to this address. Are you sure?</source>
        <translation>Выбранный вами адрес для сдачи не принадлежит этому кошельку. Часть или все средства могут быть отправлены на этот адрес. Вы уверены?</translation>
    </message>
    <message>
        <source>(no label)</source>
        <translation>(нет метки)</translation>
    </message>
</context>
<context>
    <name>SendCoinsEntry</name>
    <message>
        <source>A&amp;mount:</source>
        <translation>&amp;Количество:</translation>
    </message>
    <message>
        <source>Pay &amp;To:</source>
        <translation>&amp;Заплатить:</translation>
    </message>
    <message>
        <source>&amp;Label:</source>
        <translation>&amp;Метка:</translation>
    </message>
    <message>
        <source>Choose previously used address</source>
        <translation>Выбрать предыдущий использованный адрес</translation>
    </message>
    <message>
        <source>The Qtum address to send the payment to</source>
        <translation>Qtum-адрес, на который отправить платёж</translation>
    </message>
    <message>
        <source>Alt+A</source>
        <translation>Alt+A</translation>
    </message>
    <message>
        <source>Paste address from clipboard</source>
        <translation>Вставить адрес из буфера обмена</translation>
    </message>
    <message>
        <source>Alt+P</source>
        <translation>Alt+P</translation>
    </message>
    <message>
        <source>Remove this entry</source>
        <translation>Удалить эту запись</translation>
    </message>
    <message>
        <source>The amount to send in the selected unit</source>
        <translation>The amount to send in the selected unit</translation>
    </message>
    <message>
        <source>The fee will be deducted from the amount being sent. The recipient will receive less qtums than you enter in the amount field. If multiple recipients are selected, the fee is split equally.</source>
        <translation>С отправляемой суммы будет удержана комиссия. Получателю придёт меньше qtumов, чем вы вводите в поле количества. Если выбрано несколько получателей, комиссия распределяется поровну.</translation>
    </message>
    <message>
        <source>S&amp;ubtract fee from amount</source>
        <translation>В&amp;ычесть комиссию с суммы</translation>
    </message>
    <message>
        <source>Use available balance</source>
        <translation>Использовать доступный баланс</translation>
    </message>
    <message>
        <source>Message:</source>
        <translation>Сообщение:</translation>
    </message>
    <message>
        <source>This is an unauthenticated payment request.</source>
        <translation>Это непроверенный запрос на оплату.</translation>
    </message>
    <message>
        <source>This is an authenticated payment request.</source>
        <translation>Это проверенный запрос на оплату.</translation>
    </message>
    <message>
        <source>Enter a label for this address to add it to the list of used addresses</source>
        <translation>Введите метку для этого адреса, чтобы добавить его в список используемых адресов</translation>
    </message>
    <message>
        <source>A message that was attached to the qtum: URI which will be stored with the transaction for your reference. Note: This message will not be sent over the Qtum network.</source>
<<<<<<< HEAD
        <translation>Сообщение прикрепленное к qtum идентификатору будет сохранено вместе с транзакцией для вашего сведения. Заметьте: Сообщение не будет отправлено через сеть Qtum.</translation>
=======
        <translation>Сообщение, прикрепленное к qtum-идентификатору, будет сохранено вместе с транзакцией для вашего сведения. Заметьте: Сообщение не будет отправлено через сеть Qtum.</translation>
>>>>>>> da23532c
    </message>
    <message>
        <source>Pay To:</source>
        <translation>Выполнить оплату в пользу:</translation>
    </message>
    <message>
        <source>Memo:</source>
        <translation>Примечание:</translation>
    </message>
</context>
<context>
    <name>ShutdownWindow</name>
    <message>
        <source>%1 is shutting down...</source>
        <translation>%1 завершает работу...</translation>
    </message>
    <message>
        <source>Do not shut down the computer until this window disappears.</source>
        <translation>Не выключайте компьютер, пока это окно не исчезнет.</translation>
    </message>
</context>
<context>
    <name>SignVerifyMessageDialog</name>
    <message>
        <source>Signatures - Sign / Verify a Message</source>
        <translation>Подписи - Подписать / Проверить Сообщение</translation>
    </message>
    <message>
        <source>&amp;Sign Message</source>
        <translation>&amp;Подписать Сообщение</translation>
    </message>
    <message>
        <source>You can sign messages/agreements with your addresses to prove you can receive qtums sent to them. Be careful not to sign anything vague or random, as phishing attacks may try to trick you into signing your identity over to them. Only sign fully-detailed statements you agree to.</source>
        <translation>Вы можете подписывать сообщения/соглашения своими адресами, чтобы доказать свою возможность получать qtums на них. Будьте осторожны, не подписывайте что-то неопределённое или случайное, так как фишинговые атаки могут обманным путём заставить вас подписать нежелательные сообщения. Подписывайте только те сообщения, с которыми вы согласны вплоть до мелочей.</translation>
    </message>
    <message>
        <source>The Qtum address to sign the message with</source>
        <translation>Qtum-адрес, которым подписать сообщение</translation>
    </message>
    <message>
        <source>Choose previously used address</source>
        <translation>Выбрать предыдущий использованный адрес</translation>
    </message>
    <message>
        <source>Alt+A</source>
        <translation>Alt+A</translation>
    </message>
    <message>
        <source>Paste address from clipboard</source>
        <translation>Вставить адрес из буфера обмена</translation>
    </message>
    <message>
        <source>Alt+P</source>
        <translation>Alt+P</translation>
    </message>
    <message>
        <source>Enter the message you want to sign here</source>
        <translation>Введите сообщение для подписи</translation>
    </message>
    <message>
        <source>Signature</source>
        <translation>Подпись</translation>
    </message>
    <message>
        <source>Copy the current signature to the system clipboard</source>
        <translation>Скопировать текущую подпись в буфер обмена системы</translation>
    </message>
    <message>
        <source>Sign the message to prove you own this Qtum address</source>
        <translation>Подписать сообщение, чтобы доказать владение Qtum-адресом</translation>
    </message>
    <message>
        <source>Sign &amp;Message</source>
        <translation>Подписать &amp;Сообщение</translation>
    </message>
    <message>
        <source>Reset all sign message fields</source>
        <translation>Сбросить значения всех полей подписывания сообщений</translation>
    </message>
    <message>
        <source>Clear &amp;All</source>
        <translation>Очистить &amp;Всё</translation>
    </message>
    <message>
        <source>&amp;Verify Message</source>
        <translation>&amp;Проверить Сообщение</translation>
    </message>
    <message>
        <source>Enter the receiver's address, message (ensure you copy line breaks, spaces, tabs, etc. exactly) and signature below to verify the message. Be careful not to read more into the signature than what is in the signed message itself, to avoid being tricked by a man-in-the-middle attack. Note that this only proves the signing party receives with the address, it cannot prove sendership of any transaction!</source>
        <translation>Введите ниже адрес получателя, сообщение (убедитесь, что переводы строк, пробелы, табы и т.п. в точности скопированы) и подпись, чтобы проверить сообщение. Убедитесь, что не скопировали лишнего в подпись, сравнив с самим подписываемым сообщением, чтобы не стать жертвой атаки "man-in-the-middle". Заметьте, что эта операция удостоверяет лишь авторство подписавшего, но не может удостоверить отправителя транзакции.</translation>
    </message>
    <message>
        <source>The Qtum address the message was signed with</source>
        <translation>Qtum-адрес, которым было подписано сообщение</translation>
    </message>
    <message>
        <source>The signed message to verify</source>
        <translation>Подписанное сообщение для проверки</translation>
    </message>
    <message>
<<<<<<< HEAD
        <source>The Qtum address the message was signed with</source>
        <translation>Qtum-адрес, которым было подписано сообщение</translation>
    </message>
    <message>
        <source>The signed message to verify</source>
        <translation>Подписанное сообщение для проверки</translation>
    </message>
    <message>
=======
>>>>>>> da23532c
        <source>The signature given when the message was signed</source>
        <translation>The signature given when the message was signed</translation>
    </message>
    <message>
        <source>Verify the message to ensure it was signed with the specified Qtum address</source>
        <translation>Проверить сообщение, чтобы убедиться, что оно было подписано указанным Qtum-адресом</translation>
    </message>
    <message>
        <source>Verify &amp;Message</source>
        <translation>Проверить &amp;Сообщение</translation>
    </message>
    <message>
        <source>Reset all verify message fields</source>
        <translation>Сбросить все поля проверки сообщения</translation>
    </message>
    <message>
        <source>Click "Sign Message" to generate signature</source>
        <translation>Нажмите "Подписать сообщение" для создания подписи</translation>
    </message>
    <message>
        <source>The entered address is invalid.</source>
        <translation>Введенный адрес недействителен.</translation>
    </message>
    <message>
        <source>Please check the address and try again.</source>
        <translation>Необходимо проверить адрес и выполнить повторную попытку.</translation>
    </message>
    <message>
        <source>The entered address does not refer to a key.</source>
        <translation>Введённый адрес не связан с ключом.</translation>
    </message>
    <message>
        <source>Wallet unlock was cancelled.</source>
        <translation>Разблокирование кошелька было отменено.</translation>
    </message>
    <message>
        <source>No error</source>
        <translation>Без ошибок</translation>
    </message>
    <message>
        <source>Private key for the entered address is not available.</source>
        <translation>Недоступен секретный ключ для введённого адреса.</translation>
    </message>
    <message>
        <source>Message signing failed.</source>
        <translation>Не удалось подписать сообщение.</translation>
    </message>
    <message>
        <source>Message signed.</source>
        <translation>Сообщение подписано.</translation>
    </message>
    <message>
        <source>The signature could not be decoded.</source>
        <translation>Невозможно расшифровать подпись.</translation>
    </message>
    <message>
        <source>Please check the signature and try again.</source>
        <translation>Пожалуйста, проверьте подпись и попробуйте ещё раз.</translation>
    </message>
    <message>
        <source>The signature did not match the message digest.</source>
        <translation>Подпись не соответствует отпечатку сообщения.</translation>
    </message>
    <message>
        <source>Message verification failed.</source>
        <translation>Сообщение не прошло проверку.</translation>
    </message>
    <message>
        <source>Message verified.</source>
        <translation>Сообщение проверено.</translation>
    </message>
</context>
<context>
    <name>TrafficGraphWidget</name>
    <message>
        <source>KB/s</source>
        <translation>КБ/с</translation>
    </message>
</context>
<context>
    <name>TransactionDesc</name>
    <message numerus="yes">
        <source>Open for %n more block(s)</source>
        <translation><numerusform>Открыть еще на %n блок</numerusform><numerusform>Открыть еще на %n блоков</numerusform><numerusform>Открыть еще на %n блоков</numerusform><numerusform>Открыть еще на %n блоков</numerusform></translation>
    </message>
    <message>
        <source>Open until %1</source>
        <translation>Открыто до %1</translation>
    </message>
    <message>
        <source>conflicted with a transaction with %1 confirmations</source>
        <translation>конфликт с транзакцией с %1 подтверждениями</translation>
    </message>
    <message>
        <source>0/unconfirmed, %1</source>
        <translation>0/не подтверждено, %1</translation>
    </message>
    <message>
        <source>in memory pool</source>
        <translation>в мемпуле</translation>
    </message>
    <message>
        <source>not in memory pool</source>
        <translation>не в мемпуле</translation>
    </message>
    <message>
        <source>abandoned</source>
        <translation>заброшено</translation>
    </message>
    <message>
        <source>%1/unconfirmed</source>
        <translation>%1/не подтверждено</translation>
    </message>
    <message>
        <source>%1 confirmations</source>
        <translation>%1 подтверждений</translation>
    </message>
    <message>
        <source>Status</source>
        <translation>Статус</translation>
    </message>
    <message>
        <source>Date</source>
        <translation>Дата</translation>
    </message>
    <message>
        <source>Source</source>
        <translation>Источник</translation>
    </message>
    <message>
        <source>Generated</source>
        <translation>Создано автоматически</translation>
    </message>
    <message>
        <source>From</source>
        <translation>От</translation>
    </message>
    <message>
        <source>unknown</source>
        <translation>неизвестно</translation>
    </message>
    <message>
        <source>To</source>
        <translation>Для</translation>
    </message>
    <message>
        <source>own address</source>
        <translation>свой адрес</translation>
    </message>
    <message>
        <source>watch-only</source>
        <translation>только просмотр</translation>
    </message>
    <message>
        <source>label</source>
        <translation>метка</translation>
    </message>
    <message>
        <source>Credit</source>
        <translation>Кредит</translation>
    </message>
    <message numerus="yes">
        <source>matures in %n more block(s)</source>
        <translation><numerusform>созревает еще в %n блоках</numerusform><numerusform>созревает еще в %n блоках</numerusform><numerusform>созревает еще в %n блоках</numerusform><numerusform>созревает еще в %n блоках</numerusform></translation>
    </message>
    <message>
        <source>not accepted</source>
        <translation>не принято</translation>
    </message>
    <message>
        <source>Debit</source>
        <translation>Дебет</translation>
    </message>
    <message>
        <source>Total debit</source>
        <translation>Всего дебет</translation>
    </message>
    <message>
        <source>Total credit</source>
        <translation>Всего кредит</translation>
    </message>
    <message>
        <source>Transaction fee</source>
        <translation>Комиссия за транзакцию</translation>
    </message>
    <message>
        <source>Net amount</source>
        <translation>Чистая сумма</translation>
    </message>
    <message>
        <source>Message</source>
        <translation>Сообщение</translation>
    </message>
    <message>
        <source>Comment</source>
        <translation>Комментарий</translation>
    </message>
    <message>
        <source>Transaction ID</source>
        <translation>ID транзакции</translation>
    </message>
    <message>
        <source>Transaction total size</source>
        <translation>Общий размер транзакции</translation>
    </message>
    <message>
        <source>Transaction virtual size</source>
        <translation>Виртуальный размер транзакции</translation>
    </message>
    <message>
        <source>Output index</source>
        <translation>Индекс выхода</translation>
    </message>
    <message>
        <source> (Certificate was not verified)</source>
        <translation>(Сертификат не был проверен)</translation>
    </message>
    <message>
        <source>Merchant</source>
        <translation>Мерчант</translation>
    </message>
    <message>
        <source>Generated coins must mature %1 blocks before they can be spent. When you generated this block, it was broadcast to the network to be added to the block chain. If it fails to get into the chain, its state will change to "not accepted" and it won't be spendable. This may occasionally happen if another node generates a block within a few seconds of yours.</source>
        <translation>Созданные автоматически монеты должны подождать %1 блоков, прежде чем они могут быть потрачены. Когда вы создали автоматически этот блок, он был отправлен в сеть для добавления в цепочку блоков. Если он не попадёт в цепь, его статус изменится на "не принят", и монеты будут недействительны. Это иногда происходит в случае, если другой узел создаст автоматически блок на несколько секунд раньше вас.</translation>
    </message>
    <message>
        <source>Debug information</source>
        <translation>Отладочная информация</translation>
    </message>
    <message>
        <source>Transaction</source>
        <translation>Транзакция</translation>
    </message>
    <message>
        <source>Inputs</source>
        <translation>Входы</translation>
    </message>
    <message>
        <source>Amount</source>
        <translation>Количество</translation>
    </message>
    <message>
        <source>true</source>
        <translation>истина</translation>
    </message>
    <message>
        <source>false</source>
        <translation>ложь</translation>
    </message>
</context>
<context>
    <name>TransactionDescDialog</name>
    <message>
        <source>This pane shows a detailed description of the transaction</source>
        <translation>На этой панели показано подробное описание транзакции</translation>
    </message>
    <message>
        <source>Details for %1</source>
        <translation>Детальная информация по %1</translation>
    </message>
</context>
<context>
    <name>TransactionTableModel</name>
    <message>
        <source>Date</source>
        <translation>Дата</translation>
    </message>
    <message>
        <source>Type</source>
        <translation>Тип</translation>
    </message>
    <message>
        <source>Label</source>
        <translation>Метка</translation>
    </message>
    <message numerus="yes">
        <source>Open for %n more block(s)</source>
        <translation><numerusform>Открыть еще на %n блок</numerusform><numerusform>Открыть еще на %n блоков</numerusform><numerusform>Открыть еще на %n блоков</numerusform><numerusform>Открыть еще на %n блоков</numerusform></translation>
    </message>
    <message>
        <source>Open until %1</source>
        <translation>Открыто до %1</translation>
    </message>
    <message>
        <source>Unconfirmed</source>
        <translation>Неподтвержденный</translation>
    </message>
    <message>
        <source>Abandoned</source>
        <translation>Заброшено</translation>
    </message>
    <message>
        <source>Confirming (%1 of %2 recommended confirmations)</source>
        <translation>Подтверждается (%1 из %2 рекомендуемых подтверждений)</translation>
    </message>
    <message>
        <source>Confirmed (%1 confirmations)</source>
        <translation>Подтверждено (%1 подтверждений)</translation>
    </message>
    <message>
        <source>Conflicted</source>
        <translation>В противоречии</translation>
    </message>
    <message>
        <source>Immature (%1 confirmations, will be available after %2)</source>
        <translation>Незрелый (%1 подтверждений, будет доступно после %2)</translation>
    </message>
    <message>
        <source>Generated but not accepted</source>
        <translation>Создано автоматически, но не принято</translation>
    </message>
    <message>
        <source>Received with</source>
        <translation>Получено на</translation>
    </message>
    <message>
        <source>Received from</source>
        <translation>Получено от</translation>
    </message>
    <message>
        <source>Sent to</source>
        <translation>Отправить</translation>
    </message>
    <message>
        <source>Payment to yourself</source>
        <translation>Отправлено себе</translation>
    </message>
    <message>
        <source>Mined</source>
        <translation>Добыто</translation>
    </message>
    <message>
        <source>watch-only</source>
        <translation>только просмотр</translation>
    </message>
    <message>
        <source>(n/a)</source>
        <translation>(недоступно)</translation>
    </message>
    <message>
        <source>(no label)</source>
        <translation>(нет метки)</translation>
    </message>
    <message>
        <source>Transaction status. Hover over this field to show number of confirmations.</source>
        <translation>Статус транзакции. Для отображения количества подтверждений необходимо навести курсор на это поле.</translation>
    </message>
    <message>
        <source>Date and time that the transaction was received.</source>
        <translation>Дата и время получения транзакции.</translation>
    </message>
    <message>
        <source>Type of transaction.</source>
        <translation>Тип транзакции.</translation>
    </message>
    <message>
        <source>Whether or not a watch-only address is involved in this transaction.</source>
        <translation>Использовался ли в транзакции адрес для наблюдения.</translation>
    </message>
    <message>
        <source>User-defined intent/purpose of the transaction.</source>
        <translation>Определяемое пользователем намерение/цель транзакции.</translation>
    </message>
    <message>
        <source>Amount removed from or added to balance.</source>
        <translation>Снятая или добавленная к балансу сумма.</translation>
    </message>
</context>
<context>
    <name>TransactionView</name>
    <message>
        <source>All</source>
        <translation>Все</translation>
    </message>
    <message>
        <source>Today</source>
        <translation>Сегодня</translation>
    </message>
    <message>
        <source>This week</source>
        <translation>Эта неделя</translation>
    </message>
    <message>
        <source>This month</source>
        <translation>Этот месяц</translation>
    </message>
    <message>
        <source>Last month</source>
        <translation>Последний месяц</translation>
    </message>
    <message>
        <source>This year</source>
        <translation>Этот год</translation>
    </message>
    <message>
        <source>Range...</source>
        <translation>Диапазон...</translation>
    </message>
    <message>
        <source>Received with</source>
        <translation>Получено на</translation>
    </message>
    <message>
        <source>Sent to</source>
        <translation>Отправить</translation>
    </message>
    <message>
        <source>To yourself</source>
        <translation>Себе</translation>
    </message>
    <message>
        <source>Mined</source>
        <translation>Добыто</translation>
    </message>
    <message>
        <source>Other</source>
        <translation>Другое</translation>
    </message>
    <message>
        <source>Enter address, transaction id, or label to search</source>
        <translation>Введите адрес, ID транзакции или метку для поиска</translation>
    </message>
    <message>
        <source>Min amount</source>
        <translation>Минимальное количество</translation>
    </message>
    <message>
        <source>Abandon transaction</source>
        <translation>Отказ от транзакции</translation>
    </message>
    <message>
        <source>Increase transaction fee</source>
        <translation>Увеличить комиссию за транзакцию</translation>
    </message>
    <message>
        <source>Copy address</source>
        <translation>Копировать адрес</translation>
    </message>
    <message>
        <source>Copy label</source>
        <translation>Копировать метку</translation>
    </message>
    <message>
        <source>Copy amount</source>
        <translation>Копировать сумму</translation>
    </message>
    <message>
        <source>Copy transaction ID</source>
        <translation>Копировать ID транзакции</translation>
    </message>
    <message>
        <source>Copy raw transaction</source>
        <translation>Копировать raw транзакцию</translation>
    </message>
    <message>
        <source>Copy full transaction details</source>
        <translation>Копировать все детали транзакции</translation>
    </message>
    <message>
        <source>Edit label</source>
        <translation>Изменить метку</translation>
    </message>
    <message>
        <source>Show transaction details</source>
        <translation>Отобразить детали транзакции</translation>
    </message>
    <message>
        <source>Export Transaction History</source>
        <translation>Экспортировать историю транзакций</translation>
    </message>
    <message>
        <source>Comma separated file (*.csv)</source>
        <translation>Текст, разделённый запятыми (*.csv)</translation>
    </message>
    <message>
        <source>Confirmed</source>
        <translation>Подтвержденные</translation>
    </message>
    <message>
        <source>Watch-only</source>
        <translation>Только наблюдение</translation>
    </message>
    <message>
        <source>Date</source>
        <translation>Дата</translation>
    </message>
    <message>
        <source>Type</source>
        <translation>Тип</translation>
    </message>
    <message>
        <source>Label</source>
        <translation>Метка</translation>
    </message>
    <message>
        <source>Address</source>
        <translation>Адрес</translation>
    </message>
    <message>
        <source>ID</source>
        <translation>ID</translation>
    </message>
    <message>
        <source>Exporting Failed</source>
        <translation>Экспорт не удался</translation>
    </message>
    <message>
        <source>There was an error trying to save the transaction history to %1.</source>
        <translation>При попытке сохранения истории транзакций в %1 произошла ошибка.</translation>
    </message>
    <message>
        <source>Exporting Successful</source>
        <translation>Экспорт выполнен успешно</translation>
    </message>
    <message>
        <source>The transaction history was successfully saved to %1.</source>
        <translation>Историю транзакций было успешно сохранено в %1.</translation>
    </message>
    <message>
        <source>Range:</source>
        <translation>Диапазон:</translation>
    </message>
    <message>
        <source>to</source>
        <translation>для</translation>
    </message>
</context>
<context>
    <name>UnitDisplayStatusBarControl</name>
    <message>
        <source>Unit to show amounts in. Click to select another unit.</source>
        <translation>Единица измерения количества монет. Щёлкните для выбора другой единицы.</translation>
    </message>
</context>
<context>
    <name>WalletController</name>
    <message>
        <source>Close wallet</source>
        <translation>Закрыть кошелёк</translation>
    </message>
    <message>
        <source>Are you sure you wish to close the wallet &lt;i&gt;%1&lt;/i&gt;?</source>
        <translation>Вы уверены, что хотите закрыть кошелёк &lt;i&gt;%1&lt;/i&gt;?</translation>
    </message>
    <message>
        <source>Closing the wallet for too long can result in having to resync the entire chain if pruning is enabled.</source>
        <translation>Слишком длительное закрытие кошелька может привести к необходимости повторной синхронизации всей цепочки, если включено сокращение.</translation>
    </message>
    <message>
        <source>Close all wallets</source>
        <translation>Закрыть все кошельки</translation>
    </message>
    <message>
        <source>Are you sure you wish to close all wallets?</source>
        <translation>Вы уверенны, что хотите закрыть все кошельки?</translation>
    </message>
</context>
<context>
    <name>WalletFrame</name>
    <message>
        <source>No wallet has been loaded.
Go to File &gt; Open Wallet to load a wallet.
- OR -</source>
        <translation>Кошелёк не был загружен.
Откройте вкладку Файл &gt; Открыть Кошелёк чтобы загрузить кошелёк.
- ИЛИ -</translation>
    </message>
    <message>
        <source>Create a new wallet</source>
        <translation>Создать новый кошелёк</translation>
    </message>
</context>
<context>
    <name>WalletModel</name>
    <message>
        <source>Send Coins</source>
        <translation>Отправить монеты</translation>
    </message>
    <message>
        <source>Fee bump error</source>
        <translation>Ошибка оплаты</translation>
    </message>
    <message>
        <source>Increasing transaction fee failed</source>
        <translation>Увеличение комиссии за транзакцию завершилось неудачей</translation>
    </message>
    <message>
        <source>Do you want to increase the fee?</source>
        <translation>Желаете увеличить комиссию?</translation>
    </message>
    <message>
        <source>Do you want to draft a transaction with fee increase?</source>
        <translation>Do you want to draft a transaction with fee increase?</translation>
    </message>
    <message>
        <source>Current fee:</source>
        <translation>Текущая комиссия:</translation>
    </message>
    <message>
        <source>Increase:</source>
        <translation>Увеличить</translation>
    </message>
    <message>
        <source>New fee:</source>
        <translation>Новая комиссия:</translation>
    </message>
    <message>
        <source>Confirm fee bump</source>
        <translation>Подтвердите оплату</translation>
    </message>
    <message>
        <source>Can't draft transaction.</source>
        <translation>Невозможно подготовить черновик транзакции.</translation>
    </message>
    <message>
        <source>PSBT copied</source>
        <translation>PSBT скопирована</translation>
    </message>
    <message>
        <source>Can't sign transaction.</source>
        <translation>Невозможно подписать транзакцию</translation>
    </message>
    <message>
        <source>Could not commit transaction</source>
        <translation>Не удалось выполнить транзакцию</translation>
    </message>
    <message>
        <source>default wallet</source>
        <translation>Кошелёк по умолчанию</translation>
    </message>
</context>
<context>
    <name>WalletView</name>
    <message>
        <source>&amp;Export</source>
        <translation>&amp;Экспорт</translation>
    </message>
    <message>
        <source>Export the data in the current tab to a file</source>
        <translation>Экспортировать данные текущей вкладки в файл</translation>
    </message>
    <message>
        <source>Error</source>
        <translation>Ошибка</translation>
    </message>
    <message>
        <source>Unable to decode PSBT from clipboard (invalid base64)</source>
        <translation>Не удалось декодировать PSBT из буфера обмена (неверный base64)</translation>
    </message>
    <message>
        <source>Load Transaction Data</source>
        <translation>Загрузить данные о транзакции</translation>
    </message>
    <message>
        <source>Partially Signed Transaction (*.psbt)</source>
        <translation>Частично Подписанная Транзакция (*.psbt)</translation>
    </message>
    <message>
        <source>PSBT file must be smaller than 100 MiB</source>
        <translation>Файл PSBT должен быть меньше 100 мегабит.</translation>
    </message>
    <message>
        <source>Unable to decode PSBT</source>
        <translation>Не удалось декодировать PSBT</translation>
    </message>
    <message>
        <source>Backup Wallet</source>
        <translation>Создать резервную копию кошелька</translation>
    </message>
    <message>
        <source>Wallet Data (*.dat)</source>
        <translation>Данные кошелька (*.dat)</translation>
    </message>
    <message>
        <source>Backup Failed</source>
        <translation>Создание резервной копии кошелька завершилось неудачей</translation>
    </message>
    <message>
        <source>There was an error trying to save the wallet data to %1.</source>
        <translation>При попытке сохранения данных кошелька в %1 произошла ошибка.</translation>
    </message>
    <message>
        <source>Backup Successful</source>
        <translation>Резервное копирование выполнено успешно</translation>
    </message>
    <message>
        <source>The wallet data was successfully saved to %1.</source>
        <translation>Данные кошелька были успешно сохранены в %1.</translation>
    </message>
    <message>
        <source>Cancel</source>
        <translation>Отмена</translation>
    </message>
</context>
<context>
    <name>qtum-core</name>
    <message>
        <source>Distributed under the MIT software license, see the accompanying file %s or %s</source>
        <translation>Распространяется под лицензией MIT, см. приложенный файл %s или %s</translation>
    </message>
    <message>
        <source>Prune configured below the minimum of %d MiB.  Please use a higher number.</source>
        <translation>Удаление блоков выставлено ниже, чем минимум в %d Мб. Пожалуйста, используйте большее значение.</translation>
    </message>
    <message>
        <source>Prune: last wallet synchronisation goes beyond pruned data. You need to -reindex (download the whole blockchain again in case of pruned node)</source>
        <translation>Удаление: последняя синхронизация кошелька вышла за рамки удаленных данных. Вам нужен -reindex (скачать всю цепь блоков в случае удаленного узла)</translation>
    </message>
    <message>
        <source>Pruning blockstore...</source>
        <translation>Очистка хранилища блоков...</translation>
    </message>
    <message>
        <source>Unable to start HTTP server. See debug log for details.</source>
        <translation>Невозможно запустить HTTP-сервер. Для получения более детальной информации необходимо обратиться к журналу отладки.</translation>
    </message>
    <message>
        <source>The %s developers</source>
        <translation>Разработчики %s</translation>
    </message>
    <message>
        <source>Cannot obtain a lock on data directory %s. %s is probably already running.</source>
        <translation>Невозможно заблокировать каталог данных %s. %s, возможно, уже работает.</translation>
    </message>
    <message>
        <source>Cannot provide specific connections and have addrman find outgoing connections at the same.</source>
        <translation>Не удается предоставить определенные подключения и найти исходящие соединения при этом.</translation>
    </message>
    <message>
        <source>Error reading %s! All keys read correctly, but transaction data or address book entries might be missing or incorrect.</source>
        <translation>Ошибка чтения %s! Все ключи прочитаны верно, но данные транзакций или записи адресной книги могут отсутствовать или быть неправильными.</translation>
    </message>
    <message>
        <source>More than one onion bind address is provided. Using %s for the automatically created Tor onion service.</source>
        <translation>Предоставлен более чем один адрес подключения к скрытым сервисам. %s используется для подключения к автоматически созданному сервису Tor.</translation>
    </message>
    <message>
        <source>Please check that your computer's date and time are correct! If your clock is wrong, %s will not work properly.</source>
        <translation>Пожалуйста, убедитесь в корректности установки времени и даты на вашем компьютере! Если время установлено неверно, %s не будет работать правильно.</translation>
    </message>
    <message>
        <source>Please contribute if you find %s useful. Visit %s for further information about the software.</source>
        <translation>Пожалуйста, внесите свой вклад, если вы найдете %s полезными. Посетите %s для получения дополнительной информации о программном обеспечении.</translation>
    </message>
    <message>
        <source>SQLiteDatabase: Failed to prepare the statement to fetch sqlite wallet schema version: %s</source>
        <translation>SQLiteDatabase: Не удалось приготовить утверждение чтобы загрузить sqlite кошелёк версии: %s</translation>
    </message>
    <message>
        <source>SQLiteDatabase: Failed to prepare the statement to fetch the application id: %s</source>
        <translation>SQLiteDatabase: Не удалось приготовить утверждение чтобы загрузить id приложения: %s</translation>
    </message>
    <message>
        <source>SQLiteDatabase: Unknown sqlite wallet schema version %d. Only version %d is supported</source>
        <translation>SQLiteDatabase: Кошелёк sqlite имеет неизвестную версию %d. Поддерживается только версия %d</translation>
    </message>
    <message>
        <source>The block database contains a block which appears to be from the future. This may be due to your computer's date and time being set incorrectly. Only rebuild the block database if you are sure that your computer's date and time are correct</source>
        <translation>База данных блоков содержит блок, который появляется из будущего. Это может произойти из-за некорректно установленных даты и времени на вашем компьютере. Остается только перестраивать базу блоков, если вы уверены, что дата и время корректны.</translation>
    </message>
    <message>
        <source>This is a pre-release test build - use at your own risk - do not use for mining or merchant applications</source>
        <translation>Это тестовая сборка - используйте на свой страх и риск - не используйте для добычи или торговых приложений</translation>
    </message>
    <message>
        <source>This is the transaction fee you may discard if change is smaller than dust at this level</source>
        <translation>Это плата за транзакцию, которую вы можете отменить, если изменения меньше, чем пыль</translation>
    </message>
    <message>
        <source>Unable to replay blocks. You will need to rebuild the database using -reindex-chainstate.</source>
        <translation>Невозможно воспроизвести блоки. Вам нужно будет перестроить базу данных, используя -reindex-chaintate.</translation>
    </message>
    <message>
        <source>Unable to rewind the database to a pre-fork state. You will need to redownload the blockchain</source>
        <translation>Невозможно отмотать базу данных до предфоркового состояния. Вам будет необходимо перекачать цепочку блоков.</translation>
    </message>
    <message>
        <source>Warning: The network does not appear to fully agree! Some miners appear to be experiencing issues.</source>
        <translation>Внимание: Похоже, в сети нет полного согласия! Некоторые майнеры, возможно, испытывают проблемы.</translation>
    </message>
    <message>
        <source>Warning: We do not appear to fully agree with our peers! You may need to upgrade, or other nodes may need to upgrade.</source>
        <translation>Внимание: Мы не полностью согласны с подключенными участниками! Вам или другим участникам, возможно, следует обновиться.</translation>
    </message>
    <message>
        <source>-maxmempool must be at least %d MB</source>
        <translation>-maxmempool должен быть как минимум %d Мб</translation>
    </message>
    <message>
        <source>Cannot resolve -%s address: '%s'</source>
        <translation>Не удается разрешить -%s адрес: '%s'</translation>
    </message>
    <message>
        <source>Change index out of range</source>
        <translation>Изменение индекса вне диапазона</translation>
    </message>
    <message>
        <source>Config setting for %s only applied on %s network when in [%s] section.</source>
        <translation>Настройка конфигурации для %s применяется только в %s сети во [%s] разделе.</translation>
    </message>
    <message>
        <source>Copyright (C) %i-%i</source>
        <translation>Авторское право (©) %i-%i</translation>
    </message>
    <message>
        <source>Corrupted block database detected</source>
        <translation>БД блоков повреждена</translation>
    </message>
    <message>
        <source>Could not find asmap file %s</source>
        <translation>Не могу найти asmap файл %s</translation>
    </message>
    <message>
        <source>Could not parse asmap file %s</source>
        <translation>Не могу разобрать asmap файл %s</translation>
    </message>
    <message>
        <source>Do you want to rebuild the block database now?</source>
        <translation>Пересобрать БД блоков прямо сейчас?</translation>
    </message>
    <message>
        <source>Error initializing block database</source>
        <translation>Ошибка инициализации БД блоков</translation>
    </message>
    <message>
        <source>Error initializing wallet database environment %s!</source>
        <translation>Ошибка инициализации окружения БД кошелька %s!</translation>
    </message>
    <message>
        <source>Error loading %s</source>
        <translation>Ошибка загрузки %s</translation>
    </message>
    <message>
        <source>Error loading %s: Private keys can only be disabled during creation</source>
        <translation>Ошибка загрузки %s: Приватные ключи можно отключить только при создании</translation>
    </message>
    <message>
        <source>Error loading %s: Wallet corrupted</source>
        <translation>Ошибка загрузки %s: кошелёк поврежден</translation>
    </message>
    <message>
        <source>Error loading %s: Wallet requires newer version of %s</source>
        <translation>Ошибка загрузки %s: кошелёк требует более поздней версии %s</translation>
    </message>
    <message>
        <source>Error loading block database</source>
        <translation>Ошибка чтения БД блоков</translation>
    </message>
    <message>
        <source>Error opening block database</source>
        <translation>Не удалось открыть БД блоков</translation>
    </message>
    <message>
        <source>Failed to listen on any port. Use -listen=0 if you want this.</source>
        <translation>Не удалось начать прослушивание на порту. Используйте -listen=0, если вас это устраивает.</translation>
    </message>
    <message>
        <source>Failed to rescan the wallet during initialization</source>
        <translation>Не удалось повторно сканировать кошелёк во время инициализации</translation>
    </message>
    <message>
        <source>Failed to verify database</source>
        <translation>Не удалось проверить базу данных</translation>
    </message>
    <message>
        <source>Ignoring duplicate -wallet %s.</source>
        <translation>Игнорировать повторы -wallet %s.</translation>
    </message>
    <message>
        <source>Importing...</source>
        <translation>Выполняется импорт...</translation>
    </message>
    <message>
        <source>Incorrect or no genesis block found. Wrong datadir for network?</source>
        <translation>Неверный или отсутствующий начальный блок. Неправильный каталог данных для сети?</translation>
    </message>
    <message>
        <source>Initialization sanity check failed. %s is shutting down.</source>
        <translation>Начальная проверка исправности не удалась. %s завершает работу.</translation>
    </message>
    <message>
        <source>Invalid P2P permission: '%s'</source>
        <translation>Неверные разрешение для P2P: '%s'</translation>
    </message>
    <message>
        <source>Invalid amount for -%s=&lt;amount&gt;: '%s'</source>
        <translation>Неверная сумма для -%s=&lt;amount&gt;: '%s'</translation>
    </message>
    <message>
        <source>Invalid amount for -discardfee=&lt;amount&gt;: '%s'</source>
        <translation>Недопустимая сумма для -discardfee=&lt;amount&gt;: '%s'</translation>
    </message>
    <message>
        <source>Invalid amount for -fallbackfee=&lt;amount&gt;: '%s'</source>
        <translation>Недопустимая сумма для -fallbackfee=&lt;amount&gt;: '%s'</translation>
    </message>
    <message>
        <source>SQLiteDatabase: Failed to execute statement to verify database: %s</source>
        <translation>SQLiteDatabase: Не удалось произвести проверку базы данных: %s</translation>
    </message>
    <message>
        <source>SQLiteDatabase: Failed to fetch sqlite wallet schema version: %s</source>
        <translation>SQLiteDatabase: Не удалось загрузить sqlite кошелёк версии: %s</translation>
    </message>
    <message>
        <source>SQLiteDatabase: Failed to fetch the application id: %s</source>
        <translation>SQLiteDatabase: Не удалось загрузить id приложения: %s</translation>
    </message>
    <message>
        <source>SQLiteDatabase: Failed to prepare statement to verify database: %s</source>
        <translation>SQLiteDatabase: Не удалось приготовить утверждение для проверки базы данных: %s</translation>
    </message>
    <message>
        <source>SQLiteDatabase: Failed to read database verification error: %s</source>
        <translation>SQLiteDatabase: Ошибка при проверке базы данных: %s</translation>
    </message>
    <message>
        <source>SQLiteDatabase: Unexpected application id. Expected %u, got %u</source>
        <translation>SQLiteDatabase: Неожиданный id приложения. Ожидалось %u, а получено %u</translation>
    </message>
    <message>
        <source>Specified blocks directory "%s" does not exist.</source>
        <translation>Указанная директория с блоками "%s" не существует.</translation>
    </message>
    <message>
        <source>Unknown address type '%s'</source>
        <translation>Адрес неизвестного типа '%s'</translation>
    </message>
    <message>
        <source>Unknown change type '%s'</source>
        <translation>Неизвестный тип адреса для сдачи '%s'</translation>
    </message>
    <message>
        <source>Upgrading txindex database</source>
        <translation>Обновление БД txindex</translation>
    </message>
    <message>
        <source>Loading P2P addresses...</source>
        <translation>Выполняется загрузка P2P-адресов...</translation>
    </message>
    <message>
        <source>Loading banlist...</source>
        <translation>Загрузка черного списка...</translation>
    </message>
    <message>
        <source>Not enough file descriptors available.</source>
        <translation>Недоступно достаточное количество дескрипторов файла.</translation>
    </message>
    <message>
        <source>Prune cannot be configured with a negative value.</source>
        <translation>Удаление блоков не может использовать отрицательное значение.</translation>
    </message>
    <message>
        <source>Prune mode is incompatible with -txindex.</source>
        <translation>Режим удаления блоков несовместим с -txindex.</translation>
    </message>
    <message>
        <source>Replaying blocks...</source>
        <translation>Пересборка блоков...</translation>
    </message>
    <message>
        <source>Rewinding blocks...</source>
        <translation>Перемотка блоков...</translation>
    </message>
    <message>
        <source>The source code is available from %s.</source>
        <translation>Исходный код доступен в %s.</translation>
    </message>
    <message>
        <source>Transaction fee and change calculation failed</source>
        <translation>Не удалось рассчитать комиссию и сдачу для транзакции</translation>
    </message>
    <message>
        <source>Unable to bind to %s on this computer. %s is probably already running.</source>
        <translation>Невозможно привязаться к %s на этом компьютере. Возможно, %s уже работает.</translation>
    </message>
    <message>
        <source>Unable to generate keys</source>
        <translation>Невозможно сгенерировать ключи</translation>
    </message>
    <message>
        <source>Unsupported logging category %s=%s.</source>
        <translation>Неподдерживаемая категория ведения журнала %s=%s.</translation>
    </message>
    <message>
        <source>Upgrading UTXO database</source>
        <translation>Обновление БД UTXO</translation>
    </message>
    <message>
        <source>User Agent comment (%s) contains unsafe characters.</source>
        <translation>Комментарий пользователя (%s) содержит небезопасные символы.</translation>
    </message>
    <message>
        <source>Verifying blocks...</source>
        <translation>Проверка блоков...</translation>
    </message>
    <message>
        <source>Wallet needed to be rewritten: restart %s to complete</source>
        <translation>Необходимо перезаписать кошелёк, перезапустите %s для завершения операции.</translation>
    </message>
    <message>
        <source>Error: Listening for incoming connections failed (listen returned error %s)</source>
        <translation>Ошибка: Не удалось начать прослушивание входящих подключений (прослушивание вернуло ошибку %s)</translation>
    </message>
    <message>
        <source>%s corrupt. Try using the wallet tool qtum-wallet to salvage or restoring a backup.</source>
        <translation>%s испорчен. Попробуйте восстановить с помощью инструмента qtum-wallet, или используйте резервную копию.</translation>
    </message>
    <message>
        <source>Cannot upgrade a non HD split wallet without upgrading to support pre split keypool. Please use version 169900 or no version specified.</source>
        <translation>Невозможно обновить не разделенный HD кошелёк без обновления для поддержки предварительно разделенного пула ключей. Пожалуйста, используйте версию 169900 или повторите без указания версии.</translation>
    </message>
    <message>
        <source>Invalid amount for -maxtxfee=&lt;amount&gt;: '%s' (must be at least the minrelay fee of %s to prevent stuck transactions)</source>
        <translation>Неверное значение для -maxtxfee=&lt;amount&gt;: '%s' (минимальная комиссия трансляции %s для предотвращения зависания транзакций)</translation>
    </message>
    <message>
        <source>The transaction amount is too small to send after the fee has been deducted</source>
        <translation>Сумма транзакции за вычетом комиссии слишком мала</translation>
    </message>
    <message>
        <source>This error could occur if this wallet was not shutdown cleanly and was last loaded using a build with a newer version of Berkeley DB. If so, please use the software that last loaded this wallet</source>
        <translation>Данная ошибка может произойти в том случае, если этот кошелёк не был правильно закрыт и в последний раз был загружен используя версию с более новой версией Berkley DB. Если это так, воспользуйтесь той программой, в которой этот кошелёк открывался в последний раз.</translation>
    </message>
    <message>
        <source>This is the maximum transaction fee you pay (in addition to the normal fee) to prioritize partial spend avoidance over regular coin selection.</source>
        <translation>Это максимальная транзакция, которую вы заплатите (в добавок к обычной плате) для избежания затрат по причине отбора монет.</translation>
    </message>
    <message>
        <source>Transaction needs a change address, but we can't generate it. Please call keypoolrefill first.</source>
        <translation>Для транзакции требуется адрес сдачи, но сгенерировать его не удалось. Пожалуйста, сначала выполните keypoolrefill.</translation>
    </message>
    <message>
        <source>You need to rebuild the database using -reindex to go back to unpruned mode.  This will redownload the entire blockchain</source>
        <translation>Вам необходимо пересобрать базу данных с помощью -reindex, чтобы вернуться к полному режиму. Это приведёт к перезагрузке всей цепи блоков</translation>
    </message>
    <message>
        <source>A fatal internal error occurred, see debug.log for details</source>
        <translation>Ошибка: произошла критическая внутренняя ошибка, для получения деталей см. debug.log</translation>
    </message>
    <message>
        <source>Cannot set -peerblockfilters without -blockfilterindex.</source>
        <translation>Не удалось поставить -peerblockfilters без использования -blockfilterindex.</translation>
    </message>
    <message>
        <source>Disk space is too low!</source>
        <translation>Мало места на диске!</translation>
    </message>
    <message>
        <source>Error reading from database, shutting down.</source>
        <translation>Ошибка чтения с базы данных, выполняется закрытие.</translation>
    </message>
    <message>
        <source>Error upgrading chainstate database</source>
        <translation>Ошибка обновления БД состояния цепи</translation>
    </message>
    <message>
        <source>Error: Disk space is low for %s</source>
        <translation>Ошибка: На диске недостаточно места для %s</translation>
    </message>
    <message>
        <source>Error: Keypool ran out, please call keypoolrefill first</source>
        <translation>Пул ключей опустел, пожалуйста сначала выполните keypoolrefill</translation>
    </message>
    <message>
        <source>Fee rate (%s) is lower than the minimum fee rate setting (%s)</source>
        <translation>Количество комисии (%s) меньше чем настроенное минимальное количество комисии (%s).</translation>
    </message>
    <message>
        <source>Invalid -onion address or hostname: '%s'</source>
        <translation>Неверный -onion адрес или имя хоста: '%s'</translation>
    </message>
    <message>
        <source>Invalid -proxy address or hostname: '%s'</source>
        <translation>Неверный адрес -proxy или имя хоста: '%s'</translation>
    </message>
    <message>
        <source>Invalid amount for -paytxfee=&lt;amount&gt;: '%s' (must be at least %s)</source>
        <translation>Неверное количество в параметре -paytxfee=&lt;amount&gt;: '%s' (должно быть как минимум %s)</translation>
    </message>
    <message>
        <source>Invalid netmask specified in -whitelist: '%s'</source>
        <translation>Указана неверная сетевая маска в -whitelist: '%s'</translation>
    </message>
    <message>
        <source>Need to specify a port with -whitebind: '%s'</source>
        <translation>Необходимо указать порт с -whitebind: '%s'</translation>
    </message>
    <message>
        <source>No proxy server specified. Use -proxy=&lt;ip&gt; or -proxy=&lt;ip:port&gt;.</source>
        <translation>Не указан прокси сервер. Используйте -proxy=&lt;ip&gt; или -proxy=&lt;ip:port&gt;</translation>
    </message>
    <message>
        <source>Prune mode is incompatible with -blockfilterindex.</source>
        <translation>Режим удаления блоков несовместим с -blockfilterindex.</translation>
    </message>
    <message>
        <source>Reducing -maxconnections from %d to %d, because of system limitations.</source>
        <translation>Уменьшите -maxconnections с %d до %d, из-за ограничений системы.</translation>
    </message>
    <message>
        <source>Section [%s] is not recognized.</source>
        <translation>Раздел [%s] не распознан.</translation>
    </message>
    <message>
        <source>Signing transaction failed</source>
        <translation>Подписание транзакции завершилось неудачей</translation>
    </message>
    <message>
        <source>Specified -walletdir "%s" does not exist</source>
        <translation>Указанный -walletdir "%s" не существует</translation>
    </message>
    <message>
        <source>Specified -walletdir "%s" is a relative path</source>
        <translation>Указанный -walletdir "%s" является относительным путем</translation>
    </message>
    <message>
        <source>Specified -walletdir "%s" is not a directory</source>
        <translation>Указанный -walletdir "%s" не является каталогом</translation>
    </message>
    <message>
        <source>The specified config file %s does not exist
</source>
        <translation>Указанный файл конфигурации %s не существует
</translation>
    </message>
    <message>
        <source>The transaction amount is too small to pay the fee</source>
        <translation>Сумма транзакции слишком мала для уплаты комиссии</translation>
    </message>
    <message>
        <source>This is experimental software.</source>
        <translation>Это экспериментальное ПО.</translation>
    </message>
    <message>
        <source>Transaction amount too small</source>
        <translation>Размер транзакции слишком мал</translation>
    </message>
    <message>
        <source>Transaction too large</source>
        <translation>Транзакция слишком большая</translation>
    </message>
    <message>
        <source>Unable to bind to %s on this computer (bind returned error %s)</source>
        <translation>Невозможно привязаться к %s на этом компьютере (bind вернул ошибку %s)</translation>
    </message>
    <message>
        <source>Unable to create the PID file '%s': %s</source>
        <translation>Невозможно создать файл PID '%s': %s</translation>
    </message>
    <message>
        <source>Unable to generate initial keys</source>
        <translation>Невозможно сгенерировать начальные ключи</translation>
    </message>
    <message>
        <source>Unknown -blockfilterindex value %s.</source>
        <translation>Неизвестное значение -blockfilterindex %s.</translation>
    </message>
    <message>
        <source>Verifying wallet(s)...</source>
        <translation>Проверка кошелька(ов)...</translation>
    </message>
    <message>
        <source>Warning: unknown new rules activated (versionbit %i)</source>
        <translation>Внимание: Неизвестные правила вступили в силу (versionbit %i)</translation>
    </message>
    <message>
        <source>-maxtxfee is set very high! Fees this large could be paid on a single transaction.</source>
        <translation>Установлено очень большое значение -maxtxfee. Такие большие комиссии могут быть уплачены в отдельной транзакции.</translation>
    </message>
    <message>
        <source>This is the transaction fee you may pay when fee estimates are not available.</source>
        <translation>Это комиссия за транзакцию, которую вы можете заплатить, когда расчёт комиссии недоступен.</translation>
    </message>
    <message>
        <source>Total length of network version string (%i) exceeds maximum length (%i). Reduce the number or size of uacomments.</source>
        <translation>Текущая длина строки версии сети (%i) превышает максимальную длину (%i). Уменьшите количество или размер uacomments.</translation>
    </message>
    <message>
        <source>%s is set very high!</source>
        <translation>%s задан слишком высоким!</translation>
    </message>
    <message>
        <source>Starting network threads...</source>
        <translation>Запуск сетевых потоков...</translation>
    </message>
    <message>
        <source>The wallet will avoid paying less than the minimum relay fee.</source>
        <translation>Кошелёк будет избегать оплат меньше минимальной комиссии передачи.</translation>
    </message>
    <message>
        <source>This is the minimum transaction fee you pay on every transaction.</source>
        <translation>Это минимальная комиссия, которую вы платите для любой транзакции</translation>
    </message>
    <message>
        <source>This is the transaction fee you will pay if you send a transaction.</source>
        <translation>Это размер комиссии, которую вы заплатите при отправке транзакции</translation>
    </message>
    <message>
        <source>Transaction amounts must not be negative</source>
        <translation>Сумма транзакции не должна быть отрицательной</translation>
    </message>
    <message>
        <source>Transaction has too long of a mempool chain</source>
        <translation>В транзакции слишком длинная цепочка</translation>
    </message>
    <message>
        <source>Transaction must have at least one recipient</source>
        <translation>Транзакция должна иметь хотя бы одного получателя</translation>
    </message>
    <message>
        <source>Unknown network specified in -onlynet: '%s'</source>
        <translation>Неизвестная сеть, указанная в -onlynet: '%s'</translation>
    </message>
    <message>
        <source>Insufficient funds</source>
        <translation>Недостаточно средств</translation>
    </message>
    <message>
        <source>Fee estimation failed. Fallbackfee is disabled. Wait a few blocks or enable -fallbackfee.</source>
        <translation>Не удалось оценить комиссию. Резервная комиссия отключена. Подождите несколько блоков или включите -fallbackfee.</translation>
    </message>
    <message>
        <source>Warning: Private keys detected in wallet {%s} with disabled private keys</source>
        <translation>Предупреждение: Приватные ключи обнаружены в кошельке {%s} с отключенными приватными ключами</translation>
    </message>
    <message>
        <source>Cannot write to data directory '%s'; check permissions.</source>
        <translation>Не удается выполнить запись в каталог данных '%s'; проверьте разрешения.</translation>
    </message>
    <message>
        <source>Loading block index...</source>
        <translation>Загрузка индекса блоков...</translation>
    </message>
    <message>
        <source>Loading wallet...</source>
        <translation>Загрузка электронного кошелька...</translation>
    </message>
    <message>
        <source>Cannot downgrade wallet</source>
        <translation>Не удаётся понизить версию электронного кошелька</translation>
    </message>
    <message>
        <source>Rescanning...</source>
        <translation>Сканирование...</translation>
    </message>
    <message>
        <source>Done loading</source>
        <translation>Загрузка завершена</translation>
    </message>
</context>
</TS><|MERGE_RESOLUTION|>--- conflicted
+++ resolved
@@ -70,15 +70,10 @@
         <translation>Это ваши Qtum-адреса для отправки платежей. Всегда проверяйте количество и адрес получателя перед отправкой перевода.</translation>
     </message>
     <message>
-<<<<<<< HEAD
-        <source>These are your Qtum addresses for receiving payments. Use the 'Create new receiving address' button in the receive tab to create new addresses.</source>
-        <translation>Это ваши Qtum-адреса для приёма платежей. Используйте кнопку «Создать новый адрес для получения» на вкладке Получить, чтобы создать новые адреса.</translation>
-=======
         <source>These are your Qtum addresses for receiving payments. Use the 'Create new receiving address' button in the receive tab to create new addresses.
 Signing is only possible with addresses of the type 'legacy'.</source>
         <translation>Это ваши Qtum адреса для получения платежей. Используйте кнопку «Создать новый адрес для получения» на вкладке Получить, чтобы создать новые адреса.
 Подписание возможно только с адресами типа "legacy".</translation>
->>>>>>> da23532c
     </message>
     <message>
         <source>&amp;Copy Address</source>
@@ -406,19 +401,11 @@
     </message>
     <message>
         <source>Sign messages with your Qtum addresses to prove you own them</source>
-<<<<<<< HEAD
-        <translation>Подписывайте сообщения Qtum-адресами чтобы подтвердить что это написали именно Вы</translation>
-    </message>
-    <message>
-        <source>Verify messages to ensure they were signed with specified Qtum addresses</source>
-        <translation>Проверяйте сообщения чтобы убедиться что они подписаны конкретными Qtum-адресами</translation>
-=======
         <translation>Подписывайте сообщения Qtum-адресами, чтобы подтвердить, что это написали именно вы</translation>
     </message>
     <message>
         <source>Verify messages to ensure they were signed with specified Qtum addresses</source>
         <translation>Проверяйте сообщения, чтобы убедиться, что они подписаны конкретными Qtum-адресами</translation>
->>>>>>> da23532c
     </message>
     <message>
         <source>&amp;File</source>
@@ -497,8 +484,6 @@
         <translation>Готов</translation>
     </message>
     <message>
-<<<<<<< HEAD
-=======
         <source>&amp;Load PSBT from file...</source>
         <translation>&amp;Загрузить PSBT из файла...</translation>
     </message>
@@ -515,7 +500,6 @@
         <translation>Загрузить Частично Подписанную Транзакцию из буфера обмена</translation>
     </message>
     <message>
->>>>>>> da23532c
         <source>Node window</source>
         <translation>Окно узла</translation>
     </message>
@@ -552,8 +536,6 @@
         <translation>Закрыть кошелёк</translation>
     </message>
     <message>
-<<<<<<< HEAD
-=======
         <source>Close All Wallets...</source>
         <translation>Закрыть все кошельки</translation>
     </message>
@@ -562,7 +544,6 @@
         <translation>Закрыть все кошельки</translation>
     </message>
     <message>
->>>>>>> da23532c
         <source>Show the %1 help message to get a list with possible Qtum command-line options</source>
         <translation>Показать помощь по %1, чтобы получить список доступных параметров командной строки</translation>
     </message>
@@ -683,10 +664,6 @@
         <translation>Кошелёк &lt;b&gt;зашифрован&lt;/b&gt; и сейчас &lt;b&gt;заблокирован&lt;/b&gt;</translation>
     </message>
     <message>
-<<<<<<< HEAD
-        <source>A fatal error occurred. Qtum can no longer continue safely and will quit.</source>
-        <translation>Произошла критическая ошибка. Qtum больше не может продолжать безопасную работу и будет закрыт.</translation>
-=======
         <source>Original message:</source>
         <translation>Исходное сообщение:</translation>
     </message>
@@ -694,7 +671,6 @@
         <source>A fatal error occurred. %1 can no longer continue safely and will quit.</source>
         <translation>Произошла критическая ошибка. %1 больше не может продолжать безопасную работу и будет закрыт.
  </translation>
->>>>>>> da23532c
     </message>
 </context>
 <context>
@@ -1142,11 +1118,7 @@
     </message>
     <message>
         <source>%1 is currently syncing.  It will download headers and blocks from peers and validate them until reaching the tip of the block chain.</source>
-<<<<<<< HEAD
-        <translation>%1 синхронизировано. Заголовки и блоки будут скачиваться с узлов сети и проверяться до тех пока не будет достигнут конец цепи блоков.</translation>
-=======
         <translation>%1 синхронизировано. Заголовки и блоки будут скачиваться с узлов сети и проверяться до тех пор пока не будет достигнут конец цепи блоков.</translation>
->>>>>>> da23532c
     </message>
     <message>
         <source>Unknown. Syncing Headers (%1, %2%)...</source>
@@ -1299,11 +1271,7 @@
     </message>
     <message>
         <source>Automatically open the Qtum client port on the router. This only works when your router supports UPnP and it is enabled.</source>
-<<<<<<< HEAD
-        <translation>Автоматически открыть порт для Qtum-клиента на маршрутизаторе. Работает только если Ваш маршрутизатор поддерживает UPnP, и данная функция включена.</translation>
-=======
         <translation>Автоматически открыть порт для Qtum-клиента на маршрутизаторе. Работает, если ваш маршрутизатор поддерживает UPnP, и данная функция включена.</translation>
->>>>>>> da23532c
     </message>
     <message>
         <source>Map port using &amp;UPnP</source>
@@ -1319,11 +1287,7 @@
     </message>
     <message>
         <source>Connect to the Qtum network through a SOCKS5 proxy.</source>
-<<<<<<< HEAD
-        <translation>Подключится к сети Qtum через прокси SOCKS5.</translation>
-=======
         <translation>Подключиться к сети Qtum через прокси SOCKS5.</translation>
->>>>>>> da23532c
     </message>
     <message>
         <source>&amp;Connect through SOCKS5 proxy (default proxy):</source>
@@ -1358,13 +1322,6 @@
         <translation>Tor</translation>
     </message>
     <message>
-<<<<<<< HEAD
-        <source>Connect to the Qtum network through a separate SOCKS5 proxy for Tor hidden services.</source>
-        <translation>Подключатся к Qtum-сети через отдельный прокси SOCKS5 для скрытых сервисов Tor.</translation>
-    </message>
-    <message>
-=======
->>>>>>> da23532c
         <source>&amp;Window</source>
         <translation>&amp;Окно</translation>
     </message>
@@ -1691,19 +1648,11 @@
     </message>
     <message>
         <source>'qtum://' is not a valid URI. Use 'qtum:' instead.</source>
-<<<<<<< HEAD
-        <translation>'qtum://' не верный URI. Используйте 'qtum:' вместо этого.</translation>
-    </message>
-    <message>
-        <source>Cannot process payment request because BIP70 is not supported.</source>
-        <translation>Невозможно обработать запрос платежа потому что BIP70 не поддерживается.</translation>
-=======
         <translation>'qtum://' неверный URI. Используйте 'qtum:' вместо этого.</translation>
     </message>
     <message>
         <source>Cannot process payment request because BIP70 is not supported.</source>
         <translation>Невозможно обработать запрос платежа, потому что BIP70 не поддерживается.</translation>
->>>>>>> da23532c
     </message>
     <message>
         <source>Due to widespread security flaws in BIP70 it's strongly recommended that any merchant instructions to switch wallets be ignored.</source>
@@ -2030,13 +1979,10 @@
         <translation>Окно узла</translation>
     </message>
     <message>
-<<<<<<< HEAD
-=======
         <source>Current block height</source>
         <translation>Текущая высота блока</translation>
     </message>
     <message>
->>>>>>> da23532c
         <source>Open the %1 debug log file from the current data directory. This can take a few seconds for large log files.</source>
         <translation>Открыть отладочный лог-файл %1 с текущего каталога данных. Для больших лог-файлов это может занять несколько секунд.</translation>
     </message>
@@ -2242,14 +2188,6 @@
     <message>
         <source>An optional label to associate with the new receiving address (used by you to identify an invoice).  It is also attached to the payment request.</source>
         <translation>Необязательная метка, ассоциированная с новым адресом приёма (используется вами, чтобы идентифицировать выставленный счёт). Также она присоединяется к запросу платежа.</translation>
-    </message>
-    <message>
-        <source>An optional message that is attached to the payment request and may be displayed to the sender.</source>
-        <translation>Необязательное сообщение, которое присоединяется к запросу платежа и может быть показано отправителю.</translation>
-    </message>
-    <message>
-        <source>An optional label to associate with the new receiving address (used by you to identify an invoice).  It is also attached to the payment request.</source>
-        <translation>Необязательная метка, ассоциированная с новым адресом приёма (используется вами, чтобы идентифицировать выставленные счёт). Также она присоединяется к запросу платежа.</translation>
     </message>
     <message>
         <source>An optional message that is attached to the payment request and may be displayed to the sender.</source>
@@ -2589,13 +2527,8 @@
         <translation>Создать Без Подписи</translation>
     </message>
     <message>
-<<<<<<< HEAD
-        <source>Creates a Partially Signed Bitcoin Transaction (PSBT) for use with e.g. an offline %1 wallet, or a PSBT-compatible hardware wallet.</source>
-        <translation>Creates a Partially Signed Bitcoin Transaction (PSBT) for use with e.g. an offline %1 wallet, or a PSBT-compatible hardware wallet.</translation>
-=======
         <source>Creates a Partially Signed Qtum Transaction (PSBT) for use with e.g. an offline %1 wallet, or a PSBT-compatible hardware wallet.</source>
         <translation>Создает Частично Подписанную Qtum Транзакцию (PSBT), чтобы использовать её, например, с оффлайн %1 кошельком, или PSBT-совместимым аппаратным кошельком.</translation>
->>>>>>> da23532c
     </message>
     <message>
         <source> from wallet '%1'</source>
@@ -2618,10 +2551,6 @@
         <translation>Вы действительно хотите выполнить отправку?</translation>
     </message>
     <message>
-<<<<<<< HEAD
-        <source>Please, review your transaction proposal. This will produce a Partially Signed Bitcoin Transaction (PSBT) which you can copy and then sign with e.g. an offline %1 wallet, or a PSBT-compatible hardware wallet.</source>
-        <translation>Please, review your transaction proposal. This will produce a Partially Signed Bitcoin Transaction (PSBT) which you can copy and then sign with e.g. an offline %1 wallet, or a PSBT-compatible hardware wallet.</translation>
-=======
         <source>Create Unsigned</source>
         <translation>Создать Без Подписи</translation>
     </message>
@@ -2636,7 +2565,6 @@
     <message>
         <source>PSBT saved</source>
         <translation>PSBT сохранён</translation>
->>>>>>> da23532c
     </message>
     <message>
         <source>or</source>
@@ -2679,28 +2607,12 @@
         <translation>Подтвердите предложенную транзакцию</translation>
     </message>
     <message>
-<<<<<<< HEAD
-        <source>Copy PSBT to clipboard</source>
-        <translation>Копировать PSBT в буфер обмена</translation>
-    </message>
-    <message>
-=======
->>>>>>> da23532c
         <source>Send</source>
         <translation>Отправить</translation>
     </message>
     <message>
-<<<<<<< HEAD
-        <source>PSBT copied</source>
-        <translation>PSBT скопирована</translation>
-    </message>
-    <message>
-        <source>Watch-only balance:</source>
-        <translation>Watch-only balance:</translation>
-=======
         <source>Watch-only balance:</source>
         <translation>Баланс только для просмотра:</translation>
->>>>>>> da23532c
     </message>
     <message>
         <source>The recipient address is not valid. Please recheck.</source>
@@ -2831,11 +2743,7 @@
     </message>
     <message>
         <source>A message that was attached to the qtum: URI which will be stored with the transaction for your reference. Note: This message will not be sent over the Qtum network.</source>
-<<<<<<< HEAD
-        <translation>Сообщение прикрепленное к qtum идентификатору будет сохранено вместе с транзакцией для вашего сведения. Заметьте: Сообщение не будет отправлено через сеть Qtum.</translation>
-=======
         <translation>Сообщение, прикрепленное к qtum-идентификатору, будет сохранено вместе с транзакцией для вашего сведения. Заметьте: Сообщение не будет отправлено через сеть Qtum.</translation>
->>>>>>> da23532c
     </message>
     <message>
         <source>Pay To:</source>
@@ -2936,17 +2844,6 @@
         <translation>Подписанное сообщение для проверки</translation>
     </message>
     <message>
-<<<<<<< HEAD
-        <source>The Qtum address the message was signed with</source>
-        <translation>Qtum-адрес, которым было подписано сообщение</translation>
-    </message>
-    <message>
-        <source>The signed message to verify</source>
-        <translation>Подписанное сообщение для проверки</translation>
-    </message>
-    <message>
-=======
->>>>>>> da23532c
         <source>The signature given when the message was signed</source>
         <translation>The signature given when the message was signed</translation>
     </message>
