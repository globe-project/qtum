--- conflicted
+++ resolved
@@ -11,11 +11,8 @@
 #include <QIcon>
 #include <QLabel>
 #include <QComboBox>
-<<<<<<< HEAD
 #include <QPointer>
-=======
 #ifdef ENABLE_WALLET
->>>>>>> 7a1f7f6b
 #include <qt/walletmodel.h>
 #endif
 
@@ -94,7 +91,9 @@
      */
     void on_navigationResized(const QSize& _size);
 
+#ifdef ENABLE_WALLET
     void updateDisplayUnit();
+#endif
 
 private:
 #ifdef ENABLE_WALLET
@@ -106,19 +105,14 @@
 
 private:
     Ui::TitleBar *ui;
-<<<<<<< HEAD
+#ifdef ENABLE_WALLET
     QPointer<WalletModel> m_model;
+#endif
     QPointer<TabBarInfo> m_tab;
-=======
-#ifdef ENABLE_WALLET
-    WalletModel *m_model;
-#endif
-    TabBarInfo* m_tab;
->>>>>>> 7a1f7f6b
     QIcon m_iconCloseTab;
 #ifdef ENABLE_WALLET
     std::map<QObject*, interfaces::WalletBalances> m_models;
 #endif
 };
 
-#endif // TITLEBAR_H
+#endif // TITLEBAR_H