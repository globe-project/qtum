--- conflicted
+++ resolved
@@ -31,10 +31,7 @@
 
     if(_valid)
     {
-<<<<<<< HEAD
-=======
 
->>>>>>> d82fec21
         QWidget *widget = this->parentWidget();
         if(widget && widget->inherits("QComboBox"))
         {
@@ -42,15 +39,10 @@
         }
         else
         {
-<<<<<<< HEAD
-            setStyleSheet("");
-        }
-=======
 
             setStyleSheet("");
         }
 
->>>>>>> d82fec21
     }
     else
     {
@@ -63,10 +55,7 @@
         {
             SetObjectStyleSheet(this, StyleSheetNames::Invalid);
         }
-<<<<<<< HEAD
-=======
 
->>>>>>> d82fec21
     }
     this->valid = _valid;
 }
@@ -86,10 +75,7 @@
     QLineEdit::focusOutEvent(evt);
 }
 
-<<<<<<< HEAD
-=======
 
->>>>>>> d82fec21
 bool QValidatedLineEdit::getEmptyIsValid() const
 {
     return emptyIsValid;
