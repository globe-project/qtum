// Copyright (c) 2011-2022 The Bitcoin Core developers
// Distributed under the MIT software license, see the accompanying
// file COPYING or http://www.opensource.org/licenses/mit-license.php.

#include <qt/qvalidatedlineedit.h>

#include <qt/bitcoinaddressvalidator.h>
#include <qt/styleSheet.h>

<<<<<<< HEAD
QValidatedLineEdit::QValidatedLineEdit(QWidget *parent) :
    QLineEdit(parent),
    valid(true),
    checkValidator(nullptr),
=======
QValidatedLineEdit::QValidatedLineEdit(QWidget* parent)
    : QLineEdit(parent),
>>>>>>> 4985b774
    emptyIsValid(true)
{
    connect(this, &QValidatedLineEdit::textChanged, this, &QValidatedLineEdit::markValid);
}

void QValidatedLineEdit::setText(const QString& text)
{
    QLineEdit::setText(text);
    checkValidity();
}

void QValidatedLineEdit::setValid(bool _valid)
{
    if(_valid == this->valid)
    {
        return;
    }

    if(_valid)
    {

        QWidget *widget = this->parentWidget();
        if(widget && widget->inherits("QComboBox"))
        {
            widget->setStyleSheet("");
        }
        else
        {

            setStyleSheet("");
        }

    }
    else
    {
        QWidget *widget = this->parentWidget();
        if(widget && widget->inherits("QComboBox"))
        {
            SetObjectStyleSheet(widget, StyleSheetNames::Invalid);
        }
        else
        {
            SetObjectStyleSheet(this, StyleSheetNames::Invalid);
        }

    }
    this->valid = _valid;
}

void QValidatedLineEdit::focusInEvent(QFocusEvent *evt)
{
    // Clear invalid flag on focus
    setValid(true);

    QLineEdit::focusInEvent(evt);
}

void QValidatedLineEdit::focusOutEvent(QFocusEvent *evt)
{
    checkValidity();

    QLineEdit::focusOutEvent(evt);
}


bool QValidatedLineEdit::getEmptyIsValid() const
{
    return emptyIsValid;
}

void QValidatedLineEdit::setEmptyIsValid(bool value)
{
    emptyIsValid = value;
}

void QValidatedLineEdit::markValid()
{
    // As long as a user is typing ensure we display state as valid
    setValid(true);
}

void QValidatedLineEdit::clear()
{
    setValid(true);
    QLineEdit::clear();
}

void QValidatedLineEdit::setEnabled(bool enabled)
{
    if (!enabled)
    {
        // A disabled QValidatedLineEdit should be marked valid
        setValid(true);
    }
    else
    {
        // Recheck validity when QValidatedLineEdit gets enabled
        checkValidity();
    }

    QLineEdit::setEnabled(enabled);
}

void QValidatedLineEdit::checkValidity()
{
    if (emptyIsValid && text().isEmpty())
    {
        setValid(true);
    }
    else if (hasAcceptableInput())
    {
        setValid(true);

        // Check contents on focus out
        if (checkValidator)
        {
            QString address = text();
            int pos = 0;
            if (checkValidator->validate(address, pos) == QValidator::Acceptable)
                setValid(true);
            else
                setValid(false);
        }
    }
    else
        setValid(false);

    Q_EMIT validationDidChange(this);
}

void QValidatedLineEdit::setCheckValidator(const QValidator *v)
{
    checkValidator = v;
    checkValidity();
}

bool QValidatedLineEdit::isValid()
{
    // use checkValidator in case the QValidatedLineEdit is disabled
    if (checkValidator)
    {
        QString address = text();
        int pos = 0;
        if (checkValidator->validate(address, pos) == QValidator::Acceptable)
            return true;
    }

    return valid;
}<|MERGE_RESOLUTION|>--- conflicted
+++ resolved
@@ -7,15 +7,8 @@
 #include <qt/bitcoinaddressvalidator.h>
 #include <qt/styleSheet.h>
 
-<<<<<<< HEAD
-QValidatedLineEdit::QValidatedLineEdit(QWidget *parent) :
-    QLineEdit(parent),
-    valid(true),
-    checkValidator(nullptr),
-=======
 QValidatedLineEdit::QValidatedLineEdit(QWidget* parent)
     : QLineEdit(parent),
->>>>>>> 4985b774
     emptyIsValid(true)
 {
     connect(this, &QValidatedLineEdit::textChanged, this, &QValidatedLineEdit::markValid);
