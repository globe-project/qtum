// Copyright (c) 2016-2020 The Bitcoin Core developers
// Distributed under the MIT software license, see the accompanying
// file COPYING or http://www.opensource.org/licenses/mit-license.php.

#include <qt/modaloverlay.h>
#include <qt/forms/ui_modaloverlay.h>

<<<<<<< HEAD
#include <qt/guiutil.h>
#include <qt/styleSheet.h>
#include <qt/platformstyle.h>

=======
>>>>>>> da23532c
#include <chainparams.h>
#include <qt/guiutil.h>
#include <qt/styleSheet.h>
#include <qt/platformstyle.h>

#include <QEasingCurve>
#include <QPropertyAnimation>
#include <QResizeEvent>

ModalOverlay::ModalOverlay(bool enable_wallet, QWidget *parent, OverlayType _type) :
QWidget(parent),
ui(new Ui::ModalOverlay),
bestHeaderHeight(0),
bestHeaderDate(QDateTime()),
layerIsVisible(false),
userClosed(false),
type(_type)
{
    ui->setupUi(this);

    // Set stylesheet
    SetObjectStyleSheet(ui->warningIcon, StyleSheetNames::ButtonTransparent);
    SetObjectStyleSheet(ui->warningIconBackup, StyleSheetNames::ButtonTransparent);
    QColor warningIconColor = GetStringStyleValue("modaloverlay/warning-icon-color", "#000000");
    ui->warningIcon->setIcon(PlatformStyle::SingleColorIcon(":/icons/warning", warningIconColor));
    ui->warningIconBackup->setIcon(PlatformStyle::SingleColorIcon(":/icons/backup_wallet", warningIconColor));

    connect(ui->closeButton, &QPushButton::clicked, this, &ModalOverlay::closeClicked);
    connect(ui->walletBackupButton, &QPushButton::clicked, this, &ModalOverlay::backupWalletClicked);
    if (parent) {
        parent->installEventFilter(this);
        raise();
    }

    blockProcessTime.clear();
    setVisible(false);
    if (!enable_wallet) {
        ui->infoText->setVisible(false);
        ui->infoTextStrong->setText(tr("%1 is currently syncing.  It will download headers and blocks from peers and validate them until reaching the tip of the block chain.").arg(PACKAGE_NAME));
    }

    ui->stackedWidget->setCurrentIndex(type);
    ui->walletBackupButton->setVisible(type == OverlayType::Backup);
    ui->closeButton->setText(type == OverlayType::Backup ? tr("Maybe later") : tr("Hide"));
<<<<<<< HEAD
=======

    m_animation.setTargetObject(this);
    m_animation.setPropertyName("pos");
    m_animation.setDuration(300 /* ms */);
    m_animation.setEasingCurve(QEasingCurve::OutQuad);
>>>>>>> da23532c
}

ModalOverlay::~ModalOverlay()
{
    delete ui;
}

bool ModalOverlay::eventFilter(QObject * obj, QEvent * ev) {
    if (obj == parent()) {
        if (ev->type() == QEvent::Resize) {
            QResizeEvent * rev = static_cast<QResizeEvent*>(ev);
            resize(rev->size());
            if (!layerIsVisible)
                setGeometry(0, height(), width(), height());

            if (m_animation.endValue().toPoint().y() > 0) {
                m_animation.setEndValue(QPoint(0, height()));
            }
        }
        else if (ev->type() == QEvent::ChildAdded) {
            raise();
        }
    }
    return QWidget::eventFilter(obj, ev);
}

//! Tracks parent widget changes
bool ModalOverlay::event(QEvent* ev) {
    if (ev->type() == QEvent::ParentAboutToChange) {
        if (parent()) parent()->removeEventFilter(this);
    }
    else if (ev->type() == QEvent::ParentChange) {
        if (parent()) {
            parent()->installEventFilter(this);
            raise();
        }
    }
    return QWidget::event(ev);
}

void ModalOverlay::setKnownBestHeight(int count, const QDateTime& blockDate)
{
    if (count > bestHeaderHeight) {
        bestHeaderHeight = count;
        bestHeaderDate = blockDate;
        UpdateHeaderSyncLabel();
    }
}

void ModalOverlay::tipUpdate(int count, const QDateTime& blockDate, double nVerificationProgress)
{
    QDateTime currentDate = QDateTime::currentDateTime();

    // keep a vector of samples of verification progress at height
    blockProcessTime.push_front(qMakePair(currentDate.toMSecsSinceEpoch(), nVerificationProgress));

    // show progress speed if we have more than one sample
    if (blockProcessTime.size() >= 2) {
        double progressDelta = 0;
        double progressPerHour = 0;
        qint64 timeDelta = 0;
        qint64 remainingMSecs = 0;
        double remainingProgress = 1.0 - nVerificationProgress;
        for (int i = 1; i < blockProcessTime.size(); i++) {
            QPair<qint64, double> sample = blockProcessTime[i];

            // take first sample after 500 seconds or last available one
            if (sample.first < (currentDate.toMSecsSinceEpoch() - 500 * 1000) || i == blockProcessTime.size() - 1) {
                progressDelta = blockProcessTime[0].second - sample.second;
                timeDelta = blockProcessTime[0].first - sample.first;
                progressPerHour = progressDelta / (double) timeDelta * 1000 * 3600;
                remainingMSecs = (progressDelta > 0) ? remainingProgress / progressDelta * timeDelta : -1;
                break;
            }
        }
        // show progress increase per hour
        ui->progressIncreasePerH->setText(QString::number(progressPerHour * 100, 'f', 2)+"%");

        // show expected remaining time
        if(remainingMSecs >= 0) {
            ui->expectedTimeLeft->setText(GUIUtil::formatNiceTimeOffset(remainingMSecs / 1000.0));
        } else {
            ui->expectedTimeLeft->setText(QObject::tr("unknown"));
        }

        static const int MAX_SAMPLES = 5000;
        if (blockProcessTime.count() > MAX_SAMPLES) {
            blockProcessTime.remove(MAX_SAMPLES, blockProcessTime.count() - MAX_SAMPLES);
        }
    }

    // show the last block date
    ui->newestBlockDate->setText(blockDate.toString());

    // show the percentage done according to nVerificationProgress
    ui->percentageProgress->setText(QString::number(nVerificationProgress*100, 'f', 2)+"%");
    ui->progressBar->setValue(nVerificationProgress*100);

    if (!bestHeaderDate.isValid())
        // not syncing
        return;

    // estimate the number of headers left based on TargetSpacing
    // and check if the gui is not aware of the best header (happens rarely)
    int estimateNumHeadersLeft = bestHeaderDate.secsTo(currentDate) / Params().GetConsensus().TargetSpacing(bestHeaderHeight);
    bool hasBestHeader = bestHeaderHeight >= count;

    // show remaining number of blocks
    if (estimateNumHeadersLeft < HEADER_HEIGHT_DELTA_SYNC && hasBestHeader) {
        ui->numberOfBlocksLeft->setText(QString::number(bestHeaderHeight - count));
    } else {
        UpdateHeaderSyncLabel();
        ui->expectedTimeLeft->setText(tr("Unknown..."));
    }
}

void ModalOverlay::UpdateHeaderSyncLabel() {
    int est_headers_left = bestHeaderDate.secsTo(QDateTime::currentDateTime()) / Params().GetConsensus().TargetSpacing(bestHeaderHeight);
    ui->numberOfBlocksLeft->setText(tr("Unknown. Syncing Headers (%1, %2%)...").arg(bestHeaderHeight).arg(QString::number(100.0 / (bestHeaderHeight + est_headers_left) * bestHeaderHeight, 'f', 1)));
}

void ModalOverlay::toggleVisibility()
{
    showHide(layerIsVisible, true);
    if (!layerIsVisible)
        userClosed = true;
}

void ModalOverlay::showHide(bool hide, bool userRequested)
{
    if ( (layerIsVisible && !hide) || (!layerIsVisible && hide) || (!hide && userClosed && !userRequested))
        return;

    Q_EMIT triggered(hide);

    if (!isVisible() && !hide)
        setVisible(true);

    m_animation.setStartValue(QPoint(0, hide ? 0 : height()));
    // The eventFilter() updates the endValue if it is required for QEvent::Resize.
    m_animation.setEndValue(QPoint(0, hide ? height() : 0));
    m_animation.start(QAbstractAnimation::KeepWhenStopped);
    layerIsVisible = !hide;
}

void ModalOverlay::closeClicked()
{
    showHide(true);
    userClosed = true;
}

void ModalOverlay::backupWalletClicked()
{
    Q_EMIT backupWallet();
    showHide(true, true);
}<|MERGE_RESOLUTION|>--- conflicted
+++ resolved
@@ -5,13 +5,6 @@
 #include <qt/modaloverlay.h>
 #include <qt/forms/ui_modaloverlay.h>
 
-<<<<<<< HEAD
-#include <qt/guiutil.h>
-#include <qt/styleSheet.h>
-#include <qt/platformstyle.h>
-
-=======
->>>>>>> da23532c
 #include <chainparams.h>
 #include <qt/guiutil.h>
 #include <qt/styleSheet.h>
@@ -56,14 +49,11 @@
     ui->stackedWidget->setCurrentIndex(type);
     ui->walletBackupButton->setVisible(type == OverlayType::Backup);
     ui->closeButton->setText(type == OverlayType::Backup ? tr("Maybe later") : tr("Hide"));
-<<<<<<< HEAD
-=======
 
     m_animation.setTargetObject(this);
     m_animation.setPropertyName("pos");
     m_animation.setDuration(300 /* ms */);
     m_animation.setEasingCurve(QEasingCurve::OutQuad);
->>>>>>> da23532c
 }
 
 ModalOverlay::~ModalOverlay()
