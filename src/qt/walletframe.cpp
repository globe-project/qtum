// Copyright (c) 2011-2019 The Bitcoin Core developers
// Distributed under the MIT software license, see the accompanying
// file COPYING or http://www.opensource.org/licenses/mit-license.php.

#include <qt/walletframe.h>
#include <qt/walletmodel.h>

#include <qt/bitcoingui.h>
#include <qt/walletview.h>
#include <qt/tabbarinfo.h>
#include <wallet/wallet.h>

#include <cassert>
#include <cstdio>

#include <QHBoxLayout>
#include <QLabel>

WalletFrame::WalletFrame(const PlatformStyle *_platformStyle, BitcoinGUI *_gui) :
    QFrame(_gui),
    gui(_gui),
    platformStyle(_platformStyle)
{
    // Leave HBox hook for adding a list view later
    QHBoxLayout *walletFrameLayout = new QHBoxLayout(this);
    setContentsMargins(0,0,0,0);
    walletStack = new QStackedWidget(this);
    walletFrameLayout->setContentsMargins(0,0,0,0);
    walletFrameLayout->addWidget(walletStack);

    QLabel *noWallet = new QLabel(tr("No wallet has been loaded."));
    noWallet->setAlignment(Qt::AlignCenter);
    walletStack->addWidget(noWallet);
}

WalletFrame::~WalletFrame()
{
}

void WalletFrame::setClientModel(ClientModel *_clientModel)
{
    this->clientModel = _clientModel;
}

bool WalletFrame::addWallet(WalletModel *walletModel)
{
    if (!gui || !clientModel || !walletModel) return false;

    if (mapWalletViews.count(walletModel) > 0) return false;

    WalletView *walletView = new WalletView(platformStyle, this);
    walletView->setBitcoinGUI(gui);
    walletView->setClientModel(clientModel);
    walletView->setWalletModel(walletModel);
    walletView->showOutOfSyncWarning(bOutOfSync);

    WalletView* current_wallet_view = currentWalletView();
    if (current_wallet_view) {
        walletView->setCurrentIndex(current_wallet_view->currentIndex());
    } else {
        walletView->gotoOverviewPage();
    }

    walletStack->addWidget(walletView);
    mapWalletViews[walletModel] = walletView;

    // Ensure a walletView is able to show the main window
    connect(walletView, &WalletView::showNormalIfMinimized, [this]{
      gui->showNormalIfMinimized();
    });

    connect(walletView, &WalletView::outOfSyncWarningClicked, this, &WalletFrame::outOfSyncWarningClicked);

<<<<<<< HEAD
    connect(walletView, SIGNAL(currentChanged(int)), this, SLOT(pageChanged(int)));
=======
    return true;
>>>>>>> 05f5dd96
}

void WalletFrame::setCurrentWallet(WalletModel* wallet_model)
{
    if (mapWalletViews.count(wallet_model) == 0) return;

    WalletView *walletView = mapWalletViews.value(wallet_model);
    walletStack->setCurrentWidget(walletView);
    assert(walletView);
    walletView->updateEncryptionStatus();
}

void WalletFrame::removeWallet(WalletModel* wallet_model)
{
    if (mapWalletViews.count(wallet_model) == 0) return;

    WalletView *walletView = mapWalletViews.take(wallet_model);
    walletStack->removeWidget(walletView);
    delete walletView;
}

void WalletFrame::removeAllWallets()
{
    QMap<WalletModel*, WalletView*>::const_iterator i;
    for (i = mapWalletViews.constBegin(); i != mapWalletViews.constEnd(); ++i)
        walletStack->removeWidget(i.value());
    mapWalletViews.clear();
}

bool WalletFrame::handlePaymentRequest(const SendCoinsRecipient &recipient)
{
    WalletView *walletView = currentWalletView();
    if (!walletView)
        return false;

    return walletView->handlePaymentRequest(recipient);
}

void WalletFrame::showOutOfSyncWarning(bool fShow)
{
    bOutOfSync = fShow;
    QMap<WalletModel*, WalletView*>::const_iterator i;
    for (i = mapWalletViews.constBegin(); i != mapWalletViews.constEnd(); ++i)
        i.value()->showOutOfSyncWarning(fShow);
}

void WalletFrame::gotoOverviewPage()
{
    QMap<WalletModel*, WalletView*>::const_iterator i;
    for (i = mapWalletViews.constBegin(); i != mapWalletViews.constEnd(); ++i)
        i.value()->gotoOverviewPage();
}

void WalletFrame::gotoHistoryPage()
{
    QMap<WalletModel*, WalletView*>::const_iterator i;
    for (i = mapWalletViews.constBegin(); i != mapWalletViews.constEnd(); ++i)
        i.value()->gotoHistoryPage();
}

void WalletFrame::gotoTokenPage()
{
    QMap<WalletModel*, WalletView*>::const_iterator i;
    for (i = mapWalletViews.constBegin(); i != mapWalletViews.constEnd(); ++i)
        i.value()->gotoTokenPage();
}

void WalletFrame::gotoDelegationPage()
{
    QMap<WalletModel*, WalletView*>::const_iterator i;
    for (i = mapWalletViews.constBegin(); i != mapWalletViews.constEnd(); ++i)
        i.value()->gotoDelegationPage();
}

void WalletFrame::gotoReceiveCoinsPage()
{
    QMap<WalletModel*, WalletView*>::const_iterator i;
    for (i = mapWalletViews.constBegin(); i != mapWalletViews.constEnd(); ++i)
        i.value()->gotoReceiveCoinsPage();
}

void WalletFrame::gotoSendCoinsPage(QString addr)
{
    QMap<WalletModel*, WalletView*>::const_iterator i;
    for (i = mapWalletViews.constBegin(); i != mapWalletViews.constEnd(); ++i)
        i.value()->gotoSendCoinsPage(addr);
}

void WalletFrame::gotoCreateContractPage()
{
    QMap<WalletModel*, WalletView*>::const_iterator i;
    for (i = mapWalletViews.constBegin(); i != mapWalletViews.constEnd(); ++i)
        i.value()->gotoCreateContractPage();
}

void WalletFrame::gotoSendToContractPage()
{
    QMap<WalletModel*, WalletView*>::const_iterator i;
    for (i = mapWalletViews.constBegin(); i != mapWalletViews.constEnd(); ++i)
        i.value()->gotoSendToContractPage();
}

void WalletFrame::gotoCallContractPage()
{
    QMap<WalletModel*, WalletView*>::const_iterator i;
    for (i = mapWalletViews.constBegin(); i != mapWalletViews.constEnd(); ++i)
        i.value()->gotoCallContractPage();
}

void WalletFrame::gotoStakePage()
{
    QMap<WalletModel*, WalletView*>::const_iterator i;
    for (i = mapWalletViews.constBegin(); i != mapWalletViews.constEnd(); ++i)
        i.value()->gotoStakePage();
}

void WalletFrame::gotoSignMessageTab(QString addr)
{
    WalletView *walletView = currentWalletView();
    if (walletView)
        walletView->gotoSignMessageTab(addr);
}

void WalletFrame::gotoVerifyMessageTab(QString addr)
{
    WalletView *walletView = currentWalletView();
    if (walletView)
        walletView->gotoVerifyMessageTab(addr);
}

void WalletFrame::encryptWallet(bool status)
{
    WalletView *walletView = currentWalletView();
    if (walletView)
        walletView->encryptWallet(status);
}

void WalletFrame::backupWallet()
{
    WalletView *walletView = currentWalletView();
    if (walletView)
        walletView->backupWallet();
}

void WalletFrame::restoreWallet()
{
    WalletView *walletView = currentWalletView();
    if (walletView)
        walletView->restoreWallet();
}

void WalletFrame::changePassphrase()
{
    WalletView *walletView = currentWalletView();
    if (walletView)
        walletView->changePassphrase();
}

void WalletFrame::unlockWallet()
{
    QObject* object = sender();
    QString objectName = object ? object->objectName() : "";
    bool fromMenu = objectName == "unlockWalletAction";
    WalletView *walletView = currentWalletView();
    if (walletView)
        walletView->unlockWallet(fromMenu);
}

void WalletFrame::lockWallet()
{
    WalletView *walletView = currentWalletView();
    if (walletView)
    {
        walletView->lockWallet();
        walletView->getWalletModel()->setWalletUnlockStakingOnly(false);
    }
}

void WalletFrame::usedSendingAddresses()
{
    WalletView *walletView = currentWalletView();
    if (walletView)
        walletView->usedSendingAddresses();
}

void WalletFrame::usedReceivingAddresses()
{
    WalletView *walletView = currentWalletView();
    if (walletView)
        walletView->usedReceivingAddresses();
}

WalletView* WalletFrame::currentWalletView() const
{
    return qobject_cast<WalletView*>(walletStack->currentWidget());
}

WalletModel* WalletFrame::currentWalletModel() const
{
    WalletView* wallet_view = currentWalletView();
    return wallet_view ? wallet_view->getWalletModel() : nullptr;
}

void WalletFrame::outOfSyncWarningClicked()
{
    Q_EMIT requestedSyncWarningInfo();
}

void WalletFrame::pageChanged(int index)
{
    updateTabBar(0, index);
}

void WalletFrame::updateTabBar(WalletView *walletView, int index)
{
    // update default parameters
    if(walletView == 0)
    {
        walletView = currentWalletView();
    }
    if(walletView && index == -1)
    {
        index = walletView->currentIndex();
    }

    // update the tab bar into the title bar
    bool found = false;
    if(walletView && walletView->count() > index)
    {
        QWidget* currentPage = walletView->widget(index);
        QObject* info = currentPage->findChild<TabBarInfo *>("");
        gui->setTabBarInfo(info);
        found = true;
    }
    if(!found)
    {
        gui->setTabBarInfo(0);
    }
}<|MERGE_RESOLUTION|>--- conflicted
+++ resolved
@@ -71,11 +71,9 @@
 
     connect(walletView, &WalletView::outOfSyncWarningClicked, this, &WalletFrame::outOfSyncWarningClicked);
 
-<<<<<<< HEAD
     connect(walletView, SIGNAL(currentChanged(int)), this, SLOT(pageChanged(int)));
-=======
+
     return true;
->>>>>>> 05f5dd96
 }
 
 void WalletFrame::setCurrentWallet(WalletModel* wallet_model)
