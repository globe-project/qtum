// Copyright (c) 2011-2021 The Bitcoin Core developers
// Distributed under the MIT software license, see the accompanying
// file COPYING or http://www.opensource.org/licenses/mit-license.php.

#if defined(HAVE_CONFIG_H)
#include <config/bitcoin-config.h>
#endif

#include <qt/coincontroldialog.h>
#include <qt/forms/ui_coincontroldialog.h>

#include <qt/addresstablemodel.h>
#include <qt/bitcoinunits.h>
#include <qt/guiutil.h>
#include <qt/optionsmodel.h>
#include <qt/platformstyle.h>
#include <qt/walletmodel.h>
#include <qt/styleSheet.h>

#include <interfaces/node.h>
#include <key_io.h>
#include <policy/policy.h>
#include <wallet/coincontrol.h>
#include <wallet/coinselection.h>
#include <wallet/wallet.h>

#include <QApplication>
#include <QCheckBox>
#include <QCursor>
#include <QDialogButtonBox>
#include <QFlags>
#include <QIcon>
#include <QSettings>
#include <QTreeWidget>

<<<<<<< HEAD
//using wallet::CCoinControl;
using wallet::MIN_CHANGE;
=======
using wallet::CCoinControl;
>>>>>>> d82fec21

QList<CAmount> CoinControlDialog::payAmounts;
bool CoinControlDialog::fSubtractFeeFromAmount = false;

bool CCoinControlWidgetItem::operator<(const QTreeWidgetItem &other) const {
    int column = treeWidget()->sortColumn();
    if (column == CoinControlDialog::COLUMN_AMOUNT || column == CoinControlDialog::COLUMN_DATE || column == CoinControlDialog::COLUMN_CONFIRMATIONS)
        return data(column, Qt::UserRole).toLongLong() < other.data(column, Qt::UserRole).toLongLong();
    return QTreeWidgetItem::operator<(other);
}

CoinControlDialog::CoinControlDialog(wallet::CCoinControl& coin_control, WalletModel* _model, const PlatformStyle *_platformStyle, QWidget *parent) :
    QDialog(parent, GUIUtil::dialog_flags),
    ui(new Ui::CoinControlDialog),
    m_coin_control(coin_control),
    model(_model),
    platformStyle(_platformStyle)
{
    ui->setupUi(this);

    // Set stylesheet
    SetObjectStyleSheet(ui->pushButtonSelectAll, StyleSheetNames::ButtonDark);
    SetObjectStyleSheet(ui->treeWidget, StyleSheetNames::TreeView);

    // context menu
    contextMenu = new QMenu(this);
    contextMenu->addAction(tr("&Copy address"), this, &CoinControlDialog::copyAddress);
    contextMenu->addAction(tr("Copy &label"), this, &CoinControlDialog::copyLabel);
    contextMenu->addAction(tr("Copy &amount"), this, &CoinControlDialog::copyAmount);
    m_copy_transaction_outpoint_action = contextMenu->addAction(tr("Copy transaction &ID and output index"), this, &CoinControlDialog::copyTransactionOutpoint);
    contextMenu->addSeparator();
    lockAction = contextMenu->addAction(tr("L&ock unspent"), this, &CoinControlDialog::lockCoin);
    unlockAction = contextMenu->addAction(tr("&Unlock unspent"), this, &CoinControlDialog::unlockCoin);
    connect(ui->treeWidget, &QWidget::customContextMenuRequested, this, &CoinControlDialog::showMenu);

    // clipboard actions
    QAction *clipboardQuantityAction = new QAction(tr("Copy quantity"), this);
    QAction *clipboardAmountAction = new QAction(tr("Copy amount"), this);
    QAction *clipboardFeeAction = new QAction(tr("Copy fee"), this);
    QAction *clipboardAfterFeeAction = new QAction(tr("Copy after fee"), this);
    QAction *clipboardBytesAction = new QAction(tr("Copy bytes"), this);
    QAction *clipboardLowOutputAction = new QAction(tr("Copy dust"), this);
    QAction *clipboardChangeAction = new QAction(tr("Copy change"), this);

    connect(clipboardQuantityAction, &QAction::triggered, this, &CoinControlDialog::clipboardQuantity);
    connect(clipboardAmountAction, &QAction::triggered, this, &CoinControlDialog::clipboardAmount);
    connect(clipboardFeeAction, &QAction::triggered, this, &CoinControlDialog::clipboardFee);
    connect(clipboardAfterFeeAction, &QAction::triggered, this, &CoinControlDialog::clipboardAfterFee);
    connect(clipboardBytesAction, &QAction::triggered, this, &CoinControlDialog::clipboardBytes);
    connect(clipboardLowOutputAction, &QAction::triggered, this, &CoinControlDialog::clipboardLowOutput);
    connect(clipboardChangeAction, &QAction::triggered, this, &CoinControlDialog::clipboardChange);

    ui->labelCoinControlQuantity->addAction(clipboardQuantityAction);
    ui->labelCoinControlAmount->addAction(clipboardAmountAction);
    ui->labelCoinControlFee->addAction(clipboardFeeAction);
    ui->labelCoinControlAfterFee->addAction(clipboardAfterFeeAction);
    ui->labelCoinControlBytes->addAction(clipboardBytesAction);
    ui->labelCoinControlLowOutput->addAction(clipboardLowOutputAction);
    ui->labelCoinControlChange->addAction(clipboardChangeAction);

    // toggle tree/list mode
    connect(ui->radioTreeMode, &QRadioButton::toggled, this, &CoinControlDialog::radioTreeMode);
    connect(ui->radioListMode, &QRadioButton::toggled, this, &CoinControlDialog::radioListMode);

    // click on checkbox
    connect(ui->treeWidget, &QTreeWidget::itemChanged, this, &CoinControlDialog::viewItemChanged);

    // click on header
    ui->treeWidget->header()->setSectionsClickable(true);
    connect(ui->treeWidget->header(), &QHeaderView::sectionClicked, this, &CoinControlDialog::headerSectionClicked);

    // ok button
    connect(ui->buttonBox, &QDialogButtonBox::clicked, this, &CoinControlDialog::buttonBoxClicked);

    // (un)select all
    connect(ui->pushButtonSelectAll, &QPushButton::clicked, this, &CoinControlDialog::buttonSelectAllClicked);

    ui->treeWidget->setColumnWidth(COLUMN_CHECKBOX, 84);
    ui->treeWidget->setColumnWidth(COLUMN_AMOUNT, 110);
    ui->treeWidget->setColumnWidth(COLUMN_LABEL, 190);
    ui->treeWidget->setColumnWidth(COLUMN_ADDRESS, 320);
    ui->treeWidget->setColumnWidth(COLUMN_DATE, 130);
    ui->treeWidget->setColumnWidth(COLUMN_CONFIRMATIONS, 110);

    // default view is sorted by amount desc
    sortView(COLUMN_AMOUNT, Qt::DescendingOrder);

    // restore list mode and sortorder as a convenience feature
    QSettings settings;
    if (settings.contains("nCoinControlMode") && !settings.value("nCoinControlMode").toBool())
        ui->radioTreeMode->click();
    if (settings.contains("nCoinControlSortColumn") && settings.contains("nCoinControlSortOrder"))
        sortView(settings.value("nCoinControlSortColumn").toInt(), (static_cast<Qt::SortOrder>(settings.value("nCoinControlSortOrder").toInt())));

    GUIUtil::handleCloseWindowShortcut(this);

    if(_model->getOptionsModel() && _model->getAddressTableModel())
    {
        updateView();
        updateLabelLocked();
        CoinControlDialog::updateLabels(m_coin_control, _model, this);
    }
}

CoinControlDialog::~CoinControlDialog()
{
    QSettings settings;
    settings.setValue("nCoinControlMode", ui->radioListMode->isChecked());
    settings.setValue("nCoinControlSortColumn", sortColumn);
    settings.setValue("nCoinControlSortOrder", (int)sortOrder);

    delete ui;
}

// ok button
void CoinControlDialog::buttonBoxClicked(QAbstractButton* button)
{
    if (ui->buttonBox->buttonRole(button) == QDialogButtonBox::AcceptRole)
        done(QDialog::Accepted); // closes the dialog
}

// (un)select all
void CoinControlDialog::buttonSelectAllClicked()
{
    Qt::CheckState state = Qt::Checked;
    for (int i = 0; i < ui->treeWidget->topLevelItemCount(); i++)
    {
        if (ui->treeWidget->topLevelItem(i)->checkState(COLUMN_CHECKBOX) != Qt::Unchecked)
        {
            state = Qt::Unchecked;
            break;
        }
    }
    ui->treeWidget->setEnabled(false);
    for (int i = 0; i < ui->treeWidget->topLevelItemCount(); i++)
            if (ui->treeWidget->topLevelItem(i)->checkState(COLUMN_CHECKBOX) != state)
                ui->treeWidget->topLevelItem(i)->setCheckState(COLUMN_CHECKBOX, state);
    ui->treeWidget->setEnabled(true);
    if (state == Qt::Unchecked)
        m_coin_control.UnSelectAll(); // just to be sure
    CoinControlDialog::updateLabels(m_coin_control, model, this);
}

// context menu
void CoinControlDialog::showMenu(const QPoint &point)
{
    QTreeWidgetItem *item = ui->treeWidget->itemAt(point);
    if(item)
    {
        contextMenuItem = item;

        // disable some items (like Copy Transaction ID, lock, unlock) for tree roots in context menu
        if (item->data(COLUMN_ADDRESS, TxHashRole).toString().length() == 64) // transaction hash is 64 characters (this means it is a child node, so it is not a parent node in tree mode)
        {
            m_copy_transaction_outpoint_action->setEnabled(true);
            if (model->wallet().isLockedCoin(COutPoint(uint256S(item->data(COLUMN_ADDRESS, TxHashRole).toString().toStdString()), item->data(COLUMN_ADDRESS, VOutRole).toUInt())))
            {
                lockAction->setEnabled(false);
                unlockAction->setEnabled(true);
            }
            else
            {
                lockAction->setEnabled(true);
                unlockAction->setEnabled(false);
            }
        }
        else // this means click on parent node in tree mode -> disable all
        {
            m_copy_transaction_outpoint_action->setEnabled(false);
            lockAction->setEnabled(false);
            unlockAction->setEnabled(false);
        }

        // show context menu
        contextMenu->exec(QCursor::pos());
    }
}

// context menu action: copy amount
void CoinControlDialog::copyAmount()
{
    GUIUtil::setClipboard(BitcoinUnits::removeSpaces(contextMenuItem->text(COLUMN_AMOUNT)));
}

// context menu action: copy label
void CoinControlDialog::copyLabel()
{
    if (ui->radioTreeMode->isChecked() && contextMenuItem->text(COLUMN_LABEL).length() == 0 && contextMenuItem->parent())
        GUIUtil::setClipboard(contextMenuItem->parent()->text(COLUMN_LABEL));
    else
        GUIUtil::setClipboard(contextMenuItem->text(COLUMN_LABEL));
}

// context menu action: copy address
void CoinControlDialog::copyAddress()
{
    if (ui->radioTreeMode->isChecked() && contextMenuItem->text(COLUMN_ADDRESS).length() == 0 && contextMenuItem->parent())
        GUIUtil::setClipboard(contextMenuItem->parent()->text(COLUMN_ADDRESS));
    else
        GUIUtil::setClipboard(contextMenuItem->text(COLUMN_ADDRESS));
}

// context menu action: copy transaction id and vout index
void CoinControlDialog::copyTransactionOutpoint()
{
    const QString address = contextMenuItem->data(COLUMN_ADDRESS, TxHashRole).toString();
    const QString vout = contextMenuItem->data(COLUMN_ADDRESS, VOutRole).toString();
    const QString outpoint = QString("%1:%2").arg(address).arg(vout);

    GUIUtil::setClipboard(outpoint);
}

// context menu action: lock coin
void CoinControlDialog::lockCoin()
{
    if (contextMenuItem->checkState(COLUMN_CHECKBOX) == Qt::Checked)
        contextMenuItem->setCheckState(COLUMN_CHECKBOX, Qt::Unchecked);

    COutPoint outpt(uint256S(contextMenuItem->data(COLUMN_ADDRESS, TxHashRole).toString().toStdString()), contextMenuItem->data(COLUMN_ADDRESS, VOutRole).toUInt());
    model->wallet().lockCoin(outpt, /* write_to_db = */ true);
    contextMenuItem->setDisabled(true);
    contextMenuItem->setIcon(COLUMN_CHECKBOX, platformStyle->SingleColorIcon(":/icons/lock_closed"));
    updateLabelLocked();
}

// context menu action: unlock coin
void CoinControlDialog::unlockCoin()
{
    COutPoint outpt(uint256S(contextMenuItem->data(COLUMN_ADDRESS, TxHashRole).toString().toStdString()), contextMenuItem->data(COLUMN_ADDRESS, VOutRole).toUInt());
    model->wallet().unlockCoin(outpt);
    contextMenuItem->setDisabled(false);
    contextMenuItem->setIcon(COLUMN_CHECKBOX, QIcon());
    updateLabelLocked();
}

// copy label "Quantity" to clipboard
void CoinControlDialog::clipboardQuantity()
{
    GUIUtil::setClipboard(ui->labelCoinControlQuantity->text());
}

// copy label "Amount" to clipboard
void CoinControlDialog::clipboardAmount()
{
    GUIUtil::setClipboard(ui->labelCoinControlAmount->text().left(ui->labelCoinControlAmount->text().indexOf(" ")));
}

// copy label "Fee" to clipboard
void CoinControlDialog::clipboardFee()
{
    GUIUtil::setClipboard(ui->labelCoinControlFee->text().left(ui->labelCoinControlFee->text().indexOf(" ")).replace(ASYMP_UTF8, ""));
}

// copy label "After fee" to clipboard
void CoinControlDialog::clipboardAfterFee()
{
    GUIUtil::setClipboard(ui->labelCoinControlAfterFee->text().left(ui->labelCoinControlAfterFee->text().indexOf(" ")).replace(ASYMP_UTF8, ""));
}

// copy label "Bytes" to clipboard
void CoinControlDialog::clipboardBytes()
{
    GUIUtil::setClipboard(ui->labelCoinControlBytes->text().replace(ASYMP_UTF8, ""));
}

// copy label "Dust" to clipboard
void CoinControlDialog::clipboardLowOutput()
{
    GUIUtil::setClipboard(ui->labelCoinControlLowOutput->text());
}

// copy label "Change" to clipboard
void CoinControlDialog::clipboardChange()
{
    GUIUtil::setClipboard(ui->labelCoinControlChange->text().left(ui->labelCoinControlChange->text().indexOf(" ")).replace(ASYMP_UTF8, ""));
}

// treeview: sort
void CoinControlDialog::sortView(int column, Qt::SortOrder order)
{
    sortColumn = column;
    sortOrder = order;
    ui->treeWidget->sortItems(column, order);
    ui->treeWidget->header()->setSortIndicator(sortColumn, sortOrder);
}

// treeview: clicked on header
void CoinControlDialog::headerSectionClicked(int logicalIndex)
{
    if (logicalIndex == COLUMN_CHECKBOX) // click on most left column -> do nothing
    {
        ui->treeWidget->header()->setSortIndicator(sortColumn, sortOrder);
    }
    else
    {
        if (sortColumn == logicalIndex)
            sortOrder = ((sortOrder == Qt::AscendingOrder) ? Qt::DescendingOrder : Qt::AscendingOrder);
        else
        {
            sortColumn = logicalIndex;
            sortOrder = ((sortColumn == COLUMN_LABEL || sortColumn == COLUMN_ADDRESS) ? Qt::AscendingOrder : Qt::DescendingOrder); // if label or address then default => asc, else default => desc
        }

        sortView(sortColumn, sortOrder);
    }
}

// toggle tree mode
void CoinControlDialog::radioTreeMode(bool checked)
{
    if (checked && model)
        updateView();
}

// toggle list mode
void CoinControlDialog::radioListMode(bool checked)
{
    if (checked && model)
        updateView();
}

// checkbox clicked by user
void CoinControlDialog::viewItemChanged(QTreeWidgetItem* item, int column)
{
    if (column == COLUMN_CHECKBOX && item->data(COLUMN_ADDRESS, TxHashRole).toString().length() == 64) // transaction hash is 64 characters (this means it is a child node, so it is not a parent node in tree mode)
    {
        COutPoint outpt(uint256S(item->data(COLUMN_ADDRESS, TxHashRole).toString().toStdString()), item->data(COLUMN_ADDRESS, VOutRole).toUInt());

        if (item->checkState(COLUMN_CHECKBOX) == Qt::Unchecked)
            m_coin_control.UnSelect(outpt);
        else if (item->isDisabled()) // locked (this happens if "check all" through parent node)
            item->setCheckState(COLUMN_CHECKBOX, Qt::Unchecked);
        else
            m_coin_control.Select(outpt);

        // selection changed -> update labels
        if (ui->treeWidget->isEnabled()) // do not update on every click for (un)select all
            CoinControlDialog::updateLabels(m_coin_control, model, this);
    }
}

// shows count of locked unspent outputs
void CoinControlDialog::updateLabelLocked()
{
    std::vector<COutPoint> vOutpts;
    model->wallet().listLockedCoins(vOutpts);
    if (vOutpts.size() > 0)
    {
       ui->labelLocked->setText(tr("(%1 locked)").arg(vOutpts.size()));
       ui->labelLocked->setVisible(true);
    }
    else ui->labelLocked->setVisible(false);
}

void CoinControlDialog::updateLabels(wallet::CCoinControl& m_coin_control, WalletModel *model, QDialog* dialog)
{
    if (!model)
        return;

    // nPayAmount
    CAmount nPayAmount = 0;
    bool fDust = false;
    for (const CAmount &amount : CoinControlDialog::payAmounts)
    {
        nPayAmount += amount;

        if (amount > 0)
        {
            // Assumes a p2pkh script size
            CTxOut txout(amount, CScript() << std::vector<unsigned char>(24, 0));
            fDust |= IsDust(txout, model->node().getDustRelayFee());
        }
    }

    CAmount nAmount             = 0;
    CAmount nPayFee             = 0;
    CAmount nAfterFee           = 0;
    CAmount nChange             = 0;
    unsigned int nBytes         = 0;
    unsigned int nBytesInputs   = 0;
    unsigned int nQuantity      = 0;
    bool fWitness               = false;

    std::vector<COutPoint> vCoinControl;
    m_coin_control.ListSelected(vCoinControl);

    size_t i = 0;
    for (const auto& out : model->wallet().getCoins(vCoinControl)) {
        if (out.depth_in_main_chain < 0) continue;

        // unselect already spent, very unlikely scenario, this could happen
        // when selected are spent elsewhere, like rpc or another computer
        const COutPoint& outpt = vCoinControl[i++];
        if (out.is_spent)
        {
            m_coin_control.UnSelect(outpt);
            continue;
        }

        // Quantity
        nQuantity++;

        // Amount
        nAmount += out.txout.nValue;

        // Bytes
        CTxDestination address;
        int witnessversion = 0;
        std::vector<unsigned char> witnessprogram;
        if (out.txout.scriptPubKey.IsWitnessProgram(witnessversion, witnessprogram))
        {
            nBytesInputs += (32 + 4 + 1 + (107 / WITNESS_SCALE_FACTOR) + 4);
            fWitness = true;
        }
        else if(ExtractDestination(out.txout.scriptPubKey, address))
        {
            CPubKey pubkey;
            PKHash* pkhash = std::get_if<PKHash>(&address);
            if (pkhash && model->wallet().getPubKey(out.txout.scriptPubKey, ToKeyID(*pkhash), pubkey))
            {
                nBytesInputs += (pubkey.IsCompressed() ? 148 : 180);
            }
            else
                nBytesInputs += 148; // in all error cases, simply assume 148 here
        }
        else nBytesInputs += 148;
    }

    // calculation
    if (nQuantity > 0)
    {
        // Bytes
        nBytes = nBytesInputs + ((CoinControlDialog::payAmounts.size() > 0 ? CoinControlDialog::payAmounts.size() + 1 : 2) * 34) + 10; // always assume +1 output for change here
        if (fWitness)
        {
            // there is some fudging in these numbers related to the actual virtual transaction size calculation that will keep this estimate from being exact.
            // usually, the result will be an overestimate within a couple of satoshis so that the confirmation dialog ends up displaying a slightly smaller fee.
            // also, the witness stack size value is a variable sized integer. usually, the number of stack items will be well under the single byte var int limit.
            nBytes += 2; // account for the serialized marker and flag bytes
            nBytes += nQuantity; // account for the witness byte that holds the number of stack items for each input.
        }

        // in the subtract fee from amount case, we can tell if zero change already and subtract the bytes, so that fee calculation afterwards is accurate
        if (CoinControlDialog::fSubtractFeeFromAmount)
            if (nAmount - nPayAmount == 0)
                nBytes -= 34;

        // Fee
        nPayFee = model->wallet().getMinimumFee(nBytes, m_coin_control, nullptr /* returned_target */, nullptr /* reason */);

        if (nPayAmount > 0)
        {
            nChange = nAmount - nPayAmount;
            if (!CoinControlDialog::fSubtractFeeFromAmount)
                nChange -= nPayFee;

            if (nChange > 0) {
                // Assumes a p2pkh script size
                CTxOut txout(nChange, CScript() << std::vector<unsigned char>(24, 0));
                // Never create dust outputs; if we would, just add the dust to the fee.
                if (IsDust(txout, model->node().getDustRelayFee()))
                {
                    nPayFee += nChange;
                    nChange = 0;
                    if (CoinControlDialog::fSubtractFeeFromAmount)
                        nBytes -= 34; // we didn't detect lack of change above
                }
            }

            if (nChange == 0 && !CoinControlDialog::fSubtractFeeFromAmount)
                nBytes -= 34;
        }

        // after fee
        nAfterFee = std::max<CAmount>(nAmount - nPayFee, 0);
    }

    // actually update labels
    BitcoinUnit nDisplayUnit = BitcoinUnit::BTC;
    if (model && model->getOptionsModel())
        nDisplayUnit = model->getOptionsModel()->getDisplayUnit();

    QLabel *l1 = dialog->findChild<QLabel *>("labelCoinControlQuantity");
    QLabel *l2 = dialog->findChild<QLabel *>("labelCoinControlAmount");
    QLabel *l3 = dialog->findChild<QLabel *>("labelCoinControlFee");
    QLabel *l4 = dialog->findChild<QLabel *>("labelCoinControlAfterFee");
    QLabel *l5 = dialog->findChild<QLabel *>("labelCoinControlBytes");
    QLabel *l7 = dialog->findChild<QLabel *>("labelCoinControlLowOutput");
    QLabel *l8 = dialog->findChild<QLabel *>("labelCoinControlChange");

    // enable/disable "dust" and "change"
    dialog->findChild<QLabel *>("labelCoinControlLowOutputText")->setEnabled(nPayAmount > 0);
    dialog->findChild<QLabel *>("labelCoinControlLowOutput")    ->setEnabled(nPayAmount > 0);
    dialog->findChild<QLabel *>("labelCoinControlChangeText")   ->setEnabled(nPayAmount > 0);
    dialog->findChild<QLabel *>("labelCoinControlChange")       ->setEnabled(nPayAmount > 0);

    // stats
    l1->setText(QString::number(nQuantity));                                 // Quantity
    l2->setText(BitcoinUnits::formatWithUnit(nDisplayUnit, nAmount));        // Amount
    l3->setText(BitcoinUnits::formatWithUnit(nDisplayUnit, nPayFee));        // Fee
    l4->setText(BitcoinUnits::formatWithUnit(nDisplayUnit, nAfterFee));      // After Fee
    l5->setText(((nBytes > 0) ? ASYMP_UTF8 : "") + QString::number(nBytes));        // Bytes
    l7->setText(fDust ? tr("yes") : tr("no"));                               // Dust
    l8->setText(BitcoinUnits::formatWithUnit(nDisplayUnit, nChange));        // Change
    if (nPayFee > 0)
    {
        l3->setText(ASYMP_UTF8 + l3->text());
        l4->setText(ASYMP_UTF8 + l4->text());
        if (nChange > 0 && !CoinControlDialog::fSubtractFeeFromAmount)
            l8->setText(ASYMP_UTF8 + l8->text());
    }

    // turn label red when dust
    l7->setStyleSheet((fDust) ? "color:red;" : "");

    // tool tips
    QString toolTipDust = tr("This label turns red if any recipient receives an amount smaller than the current dust threshold.");

    // how many satoshis the estimated fee can vary per byte we guess wrong
    double dFeeVary = (nBytes != 0) ? (double)nPayFee / nBytes : 0;

    QString toolTip4 = tr("Can vary +/- %1 satoshi(s) per input.").arg(dFeeVary);

    l3->setToolTip(toolTip4);
    l4->setToolTip(toolTip4);
    l7->setToolTip(toolTipDust);
    l8->setToolTip(toolTip4);
    dialog->findChild<QLabel *>("labelCoinControlFeeText")      ->setToolTip(l3->toolTip());
    dialog->findChild<QLabel *>("labelCoinControlAfterFeeText") ->setToolTip(l4->toolTip());
    dialog->findChild<QLabel *>("labelCoinControlBytesText")    ->setToolTip(l5->toolTip());
    dialog->findChild<QLabel *>("labelCoinControlLowOutputText")->setToolTip(l7->toolTip());
    dialog->findChild<QLabel *>("labelCoinControlChangeText")   ->setToolTip(l8->toolTip());

    // Insufficient funds
    QLabel *label = dialog->findChild<QLabel *>("labelCoinControlInsuffFunds");
    if (label)
        label->setVisible(nChange < 0);
}

void CoinControlDialog::changeEvent(QEvent* e)
{
    if (e->type() == QEvent::PaletteChange) {
        updateView();
    }

    QDialog::changeEvent(e);
}

void CoinControlDialog::updateView()
{
    if (!model || !model->getOptionsModel() || !model->getAddressTableModel())
        return;

    bool treeMode = ui->radioTreeMode->isChecked();

    ui->treeWidget->clear();
    ui->treeWidget->setEnabled(false); // performance, otherwise updateLabels would be called for every checked checkbox
    ui->treeWidget->setAlternatingRowColors(!treeMode);
    QFlags<Qt::ItemFlag> flgCheckbox = Qt::ItemIsSelectable | Qt::ItemIsEnabled | Qt::ItemIsUserCheckable;
    QFlags<Qt::ItemFlag> flgTristate = Qt::ItemIsSelectable | Qt::ItemIsEnabled | Qt::ItemIsUserCheckable | Qt::ItemIsAutoTristate;

    BitcoinUnit nDisplayUnit = model->getOptionsModel()->getDisplayUnit();

    for (const auto& coins : model->wallet().listCoins()) {
        CCoinControlWidgetItem* itemWalletAddress{nullptr};
        QString sWalletAddress = QString::fromStdString(EncodeDestination(coins.first));
        QString sWalletLabel = model->getAddressTableModel()->labelForAddress(sWalletAddress);
        if (sWalletLabel.isEmpty())
            sWalletLabel = tr("(no label)");

        if (treeMode)
        {
            // wallet address
            itemWalletAddress = new CCoinControlWidgetItem(ui->treeWidget);

            itemWalletAddress->setFlags(flgTristate);
            itemWalletAddress->setCheckState(COLUMN_CHECKBOX, Qt::Unchecked);

            // label
            itemWalletAddress->setText(COLUMN_LABEL, sWalletLabel);

            // address
            itemWalletAddress->setText(COLUMN_ADDRESS, sWalletAddress);
        }

        CAmount nSum = 0;
        int nChildren = 0;
        for (const auto& outpair : coins.second) {
            const COutPoint& output = std::get<0>(outpair);
            const interfaces::WalletTxOut& out = std::get<1>(outpair);
            nSum += out.txout.nValue;
            nChildren++;

            CCoinControlWidgetItem *itemOutput;
            if (treeMode)    itemOutput = new CCoinControlWidgetItem(itemWalletAddress);
            else             itemOutput = new CCoinControlWidgetItem(ui->treeWidget);
            itemOutput->setFlags(flgCheckbox);
            itemOutput->setCheckState(COLUMN_CHECKBOX,Qt::Unchecked);

            // address
            CTxDestination outputAddress;
            QString sAddress = "";
            if(ExtractDestination(out.txout.scriptPubKey, outputAddress))
            {
                sAddress = QString::fromStdString(EncodeDestination(outputAddress));

                // if listMode or change => show bitcoin address. In tree mode, address is not shown again for direct wallet address outputs
                if (!treeMode || (!(sAddress == sWalletAddress)))
                    itemOutput->setText(COLUMN_ADDRESS, sAddress);
            }

            // label
            if (!(sAddress == sWalletAddress)) // change
            {
                // tooltip from where the change comes from
                itemOutput->setToolTip(COLUMN_LABEL, tr("change from %1 (%2)").arg(sWalletLabel).arg(sWalletAddress));
                itemOutput->setText(COLUMN_LABEL, tr("(change)"));
            }
            else if (!treeMode)
            {
                QString sLabel = model->getAddressTableModel()->labelForAddress(sAddress);
                if (sLabel.isEmpty())
                    sLabel = tr("(no label)");
                itemOutput->setText(COLUMN_LABEL, sLabel);
            }

            // amount
            itemOutput->setText(COLUMN_AMOUNT, BitcoinUnits::format(nDisplayUnit, out.txout.nValue));
            itemOutput->setData(COLUMN_AMOUNT, Qt::UserRole, QVariant((qlonglong)out.txout.nValue)); // padding so that sorting works correctly

            // date
            itemOutput->setText(COLUMN_DATE, GUIUtil::dateTimeStr(out.time));
            itemOutput->setData(COLUMN_DATE, Qt::UserRole, QVariant((qlonglong)out.time));

            // confirmations
            itemOutput->setText(COLUMN_CONFIRMATIONS, QString::number(out.depth_in_main_chain));
            itemOutput->setData(COLUMN_CONFIRMATIONS, Qt::UserRole, QVariant((qlonglong)out.depth_in_main_chain));

            // transaction hash
            itemOutput->setData(COLUMN_ADDRESS, TxHashRole, QString::fromStdString(output.hash.GetHex()));

            // vout index
            itemOutput->setData(COLUMN_ADDRESS, VOutRole, output.n);

             // disable locked coins
            if (model->wallet().isLockedCoin(output))
            {
                m_coin_control.UnSelect(output); // just to be sure
                itemOutput->setDisabled(true);
                itemOutput->setIcon(COLUMN_CHECKBOX, platformStyle->SingleColorIcon(":/icons/lock_closed"));
            }

            // set checkbox
            if (m_coin_control.IsSelected(output))
                itemOutput->setCheckState(COLUMN_CHECKBOX, Qt::Checked);
        }

        // amount
        if (treeMode)
        {
            itemWalletAddress->setText(COLUMN_CHECKBOX, "(" + QString::number(nChildren) + ")");
            itemWalletAddress->setText(COLUMN_AMOUNT, BitcoinUnits::format(nDisplayUnit, nSum));
            itemWalletAddress->setData(COLUMN_AMOUNT, Qt::UserRole, QVariant((qlonglong)nSum));
        }
    }

    // expand all partially selected
    if (treeMode)
    {
        for (int i = 0; i < ui->treeWidget->topLevelItemCount(); i++)
            if (ui->treeWidget->topLevelItem(i)->checkState(COLUMN_CHECKBOX) == Qt::PartiallyChecked)
                ui->treeWidget->topLevelItem(i)->setExpanded(true);
    }

    // sort view
    sortView(sortColumn, sortOrder);
    ui->treeWidget->setEnabled(true);
}<|MERGE_RESOLUTION|>--- conflicted
+++ resolved
@@ -33,12 +33,7 @@
 #include <QSettings>
 #include <QTreeWidget>
 
-<<<<<<< HEAD
-//using wallet::CCoinControl;
-using wallet::MIN_CHANGE;
-=======
 using wallet::CCoinControl;
->>>>>>> d82fec21
 
 QList<CAmount> CoinControlDialog::payAmounts;
 bool CoinControlDialog::fSubtractFeeFromAmount = false;
@@ -50,7 +45,7 @@
     return QTreeWidgetItem::operator<(other);
 }
 
-CoinControlDialog::CoinControlDialog(wallet::CCoinControl& coin_control, WalletModel* _model, const PlatformStyle *_platformStyle, QWidget *parent) :
+CoinControlDialog::CoinControlDialog(CCoinControl& coin_control, WalletModel* _model, const PlatformStyle *_platformStyle, QWidget *parent) :
     QDialog(parent, GUIUtil::dialog_flags),
     ui(new Ui::CoinControlDialog),
     m_coin_control(coin_control),
@@ -393,7 +388,7 @@
     else ui->labelLocked->setVisible(false);
 }
 
-void CoinControlDialog::updateLabels(wallet::CCoinControl& m_coin_control, WalletModel *model, QDialog* dialog)
+void CoinControlDialog::updateLabels(CCoinControl& m_coin_control, WalletModel *model, QDialog* dialog)
 {
     if (!model)
         return;
