// Copyright (c) 2011-2022 The Bitcoin Core developers
// Distributed under the MIT software license, see the accompanying
// file COPYING or http://www.opensource.org/licenses/mit-license.php.

#if defined(HAVE_CONFIG_H)
#include <config/bitcoin-config.h>
#endif

#include <qt/paymentserver.h>

#include <qt/bitcoinunits.h>
#include <qt/guiutil.h>
#include <qt/optionsmodel.h>

#include <chainparams.h>
#include <common/args.h>
#include <interfaces/node.h>
#include <key_io.h>
#include <node/interface_ui.h>
#include <policy/policy.h>
#include <wallet/wallet.h>

#include <cstdlib>
#include <memory>

#include <QApplication>
#include <QByteArray>
#include <QDataStream>
#include <QDebug>
#include <QFile>
#include <QFileOpenEvent>
#include <QHash>
#include <QList>
#include <QLocalServer>
#include <QLocalSocket>
#include <QStringList>
#include <QUrlQuery>

const int BITCOIN_IPC_CONNECT_TIMEOUT = 1000; // milliseconds
const QString BITCOIN_IPC_PREFIX("qtum:");

//
// Create a name that is unique for:
//  testnet / non-testnet
//  data directory
//
static QString ipcServerName()
{
    QString name("QtumQt");

    // Append a simple hash of the datadir
    // Note that gArgs.GetDataDirNet() returns a different path
    // for -testnet versus main net
    QString ddir(GUIUtil::PathToQString(gArgs.GetDataDirNet()));
    name.append(QString::number(qHash(ddir)));

    return name;
}

//
// We store payment URIs and requests received before
// the main GUI window is up and ready to ask the user
// to send payment.

static QSet<QString> savedPaymentRequests;

//
// Sending to the server is done synchronously, at startup.
// If the server isn't already running, startup continues,
// and the items in savedPaymentRequest will be handled
// when uiReady() is called.
//
// Warning: ipcSendCommandLine() is called early in init,
// so don't use "Q_EMIT message()", but "QMessageBox::"!
//
void PaymentServer::ipcParseCommandLine(int argc, char* argv[])
{
    for (int i = 1; i < argc; i++)
    {
        QString arg(argv[i]);
        if (arg.startsWith("-")) continue;

        if (arg.startsWith(BITCOIN_IPC_PREFIX, Qt::CaseInsensitive)) // bitcoin: URI
        {
            savedPaymentRequests.insert(arg);
        }
    }
}

//
// Sending to the server is done synchronously, at startup.
// If the server isn't already running, startup continues,
// and the items in savedPaymentRequest will be handled
// when uiReady() is called.
//
bool PaymentServer::ipcSendCommandLine()
{
    bool fResult = false;
    for (const QString& r : savedPaymentRequests)
    {
        QLocalSocket* socket = new QLocalSocket();
        socket->connectToServer(ipcServerName(), QIODevice::WriteOnly);
        if (!socket->waitForConnected(BITCOIN_IPC_CONNECT_TIMEOUT))
        {
            delete socket;
            socket = nullptr;
            return false;
        }

        QByteArray block;
        QDataStream out(&block, QIODevice::WriteOnly);
        out.setVersion(QDataStream::Qt_4_0);
        out << r;
        out.device()->seek(0);

        socket->write(block);
        socket->flush();
        socket->waitForBytesWritten(BITCOIN_IPC_CONNECT_TIMEOUT);
        socket->disconnectFromServer();

        delete socket;
        socket = nullptr;
        fResult = true;
    }

    return fResult;
}

PaymentServer::PaymentServer(QObject* parent, bool startLocalServer)
    : QObject(parent)
{
    // Install global event filter to catch QFileOpenEvents
    // on Mac: sent when you click bitcoin: links
    // other OSes: helpful when dealing with payment request files
    if (parent)
        parent->installEventFilter(this);

    QString name = ipcServerName();

    // Clean up old socket leftover from a crash:
    QLocalServer::removeServer(name);

    if (startLocalServer)
    {
        uriServer = new QLocalServer(this);

        if (!uriServer->listen(name)) {
            // constructor is called early in init, so don't use "Q_EMIT message()" here
            QMessageBox::critical(nullptr, tr("Payment request error"),
                tr("Cannot start qtum: click-to-pay handler"));
        }
        else {
            connect(uriServer, &QLocalServer::newConnection, this, &PaymentServer::handleURIConnection);
        }
    }
}

PaymentServer::~PaymentServer() = default;

//
// OSX-specific way of handling bitcoin: URIs
//
bool PaymentServer::eventFilter(QObject *object, QEvent *event)
{
    if (event->type() == QEvent::FileOpen) {
        QFileOpenEvent *fileEvent = static_cast<QFileOpenEvent*>(event);
        if (!fileEvent->file().isEmpty())
            handleURIOrFile(fileEvent->file());
        else if (!fileEvent->url().isEmpty())
            handleURIOrFile(fileEvent->url().toString());

        return true;
    }

    return QObject::eventFilter(object, event);
}

void PaymentServer::uiReady()
{
    saveURIs = false;
    for (const QString& s : savedPaymentRequests)
    {
        handleURIOrFile(s);
    }
    savedPaymentRequests.clear();
}

void PaymentServer::handleURIOrFile(const QString& s)
{
    if (saveURIs)
    {
        savedPaymentRequests.insert(s);
        return;
    }

    if (s.startsWith("bitcoin://", Qt::CaseInsensitive))
    {
        Q_EMIT message(tr("URI handling"), tr("'bitcoin://' is not a valid URI. Use 'bitcoin:' instead."),
            CClientUIInterface::MSG_ERROR);
    }
    else if (s.startsWith(BITCOIN_IPC_PREFIX, Qt::CaseInsensitive)) // bitcoin: URI
    {
        QUrlQuery uri((QUrl(s)));
        // normal URI
        {
            SendCoinsRecipient recipient;
            if (GUIUtil::parseBitcoinURI(s, &recipient))
            {
                std::string error_msg;
                const CTxDestination dest = DecodeDestination(recipient.address.toStdString(), error_msg);

                if (!IsValidDestination(dest)) {
                    if (uri.hasQueryItem("r")) {  // payment request
                        Q_EMIT message(tr("URI handling"),
                            tr("Cannot process payment request because BIP70 is not supported.\n"
                               "Due to widespread security flaws in BIP70 it's strongly recommended that any merchant instructions to switch wallets be ignored.\n"
                               "If you are receiving this error you should request the merchant provide a BIP21 compatible URI."),
                            CClientUIInterface::ICON_WARNING);
                    }
                    Q_EMIT message(tr("URI handling"), QString::fromStdString(error_msg),
                        CClientUIInterface::MSG_ERROR);
                }
                else
                    Q_EMIT receivedPaymentRequest(recipient);
            }
            else
                Q_EMIT message(tr("URI handling"),
<<<<<<< HEAD
                    tr("URI cannot be parsed! This can be caused by an invalid Qtum address or malformed URI parameters."), 
=======
                    tr("URI cannot be parsed! This can be caused by an invalid Qtum address or malformed URI parameters."),
>>>>>>> 86d0551a
                    CClientUIInterface::ICON_WARNING);

            return;
        }
    }

    if (QFile::exists(s)) // payment request file
    {
        Q_EMIT message(tr("Payment request file handling"),
            tr("Cannot process payment request because BIP70 is not supported.\n"
               "Due to widespread security flaws in BIP70 it's strongly recommended that any merchant instructions to switch wallets be ignored.\n"
               "If you are receiving this error you should request the merchant provide a BIP21 compatible URI."),
            CClientUIInterface::ICON_WARNING);
    }
}

void PaymentServer::handleURIConnection()
{
    QLocalSocket *clientConnection = uriServer->nextPendingConnection();

    while (clientConnection->bytesAvailable() < (int)sizeof(quint32))
        clientConnection->waitForReadyRead();

    connect(clientConnection, &QLocalSocket::disconnected, clientConnection, &QLocalSocket::deleteLater);

    QDataStream in(clientConnection);
    in.setVersion(QDataStream::Qt_4_0);
    if (clientConnection->bytesAvailable() < (int)sizeof(quint16)) {
        return;
    }
    QString msg;
    in >> msg;

    handleURIOrFile(msg);
}

void PaymentServer::setOptionsModel(OptionsModel *_optionsModel)
{
    this->optionsModel = _optionsModel;
}<|MERGE_RESOLUTION|>--- conflicted
+++ resolved
@@ -225,11 +225,7 @@
             }
             else
                 Q_EMIT message(tr("URI handling"),
-<<<<<<< HEAD
-                    tr("URI cannot be parsed! This can be caused by an invalid Qtum address or malformed URI parameters."), 
-=======
                     tr("URI cannot be parsed! This can be caused by an invalid Qtum address or malformed URI parameters."),
->>>>>>> 86d0551a
                     CClientUIInterface::ICON_WARNING);
 
             return;
