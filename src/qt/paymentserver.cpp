--- conflicted
+++ resolved
@@ -1,8 +1,4 @@
-<<<<<<< HEAD
-// Copyright (c) 2011-2017 The Bitcoin Core developers
-=======
 // Copyright (c) 2011-2018 The Bitcoin Core developers
->>>>>>> 228c1378
 // Distributed under the MIT software license, see the accompanying
 // file COPYING or http://www.opensource.org/licenses/mit-license.php.
 
@@ -630,32 +626,18 @@
     payment.add_transactions(transaction.data(), transaction.size());
 
     // Create a new refund address, or re-use:
-<<<<<<< HEAD
-    QString account = tr("Refund from %1").arg(recipient.authenticatedMerchant);
-    std::string strAccount = account.toStdString();
-    CPubKey newKey;
-    if (wallet->GetKeyFromPool(newKey)) {
-=======
     CPubKey newKey;
     if (walletModel->wallet().getKeyFromPool(false /* internal */, newKey)) {
->>>>>>> 228c1378
         // BIP70 requests encode the scriptPubKey directly, so we are not restricted to address
         // types supported by the receiver. As a result, we choose the address format we also
         // use for change. Despite an actual payment and not change, this is a close match:
         // it's the output type we use subject to privacy issues, but not restricted by what
         // other software supports.
-<<<<<<< HEAD
-        const OutputType change_type = g_change_type != OUTPUT_TYPE_NONE ? g_change_type : g_address_type;
-        wallet->LearnRelatedScripts(newKey, change_type);
-        CTxDestination dest = GetDestinationForKey(newKey, change_type);
-        wallet->SetAddressBook(dest, strAccount, "refund");
-=======
         const OutputType change_type = walletModel->wallet().getDefaultChangeType() != OutputType::CHANGE_AUTO ? walletModel->wallet().getDefaultChangeType() : walletModel->wallet().getDefaultAddressType();
         walletModel->wallet().learnRelatedScripts(newKey, change_type);
         CTxDestination dest = GetDestinationForKey(newKey, change_type);
         std::string label = tr("Refund from %1").arg(recipient.authenticatedMerchant).toStdString();
         walletModel->wallet().setAddressBook(dest, label, "refund");
->>>>>>> 228c1378
 
         CScript s = GetScriptForDestination(dest);
         payments::Output* refund_to = payment.add_refund_to();
