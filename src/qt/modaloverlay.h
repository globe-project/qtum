// Copyright (c) 2016-2022 The Bitcoin Core developers
// Distributed under the MIT software license, see the accompanying
// file COPYING or http://www.opensource.org/licenses/mit-license.php.

#ifndef BITCOIN_QT_MODALOVERLAY_H
#define BITCOIN_QT_MODALOVERLAY_H

#include <QDateTime>
#include <QPropertyAnimation>
#include <QWidget>

//! The required delta of headers to the estimated number of available headers until we show the IBD progress
static constexpr int HEADER_HEIGHT_DELTA_SYNC = 24;

namespace Ui {
    class ModalOverlay;
}

/** Modal overlay to display information about the chain-sync state */
class ModalOverlay : public QWidget
{
    Q_OBJECT

public:
<<<<<<< HEAD
=======

>>>>>>> 4985b774
    enum OverlayType
    {
        Sync = 0,
        Backup = 1
    };
<<<<<<< HEAD
=======

>>>>>>> 4985b774
    explicit ModalOverlay(bool enable_wallet, QWidget *parent, OverlayType _type = OverlayType::Sync);
    ~ModalOverlay();

    void tipUpdate(int count, const QDateTime& blockDate, double nVerificationProgress);
    void setKnownBestHeight(int count, const QDateTime& blockDate, bool presync);

    // will show or hide the modal layer
    void showHide(bool hide = false, bool userRequested = false);
    bool isLayerVisible() const { return layerIsVisible; }

public Q_SLOTS:
    void toggleVisibility();
    void closeClicked();
    void backupWalletClicked();

Q_SIGNALS:
    void triggered(bool hidden);
    void backupWallet();

protected:
    bool eventFilter(QObject * obj, QEvent * ev) override;
    bool event(QEvent* ev) override;

private:
    Ui::ModalOverlay *ui;
    int bestHeaderHeight{0}; // best known height (based on the headers)
    QDateTime bestHeaderDate;
    QVector<QPair<qint64, double> > blockProcessTime;
    bool layerIsVisible{false};
    bool userClosed{false};
    QPropertyAnimation m_animation;
    void UpdateHeaderSyncLabel();
    void UpdateHeaderPresyncLabel(int height, const QDateTime& blockDate);
    OverlayType type;
};

#endif // BITCOIN_QT_MODALOVERLAY_H<|MERGE_RESOLUTION|>--- conflicted
+++ resolved
@@ -22,19 +22,13 @@
     Q_OBJECT
 
 public:
-<<<<<<< HEAD
-=======
 
->>>>>>> 4985b774
     enum OverlayType
     {
         Sync = 0,
         Backup = 1
     };
-<<<<<<< HEAD
-=======
 
->>>>>>> 4985b774
     explicit ModalOverlay(bool enable_wallet, QWidget *parent, OverlayType _type = OverlayType::Sync);
     ~ModalOverlay();
 
