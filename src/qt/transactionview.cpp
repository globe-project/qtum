// Copyright (c) 2011-2021 The Bitcoin Core developers
// Distributed under the MIT software license, see the accompanying
// file COPYING or http://www.opensource.org/licenses/mit-license.php.

#include <qt/transactionview.h>

#include <qt/addresstablemodel.h>
#include <qt/bitcoinunits.h>
#include <qt/csvmodelwriter.h>
#include <qt/editaddressdialog.h>
#include <qt/guiutil.h>
#include <qt/optionsmodel.h>
#include <qt/platformstyle.h>
#include <qt/transactiondescdialog.h>
#include <qt/transactionfilterproxy.h>
#include <qt/transactionrecord.h>
#include <qt/transactiontablemodel.h>
#include <qt/walletmodel.h>
#include <qt/styleSheet.h>

#include <node/interface_ui.h>

#include <chrono>
#include <optional>

#include <QApplication>
#include <QComboBox>
#include <QDateTimeEdit>
#include <QDesktopServices>
#include <QDoubleValidator>
#include <QHBoxLayout>
#include <QHeaderView>
#include <QLabel>
#include <QLineEdit>
#include <QMenu>
#include <QPoint>
#include <QScrollBar>
#include <QSettings>
#include <QTableView>
#include <QTimer>
#include <QUrl>
#include <QVBoxLayout>

TransactionView::TransactionView(const PlatformStyle *platformStyle, QWidget *parent, bool hideFilter)
    : QWidget(parent), m_platform_style{platformStyle}
{
    // Build filter row
    setContentsMargins(0,0,0,0);

    QHBoxLayout *hlayout = new QHBoxLayout();

    hlayout->setContentsMargins(0,6,0,6);
    hlayout->setSpacing(10);
    hSpacer = new QSpacerItem(0, 20, QSizePolicy::Fixed, QSizePolicy::Fixed);
    hlayout->addSpacerItem(hSpacer);

    watchOnlyWidget = new QComboBox(this);
    watchOnlyWidget->setObjectName("watchOnlyWidget");
    watchOnlyWidget->addItem("", TransactionFilterProxy::WatchOnlyFilter_All);
    watchOnlyWidget->addItem(platformStyle->TableColorIcon(":/icons/eye_plus", PlatformStyle::Normal), "", TransactionFilterProxy::WatchOnlyFilter_Yes);
    watchOnlyWidget->addItem(platformStyle->TableColorIcon(":/icons/eye_minus", PlatformStyle::Normal), "", TransactionFilterProxy::WatchOnlyFilter_No);
    hlayout->addWidget(watchOnlyWidget);

    dateWidget = new QComboBox(this);
    dateWidget->setFixedWidth(DATE_COLUMN_WIDTH -10);

    dateWidget->addItem(tr("All"), All);
    dateWidget->addItem(tr("Today"), Today);
    dateWidget->addItem(tr("This week"), ThisWeek);
    dateWidget->addItem(tr("This month"), ThisMonth);
    dateWidget->addItem(tr("Last month"), LastMonth);
    dateWidget->addItem(tr("This year"), ThisYear);
    dateWidget->addItem(tr("Range…"), Range);
    hlayout->addWidget(dateWidget);

    typeWidget = new QComboBox(this);
    typeWidget->setFixedWidth(TYPE_COLUMN_WIDTH -10);

    typeWidget->addItem(tr("All"), TransactionFilterProxy::ALL_TYPES);
    typeWidget->addItem(tr("Received with"), TransactionFilterProxy::TYPE(TransactionRecord::RecvWithAddress) |
                                        TransactionFilterProxy::TYPE(TransactionRecord::RecvFromOther));
    typeWidget->addItem(tr("Sent to"), TransactionFilterProxy::TYPE(TransactionRecord::SendToAddress) |
                                  TransactionFilterProxy::TYPE(TransactionRecord::SendToOther));
    typeWidget->addItem(tr("To yourself"), TransactionFilterProxy::TYPE(TransactionRecord::SendToSelf));
    typeWidget->addItem(tr("Contract Receive"), TransactionFilterProxy::TYPE(TransactionRecord::ContractRecv));
    typeWidget->addItem(tr("Contract Send"), TransactionFilterProxy::TYPE(TransactionRecord::ContractSend));
    typeWidget->addItem(tr("Mined"), TransactionFilterProxy::TYPE(TransactionRecord::Generated));
    typeWidget->addItem(tr("Other"), TransactionFilterProxy::TYPE(TransactionRecord::Other));

    hlayout->addWidget(typeWidget);

    search_widget = new QLineEdit(this);
    search_widget->setPlaceholderText(tr("Enter address, transaction id, or label to search"));
    hlayout->addWidget(search_widget);

    amountWidget = new QLineEdit(this);
    amountWidget->setPlaceholderText(tr("Min amount"));
    amountWidget->setFixedWidth(AMOUNT_MINIMUM_COLUMN_WIDTH -10);

    QDoubleValidator *amountValidator = new QDoubleValidator(0, 1e20, 8, this);
    QLocale amountLocale(QLocale::C);
    amountLocale.setNumberOptions(QLocale::RejectGroupSeparator);
    amountValidator->setLocale(amountLocale);
    amountWidget->setValidator(amountValidator);
    hlayout->addWidget(amountWidget);

    // Delay before filtering transactions
    static constexpr auto input_filter_delay{200ms};

    QTimer* amount_typing_delay = new QTimer(this);
    amount_typing_delay->setSingleShot(true);
    amount_typing_delay->setInterval(input_filter_delay);

    QTimer* prefix_typing_delay = new QTimer(this);
    prefix_typing_delay->setSingleShot(true);
    prefix_typing_delay->setInterval(input_filter_delay);

    QVBoxLayout *vlayout = new QVBoxLayout(this);
    vlayout->setContentsMargins(0,0,0,0);
    vlayout->setSpacing(0);

    transactionView = new QTableView(this);
    transactionView->setObjectName("transactionView");
<<<<<<< HEAD

=======
>>>>>>> d82fec21
    if(hideFilter)
    {
        createDateRangeWidget();
    }
    else
    {
        vlayout->addLayout(hlayout);
        vlayout->addWidget(createDateRangeWidget());
    }

    vlayout->addWidget(transactionView);
    vlayout->setSpacing(0);
    int width = transactionView->verticalScrollBar()->sizeHint().width();
    // Cover scroll bar width with spacing
    if (platformStyle->getUseExtraSpacing()) {
        hlayout->addSpacing(width+2);
    } else {
        hlayout->addSpacing(width);
    }
    transactionView->setVerticalScrollBarPolicy(Qt::ScrollBarAlwaysOn);
    transactionView->setTabKeyNavigation(false);
    transactionView->setContextMenuPolicy(Qt::CustomContextMenu);
    transactionView->installEventFilter(this);
    transactionView->setAlternatingRowColors(true);
    transactionView->setSelectionBehavior(QAbstractItemView::SelectRows);
    transactionView->setSelectionMode(QAbstractItemView::ExtendedSelection);
    transactionView->setSortingEnabled(true);
    transactionView->verticalHeader()->hide();

    contextMenu = new QMenu(this);
    contextMenu->setObjectName("contextMenu");
    copyAddressAction = contextMenu->addAction(tr("&Copy address"), this, &TransactionView::copyAddress);
    copyLabelAction = contextMenu->addAction(tr("Copy &label"), this, &TransactionView::copyLabel);
    contextMenu->addAction(tr("Copy &amount"), this, &TransactionView::copyAmount);
    contextMenu->addAction(tr("Copy transaction &ID"), this, &TransactionView::copyTxID);
    contextMenu->addAction(tr("Copy &raw transaction"), this, &TransactionView::copyTxHex);
    contextMenu->addAction(tr("Copy full transaction &details"), this, &TransactionView::copyTxPlainText);
    contextMenu->addAction(tr("&Show transaction details"), this, &TransactionView::showDetails);
    contextMenu->addSeparator();
    bumpFeeAction = contextMenu->addAction(tr("Increase transaction &fee"));
    GUIUtil::ExceptionSafeConnect(bumpFeeAction, &QAction::triggered, this, &TransactionView::bumpFee);
    bumpFeeAction->setObjectName("bumpFeeAction");
    abandonAction = contextMenu->addAction(tr("A&bandon transaction"), this, &TransactionView::abandonTx);
    contextMenu->addAction(tr("&Edit address label"), this, &TransactionView::editLabel);

    connect(dateWidget, qOverload<int>(&QComboBox::activated), this, &TransactionView::chooseDate);
    connect(typeWidget, qOverload<int>(&QComboBox::activated), this, &TransactionView::chooseType);
    connect(watchOnlyWidget, qOverload<int>(&QComboBox::activated), this, &TransactionView::chooseWatchonly);
    connect(amountWidget, &QLineEdit::textChanged, amount_typing_delay, qOverload<>(&QTimer::start));
    connect(amount_typing_delay, &QTimer::timeout, this, &TransactionView::changedAmount);
    connect(search_widget, &QLineEdit::textChanged, prefix_typing_delay, qOverload<>(&QTimer::start));
    connect(prefix_typing_delay, &QTimer::timeout, this, &TransactionView::changedSearch);

    connect(transactionView, &QTableView::doubleClicked, this, &TransactionView::doubleClicked);
    connect(transactionView, &QTableView::customContextMenuRequested, this, &TransactionView::contextualMenu);

    // Double-clicking on a transaction on the transaction history page shows details
    connect(this, &TransactionView::doubleClicked, this, &TransactionView::showDetails);
    // Highlight transaction after fee bump
    connect(this, &TransactionView::bumpedFee, [this](const uint256& txid) {
      focusTransaction(txid);
    });

    if(hideFilter)
    {
        dateWidget->setVisible(false);
        typeWidget->setVisible(false);
        watchOnlyWidget->setVisible(false);
        search_widget->setVisible(false);
        amountWidget->setVisible(false);
        dateRangeWidget->setVisible(false);
    }

}

TransactionView::~TransactionView()
{
    QSettings settings;
    settings.setValue("TransactionViewHeaderState", transactionView->horizontalHeader()->saveState());
}

void TransactionView::setModel(WalletModel *_model)
{
    this->model = _model;
    if(_model)
    {
        transactionProxyModel = new TransactionFilterProxy(this);
        transactionProxyModel->setSourceModel(_model->getTransactionTableModel());
        transactionProxyModel->setDynamicSortFilter(true);
        transactionProxyModel->setSortCaseSensitivity(Qt::CaseInsensitive);
        transactionProxyModel->setFilterCaseSensitivity(Qt::CaseInsensitive);
        transactionProxyModel->setSortRole(Qt::EditRole);
        transactionView->setModel(transactionProxyModel);
        transactionView->sortByColumn(TransactionTableModel::Date, Qt::DescendingOrder);

        QSettings settings;
        if (!transactionView->horizontalHeader()->restoreState(settings.value("TransactionViewHeaderState").toByteArray())) {
            transactionView->setColumnWidth(TransactionTableModel::Status, STATUS_COLUMN_WIDTH);
            transactionView->setColumnWidth(TransactionTableModel::Watchonly, WATCHONLY_COLUMN_WIDTH);
            transactionView->setColumnWidth(TransactionTableModel::Date, DATE_COLUMN_WIDTH);
            transactionView->setColumnWidth(TransactionTableModel::Type, TYPE_COLUMN_WIDTH);
            transactionView->setColumnWidth(TransactionTableModel::Amount, AMOUNT_MINIMUM_COLUMN_WIDTH);
            transactionView->horizontalHeader()->setMinimumSectionSize(MINIMUM_COLUMN_WIDTH);
        }

        columnResizingFixer = new GUIUtil::TableViewLastColumnResizingFixer(transactionView, AMOUNT_MINIMUM_COLUMN_WIDTH, MINIMUM_COLUMN_WIDTH, this);

        if (_model->getOptionsModel())
        {
            // Add third party transaction URLs to context menu
            QStringList listUrls = GUIUtil::SplitSkipEmptyParts(_model->getOptionsModel()->getThirdPartyTxUrls(), "|");
            bool actions_created = false;
            for (int i = 0; i < listUrls.size(); ++i)
            {
                QString url = listUrls[i].trimmed();
                QString host = QUrl(url, QUrl::StrictMode).host();
                if (!host.isEmpty())
                {
                    if (!actions_created) {
                        contextMenu->addSeparator();
                        actions_created = true;
                    }
                    /*: Transactions table context menu action to show the
                        selected transaction in a third-party block explorer.
                        %1 is a stand-in argument for the URL of the explorer. */
                    contextMenu->addAction(tr("Show in %1").arg(host), [this, url] { openThirdPartyTxUrl(url); });
                }
            }
        }

        // show/hide column Watch-only
        updateWatchOnlyColumn(_model->wallet().haveWatchOnly());

        // Watch-only signal
        connect(_model, &WalletModel::notifyWatchonlyChanged, this, &TransactionView::updateWatchOnlyColumn);
    }
}

void TransactionView::changeEvent(QEvent* e)
{
    if (e->type() == QEvent::PaletteChange) {
        watchOnlyWidget->setItemIcon(
            TransactionFilterProxy::WatchOnlyFilter_Yes,
            m_platform_style->SingleColorIcon(QStringLiteral(":/icons/eye_plus")));
        watchOnlyWidget->setItemIcon(
            TransactionFilterProxy::WatchOnlyFilter_No,
            m_platform_style->SingleColorIcon(QStringLiteral(":/icons/eye_minus")));
    }

    QWidget::changeEvent(e);
}

void TransactionView::chooseDate(int idx)
{
    if (!transactionProxyModel) return;
    QDate current = QDate::currentDate();
    dateRangeWidget->setVisible(false);
    switch(dateWidget->itemData(idx).toInt())
    {
    case All:
        transactionProxyModel->setDateRange(
                std::nullopt,
                std::nullopt);
        break;
    case Today:
        transactionProxyModel->setDateRange(
                GUIUtil::StartOfDay(current),
                std::nullopt);
        break;
    case ThisWeek: {
        // Find last Monday
        QDate startOfWeek = current.addDays(-(current.dayOfWeek()-1));
        transactionProxyModel->setDateRange(
                GUIUtil::StartOfDay(startOfWeek),
                std::nullopt);

        } break;
    case ThisMonth:
        transactionProxyModel->setDateRange(
                GUIUtil::StartOfDay(QDate(current.year(), current.month(), 1)),
                std::nullopt);
        break;
    case LastMonth:
        transactionProxyModel->setDateRange(
                GUIUtil::StartOfDay(QDate(current.year(), current.month(), 1).addMonths(-1)),
                GUIUtil::StartOfDay(QDate(current.year(), current.month(), 1)));
        break;
    case ThisYear:
        transactionProxyModel->setDateRange(
                GUIUtil::StartOfDay(QDate(current.year(), 1, 1)),
                std::nullopt);
        break;
    case Range:
        dateRangeWidget->setVisible(true);
        dateRangeChanged();
        break;
    }
}

void TransactionView::chooseType(int idx)
{
    if(!transactionProxyModel)
        return;
    transactionProxyModel->setTypeFilter(
        typeWidget->itemData(idx).toInt());
}

void TransactionView::chooseWatchonly(int idx)
{
    if(!transactionProxyModel)
        return;
    transactionProxyModel->setWatchOnlyFilter(
        static_cast<TransactionFilterProxy::WatchOnlyFilter>(watchOnlyWidget->itemData(idx).toInt()));
}

void TransactionView::changedSearch()
{
    if(!transactionProxyModel)
        return;
    transactionProxyModel->setSearchString(search_widget->text());
}

void TransactionView::changedAmount()
{
    if(!transactionProxyModel)
        return;
    CAmount amount_parsed = 0;
    if (BitcoinUnits::parse(model->getOptionsModel()->getDisplayUnit(), amountWidget->text(), &amount_parsed)) {
        transactionProxyModel->setMinAmount(amount_parsed);
    }
    else
    {
        transactionProxyModel->setMinAmount(0);
    }
}

void TransactionView::exportClicked()
{
    if (!model || !model->getOptionsModel()) {
        return;
    }

    // CSV is currently the only supported format
    QString filename = GUIUtil::getSaveFileName(this,
        tr("Export Transaction History"), QString(),
        /*: Expanded name of the CSV file format.
            See: https://en.wikipedia.org/wiki/Comma-separated_values. */
        tr("Comma separated file") + QLatin1String(" (*.csv)"), nullptr);

    if (filename.isNull())
        return;

    CSVModelWriter writer(filename);

    // name, column, role
    writer.setModel(transactionProxyModel);
    writer.addColumn(tr("Confirmed"), 0, TransactionTableModel::ConfirmedRole);
    if (model->wallet().haveWatchOnly())
        writer.addColumn(tr("Watch-only"), TransactionTableModel::Watchonly);
    writer.addColumn(tr("Date"), 0, TransactionTableModel::DateRole);
    writer.addColumn(tr("Type"), TransactionTableModel::Type, Qt::EditRole);
    writer.addColumn(tr("Label"), 0, TransactionTableModel::LabelRole);
    writer.addColumn(tr("Address"), 0, TransactionTableModel::AddressRole);
    writer.addColumn(BitcoinUnits::getAmountColumnTitle(model->getOptionsModel()->getDisplayUnit()), 0, TransactionTableModel::FormattedAmountRole);
    writer.addColumn(tr("ID"), 0, TransactionTableModel::TxHashRole);

    if(!writer.write()) {
        Q_EMIT message(tr("Exporting Failed"), tr("There was an error trying to save the transaction history to %1.").arg(filename),
            CClientUIInterface::MSG_ERROR);
    }
    else {
        Q_EMIT message(tr("Exporting Successful"), tr("The transaction history was successfully saved to %1.").arg(filename),
            CClientUIInterface::MSG_INFORMATION);
    }
}

void TransactionView::contextualMenu(const QPoint &point)
{
    QModelIndex index = transactionView->indexAt(point);
    QModelIndexList selection = transactionView->selectionModel()->selectedRows(0);
    if (selection.empty())
        return;

    // check if transaction can be abandoned, disable context menu action in case it doesn't
    uint256 hash;
    hash.SetHex(selection.at(0).data(TransactionTableModel::TxHashRole).toString().toStdString());
    abandonAction->setEnabled(model->wallet().transactionCanBeAbandoned(hash));
    bumpFeeAction->setEnabled(model->wallet().transactionCanBeBumped(hash));
    copyAddressAction->setEnabled(GUIUtil::hasEntryData(transactionView, 0, TransactionTableModel::AddressRole));
    copyLabelAction->setEnabled(GUIUtil::hasEntryData(transactionView, 0, TransactionTableModel::LabelRole));

    if (index.isValid()) {
        GUIUtil::PopupMenu(contextMenu, transactionView->viewport()->mapToGlobal(point));
    }
}

void TransactionView::abandonTx()
{
    if(!transactionView || !transactionView->selectionModel())
        return;
    QModelIndexList selection = transactionView->selectionModel()->selectedRows(0);

    // get the hash from the TxHashRole (QVariant / QString)
    uint256 hash;
    QString hashQStr = selection.at(0).data(TransactionTableModel::TxHashRole).toString();
    hash.SetHex(hashQStr.toStdString());

    // Abandon the wallet transaction over the walletModel
    model->wallet().abandonTransaction(hash);

    // Update the table
    model->getTransactionTableModel()->updateTransaction(hashQStr, CT_UPDATED, false);
}

void TransactionView::bumpFee([[maybe_unused]] bool checked)
{
    if(!transactionView || !transactionView->selectionModel())
        return;
    QModelIndexList selection = transactionView->selectionModel()->selectedRows(0);

    // get the hash from the TxHashRole (QVariant / QString)
    uint256 hash;
    QString hashQStr = selection.at(0).data(TransactionTableModel::TxHashRole).toString();
    hash.SetHex(hashQStr.toStdString());

    // Bump tx fee over the walletModel
    uint256 newHash;
    if (model->bumpFee(hash, newHash)) {
        // Update the table
        transactionView->selectionModel()->clearSelection();
        model->getTransactionTableModel()->updateTransaction(hashQStr, CT_UPDATED, true);

        qApp->processEvents();
        Q_EMIT bumpedFee(newHash);
    }
}

void TransactionView::copyAddress()
{
    GUIUtil::copyEntryData(transactionView, 0, TransactionTableModel::AddressRole);
}

void TransactionView::copyLabel()
{
    GUIUtil::copyEntryData(transactionView, 0, TransactionTableModel::LabelRole);
}

void TransactionView::copyAmount()
{
    GUIUtil::copyEntryData(transactionView, 0, TransactionTableModel::FormattedAmountRole);
}

void TransactionView::copyTxID()
{
    GUIUtil::copyEntryData(transactionView, 0, TransactionTableModel::TxHashRole);
}

void TransactionView::copyTxHex()
{
    GUIUtil::copyEntryData(transactionView, 0, TransactionTableModel::TxHexRole);
}

void TransactionView::copyTxPlainText()
{
    GUIUtil::copyEntryData(transactionView, 0, TransactionTableModel::TxPlainTextRole);
}

void TransactionView::editLabel()
{
    if(!transactionView->selectionModel() ||!model)
        return;
    QModelIndexList selection = transactionView->selectionModel()->selectedRows();
    if(!selection.isEmpty())
    {
        AddressTableModel *addressBook = model->getAddressTableModel();
        if(!addressBook)
            return;
        QString address = selection.at(0).data(TransactionTableModel::AddressRole).toString();
        if(address.isEmpty())
        {
            // If this transaction has no associated address, exit
            return;
        }
        // Is address in address book? Address book can miss address when a transaction is
        // sent from outside the UI.
        int idx = addressBook->lookupAddress(address);
        if(idx != -1)
        {
            // Edit sending / receiving address
            QModelIndex modelIdx = addressBook->index(idx, 0, QModelIndex());
            // Determine type of address, launch appropriate editor dialog type
            QString type = modelIdx.data(AddressTableModel::TypeRole).toString();

            auto dlg = new EditAddressDialog(
                type == AddressTableModel::Receive
                ? EditAddressDialog::EditReceivingAddress
                : EditAddressDialog::EditSendingAddress, this);
            dlg->setModel(addressBook);
            dlg->loadRow(idx);
            GUIUtil::ShowModalDialogAsynchronously(dlg);
        }
        else
        {
            // Add sending address
            auto dlg = new EditAddressDialog(EditAddressDialog::NewSendingAddress,
                this);
            dlg->setModel(addressBook);
            dlg->setAddress(address);
            GUIUtil::ShowModalDialogAsynchronously(dlg);
        }
    }
}

void TransactionView::showDetails()
{
    if(!transactionView->selectionModel())
        return;
    QModelIndexList selection = transactionView->selectionModel()->selectedRows();
    if(!selection.isEmpty())
    {
        TransactionDescDialog *dlg = new TransactionDescDialog(selection.at(0));
        dlg->setAttribute(Qt::WA_DeleteOnClose);
        dlg->show();
    }
}

void TransactionView::openThirdPartyTxUrl(QString url)
{
    if(!transactionView || !transactionView->selectionModel())
        return;
    QModelIndexList selection = transactionView->selectionModel()->selectedRows(0);
    if(!selection.isEmpty())
         QDesktopServices::openUrl(QUrl::fromUserInput(url.replace("%s", selection.at(0).data(TransactionTableModel::TxHashRole).toString())));
}

QWidget *TransactionView::createDateRangeWidget()
{
    dateRangeWidget = new QFrame();
<<<<<<< HEAD
    dateRangeWidget->setFrameStyle(QFrame::Panel | QFrame::Raised);
=======
    dateRangeWidget->setFrameStyle(static_cast<int>(QFrame::Panel) | static_cast<int>(QFrame::Raised));
>>>>>>> d82fec21
    dateRangeWidget->setContentsMargins(1,1,1,8);
    QHBoxLayout *layout = new QHBoxLayout(dateRangeWidget);
    layout->setContentsMargins(0,0,0,0);
    layout->addSpacing(23);
    layout->addWidget(new QLabel(tr("Range:")));

    dateFrom = new QDateTimeEdit(this);
    dateFrom->setDisplayFormat("dd/MM/yy");
    dateFrom->setCalendarPopup(true);
    dateFrom->setMinimumWidth(100);
    dateFrom->setDate(QDate::currentDate().addDays(-7));
    layout->addWidget(dateFrom);
    layout->addWidget(new QLabel(tr("to")));

    dateTo = new QDateTimeEdit(this);
    dateTo->setDisplayFormat("dd/MM/yy");
    dateTo->setCalendarPopup(true);
    dateTo->setMinimumWidth(100);
    dateTo->setDate(QDate::currentDate());
    layout->addWidget(dateTo);
    layout->addStretch();

    // Hide by default
    dateRangeWidget->setVisible(false);

    // Notify on change
    connect(dateFrom, &QDateTimeEdit::dateChanged, this, &TransactionView::dateRangeChanged);
    connect(dateTo, &QDateTimeEdit::dateChanged, this, &TransactionView::dateRangeChanged);

    return dateRangeWidget;
}

void TransactionView::dateRangeChanged()
{
    if(!transactionProxyModel)
        return;
    transactionProxyModel->setDateRange(
            GUIUtil::StartOfDay(dateFrom->date()),
            GUIUtil::StartOfDay(dateTo->date()).addDays(1));
}

void TransactionView::focusTransaction(const QModelIndex &idx)
{
    if(!transactionProxyModel)
        return;
    QModelIndex targetIdx = transactionProxyModel->mapFromSource(idx);
    transactionView->scrollTo(targetIdx);
    transactionView->setCurrentIndex(targetIdx);
    transactionView->setFocus();
}

void TransactionView::focusTransaction(const uint256& txid)
{
    if (!transactionProxyModel)
        return;

    const QModelIndexList results = this->model->getTransactionTableModel()->match(
        this->model->getTransactionTableModel()->index(0,0),
        TransactionTableModel::TxHashRole,
        QString::fromStdString(txid.ToString()), -1);

    transactionView->setFocus();
    transactionView->selectionModel()->clearSelection();
    for (const QModelIndex& index : results) {
        const QModelIndex targetIndex = transactionProxyModel->mapFromSource(index);
        transactionView->selectionModel()->select(
            targetIndex,
            QItemSelectionModel::Rows | QItemSelectionModel::Select);
        // Called once per destination to ensure all results are in view, unless
        // transactions are not ordered by (ascending or descending) date.
        transactionView->scrollTo(targetIndex);
        // scrollTo() does not scroll far enough the first time when transactions
        // are ordered by ascending date.
        if (index == results[0]) transactionView->scrollTo(targetIndex);
    }
}

// We override the virtual resizeEvent of the QWidget to adjust tables column
// sizes as the tables width is proportional to the dialogs width.
void TransactionView::resizeEvent(QResizeEvent* event)
{
    QWidget::resizeEvent(event);
    columnResizingFixer->stretchColumnWidth(TransactionTableModel::ToAddress);
}

// Need to override default Ctrl+C action for amount as default behaviour is just to copy DisplayRole text
bool TransactionView::eventFilter(QObject *obj, QEvent *event)
{
    if (event->type() == QEvent::KeyPress)
    {
        QKeyEvent *ke = static_cast<QKeyEvent *>(event);
        if (ke->key() == Qt::Key_C && ke->modifiers().testFlag(Qt::ControlModifier))
        {
             GUIUtil::copyEntryData(transactionView, 0, TransactionTableModel::TxPlainTextRole);
             return true;
        }
    }
    return QWidget::eventFilter(obj, event);
}

// show/hide column Watch-only
void TransactionView::updateWatchOnlyColumn(bool fHaveWatchOnly)
{
    watchOnlyWidget->setVisible(fHaveWatchOnly);
    transactionView->setColumnHidden(TransactionTableModel::Watchonly, !fHaveWatchOnly);
    int spacerWidth = fHaveWatchOnly ? 0 : STATUS_COLUMN_WIDTH + 6;
    hSpacer->changeSize(spacerWidth, 20, QSizePolicy::Fixed, QSizePolicy::Fixed);
}<|MERGE_RESOLUTION|>--- conflicted
+++ resolved
@@ -121,10 +121,6 @@
 
     transactionView = new QTableView(this);
     transactionView->setObjectName("transactionView");
-<<<<<<< HEAD
-
-=======
->>>>>>> d82fec21
     if(hideFilter)
     {
         createDateRangeWidget();
@@ -563,11 +559,7 @@
 QWidget *TransactionView::createDateRangeWidget()
 {
     dateRangeWidget = new QFrame();
-<<<<<<< HEAD
-    dateRangeWidget->setFrameStyle(QFrame::Panel | QFrame::Raised);
-=======
     dateRangeWidget->setFrameStyle(static_cast<int>(QFrame::Panel) | static_cast<int>(QFrame::Raised));
->>>>>>> d82fec21
     dateRangeWidget->setContentsMargins(1,1,1,8);
     QHBoxLayout *layout = new QHBoxLayout(dateRangeWidget);
     layout->setContentsMargins(0,0,0,0);
