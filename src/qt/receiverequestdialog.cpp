// Copyright (c) 2011-2019 The Bitcoin Core developers
// Distributed under the MIT software license, see the accompanying
// file COPYING or http://www.opensource.org/licenses/mit-license.php.

#include <qt/receiverequestdialog.h>
#include <qt/forms/ui_receiverequestdialog.h>

#include <qt/bitcoinunits.h>
#include <qt/guiutil.h>
#include <qt/optionsmodel.h>
#include <qt/qrimagewidget.h>
#include <qt/walletmodel.h>
#include <qt/styleSheet.h>
#include <qt/platformstyle.h>
#include <qt/addresstablemodel.h>
#include <qt/recentrequeststablemodel.h>
#include <qt/receivecoinsdialog.h>

#include <QDialog>
#include <QString>

#if defined(HAVE_CONFIG_H)
#include <config/bitcoin-config.h> /* for USE_QRCODE */
#endif

ReceiveRequestDialog::ReceiveRequestDialog(const PlatformStyle *_platformStyle, QWidget *parent) :
    QDialog(parent),
    ui(new Ui::ReceiveRequestDialog),
    model(nullptr),
    platformStyle(_platformStyle),
    requestPaymentDialog(0)
{
    ui->setupUi(this);
    GUIUtil::handleCloseWindowShortcut(this);

    requestPaymentDialog = new ReceiveCoinsDialog(platformStyle, this);

    SetObjectStyleSheet(ui->btnRefreshAddress, StyleSheetNames::ButtonLight);
    ui->btnCopyAddress->setIcon(platformStyle->MultiStatesIcon(":/icons/editcopy", PlatformStyle::PushButtonIcon));
    ui->btnCopyURI->setIcon(platformStyle->MultiStatesIcon(":/icons/editcopy", PlatformStyle::PushButtonIcon));

    requestPaymentDialog = new ReceiveCoinsDialog(platformStyle, this);

    SetObjectStyleSheet(ui->btnRefreshAddress, StyleSheetNames::ButtonLight);
    ui->btnCopyAddress->setIcon(platformStyle->MultiStatesIcon(":/icons/editcopy", PlatformStyle::PushButtonIcon));
    ui->btnCopyURI->setIcon(platformStyle->MultiStatesIcon(":/icons/editcopy", PlatformStyle::PushButtonIcon));

#ifndef USE_QRCODE
    ui->widgetQRMargin->setVisible(false);
#endif
<<<<<<< HEAD

=======
>>>>>>> da23532c
}

ReceiveRequestDialog::~ReceiveRequestDialog()
{
    delete ui;
}

void ReceiveRequestDialog::setModel(WalletModel *_model)
{
    this->model = _model;

<<<<<<< HEAD
    if(_model && _model->getOptionsModel())
=======
    if (_model && _model->getOptionsModel())
>>>>>>> da23532c
    {
        connect(_model->getOptionsModel(), &OptionsModel::displayUnitChanged, this, &ReceiveRequestDialog::update);

        // Set the button to be enabled or disabled based on whether the wallet can give out new addresses.
        ui->btnRefreshAddress->setEnabled(model->wallet().canGetAddresses());

        // Enable/disable the receive button if the wallet is now able/unable to give out new addresses.
        connect(model, &WalletModel::canGetAddressesChanged, [this] {
            ui->btnRefreshAddress->setEnabled(model->wallet().canGetAddresses());
        });
    }

    requestPaymentDialog->setModel(model);

    // update the display unit if necessary
    update();
}

void ReceiveRequestDialog::setInfo(const SendCoinsRecipient &_info)
{
    this->info = _info;
    update();
}

bool ReceiveRequestDialog::refreshAddress()
<<<<<<< HEAD
{
    if(!model || !model->getAddressTableModel() || !model->getRecentRequestsTableModel())
        return false;

    /* Generate new receiving address */
    OutputType address_type = model->wallet().getDefaultAddressType();
    info.address = model->getAddressTableModel()->addRow(AddressTableModel::Receive, info.label, "", address_type);

    /* Store request for later reference */
    model->getRecentRequestsTableModel()->addNewRequest(info);

    return true;
}

bool ReceiveRequestDialog::getDefaultAddress()
{
    if(!model || !model->getRecentRequestsTableModel())
        return false;

    // Get the last address from the request history list that have empty label, message and amount
    const RecentRequestsTableModel *submodel = model->getRecentRequestsTableModel();
    bool foundDefault = false;
    for(int i = submodel->rowCount(QModelIndex()) -1; i >= 0; i--)
    {
        SendCoinsRecipient entry = submodel->entry(i).recipient;
        if(entry.label.isEmpty() && entry.message.isEmpty() && entry.amount == 0)
        {
            info = entry;
            foundDefault = true;
            break;
        }
    }

    // Generate new address if no default found
    if(!foundDefault)
    {
        info = SendCoinsRecipient();
        refreshAddress();
    }
    
    return !info.address.isEmpty();
}

void ReceiveRequestDialog::update()
=======
>>>>>>> da23532c
{
    if(!model || !model->getAddressTableModel() || !model->getRecentRequestsTableModel())
        return false;

<<<<<<< HEAD
    if(!info.address.isEmpty())
    {
        QString uri = GUIUtil::formatBitcoinURI(info);
#ifdef USE_QRCODE
        if(ui->lblQRCode->setQR(uri))
        {
            ui->lblQRCode->setScaledContents(true);
        }
#endif

        ui->widgetPaymentInformation->setEnabled(true);

        ui->labelAddress->setText(info.address);
        SendCoinsRecipient _info;
        _info.address = info.address;
        QString _uri = GUIUtil::formatBitcoinURI(_info);
        ui->labelURI->setText(_uri);
        ui->labelURI->setToolTip(uri);
    }
    else
    {
        clear();
=======
    /* Generate new receiving address */
    OutputType address_type = model->wallet().getDefaultAddressType();
    info.address = model->getAddressTableModel()->addRow(AddressTableModel::Receive, info.label, "", address_type);

    /* Store request for later reference */
    model->getRecentRequestsTableModel()->addNewRequest(info);

    return true;
}

bool ReceiveRequestDialog::getDefaultAddress()
{
    if(!model || !model->getRecentRequestsTableModel())
        return false;

    // Get the last address from the request history list that have empty label, message and amount
    const RecentRequestsTableModel *submodel = model->getRecentRequestsTableModel();
    bool foundDefault = false;
    for(int i = submodel->rowCount(QModelIndex()) -1; i >= 0; i--)
    {
        SendCoinsRecipient entry = submodel->entry(i).recipient;
        if(entry.label.isEmpty() && entry.message.isEmpty() && entry.amount == 0)
        {
            info = entry;
            foundDefault = true;
            break;
        }
    }

    // Generate new address if no default found
    if(!foundDefault)
    {
        info = SendCoinsRecipient();
        refreshAddress();
>>>>>>> da23532c
    }
    
    return !info.address.isEmpty();
}

void ReceiveRequestDialog::update()
{
    setWindowTitle(tr("Request payment to %1").arg(info.label.isEmpty() ? info.address : info.label));
    QString uri = GUIUtil::formatBitcoinURI(info);

    if(!info.address.isEmpty())
    {
        QString uri = GUIUtil::formatBitcoinURI(info);
#ifdef USE_QRCODE
        if(ui->qr_code->setQR(uri))
        {
            ui->qr_code->setScaledContents(true);
        }
#endif

        ui->widgetPaymentInformation->setEnabled(true);

        ui->address_content->setText(info.address);
        SendCoinsRecipient _info;
        _info.address = info.address;
        QString _uri = GUIUtil::formatBitcoinURI(_info);
        ui->uri_content->setText(_uri);
        ui->uri_content->setToolTip(uri);
    }
    else
    {
        clear();
    }

    QWidget::update();
}

void ReceiveRequestDialog::on_btnCopyURI_clicked()
{
    GUIUtil::setClipboard(GUIUtil::formatBitcoinURI(info));
}

void ReceiveRequestDialog::on_btnCopyAddress_clicked()
{
    GUIUtil::setClipboard(info.address);
}
<<<<<<< HEAD

=======
>>>>>>> da23532c
void ReceiveRequestDialog::on_btnRefreshAddress_clicked()
{
    // Refresh address
    if(refreshAddress())
        update();
}

void ReceiveRequestDialog::on_btnRequestPayment_clicked()
{
    if(requestPaymentDialog->exec() == QDialog::Accepted)
    {
        setInfo(requestPaymentDialog->getInfo());
    }
}

void ReceiveRequestDialog::on_btnClear_clicked()
{
    clear();
}

void ReceiveRequestDialog::clear()
{
    if(getDefaultAddress())
    {
        update();
    }
    else
    {
        setWindowTitle(tr("Request payment to %1").arg(""));
        info = SendCoinsRecipient();
#ifdef USE_QRCODE
<<<<<<< HEAD
        ui->lblQRCode->clear();
#endif
        ui->labelURI->clear();
        ui->labelAddress->clear();
=======
        ui->qr_code->clear();
#endif
        ui->uri_content->clear();
        ui->address_content->clear();
>>>>>>> da23532c
        ui->widgetPaymentInformation->setEnabled(false);
    }
}

void ReceiveRequestDialog::reject()
{
    clear();
    QDialog::reject();
}

void ReceiveRequestDialog::accept()
{
    clear();
    QDialog::accept();
}<|MERGE_RESOLUTION|>--- conflicted
+++ resolved
@@ -39,19 +39,9 @@
     ui->btnCopyAddress->setIcon(platformStyle->MultiStatesIcon(":/icons/editcopy", PlatformStyle::PushButtonIcon));
     ui->btnCopyURI->setIcon(platformStyle->MultiStatesIcon(":/icons/editcopy", PlatformStyle::PushButtonIcon));
 
-    requestPaymentDialog = new ReceiveCoinsDialog(platformStyle, this);
-
-    SetObjectStyleSheet(ui->btnRefreshAddress, StyleSheetNames::ButtonLight);
-    ui->btnCopyAddress->setIcon(platformStyle->MultiStatesIcon(":/icons/editcopy", PlatformStyle::PushButtonIcon));
-    ui->btnCopyURI->setIcon(platformStyle->MultiStatesIcon(":/icons/editcopy", PlatformStyle::PushButtonIcon));
-
 #ifndef USE_QRCODE
     ui->widgetQRMargin->setVisible(false);
 #endif
-<<<<<<< HEAD
-
-=======
->>>>>>> da23532c
 }
 
 ReceiveRequestDialog::~ReceiveRequestDialog()
@@ -63,11 +53,7 @@
 {
     this->model = _model;
 
-<<<<<<< HEAD
-    if(_model && _model->getOptionsModel())
-=======
     if (_model && _model->getOptionsModel())
->>>>>>> da23532c
     {
         connect(_model->getOptionsModel(), &OptionsModel::displayUnitChanged, this, &ReceiveRequestDialog::update);
 
@@ -93,7 +79,6 @@
 }
 
 bool ReceiveRequestDialog::refreshAddress()
-<<<<<<< HEAD
 {
     if(!model || !model->getAddressTableModel() || !model->getRecentRequestsTableModel())
         return false;
@@ -138,77 +123,6 @@
 }
 
 void ReceiveRequestDialog::update()
-=======
->>>>>>> da23532c
-{
-    if(!model || !model->getAddressTableModel() || !model->getRecentRequestsTableModel())
-        return false;
-
-<<<<<<< HEAD
-    if(!info.address.isEmpty())
-    {
-        QString uri = GUIUtil::formatBitcoinURI(info);
-#ifdef USE_QRCODE
-        if(ui->lblQRCode->setQR(uri))
-        {
-            ui->lblQRCode->setScaledContents(true);
-        }
-#endif
-
-        ui->widgetPaymentInformation->setEnabled(true);
-
-        ui->labelAddress->setText(info.address);
-        SendCoinsRecipient _info;
-        _info.address = info.address;
-        QString _uri = GUIUtil::formatBitcoinURI(_info);
-        ui->labelURI->setText(_uri);
-        ui->labelURI->setToolTip(uri);
-    }
-    else
-    {
-        clear();
-=======
-    /* Generate new receiving address */
-    OutputType address_type = model->wallet().getDefaultAddressType();
-    info.address = model->getAddressTableModel()->addRow(AddressTableModel::Receive, info.label, "", address_type);
-
-    /* Store request for later reference */
-    model->getRecentRequestsTableModel()->addNewRequest(info);
-
-    return true;
-}
-
-bool ReceiveRequestDialog::getDefaultAddress()
-{
-    if(!model || !model->getRecentRequestsTableModel())
-        return false;
-
-    // Get the last address from the request history list that have empty label, message and amount
-    const RecentRequestsTableModel *submodel = model->getRecentRequestsTableModel();
-    bool foundDefault = false;
-    for(int i = submodel->rowCount(QModelIndex()) -1; i >= 0; i--)
-    {
-        SendCoinsRecipient entry = submodel->entry(i).recipient;
-        if(entry.label.isEmpty() && entry.message.isEmpty() && entry.amount == 0)
-        {
-            info = entry;
-            foundDefault = true;
-            break;
-        }
-    }
-
-    // Generate new address if no default found
-    if(!foundDefault)
-    {
-        info = SendCoinsRecipient();
-        refreshAddress();
->>>>>>> da23532c
-    }
-    
-    return !info.address.isEmpty();
-}
-
-void ReceiveRequestDialog::update()
 {
     setWindowTitle(tr("Request payment to %1").arg(info.label.isEmpty() ? info.address : info.label));
     QString uri = GUIUtil::formatBitcoinURI(info);
@@ -249,10 +163,6 @@
 {
     GUIUtil::setClipboard(info.address);
 }
-<<<<<<< HEAD
-
-=======
->>>>>>> da23532c
 void ReceiveRequestDialog::on_btnRefreshAddress_clicked()
 {
     // Refresh address
@@ -284,17 +194,10 @@
         setWindowTitle(tr("Request payment to %1").arg(""));
         info = SendCoinsRecipient();
 #ifdef USE_QRCODE
-<<<<<<< HEAD
-        ui->lblQRCode->clear();
-#endif
-        ui->labelURI->clear();
-        ui->labelAddress->clear();
-=======
         ui->qr_code->clear();
 #endif
         ui->uri_content->clear();
         ui->address_content->clear();
->>>>>>> da23532c
         ui->widgetPaymentInformation->setEnabled(false);
     }
 }
