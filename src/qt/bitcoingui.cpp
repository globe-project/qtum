// Copyright (c) 2011-2020 The Bitcoin Core developers
// Distributed under the MIT software license, see the accompanying
// file COPYING or http://www.opensource.org/licenses/mit-license.php.

#include <qt/bitcoingui.h>

#include <qt/bitcoinunits.h>
#include <qt/clientmodel.h>
#include <qt/createwalletdialog.h>
#include <qt/guiconstants.h>
#include <qt/guiutil.h>
#include <qt/modaloverlay.h>
#include <qt/networkstyle.h>
#include <qt/notificator.h>
#include <qt/openuridialog.h>
#include <qt/optionsdialog.h>
#include <qt/optionsmodel.h>
#include <qt/platformstyle.h>
#include <qt/rpcconsole.h>
#include <qt/utilitydialog.h>
#include <rpc/server.h>
#include <qt/navigationbar.h>
#include <qt/titlebar.h>
#include <qt/qtumversionchecker.h>
#include <qt/styleSheet.h>

#ifdef ENABLE_WALLET
#include <qt/walletcontroller.h>
#include <qt/walletframe.h>
#include <qt/walletmodel.h>
#include <qt/walletview.h>
#include <wallet/wallet.h>
#endif // ENABLE_WALLET

#ifdef Q_OS_MAC
#include <qt/macdockiconhandler.h>
#endif

#include <chain.h>
#include <chainparams.h>
#include <interfaces/handler.h>
#include <interfaces/node.h>
#include <ui_interface.h>
#include <util/system.h>

#include <QAction>
#include <QApplication>
#include <QComboBox>
#include <QDateTime>
#include <QDragEnterEvent>
#include <QListWidget>
#include <QMenu>
#include <QMenuBar>
#include <QMessageBox>
#include <QMimeData>
#include <QProgressDialog>
#include <QScreen>
#include <QSettings>
#include <QShortcut>
#include <QStackedWidget>
#include <QStatusBar>
#include <QStyle>
#include <QSystemTrayIcon>
#include <QTimer>
#include <QToolBar>
#include <QUrlQuery>
#include <QVBoxLayout>
#include <QWindow>
#include <QDockWidget>
#include <QSizeGrip>


const std::string BitcoinGUI::DEFAULT_UIPLATFORM =
#if defined(Q_OS_MAC)
        "macosx"
#elif defined(Q_OS_WIN)
        "windows"
#else
        "other"
#endif
        ;

const int DISPLAY_UNIT_CONTROL_MARGIN = 25;
const int DISPLAY_UNIT_CONTROL_HEIGHT = 24;

BitcoinGUI::BitcoinGUI(interfaces::Node& node, const PlatformStyle *_platformStyle, const NetworkStyle *networkStyle, QWidget *parent) :
    QMainWindow(parent),
    m_node(node),
    trayIconMenu{new QMenu()},
    platformStyle(_platformStyle),
    m_network_style(networkStyle)
{
    QSettings settings;
    if (!restoreGeometry(settings.value("MainWindowGeometry").toByteArray())) {
        // Restore failed (perhaps missing setting), center the window
        move(QGuiApplication::primaryScreen()->availableGeometry().center() - frameGeometry().center());
    }

#ifdef ENABLE_WALLET
    enableWallet = WalletModel::isWalletEnabled();
#endif // ENABLE_WALLET
    QApplication::setWindowIcon(m_network_style->getTrayAndWindowIcon());
    setWindowIcon(m_network_style->getTrayAndWindowIcon());
    updateWindowTitle();

    rpcConsole = new RPCConsole(node, _platformStyle, nullptr);
    helpMessageDialog = new HelpMessageDialog(node, this, false);
#ifdef ENABLE_WALLET
    if(enableWallet)
    {
        /** Create wallet frame and make it the central widget */
        walletFrame = new WalletFrame(_platformStyle, this);
        setCentralWidget(walletFrame);
    } else
#endif // ENABLE_WALLET
    {
        /* When compiled without wallet or -disablewallet is provided,
         * the central widget is the rpc console.
         */
        setCentralWidget(rpcConsole);
        Q_EMIT consoleShown(rpcConsole);
    }

    // Accept D&D of URIs
    setAcceptDrops(true);

    // Create actions for the toolbar, menu bar and tray/dock icon
    // Needs walletFrame to be initialized
    createActions();

    // Create application menu bar
    createMenuBar();

    // Create the toolbars
    createToolBars();

    // Create the title bar
    createTitleBars();

    // Create system tray icon and notification
    if (QSystemTrayIcon::isSystemTrayAvailable()) {
        createTrayIcon();
    }
    notificator = new Notificator(QApplication::applicationName(), trayIcon, this);

    // Create status bar
    statusBar();

    // Enable the size grip (right size grip), add new size grip (left size grip) and set the status bar style
    statusBar()->setSizeGripEnabled(true);
    statusBar()->addWidget(new QSizeGrip(statusBar()));
    statusBar()->setStyleSheet("QSizeGrip { width: 3px; height: 25px; border: 0px solid black; } \n QStatusBar::item { border: 0px solid black; }");
    // Status bar notification icons
    QFrame *frameBlocks = new QFrame();
    frameBlocks->setObjectName("frameBlocks");
    frameBlocks->setContentsMargins(0,0,0,0);
    frameBlocks->setSizePolicy(QSizePolicy::Expanding, QSizePolicy::Fixed);
    QVBoxLayout *frameBlocksLayout = new QVBoxLayout(frameBlocks);
    QHBoxLayout *hLayIcons = new QHBoxLayout();
    frameBlocksLayout->setContentsMargins(0,20,0,20);
    frameBlocksLayout->setSpacing(10);
    unitDisplayControl = new UnitDisplayStatusBarControl(platformStyle);
    unitDisplayControl->setObjectName("unitDisplayControl");
    labelWalletEncryptionIcon = new QLabel();
    labelWalletHDStatusIcon = new QLabel();
    labelProxyIcon = new GUIUtil::ClickableLabel();
    connectionsControl = new GUIUtil::ClickableLabel();
    labelBlocksIcon = new GUIUtil::ClickableLabel();
    labelStakingIcon = new QLabel();
    hLayIcons->addStretch();
    if(enableWallet)
    {
        QHBoxLayout *hLayUnit = new QHBoxLayout();
        hLayUnit->addStretch();
        hLayUnit->addWidget(unitDisplayControl);
        hLayUnit->addStretch();
        frameBlocksLayout->addLayout(hLayUnit);
        hLayIcons->addWidget(labelWalletEncryptionIcon);
        hLayIcons->addWidget(labelWalletHDStatusIcon);
<<<<<<< HEAD
    }
    hLayIcons->addWidget(labelProxyIcon);
    hLayIcons->addWidget(labelStakingIcon);
    hLayIcons->addWidget(connectionsControl);
    hLayIcons->addWidget(labelBlocksIcon);
    hLayIcons->addStretch();

    frameBlocksLayout->addLayout(hLayIcons);
    addDockWindows(Qt::LeftDockWidgetArea, frameBlocks);

#ifdef ENABLE_WALLET
    if (gArgs.GetBoolArg("-staking", true))
    {
        QTimer *timerStakingIcon = new QTimer(labelStakingIcon);
        connect(timerStakingIcon, SIGNAL(timeout()), this, SLOT(updateStakingIcon()));
        timerStakingIcon->start(1000);

        updateStakingIcon();
    }
=======
    }
    hLayIcons->addWidget(labelProxyIcon);
    hLayIcons->addWidget(labelStakingIcon);
    hLayIcons->addWidget(connectionsControl);
    hLayIcons->addWidget(labelBlocksIcon);
    hLayIcons->addStretch();

    frameBlocksLayout->addLayout(hLayIcons);
    addDockWindows(Qt::LeftDockWidgetArea, frameBlocks);

#ifdef ENABLE_WALLET
    if (gArgs.GetBoolArg("-staking", true))
    {
        QTimer *timerStakingIcon = new QTimer(labelStakingIcon);
        connect(timerStakingIcon, SIGNAL(timeout()), this, SLOT(updateStakingIcon()));
        timerStakingIcon->start(1000);

        updateStakingIcon();
    }
>>>>>>> ee8ca219
#endif // ENABLE_WALLET

    // Progress bar and label for blocks download
    progressBarLabel = new QLabel();
    progressBarLabel->setVisible(false);
    progressBar = new GUIUtil::ProgressBar();
    progressBar->setAlignment(Qt::AlignCenter);
    progressBar->setVisible(false);

    // Override style sheet for progress bar for styles that have a segmented progress bar,
    // as they make the text unreadable (workaround for issue #1071)
    // See https://doc.qt.io/qt-5/gallery.html
    QString curStyle = QApplication::style()->metaObject()->className();
    if(curStyle == "QWindowsStyle" || curStyle == "QWindowsXPStyle")
    {
        progressBar->setStyleSheet("QProgressBar { background-color: #e8e8e8; border: 1px solid grey; border-radius: 7px; padding: 1px; text-align: center; } QProgressBar::chunk { background: QLinearGradient(x1: 0, y1: 0, x2: 1, y2: 0, stop: 0 #FF8000, stop: 1 orange); border-radius: 7px; margin: 0px; }");
    }

    statusBar()->addWidget(progressBarLabel);
    statusBar()->addWidget(progressBar);

    // Install event filter to be able to catch status tip events (QEvent::StatusTip)
    this->installEventFilter(this);

    // Initially wallet actions should be disabled
    setWalletActionsEnabled(false);

    // Subscribe to notifications from core
    subscribeToCoreSignals();

    connect(connectionsControl, &GUIUtil::ClickableLabel::clicked, [this] {
        m_node.setNetworkActive(!m_node.getNetworkActive());
    });
    connect(labelProxyIcon, &GUIUtil::ClickableLabel::clicked, [this] {
        openOptionsDialogWithTab(OptionsDialog::TAB_NETWORK);
    });

<<<<<<< HEAD
    modalOverlay = new ModalOverlay(this);
    modalBackupOverlay = new ModalOverlay(this, ModalOverlay::Backup);
    qtumVersionChecker = new QtumVersionChecker(this);
=======
    modalOverlay = new ModalOverlay(enableWallet, this);
    qtumVersionChecker = new QtumVersionChecker(this);
    connect(labelBlocksIcon, &GUIUtil::ClickableLabel::clicked, this, &BitcoinGUI::showModalOverlay);
    connect(progressBar, &GUIUtil::ClickableProgressBar::clicked, this, &BitcoinGUI::showModalOverlay);
>>>>>>> ee8ca219
#ifdef ENABLE_WALLET
    if(enableWallet) {
        modalBackupOverlay = new ModalOverlay(enableWallet, this, ModalOverlay::Backup);
        connect(walletFrame, &WalletFrame::requestedSyncWarningInfo, this, &BitcoinGUI::showModalOverlay);
<<<<<<< HEAD
        connect(labelBlocksIcon, &GUIUtil::ClickableLabel::clicked, this, &BitcoinGUI::showModalOverlay);
        connect(progressBar, &GUIUtil::ClickableProgressBar::clicked, this, &BitcoinGUI::showModalOverlay);
=======
>>>>>>> ee8ca219
        connect(modalBackupOverlay, SIGNAL(backupWallet()), walletFrame, SLOT(backupWallet()));
    }
#endif

    setStyleSheet("QMainWindow::separator { width: 1px; height: 1px; margin: 0px; padding: 0px; }");

#ifdef Q_OS_MAC
    m_app_nap_inhibitor = new CAppNapInhibitor;
#endif

    // Show the backup overlay screen the first time the application is started
<<<<<<< HEAD
    if(settings.value("ShowBackupOverlay", true).toBool())
=======
    if(enableWallet && settings.value("ShowBackupOverlay", true).toBool())
>>>>>>> ee8ca219
    {
        showModalBackupOverlay();
        settings.setValue("ShowBackupOverlay", false);
    }
}

BitcoinGUI::~BitcoinGUI()
{
    // Unsubscribe from notifications from core
    unsubscribeFromCoreSignals();

    QSettings settings;
    settings.setValue("MainWindowGeometry", saveGeometry());
    if(trayIcon) // Hide tray icon, as deleting will let it linger until quit (on Ubuntu)
        trayIcon->hide();
#ifdef Q_OS_MAC
    delete m_app_nap_inhibitor;
    delete appMenuBar;
    MacDockIconHandler::cleanup();
#endif

    delete rpcConsole;
}

void BitcoinGUI::createActions()
{
    QActionGroup *tabGroup = new QActionGroup(this);

    overviewAction = new QAction(platformStyle->MultiStatesIcon(":/icons/overview"), tr("My &wallet"), this);
    overviewAction->setStatusTip(tr("Show general overview of wallet"));
    overviewAction->setToolTip(overviewAction->statusTip());
    overviewAction->setCheckable(true);
    overviewAction->setShortcut(QKeySequence(Qt::ALT + Qt::Key_1));
    tabGroup->addAction(overviewAction);

    sendCoinsAction = new QAction(platformStyle->MultiStatesIcon(":/icons/send_to"), tr("&Send"), this);
    sendCoinsAction->setStatusTip(tr("Send coins to a Qtum address"));
    sendCoinsAction->setToolTip(sendCoinsAction->statusTip());
    sendCoinsAction->setCheckable(true);
    tabGroup->addAction(sendCoinsAction);

    sendCoinsMenuAction = new QAction(sendCoinsAction->text(), this);
    sendCoinsMenuAction->setStatusTip(sendCoinsAction->statusTip());
    sendCoinsMenuAction->setToolTip(sendCoinsMenuAction->statusTip());

    receiveCoinsAction = new QAction(platformStyle->MultiStatesIcon(":/icons/receive_from"), tr("&Receive"), this);
    receiveCoinsAction->setStatusTip(tr("Request payments (generates QR codes and qtum: URIs)"));
    receiveCoinsAction->setToolTip(receiveCoinsAction->statusTip());
    receiveCoinsAction->setCheckable(true);
    tabGroup->addAction(receiveCoinsAction);

    receiveCoinsMenuAction = new QAction(receiveCoinsAction->text(), this);
    receiveCoinsMenuAction->setStatusTip(receiveCoinsAction->statusTip());
    receiveCoinsMenuAction->setToolTip(receiveCoinsMenuAction->statusTip());

    historyAction = new QAction(platformStyle->MultiStatesIcon(":/icons/history"), tr("&Transactions"), this);
    historyAction->setStatusTip(tr("Browse transaction history"));
    historyAction->setToolTip(historyAction->statusTip());
    historyAction->setCheckable(true);
    historyAction->setShortcut(QKeySequence(Qt::ALT + Qt::Key_2));
    tabGroup->addAction(historyAction);

    smartContractAction = new QAction(platformStyle->MultiStatesIcon(":/icons/smart_contract"), tr("Smart &Contracts"), this);
    smartContractAction->setStatusTip(tr("Smart contracts"));
    smartContractAction->setToolTip(smartContractAction->statusTip());
    smartContractAction->setCheckable(true);
    smartContractAction->setShortcut(QKeySequence(Qt::ALT + Qt::Key_3));
    tabGroup->addAction(smartContractAction);

    createContractAction = new QAction(tr("Create"), this);
    sendToContractAction = new QAction(tr("Send To"), this);
    callContractAction = new QAction(tr("Call"), this);

    walletStakeAction = new QAction(platformStyle->MultiStatesIcon(":/icons/tx_mined"), tr("&Stake"), this);
    walletStakeAction->setStatusTip(tr("Show stake of wallet"));
    walletStakeAction->setToolTip(walletStakeAction->statusTip());
    walletStakeAction->setCheckable(true);
    walletStakeAction->setShortcut(QKeySequence(Qt::ALT + Qt::Key_4));
    tabGroup->addAction(walletStakeAction);

    stakeAction = new QAction(tr("Staking"), this);
    delegationAction = new QAction(tr("Delegations"), this);
    superStakerAction = new QAction(tr("Super Staking"), this);

    QRCTokenAction = new QAction(platformStyle->MultiStatesIcon(":/icons/qrctoken"), tr("&QRC Tokens"), this);
    QRCTokenAction->setStatusTip(tr("QRC Tokens (send, receive or add Tokens in list)"));
    QRCTokenAction->setToolTip(QRCTokenAction->statusTip());
    QRCTokenAction->setCheckable(true);
    QRCTokenAction->setShortcut(QKeySequence(Qt::ALT + Qt::Key_5));
    tabGroup->addAction(QRCTokenAction);

#ifdef ENABLE_WALLET
    // These showNormalIfMinimized are needed because Send Coins and Receive Coins
    // can be triggered from the tray menu, and need to show the GUI to be useful.
    connect(overviewAction, &QAction::triggered, [this]{ showNormalIfMinimized(); });
    connect(overviewAction, &QAction::triggered, this, &BitcoinGUI::gotoOverviewPage);
    connect(sendCoinsAction, &QAction::triggered, [this]{ showNormalIfMinimized(); });
    connect(sendCoinsAction, &QAction::triggered, [this]{ gotoSendCoinsPage(); });
    connect(sendCoinsMenuAction, &QAction::triggered, [this]{ showNormalIfMinimized(); });
    connect(sendCoinsMenuAction, &QAction::triggered, [this]{ gotoSendCoinsPage(); });
    connect(receiveCoinsAction, &QAction::triggered, [this]{ showNormalIfMinimized(); });
    connect(receiveCoinsAction, &QAction::triggered, this, &BitcoinGUI::gotoReceiveCoinsPage);
    connect(receiveCoinsMenuAction, &QAction::triggered, [this]{ showNormalIfMinimized(); });
    connect(receiveCoinsMenuAction, &QAction::triggered, this, &BitcoinGUI::gotoReceiveCoinsPage);
    connect(historyAction, &QAction::triggered, [this]{ showNormalIfMinimized(); });
    connect(historyAction, &QAction::triggered, this, &BitcoinGUI::gotoHistoryPage);
    connect(createContractAction, SIGNAL(triggered()), this, SLOT(showNormalIfMinimized()));
    connect(createContractAction, SIGNAL(triggered()), this, SLOT(gotoCreateContractPage()));
    connect(sendToContractAction, SIGNAL(triggered()), this, SLOT(showNormalIfMinimized()));
    connect(sendToContractAction, SIGNAL(triggered()), this, SLOT(gotoSendToContractPage()));
    connect(callContractAction, SIGNAL(triggered()), this, SLOT(showNormalIfMinimized()));
    connect(callContractAction, SIGNAL(triggered()), this, SLOT(gotoCallContractPage()));
    connect(QRCTokenAction, SIGNAL(triggered()), this, SLOT(showNormalIfMinimized()));
    connect(QRCTokenAction, SIGNAL(triggered()), this, SLOT(gotoTokenPage()));
    connect(stakeAction, &QAction::triggered, [this]{ showNormalIfMinimized(); });
    connect(stakeAction, &QAction::triggered, this, &BitcoinGUI::gotoStakePage);
    connect(delegationAction, SIGNAL(triggered()), this, SLOT(showNormalIfMinimized()));
    connect(delegationAction, SIGNAL(triggered()), this, SLOT(gotoDelegationPage()));
    connect(superStakerAction, SIGNAL(triggered()), this, SLOT(showNormalIfMinimized()));
    connect(superStakerAction, SIGNAL(triggered()), this, SLOT(gotoSuperStakerPage()));
#endif // ENABLE_WALLET

    quitAction = new QAction(tr("E&xit"), this);
    quitAction->setStatusTip(tr("Quit application"));
    quitAction->setShortcut(QKeySequence(Qt::CTRL + Qt::Key_Q));
    quitAction->setMenuRole(QAction::QuitRole);
    aboutAction = new QAction(tr("&About %1").arg(PACKAGE_NAME), this);
    aboutAction->setStatusTip(tr("Show information about %1").arg(PACKAGE_NAME));
    aboutAction->setMenuRole(QAction::AboutRole);
    aboutAction->setEnabled(false);
    aboutQtAction = new QAction(tr("About &Qt"), this);
    aboutQtAction->setStatusTip(tr("Show information about Qt"));
    aboutQtAction->setMenuRole(QAction::AboutQtRole);
    optionsAction = new QAction(tr("&Options..."), this);
    optionsAction->setStatusTip(tr("Modify configuration options for %1").arg(PACKAGE_NAME));
    optionsAction->setMenuRole(QAction::PreferencesRole);
    optionsAction->setEnabled(false);
    toggleHideAction = new QAction(tr("&Show / Hide"), this);
    toggleHideAction->setStatusTip(tr("Show or hide the main Window"));

    encryptWalletAction = new QAction(tr("&Encrypt Wallet..."), this);
    encryptWalletAction->setStatusTip(tr("Encrypt the private keys that belong to your wallet"));
    encryptWalletAction->setCheckable(true);
    backupWalletAction = new QAction(tr("&Backup Wallet..."), this);
    backupWalletAction->setStatusTip(tr("Backup wallet to another location"));
    restoreWalletAction = new QAction(tr("&Restore Wallet..."), this);
    restoreWalletAction->setStatusTip(tr("Restore wallet from another location"));
    changePassphraseAction = new QAction(tr("&Change Passphrase..."), this);
    changePassphraseAction->setStatusTip(tr("Change the passphrase used for wallet encryption"));
    unlockWalletAction = new QAction(tr("&Unlock Wallet..."), this);
    unlockWalletAction->setToolTip(tr("Unlock wallet"));
    unlockWalletAction->setObjectName("unlockWalletAction");
    lockWalletAction = new QAction(tr("&Lock Wallet"), this);
    lockWalletAction->setToolTip(tr("Lock wallet"));
    signMessageAction = new QAction(tr("Sign &message..."), this);
    signMessageAction->setStatusTip(tr("Sign messages with your Qtum addresses to prove you own them"));
    verifyMessageAction = new QAction(tr("&Verify message..."), this);
    verifyMessageAction->setStatusTip(tr("Verify messages to ensure they were signed with specified Qtum addresses"));

    openRPCConsoleAction = new QAction(tr("Node window"), this);
    openRPCConsoleAction->setStatusTip(tr("Open node debugging and diagnostic console"));
    // initially disable the debug window menu item
    openRPCConsoleAction->setEnabled(false);
    openRPCConsoleAction->setObjectName("openRPCConsoleAction");

    usedSendingAddressesAction = new QAction(tr("&Sending addresses"), this);
    usedSendingAddressesAction->setStatusTip(tr("Show the list of used sending addresses and labels"));
    usedReceivingAddressesAction = new QAction(tr("&Receiving addresses"), this);
    usedReceivingAddressesAction->setStatusTip(tr("Show the list of used receiving addresses and labels"));

    openAction = new QAction(tr("Open &URI..."), this);
<<<<<<< HEAD
    openAction->setStatusTip(tr("Open a qtum: URI or payment request"));
=======
    openAction->setStatusTip(tr("Open a qtum: URI"));
>>>>>>> ee8ca219

    m_open_wallet_action = new QAction(tr("Open Wallet"), this);
    m_open_wallet_action->setEnabled(false);
    m_open_wallet_action->setStatusTip(tr("Open a wallet"));
    m_open_wallet_menu = new QMenu(this);

    m_close_wallet_action = new QAction(tr("Close Wallet..."), this);
    m_close_wallet_action->setStatusTip(tr("Close wallet"));

    m_create_wallet_action = new QAction(tr("Create Wallet..."), this);
    m_create_wallet_action->setEnabled(false);
    m_create_wallet_action->setStatusTip(tr("Create a new wallet"));

    showHelpMessageAction = new QAction(tr("&Command-line options"), this);
    showHelpMessageAction->setMenuRole(QAction::NoRole);
    showHelpMessageAction->setStatusTip(tr("Show the %1 help message to get a list with possible Qtum command-line options").arg(PACKAGE_NAME));

    connect(quitAction, &QAction::triggered, qApp, QApplication::quit);
    connect(aboutAction, &QAction::triggered, this, &BitcoinGUI::aboutClicked);
    connect(aboutQtAction, &QAction::triggered, qApp, QApplication::aboutQt);
    connect(optionsAction, &QAction::triggered, this, &BitcoinGUI::optionsClicked);
    connect(toggleHideAction, &QAction::triggered, this, &BitcoinGUI::toggleHidden);
    connect(showHelpMessageAction, &QAction::triggered, this, &BitcoinGUI::showHelpMessageClicked);
    connect(openRPCConsoleAction, &QAction::triggered, this, &BitcoinGUI::showDebugWindow);
    // prevents an open debug window from becoming stuck/unusable on client shutdown
    connect(quitAction, &QAction::triggered, rpcConsole, &QWidget::hide);

#ifdef ENABLE_WALLET
    if(walletFrame)
    {
        connect(encryptWalletAction, &QAction::triggered, walletFrame, &WalletFrame::encryptWallet);
        connect(backupWalletAction, &QAction::triggered, walletFrame, &WalletFrame::backupWallet);
        connect(restoreWalletAction, SIGNAL(triggered()), walletFrame, SLOT(restoreWallet()));
        connect(changePassphraseAction, &QAction::triggered, walletFrame, &WalletFrame::changePassphrase);
        connect(unlockWalletAction, SIGNAL(triggered()), walletFrame, SLOT(unlockWallet()));
        connect(lockWalletAction, SIGNAL(triggered()), walletFrame, SLOT(lockWallet()));
        connect(signMessageAction, &QAction::triggered, [this]{ showNormalIfMinimized(); });
        connect(signMessageAction, &QAction::triggered, [this]{ gotoSignMessageTab(); });
        connect(verifyMessageAction, &QAction::triggered, [this]{ showNormalIfMinimized(); });
        connect(verifyMessageAction, &QAction::triggered, [this]{ gotoVerifyMessageTab(); });
        connect(usedSendingAddressesAction, &QAction::triggered, walletFrame, &WalletFrame::usedSendingAddresses);
        connect(usedReceivingAddressesAction, &QAction::triggered, walletFrame, &WalletFrame::usedReceivingAddresses);
        connect(openAction, &QAction::triggered, this, &BitcoinGUI::openClicked);
        connect(m_open_wallet_menu, &QMenu::aboutToShow, [this] {
            m_open_wallet_menu->clear();
            for (const std::pair<const std::string, bool>& i : m_wallet_controller->listWalletDir()) {
                const std::string& path = i.first;
                QString name = path.empty() ? QString("["+tr("default wallet")+"]") : QString::fromStdString(path);
                // Menu items remove single &. Single & are shown when && is in
                // the string, but only the first occurrence. So replace only
                // the first & with &&.
                name.replace(name.indexOf(QChar('&')), 1, QString("&&"));
                QAction* action = m_open_wallet_menu->addAction(name);

                if (i.second) {
                    // This wallet is already loaded
                    action->setEnabled(false);
                    continue;
                }

                connect(action, &QAction::triggered, [this, path] {
                    auto activity = new OpenWalletActivity(m_wallet_controller, this);
                    connect(activity, &OpenWalletActivity::opened, this, &BitcoinGUI::setCurrentWallet);
                    connect(activity, &OpenWalletActivity::finished, activity, &QObject::deleteLater);
                    activity->open(path);
                });
            }
            if (m_open_wallet_menu->isEmpty()) {
                QAction* action = m_open_wallet_menu->addAction(tr("No wallets available"));
                action->setEnabled(false);
            }
        });
        connect(m_close_wallet_action, &QAction::triggered, [this] {
            m_wallet_controller->closeWallet(walletFrame->currentWalletModel(), this);
        });
        connect(m_create_wallet_action, &QAction::triggered, [this] {
            auto activity = new CreateWalletActivity(m_wallet_controller, this);
            connect(activity, &CreateWalletActivity::created, this, &BitcoinGUI::setCurrentWallet);
            connect(activity, &CreateWalletActivity::finished, activity, &QObject::deleteLater);
            activity->create();
        });
    }
#endif // ENABLE_WALLET

    connect(new QShortcut(QKeySequence(Qt::CTRL + Qt::SHIFT + Qt::Key_C), this), &QShortcut::activated, this, &BitcoinGUI::showDebugWindowActivateConsole);
    connect(new QShortcut(QKeySequence(Qt::CTRL + Qt::SHIFT + Qt::Key_D), this), &QShortcut::activated, this, &BitcoinGUI::showDebugWindow);
}

void BitcoinGUI::createMenuBar()
{
#ifdef Q_OS_MAC
    // Create a decoupled menu bar on Mac which stays even if the window is closed
    appMenuBar = new QMenuBar();
#else
    // Get the main window's menu bar on other platforms
    appMenuBar = menuBar();
#endif

    // Configure the menus
    QMenu *file = appMenuBar->addMenu(tr("&File"));
    if(walletFrame)
    {
        file->addAction(m_create_wallet_action);
        file->addAction(m_open_wallet_action);
        file->addAction(m_close_wallet_action);
        file->addSeparator();
        file->addAction(openAction);
        file->addAction(backupWalletAction);
        file->addAction(restoreWalletAction);
        file->addAction(signMessageAction);
        file->addAction(verifyMessageAction);
        file->addSeparator();
    }
    file->addAction(quitAction);

    QMenu *settings = appMenuBar->addMenu(tr("&Settings"));
    if(walletFrame)
    {
        settings->addAction(encryptWalletAction);
        settings->addAction(changePassphraseAction);
        settings->addAction(unlockWalletAction);
        settings->addAction(lockWalletAction);
        settings->addSeparator();
    }
    settings->addAction(optionsAction);

    QMenu* window_menu = appMenuBar->addMenu(tr("&Window"));

    QAction* minimize_action = window_menu->addAction(tr("Minimize"));
    minimize_action->setShortcut(QKeySequence(Qt::CTRL + Qt::Key_M));
    connect(minimize_action, &QAction::triggered, [] {
        QApplication::activeWindow()->showMinimized();
    });
    connect(qApp, &QApplication::focusWindowChanged, [minimize_action] (QWindow* window) {
        minimize_action->setEnabled(window != nullptr && (window->flags() & Qt::Dialog) != Qt::Dialog && window->windowState() != Qt::WindowMinimized);
    });

#ifdef Q_OS_MAC
    QAction* zoom_action = window_menu->addAction(tr("Zoom"));
    connect(zoom_action, &QAction::triggered, [] {
        QWindow* window = qApp->focusWindow();
        if (window->windowState() != Qt::WindowMaximized) {
            window->showMaximized();
        } else {
            window->showNormal();
        }
    });

    connect(qApp, &QApplication::focusWindowChanged, [zoom_action] (QWindow* window) {
        zoom_action->setEnabled(window != nullptr);
    });
#endif

    if (walletFrame) {
#ifdef Q_OS_MAC
        window_menu->addSeparator();
        QAction* main_window_action = window_menu->addAction(tr("Main Window"));
        connect(main_window_action, &QAction::triggered, [this] {
            GUIUtil::bringToFront(this);
        });
#endif
        window_menu->addSeparator();
        window_menu->addAction(usedSendingAddressesAction);
        window_menu->addAction(usedReceivingAddressesAction);
    }

    window_menu->addSeparator();
    for (RPCConsole::TabTypes tab_type : rpcConsole->tabs()) {
        QAction* tab_action = window_menu->addAction(rpcConsole->tabTitle(tab_type));
        tab_action->setShortcut(rpcConsole->tabShortcut(tab_type));
        connect(tab_action, &QAction::triggered, [this, tab_type] {
            rpcConsole->setTabFocus(tab_type);
            showDebugWindow();
        });
    }

    QMenu *help = appMenuBar->addMenu(tr("&Help"));
    help->addAction(showHelpMessageAction);
    help->addSeparator();
    help->addAction(aboutAction);
    help->addAction(aboutQtAction);
}

void BitcoinGUI::createToolBars()
{
    if(walletFrame)
    {
        // Create custom tool bar component
        appNavigationBar = new NavigationBar();
        addDockWindows(Qt::LeftDockWidgetArea, appNavigationBar);

        // Fill the component with actions
        appNavigationBar->addAction(overviewAction);
        appNavigationBar->addAction(historyAction);
        QList<QAction*> contractActions;
        contractActions.append(createContractAction);
        contractActions.append(sendToContractAction);
        contractActions.append(callContractAction);
        appNavigationBar->mapGroup(smartContractAction, contractActions);
        QList<QAction*> walletStakeActions;
        walletStakeActions.append(stakeAction);
        walletStakeActions.append(delegationAction);
        walletStakeActions.append(superStakerAction);
        appNavigationBar->mapGroup(walletStakeAction, walletStakeActions);
        appNavigationBar->addAction(QRCTokenAction);
        appNavigationBar->buildUi();
        overviewAction->setChecked(true);
    }
}

void BitcoinGUI::createTitleBars()
{
    if(walletFrame)
    {
        // Create wallet selector
        m_wallet_selector = new QComboBox();
        connect(m_wallet_selector, SIGNAL(currentIndexChanged(int)), this, SLOT(setCurrentWalletBySelectorIndex(int)));

        m_wallet_selector_label = new QLabel();
        m_wallet_selector_label->setText(tr("Wallet:") + " ");
        m_wallet_selector_label->setBuddy(m_wallet_selector);

        m_wallet_selector_label->setVisible(false);
        m_wallet_selector->setVisible(false);

        // Create custom title bar component
        appTitleBar = new TitleBar(platformStyle);
        addDockWindows(Qt::TopDockWidgetArea, appTitleBar);
        appTitleBar->setWalletSelector( m_wallet_selector_label, m_wallet_selector);
        connect(appNavigationBar, SIGNAL(resized(QSize)), appTitleBar, SLOT(on_navigationResized(QSize)));
    }
}

void BitcoinGUI::setClientModel(ClientModel *_clientModel)
{
    this->clientModel = _clientModel;
    if(_clientModel)
    {
        // Check for updates
        if(_clientModel->getOptionsModel()->getCheckForUpdates() && qtumVersionChecker->newVersionAvailable())
        {
            QString link = QString("<a href=%1>%2</a>").arg(QTUM_RELEASES, QTUM_RELEASES);
            QString message(tr("New version of Qtum wallet is available on the Qtum source code repository: <br /> %1. <br />It is recommended to download it and update this application").arg(link));
            QMessageBox::information(this, tr("Check for updates"), message);
        }

        // Create system tray menu (or setup the dock menu) that late to prevent users from calling actions,
        // while the client has not yet fully loaded
        createTrayIconMenu();

        // Keep up to date with client
        updateNetworkState();
        connect(_clientModel, &ClientModel::numConnectionsChanged, this, &BitcoinGUI::setNumConnections);
        connect(_clientModel, &ClientModel::networkActiveChanged, this, &BitcoinGUI::setNetworkActive);

        modalOverlay->setKnownBestHeight(_clientModel->getHeaderTipHeight(), QDateTime::fromTime_t(_clientModel->getHeaderTipTime()));
        setNumBlocks(m_node.getNumBlocks(), QDateTime::fromTime_t(m_node.getLastBlockTime()), m_node.getVerificationProgress(), false);
        connect(_clientModel, &ClientModel::numBlocksChanged, this, &BitcoinGUI::setNumBlocks);

        // Receive and report messages from client model
        connect(_clientModel, &ClientModel::message, [this](const QString &title, const QString &message, unsigned int style){
            this->message(title, message, style);
        });

        // Show progress dialog
        connect(_clientModel, &ClientModel::showProgress, this, &BitcoinGUI::showProgress);

        rpcConsole->setClientModel(_clientModel);

        updateProxyIcon();

#ifdef ENABLE_WALLET
        if(walletFrame)
        {
            walletFrame->setClientModel(_clientModel);
        }
#endif // ENABLE_WALLET
        unitDisplayControl->setOptionsModel(_clientModel->getOptionsModel());

        OptionsModel* optionsModel = _clientModel->getOptionsModel();
        if (optionsModel && trayIcon) {
            // be aware of the tray icon disable state change reported by the OptionsModel object.
            connect(optionsModel, &OptionsModel::hideTrayIconChanged, this, &BitcoinGUI::setTrayIconVisible);

            // initialize the disable state of the tray icon with the current value in the model.
            setTrayIconVisible(optionsModel->getHideTrayIcon());
        }

#ifdef ENABLE_WALLET
        if (optionsModel && appTitleBar) {
            connect(optionsModel, &OptionsModel::displayUnitChanged, appTitleBar, &TitleBar::updateDisplayUnit);
        }
#endif // ENABLE_WALLET

        modalOverlay->setKnownBestHeight(clientModel->getHeaderTipHeight(), QDateTime::fromTime_t(clientModel->getHeaderTipTime()));
    } else {
        // Disable possibility to show main window via action
        toggleHideAction->setEnabled(false);
        if(trayIconMenu)
        {
            // Disable context menu on tray icon
            trayIconMenu->clear();
        }
        // Propagate cleared model to child objects
        rpcConsole->setClientModel(nullptr);
#ifdef ENABLE_WALLET
        if (walletFrame)
        {
            walletFrame->setClientModel(nullptr);
        }
#endif // ENABLE_WALLET
        unitDisplayControl->setOptionsModel(nullptr);
    }
}

#ifdef ENABLE_WALLET
void BitcoinGUI::setWalletController(WalletController* wallet_controller)
{
    assert(!m_wallet_controller);
    assert(wallet_controller);

    m_wallet_controller = wallet_controller;

    m_create_wallet_action->setEnabled(true);
    m_open_wallet_action->setEnabled(true);
    m_open_wallet_action->setMenu(m_open_wallet_menu);

    connect(wallet_controller, &WalletController::walletAdded, this, &BitcoinGUI::addWallet);
    connect(wallet_controller, &WalletController::walletRemoved, this, &BitcoinGUI::removeWallet);

    for (WalletModel* wallet_model : m_wallet_controller->getOpenWallets()) {
        addWallet(wallet_model);
    }
}

void BitcoinGUI::addWallet(WalletModel* walletModel)
{
    if (!walletFrame) return;
    if (!walletFrame->addWallet(walletModel)) return;
    const QString display_name = walletModel->getDisplayName();
    setWalletActionsEnabled(true);
    rpcConsole->addWallet(walletModel);
    m_wallet_selector->addItem(display_name, QVariant::fromValue(walletModel));
    if (m_wallet_selector->count() == 2) {
        m_wallet_selector_label->setVisible(true);
        m_wallet_selector->setVisible(true);
    }
    appTitleBar->addWallet(walletModel);
    QTimer::singleShot(MODEL_UPDATE_DELAY, clientModel, SLOT(updateTip()));
}

void BitcoinGUI::removeWallet(WalletModel* walletModel)
{
    if (!walletFrame) return;

    labelWalletHDStatusIcon->hide();
    labelWalletEncryptionIcon->hide();

    int index = m_wallet_selector->findData(QVariant::fromValue(walletModel));
    m_wallet_selector->removeItem(index);
    if (m_wallet_selector->count() == 0) {
        setWalletActionsEnabled(false);
    } else if (m_wallet_selector->count() == 1) {
        m_wallet_selector_label->setVisible(false);
        m_wallet_selector->setVisible(false);
    }
    rpcConsole->removeWallet(walletModel);
    appTitleBar->removeWallet(walletModel);
    walletFrame->removeWallet(walletModel);
    updateWindowTitle();
}

void BitcoinGUI::setCurrentWallet(WalletModel* wallet_model)
{
    if (!walletFrame) return;
    walletFrame->setCurrentWallet(wallet_model);
    appTitleBar->setModel(wallet_model);
    walletFrame->updateTabBar();
    appTitleBar->setModel(wallet_model);
    for (int index = 0; index < m_wallet_selector->count(); ++index) {
        if (m_wallet_selector->itemData(index).value<WalletModel*>() == wallet_model) {
            m_wallet_selector->setCurrentIndex(index);
            break;
        }
    }
    updateWindowTitle();
}

void BitcoinGUI::setCurrentWalletBySelectorIndex(int index)
{
    WalletModel* wallet_model = m_wallet_selector->itemData(index).value<WalletModel*>();
    if (wallet_model) setCurrentWallet(wallet_model);
}

void BitcoinGUI::removeAllWallets()
{
    if(!walletFrame)
        return;
    setWalletActionsEnabled(false);
    walletFrame->removeAllWallets();
}
#endif // ENABLE_WALLET

void BitcoinGUI::setWalletActionsEnabled(bool enabled)
{
    overviewAction->setEnabled(enabled);
    sendCoinsAction->setEnabled(enabled);
    sendCoinsMenuAction->setEnabled(enabled);
    receiveCoinsAction->setEnabled(enabled);
    receiveCoinsMenuAction->setEnabled(enabled);
    historyAction->setEnabled(enabled);
    smartContractAction->setEnabled(enabled);
    QRCTokenAction->setEnabled(enabled);
    encryptWalletAction->setEnabled(enabled);
    backupWalletAction->setEnabled(enabled);
    restoreWalletAction->setEnabled(enabled);
    changePassphraseAction->setEnabled(enabled);
    signMessageAction->setEnabled(enabled);
    verifyMessageAction->setEnabled(enabled);
    usedSendingAddressesAction->setEnabled(enabled);
    usedReceivingAddressesAction->setEnabled(enabled);
    openAction->setEnabled(enabled);
    stakeAction->setEnabled(enabled);
    delegationAction->setEnabled(enabled);
    superStakerAction->setEnabled(enabled);
    walletStakeAction->setEnabled(enabled);
    m_close_wallet_action->setEnabled(enabled);
}

void BitcoinGUI::createTrayIcon()
{
    assert(QSystemTrayIcon::isSystemTrayAvailable());

#ifndef Q_OS_MAC
    if (QSystemTrayIcon::isSystemTrayAvailable()) {
        trayIcon = new QSystemTrayIcon(m_network_style->getTrayAndWindowIcon(), this);
        QString toolTip = tr("%1 client").arg(PACKAGE_NAME) + " " + m_network_style->getTitleAddText();
        trayIcon->setToolTip(toolTip);
    }
#endif
}

void BitcoinGUI::createTrayIconMenu()
{
#ifndef Q_OS_MAC
    // return if trayIcon is unset (only on non-macOSes)
    if (!trayIcon)
        return;

    trayIcon->setContextMenu(trayIconMenu.get());
    connect(trayIcon, &QSystemTrayIcon::activated, this, &BitcoinGUI::trayIconActivated);
#else
    // Note: On macOS, the Dock icon is used to provide the tray's functionality.
    MacDockIconHandler *dockIconHandler = MacDockIconHandler::instance();
    connect(dockIconHandler, &MacDockIconHandler::dockIconClicked, this, &BitcoinGUI::macosDockIconActivated);
    trayIconMenu->setAsDockMenu();
#endif

    // Configuration of the tray icon (or Dock icon) menu
#ifndef Q_OS_MAC
    // Note: On macOS, the Dock icon's menu already has Show / Hide action.
    trayIconMenu->addAction(toggleHideAction);
    trayIconMenu->addSeparator();
#endif
    if (enableWallet) {
        trayIconMenu->addAction(sendCoinsMenuAction);
        trayIconMenu->addAction(receiveCoinsMenuAction);
        trayIconMenu->addSeparator();
        trayIconMenu->addAction(signMessageAction);
        trayIconMenu->addAction(verifyMessageAction);
        trayIconMenu->addSeparator();
    }
    trayIconMenu->addAction(optionsAction);
    trayIconMenu->addAction(openRPCConsoleAction);
#ifndef Q_OS_MAC // This is built-in on macOS
    trayIconMenu->addSeparator();
    trayIconMenu->addAction(quitAction);
#endif
}

#ifndef Q_OS_MAC
void BitcoinGUI::trayIconActivated(QSystemTrayIcon::ActivationReason reason)
{
    if(reason == QSystemTrayIcon::Trigger)
    {
        // Click on system tray icon triggers show/hide of the main window
        toggleHidden();
    }
}
#else
void BitcoinGUI::macosDockIconActivated()
{
    show();
    activateWindow();
}
#endif

void BitcoinGUI::optionsClicked()
{
    openOptionsDialogWithTab(OptionsDialog::TAB_MAIN);
}

void BitcoinGUI::aboutClicked()
{
    if(!clientModel)
        return;

    HelpMessageDialog dlg(m_node, this, true);
    dlg.exec();
}

void BitcoinGUI::showDebugWindow()
{
    GUIUtil::bringToFront(rpcConsole);
    Q_EMIT consoleShown(rpcConsole);
}

void BitcoinGUI::showDebugWindowActivateConsole()
{
    rpcConsole->setTabFocus(RPCConsole::TabTypes::CONSOLE);
    showDebugWindow();
}

void BitcoinGUI::showHelpMessageClicked()
{
    helpMessageDialog->show();
}

#ifdef ENABLE_WALLET
void BitcoinGUI::openClicked()
{
    OpenURIDialog dlg(this);
    if(dlg.exec())
    {
        Q_EMIT receivedURI(dlg.getURI());
    }
}

void BitcoinGUI::gotoOverviewPage()
{
    overviewAction->setChecked(true);
    if (walletFrame) walletFrame->gotoOverviewPage();
}

void BitcoinGUI::gotoHistoryPage()
{
    historyAction->setChecked(true);
    if (walletFrame) walletFrame->gotoHistoryPage();
}

void BitcoinGUI::gotoTokenPage()
{
    QRCTokenAction->setChecked(true);
    if (walletFrame) walletFrame->gotoTokenPage();
}

void BitcoinGUI::gotoDelegationPage()
{
    delegationAction->setChecked(true);
    if (walletFrame) walletFrame->gotoDelegationPage();
}

void BitcoinGUI::gotoSuperStakerPage()
{
    superStakerAction->setChecked(true);
    if (walletFrame) walletFrame->gotoSuperStakerPage();
}

void BitcoinGUI::gotoReceiveCoinsPage()
{
    receiveCoinsAction->setChecked(true);
    if (walletFrame) walletFrame->gotoReceiveCoinsPage();
}

void BitcoinGUI::gotoSendCoinsPage(QString addr)
{
    sendCoinsAction->setChecked(true);
    if (walletFrame) walletFrame->gotoSendCoinsPage(addr);
}

void BitcoinGUI::gotoCreateContractPage()
{
    if (walletFrame) walletFrame->gotoCreateContractPage();
}

void BitcoinGUI::gotoSendToContractPage()
{
    if (walletFrame) walletFrame->gotoSendToContractPage();
}

void BitcoinGUI::gotoCallContractPage()
{
    if (walletFrame) walletFrame->gotoCallContractPage();
}

void BitcoinGUI::gotoStakePage()
{
    stakeAction->setChecked(true);
    if (walletFrame) walletFrame->gotoStakePage();
}

void BitcoinGUI::gotoSignMessageTab(QString addr)
{
    if (walletFrame) walletFrame->gotoSignMessageTab(addr);
}

void BitcoinGUI::gotoVerifyMessageTab(QString addr)
{
    if (walletFrame) walletFrame->gotoVerifyMessageTab(addr);
}
#endif // ENABLE_WALLET

void BitcoinGUI::updateNetworkState()
{
    int count = clientModel->getNumConnections();
    QString icon;
    switch(count)
    {
    case 0: icon = ":/icons/connect_0"; break;
    case 1: case 2: case 3: icon = ":/icons/connect_1"; break;
    case 4: case 5: case 6: icon = ":/icons/connect_2"; break;
    case 7: case 8: case 9: icon = ":/icons/connect_3"; break;
    default: icon = ":/icons/connect_4"; break;
    }

    QString tooltip;

    if (m_node.getNetworkActive()) {
        tooltip = tr("%n active connection(s) to Qtum network", "", count) + QString(".<br>") + tr("Click to disable network activity.");
    } else {
        tooltip = tr("Network activity disabled.") + QString("<br>") + tr("Click to enable network activity again.");
        icon = ":/icons/network_disabled";
    }

    // Don't word-wrap this (fixed-width) tooltip
    tooltip = QString("<nobr>") + tooltip + QString("</nobr>");
    connectionsControl->setToolTip(tooltip);

    connectionsControl->setPixmap(platformStyle->MultiStatesIcon(icon).pixmap(STATUSBAR_ICONSIZE,STATUSBAR_ICONSIZE));
}

void BitcoinGUI::setNumConnections(int count)
{
    updateNetworkState();
}

void BitcoinGUI::setNetworkActive(bool networkActive)
{
    updateNetworkState();
}

void BitcoinGUI::updateHeadersSyncProgressLabel()
{
    int64_t headersTipTime = clientModel->getHeaderTipTime();
    int headersTipHeight = clientModel->getHeaderTipHeight();
    int estHeadersLeft = (GetTime() - headersTipTime) / Params().GetConsensus().nPowTargetSpacing;
    if (estHeadersLeft > HEADER_HEIGHT_DELTA_SYNC)
        progressBarLabel->setText(tr("Syncing Headers (%1%)...").arg(QString::number(100.0 / (headersTipHeight+estHeadersLeft)*headersTipHeight, 'f', 1)));
}

void BitcoinGUI::openOptionsDialogWithTab(OptionsDialog::Tab tab)
{
    if (!clientModel || !clientModel->getOptionsModel())
        return;

    OptionsDialog dlg(this, enableWallet);
    dlg.setCurrentTab(tab);
    dlg.setModel(clientModel->getOptionsModel());
    dlg.exec();
}

void BitcoinGUI::setNumBlocks(int count, const QDateTime& blockDate, double nVerificationProgress, bool header)
{
// Disabling macOS App Nap on initial sync, disk and reindex operations.
#ifdef Q_OS_MAC
    (m_node.isInitialBlockDownload() || m_node.getReindex() || m_node.getImporting()) ? m_app_nap_inhibitor->disableAppNap() : m_app_nap_inhibitor->enableAppNap();
#endif

    if (modalOverlay)
    {
        if (header)
            modalOverlay->setKnownBestHeight(count, blockDate);
        else
            modalOverlay->tipUpdate(count, blockDate, nVerificationProgress);
    }
    if (!clientModel)
        return;

    // Prevent orphan statusbar messages (e.g. hover Quit in main menu, wait until chain-sync starts -> garbled text)
    statusBar()->clearMessage();

    // Acquire current block source
    enum BlockSource blockSource = clientModel->getBlockSource();
    switch (blockSource) {
        case BlockSource::NETWORK:
            if (header) {
                updateHeadersSyncProgressLabel();
                return;
            }
            progressBarLabel->setText(tr("Synchronizing with network..."));
            updateHeadersSyncProgressLabel();
            break;
        case BlockSource::DISK:
            if (header) {
                progressBarLabel->setText(tr("Indexing blocks on disk..."));
            } else {
                progressBarLabel->setText(tr("Processing blocks on disk..."));
            }
            break;
        case BlockSource::REINDEX:
            progressBarLabel->setText(tr("Reindexing blocks on disk..."));
            break;
        case BlockSource::NONE:
            if (header) {
                return;
            }
            progressBarLabel->setText(tr("Connecting to peers..."));
            break;
    }

    QString tooltip;

    QDateTime currentDate = QDateTime::currentDateTime();
    qint64 secs = blockDate.secsTo(currentDate);

    tooltip = tr("Processed %n block(s) of transaction history.", "", count);

    // Set icon state: spinning if catching up, tick otherwise
    if (secs < MAX_BLOCK_TIME_GAP) {
        tooltip = tr("Up to date") + QString(".<br>") + tooltip;
        labelBlocksIcon->setPixmap(platformStyle->MultiStatesIcon(":/icons/synced").pixmap(STATUSBAR_ICONSIZE, STATUSBAR_ICONSIZE));

#ifdef ENABLE_WALLET
        if(walletFrame)
        {
            walletFrame->showOutOfSyncWarning(false);
            modalOverlay->showHide(true, true);
        }
#endif // ENABLE_WALLET

        progressBarLabel->setVisible(false);
        progressBar->setVisible(false);

        // notify tip changed when the sync is finished
        if(clientModel->fBatchProcessingMode)
        {
            clientModel->fBatchProcessingMode = false;
            QMetaObject::invokeMethod(clientModel, "tipChanged", Qt::QueuedConnection);
        }
    }
    else
    {
        QString timeBehindText = GUIUtil::formatNiceTimeOffset(secs);

        progressBarLabel->setVisible(true);
        progressBar->setFormat(tr("%1 behind").arg(timeBehindText));
        progressBar->setMaximum(1000000000);
        progressBar->setValue(nVerificationProgress * 1000000000.0 + 0.5);
        progressBar->setVisible(true);

        tooltip = tr("Catching up...") + QString("<br>") + tooltip;
        if(count != prevBlocks)
        {
            labelBlocksIcon->setPixmap(platformStyle->MultiStatesIcon(QString(
                ":/movies/spinner-%1").arg(spinnerFrame, 3, 10, QChar('0')))
                .pixmap(STATUSBAR_ICONSIZE, STATUSBAR_ICONSIZE));
            spinnerFrame = (spinnerFrame + 1) % SPINNER_FRAMES;
        }
        prevBlocks = count;

#ifdef ENABLE_WALLET
        if(walletFrame)
        {
            walletFrame->showOutOfSyncWarning(true);
            modalOverlay->showHide();
        }
#endif // ENABLE_WALLET

        tooltip += QString("<br>");
        tooltip += tr("Last received block was generated %1 ago.").arg(timeBehindText);
        tooltip += QString("<br>");
        tooltip += tr("Transactions after this will not yet be visible.");
    }

    // Don't word-wrap this (fixed-width) tooltip
    tooltip = QString("<nobr>") + tooltip + QString("</nobr>");

    labelBlocksIcon->setToolTip(tooltip);
    progressBarLabel->setToolTip(tooltip);
    progressBar->setToolTip(tooltip);
}

void BitcoinGUI::message(const QString& title, QString message, unsigned int style, bool* ret)
{
    // Default title. On macOS, the window title is ignored (as required by the macOS Guidelines).
    QString strTitle{PACKAGE_NAME};
    // Default to information icon
    int nMBoxIcon = QMessageBox::Information;
    int nNotifyIcon = Notificator::Information;

    bool prefix = !(style & CClientUIInterface::MSG_NOPREFIX);
    style &= ~CClientUIInterface::MSG_NOPREFIX;

    QString msgType;
    if (!title.isEmpty()) {
        msgType = title;
    } else {
        switch (style) {
        case CClientUIInterface::MSG_ERROR:
            msgType = tr("Error");
            if (prefix) message = tr("Error: %1").arg(message);
            break;
        case CClientUIInterface::MSG_WARNING:
            msgType = tr("Warning");
            if (prefix) message = tr("Warning: %1").arg(message);
            break;
        case CClientUIInterface::MSG_INFORMATION:
            msgType = tr("Information");
            // No need to prepend the prefix here.
            break;
        default:
            break;
        }
    }

    if (!msgType.isEmpty()) {
        strTitle += " - " + msgType;
    }

    if (style & CClientUIInterface::ICON_ERROR) {
        nMBoxIcon = QMessageBox::Critical;
        nNotifyIcon = Notificator::Critical;
    } else if (style & CClientUIInterface::ICON_WARNING) {
        nMBoxIcon = QMessageBox::Warning;
        nNotifyIcon = Notificator::Warning;
    }

    if (style & CClientUIInterface::MODAL) {
        // Check for buttons, use OK as default, if none was supplied
        QMessageBox::StandardButton buttons;
        if (!(buttons = (QMessageBox::StandardButton)(style & CClientUIInterface::BTN_MASK)))
            buttons = QMessageBox::Ok;

        showNormalIfMinimized();
        QMessageBox mBox(static_cast<QMessageBox::Icon>(nMBoxIcon), strTitle, message, buttons, this);
        mBox.setTextFormat(Qt::PlainText);
        int r = mBox.exec();
        if (ret != nullptr)
            *ret = r == QMessageBox::Ok;
    } else {
        notificator->notify(static_cast<Notificator::Class>(nNotifyIcon), strTitle, message);
    }
}

void BitcoinGUI::changeEvent(QEvent *e)
{
    QMainWindow::changeEvent(e);
#ifndef Q_OS_MAC // Ignored on Mac
    if(e->type() == QEvent::WindowStateChange)
    {
        if(clientModel && clientModel->getOptionsModel() && clientModel->getOptionsModel()->getMinimizeToTray())
        {
            QWindowStateChangeEvent *wsevt = static_cast<QWindowStateChangeEvent*>(e);
            if(!(wsevt->oldState() & Qt::WindowMinimized) && isMinimized())
            {
                QTimer::singleShot(0, this, &BitcoinGUI::hide);
                e->ignore();
            }
            else if((wsevt->oldState() & Qt::WindowMinimized) && !isMinimized())
            {
                QTimer::singleShot(0, this, &BitcoinGUI::show);
                e->ignore();
            }
        }
    }
#endif
}

void BitcoinGUI::closeEvent(QCloseEvent *event)
{
#ifndef Q_OS_MAC // Ignored on Mac
    if(clientModel && clientModel->getOptionsModel())
    {
        if(!clientModel->getOptionsModel()->getMinimizeOnClose())
        {
            // close rpcConsole in case it was open to make some space for the shutdown window
            rpcConsole->close();

            QApplication::quit();
        }
        else
        {
            QMainWindow::showMinimized();
            event->ignore();
        }
    }
#else
    QMainWindow::closeEvent(event);
#endif
}

void BitcoinGUI::showEvent(QShowEvent *event)
{
    // enable the debug window when the main window shows up
    openRPCConsoleAction->setEnabled(true);
    aboutAction->setEnabled(true);
    optionsAction->setEnabled(true);
}

#ifdef ENABLE_WALLET
void BitcoinGUI::incomingTransaction(const QString& date, int unit, const CAmount& amount, const QString& type, const QString& address, const QString& label, const QString& walletName)
{
    // On new transaction, make an info balloon
    QString msg = tr("Date: %1\n").arg(date) +
                  tr("Amount: %1\n").arg(BitcoinUnits::formatWithUnit(unit, amount, true));
    if (m_node.getWallets().size() > 1 && !walletName.isEmpty()) {
        msg += tr("Wallet: %1\n").arg(walletName);
    }
    msg += tr("Type: %1\n").arg(type);
    if (!label.isEmpty())
        msg += tr("Label: %1\n").arg(label);
    else if (!address.isEmpty())
        msg += tr("Address: %1\n").arg(address);
    message((amount)<0 ? tr("Sent transaction") : tr("Incoming transaction"),
             msg, CClientUIInterface::MSG_INFORMATION);
}

void BitcoinGUI::incomingTokenTransaction(const QString& date, const QString& amount, const QString& type, const QString& address, const QString& label, const QString& walletName, const QString& title)
{
    // On new transaction, make an info balloon
    QString msg = tr("Date: %1\n").arg(date) +
                  tr("Amount: %1\n").arg(amount);
    if (m_node.getWallets().size() > 1 && !walletName.isEmpty()) {
        msg += tr("Wallet: %1\n").arg(walletName);
    }
    msg += tr("Type: %1\n").arg(type);
    if (!label.isEmpty())
        msg += tr("Label: %1\n").arg(label);
    else if (!address.isEmpty())
        msg += tr("Address: %1\n").arg(address);
    message(title, msg, CClientUIInterface::MSG_INFORMATION);
}

#endif // ENABLE_WALLET

void BitcoinGUI::dragEnterEvent(QDragEnterEvent *event)
{
    // Accept only URIs
    if(event->mimeData()->hasUrls())
        event->acceptProposedAction();
}

void BitcoinGUI::dropEvent(QDropEvent *event)
{
    if(event->mimeData()->hasUrls())
    {
        for (const QUrl &uri : event->mimeData()->urls())
        {
            Q_EMIT receivedURI(uri.toString());
        }
    }
    event->acceptProposedAction();
}

bool BitcoinGUI::eventFilter(QObject *object, QEvent *event)
{
    // Catch status tip events
    if (event->type() == QEvent::StatusTip)
    {
        // Prevent adding text from setStatusTip(), if we currently use the status bar for displaying other stuff
        if (progressBarLabel->isVisible() || progressBar->isVisible())
            return true;
    }
    return QMainWindow::eventFilter(object, event);
}

#ifdef ENABLE_WALLET
bool BitcoinGUI::handlePaymentRequest(const SendCoinsRecipient& recipient)
{
    // URI has to be valid
    if (walletFrame && walletFrame->handlePaymentRequest(recipient))
    {
        showNormalIfMinimized();
        gotoSendCoinsPage();
        return true;
    }
    return false;
}

void BitcoinGUI::setHDStatus(bool privkeyDisabled, int hdEnabled)
{
    labelWalletHDStatusIcon->setPixmap(platformStyle->MultiStatesIcon(privkeyDisabled ? ":/icons/eye" : hdEnabled ? ":/icons/hd_enabled" : ":/icons/hd_disabled").pixmap(STATUSBAR_ICONSIZE,STATUSBAR_ICONSIZE));
    labelWalletHDStatusIcon->setToolTip(privkeyDisabled ? tr("Private key <b>disabled</b>") : hdEnabled ? tr("HD key generation is <b>enabled</b>") : tr("HD key generation is <b>disabled</b>"));
    labelWalletHDStatusIcon->show();
    // eventually disable the QLabel to set its opacity to 50%
    labelWalletHDStatusIcon->setEnabled(hdEnabled);
}

void BitcoinGUI::setEncryptionStatus(WalletModel *walletModel)
{
    int status = walletModel->getEncryptionStatus();
    switch(status)
    {
    case WalletModel::Unencrypted:
        labelWalletEncryptionIcon->hide();
        encryptWalletAction->setChecked(false);
        changePassphraseAction->setEnabled(false);
        unlockWalletAction->setVisible(false);
        lockWalletAction->setVisible(false);
        encryptWalletAction->setEnabled(true);
        break;
    case WalletModel::Unlocked:
        labelWalletEncryptionIcon->show();
        if(walletModel->getWalletUnlockStakingOnly())
        {
            labelWalletEncryptionIcon->setPixmap(platformStyle->MultiStatesIcon(":/icons/lock_staking").pixmap(STATUSBAR_ICONSIZE,STATUSBAR_ICONSIZE));
            labelWalletEncryptionIcon->setToolTip(tr("Wallet is <b>encrypted</b> and currently <b>unlocked for staking only</b>"));
        }
        else
        {
            labelWalletEncryptionIcon->setPixmap(platformStyle->MultiStatesIcon(":/icons/lock_open").pixmap(STATUSBAR_ICONSIZE,STATUSBAR_ICONSIZE));
            labelWalletEncryptionIcon->setToolTip(tr("Wallet is <b>encrypted</b> and currently <b>unlocked</b>"));
        }
        encryptWalletAction->setChecked(true);
        changePassphraseAction->setEnabled(true);
        unlockWalletAction->setVisible(false);
        lockWalletAction->setVisible(true);
        encryptWalletAction->setEnabled(false); // TODO: decrypt currently not supported
        break;
    case WalletModel::Locked:
        labelWalletEncryptionIcon->show();
        labelWalletEncryptionIcon->setPixmap(platformStyle->MultiStatesIcon(":/icons/lock_closed").pixmap(STATUSBAR_ICONSIZE,STATUSBAR_ICONSIZE));
        labelWalletEncryptionIcon->setToolTip(tr("Wallet is <b>encrypted</b> and currently <b>locked</b>"));
        encryptWalletAction->setChecked(true);
        changePassphraseAction->setEnabled(true);
        unlockWalletAction->setVisible(true);
        lockWalletAction->setVisible(false);
        encryptWalletAction->setEnabled(false); // TODO: decrypt currently not supported
        break;
    }
}

void BitcoinGUI::updateWalletStatus()
{
    if (!walletFrame) {
        return;
    }
    WalletView * const walletView = walletFrame->currentWalletView();
    if (!walletView) {
        return;
    }
    WalletModel * const walletModel = walletView->getWalletModel();
    setEncryptionStatus(walletModel);
<<<<<<< HEAD
    setHDStatus(walletModel->privateKeysDisabled(), walletModel->wallet().hdEnabled());
=======
    setHDStatus(walletModel->wallet().privateKeysDisabled(), walletModel->wallet().hdEnabled());
>>>>>>> ee8ca219
}
#endif // ENABLE_WALLET

void BitcoinGUI::updateProxyIcon()
{
    std::string ip_port;
    bool proxy_enabled = clientModel->getProxyInfo(ip_port);

    if (proxy_enabled) {
        if (labelProxyIcon->pixmap() == nullptr) {
            QString ip_port_q = QString::fromStdString(ip_port);
            labelProxyIcon->setPixmap(platformStyle->SingleColorIcon(":/icons/proxy").pixmap(STATUSBAR_ICONSIZE, STATUSBAR_ICONSIZE));
            labelProxyIcon->setToolTip(tr("Proxy is <b>enabled</b>: %1").arg(ip_port_q));
        } else {
            labelProxyIcon->show();
        }
    } else {
        labelProxyIcon->hide();
    }
}

void BitcoinGUI::updateWindowTitle()
{
    QString window_title = PACKAGE_NAME;
#ifdef ENABLE_WALLET
    if (walletFrame) {
        WalletModel* const wallet_model = walletFrame->currentWalletModel();
        if (wallet_model && !wallet_model->getWalletName().isEmpty()) {
            window_title += " - " + wallet_model->getDisplayName();
        }
    }
#endif
    if (!m_network_style->getTitleAddText().isEmpty()) {
        window_title += " - " + m_network_style->getTitleAddText();
    }
    setWindowTitle(window_title);
}

void BitcoinGUI::showNormalIfMinimized(bool fToggleHidden)
{
    if(!clientModel)
        return;

    if (!isHidden() && !isMinimized() && !GUIUtil::isObscured(this) && fToggleHidden) {
        hide();
    } else {
        GUIUtil::bringToFront(this);
    }
}

void BitcoinGUI::toggleHidden()
{
    showNormalIfMinimized(true);
}

#ifdef ENABLE_WALLET
void BitcoinGUI::updateStakingIcon()
{
    if(m_node.shutdownRequested())
        return;

    WalletView * const walletView = walletFrame ? walletFrame->currentWalletView() : 0;
    if (!walletView) {
        // Not staking because wallet is closed
        labelStakingIcon->setPixmap(platformStyle->MultiStatesIcon(":/icons/staking_off").pixmap(STATUSBAR_ICONSIZE, STATUSBAR_ICONSIZE));
        labelStakingIcon->setToolTip(tr("Not staking"));
        return;
    }
    WalletModel * const walletModel = walletView->getWalletModel();

    uint64_t nWeight= walletModel->getStakeWeight();
    if (walletModel->wallet().getLastCoinStakeSearchInterval() &&
            walletModel->wallet().getEnabledStaking() && nWeight)
    {
        uint64_t nNetworkWeight = GetPoSKernelPS();
        const Consensus::Params& consensusParams = Params().GetConsensus();
        int64_t nTargetSpacing = consensusParams.nPowTargetSpacing;

        unsigned nEstimateTime = nTargetSpacing * nNetworkWeight / nWeight;

        QString text;
        if (nEstimateTime < 60)
        {
            text = tr("%n second(s)", "", nEstimateTime);
        }
        else if (nEstimateTime < 60*60)
        {
            text = tr("%n minute(s)", "", nEstimateTime/60);
        }
        else if (nEstimateTime < 24*60*60)
        {
            text = tr("%n hour(s)", "", nEstimateTime/(60*60));
        }
        else
        {
            text = tr("%n day(s)", "", nEstimateTime/(60*60*24));
        }

        nWeight /= COIN;
        nNetworkWeight /= COIN;

        labelStakingIcon->setPixmap(platformStyle->MultiStatesIcon(":/icons/staking_on").pixmap(STATUSBAR_ICONSIZE, STATUSBAR_ICONSIZE));
        labelStakingIcon->setToolTip(tr("Staking.<br>Your weight is %1<br>Network weight is %2<br>Expected time to earn reward is %3").arg(nWeight).arg(nNetworkWeight).arg(text));
    }
    else
    {
        labelStakingIcon->setPixmap(platformStyle->MultiStatesIcon(":/icons/staking_off").pixmap(STATUSBAR_ICONSIZE, STATUSBAR_ICONSIZE));

        if (m_node.getNodeCount(CConnman::CONNECTIONS_ALL) == 0)
            labelStakingIcon->setToolTip(tr("Not staking because wallet is offline"));
        else if (m_node.isInitialBlockDownload())
            labelStakingIcon->setToolTip(tr("Not staking because wallet is syncing"));
        else if (!nWeight)
            labelStakingIcon->setToolTip(tr("Not staking because you don't have mature coins"));
        else if (walletModel->wallet().isLocked())
            labelStakingIcon->setToolTip(tr("Not staking because wallet is locked"));
        else
            labelStakingIcon->setToolTip(tr("Not staking"));
    }
}
#endif // ENABLE_WALLET

void BitcoinGUI::detectShutdown()
{
    if (m_node.shutdownRequested())
    {
        if(rpcConsole)
            rpcConsole->hide();
        qApp->quit();
    }
}

void BitcoinGUI::showProgress(const QString &title, int nProgress)
{
    if (nProgress == 0) {
        progressDialog = new QProgressDialog(title, QString(), 0, 100);
        GUIUtil::PolishProgressDialog(progressDialog);
        progressDialog->setWindowModality(Qt::ApplicationModal);
        progressDialog->setMinimumDuration(0);
        progressDialog->setAutoClose(false);
        progressDialog->setValue(0);
    } else if (nProgress == 100) {
        if (progressDialog) {
            progressDialog->close();
            progressDialog->deleteLater();
            progressDialog = nullptr;
        }
    } else if (progressDialog) {
        progressDialog->setValue(nProgress);
    }
}

void BitcoinGUI::setTrayIconVisible(bool fHideTrayIcon)
{
    if (trayIcon)
    {
        trayIcon->setVisible(!fHideTrayIcon);
    }
}

void BitcoinGUI::showModalOverlay()
{
    if (modalOverlay && (progressBar->isVisible() || modalOverlay->isLayerVisible()))
        modalOverlay->toggleVisibility();
}

void BitcoinGUI::showModalBackupOverlay()
{
    if (modalBackupOverlay)
        modalBackupOverlay->toggleVisibility();
}

void BitcoinGUI::setTabBarInfo(QObject *into)
{
    if(appTitleBar)
    {
        appTitleBar->setTabBarInfo(into);
    }
}

static bool ThreadSafeMessageBox(BitcoinGUI* gui, const std::string& message, const std::string& caption, unsigned int style)
{
    bool modal = (style & CClientUIInterface::MODAL);
    // The SECURE flag has no effect in the Qt GUI.
    // bool secure = (style & CClientUIInterface::SECURE);
    style &= ~CClientUIInterface::SECURE;
    bool ret = false;
    // In case of modal message, use blocking connection to wait for user to click a button
    bool invoked = QMetaObject::invokeMethod(gui, "message",
                               modal ? GUIUtil::blockingGUIThreadConnection() : Qt::QueuedConnection,
                               Q_ARG(QString, QString::fromStdString(caption)),
                               Q_ARG(QString, QString::fromStdString(message)),
                               Q_ARG(unsigned int, style),
                               Q_ARG(bool*, &ret));
    assert(invoked);
    return ret;
}

void BitcoinGUI::subscribeToCoreSignals()
{
    // Connect signals to client
    m_handler_message_box = m_node.handleMessageBox(std::bind(ThreadSafeMessageBox, this, std::placeholders::_1, std::placeholders::_2, std::placeholders::_3));
    m_handler_question = m_node.handleQuestion(std::bind(ThreadSafeMessageBox, this, std::placeholders::_1, std::placeholders::_3, std::placeholders::_4));
}

void BitcoinGUI::unsubscribeFromCoreSignals()
{
    // Disconnect signals from client
    m_handler_message_box->disconnect();
    m_handler_question->disconnect();
}

void BitcoinGUI::addDockWindows(Qt::DockWidgetArea area, QWidget* widget)
{
    QDockWidget *dock = new QDockWidget(this);
    dock->setFeatures(QDockWidget::NoDockWidgetFeatures);
    dock->setAllowedAreas(area);
    QWidget* titleBar = new QWidget();
    titleBar->setMaximumSize(0, 0);
    dock->setTitleBarWidget(titleBar);
    dock->setWidget(widget);
    addDockWidget(area, dock);
}

UnitDisplayStatusBarControl::UnitDisplayStatusBarControl(const PlatformStyle *platformStyle) :
    optionsModel(nullptr),
    menu(nullptr)
{
    // Get params
    menuMargin = GetIntStyleValue("unitdisplaystatusbarcontrol/menu-margin", 5);
    iconHeight = GetIntStyleValue("unitdisplaystatusbarcontrol/icon-height", 0);
    iconWidth = GetIntStyleValue("unitdisplaystatusbarcontrol/icon-width", 0);
    iconPath = GetStringStyleValue("unitdisplaystatusbarcontrol/icon-path", "");

    createContextMenu();
    setToolTip(tr("Unit to show amounts in. Click to select another unit."));
    QList<BitcoinUnits::Unit> units = BitcoinUnits::availableUnits();
    int max_width = 0;
    const QFontMetrics fm(font());
    for (const BitcoinUnits::Unit unit : units)
    {
        max_width = qMax(max_width, GUIUtil::TextWidth(fm, BitcoinUnits::longName(unit)));
    }
    setMinimumSize(DISPLAY_UNIT_CONTROL_MARGIN + max_width + DISPLAY_UNIT_CONTROL_MARGIN, DISPLAY_UNIT_CONTROL_HEIGHT);
    setAlignment(Qt::AlignHCenter | Qt::AlignVCenter);
    setTextFormat(Qt::RichText);
}

/** So that it responds to button clicks */
void UnitDisplayStatusBarControl::mousePressEvent(QMouseEvent *)
{
    menu->adjustSize();
    onDisplayUnitsClicked(QPoint((width() -menu->width())/2, -menu->height() -menuMargin));
}

/** Creates context menu, its actions, and wires up all the relevant signals for mouse events. */
void UnitDisplayStatusBarControl::createContextMenu()
{
    menu = new QMenu(this);
    menu->setWindowFlag(Qt::Window);
    menu->setWindowFlag(Qt::FramelessWindowHint);
    menu->setAttribute(Qt::WA_TranslucentBackground);
    for (const BitcoinUnits::Unit u : BitcoinUnits::availableUnits())
    {
        QAction *menuAction = new QAction(QString(BitcoinUnits::longName(u)), this);
        menuAction->setData(QVariant(u));
        menu->addAction(menuAction);
    }
    connect(menu, &QMenu::triggered, this, &UnitDisplayStatusBarControl::onMenuSelection);
}

/** Lets the control know about the Options Model (and its signals) */
void UnitDisplayStatusBarControl::setOptionsModel(OptionsModel *_optionsModel)
{
    if (_optionsModel)
    {
        this->optionsModel = _optionsModel;

        // be aware of a display unit change reported by the OptionsModel object.
        connect(_optionsModel, &OptionsModel::displayUnitChanged, this, &UnitDisplayStatusBarControl::updateDisplayUnit);

        // initialize the display units label with the current value in the model.
        updateDisplayUnit(_optionsModel->getDisplayUnit());
    }
}

/** When Display Units are changed on OptionsModel it will refresh the display text of the control on the status bar */
void UnitDisplayStatusBarControl::updateDisplayUnit(int newUnits)
{
    static const QString INIT_DISPLAY_FORMAT = "<html>%1<img src='%2' width='%3' height='%4'></html>";
    setText(INIT_DISPLAY_FORMAT.arg(BitcoinUnits::longName(newUnits), iconPath, QString::number(iconWidth), QString::number(iconHeight)));
}

/** Shows context menu with Display Unit options by the mouse coordinates */
void UnitDisplayStatusBarControl::onDisplayUnitsClicked(const QPoint& point)
{
    QPoint globalPos = mapToGlobal(point);
    menu->exec(globalPos);
}

/** Tells underlying optionsModel to update its current display unit. */
void UnitDisplayStatusBarControl::onMenuSelection(QAction* action)
{
    if (action)
    {
        optionsModel->setDisplayUnit(action->data());
    }
}

WalletFrame *BitcoinGUI::getWalletFrame() const
{
    return walletFrame;
}<|MERGE_RESOLUTION|>--- conflicted
+++ resolved
@@ -177,7 +177,6 @@
         frameBlocksLayout->addLayout(hLayUnit);
         hLayIcons->addWidget(labelWalletEncryptionIcon);
         hLayIcons->addWidget(labelWalletHDStatusIcon);
-<<<<<<< HEAD
     }
     hLayIcons->addWidget(labelProxyIcon);
     hLayIcons->addWidget(labelStakingIcon);
@@ -197,27 +196,6 @@
 
         updateStakingIcon();
     }
-=======
-    }
-    hLayIcons->addWidget(labelProxyIcon);
-    hLayIcons->addWidget(labelStakingIcon);
-    hLayIcons->addWidget(connectionsControl);
-    hLayIcons->addWidget(labelBlocksIcon);
-    hLayIcons->addStretch();
-
-    frameBlocksLayout->addLayout(hLayIcons);
-    addDockWindows(Qt::LeftDockWidgetArea, frameBlocks);
-
-#ifdef ENABLE_WALLET
-    if (gArgs.GetBoolArg("-staking", true))
-    {
-        QTimer *timerStakingIcon = new QTimer(labelStakingIcon);
-        connect(timerStakingIcon, SIGNAL(timeout()), this, SLOT(updateStakingIcon()));
-        timerStakingIcon->start(1000);
-
-        updateStakingIcon();
-    }
->>>>>>> ee8ca219
 #endif // ENABLE_WALLET
 
     // Progress bar and label for blocks download
@@ -255,25 +233,14 @@
         openOptionsDialogWithTab(OptionsDialog::TAB_NETWORK);
     });
 
-<<<<<<< HEAD
-    modalOverlay = new ModalOverlay(this);
-    modalBackupOverlay = new ModalOverlay(this, ModalOverlay::Backup);
-    qtumVersionChecker = new QtumVersionChecker(this);
-=======
     modalOverlay = new ModalOverlay(enableWallet, this);
     qtumVersionChecker = new QtumVersionChecker(this);
     connect(labelBlocksIcon, &GUIUtil::ClickableLabel::clicked, this, &BitcoinGUI::showModalOverlay);
     connect(progressBar, &GUIUtil::ClickableProgressBar::clicked, this, &BitcoinGUI::showModalOverlay);
->>>>>>> ee8ca219
 #ifdef ENABLE_WALLET
     if(enableWallet) {
         modalBackupOverlay = new ModalOverlay(enableWallet, this, ModalOverlay::Backup);
         connect(walletFrame, &WalletFrame::requestedSyncWarningInfo, this, &BitcoinGUI::showModalOverlay);
-<<<<<<< HEAD
-        connect(labelBlocksIcon, &GUIUtil::ClickableLabel::clicked, this, &BitcoinGUI::showModalOverlay);
-        connect(progressBar, &GUIUtil::ClickableProgressBar::clicked, this, &BitcoinGUI::showModalOverlay);
-=======
->>>>>>> ee8ca219
         connect(modalBackupOverlay, SIGNAL(backupWallet()), walletFrame, SLOT(backupWallet()));
     }
 #endif
@@ -285,11 +252,7 @@
 #endif
 
     // Show the backup overlay screen the first time the application is started
-<<<<<<< HEAD
-    if(settings.value("ShowBackupOverlay", true).toBool())
-=======
     if(enableWallet && settings.value("ShowBackupOverlay", true).toBool())
->>>>>>> ee8ca219
     {
         showModalBackupOverlay();
         settings.setValue("ShowBackupOverlay", false);
@@ -461,11 +424,7 @@
     usedReceivingAddressesAction->setStatusTip(tr("Show the list of used receiving addresses and labels"));
 
     openAction = new QAction(tr("Open &URI..."), this);
-<<<<<<< HEAD
-    openAction->setStatusTip(tr("Open a qtum: URI or payment request"));
-=======
     openAction->setStatusTip(tr("Open a qtum: URI"));
->>>>>>> ee8ca219
 
     m_open_wallet_action = new QAction(tr("Open Wallet"), this);
     m_open_wallet_action->setEnabled(false);
@@ -1519,11 +1478,7 @@
     }
     WalletModel * const walletModel = walletView->getWalletModel();
     setEncryptionStatus(walletModel);
-<<<<<<< HEAD
-    setHDStatus(walletModel->privateKeysDisabled(), walletModel->wallet().hdEnabled());
-=======
     setHDStatus(walletModel->wallet().privateKeysDisabled(), walletModel->wallet().hdEnabled());
->>>>>>> ee8ca219
 }
 #endif // ENABLE_WALLET
 
